/*******************************************************************************
 *     ___                  _   ____  ____
 *    / _ \ _   _  ___  ___| |_|  _ \| __ )
 *   | | | | | | |/ _ \/ __| __| | | |  _ \
 *   | |_| | |_| |  __/\__ \ |_| |_| | |_) |
 *    \__\_\\__,_|\___||___/\__|____/|____/
 *
 *  Copyright (c) 2014-2019 Appsicle
 *  Copyright (c) 2019-2024 QuestDB
 *
 *  Licensed under the Apache License, Version 2.0 (the "License");
 *  you may not use this file except in compliance with the License.
 *  You may obtain a copy of the License at
 *
 *  http://www.apache.org/licenses/LICENSE-2.0
 *
 *  Unless required by applicable law or agreed to in writing, software
 *  distributed under the License is distributed on an "AS IS" BASIS,
 *  WITHOUT WARRANTIES OR CONDITIONS OF ANY KIND, either express or implied.
 *  See the License for the specific language governing permissions and
 *  limitations under the License.
 *
 ******************************************************************************/

package io.questdb.test.cairo.fuzz;

import io.questdb.cairo.CairoConfiguration;
import io.questdb.cairo.CairoEngine;
import io.questdb.cairo.CairoError;
import io.questdb.cairo.CairoException;
import io.questdb.cairo.ColumnType;
import io.questdb.cairo.DebugUtils;
import io.questdb.cairo.O3PartitionPurgeJob;
import io.questdb.cairo.SymbolMapReader;
import io.questdb.cairo.TableReader;
import io.questdb.cairo.TableReaderMetadata;
import io.questdb.cairo.TableToken;
import io.questdb.cairo.TableWriter;
import io.questdb.cairo.pool.ex.EntryLockedException;
import io.questdb.cairo.sql.PartitionFormat;
import io.questdb.cairo.sql.TableMetadata;
import io.questdb.cairo.sql.TableRecordMetadata;
import io.questdb.cairo.vm.api.MemoryR;
import io.questdb.cairo.wal.ApplyWal2TableJob;
import io.questdb.cairo.wal.CheckWalTransactionsJob;
import io.questdb.cairo.wal.WalPurgeJob;
import io.questdb.cairo.wal.WalWriter;
import io.questdb.cairo.wal.seq.TableSequencerAPI;
import io.questdb.griffin.SqlCompiler;
import io.questdb.griffin.SqlException;
import io.questdb.griffin.SqlExecutionContext;
import io.questdb.griffin.engine.functions.rnd.SharedRandom;
import io.questdb.griffin.model.IntervalUtils;
import io.questdb.log.Log;
import io.questdb.log.LogFactory;
import io.questdb.std.Chars;
import io.questdb.std.FilesFacade;
import io.questdb.std.Misc;
import io.questdb.std.NumericException;
import io.questdb.std.ObjHashSet;
import io.questdb.std.ObjList;
import io.questdb.std.Os;
import io.questdb.std.Rnd;
import io.questdb.std.Unsafe;
import io.questdb.std.datetime.microtime.Timestamps;
import io.questdb.std.str.Path;
import io.questdb.std.str.StringSink;
import io.questdb.test.fuzz.FuzzDropCreateTableOperation;
import io.questdb.test.fuzz.FuzzTransaction;
import io.questdb.test.fuzz.FuzzTransactionGenerator;
import io.questdb.test.fuzz.FuzzTransactionOperation;
import io.questdb.test.tools.TestUtils;
import org.jetbrains.annotations.NotNull;
import org.jetbrains.annotations.Nullable;
import org.junit.Assert;
import org.junit.Before;

import java.util.concurrent.ConcurrentLinkedQueue;
import java.util.concurrent.atomic.AtomicInteger;
import java.util.concurrent.atomic.AtomicLong;


public class FuzzRunner {
    public final static int MAX_WAL_APPLY_TIME_PER_TABLE_CEIL = 250;
    protected static final Log LOG = LogFactory.getLog(AbstractFuzzTest.class);
    protected static final StringSink sink = new StringSink();
    private final TableSequencerAPI.TableSequencerCallback checkNoSuspendedTablesRef;
    protected int initialRowCount;
    protected int partitionCount;
    private double cancelRowsProb;
    private double colAddProb;
    private double colRemoveProb;
    private double colRenameProb;
    private double colTypeChangeProb;
    private double dataAddProb;
    private CairoEngine engine;
    private double equalTsRowsProb;
    private FailureFileFacade ff;
    private int fuzzRowCount;
    private int ioFailureCount;
    private int ioFailureCreatedCount;
    private boolean isO3;
    private double notSetProb;
    private double nullSetProb;
    private int parallelWalCount;
    private double partitionDropProb;
    private double rollbackProb;
    private long s0;
    private long s1;
    private double setTtlProb;
    private SqlExecutionContext sqlExecutionContext;
    private int strLen;
    private int symbolCountMax;
    private int symbolStrLenMax;
    private double tableDropProb;
    private int transactionCount;
    private double truncateProb;

    public FuzzRunner() {
        checkNoSuspendedTablesRef = this::checkNoSuspendedTables;
    }

    public static String getWalParallelApplyTableName(String tableNameBase, int i) {
        return tableNameBase + "_" + i;
    }

    public static void purgeAndReloadReaders(Rnd reloadRnd, TableReader rdr1, TableReader rdr2, O3PartitionPurgeJob purgeJob, double realoadThreashold) {
        if (reloadRnd.nextDouble() < realoadThreashold) {
            purgeJob.run(0);
            reloadReader(reloadRnd, rdr1, "1");
            reloadReader(reloadRnd, rdr2, "2");
        }
    }

    public void after() {
        if (this.s0 != 0 || this.s1 != 0) {
            LOG.info().$("random seeds: ").$(s0).$("L, ").$(s1).$('L').$();
            System.out.printf("random seeds: %dL, %dL%n", s0, s1);
        }
    }

    public void applyManyWalParallel(ObjList<ObjList<FuzzTransaction>> fuzzTransactions, Rnd rnd, String tableNameBase, boolean multiTable, boolean waitApply) {
        ObjList<WalWriter> writers = new ObjList<>();
        int tableCount = fuzzTransactions.size();
        AtomicInteger done = new AtomicInteger();
        AtomicInteger forceReaderReload = new AtomicInteger();
        ConcurrentLinkedQueue<Throwable> errors = new ConcurrentLinkedQueue<>();
        ObjList<Thread> applyThreads = new ObjList<>();
        ObjList<Thread> threads = new ObjList<>();

        try {
            for (int i = 0; i < tableCount; i++) {
                String tableName = multiTable ? getWalParallelApplyTableName(tableNameBase, i) : tableNameBase;
                AtomicLong waitBarrierVersion = new AtomicLong();
                int parallelWalCount = this.parallelWalCount > 0 ? this.parallelWalCount : Math.max(2, rnd.nextInt(5));
                AtomicInteger nextOperation = new AtomicInteger(-1);
                ObjList<FuzzTransaction> transactions = fuzzTransactions.get(i);
                AtomicLong doneCount = new AtomicLong();

                for (int j = 0; j < parallelWalCount; j++) {
                    threads.add(
                            createWalWriteThread(
                                    transactions,
                                    tableName,
                                    writers,
                                    waitBarrierVersion,
                                    doneCount,
                                    forceReaderReload,
                                    nextOperation,
                                    errors
                            )
                    );
                }
            }

            for (int j = 0; j < threads.size(); j++) {
                threads.get(j).start();
            }

            if (waitApply) {
                int applyThreadCount = Math.max(fuzzTransactions.size(), 4);
                for (int thread = 0; thread < applyThreadCount; thread++) {
                    final Rnd threadApplyRnd = new Rnd(rnd.getSeed0(), rnd.getSeed1());
                    Thread applyThread = new Thread(() -> runApplyThread(done, errors, threadApplyRnd));
                    applyThread.start();
                    applyThreads.add(applyThread);
                }

                Thread purgeJobThread = new Thread(() -> runWalPurgeJob(done, errors));
                purgeJobThread.start();
                applyThreads.add(purgeJobThread);

                Thread purgePartitionThread = new Thread(() -> runPurgePartitionJob(
                        done,
                        forceReaderReload,
                        errors,
                        new Rnd(rnd.nextLong(), rnd.nextLong()),
                        tableNameBase,
                        tableCount,
                        multiTable
                ));
                purgePartitionThread.start();
                applyThreads.add(purgePartitionThread);
            }
        } finally {
            for (int i = 0; i < threads.size(); i++) {
                int k = i;
                TestUtils.unchecked(() -> threads.get(k).join());
            }

            done.incrementAndGet();
            Misc.freeObjList(writers);
        }

        for (Throwable e : errors) {
            throw new RuntimeException(e);
        }

        if (waitApply) {
            for (int i = 0; i < applyThreads.size(); i++) {
                int k = i;
                TestUtils.unchecked(() -> applyThreads.get(k).join());
            }
        }
        engine.releaseInactive();
    }

    public void applyNonWal(ObjList<FuzzTransaction> transactions, String tableName, Rnd reloadRnd) {
        TableWriter writer = TestUtils.getWriter(engine, tableName);
        TableReader rdr1 = getReader(tableName);
        TableReader rdr2 = getReader(tableName);

        try (
                O3PartitionPurgeJob purgeJob = new O3PartitionPurgeJob(engine, 1)
        ) {
            int transactionSize = transactions.size();
            Rnd rnd = new Rnd();
            int failuresObserved = 0;
            for (int i = 0; i < transactionSize; i++) {
                if (ioFailureCreatedCount < ioFailureCount && failuresObserved == ff.failureGenerated()) {
                    // Maybe it's time to plant an IO failure
                    int nextFailureInTransactions = (transactions.size() - i) / (ioFailureCount - ioFailureCreatedCount);
                    if (nextFailureInTransactions == 0 || rnd.nextInt(nextFailureInTransactions) == 0) {
                        ff.setToFailAfter(rnd.nextInt((int) (writer.getColumnCount() * 1.5)));
                        ioFailureCreatedCount++;
                    }
                }

                FuzzTransaction transaction = transactions.getQuick(i);
                TableWriter writerCopy = writer;

                try {
                    if (transaction.reopenTable) {
                        rdr1 = Misc.free(rdr1);
                        rdr2 = Misc.free(rdr2);
                        writer = Misc.free(writer);
                    }

                    int size = transaction.operationList.size();
                    for (int operationIndex = 0; operationIndex < size; operationIndex++) {
                        FuzzTransactionOperation operation = transaction.operationList.getQuick(operationIndex);
                        operation.apply(rnd, engine, writerCopy, -1);
                    }

                    if (transaction.reopenTable) {
                        writer = TestUtils.getWriter(engine, tableName);
                        rdr1 = getReader(tableName);
                        rdr2 = getReader(tableName);
                    } else {
                        if (transaction.rollback) {
                            writer.rollback();
                        } else {
                            writer.commit();
                        }
                    }
                } catch (CairoException | CairoError e) {
                    boolean housekeeping = (e instanceof CairoException) && ((CairoException) e).isHousekeeping();
                    int failures = ff.failureGenerated();
                    if (failures > failuresObserved) {
                        failuresObserved = failures;
                        LOG.info().$("expected IO failure observed: ").$(e).$();
                        writer = Misc.free(writer);

                        transaction = transactions.getQuick(i);

                        try {
                            writer = TestUtils.getWriter(engine, tableName);
                        } catch (CairoException ex) {
                            if (ex.isTableDoesNotExist() && transaction.operationList.get(0) instanceof FuzzDropCreateTableOperation) {
                                // Table is dropped, but failed to recreate.
                                // Create it again.
                                FuzzDropCreateTableOperation dropCreateTableOperation = (FuzzDropCreateTableOperation) transaction.operationList.get(0);
                                if (dropCreateTableOperation.recreateTable(engine)) {
                                    writer = TestUtils.getWriter(engine, tableName);
                                    // Drop and create cycle now complete, move to next transaction.
                                    i++;
                                } else {
                                    throw ex;
                                }
                            }
                        }
                        // Retry the last transaction now that the failure is handled.
                        if (!housekeeping) {
                            i--;
                        }
                    } else {
                        throw e;
                    }
                }

                try {
                    purgeAndReloadReaders(reloadRnd, rdr1, rdr2, purgeJob, 0.25);
                } catch (CairoException | CairoError e) {
                    int failures = ff.failureGenerated();
                    if (failures > failuresObserved) {
                        failuresObserved = failures;
                        LOG.info().$("expected IO failure observed: ").$(e).$();
                        rdr1 = Misc.free(rdr1);
                        rdr2 = Misc.free(rdr2);
                        rdr1 = getReader(tableName);
                        rdr2 = getReader(tableName);
                    } else {
                        throw e;
                    }
                }
            }
        } finally {
            Misc.free(rdr1);
            Misc.free(rdr2);
            Misc.free(writer);
            if (ff != null) {
                ff.clearFailures();
            }
        }
    }

    public void applyToWal(ObjList<FuzzTransaction> transactions, String tableName, int walWriterCount, Rnd applyRnd) {
        ObjList<WalWriter> writers = new ObjList<>();
        for (int i = 0; i < walWriterCount; i++) {
            writers.add((WalWriter) engine.getTableWriterAPI(tableName, "apply trans test"));
        }

        Rnd tempRnd = new Rnd();
        for (int i = 0, n = transactions.size(); i < n; i++) {
            WalWriter writer = writers.getQuick(applyRnd.nextPositiveInt() % walWriterCount);
            writer.goActive();
            FuzzTransaction transaction = transactions.getQuick(i);
            for (int operationIndex = 0; operationIndex < transaction.operationList.size(); operationIndex++) {
                FuzzTransactionOperation operation = transaction.operationList.getQuick(operationIndex);
                operation.apply(tempRnd, engine, writer, -1);
            }

            if (transaction.reopenTable) {
                // Table is dropped, reopen all writers.
                for (int writerIndex = 0; writerIndex < walWriterCount; writerIndex++) {
                    writers.getQuick(writerIndex).close();
                    writers.setQuick(writerIndex, (WalWriter) engine.getTableWriterAPI(tableName, "apply trans test"));
                }
            } else {
                if (transaction.rollback) {
                    writer.rollback();
                } else {
                    writer.commit();
                }
            }
        }

        Misc.freeObjList(writers);
    }

    public void applyWal(ObjList<FuzzTransaction> transactions, String tableName, int walWriterCount, Rnd applyRnd) {
        TableToken tableToken = engine.verifyTableName(tableName);
        applyToWal(transactions, tableName, walWriterCount, applyRnd);
        drainWalQueue(applyRnd, tableName);
        Assert.assertFalse("Table is suspended", engine.getTableSequencerAPI().isSuspended(tableToken));
    }

    public void assertRandomIndexes(String tableNameNoWal, String tableNameWal, Rnd rnd) throws SqlException {
        try (TableReader reader = getReader(tableNameNoWal)) {
            if (reader.size() > 0) {
                TableReaderMetadata metadata = reader.getMetadata();
                for (int columnIndex = 0; columnIndex < metadata.getColumnCount(); columnIndex++) {
                    if (ColumnType.isSymbol(metadata.getColumnType(columnIndex)) && metadata.isColumnIndexed(columnIndex)) {
                        checkIndexRandomValueScan(
                                tableNameNoWal,
                                tableNameWal,
                                rnd,
                                reader.size(),
                                metadata.getColumnName(columnIndex),
                                metadata.getColumnName(metadata.getTimestampIndex())
                        );
                    }
                }
            }
        }
    }

    public void checkNoSuspendedTables() {
        engine.getTableSequencerAPI().forAllWalTables(new ObjHashSet<>(), false, checkNoSuspendedTablesRef);
    }

    @Before
    public void clearSeeds() {
        s0 = 0;
        s1 = 0;
    }

    public TableToken createInitialTable(String tableName, boolean isWal) throws SqlException {
        return createInitialTable(tableName, isWal, initialRowCount);
    }

    public TableToken createInitialTable(String tableName, boolean isWal, int rowCount) throws SqlException {
        SharedRandom.RANDOM.set(new Rnd());
        if (engine.getTableTokenIfExists(tableName) == null) {
            engine.execute(
                    "create atomic table " + tableName + " as (" +
                            "select x as c1, " +
                            " rnd_symbol('AB', 'BC', 'CD') c2, " +
                            " timestamp_sequence('2022-02-24', 1000000L) ts, " +
                            " rnd_symbol('DE', null, 'EF', 'FG') sym2," +
                            " cast(x as int) c3," +
                            " rnd_bin() c4," +
                            " to_long128(3 * x, 6 * x) c5," +
                            " rnd_str('a', 'bdece', null, ' asdflakji idid', 'dk')," +
                            " rnd_boolean() bool1 " +
                            " from long_sequence(" + rowCount + ")" +
                            "), index(sym2) timestamp(ts) partition by DAY " + (isWal ? "WAL" : "BYPASS WAL"),
                    sqlExecutionContext
            );
            // force few column tops
            engine.execute("alter table " + tableName + " add column long_top long", sqlExecutionContext);
            engine.execute("alter table " + tableName + " add column str_top long", sqlExecutionContext);
            engine.execute("alter table " + tableName + " add column sym_top symbol index", sqlExecutionContext);
            engine.execute("alter table " + tableName + " add column ip4 ipv4", sqlExecutionContext);
            engine.execute("alter table " + tableName + " add column var_top varchar", sqlExecutionContext);
        }
        return engine.verifyTableName(tableName);
    }

    public Rnd generateRandom(Log log) {
        Rnd rnd = TestUtils.generateRandom(log);
        s0 = rnd.getSeed0();
        s1 = rnd.getSeed1();
        return rnd;
    }

    public Rnd generateRandom(Log log, long s0, long s1) {
        Rnd rnd = TestUtils.generateRandom(log, s0, s1);
        this.s0 = rnd.getSeed0();
        this.s1 = rnd.getSeed1();
        return rnd;
    }

    public ObjList<FuzzTransaction> generateSet(
            CairoConfiguration cairoConfiguration,
            Rnd rnd,
            TableRecordMetadata sequencerMetadata,
            TableMetadata tableMetadata,
            long start,
            long end,
            String tableName
    ) {
        return FuzzTransactionGenerator.generateSet(
                cairoConfiguration,
                initialRowCount,
                sequencerMetadata,
                tableMetadata,
                rnd,
                start,
                end,
                Math.max(1, fuzzRowCount),
                transactionCount,
                isO3,
                cancelRowsProb,
                notSetProb,
                nullSetProb,
                rollbackProb,
                colAddProb,
                colRemoveProb,
                colRenameProb,
                colTypeChangeProb,
                dataAddProb,
                equalTsRowsProb,
                partitionDropProb,
                truncateProb,
                tableDropProb,
                setTtlProb,
                strLen,
                generateSymbols(rnd, rnd.nextInt(Math.max(1, symbolCountMax - 5)) + 5, symbolStrLenMax, tableName),
                (int) sequencerMetadata.getMetadataVersion()
        );
    }

    public ObjList<FuzzTransaction> generateTransactions(CairoConfiguration cairoConfiguration, String tableName, Rnd rnd) throws NumericException {
        long start = IntervalUtils.parseFloorPartialTimestamp("2022-02-24T17");
        long end = start + partitionCount * Timestamps.DAY_MICROS;
        return generateTransactions(cairoConfiguration, tableName, rnd, start, end);
    }

<<<<<<< HEAD
    public ObjList<FuzzTransaction> generateTransactions(CairoConfiguration cairoConfiguration, String tableName, Rnd rnd, long start, long end) {
=======
    public ObjList<FuzzTransaction> generateTransactions(String tableName, Rnd rnd, long start) throws NumericException {
        long end = start + partitionCount * Timestamps.DAY_MICROS;
        return generateTransactions(tableName, rnd, start, end);
    }

    public ObjList<FuzzTransaction> generateTransactions(String tableName, Rnd rnd, long start, long end) {
>>>>>>> 70a8b5b9
        TableToken tableToken = engine.verifyTableName(tableName);
        try (TableRecordMetadata sequencerMetadata = engine.getLegacyMetadata(tableToken);
             TableMetadata tableMetadata = engine.getTableMetadata(tableToken)
        ) {
            return generateSet(cairoConfiguration, rnd, sequencerMetadata, tableMetadata, start, end, tableName);
        }
    }

    public FilesFacade getFileFacade() {
        return ff;
    }

    public int getTransactionCount() {
        return transactionCount;
    }

    public int randomiseStringLengths(Rnd rnd, int maxLen) {
        // Make extremely long strings rare
        // but still possible
        double randomDriver = rnd.nextDouble();

        // Linear up to 20 chars, then exponential
        if (20 < maxLen) {
            return (int) (20 * randomDriver + Math.round(Math.pow(maxLen - 20, randomDriver)));
        } else {
            return (int) (20 * randomDriver);
        }
    }

    public void setFuzzCounts(
            boolean isO3,
            int fuzzRowCount,
            int transactionCount,
            int strLen,
            int symbolStrLenMax,
            int symbolCountMax,
            int initialRowCount,
            int partitionCount
    ) {
        setFuzzCounts(
                isO3,
                fuzzRowCount,
                transactionCount,
                strLen,
                symbolStrLenMax,
                symbolCountMax,
                initialRowCount,
                partitionCount,
                -1,
                1
        );
    }

    public void setFuzzCounts(
            boolean isO3,
            int fuzzRowCount,
            int transactionCount,
            int strLen,
            int symbolStrLenMax,
            int symbolCountMax,
            int initialRowCount,
            int partitionCount,
            int parallelWalCount,
            int ioFailureCount
    ) {
        this.isO3 = isO3;
        this.fuzzRowCount = fuzzRowCount;
        this.transactionCount = transactionCount;
        this.strLen = strLen;
        this.symbolStrLenMax = symbolStrLenMax;
        this.symbolCountMax = symbolCountMax;
        this.initialRowCount = initialRowCount;
        this.partitionCount = partitionCount;
        this.parallelWalCount = parallelWalCount;
        this.ioFailureCount = ioFailureCount;
    }

    public void setFuzzProbabilities(
            double cancelRowsProb,
            double notSetProb,
            double nullSetProb,
            double rollbackProb,
            double colAddProb,
            double colRemoveProb,
            double colRenameProb,
            double colTypeChangeProb,
            double dataAddProb,
            double equalTsRowsProb,
            double partitionDropProb,
            double truncateProb,
            double tableDropProb,
            double setTtlProb
    ) {
        this.cancelRowsProb = cancelRowsProb;
        this.notSetProb = notSetProb;
        this.nullSetProb = nullSetProb;
        this.rollbackProb = rollbackProb;
        this.colAddProb = colAddProb;
        this.colRemoveProb = colRemoveProb;
        this.colRenameProb = colRenameProb;
        this.colTypeChangeProb = colTypeChangeProb;
        this.dataAddProb = dataAddProb;
        this.equalTsRowsProb = equalTsRowsProb;
        this.partitionDropProb = partitionDropProb;
        this.truncateProb = truncateProb;
        this.tableDropProb = tableDropProb;
        this.setTtlProb = setTtlProb;
    }

    public void withDb(CairoEngine engine, SqlExecutionContext sqlExecutionContext) {
        this.engine = engine;
        this.sqlExecutionContext = sqlExecutionContext;
        this.ff = new FailureFileFacade(engine.getConfiguration().getFilesFacade());
    }

    private static void reloadPartitions(TableReader rdr1) {
        if (rdr1.isActive()) {
            LOG.info().$("reloading partitions [table=").$(rdr1.getTableToken()).$(", txn=").$(rdr1.getTxn()).I$();
            for (int i = 0; i < rdr1.getPartitionCount(); i++) {
                rdr1.openPartition(i);
            }
        }
    }

    private static void reloadReader(Rnd reloadRnd, @Nullable TableReader reader, CharSequence rdrId) {
        if (reloadRnd.nextBoolean()) {
            if (reader != null && reader.isActive()) {
                reloadPartitions(reader);
                LOG.info().$("releasing reader txn [rdr=").$(rdrId).$(", table=").$(reader.getTableToken()).$(", txn=").$(reader.getTxn()).I$();
                reader.goPassive();
            }

            if (reloadRnd.nextBoolean() && reader != null && reader.isActive()) {
                reader.goActive();
                LOG.info().$("acquired reader txn [rdr=").$(rdrId).$(", table=").$(reader.getTableToken()).$(", txn=").$(reader.getTxn()).I$();
            }
        }
    }

    private void applyWalParallel(ObjList<FuzzTransaction> transactions, String tableName, Rnd applyRnd) {
        ObjList<ObjList<FuzzTransaction>> tablesTransactions = new ObjList<>();
        tablesTransactions.add(transactions);
        applyManyWalParallel(tablesTransactions, applyRnd, tableName, false, true);
    }

    private void checkIndexRandomValueScan(
            String expectedTableName,
            String actualTableName,
            Rnd rnd,
            long recordCount,
            String symbolColumnName,
            String tsColumnName
    ) throws SqlException {
        long randomRow = rnd.nextLong(recordCount);
        sink.clear();
        try (SqlCompiler compiler = engine.getSqlCompiler()) {
            TestUtils.printSql(compiler, sqlExecutionContext, "select \"" + symbolColumnName + "\" as a from " + expectedTableName + " limit " + randomRow + ", " + (randomRow + 1), sink);
            String prefix = "a\n";
            String randomValue = sink.length() > prefix.length() + 2 ? sink.subSequence(prefix.length(), sink.length() - 1).toString() : null;
            String indexedWhereClause = " where \"" + symbolColumnName + "\" = " + (randomValue == null ? "null" : "'" + randomValue + "'");
            LOG.info().$("checking random index with filter: ").$(indexedWhereClause).I$();
            String limit = ""; // For debugging
            TestUtils.assertSqlCursors(compiler, sqlExecutionContext, expectedTableName + indexedWhereClause + limit, actualTableName + indexedWhereClause + limit, LOG);
            // Now let's do backward order assertion
            String orderBy = " order by " + tsColumnName + " desc";
            TestUtils.assertSqlCursors(compiler, sqlExecutionContext, expectedTableName + indexedWhereClause + orderBy + limit, actualTableName + indexedWhereClause + orderBy + limit, LOG);
        }
    }

    private void checkNoSuspendedTables(int tableId, TableToken tableName, long lastTxn) {
        Assert.assertFalse(tableName.getTableName(), engine.getTableSequencerAPI().isSuspended(tableName));
    }

    private void checkNoSuspendedTables(ObjHashSet<TableToken> tableTokenBucket) {
        engine.getTableSequencerAPI().forAllWalTables(tableTokenBucket, false, checkNoSuspendedTablesRef);
    }

    @NotNull
    private ObjList<FuzzTransaction> createTransactions(CairoConfiguration cairoConfiguration, Rnd rnd, String tableNameBase) throws SqlException, NumericException {
        String tableNameNoWal = tableNameBase + "_nonwal";

        createInitialTable(tableNameNoWal, false, initialRowCount);
        createInitialTable(tableNameBase, true, initialRowCount);

        ObjList<FuzzTransaction> transactions = generateTransactions(cairoConfiguration, tableNameNoWal, rnd);
        applyNonWal(transactions, tableNameNoWal, rnd);

        // Release TW to reduce memory pressure
        engine.releaseInactive();

        return transactions;
    }

    @NotNull
    private Thread createWalWriteThread(
            ObjList<FuzzTransaction> transactions,
            String tableName,
            ObjList<WalWriter> writers,
            AtomicLong waitBarrierVersion,
            AtomicLong doneCount,
            AtomicInteger forceReaderReload,
            AtomicInteger nextOperation,
            ConcurrentLinkedQueue<Throwable> errors
    ) {
        final int writerIndex;
        synchronized (writers) {
            writers.add((WalWriter) engine.getTableWriterAPI(tableName, "apply trans test"));
            writerIndex = writers.size() - 1;
        }

        return new Thread(() -> {
            int opIndex;

            try {
                Rnd tempRnd = new Rnd();
                while ((opIndex = nextOperation.incrementAndGet()) < transactions.size() && errors.isEmpty()) {
                    FuzzTransaction transaction = transactions.getQuick(opIndex);

                    // wait until structure version, truncate is applied
                    while (waitBarrierVersion.get() < transaction.waitBarrierVersion && errors.isEmpty()) {
                        Os.sleep(1);
                    }

                    if (transaction.waitAllDone) {
                        while (doneCount.get() != opIndex) {
                            Os.sleep(1);
                        }
                    }

                    WalWriter walWriter;
                    synchronized (writers) {
                        walWriter = writers.get(writerIndex);
                    }

                    if (!walWriter.goActive(transaction.structureVersion)) {
                        throw CairoException.critical(0).put("cannot apply structure change");
                    }
                    if (walWriter.getMetadataVersion() != transaction.structureVersion) {
                        throw CairoException.critical(0)
                                .put("cannot update wal writer to correct structure version");
                    }

                    boolean increment = false;
                    for (int operationIndex = 0; operationIndex < transaction.operationList.size(); operationIndex++) {
                        FuzzTransactionOperation operation = transaction.operationList.getQuick(operationIndex);
                        increment |= operation.apply(tempRnd, engine, walWriter, -1);
                    }

                    if (transaction.reopenTable) {
                        synchronized (writers) {
                            // Table is dropped, reload all writers
                            for (int ii = 0; ii < writers.size(); ii++) {
                                if (writers.get(ii).getTableToken().getTableName().equals(tableName)) {
                                    writers.get(ii).close();
                                    writers.setQuick(ii, (WalWriter) engine.getTableWriterAPI(tableName, "apply trans test"));
                                }
                            }
                        }
                        forceReaderReload.incrementAndGet();
                        engine.releaseInactive();
                    } else {
                        if (transaction.rollback) {
                            walWriter.rollback();
                        } else {
                            walWriter.commit();
                        }
                    }
                    if (increment || transaction.waitAllDone) {
                        waitBarrierVersion.incrementAndGet();
                    }

                    doneCount.incrementAndGet();

                    // CREATE TABLE may release all inactive sequencers occasionally, so we do the same
                    // to make sure that there are no races between WAL writers and the engine.
                    engine.releaseInactiveTableSequencers();
                }
            } catch (Throwable e) {
                errors.add(e);
            } finally {
                Path.clearThreadLocals();
            }
        });
    }

    private void drainWalQueue(Rnd applyRnd, String tableName) {
        try (ApplyWal2TableJob walApplyJob = new ApplyWal2TableJob(engine, 1, 1);
             O3PartitionPurgeJob purgeJob = new O3PartitionPurgeJob(engine, 1);
             TableReader rdr1 = getReaderHandleTableDropped(tableName);
             TableReader rdr2 = getReaderHandleTableDropped(tableName)
        ) {
            CheckWalTransactionsJob checkWalTransactionsJob = new CheckWalTransactionsJob(engine);
            while (walApplyJob.run(0) || checkWalTransactionsJob.run(0)) {
                forceReleaseTableWriter(applyRnd);
                purgeAndReloadReaders(applyRnd, rdr1, rdr2, purgeJob, 0.25);
            }
        }
    }

    private void forceReleaseTableWriter(Rnd applyRnd) {
        // Sometimes WAL Apply Job does not finish table in one go and return TableWriter to the pool
        // where it can be fully closed before continuing the WAL application Test TableWriter closures.
        if (applyRnd.nextDouble() < 0.8) {
            engine.releaseInactive();
        }
    }

    private TableReader getReader(String tableName) {
        return engine.getReader(engine.verifyTableName(tableName));
    }

    private TableReader getReaderHandleTableDropped(String tableNameWal) {
        while (true) {
            try {
                return getReader(tableNameWal);
            } catch (CairoException e) {
                if (Chars.contains(e.getFlyweightMessage(), "table does not exist")
                        || Chars.contains(e.getFlyweightMessage(), "table name is reserved")
                        || e instanceof EntryLockedException) {
                    LOG.error().$((Throwable) e).$();
                    Os.sleep(10);
                } else {
                    throw e;
                }
            }
        }
    }

    private void runApplyThread(AtomicInteger done, ConcurrentLinkedQueue<Throwable> errors, Rnd applyRnd) {
        try {
            ObjHashSet<TableToken> tableTokenBucket = new ObjHashSet<>();
            int i = 0;
            CheckWalTransactionsJob checkJob = new CheckWalTransactionsJob(engine);
            try (ApplyWal2TableJob job = new ApplyWal2TableJob(engine, 1, 1)) {
                while (done.get() == 0 && errors.isEmpty()) {
                    Unsafe.getUnsafe().loadFence();
                    while (job.run(0) || checkJob.run(0)) {
                        // Sometimes WAL Apply Job does not finish table in one go and return TableWriter to the pool
                        // where it can be fully closed before continuing the WAL application Test TableWriter closures.
                        forceReleaseTableWriter(applyRnd);
                    }
                    Os.sleep(1);
                    checkNoSuspendedTables(tableTokenBucket);
                    i++;
                }
                while (job.run(0) || checkJob.run(0)) {
                    forceReleaseTableWriter(applyRnd);
                }
                i++;
            }
            LOG.info().$("finished apply thread after iterations: ").$(i).$();
        } catch (Throwable e) {
            errors.add(e);
        } finally {
            Path.clearThreadLocals();
        }
    }

    private void runPurgePartitionJob(AtomicInteger done, AtomicInteger forceReaderReload, ConcurrentLinkedQueue<Throwable> errors, Rnd runRnd, String tableNameBase, int tableCount, boolean multiTable) {
        ObjList<TableReader> readers = new ObjList<>();
        try {
            try (O3PartitionPurgeJob purgeJob = new O3PartitionPurgeJob(engine, 1)) {
                int forceReloadNum = forceReaderReload.get();
                for (int i = 0; i < tableCount; i++) {
                    String tableNameWal = multiTable ? getWalParallelApplyTableName(tableNameBase, i) : tableNameBase;
                    readers.add(getReaderHandleTableDropped(tableNameWal));
                    readers.add(getReaderHandleTableDropped(tableNameWal));
                }

                while (done.get() == 0 && errors.isEmpty()) {
                    if (forceReaderReload.get() != forceReloadNum) {
                        forceReloadNum = forceReaderReload.get();
                        for (int i = 0; i < readers.size(); i++) {
                            String tableNameWal = multiTable ? getWalParallelApplyTableName(tableNameBase, i / 2) : tableNameBase;
                            readers.get(i).close();
                            readers.setQuick(i, getReaderHandleTableDropped(tableNameWal));
                        }
                    }
                    int reader = runRnd.nextInt(tableCount);
                    purgeAndReloadReaders(runRnd, readers.get(reader * 2), readers.get(reader * 2 + 1), purgeJob, 0.25);
                    Os.sleep(50);
                }
            }
        } catch (Throwable e) {
            errors.add(e);
        } finally {
            Misc.freeObjList(readers);
            Path.clearThreadLocals();
        }
    }

    private void runWalPurgeJob(AtomicInteger done, ConcurrentLinkedQueue<Throwable> errors) {
        try {
            try (WalPurgeJob job = new WalPurgeJob(engine)) {
                while (done.get() == 0 && errors.isEmpty()) {
                    job.drain(0);
                    Os.sleep(1);
                }
            }
        } catch (Throwable e) {
            errors.add(e);
        } finally {
            Path.clearThreadLocals();
        }
    }

    void assertCounts(String tableNameWal, String timestampColumnName) throws SqlException {
        try (SqlCompiler compiler = engine.getSqlCompiler()) {
            TestUtils.assertEquals(
                    compiler,
                    sqlExecutionContext,
                    "select count() from " + tableNameWal,
                    "select count() from " + tableNameWal + " where " + timestampColumnName + " > '1970-01-01' or " + timestampColumnName + " < '2100-01-01'"
            );
        }
    }

    protected void assertStringColDensity(String tableNameWal) {
        try (TableReader reader = getReader(tableNameWal)) {
            TableReaderMetadata metadata = reader.getMetadata();
            for (int i = 0; i < metadata.getColumnCount(); i++) {
                int columnType = metadata.getColumnType(i);
                if (ColumnType.isVarSize(columnType)) {
                    for (int partitionIndex = 0; partitionIndex < reader.getPartitionCount(); partitionIndex++) {
                        reader.openPartition(partitionIndex);
                        if (PartitionFormat.NATIVE == reader.getPartitionFormat(partitionIndex)) {
                            int columnBase = reader.getColumnBase(partitionIndex);
                            MemoryR dCol = reader.getColumn(TableReader.getPrimaryColumnIndex(columnBase, i));
                            MemoryR iCol = reader.getColumn(TableReader.getPrimaryColumnIndex(columnBase, i) + 1);

                            long colTop = reader.getColumnTop(columnBase, i);
                            long rowCount = reader.getPartitionRowCount(partitionIndex) - colTop;
                            long dColAddress = dCol == null ? 0 : dCol.getPageAddress(0);
                            if (DebugUtils.isSparseVarCol(rowCount, iCol.getPageAddress(0), dColAddress, columnType)) {
                                Assert.fail("var column " + reader.getMetadata().getColumnName(i) + ", columnType " + ColumnType.nameOf(columnType)
                                        + " is not dense, .i file record size is different from .d file record size");
                            }
                        }
                    }
                }
            }
        }
    }

    protected String[] generateSymbols(Rnd rnd, int totalSymbols, int strLen, String baseSymbolTableName) {
        String[] symbols = new String[totalSymbols];
        int symbolIndex = 0;

        try (TableReader reader = getReader(baseSymbolTableName)) {
            TableReaderMetadata metadata = reader.getMetadata();
            for (int i = 0; i < metadata.getColumnCount(); i++) {
                int columnType = metadata.getColumnType(i);
                if (ColumnType.isSymbol(columnType)) {
                    SymbolMapReader symbolReader = reader.getSymbolMapReader(i);
                    for (int sym = 0; symbolIndex < totalSymbols && sym < symbolReader.getSymbolCount() - 1; sym++) {
                        symbols[symbolIndex++] = Chars.toString(symbolReader.valueOf(sym));
                    }
                }
            }
        }

        for (; symbolIndex < totalSymbols; symbolIndex++) {
            symbols[symbolIndex] = strLen > 0 ? Chars.toString(rnd.nextChars(rnd.nextInt(strLen))) : "";
        }
        return symbols;
    }

    protected void runFuzz(String tableName, Rnd rnd) throws Exception {
        String tableNameWal = tableName + "_wal";
        String tableNameWal2 = tableName + "_wal_parallel";
        String tableNameNoWal = tableName + "_nonwal";

        createInitialTable(tableNameWal, true, initialRowCount);
        createInitialTable(tableNameWal2, true, initialRowCount);
        TableToken nonWalTt = createInitialTable(tableNameNoWal, false, initialRowCount);

        ObjList<FuzzTransaction> transactions;
        transactions = generateTransactions(engine.getConfiguration(), tableNameNoWal, rnd);
        try {
            String timestampColumnName;
            try (TableMetadata meta = engine.getTableMetadata(nonWalTt)) {
                timestampColumnName = meta.getColumnName(meta.getTimestampIndex());
            }

            long startMicro = System.nanoTime() / 1000;
            applyNonWal(transactions, tableNameNoWal, rnd);
            long endNonWalMicro = System.nanoTime() / 1000;
            long nonWalTotal = endNonWalMicro - startMicro;

            applyWal(transactions, tableNameWal, 1, rnd);

            long endWalMicro = System.nanoTime() / 1000;
            long walTotal = endWalMicro - endNonWalMicro;

            try (SqlCompiler compiler = engine.getSqlCompiler()) {
                String limit = "";
                TestUtils.assertSqlCursors(compiler, sqlExecutionContext, tableNameNoWal + limit, tableNameWal + limit, LOG);
                assertRandomIndexes(tableNameNoWal, tableNameWal, rnd);

                startMicro = System.nanoTime() / 1000;
                applyWalParallel(transactions, tableNameWal2, rnd);
                endWalMicro = System.nanoTime() / 1000;
                long totalWalParallel = endWalMicro - startMicro;

                TestUtils.assertSqlCursors(compiler, sqlExecutionContext, tableNameNoWal, tableNameWal2, LOG);
                assertRandomIndexes(tableNameNoWal, tableNameWal2, rnd);
                LOG.infoW().$("=== non-wal(ms): ").$(nonWalTotal / 1000).$(" === wal(ms): ").$(walTotal / 1000).$(" === wal_parallel(ms): ").$(totalWalParallel / 1000).$();
            }

            assertCounts(tableNameWal, timestampColumnName);
            assertCounts(tableNameNoWal, timestampColumnName);
            assertStringColDensity(tableNameWal);
        } finally {
            Misc.freeObjListAndClear(transactions);
        }
    }

    protected void runFuzz(Rnd rnd, String tableNameBase, int tableCount, boolean randomiseProbs, boolean randomiseCounts) throws Exception {
        ObjList<ObjList<FuzzTransaction>> fuzzTransactions = new ObjList<>();
        try {
            for (int i = 0; i < tableCount; i++) {
                String tableNameWal = tableNameBase + "_" + i;
                if (randomiseProbs) {
                    setFuzzProbabilities(
                            0.5 * rnd.nextDouble(),
                            rnd.nextDouble(),
                            rnd.nextDouble(),
                            0.5 * rnd.nextDouble(),
                            rnd.nextDouble(),
                            rnd.nextDouble(),
                            rnd.nextDouble(),
                            rnd.nextDouble(),
                            rnd.nextDouble(),
                            0.01,
                            0.0,
                            0.1 * rnd.nextDouble(),
                            rnd.nextDouble(),
                            0.0
                    );
                }
                if (randomiseCounts) {
                    setFuzzCounts(
                            rnd.nextBoolean(),
                            rnd.nextInt(2_000_000),
                            rnd.nextInt(1000),
                            randomiseStringLengths(rnd, 1000),
                            rnd.nextInt(1000),
                            rnd.nextInt(1000),
                            rnd.nextInt(1_000_000),
                            5 + rnd.nextInt(10)
                    );
                }

                ObjList<FuzzTransaction> transactions = createTransactions(engine.getConfiguration(), rnd, tableNameWal);
                fuzzTransactions.add(transactions);
            }
            // Can help to reduce memory consumption.
            engine.releaseInactive();

            applyManyWalParallel(fuzzTransactions, rnd, tableNameBase, true, true);
            checkNoSuspendedTables(new ObjHashSet<>());

            try (SqlCompiler compiler = engine.getSqlCompiler()) {
                for (int i = 0; i < tableCount; i++) {
                    String tableNameNoWal = tableNameBase + "_" + i + "_nonwal";
                    String tableNameWal = getWalParallelApplyTableName(tableNameBase, i);
                    LOG.infoW().$("comparing tables ").$(tableNameNoWal).$(" and ").$(tableNameWal).$();
                    String limit = "";
                    TestUtils.assertSqlCursors(compiler, sqlExecutionContext, tableNameNoWal + limit, tableNameWal + limit, LOG);
                    assertRandomIndexes(tableNameNoWal, tableNameWal, rnd);
                }
            }
        } finally {
            for (int i = 0, n = fuzzTransactions.size(); i < n; i++) {
                Misc.freeObjListAndClear(fuzzTransactions.get(i));
            }
        }
    }
}<|MERGE_RESOLUTION|>--- conflicted
+++ resolved
@@ -497,16 +497,16 @@
         return generateTransactions(cairoConfiguration, tableName, rnd, start, end);
     }
 
-<<<<<<< HEAD
-    public ObjList<FuzzTransaction> generateTransactions(CairoConfiguration cairoConfiguration, String tableName, Rnd rnd, long start, long end) {
-=======
-    public ObjList<FuzzTransaction> generateTransactions(String tableName, Rnd rnd, long start) throws NumericException {
+    public ObjList<FuzzTransaction> generateTransactions(
+            CairoConfiguration cairoConfiguration, String tableName, Rnd rnd, long start
+    ) {
         long end = start + partitionCount * Timestamps.DAY_MICROS;
-        return generateTransactions(tableName, rnd, start, end);
-    }
-
-    public ObjList<FuzzTransaction> generateTransactions(String tableName, Rnd rnd, long start, long end) {
->>>>>>> 70a8b5b9
+        return generateTransactions(cairoConfiguration, tableName, rnd, start, end);
+    }
+
+    public ObjList<FuzzTransaction> generateTransactions(
+            CairoConfiguration cairoConfiguration, String tableName, Rnd rnd, long start, long end
+    ) {
         TableToken tableToken = engine.verifyTableName(tableName);
         try (TableRecordMetadata sequencerMetadata = engine.getLegacyMetadata(tableToken);
              TableMetadata tableMetadata = engine.getTableMetadata(tableToken)
