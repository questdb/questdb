--- conflicted
+++ resolved
@@ -497,13 +497,9 @@
         return generateTransactions(cairoConfiguration, tableName, rnd, start, end);
     }
 
-<<<<<<< HEAD
     public ObjList<FuzzTransaction> generateTransactions(
             CairoConfiguration cairoConfiguration, String tableName, Rnd rnd, long start
     ) {
-=======
-    public ObjList<FuzzTransaction> generateTransactions(String tableName, Rnd rnd, long start) {
->>>>>>> 33ba1690
         long end = start + partitionCount * Timestamps.DAY_MICROS;
         return generateTransactions(cairoConfiguration, tableName, rnd, start, end);
     }
