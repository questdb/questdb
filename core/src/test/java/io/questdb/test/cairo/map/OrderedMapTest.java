/*******************************************************************************
 *     ___                  _   ____  ____
 *    / _ \ _   _  ___  ___| |_|  _ \| __ )
 *   | | | | | | |/ _ \/ __| __| | | |  _ \
 *   | |_| | |_| |  __/\__ \ |_| |_| | |_) |
 *    \__\_\\__,_|\___||___/\__|____/|____/
 *
 *  Copyright (c) 2014-2019 Appsicle
 *  Copyright (c) 2019-2024 QuestDB
 *
 *  Licensed under the Apache License, Version 2.0 (the "License");
 *  you may not use this file except in compliance with the License.
 *  You may obtain a copy of the License at
 *
 *  http://www.apache.org/licenses/LICENSE-2.0
 *
 *  Unless required by applicable law or agreed to in writing, software
 *  distributed under the License is distributed on an "AS IS" BASIS,
 *  WITHOUT WARRANTIES OR CONDITIONS OF ANY KIND, either express or implied.
 *  See the License for the specific language governing permissions and
 *  limitations under the License.
 *
 ******************************************************************************/

package io.questdb.test.cairo.map;

import io.questdb.cairo.ArrayColumnTypes;
import io.questdb.cairo.CairoException;
import io.questdb.cairo.ColumnType;
import io.questdb.cairo.ColumnTypes;
import io.questdb.cairo.EntityColumnFilter;
import io.questdb.cairo.GeoHashes;
import io.questdb.cairo.ListColumnFilter;
import io.questdb.cairo.PartitionBy;
import io.questdb.cairo.RecordSink;
import io.questdb.cairo.RecordSinkFactory;
import io.questdb.cairo.SingleColumnType;
import io.questdb.cairo.SymbolAsIntTypes;
import io.questdb.cairo.SymbolAsStrTypes;
import io.questdb.cairo.TableReader;
import io.questdb.cairo.TableWriter;
import io.questdb.cairo.arr.DirectArray;
import io.questdb.cairo.map.Map;
import io.questdb.cairo.map.MapKey;
import io.questdb.cairo.map.MapRecord;
import io.questdb.cairo.map.MapRecordCursor;
import io.questdb.cairo.map.MapValue;
import io.questdb.cairo.map.MapValueMergeFunction;
import io.questdb.cairo.map.OrderedMap;
import io.questdb.cairo.sql.Record;
import io.questdb.cairo.sql.RecordCursor;
import io.questdb.griffin.engine.functions.columns.LongColumn;
import io.questdb.std.BinarySequence;
import io.questdb.std.BitSet;
import io.questdb.std.BytecodeAssembler;
import io.questdb.std.Chars;
import io.questdb.std.DirectLongLongAscList;
import io.questdb.std.DirectLongLongSortedList;
import io.questdb.std.Interval;
import io.questdb.std.Long256;
import io.questdb.std.Long256Impl;
import io.questdb.std.LongList;
import io.questdb.std.MemoryTag;
import io.questdb.std.Numbers;
import io.questdb.std.ObjList;
import io.questdb.std.Rnd;
import io.questdb.std.Unsafe;
import io.questdb.std.str.Utf8Sequence;
import io.questdb.std.str.Utf8StringSink;
import io.questdb.test.AbstractCairoTest;
import io.questdb.test.cairo.TableModel;
import io.questdb.test.cairo.TestRecord;
import io.questdb.test.cairo.TestTableReaderRecordCursor;
import io.questdb.test.tools.TestUtils;
import org.junit.Assert;
import org.junit.Test;

import java.util.HashMap;

public class OrderedMapTest extends AbstractCairoTest {

    @Test
    public void testAllTypesFixedSizeKey() throws Exception {
        TestUtils.assertMemoryLeak(() -> {
            Rnd rnd = new Rnd();

            ArrayColumnTypes keyTypes = new ArrayColumnTypes();
            keyTypes.add(ColumnType.BYTE);
            keyTypes.add(ColumnType.SHORT);
            keyTypes.add(ColumnType.CHAR);
            keyTypes.add(ColumnType.INT);
            keyTypes.add(ColumnType.LONG);
            keyTypes.add(ColumnType.FLOAT);
            keyTypes.add(ColumnType.DOUBLE);
            keyTypes.add(ColumnType.BOOLEAN);
            keyTypes.add(ColumnType.DATE);
            keyTypes.add(ColumnType.TIMESTAMP);
            keyTypes.add(ColumnType.getGeoHashTypeWithBits(13));
            keyTypes.add(ColumnType.LONG256);
            keyTypes.add(ColumnType.INTERVAL);

            ArrayColumnTypes valueTypes = new ArrayColumnTypes();
            valueTypes.add(ColumnType.BYTE);
            valueTypes.add(ColumnType.SHORT);
            valueTypes.add(ColumnType.CHAR);
            valueTypes.add(ColumnType.INT);
            valueTypes.add(ColumnType.LONG);
            valueTypes.add(ColumnType.FLOAT);
            valueTypes.add(ColumnType.DOUBLE);
            valueTypes.add(ColumnType.BOOLEAN);
            valueTypes.add(ColumnType.DATE);
            valueTypes.add(ColumnType.TIMESTAMP);
            valueTypes.add(ColumnType.getGeoHashTypeWithBits(20));
            valueTypes.add(ColumnType.LONG256);

            try (OrderedMap map = new OrderedMap(1024, keyTypes, valueTypes, 64, 0.8, 24)) {
                final int N = 100000;
                for (int i = 0; i < N; i++) {
                    MapKey key = map.withKey();
                    key.putByte(rnd.nextByte());
                    key.putShort(rnd.nextShort());
                    key.putChar(rnd.nextChar());
                    key.putInt(rnd.nextInt());
                    key.putLong(rnd.nextLong());
                    key.putFloat(rnd.nextFloat());
                    key.putDouble(rnd.nextDouble());
                    key.putBool(rnd.nextBoolean());
                    key.putDate(rnd.nextLong());
                    key.putTimestamp(rnd.nextLong());
                    key.putShort(rnd.nextShort());
                    Long256Impl long256 = new Long256Impl();
                    long256.fromRnd(rnd);
                    key.putLong256(long256);
                    key.putInterval(new Interval().of(rnd.nextPositiveInt(), rnd.nextPositiveInt()));

                    MapValue value = key.createValue();
                    Assert.assertTrue(value.isNew());

                    value.putByte(0, rnd.nextByte());
                    value.putShort(1, rnd.nextShort());
                    value.putChar(2, rnd.nextChar());
                    value.putInt(3, rnd.nextInt());
                    value.putLong(4, rnd.nextLong());
                    value.putFloat(5, rnd.nextFloat());
                    value.putDouble(6, rnd.nextDouble());
                    value.putBool(7, rnd.nextBoolean());
                    value.putDate(8, rnd.nextLong());
                    value.putTimestamp(9, rnd.nextLong());
                    value.putInt(10, rnd.nextInt());
                    value.putLong256(11, long256);
                }

                rnd.reset();

                // assert that all values are good
                for (int i = 0; i < N; i++) {
                    MapKey key = map.withKey();
                    key.putByte(rnd.nextByte());
                    key.putShort(rnd.nextShort());
                    key.putChar(rnd.nextChar());
                    key.putInt(rnd.nextInt());
                    key.putLong(rnd.nextLong());
                    key.putFloat(rnd.nextFloat());
                    key.putDouble(rnd.nextDouble());
                    key.putBool(rnd.nextBoolean());
                    key.putDate(rnd.nextLong());
                    key.putTimestamp(rnd.nextLong());
                    key.putShort(rnd.nextShort());
                    Long256Impl long256 = new Long256Impl();
                    long256.fromRnd(rnd);
                    key.putLong256(long256);
                    key.putInterval(new Interval().of(rnd.nextPositiveInt(), rnd.nextPositiveInt()));

                    MapValue value = key.createValue();
                    Assert.assertFalse(value.isNew());

                    Assert.assertEquals(rnd.nextByte(), value.getByte(0));
                    Assert.assertEquals(rnd.nextShort(), value.getShort(1));
                    Assert.assertEquals(rnd.nextChar(), value.getChar(2));
                    Assert.assertEquals(rnd.nextInt(), value.getInt(3));
                    Assert.assertEquals(rnd.nextLong(), value.getLong(4));
                    Assert.assertEquals(rnd.nextFloat(), value.getFloat(5), 0.000000001f);
                    Assert.assertEquals(rnd.nextDouble(), value.getDouble(6), 0.000000001d);
                    Assert.assertEquals(rnd.nextBoolean(), value.getBool(7));
                    Assert.assertEquals(rnd.nextLong(), value.getDate(8));
                    Assert.assertEquals(rnd.nextLong(), value.getTimestamp(9));
                    Assert.assertEquals(rnd.nextInt(), value.getInt(10));
                    Assert.assertEquals(long256, value.getLong256A(11));
                }

                // RecordCursor is covered in testAllTypesVarSizeKey
            }
        });
    }

    @Test
    public void testAllTypesReverseColumnAccess() throws Exception {
        TestUtils.assertMemoryLeak(() -> {
            ArrayColumnTypes keyTypes = new ArrayColumnTypes();
            keyTypes.add(ColumnType.BYTE);
            keyTypes.add(ColumnType.SHORT);
            keyTypes.add(ColumnType.CHAR);
            keyTypes.add(ColumnType.INT);
            keyTypes.add(ColumnType.LONG);
            keyTypes.add(ColumnType.FLOAT);
            keyTypes.add(ColumnType.DOUBLE);
            keyTypes.add(ColumnType.STRING);
            keyTypes.add(ColumnType.STRING);
            keyTypes.add(ColumnType.BINARY);
            keyTypes.add(ColumnType.BOOLEAN);
            keyTypes.add(ColumnType.DATE);
            keyTypes.add(ColumnType.TIMESTAMP);
            keyTypes.add(ColumnType.getGeoHashTypeWithBits(13));
            keyTypes.add(ColumnType.LONG256);

            ArrayColumnTypes valueTypes = new ArrayColumnTypes();
            valueTypes.add(ColumnType.BYTE);
            valueTypes.add(ColumnType.SHORT);
            valueTypes.add(ColumnType.CHAR);
            valueTypes.add(ColumnType.INT);
            valueTypes.add(ColumnType.LONG);
            valueTypes.add(ColumnType.FLOAT);
            valueTypes.add(ColumnType.DOUBLE);
            valueTypes.add(ColumnType.BOOLEAN);
            valueTypes.add(ColumnType.DATE);
            valueTypes.add(ColumnType.TIMESTAMP);
            valueTypes.add(ColumnType.getGeoHashTypeWithBits(20));
            valueTypes.add(ColumnType.LONG256);

            final TestRecord.ArrayBinarySequence binarySequence = new TestRecord.ArrayBinarySequence();
            final Long256Impl long256 = new Long256Impl();

            try (OrderedMap map = new OrderedMap(1024, keyTypes, valueTypes, 64, 0.8, Integer.MAX_VALUE)) {
                MapKey key = map.withKey();
                key.putByte((byte) 1);
                key.putShort((short) 2);
                key.putChar('3');
                key.putInt(4);
                key.putLong(5);
                key.putFloat(6.0f);
                key.putDouble(7.0);
                key.putStr("888", 0, 1);
                key.putStrLowerCase("99", 0, 1);
                key.putBin(binarySequence.of(new byte[]{10}));
                key.putBool(true);
                key.putDate(12);
                key.putTimestamp(13);
                key.putShort((short) 14);
                long256.setAll(15, 15, 15, 15);
                key.putLong256(long256);

                MapValue value = key.createValue();
                Assert.assertTrue(value.isNew());

                // use addXYZ() method to initialize values where possible
                value.putByte(0, (byte) 0);
                value.addByte(0, (byte) 1);
                value.putShort(1, (short) 0);
                value.addShort(1, (short) 2);
                value.putChar(2, '3');
                value.putInt(3, 0);
                value.addInt(3, 4);
                value.putLong(4, 0);
                value.addLong(4, 5);
                value.putFloat(5, 0);
                value.addFloat(5, 6);
                value.putDouble(6, 0);
                value.addDouble(6, 7);
                value.putBool(7, true);
                value.putDate(8, 9);
                value.putTimestamp(9, 10);
                value.putInt(10, 11);
                value.putLong256(11, Long256Impl.ZERO_LONG256);
                long256.setAll(12, 12, 12, 12);
                value.addLong256(11, long256);

                // assert that all values are good

                key = map.withKey();
                key.putByte((byte) 1);
                key.putShort((short) 2);
                key.putChar('3');
                key.putInt(4);
                key.putLong(5);
                key.putFloat(6.0f);
                key.putDouble(7.0);
                key.putStrLowerCase("8");
                key.putStr("9");
                key.putBin(binarySequence.of(new byte[]{10}));
                key.putBool(true);
                key.putDate(12);
                key.putTimestamp(13);
                key.putShort((short) 14);
                long256.setAll(15, 15, 15, 15);
                key.putLong256(long256);

                value = key.createValue();
                Assert.assertFalse(value.isNew());

                // access the value columns in reverse order
                long256.setAll(12, 12, 12, 12);
                Assert.assertEquals(long256, value.getLong256A(11));
                Assert.assertEquals(11, value.getInt(10));
                Assert.assertEquals(10, value.getTimestamp(9));
                Assert.assertEquals(9, value.getDate(8));
                Assert.assertTrue(value.getBool(7));
                Assert.assertEquals(7, value.getDouble(6), 0.000000001d);
                Assert.assertEquals(6, value.getFloat(5), 0.000000001f);
                Assert.assertEquals(5, value.getLong(4));
                Assert.assertEquals(4, value.getInt(3));
                Assert.assertEquals('3', value.getChar(2));
                Assert.assertEquals(2, value.getShort(1));
                Assert.assertEquals(1, value.getByte(0));

                try (RecordCursor cursor = map.getCursor()) {
                    assertCursorAllTypesReverseOrder(cursor);
                }
            }
        });
    }

    @Test
    public void testAllTypesVarSizeKey() throws Exception {
        TestUtils.assertMemoryLeak(() -> {
            Rnd rnd = new Rnd();

            ArrayColumnTypes keyTypes = new ArrayColumnTypes();
            keyTypes.add(ColumnType.BYTE);
            keyTypes.add(ColumnType.SHORT);
            keyTypes.add(ColumnType.CHAR);
            keyTypes.add(ColumnType.INT);
            keyTypes.add(ColumnType.LONG);
            keyTypes.add(ColumnType.FLOAT);
            keyTypes.add(ColumnType.DOUBLE);
            keyTypes.add(ColumnType.STRING);
            keyTypes.add(ColumnType.VARCHAR);
            keyTypes.add(ColumnType.BOOLEAN);
            keyTypes.add(ColumnType.DATE);
            keyTypes.add(ColumnType.TIMESTAMP);
            keyTypes.add(ColumnType.getGeoHashTypeWithBits(13));
            keyTypes.add(ColumnType.LONG256);
            keyTypes.add(ColumnType.UUID);
            keyTypes.add(ColumnType.INTERVAL);
            keyTypes.add(ColumnType.encodeArrayType(ColumnType.DOUBLE, 1));

            ArrayColumnTypes valueTypes = new ArrayColumnTypes();
            valueTypes.add(ColumnType.BYTE);
            valueTypes.add(ColumnType.SHORT);
            valueTypes.add(ColumnType.CHAR);
            valueTypes.add(ColumnType.INT);
            valueTypes.add(ColumnType.LONG);
            valueTypes.add(ColumnType.FLOAT);
            valueTypes.add(ColumnType.DOUBLE);
            valueTypes.add(ColumnType.BOOLEAN);
            valueTypes.add(ColumnType.DATE);
            valueTypes.add(ColumnType.TIMESTAMP);
            valueTypes.add(ColumnType.getGeoHashTypeWithBits(20));
            valueTypes.add(ColumnType.LONG256);
            valueTypes.add(ColumnType.UUID);

            try (OrderedMap map = new OrderedMap(128, keyTypes, valueTypes, 64, 0.8, 24);
                 DirectArray array = new DirectArray(configuration)) {
                final Utf8StringSink utf8Sink = new Utf8StringSink();
                final int N = 100000;
                for (int i = 0; i < N; i++) {
                    MapKey key = map.withKey();
                    key.putByte(rnd.nextByte());
                    key.putShort(rnd.nextShort());
                    key.putChar(rnd.nextChar());
                    key.putInt(rnd.nextInt());
                    key.putLong(rnd.nextLong());
                    key.putFloat(rnd.nextFloat());
                    key.putDouble(rnd.nextDouble());
                    if ((rnd.nextPositiveInt() % 4) == 0) {
                        key.putStr(null);
                        key.putVarchar((Utf8Sequence) null);
                    } else {
                        key.putStr(rnd.nextChars(rnd.nextPositiveInt() % 32));
                        utf8Sink.clear();
                        rnd.nextUtf8Str(rnd.nextPositiveInt() % 32, utf8Sink);
                        key.putVarchar(utf8Sink);
                    }
                    key.putBool(rnd.nextBoolean());
                    key.putDate(rnd.nextLong());
                    key.putTimestamp(rnd.nextLong());
                    key.putShort(rnd.nextShort());
                    Long256Impl long256 = new Long256Impl();
                    long256.setAll(
                            rnd.nextLong(),
                            rnd.nextLong(),
                            rnd.nextLong(),
                            rnd.nextLong()
                    );
                    key.putLong256(long256);
                    key.putLong128(rnd.nextLong(), rnd.nextLong()); // UUID
                    key.putInterval(new Interval().of(rnd.nextPositiveInt(), rnd.nextPositiveInt()));
                    array.clear();
                    rnd.nextDoubleArray(1, array, 0, 8, -1);
                    key.putArray(array);

                    MapValue value = key.createValue();
                    Assert.assertTrue(value.isNew());

                    value.putByte(0, rnd.nextByte());
                    value.putShort(1, rnd.nextShort());
                    value.putChar(2, rnd.nextChar());
                    value.putInt(3, rnd.nextInt());
                    value.putLong(4, rnd.nextLong());
                    value.putFloat(5, rnd.nextFloat());
                    value.putDouble(6, rnd.nextDouble());
                    value.putBool(7, rnd.nextBoolean());
                    value.putDate(8, rnd.nextLong());
                    value.putTimestamp(9, rnd.nextLong());
                    value.putInt(10, rnd.nextInt());
                    value.putLong256(11, long256);
                    value.putLong128(12, rnd.nextLong(), rnd.nextLong());
                }

                rnd.reset();

                // assert that all values are good
                for (int i = 0; i < N; i++) {
                    MapKey key = map.withKey();
                    key.putByte(rnd.nextByte());
                    key.putShort(rnd.nextShort());
                    key.putChar(rnd.nextChar());
                    key.putInt(rnd.nextInt());
                    key.putLong(rnd.nextLong());
                    key.putFloat(rnd.nextFloat());
                    key.putDouble(rnd.nextDouble());
                    if ((rnd.nextPositiveInt() % 4) == 0) {
                        key.putStr(null);
                        key.putVarchar((Utf8Sequence) null);
                    } else {
                        key.putStr(rnd.nextChars(rnd.nextPositiveInt() % 32));
                        utf8Sink.clear();
                        rnd.nextUtf8Str(rnd.nextPositiveInt() % 32, utf8Sink);
                        key.putVarchar(utf8Sink);
                    }
                    key.putBool(rnd.nextBoolean());
                    key.putDate(rnd.nextLong());
                    key.putTimestamp(rnd.nextLong());
                    key.putShort(rnd.nextShort());
                    Long256Impl long256 = new Long256Impl();
                    long256.setAll(
                            rnd.nextLong(),
                            rnd.nextLong(),
                            rnd.nextLong(),
                            rnd.nextLong()
                    );
                    key.putLong256(long256);
                    key.putLong128(rnd.nextLong(), rnd.nextLong()); // UUID
                    key.putInterval(new Interval().of(rnd.nextPositiveInt(), rnd.nextPositiveInt()));
                    array.clear();
                    rnd.nextDoubleArray(1, array, 0, 8, -1);
                    key.putArray(array);

                    MapValue value = key.createValue();
                    Assert.assertFalse(value.isNew());

                    Assert.assertEquals(rnd.nextByte(), value.getByte(0));
                    Assert.assertEquals(rnd.nextShort(), value.getShort(1));
                    Assert.assertEquals(rnd.nextChar(), value.getChar(2));
                    Assert.assertEquals(rnd.nextInt(), value.getInt(3));
                    Assert.assertEquals(rnd.nextLong(), value.getLong(4));
                    Assert.assertEquals(rnd.nextFloat(), value.getFloat(5), 0.000000001f);
                    Assert.assertEquals(rnd.nextDouble(), value.getDouble(6), 0.000000001d);
                    Assert.assertEquals(rnd.nextBoolean(), value.getBool(7));
                    Assert.assertEquals(rnd.nextLong(), value.getDate(8));
                    Assert.assertEquals(rnd.nextLong(), value.getTimestamp(9));
                    Assert.assertEquals(rnd.nextInt(), value.getInt(10));
                    Assert.assertEquals(long256, value.getLong256A(11));
                    Assert.assertEquals(rnd.nextLong(), value.getLong128Lo(12));
                    Assert.assertEquals(rnd.nextLong(), value.getLong128Hi(12));
                }

                try (RecordCursor cursor = map.getCursor()) {
                    rnd.reset();
                    assertCursorAllTypesVarSizeKey(rnd, cursor, array);

                    rnd.reset();
                    cursor.toTop();
                    assertCursorAllTypesVarSizeKey(rnd, cursor, array);
                }
            }
        });
    }

    @Test
    public void testAppendExistingStringKey() throws Exception {
        TestUtils.assertMemoryLeak(() -> {
            Rnd rnd = new Rnd();
            int N = 10;
            try (OrderedMap map = new OrderedMap(Numbers.SIZE_1MB, new SingleColumnType(ColumnType.STRING), new SingleColumnType(ColumnType.LONG), N / 2, 0.5f, 1)) {
                ObjList<String> keys = new ObjList<>();
                for (int i = 0; i < N; i++) {
                    CharSequence s = rnd.nextChars(11);
                    keys.add(s.toString());
                    MapKey key = map.withKey();
                    key.putStr(s);

                    MapValue value = key.createValue();
                    Assert.assertTrue(value.isNew());
                    value.putLong(0, i + 1);
                }
                Assert.assertEquals(N, map.size());

                for (int i = 0, n = keys.size(); i < n; i++) {
                    MapKey key = map.withKey();
                    CharSequence s = keys.getQuick(i);
                    key.putStr(s);

                    MapValue value = key.createValue();
                    Assert.assertFalse(value.isNew());
                    Assert.assertEquals(i + 1, value.getLong(0));
                }
            }
        });
    }

    @Test
    public void testArrayKeyFollowedByLongKey() throws Exception {
        TestUtils.assertMemoryLeak(() -> {
            Rnd rnd = new Rnd();
            int N = 1000;
            ArrayColumnTypes keyTypes = new ArrayColumnTypes();
            keyTypes.add(ColumnType.encodeArrayType(ColumnType.DOUBLE, 2));
            keyTypes.add(ColumnType.LONG);

            try (OrderedMap map = new OrderedMap(Numbers.SIZE_1MB, keyTypes, new SingleColumnType(ColumnType.LONG), N / 2, 0.5f, 1);
                 DirectArray array = new DirectArray(configuration)) {
                for (int i = 0; i < N; i++) {
                    array.clear();
                    rnd.nextDoubleArray(2, array, 0, 8, -1);
                    MapKey key = map.withKey();
                    key.putArray(array);
                    key.putLong(rnd.nextLong());
                    MapValue value = key.createValue();
                    Assert.assertTrue(value.isNew());
                    value.putLong(0, i + 1);
                }

                rnd.reset();

                for (int i = 0; i < N; i++) {
                    array.clear();
                    rnd.nextDoubleArray(2, array, 0, 8, -1);
                    MapKey key = map.withKey();
                    key.putArray(array);
                    key.putLong(rnd.nextLong());
                    MapValue value = key.createValue();
                    Assert.assertFalse(value.isNew());
                    Assert.assertEquals(i + 1, value.getLong(0));
                }

            }
        });
    }

    @Test
    public void testAppendUnique() throws Exception {
        TestUtils.assertMemoryLeak(() -> {
            Rnd rnd = new Rnd();
            int maxResizes = 3;
            int N = 100000;
            int M = 25;
            try (
                    OrderedMap map = new OrderedMap(
                            Numbers.SIZE_1MB,
                            new SingleColumnType(ColumnType.STRING),
                            new SingleColumnType(ColumnType.LONG),
                            N / 4, 0.5f, maxResizes
                    )
            ) {
                for (int i = 0; i < N; i++) {
                    CharSequence s = rnd.nextChars(M);
                    MapKey key = map.withKey();
                    key.putStr(s);
                    MapValue value = key.createValue();
                    value.putLong(0, i + 1);
                }
                Assert.assertEquals(N, map.size());

                long expectedAppendOffset = map.getAppendOffset();

                rnd.reset();
                for (int i = 0; i < N; i++) {
                    CharSequence s = rnd.nextChars(M);
                    MapKey key = map.withKey();
                    key.putStr(s);
                    MapValue value = key.findValue();
                    Assert.assertNotNull(value);
                    Assert.assertEquals(i + 1, value.getLong(0));
                }
                Assert.assertEquals(N, map.size());
                Assert.assertEquals(expectedAppendOffset, map.getAppendOffset());
            }
        });
    }

    @Test
    public void testAsciiVarcharKey() throws Exception {
        TestUtils.assertMemoryLeak(() -> {
            Rnd rnd = new Rnd();
            Utf8StringSink utf8Sink = new Utf8StringSink();
            int N = 100;
            try (OrderedMap map = new OrderedMap(Numbers.SIZE_1MB, new SingleColumnType(ColumnType.VARCHAR), new SingleColumnType(ColumnType.LONG), N / 2, 0.5f, 1)) {
                for (int i = 0; i < N; i++) {
                    MapKey key = map.withKey();
                    utf8Sink.clear();
                    rnd.nextUtf8AsciiStr(rnd.nextPositiveInt() % 32, utf8Sink);
                    key.putVarchar(utf8Sink);

                    MapValue value = key.createValue();
                    Assert.assertTrue(value.isNew());
                    value.putLong(0, rnd.nextLong());
                }
                Assert.assertEquals(N, map.size());

                rnd.reset();

                MapRecordCursor cursor = map.getCursor();
                Record record = cursor.getRecord();
                while (cursor.hasNext()) {
                    utf8Sink.clear();
                    rnd.nextUtf8AsciiStr(rnd.nextPositiveInt() % 32, utf8Sink);
                    Utf8Sequence varchar = record.getVarcharA(1);
                    Assert.assertNotNull(varchar);
                    TestUtils.assertEquals(utf8Sink, varchar);
                    TestUtils.assertAsciiCompliance(varchar);
                    Assert.assertEquals(rnd.nextLong(), record.getLong(0));
                }
            }
        });
    }

    @Test
    public void testCollisionPerformance() throws Exception {
        TestUtils.assertMemoryLeak(() -> {
            ArrayColumnTypes keyTypes = new ArrayColumnTypes();
            ArrayColumnTypes valueTypes = new ArrayColumnTypes();

            keyTypes.add(ColumnType.STRING);
            keyTypes.add(ColumnType.STRING);

            valueTypes.add(ColumnType.LONG);

            // These used to be the default FastMap configuration for a join
            try (OrderedMap map = new OrderedMap(4194304, keyTypes, valueTypes, 2097152 / 4, 0.5, 2147483647)) {
                for (int i = 0; i < 40_000_000; i++) {
                    MapKey key = map.withKey();
                    key.putStr(Integer.toString(i / 151));
                    key.putStr(Integer.toString((i + 3) / 151));

                    MapValue value = key.createValue();
                    value.putLong(0, i);
                }

                final long keyCapacityBefore = map.getKeyCapacity();
                final long memUsedBefore = Unsafe.getMemUsed();
                final long areaSizeBefore = map.getHeapSize();

                map.restoreInitialCapacity();

                Assert.assertTrue(keyCapacityBefore > map.getKeyCapacity());
                Assert.assertTrue(memUsedBefore > Unsafe.getMemUsed());
                Assert.assertTrue(areaSizeBefore > map.getHeapSize());
            }
        });
    }

    @Test
    public void testCopyToKeyFixedSizeKey() throws Exception {
        TestUtils.assertMemoryLeak(() -> {
            ArrayColumnTypes keyTypes = new ArrayColumnTypes();
            keyTypes.add(ColumnType.INT);
            keyTypes.add(ColumnType.LONG);

            ArrayColumnTypes valueTypes = new ArrayColumnTypes();
            valueTypes.add(ColumnType.LONG);

            try (
                    OrderedMap mapA = new OrderedMap(1024, keyTypes, valueTypes, 64, 0.8, 24);
                    OrderedMap mapB = new OrderedMap(1024, keyTypes, valueTypes, 64, 0.8, 24)
            ) {
                final int N = 100000;
                for (int i = 0; i < N; i++) {
                    MapKey keyA = mapA.withKey();
                    keyA.putInt(i);
                    keyA.putLong(i + 1);

                    MapKey keyB = mapB.withKey();
                    keyB.putInt(i);
                    keyB.putLong(i + 1);

                    MapValue valueA = keyA.createValue();
                    Assert.assertTrue(valueA.isNew());
                    valueA.putLong(0, i + 2);

                    MapValue valueB = keyB.createValue();
                    Assert.assertTrue(valueB.isNew());
                    valueB.putLong(0, i + 2);
                }

                Assert.assertEquals(mapA.size(), mapB.size());

                // assert that all map A keys can be found in map B
                RecordCursor cursorA = mapA.getCursor();
                MapRecord recordA = mapA.getRecord();
                while (cursorA.hasNext()) {
                    MapValue valueA = recordA.getValue();

                    MapKey keyB = mapB.withKey();
                    recordA.copyToKey(keyB);
                    MapValue valueB = keyB.findValue();

                    Assert.assertFalse(valueB.isNew());
                    Assert.assertEquals(valueA.getLong(0), valueB.getLong(0));
                }
            }
        });
    }

    @Test
    public void testCopyToKeyVarSizeKey() throws Exception {
        TestUtils.assertMemoryLeak(() -> {
            ArrayColumnTypes keyTypes = new ArrayColumnTypes();
            keyTypes.add(ColumnType.INT);
            keyTypes.add(ColumnType.STRING);

            ArrayColumnTypes valueTypes = new ArrayColumnTypes();
            valueTypes.add(ColumnType.LONG);

            try (
                    OrderedMap mapA = new OrderedMap(1024, keyTypes, valueTypes, 64, 0.8, 24);
                    OrderedMap mapB = new OrderedMap(1024, keyTypes, valueTypes, 64, 0.8, 24)
            ) {
                final int N = 100000;
                for (int i = 0; i < N; i++) {
                    MapKey keyA = mapA.withKey();
                    keyA.putInt(i);
                    keyA.putStr(Chars.repeat("a", i % 32));

                    MapKey keyB = mapB.withKey();
                    keyB.putInt(i);
                    keyB.putStr(Chars.repeat("a", i % 32));

                    MapValue valueA = keyA.createValue();
                    Assert.assertTrue(valueA.isNew());
                    valueA.putLong(0, i + 2);

                    MapValue valueB = keyB.createValue();
                    Assert.assertTrue(valueB.isNew());
                    valueB.putLong(0, i + 2);
                }

                Assert.assertEquals(mapA.size(), mapB.size());

                // assert that all map A keys can be found in map B
                RecordCursor cursorA = mapA.getCursor();
                MapRecord recordA = mapA.getRecord();
                while (cursorA.hasNext()) {
                    MapValue valueA = recordA.getValue();

                    MapKey keyB = mapB.withKey();
                    recordA.copyToKey(keyB);
                    MapValue valueB = keyB.findValue();

                    Assert.assertFalse(valueB.isNew());
                    Assert.assertEquals(valueA.getLong(0), valueB.getLong(0));
                }
            }
        });
    }

    @Test
    public void testCopyValueFixedSizeKey() throws Exception {
        TestUtils.assertMemoryLeak(() -> {
            ArrayColumnTypes keyTypes = new ArrayColumnTypes();
            keyTypes.add(ColumnType.INT);
            keyTypes.add(ColumnType.LONG);

            ArrayColumnTypes valueTypes = new ArrayColumnTypes();
            valueTypes.add(ColumnType.LONG);

            try (
                    OrderedMap mapA = new OrderedMap(1024, keyTypes, valueTypes, 64, 0.8, 24);
                    OrderedMap mapB = new OrderedMap(1024, keyTypes, valueTypes, 64, 0.8, 24)
            ) {
                final int N = 100000;
                for (int i = 0; i < N; i++) {
                    MapKey keyA = mapA.withKey();
                    keyA.putInt(i);
                    keyA.putLong(i + 1);

                    MapValue valueA = keyA.createValue();
                    Assert.assertTrue(valueA.isNew());
                    valueA.putLong(0, i + 2);
                }

                RecordCursor cursorA = mapA.getCursor();
                MapRecord recordA = mapA.getRecord();
                while (cursorA.hasNext()) {
                    MapKey keyB = mapB.withKey();
                    recordA.copyToKey(keyB);
                    MapValue valueB = keyB.createValue();
                    Assert.assertTrue(valueB.isNew());
                    recordA.copyValue(valueB);
                }

                Assert.assertEquals(mapA.size(), mapB.size());

                // assert that all map A keys and values are in map B
                cursorA.toTop();
                while (cursorA.hasNext()) {
                    MapValue valueA = recordA.getValue();

                    MapKey keyB = mapB.withKey();
                    recordA.copyToKey(keyB);
                    MapValue valueB = keyB.findValue();

                    Assert.assertFalse(valueB.isNew());
                    Assert.assertEquals(valueA.getLong(0), valueB.getLong(0));
                }
            }
        });
    }

    @Test
    public void testCopyValueVarSizeKey() throws Exception {
        TestUtils.assertMemoryLeak(() -> {
            ArrayColumnTypes keyTypes = new ArrayColumnTypes();
            keyTypes.add(ColumnType.INT);
            keyTypes.add(ColumnType.STRING);

            ArrayColumnTypes valueTypes = new ArrayColumnTypes();
            valueTypes.add(ColumnType.LONG);

            try (
                    OrderedMap mapA = new OrderedMap(1024, keyTypes, valueTypes, 64, 0.8, 24);
                    OrderedMap mapB = new OrderedMap(1024, keyTypes, valueTypes, 64, 0.8, 24)
            ) {
                final int N = 100000;
                for (int i = 0; i < N; i++) {
                    MapKey keyA = mapA.withKey();
                    keyA.putInt(i);
                    keyA.putStr(Chars.repeat("a", i % 32));

                    MapValue valueA = keyA.createValue();
                    Assert.assertTrue(valueA.isNew());
                    valueA.putLong(0, i + 2);
                }

                RecordCursor cursorA = mapA.getCursor();
                MapRecord recordA = mapA.getRecord();
                while (cursorA.hasNext()) {
                    MapKey keyB = mapB.withKey();
                    recordA.copyToKey(keyB);
                    MapValue valueB = keyB.createValue();
                    Assert.assertTrue(valueB.isNew());
                    recordA.copyValue(valueB);
                }

                Assert.assertEquals(mapA.size(), mapB.size());

                // assert that all map A keys and values are in map B
                cursorA.toTop();
                while (cursorA.hasNext()) {
                    MapValue valueA = recordA.getValue();

                    MapKey keyB = mapB.withKey();
                    recordA.copyToKey(keyB);
                    MapValue valueB = keyB.findValue();

                    Assert.assertFalse(valueB.isNew());
                    Assert.assertEquals(valueA.getLong(0), valueB.getLong(0));
                }
            }
        });
    }

    @Test
    public void testFixedSizeKeyOnly() throws Exception {
        TestUtils.assertMemoryLeak(() -> {
            ColumnTypes types = new SingleColumnType(ColumnType.INT);

            final int N = 10000;
            try (OrderedMap map = new OrderedMap(Numbers.SIZE_1MB, types, null, 64, 0.5, Integer.MAX_VALUE)) {
                for (int i = 0; i < N; i++) {
                    MapKey key = map.withKey();
                    key.putInt(i);
                    MapValue values = key.createValue();
                    Assert.assertTrue(values.isNew());
                }

                try (RecordCursor cursor = map.getCursor()) {
                    final MapRecord record = (MapRecord) cursor.getRecord();
                    int i = 0;
                    while (cursor.hasNext()) {
                        Assert.assertEquals(i, record.getInt(0));
                        i++;
                    }
                }
            }
        });
    }

    @Test
    public void testFuzz() throws Exception {
        final Rnd rnd = TestUtils.generateRandom(LOG);
        TestUtils.assertMemoryLeak(() -> {
            SingleColumnType keyTypes = new SingleColumnType(ColumnType.STRING);
            SingleColumnType valueTypes = new SingleColumnType(ColumnType.LONG);

            HashMap<String, Long> oracle = new HashMap<>();
            try (OrderedMap map = new OrderedMap(1024, keyTypes, valueTypes, 64, 0.8, Integer.MAX_VALUE)) {
                final int N = 100000;
                for (int i = 0; i < N; i++) {
                    MapKey key = map.withKey();
                    CharSequence s = rnd.nextString(i % 64);
                    key.putStr(s);

                    MapValue value = key.createValue();
                    value.putLong(0, s.length());

                    oracle.put(Chars.toString(s), (long) s.length());
                }

                Assert.assertEquals(oracle.size(), map.size());

                // assert map contents
                for (java.util.Map.Entry<String, Long> e : oracle.entrySet()) {
                    MapKey key = map.withKey();
                    key.putStr(e.getKey());

                    MapValue value = key.findValue();
                    Assert.assertFalse(value.isNew());
                    Assert.assertEquals(e.getKey().length(), value.getLong(0));
                    Assert.assertEquals((long) e.getValue(), value.getLong(0));
                }
            }
        });
    }

    @Test
    public void testGeoHashRecordAsKey() throws Exception {
        assertMemoryLeak(() -> {
            final int N = 5000;
            final Rnd rnd = new Rnd();
            int precisionBits = 10;
            int geohashType = ColumnType.getGeoHashTypeWithBits(precisionBits);

            BytecodeAssembler asm = new BytecodeAssembler();
            TableModel model = new TableModel(configuration, "x", PartitionBy.NONE);
            model.col("a", ColumnType.LONG).col("b", geohashType);
            AbstractCairoTest.create(model);

            try (TableWriter writer = newOffPoolWriter(configuration, "x")) {
                for (int i = 0; i < N; i++) {
                    TableWriter.Row row = writer.newRow();
                    long rndGeohash = GeoHashes.fromCoordinatesDeg(rnd.nextDouble() * 180 - 90, rnd.nextDouble() * 360 - 180, precisionBits);
                    row.putLong(0, i);
                    row.putGeoHash(1, rndGeohash);
                    row.append();
                }
                writer.commit();
            }

            try (
                    TableReader reader = newOffPoolReader(configuration, "x");
                    TestTableReaderRecordCursor cursor = new TestTableReaderRecordCursor().of(reader)
            ) {
                EntityColumnFilter entityColumnFilter = new EntityColumnFilter();
                entityColumnFilter.of(reader.getMetadata().getColumnCount());

                try (
                        OrderedMap map = new OrderedMap(
                                Numbers.SIZE_1MB,
                                new SymbolAsStrTypes(reader.getMetadata()),
                                new ArrayColumnTypes()
                                        .add(ColumnType.LONG)
                                        .add(ColumnType.INT)
                                        .add(ColumnType.SHORT)
                                        .add(ColumnType.BYTE)
                                        .add(ColumnType.FLOAT)
                                        .add(ColumnType.DOUBLE)
                                        .add(ColumnType.DATE)
                                        .add(ColumnType.TIMESTAMP)
                                        .add(ColumnType.BOOLEAN)
                                        .add(ColumnType.UUID),
                                N,
                                0.9f,
                                1
                        )
                ) {
                    BitSet writeSymbolAsString = new BitSet();
                    for (int i = 0, n = reader.getMetadata().getColumnCount(); i < n; i++) {
                        if (reader.getMetadata().getColumnType(i) == ColumnType.SYMBOL) {
                            writeSymbolAsString.set(i);
                        }
                    }
                    RecordSink sink = RecordSinkFactory.getInstance(asm, reader.getMetadata(), entityColumnFilter, writeSymbolAsString);
                    // this random will be populating values
                    Rnd rnd2 = new Rnd();

                    populateMap(map, rnd2, cursor, sink);

                    try (RecordCursor mapCursor = map.getCursor()) {
                        long c = 0;
                        rnd.reset();
                        rnd2.reset();
                        final Record record = mapCursor.getRecord();
                        while (mapCursor.hasNext()) {
                            // value
                            Assert.assertEquals(++c, record.getLong(0));
                            Assert.assertEquals(rnd2.nextInt(), record.getInt(1));
                            Assert.assertEquals(rnd2.nextShort(), record.getShort(2));
                            Assert.assertEquals(rnd2.nextByte(), record.getByte(3));
                            Assert.assertEquals(rnd2.nextFloat(), record.getFloat(4), 0.000001f);
                            Assert.assertEquals(rnd2.nextDouble(), record.getDouble(5), 0.000000001);
                            Assert.assertEquals(rnd2.nextLong(), record.getDate(6));
                            Assert.assertEquals(rnd2.nextLong(), record.getTimestamp(7));
                            Assert.assertEquals(rnd2.nextBoolean(), record.getBool(8));
                            Assert.assertEquals(rnd2.nextLong(), record.getLong128Lo(9));
                            Assert.assertEquals(rnd2.nextLong(), record.getLong128Hi(9));
                        }
                    }
                }
            }
        });
    }

    @Test
    public void testHeapBoundariesFixedSizeKey() throws Exception {
        TestUtils.assertMemoryLeak(() -> {
            // Here, the entry size is 16 bytes, so that we fill the heap up to the boundary exactly before growing it.
            Rnd rnd = new Rnd();
            int expectedEntrySize = 16;

            try (
                    OrderedMap map = new OrderedMap(
                            32,
                            new SingleColumnType(ColumnType.LONG),
                            new SingleColumnType(ColumnType.LONG),
                            16,
                            0.8,
                            1024
                    )
            ) {
                final int N = 100;
                for (int i = 0; i < N; i++) {
                    MapKey key = map.withKey();
                    key.putLong(rnd.nextLong());

                    long usedHeap = map.getUsedHeapSize();
                    MapValue value = key.createValue();
                    Assert.assertTrue(value.isNew());
                    Assert.assertEquals(expectedEntrySize, (int) (map.getUsedHeapSize() - usedHeap));

                    value.putLong(0, rnd.nextLong());
                }

                rnd.reset();

                // assert that all values are good
                for (int i = 0; i < N; i++) {
                    MapKey key = map.withKey();
                    key.putLong(rnd.nextLong());

                    MapValue value = key.createValue();
                    Assert.assertFalse(value.isNew());

                    Assert.assertEquals(rnd.nextLong(), value.getLong(0));
                }

                Assert.assertEquals(N, map.size());
            }
        });
    }

    @Test
    public void testHeapBoundariesVarSizeKey() throws Exception {
        TestUtils.assertMemoryLeak(() -> {
            // Here, the entry size is 32 bytes, so that we fill the heap up to the boundary exactly before growing it.
            Rnd rnd = new Rnd();
            int expectedEntrySize = 32;

            ArrayColumnTypes valueTypes = new ArrayColumnTypes();
            valueTypes.add(ColumnType.LONG);
            valueTypes.add(ColumnType.LONG);

            try (
                    OrderedMap map = new OrderedMap(
                            32,
                            new SingleColumnType(ColumnType.STRING),
                            valueTypes,
                            16,
                            0.8,
                            1024
                    )
            ) {
                final int N = 100;
                for (int i = 0; i < N; i++) {
                    MapKey key = map.withKey();
                    key.putStr(rnd.nextString(4));

                    long usedHeap = map.getUsedHeapSize();
                    MapValue value = key.createValue();
                    Assert.assertTrue(value.isNew());
                    Assert.assertEquals(expectedEntrySize, (int) (map.getUsedHeapSize() - usedHeap));

                    value.putLong(0, rnd.nextLong());
                    value.putLong(1, rnd.nextLong());
                }

                rnd.reset();

                // assert that all values are good
                for (int i = 0; i < N; i++) {
                    MapKey key = map.withKey();
                    key.putStr(rnd.nextString(4));

                    MapValue value = key.createValue();
                    Assert.assertFalse(value.isNew());

                    Assert.assertEquals(rnd.nextLong(), value.getLong(0));
                    Assert.assertEquals(rnd.nextLong(), value.getLong(1));
                }

                Assert.assertEquals(N, map.size());
            }
        });
    }

    @Test
    public void testKeyCopyFromFixedSizeKey() throws Exception {
        TestUtils.assertMemoryLeak(() -> {
            ArrayColumnTypes keyTypes = new ArrayColumnTypes();
            keyTypes.add(ColumnType.INT);
            keyTypes.add(ColumnType.LONG);

            ArrayColumnTypes valueTypes = new ArrayColumnTypes();
            valueTypes.add(ColumnType.LONG);

            try (
                    OrderedMap mapA = new OrderedMap(1024, keyTypes, valueTypes, 64, 0.8, 24);
                    OrderedMap mapB = new OrderedMap(1024, keyTypes, valueTypes, 64, 0.8, 24)
            ) {
                final int N = 100000;
                for (int i = 0; i < N; i++) {
                    MapKey keyA = mapA.withKey();
                    keyA.putInt(i);
                    keyA.putLong(i + 1);

                    MapValue valueA = keyA.createValue();
                    Assert.assertTrue(valueA.isNew());
                    valueA.putLong(0, i + 2);

                    MapKey keyB = mapB.withKey();
                    keyB.copyFrom(keyA);

                    MapValue valueB = keyB.createValue();
                    Assert.assertTrue(valueB.isNew());
                    valueB.putLong(0, i + 2);
                }

                Assert.assertEquals(mapA.size(), mapB.size());

                // assert that all map A keys can be found in map B
                for (int i = 0; i < N; i++) {
                    MapKey keyA = mapA.withKey();
                    keyA.putInt(i);
                    keyA.putLong(i + 1);

                    MapKey keyB = mapB.withKey();
                    keyB.putInt(i);
                    keyB.putLong(i + 1);

                    MapValue valueA = keyA.findValue();
                    Assert.assertFalse(valueA.isNew());

                    MapValue valueB = keyB.findValue();
                    Assert.assertFalse(valueB.isNew());

                    Assert.assertEquals(i + 2, valueA.getLong(0));
                    Assert.assertEquals(valueA.getLong(0), valueB.getLong(0));
                }
            }
        });
    }

    @Test
    public void testKeyCopyFromVarSizeKey() throws Exception {
        TestUtils.assertMemoryLeak(() -> {
            ArrayColumnTypes keyTypes = new ArrayColumnTypes();
            keyTypes.add(ColumnType.INT);
            keyTypes.add(ColumnType.STRING);

            ArrayColumnTypes valueTypes = new ArrayColumnTypes();
            valueTypes.add(ColumnType.LONG);

            try (
                    OrderedMap mapA = new OrderedMap(1024, keyTypes, valueTypes, 64, 0.8, 24);
                    OrderedMap mapB = new OrderedMap(1024, keyTypes, valueTypes, 64, 0.8, 24)
            ) {
                final int N = 100000;
                for (int i = 0; i < N; i++) {
                    MapKey keyA = mapA.withKey();
                    keyA.putInt(i);
                    keyA.putStr(Chars.repeat("a", i % 32));

                    MapValue valueA = keyA.createValue();
                    Assert.assertTrue(valueA.isNew());
                    valueA.putLong(0, i + 2);

                    MapKey keyB = mapB.withKey();
                    keyB.copyFrom(keyA);

                    MapValue valueB = keyB.createValue();
                    Assert.assertTrue(valueB.isNew());
                    valueB.putLong(0, i + 2);
                }

                Assert.assertEquals(mapA.size(), mapB.size());

                // assert that all map A keys can be found in map B
                for (int i = 0; i < N; i++) {
                    MapKey keyA = mapA.withKey();
                    keyA.putInt(i);
                    keyA.putStr(Chars.repeat("a", i % 32));

                    MapKey keyB = mapB.withKey();
                    keyB.putInt(i);
                    keyB.putStr(Chars.repeat("a", i % 32));

                    MapValue valueA = keyA.findValue();
                    Assert.assertFalse(valueA.isNew());

                    MapValue valueB = keyB.findValue();
                    Assert.assertFalse(valueB.isNew());

                    Assert.assertEquals(i + 2, valueA.getLong(0));
                    Assert.assertEquals(valueA.getLong(0), valueB.getLong(0));
                }
            }
        });
    }

    @Test
    public void testKeyHashCodeFixedSizeKey() throws Exception {
        TestUtils.assertMemoryLeak(() -> {
            ArrayColumnTypes keyTypes = new ArrayColumnTypes();
            keyTypes.add(ColumnType.INT);
            keyTypes.add(ColumnType.LONG);

            ArrayColumnTypes valueTypes = new ArrayColumnTypes();
            valueTypes.add(ColumnType.LONG);

            try (OrderedMap map = new OrderedMap(1024, keyTypes, valueTypes, 64, 0.8, 24)) {
                final int N = 100000;
                final LongList keyHashCodes = new LongList(N);
                for (int i = 0; i < N; i++) {
                    MapKey key = map.withKey();
                    key.putInt(i);
                    key.putLong(i + 1);
                    long hashCode = key.hash();
                    keyHashCodes.add(hashCode);

                    MapValue value = key.createValue(hashCode);
                    Assert.assertTrue(value.isNew());
                    value.putLong(0, i + 2);
                }

                final LongList recordHashCodes = new LongList(N);
                RecordCursor cursor = map.getCursor();
                MapRecord record = map.getRecord();
                while (cursor.hasNext()) {
                    recordHashCodes.add(record.keyHashCode());
                }

                TestUtils.assertEquals(keyHashCodes, recordHashCodes);
            }
        });
    }

    @Test
    public void testKeyHashCodeVarSizeKey() throws Exception {
        TestUtils.assertMemoryLeak(() -> {
            ArrayColumnTypes keyTypes = new ArrayColumnTypes();
            keyTypes.add(ColumnType.INT);
            keyTypes.add(ColumnType.STRING);

            ArrayColumnTypes valueTypes = new ArrayColumnTypes();
            valueTypes.add(ColumnType.LONG);

            try (OrderedMap map = new OrderedMap(1024, keyTypes, valueTypes, 64, 0.8, 24)) {
                final int N = 100000;
                final LongList keyHashCodes = new LongList(N);
                for (int i = 0; i < N; i++) {
                    MapKey key = map.withKey();
                    key.putInt(i);
                    key.putStr(Chars.repeat("a", i % 32));
                    key.commit();
                    long hashCode = key.hash();
                    keyHashCodes.add(hashCode);

                    MapValue value = key.createValue(hashCode);
                    Assert.assertTrue(value.isNew());
                    value.putLong(0, i + 2);
                }

                final LongList recordHashCodes = new LongList(N);
                RecordCursor cursor = map.getCursor();
                MapRecord record = map.getRecord();
                while (cursor.hasNext()) {
                    recordHashCodes.add(record.keyHashCode());
                }

                TestUtils.assertEquals(keyHashCodes, recordHashCodes);
            }
        });
    }

    @Test
    public void testLargeBinSequence() throws Exception {
        TestUtils.assertMemoryLeak(() -> {
            ColumnTypes keyTypes = new SingleColumnType(ColumnType.BINARY);
            ColumnTypes valueTypes = new SingleColumnType(ColumnType.INT);
            TestRecord.ArrayBinarySequence binarySequence = new TestRecord.ArrayBinarySequence();
            try (OrderedMap map = new OrderedMap(Numbers.SIZE_1MB, keyTypes, valueTypes, 64, 0.5, 1)) {
                final Rnd rnd = new Rnd();
                MapKey key = map.withKey();
                key.putBin(binarySequence.of(rnd.nextBytes(10)));
                MapValue value = key.createValue();
                value.putInt(0, rnd.nextInt());

                BinarySequence bad = new BinarySequence() {
                    @Override
                    public byte byteAt(long index) {
                        return 0;
                    }

                    @Override
                    public long length() {
                        return Integer.MAX_VALUE + 1L;
                    }
                };

                try {
                    map.withKey().putBin(bad);
                    Assert.fail();
                } catch (CairoException e) {
                    TestUtils.assertContains(e.getFlyweightMessage(), "binary column is too large");
                }

                key = map.withKey();
                key.putBin(binarySequence.of(rnd.nextBytes(20)));
                value = key.createValue();
                value.putInt(0, rnd.nextInt());

                Assert.assertEquals(2, map.size());

                // and read
                rnd.reset();
                key = map.withKey();
                key.putBin(binarySequence.of(rnd.nextBytes(10)));
                Assert.assertEquals(rnd.nextInt(), key.findValue().getInt(0));

                key = map.withKey();
                key.putBin(binarySequence.of(rnd.nextBytes(20)));
                Assert.assertEquals(rnd.nextInt(), key.findValue().getInt(0));
            }
        });
    }

    @Test
    public void testLong256AndCharAsKey() throws Exception {
        TestUtils.assertMemoryLeak(() -> {
            Rnd rnd = new Rnd();

            ArrayColumnTypes keyTypes = new ArrayColumnTypes();
            keyTypes.add(ColumnType.LONG256);
            keyTypes.add(ColumnType.CHAR);

            ArrayColumnTypes valueTypes = new ArrayColumnTypes();
            valueTypes.add(ColumnType.DOUBLE);

            Long256Impl long256 = new Long256Impl();

            try (OrderedMap map = new OrderedMap(64, keyTypes, valueTypes, 64, 0.8, 24)) {
                final int N = 100000;
                for (int i = 0; i < N; i++) {
                    MapKey key = map.withKey();
                    long256.fromRnd(rnd);
                    key.putLong256(long256);
                    key.putChar(rnd.nextChar());

                    MapValue value = key.createValue();
                    Assert.assertTrue(value.isNew());
                    value.putDouble(0, rnd.nextDouble());
                }

                rnd.reset();

                // assert that all values are good
                for (int i = 0; i < N; i++) {
                    MapKey key = map.withKey();
                    long256.fromRnd(rnd);
                    key.putLong256(long256);
                    key.putChar(rnd.nextChar());

                    MapValue value = key.createValue();
                    Assert.assertFalse(value.isNew());
                    Assert.assertEquals(rnd.nextDouble(), value.getDouble(0), 0.000000001d);
                }

                try (RecordCursor cursor = map.getCursor()) {
                    rnd.reset();
                    assertCursorLong256(rnd, cursor, long256);

                    rnd.reset();
                    cursor.toTop();
                    assertCursorLong256(rnd, cursor, long256);
                }
            }
        });
    }

    // This test crashes CircleCI, probably due to the amount of memory it needs to run
    // I'm going to find out how to deal with that
    @Test
    public void testMemoryStretch() throws Exception {
        if (System.getProperty("questdb.enable_heavy_tests") != null) {
            TestUtils.assertMemoryLeak(() -> {
                ArrayColumnTypes keyTypes = new ArrayColumnTypes();
                ColumnTypes valueTypes = new SingleColumnType(ColumnType.LONG);
                int N = 1500000;
                for (int i = 0; i < N; i++) {
                    keyTypes.add(ColumnType.STRING);
                }

                final Rnd rnd = new Rnd();
                try (OrderedMap map = new OrderedMap(Numbers.SIZE_1MB, keyTypes, valueTypes, 1024, 0.5f, 1)) {
                    try {
                        MapKey key = map.withKey();
                        for (int i = 0; i < N; i++) {
                            key.putStr(rnd.nextChars(1024));
                        }
                        key.createValue();
                        Assert.fail();
                    } catch (CairoException e) {
                        TestUtils.assertContains(e.getFlyweightMessage(), "row data is too large");
                    }
                }
            });
        }
    }

    @Test
    public void testMergeFixedSizeKey() throws Exception {
        TestUtils.assertMemoryLeak(() -> {
            ArrayColumnTypes keyTypes = new ArrayColumnTypes();
            keyTypes.add(ColumnType.INT);
            keyTypes.add(ColumnType.LONG);

            ArrayColumnTypes valueTypes = new ArrayColumnTypes();
            valueTypes.add(ColumnType.LONG);

            try (
                    OrderedMap mapA = new OrderedMap(1024, keyTypes, valueTypes, 64, 0.8, 24);
                    OrderedMap mapB = new OrderedMap(1024, keyTypes, valueTypes, 64, 0.8, 24)
            ) {
                final int N = 100000;
                for (int i = 0; i < N; i++) {
                    MapKey keyA = mapA.withKey();
                    keyA.putInt(i);
                    keyA.putLong(i + 1);

                    MapValue valueA = keyA.createValue();
                    Assert.assertTrue(valueA.isNew());
                    valueA.putLong(0, i + 2);
                }

                for (int i = 0; i < 2 * N; i++) {
                    MapKey keyB = mapB.withKey();
                    keyB.putInt(i);
                    keyB.putLong(i + 1);

                    MapValue valueB = keyB.createValue();
                    Assert.assertTrue(valueB.isNew());
                    valueB.putLong(0, i + 2);
                }

                Assert.assertEquals(2 * mapA.size(), mapB.size());

                mapA.merge(mapB, new TestMapValueMergeFunction());

                Assert.assertEquals(mapA.size(), mapB.size());

                // assert that all map B keys can be found in map A
                RecordCursor cursorA = mapA.getCursor();
                MapRecord recordA = mapA.getRecord();
                while (cursorA.hasNext()) {
                    int i = recordA.getInt(1);
                    MapValue valueA = recordA.getValue();

                    MapKey keyB = mapB.withKey();
                    keyB.putInt(i);
                    keyB.putLong(i + 1);
                    MapValue valueB = keyB.findValue();

                    Assert.assertFalse(valueB.isNew());
                    if (i < N) {
                        Assert.assertEquals(valueA.getLong(0), 2 * valueB.getLong(0));
                    } else {
                        Assert.assertEquals(valueA.getLong(0), valueB.getLong(0));
                    }
                }
            }
        });
    }

    @Test
    public void testMergeStressTest() throws Exception {
        // Here we aim to resize both map A's hash table and heap as many times as possible
        // to catch possible bugs with append-address initialization.
        TestUtils.assertMemoryLeak(() -> {
            SingleColumnType keyTypes = new SingleColumnType(ColumnType.STRING);
            SingleColumnType valueTypes = new SingleColumnType(ColumnType.LONG);

            try (
                    OrderedMap mapA = new OrderedMap(64, keyTypes, valueTypes, 16, 0.9, Integer.MAX_VALUE);
                    OrderedMap mapB = new OrderedMap(64, keyTypes, valueTypes, 16, 0.9, Integer.MAX_VALUE)
            ) {
                final int N = 100;
                final int M = 1000;
                for (int i = 0; i < N; i++) {
                    mapB.clear();
                    for (int j = 0; j < M; j++) {
                        MapKey keyB = mapB.withKey();
                        keyB.putStr(String.valueOf((long) M * i + j));

                        MapValue valueB = keyB.createValue();
                        Assert.assertTrue(valueB.isNew());
                        valueB.putLong(0, M * i + j);
                    }

                    mapA.merge(mapB, new TestMapValueMergeFunction());
                    Assert.assertEquals((i + 1) * M, mapA.size());
                }
            }
        });
    }

    @Test
    public void testMergeVarSizeKey() throws Exception {
        TestUtils.assertMemoryLeak(() -> {
            ArrayColumnTypes keyTypes = new ArrayColumnTypes();
            keyTypes.add(ColumnType.INT);
            keyTypes.add(ColumnType.STRING);

            ArrayColumnTypes valueTypes = new ArrayColumnTypes();
            valueTypes.add(ColumnType.LONG);

            try (
                    OrderedMap mapA = new OrderedMap(1024, keyTypes, valueTypes, 64, 0.8, 24);
                    OrderedMap mapB = new OrderedMap(1024, keyTypes, valueTypes, 64, 0.8, 24)
            ) {
                final int N = 100000;
                for (int i = 0; i < N; i++) {
                    MapKey keyA = mapA.withKey();
                    keyA.putInt(i);
                    keyA.putStr(Chars.repeat("a", i % 32));

                    MapValue valueA = keyA.createValue();
                    Assert.assertTrue(valueA.isNew());
                    valueA.putLong(0, i + 2);
                }

                for (int i = 0; i < 2 * N; i++) {
                    MapKey keyB = mapB.withKey();
                    keyB.putInt(i);
                    keyB.putStr(Chars.repeat("a", i % 32));

                    MapValue valueB = keyB.createValue();
                    Assert.assertTrue(valueB.isNew());
                    valueB.putLong(0, i + 2);
                }

                Assert.assertEquals(2 * mapA.size(), mapB.size());

                mapA.merge(mapB, new TestMapValueMergeFunction());

                Assert.assertEquals(mapA.size(), mapB.size());

                // assert that all map B keys can be found in map A
                RecordCursor cursorA = mapA.getCursor();
                MapRecord recordA = mapA.getRecord();
                while (cursorA.hasNext()) {
                    int i = recordA.getInt(1);
                    MapValue valueA = recordA.getValue();

                    MapKey keyB = mapB.withKey();
                    keyB.putInt(i);
                    keyB.putStr(Chars.repeat("a", i % 32));
                    MapValue valueB = keyB.findValue();

                    Assert.assertFalse(valueB.isNew());
                    if (i < N) {
                        Assert.assertEquals(valueA.getLong(0), 2 * valueB.getLong(0));
                    } else {
                        Assert.assertEquals(valueA.getLong(0), valueB.getLong(0));
                    }
                }
            }
        });
    }

    @Test
    public void testNoValueColumns() throws Exception {
        TestUtils.assertMemoryLeak(() -> {
            final SingleColumnType keyTypes = new SingleColumnType();
            final Rnd rnd = new Rnd();
            final int N = 100;
            try (OrderedMap map = new OrderedMap(2 * Numbers.SIZE_1MB, keyTypes.of(ColumnType.INT), 128, 0.7f, 1)) {
                for (int i = 0; i < N; i++) {
                    MapKey key = map.withKey();
                    key.putInt(rnd.nextInt());
                    Assert.assertTrue(key.create());
                }

                Assert.assertEquals(N, map.size());

                rnd.reset();

                for (int i = 0; i < N; i++) {
                    MapKey key = map.withKey();
                    key.putInt(rnd.nextInt());
                    Assert.assertFalse(key.notFound());
                }
                Assert.assertEquals(N, map.size());
            }
        });
    }

    @Test
    public void testRecordAsKey() throws Exception {
        assertMemoryLeak(() -> {
            final int N = 5000;
            final Rnd rnd = new Rnd();
            TestRecord.ArrayBinarySequence binarySequence = new TestRecord.ArrayBinarySequence();

            createTestTable(N, rnd, binarySequence);

            BytecodeAssembler asm = new BytecodeAssembler();

            try (
                    TableReader reader = newOffPoolReader(configuration, "x");
                    TestTableReaderRecordCursor cursor = new TestTableReaderRecordCursor().of(reader)
            ) {
                EntityColumnFilter entityColumnFilter = new EntityColumnFilter();
                entityColumnFilter.of(reader.getMetadata().getColumnCount());

                try (
                        OrderedMap map = new OrderedMap(
                                Numbers.SIZE_1MB,
                                new SymbolAsStrTypes(reader.getMetadata()),
                                new ArrayColumnTypes()
                                        .add(ColumnType.LONG)
                                        .add(ColumnType.INT)
                                        .add(ColumnType.SHORT)
                                        .add(ColumnType.BYTE)
                                        .add(ColumnType.FLOAT)
                                        .add(ColumnType.DOUBLE)
                                        .add(ColumnType.DATE)
                                        .add(ColumnType.TIMESTAMP)
                                        .add(ColumnType.BOOLEAN)
                                        .add(ColumnType.UUID),
                                N,
                                0.9f,
                                1
                        )
                ) {
                    BitSet writeSymbolAsString = new BitSet();
                    for (int i = 0, n = reader.getMetadata().getColumnCount(); i < n; i++) {
                        if (reader.getMetadata().getColumnType(i) == ColumnType.SYMBOL) {
                            writeSymbolAsString.set(i);
                        }
                    }
                    RecordSink sink = RecordSinkFactory.getInstance(asm, reader.getMetadata(), entityColumnFilter, writeSymbolAsString);

                    final int keyColumnOffset = map.getValueColumnCount();

                    // this random will be populating values
                    Rnd rnd2 = new Rnd();

                    populateMap(map, rnd2, cursor, sink);

                    try (RecordCursor mapCursor = map.getCursor()) {
                        assertCursor2(rnd, binarySequence, keyColumnOffset, rnd2, mapCursor);
                        mapCursor.toTop();
                        assertCursor2(rnd, binarySequence, keyColumnOffset, rnd2, mapCursor);
                    }
                }
            }
        });
    }

    @Test
    public void testRowIdAccess() throws Exception {
        TestUtils.assertMemoryLeak(() -> {
            final int N = 10000;
            final Rnd rnd = new Rnd();
            try (OrderedMap map = new OrderedMap(Numbers.SIZE_1MB, new SingleColumnType(ColumnType.STRING), new SingleColumnType(ColumnType.INT), 64, 0.5, 1)) {
                for (int i = 0; i < N; i++) {
                    MapKey key = map.withKey();
                    key.putStr(rnd.nextString(10));
                    MapValue values = key.createValue();
                    Assert.assertTrue(values.isNew());
                    values.putInt(0, i + 1);
                }

                rnd.reset();
                LongList rowIds = new LongList();
                try (RecordCursor cursor = map.getCursor()) {
                    // iterate map to double the value
                    final MapRecord recordA = (MapRecord) cursor.getRecord();
                    while (cursor.hasNext()) {
                        rowIds.add(recordA.getRowId());
                        TestUtils.assertEquals(rnd.nextString(10), recordA.getStrA(1));
                        MapValue value = recordA.getValue();
                        value.putInt(0, value.getInt(0) * 2);
                    }

                    final MapRecord recordB = (MapRecord) cursor.getRecordB();
                    Assert.assertNotSame(recordB, recordA);

                    rnd.reset();
                    for (int i = 0, n = rowIds.size(); i < n; i++) {
                        cursor.recordAt(recordB, rowIds.getQuick(i));
                        Assert.assertEquals((i + 1) * 2, recordB.getInt(0));
                        TestUtils.assertEquals(rnd.nextString(10), recordB.getStrA(1));
                    }
                }
            }
        });
    }

    @Test
    public void testTopKFixedSizeKey() throws Exception {
        TestUtils.assertMemoryLeak(() -> {
            final int heapCapacity = 10;
            SingleColumnType keyTypes = new SingleColumnType(ColumnType.LONG);
            SingleColumnType valueTypes = new SingleColumnType(ColumnType.LONG);

            try (
                    OrderedMap map = new OrderedMap(Numbers.SIZE_1MB, keyTypes, valueTypes, 64, 0.8, Integer.MAX_VALUE);
                    DirectLongLongSortedList list = new DirectLongLongAscList(heapCapacity, MemoryTag.NATIVE_DEFAULT)
            ) {
                for (int i = 0; i < 100; i++) {
                    MapKey key = map.withKey();
                    key.putLong(i);

                    MapValue value = key.createValue();
                    value.putLong(0, i);
                }

                MapRecordCursor mapCursor = map.getCursor();
<<<<<<< HEAD
                mapCursor.longTopK(heap, LongColumn.newInstance(0));
=======
                mapCursor.longTopK(list, new LongColumn(0));
>>>>>>> 1163b92c

                Assert.assertEquals(heapCapacity, list.size());

                MapRecord mapRecord = mapCursor.getRecord();
                DirectLongLongSortedList.Cursor heapCursor = list.getCursor();
                for (int i = 0; i < heapCapacity; i++) {
                    Assert.assertTrue(heapCursor.hasNext());
                    mapCursor.recordAt(mapRecord, heapCursor.index());
                    Assert.assertEquals(heapCursor.value(), mapRecord.getLong(0));
                }
            }
        });
    }

    @Test
    public void testTopKVarSizeKey() throws Exception {
        TestUtils.assertMemoryLeak(() -> {
            final int heapCapacity = 10;
            SingleColumnType keyTypes = new SingleColumnType(ColumnType.STRING);
            SingleColumnType valueTypes = new SingleColumnType(ColumnType.LONG);

            try (
                    OrderedMap map = new OrderedMap(Numbers.SIZE_1MB, keyTypes, valueTypes, 64, 0.8, Integer.MAX_VALUE);
                    DirectLongLongSortedList list = new DirectLongLongAscList(heapCapacity, MemoryTag.NATIVE_DEFAULT)
            ) {
                for (int i = 0; i < 100; i++) {
                    MapKey key = map.withKey();
                    key.putStr(String.valueOf(i));

                    MapValue value = key.createValue();
                    value.putLong(0, i);
                }

                MapRecordCursor mapCursor = map.getCursor();
<<<<<<< HEAD
                mapCursor.longTopK(heap, LongColumn.newInstance(0));
=======
                mapCursor.longTopK(list, new LongColumn(0));
>>>>>>> 1163b92c

                Assert.assertEquals(heapCapacity, list.size());

                MapRecord mapRecord = mapCursor.getRecord();
                DirectLongLongSortedList.Cursor heapCursor = list.getCursor();
                for (int i = 0; i < heapCapacity; i++) {
                    Assert.assertTrue(heapCursor.hasNext());
                    mapCursor.recordAt(mapRecord, heapCursor.index());
                    Assert.assertEquals(heapCursor.value(), mapRecord.getLong(0));
                }
            }
        });
    }

    @Test
    public void testValueAccess() throws Exception {
        assertMemoryLeak(() -> {
            final int N = 1000;
            final Rnd rnd = new Rnd();
            TestRecord.ArrayBinarySequence binarySequence = new TestRecord.ArrayBinarySequence();

            createTestTable(N, rnd, binarySequence);

            BytecodeAssembler asm = new BytecodeAssembler();

            try (
                    TableReader reader = newOffPoolReader(configuration, "x");
                    TestTableReaderRecordCursor cursor = new TestTableReaderRecordCursor().of(reader)
            ) {
                EntityColumnFilter entityColumnFilter = new EntityColumnFilter();
                entityColumnFilter.of(reader.getMetadata().getColumnCount());

                try (
                        OrderedMap map = new OrderedMap(
                                Numbers.SIZE_1MB,
                                new SymbolAsStrTypes(reader.getMetadata()),
                                new ArrayColumnTypes()
                                        .add(ColumnType.LONG)
                                        .add(ColumnType.INT)
                                        .add(ColumnType.SHORT)
                                        .add(ColumnType.BYTE)
                                        .add(ColumnType.FLOAT)
                                        .add(ColumnType.DOUBLE)
                                        .add(ColumnType.DATE)
                                        .add(ColumnType.TIMESTAMP)
                                        .add(ColumnType.BOOLEAN)
                                        .add(ColumnType.getGeoHashTypeWithBits(5))
                                        .add(ColumnType.getGeoHashTypeWithBits(10))
                                        .add(ColumnType.getGeoHashTypeWithBits(20))
                                        .add(ColumnType.getGeoHashTypeWithBits(40)),
                                N,
                                0.9f,
                                1
                        )
                ) {
                    BitSet writeSymbolAsString = new BitSet();
                    for (int i = 0, n = reader.getMetadata().getColumnCount(); i < n; i++) {
                        if (reader.getMetadata().getColumnType(i) == ColumnType.SYMBOL) {
                            writeSymbolAsString.set(i);
                        }
                    }
                    RecordSink sink = RecordSinkFactory.getInstance(asm, reader.getMetadata(), entityColumnFilter, writeSymbolAsString);

                    // this random will be populating values
                    Rnd rnd2 = new Rnd();

                    Record record = cursor.getRecord();
                    populateMapGeo(map, rnd2, cursor, sink);

                    cursor.toTop();
                    rnd2.reset();
                    long c = 0;
                    while (cursor.hasNext()) {
                        MapKey key = map.withKey();
                        key.put(record, sink);
                        MapValue value = key.findValue();
                        Assert.assertNotNull(value);
                        Assert.assertEquals(++c, value.getLong(0));
                        Assert.assertEquals(rnd2.nextInt(), value.getInt(1));
                        Assert.assertEquals(rnd2.nextShort(), value.getShort(2));
                        Assert.assertEquals(rnd2.nextByte(), value.getByte(3));
                        Assert.assertEquals(rnd2.nextFloat(), value.getFloat(4), 0.000001f);
                        Assert.assertEquals(rnd2.nextDouble(), value.getDouble(5), 0.000000001);
                        Assert.assertEquals(rnd2.nextLong(), value.getDate(6));
                        Assert.assertEquals(rnd2.nextLong(), value.getTimestamp(7));
                        Assert.assertEquals(rnd2.nextBoolean(), value.getBool(8));
                        Assert.assertEquals((byte) Math.abs(rnd2.nextByte()), value.getGeoByte(9));
                        Assert.assertEquals((short) Math.abs(rnd2.nextShort()), value.getGeoShort(10));
                        Assert.assertEquals(Math.abs(rnd2.nextInt()), value.getGeoInt(11));
                        Assert.assertEquals(Math.abs(rnd2.nextLong()), value.getGeoLong(12));
                    }
                }
            }
        });
    }

    @Test
    public void testValueRandomWrite() throws Exception {
        assertMemoryLeak(() -> {
            final int N = 10000;
            final Rnd rnd = new Rnd();
            TestRecord.ArrayBinarySequence binarySequence = new TestRecord.ArrayBinarySequence();

            createTestTable(N, rnd, binarySequence);

            BytecodeAssembler asm = new BytecodeAssembler();

            try (
                    TableReader reader = newOffPoolReader(configuration, "x");
                    TestTableReaderRecordCursor cursor = new TestTableReaderRecordCursor().of(reader)
            ) {
                ListColumnFilter listColumnFilter = new ListColumnFilter();
                for (int i = 0, n = reader.getMetadata().getColumnCount(); i < n; i++) {
                    listColumnFilter.add(i + 1);
                }

                try (
                        OrderedMap map = new OrderedMap(
                                Numbers.SIZE_1MB,
                                new SymbolAsIntTypes().of(reader.getMetadata()),
                                new ArrayColumnTypes()
                                        .add(ColumnType.LONG)
                                        .add(ColumnType.INT)
                                        .add(ColumnType.SHORT)
                                        .add(ColumnType.BYTE)
                                        .add(ColumnType.FLOAT)
                                        .add(ColumnType.DOUBLE)
                                        .add(ColumnType.DATE)
                                        .add(ColumnType.TIMESTAMP)
                                        .add(ColumnType.BOOLEAN),
                                N, 0.9f, 1
                        )
                ) {
                    RecordSink sink = RecordSinkFactory.getInstance(asm, reader.getMetadata(), listColumnFilter);

                    // this random will be populating values
                    Rnd rnd2 = new Rnd();

                    final Record record = cursor.getRecord();
                    long counter = 0;
                    while (cursor.hasNext()) {
                        MapKey key = map.withKey();
                        key.put(record, sink);
                        MapValue value = key.createValue();
                        Assert.assertTrue(value.isNew());
                        value.putFloat(4, rnd2.nextFloat());
                        value.putDouble(5, rnd2.nextDouble());
                        value.putDate(6, rnd2.nextLong());
                        value.putTimestamp(7, rnd2.nextLong());
                        value.putBool(8, rnd2.nextBoolean());

                        value.putLong(0, ++counter);
                        value.putInt(1, rnd2.nextInt());
                        value.putShort(2, rnd2.nextShort());
                        value.putByte(3, rnd2.nextByte());
                    }

                    cursor.toTop();
                    rnd2.reset();
                    long c = 0;
                    while (cursor.hasNext()) {
                        MapKey key = map.withKey();
                        key.put(record, sink);
                        MapValue value = key.findValue();
                        Assert.assertNotNull(value);

                        Assert.assertEquals(rnd2.nextFloat(), value.getFloat(4), 0.000001f);
                        Assert.assertEquals(rnd2.nextDouble(), value.getDouble(5), 0.000000001);
                        Assert.assertEquals(rnd2.nextLong(), value.getDate(6));
                        Assert.assertEquals(rnd2.nextLong(), value.getTimestamp(7));
                        Assert.assertEquals(rnd2.nextBoolean(), value.getBool(8));

                        Assert.assertEquals(++c, value.getLong(0));
                        Assert.assertEquals(rnd2.nextInt(), value.getInt(1));
                        Assert.assertEquals(rnd2.nextShort(), value.getShort(2));
                        Assert.assertEquals(rnd2.nextByte(), value.getByte(3));
                    }
                }
            }
        });
    }

    @Test
    public void testVarSizeKeyOnly() throws Exception {
        TestUtils.assertMemoryLeak(() -> {
            ColumnTypes types = new SingleColumnType(ColumnType.STRING);

            final int N = 10000;
            try (OrderedMap map = new OrderedMap(Numbers.SIZE_1MB, types, null, 64, 0.5, Integer.MAX_VALUE)) {
                for (int i = 0; i < N; i++) {
                    MapKey key = map.withKey();
                    key.putStr(Chars.repeat("a", i % 32));
                    key.createValue();
                }

                try (RecordCursor cursor = map.getCursor()) {
                    final MapRecord record = (MapRecord) cursor.getRecord();
                    int i = 0;
                    while (cursor.hasNext()) {
                        TestUtils.assertEquals(Chars.repeat("a", i % 32), record.getStrA(0));
                        i++;
                    }
                }
            }
        });
    }

    private void assertCursor2(Rnd rnd, TestRecord.ArrayBinarySequence binarySequence, int keyColumnOffset, Rnd rnd2, RecordCursor mapCursor) {
        long c = 0;
        rnd.reset();
        rnd2.reset();
        final Record record = mapCursor.getRecord();
        while (mapCursor.hasNext()) {
            // value
            Assert.assertEquals(++c, record.getLong(0));
            Assert.assertEquals(rnd2.nextInt(), record.getInt(1));
            Assert.assertEquals(rnd2.nextShort(), record.getShort(2));
            Assert.assertEquals(rnd2.nextByte(), record.getByte(3));
            Assert.assertEquals(rnd2.nextFloat(), record.getFloat(4), 0.000001f);
            Assert.assertEquals(rnd2.nextDouble(), record.getDouble(5), 0.000000001);
            Assert.assertEquals(rnd2.nextLong(), record.getDate(6));
            Assert.assertEquals(rnd2.nextLong(), record.getTimestamp(7));
            Assert.assertEquals(rnd2.nextBoolean(), record.getBool(8));
            Assert.assertEquals(rnd2.nextLong(), record.getLong128Lo(9));
            Assert.assertEquals(rnd2.nextLong(), record.getLong128Hi(9));
            // key fields
            Assert.assertEquals(rnd.nextByte(), record.getByte(keyColumnOffset));
            Assert.assertEquals(rnd.nextShort(), record.getShort(keyColumnOffset + 1));
            if (rnd.nextInt() % 4 == 0) {
                Assert.assertEquals(Numbers.INT_NULL, record.getInt(keyColumnOffset + 2));
            } else {
                Assert.assertEquals(rnd.nextInt(), record.getInt(keyColumnOffset + 2));
            }

            if (rnd.nextInt() % 4 == 0) {
                Assert.assertEquals(Numbers.LONG_NULL, record.getLong(keyColumnOffset + 3));
            } else {
                Assert.assertEquals(rnd.nextLong(), record.getLong(keyColumnOffset + 3));
            }

            if (rnd.nextInt() % 4 == 0) {
                Assert.assertEquals(Numbers.LONG_NULL, record.getDate(keyColumnOffset + 4));
            } else {
                Assert.assertEquals(rnd.nextLong(), record.getDate(keyColumnOffset + 4));
            }

            if (rnd.nextInt() % 4 == 0) {
                Assert.assertEquals(Numbers.LONG_NULL, record.getTimestamp(keyColumnOffset + 5));
            } else {
                Assert.assertEquals(rnd.nextLong(), record.getTimestamp(keyColumnOffset + 5));
            }

            if (rnd.nextInt() % 4 == 0) {
                Assert.assertTrue(Float.isNaN(record.getFloat(keyColumnOffset + 6)));
            } else {
                Assert.assertEquals(rnd.nextFloat(), record.getFloat(keyColumnOffset + 6), 0.00000001f);
            }

            if (rnd.nextInt() % 4 == 0) {
                Assert.assertTrue(Double.isNaN(record.getDouble(keyColumnOffset + 7)));
            } else {
                Assert.assertEquals(rnd.nextDouble(), record.getDouble(keyColumnOffset + 7), 0.0000000001d);
            }

            if (rnd.nextInt() % 4 == 0) {
                Assert.assertNull(record.getStrA(keyColumnOffset + 8));
                Assert.assertNull(record.getStrB(keyColumnOffset + 8));
                Assert.assertEquals(-1, record.getStrLen(keyColumnOffset + 8));
                AbstractCairoTest.sink.clear();
            } else {
                CharSequence tmp = rnd.nextChars(5);
                TestUtils.assertEquals(tmp, record.getStrA(keyColumnOffset + 8));
                TestUtils.assertEquals(tmp, record.getStrB(keyColumnOffset + 8));
                Assert.assertEquals(tmp.length(), record.getStrLen(keyColumnOffset + 8));
                AbstractCairoTest.sink.clear();
            }

            // we are storing symbol as string, assert as such

            if (rnd.nextInt() % 4 == 0) {
                Assert.assertNull(record.getStrA(keyColumnOffset + 9));
            } else {
                TestUtils.assertEquals(rnd.nextChars(3), record.getStrA(keyColumnOffset + 9));
            }

            Assert.assertEquals(rnd.nextBoolean(), record.getBool(keyColumnOffset + 10));

            if (rnd.nextInt() % 4 == 0) {
                TestUtils.assertEquals(null, record.getBin(keyColumnOffset + 11), record.getBinLen(keyColumnOffset + 11));
            } else {
                binarySequence.of(rnd.nextBytes(25));
                TestUtils.assertEquals(binarySequence, record.getBin(keyColumnOffset + 11), record.getBinLen(keyColumnOffset + 11));
            }

            if (rnd.nextInt() % 4 == 0) {
                Assert.assertEquals(Numbers.LONG_NULL, record.getLong128Hi(keyColumnOffset + 12));
                Assert.assertEquals(Numbers.LONG_NULL, record.getLong128Lo(keyColumnOffset + 12));
            } else {
                Assert.assertEquals(rnd.nextLong(), record.getLong128Lo(keyColumnOffset + 12));
                Assert.assertEquals(rnd.nextLong(), record.getLong128Hi(keyColumnOffset + 12));
            }
        }
        Assert.assertEquals(5000, c);
    }

    private void assertCursorAllTypesReverseOrder(RecordCursor cursor) {
        final Record record = cursor.getRecord();
        Assert.assertTrue(cursor.hasNext());

        final Long256Impl long256 = new Long256Impl();

        final int keys = 15;
        final int values = 11;
        int col = keys + values;
        // key
        long256.setAll(15, 15, 15, 15);
        Assert.assertEquals(long256, record.getLong256A(col--));
        Assert.assertEquals(14, record.getShort(col--));
        Assert.assertEquals(13, record.getTimestamp(col--));
        Assert.assertEquals(12, record.getDate(col--));
        Assert.assertTrue(record.getBool(col--));
        BinarySequence binarySequence = record.getBin(col--);
        Assert.assertEquals(1, binarySequence.length());
        Assert.assertEquals(10, binarySequence.byteAt(0));
        TestUtils.assertEquals("9", record.getStrA(col--));
        TestUtils.assertEquals("8", record.getStrA(col--));
        Assert.assertEquals(7, record.getDouble(col--), 0.000000001d);
        Assert.assertEquals(6, record.getFloat(col--), 0.000000001f);
        Assert.assertEquals(5, record.getLong(col--));
        Assert.assertEquals(4, record.getInt(col--));
        Assert.assertEquals('3', record.getChar(col--));
        Assert.assertEquals(2, record.getShort(col--));
        Assert.assertEquals(1, record.getByte(col--));

        // value
        long256.setAll(12, 12, 12, 12);
        Assert.assertEquals(long256, record.getLong256A(col--));
        Assert.assertEquals(11, record.getInt(col--));
        Assert.assertEquals(10, record.getTimestamp(col--));
        Assert.assertEquals(9, record.getDate(col--));
        Assert.assertTrue(record.getBool(col--));
        Assert.assertEquals(7, record.getDouble(col--), 0.000000001d);
        Assert.assertEquals(6, record.getFloat(col--), 0.000000001f);
        Assert.assertEquals(5, record.getLong(col--));
        Assert.assertEquals(4, record.getInt(col--));
        Assert.assertEquals('3', record.getChar(col--));
        Assert.assertEquals(2, record.getShort(col--));
        Assert.assertEquals(1, record.getByte(col));

        Assert.assertFalse(cursor.hasNext());
    }

    private void assertCursorAllTypesVarSizeKey(Rnd rnd, RecordCursor cursor, DirectArray array) {
        final Utf8StringSink utf8Sink = new Utf8StringSink();
        final Record record = cursor.getRecord();
        while (cursor.hasNext()) {
            // key part, comes after value part in records
            int col = 13;
            Assert.assertEquals(rnd.nextByte(), record.getByte(col++));
            Assert.assertEquals(rnd.nextShort(), record.getShort(col++));
            Assert.assertEquals(rnd.nextChar(), record.getChar(col++));
            Assert.assertEquals(rnd.nextInt(), record.getInt(col++));
            Assert.assertEquals(rnd.nextLong(), record.getLong(col++));
            Assert.assertEquals(rnd.nextFloat(), record.getFloat(col++), 0.000000001f);
            Assert.assertEquals(rnd.nextDouble(), record.getDouble(col++), 0.000000001d);

            if ((rnd.nextPositiveInt() % 4) == 0) {
                Assert.assertNull(record.getStrA(col));
                Assert.assertEquals(-1, record.getStrLen(col++));
                Assert.assertNull(record.getVarcharA(col));
                Assert.assertEquals(-1, record.getVarcharSize(col++));
            } else {
                CharSequence expected = rnd.nextChars(rnd.nextPositiveInt() % 32);
                TestUtils.assertEquals(expected, record.getStrA(col++));
                utf8Sink.clear();
                rnd.nextUtf8Str(rnd.nextPositiveInt() % 32, utf8Sink);
                Utf8Sequence varchar = record.getVarcharA(col);
                Assert.assertNotNull(varchar);
                TestUtils.assertEquals(utf8Sink, varchar);
                Assert.assertEquals(varchar.size(), record.getVarcharSize(col++));
            }

            Assert.assertEquals(rnd.nextBoolean(), record.getBool(col++));
            Assert.assertEquals(rnd.nextLong(), record.getDate(col++));
            Assert.assertEquals(rnd.nextLong(), record.getTimestamp(col++));
            Assert.assertEquals(rnd.nextShort(), record.getShort(col++));
            Long256Impl long256 = new Long256Impl();
            long256.fromRnd(rnd);
            Assert.assertEquals(long256, record.getLong256A(col++));
            Assert.assertEquals(rnd.nextLong(), record.getLong128Lo(col));
            Assert.assertEquals(rnd.nextLong(), record.getLong128Hi(col++));
            Interval interval = record.getInterval(col++);
            Assert.assertEquals(rnd.nextPositiveInt(), interval.getLo());
            Assert.assertEquals(rnd.nextPositiveInt(), interval.getHi());

            array.clear();
            rnd.nextDoubleArray(1, array, 0, 8, -1);
            Assert.assertTrue(array.arrayEquals(record.getArray(col, ColumnType.encodeArrayType(ColumnType.DOUBLE, 1))));

            // value part, it comes first in record
            col = 0;
            Assert.assertEquals(rnd.nextByte(), record.getByte(col++));
            Assert.assertEquals(rnd.nextShort(), record.getShort(col++));
            Assert.assertEquals(rnd.nextChar(), record.getChar(col++));
            Assert.assertEquals(rnd.nextInt(), record.getInt(col++));
            Assert.assertEquals(rnd.nextLong(), record.getLong(col++));
            Assert.assertEquals(rnd.nextFloat(), record.getFloat(col++), 0.000000001f);
            Assert.assertEquals(rnd.nextDouble(), record.getDouble(col++), 0.000000001d);
            Assert.assertEquals(rnd.nextBoolean(), record.getBool(col++));
            Assert.assertEquals(rnd.nextLong(), record.getDate(col++));
            Assert.assertEquals(rnd.nextLong(), record.getTimestamp(col++));
            Assert.assertEquals(rnd.nextInt(), record.getInt(col++));
            Assert.assertEquals(long256, record.getLong256A(col++));
            Assert.assertEquals(rnd.nextLong(), record.getLong128Lo(col));
            Assert.assertEquals(rnd.nextLong(), record.getLong128Hi(col));
        }
    }

    private void assertCursorLong256(Rnd rnd, RecordCursor cursor, Long256Impl long256) {
        final Record record = cursor.getRecord();
        while (cursor.hasNext()) {
            long256.fromRnd(rnd);
            Long256 long256a = record.getLong256A(1);
            Long256 long256b = record.getLong256B(1);

            Assert.assertEquals(long256a.getLong0(), long256.getLong0());
            Assert.assertEquals(long256a.getLong1(), long256.getLong1());
            Assert.assertEquals(long256a.getLong2(), long256.getLong2());
            Assert.assertEquals(long256a.getLong3(), long256.getLong3());

            Assert.assertEquals(long256b.getLong0(), long256.getLong0());
            Assert.assertEquals(long256b.getLong1(), long256.getLong1());
            Assert.assertEquals(long256b.getLong2(), long256.getLong2());
            Assert.assertEquals(long256b.getLong3(), long256.getLong3());

            Assert.assertEquals(rnd.nextChar(), record.getChar(2));


            // value part, it comes first in record

            Assert.assertEquals(rnd.nextDouble(), record.getDouble(0), 0.000000001d);
        }
    }

    private void createTestTable(int n, Rnd rnd, TestRecord.ArrayBinarySequence binarySequence) {
        TableModel model = new TableModel(configuration, "x", PartitionBy.NONE);
        model
                .col("a", ColumnType.BYTE)
                .col("b", ColumnType.SHORT)
                .col("c", ColumnType.INT)
                .col("d", ColumnType.LONG)
                .col("e", ColumnType.DATE)
                .col("f", ColumnType.TIMESTAMP)
                .col("g", ColumnType.FLOAT)
                .col("h", ColumnType.DOUBLE)
                .col("i", ColumnType.STRING)
                .col("j", ColumnType.SYMBOL)
                .col("k", ColumnType.BOOLEAN)
                .col("l", ColumnType.BINARY)
                .col("m", ColumnType.UUID);
        AbstractCairoTest.create(model);

        try (TableWriter writer = newOffPoolWriter(configuration, "x")) {
            for (int i = 0; i < n; i++) {
                TableWriter.Row row = writer.newRow();
                row.putByte(0, rnd.nextByte());
                row.putShort(1, rnd.nextShort());

                if (rnd.nextInt() % 4 == 0) {
                    row.putInt(2, Numbers.INT_NULL);
                } else {
                    row.putInt(2, rnd.nextInt());
                }

                if (rnd.nextInt() % 4 == 0) {
                    row.putLong(3, Numbers.LONG_NULL);
                } else {
                    row.putLong(3, rnd.nextLong());
                }

                if (rnd.nextInt() % 4 == 0) {
                    row.putLong(4, Numbers.LONG_NULL);
                } else {
                    row.putDate(4, rnd.nextLong());
                }

                if (rnd.nextInt() % 4 == 0) {
                    row.putLong(5, Numbers.LONG_NULL);
                } else {
                    row.putTimestamp(5, rnd.nextLong());
                }

                if (rnd.nextInt() % 4 == 0) {
                    row.putFloat(6, Float.NaN);
                } else {
                    row.putFloat(6, rnd.nextFloat());
                }

                if (rnd.nextInt() % 4 == 0) {
                    row.putDouble(7, Double.NaN);
                } else {
                    row.putDouble(7, rnd.nextDouble());
                }

                if (rnd.nextInt() % 4 == 0) {
                    row.putStr(8, null);
                } else {
                    row.putStr(8, rnd.nextChars(5));
                }

                if (rnd.nextInt() % 4 == 0) {
                    row.putSym(9, null);
                } else {
                    row.putSym(9, rnd.nextChars(3));
                }

                row.putBool(10, rnd.nextBoolean());

                if (rnd.nextInt() % 4 == 0) {
                    row.putBin(11, null);
                } else {
                    binarySequence.of(rnd.nextBytes(25));
                    row.putBin(11, binarySequence);
                }

                // UUID
                if (rnd.nextInt() % 4 == 0) {
                    row.putLong128(12, Numbers.LONG_NULL, Numbers.LONG_NULL);
                } else {
                    row.putLong128(12, rnd.nextLong(), rnd.nextLong());
                }
                row.append();
            }
            writer.commit();
        }
    }

    private void populateMap(OrderedMap map, Rnd rnd2, RecordCursor cursor, RecordSink sink) {
        long counter = 0;
        final Record record = cursor.getRecord();
        while (cursor.hasNext()) {
            MapKey key = map.withKey();
            key.put(record, sink);
            MapValue value = key.createValue();
            Assert.assertTrue(value.isNew());
            value.putLong(0, ++counter);
            value.putInt(1, rnd2.nextInt());
            value.putShort(2, rnd2.nextShort());
            value.putByte(3, rnd2.nextByte());
            value.putFloat(4, rnd2.nextFloat());
            value.putDouble(5, rnd2.nextDouble());
            value.putDate(6, rnd2.nextLong());
            value.putTimestamp(7, rnd2.nextLong());
            value.putBool(8, rnd2.nextBoolean());
            value.putLong128(9, rnd2.nextLong(), rnd2.nextLong());
        }
    }

    private void populateMapGeo(Map map, Rnd rnd2, RecordCursor cursor, RecordSink sink) {
        long counter = 0;
        final Record record = cursor.getRecord();
        while (cursor.hasNext()) {
            MapKey key = map.withKey();
            key.put(record, sink);
            MapValue value = key.createValue();
            Assert.assertTrue(value.isNew());
            value.putLong(0, ++counter);
            value.putInt(1, rnd2.nextInt());
            value.putShort(2, rnd2.nextShort());
            value.putByte(3, rnd2.nextByte());
            value.putFloat(4, rnd2.nextFloat());
            value.putDouble(5, rnd2.nextDouble());
            value.putDate(6, rnd2.nextLong());
            value.putTimestamp(7, rnd2.nextLong());
            value.putBool(8, rnd2.nextBoolean());
            value.putByte(9, (byte) Math.abs(rnd2.nextByte()));
            value.putShort(10, (short) Math.abs(rnd2.nextShort()));
            value.putInt(11, Math.abs(rnd2.nextInt()));
            value.putLong(12, Math.abs(rnd2.nextLong()));
        }
    }

    private static class TestMapValueMergeFunction implements MapValueMergeFunction {

        @Override
        public void merge(MapValue destValue, MapValue srcValue) {
            destValue.addLong(0, srcValue.getLong(0));
        }
    }
}<|MERGE_RESOLUTION|>--- conflicted
+++ resolved
@@ -519,45 +519,6 @@
     }
 
     @Test
-    public void testArrayKeyFollowedByLongKey() throws Exception {
-        TestUtils.assertMemoryLeak(() -> {
-            Rnd rnd = new Rnd();
-            int N = 1000;
-            ArrayColumnTypes keyTypes = new ArrayColumnTypes();
-            keyTypes.add(ColumnType.encodeArrayType(ColumnType.DOUBLE, 2));
-            keyTypes.add(ColumnType.LONG);
-
-            try (OrderedMap map = new OrderedMap(Numbers.SIZE_1MB, keyTypes, new SingleColumnType(ColumnType.LONG), N / 2, 0.5f, 1);
-                 DirectArray array = new DirectArray(configuration)) {
-                for (int i = 0; i < N; i++) {
-                    array.clear();
-                    rnd.nextDoubleArray(2, array, 0, 8, -1);
-                    MapKey key = map.withKey();
-                    key.putArray(array);
-                    key.putLong(rnd.nextLong());
-                    MapValue value = key.createValue();
-                    Assert.assertTrue(value.isNew());
-                    value.putLong(0, i + 1);
-                }
-
-                rnd.reset();
-
-                for (int i = 0; i < N; i++) {
-                    array.clear();
-                    rnd.nextDoubleArray(2, array, 0, 8, -1);
-                    MapKey key = map.withKey();
-                    key.putArray(array);
-                    key.putLong(rnd.nextLong());
-                    MapValue value = key.createValue();
-                    Assert.assertFalse(value.isNew());
-                    Assert.assertEquals(i + 1, value.getLong(0));
-                }
-
-            }
-        });
-    }
-
-    @Test
     public void testAppendUnique() throws Exception {
         TestUtils.assertMemoryLeak(() -> {
             Rnd rnd = new Rnd();
@@ -594,6 +555,45 @@
                 }
                 Assert.assertEquals(N, map.size());
                 Assert.assertEquals(expectedAppendOffset, map.getAppendOffset());
+            }
+        });
+    }
+
+    @Test
+    public void testArrayKeyFollowedByLongKey() throws Exception {
+        TestUtils.assertMemoryLeak(() -> {
+            Rnd rnd = new Rnd();
+            int N = 1000;
+            ArrayColumnTypes keyTypes = new ArrayColumnTypes();
+            keyTypes.add(ColumnType.encodeArrayType(ColumnType.DOUBLE, 2));
+            keyTypes.add(ColumnType.LONG);
+
+            try (OrderedMap map = new OrderedMap(Numbers.SIZE_1MB, keyTypes, new SingleColumnType(ColumnType.LONG), N / 2, 0.5f, 1);
+                 DirectArray array = new DirectArray(configuration)) {
+                for (int i = 0; i < N; i++) {
+                    array.clear();
+                    rnd.nextDoubleArray(2, array, 0, 8, -1);
+                    MapKey key = map.withKey();
+                    key.putArray(array);
+                    key.putLong(rnd.nextLong());
+                    MapValue value = key.createValue();
+                    Assert.assertTrue(value.isNew());
+                    value.putLong(0, i + 1);
+                }
+
+                rnd.reset();
+
+                for (int i = 0; i < N; i++) {
+                    array.clear();
+                    rnd.nextDoubleArray(2, array, 0, 8, -1);
+                    MapKey key = map.withKey();
+                    key.putArray(array);
+                    key.putLong(rnd.nextLong());
+                    MapValue value = key.createValue();
+                    Assert.assertFalse(value.isNew());
+                    Assert.assertEquals(i + 1, value.getLong(0));
+                }
+
             }
         });
     }
@@ -1766,11 +1766,7 @@
                 }
 
                 MapRecordCursor mapCursor = map.getCursor();
-<<<<<<< HEAD
-                mapCursor.longTopK(heap, LongColumn.newInstance(0));
-=======
-                mapCursor.longTopK(list, new LongColumn(0));
->>>>>>> 1163b92c
+                mapCursor.longTopK(list, LongColumn.newInstance(0));
 
                 Assert.assertEquals(heapCapacity, list.size());
 
@@ -1805,11 +1801,7 @@
                 }
 
                 MapRecordCursor mapCursor = map.getCursor();
-<<<<<<< HEAD
-                mapCursor.longTopK(heap, LongColumn.newInstance(0));
-=======
-                mapCursor.longTopK(list, new LongColumn(0));
->>>>>>> 1163b92c
+                mapCursor.longTopK(list, LongColumn.newInstance(0));
 
                 Assert.assertEquals(heapCapacity, list.size());
 
