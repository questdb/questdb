--- conflicted
+++ resolved
@@ -68,11 +68,6 @@
     }
 
     @Override
-    public @NotNull CharSequence getCheckpointRoot() {
-        return snapshotRoot;
-    }
-
-    @Override
     public Map<String, String> getEnv() {
         return overrides.getEnv();
     }
@@ -130,14 +125,11 @@
     }
 
     @Override
-<<<<<<< HEAD
-=======
     public long getSpinLockTimeout() {
         return overrides != null ? overrides.getSpinLockTimeout() : super.getSpinLockTimeout();
     }
 
     @Override
->>>>>>> 550f1362
     public CharSequence getSqlCopyInputRoot() {
         return overrides.getInputRoot();
     }
