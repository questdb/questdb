/*******************************************************************************
 *     ___                  _   ____  ____
 *    / _ \ _   _  ___  ___| |_|  _ \| __ )
 *   | | | | | | |/ _ \/ __| __| | | |  _ \
 *   | |_| | |_| |  __/\__ \ |_| |_| | |_) |
 *    \__\_\\__,_|\___||___/\__|____/|____/
 *
 *  Copyright (c) 2014-2019 Appsicle
 *  Copyright (c) 2019-2024 QuestDB
 *
 *  Licensed under the Apache License, Version 2.0 (the "License");
 *  you may not use this file except in compliance with the License.
 *  You may obtain a copy of the License at
 *
 *  http://www.apache.org/licenses/LICENSE-2.0
 *
 *  Unless required by applicable law or agreed to in writing, software
 *  distributed under the License is distributed on an "AS IS" BASIS,
 *  WITHOUT WARRANTIES OR CONDITIONS OF ANY KIND, either express or implied.
 *  See the License for the specific language governing permissions and
 *  limitations under the License.
 *
 ******************************************************************************/

package io.questdb.test.cairo;

import io.questdb.PropertyKey;
import io.questdb.cairo.CairoException;
import io.questdb.cairo.ColumnType;
import io.questdb.cairo.PartitionBy;
import io.questdb.cairo.TableToken;
import io.questdb.cairo.TxnScoreboard;
import io.questdb.cairo.TxnScoreboardPool;
import io.questdb.cairo.TxnScoreboardPoolV2;
import io.questdb.cairo.TxnScoreboardV2;
import io.questdb.cairo.pool.ReaderPool;
import io.questdb.mp.SOCountDownLatch;
import io.questdb.std.Chars;
import io.questdb.std.Numbers;
import io.questdb.std.Os;
import io.questdb.std.Rnd;
import io.questdb.std.str.Path;
import io.questdb.test.AbstractCairoTest;
import io.questdb.test.std.TestFilesFacadeImpl;
import io.questdb.test.tools.TestUtils;
import org.junit.Assert;
import org.junit.Assume;
import org.junit.Before;
import org.junit.Test;

import java.util.concurrent.CountDownLatch;
import java.util.concurrent.CyclicBarrier;
import java.util.concurrent.atomic.AtomicInteger;
import java.util.concurrent.locks.LockSupport;

public class TxnScoreboardTest extends AbstractCairoTest {
    private static volatile long txn;
    private static volatile long writerMin;
    private TxnScoreboardPool scoreboardPoolFactory;
    private TableToken tableToken;


    public TxnScoreboard newTxnScoreboard() {
        return scoreboardPoolFactory.getTxnScoreboard(tableToken);
    }

    @Before
    public void setUp() {
        super.setUp();
        scoreboardPoolFactory = new TxnScoreboardPoolV2(engine.getConfiguration());
        tableToken = createTable(
                new TableModel(engine.getConfiguration(), "x", PartitionBy.DAY)
                        .col("ts", ColumnType.TIMESTAMP)
                        .col("bid", ColumnType.DOUBLE)
                        .timestamp()
        );
    }

    @Test
    public void testBitmapIndexEdgeCase() throws Exception {
        TestUtils.assertMemoryLeak(() -> {
            for (int i = 127; i < 130; i++) {
                try (TxnScoreboardV2 scoreboard = new TxnScoreboardV2(i)) {
                    for (int j = 1; j < 88; j++) {
                        scoreboard.acquireTxn(i - j, i * j);
                        Assert.assertFalse(scoreboard.isTxnAvailable(i * j));
                        Assert.assertEquals(1, scoreboard.getActiveReaderCount(i * j));
                        Assert.assertFalse(scoreboard.isRangeAvailable(i * j, i * (j + 1)));
                    }
                    Assert.assertEquals(i, getMin(scoreboard));
                    for (int j = 1; j < 88; j++) {
                        scoreboard.releaseTxn(i - j, i * j);
                        Assert.assertEquals(0, scoreboard.getActiveReaderCount(i * j));
                        Assert.assertTrue(scoreboard.isTxnAvailable(i * j));
                        Assert.assertTrue(scoreboard.isRangeAvailable(i * j, i * (j + 1)));
                    }

                    Assert.assertEquals(-1, getMin(scoreboard));
                }
            }
        });
    }

    @Test
    public void testCannotLockTwice() throws Exception {
        TestUtils.assertMemoryLeak(() -> {
            try (TxnScoreboard txnScoreboard = newTxnScoreboard()) {
                Assume.assumeTrue(txnScoreboard.acquireTxn(0, 1));
                Assume.assumeFalse(txnScoreboard.acquireTxn(0, 1));

                Assume.assumeTrue(txnScoreboard.acquireTxn(1, 1));
                txnScoreboard.releaseTxn(0, 1);
                Assume.assumeTrue(txnScoreboard.acquireTxn(0, 1));
            }
            scoreboardPoolFactory.clear();
        });
    }

    @Test
    public void testCheckNoLocksBeforeTxn() {
        final long lastCommittedTxn = 2;
        ff = new TestFilesFacadeImpl();
        try (TxnScoreboard txnScoreboard = newTxnScoreboard()) {
            // Thread A (reader) - grabs read permit
            Assert.assertTrue(txnScoreboard.acquireTxn(0, lastCommittedTxn));
            // Thread B (reader) - lags behind and grabs read permit for the previous transaction. Acquire rejected
            Assert.assertFalse(txnScoreboard.acquireTxn(1, lastCommittedTxn - 1));
            // Thread B (reader) - grabs read permit
            txnScoreboard.acquireTxn(1, lastCommittedTxn);
            // txngetMin(scoreboard) equals to 2 and will stay so
            Assert.assertTrue(txnScoreboard.isTxnAvailable(lastCommittedTxn - 1));
            Assert.assertFalse(txnScoreboard.isTxnAvailable(lastCommittedTxn));

            // Thread C (writer) - checkScoreboardHasReadersBeforeLastCommittedTxn
            txnScoreboard.acquireTxn(2, lastCommittedTxn + 1);
            txnScoreboard.releaseTxn(2, lastCommittedTxn + 1);
            // The assertion fails while there are readers
            Assert.assertEquals(lastCommittedTxn, getMin(txnScoreboard));
        }
    }

    @Test
    public void testCleanOnExclusiveOpen() throws Exception {
        TestUtils.assertMemoryLeak(() -> {
            try (TxnScoreboard scoreboard = newTxnScoreboard()) {
                for (int i = 0; i < 1500; i++) {
                    scoreboard.acquireTxn(0, i);
                    scoreboard.releaseTxn(0, i);
                }
                assertScoreboardMinOrNoLocks(scoreboard, 1499);
            }
            engine.getTxnScoreboardPool().clear();

            // second open is exclusive, file should be truncated
            try (TxnScoreboard scoreboard2 = newTxnScoreboard()) {
                assertScoreboardMinOrNoLocks(scoreboard2, 0);
            }
            scoreboardPoolFactory.clear();
        });
    }

    @Test
    public void testCleanOnExclusiveOpenLocksFile() throws Exception {
        TestUtils.assertMemoryLeak(() -> {
            try (TxnScoreboard scoreboard = newTxnScoreboard()) {
                for (int i = 0; i < 1500; i++) {
                    scoreboard.acquireTxn(0, i);
                    scoreboard.releaseTxn(0, i);
                }
                assertScoreboardMinOrNoLocks(scoreboard, 1499);
            }

            // second open is exclusive, file should be truncated
            try (TxnScoreboard scoreboard2 = newTxnScoreboard()) {
                Assert.assertTrue(getMin(scoreboard2) <= 0);
                for (int i = 0; i < 10; i++) {
                    scoreboard2.acquireTxn(0, i);
                    scoreboard2.releaseTxn(0, i);
                }

                // This should not obtain exclusive lock even though file was empty when scoreboard2 put shared lock
                try (TxnScoreboard scoreboard3 = newTxnScoreboard()) {
                    assertScoreboardMinOrNoLocks(scoreboard2, 9);
                    assertScoreboardMinOrNoLocks(scoreboard3, 9);
                }

            }
            scoreboardPoolFactory.clear();
        });
    }

    @Test
    public void testCrawlV1() throws Exception {
        TestUtils.assertMemoryLeak(() -> {
            try (TxnScoreboard scoreboard = newTxnScoreboard()) {
                for (int i = 0; i < 1024; i++) {
                    Assert.assertTrue(scoreboard.acquireTxn(0, i));
                    scoreboard.releaseTxn(0, i);
                }
                for (int i = 1024; i < 1500; i++) {
                    Assert.assertTrue(scoreboard.acquireTxn(0, i));
                    scoreboard.releaseTxn(0, i);
                }
                assertScoreboardMinOrNoLocks(scoreboard, 1499);

                // increase scoreboard size
                try (TxnScoreboard scoreboard2 = newTxnScoreboard()) {
                    assertScoreboardMinOrNoLocks(scoreboard2, 1499);
                    for (int i = 1500; i < 3000; i++) {
                        scoreboard2.acquireTxn(0, i);
                        scoreboard2.releaseTxn(0, i);
                    }

                    assertScoreboardMinOrNoLocks(scoreboard2, 2999);
                    assertScoreboardMinOrNoLocks(scoreboard, 2999);
                }
                scoreboardPoolFactory.clear();
            }
        });
    }

    @Test
    public void testDoesNotCleanOnNonExclusiveOpen() throws Exception {
        TestUtils.assertMemoryLeak(() -> {
            try (final TxnScoreboard rootBoard = newTxnScoreboard()) {
                try (final TxnScoreboard scoreboard = newTxnScoreboard()) {
                    for (int i = 0; i < 1500; i++) {
                        scoreboard.acquireTxn(0, i);
                        scoreboard.releaseTxn(0, i);
                    }
                    assertScoreboardMinOrNoLocks(scoreboard, 1499);
                }
                engine.getTxnScoreboardPool().clear();

                try (final TxnScoreboard scoreboard2 = newTxnScoreboard()) {
                    assertScoreboardMinOrNoLocks(scoreboard2, 1499);
                    for (int i = 1500; i < 3000; i++) {
                        scoreboard2.acquireTxn(0, i);
                        scoreboard2.releaseTxn(0, i);
                    }
                    assertScoreboardMinOrNoLocks(scoreboard2, 2999);
                }

                assertScoreboardMinOrNoLocks(rootBoard, 2999);
            }
            scoreboardPoolFactory.clear();
        });
    }

    @Test
    public void testGetMinOnEmpty() throws Exception {
        TestUtils.assertMemoryLeak(() -> {
            try (
                    final TxnScoreboard scoreboard = newTxnScoreboard()
            ) {
                assertScoreboardMinOrNoLocks(scoreboard, 0);
                Assert.assertTrue(scoreboard.acquireTxn(0, 2048));
                Assert.assertEquals(2048, getMin(scoreboard));
                scoreboard.releaseTxn(0, 2048);
                assertScoreboardMinOrNoLocks(scoreboard, 2048);

                Assert.assertTrue(scoreboard.acquireTxn(0, 10000L));
                scoreboard.releaseTxn(0, 10000L);
                assertScoreboardMinOrNoLocks(scoreboard, 10000L);


                Assert.assertFalse(scoreboard.acquireTxn(0, 4095));
            }
            scoreboardPoolFactory.clear();
        });
    }

    @Test
    public void testHammer() throws Exception {
        Rnd rnd = TestUtils.generateRandom(LOG);
        testHammerScoreboard(rnd.nextInt(1000) + 1, 10000);
    }

    @Test
    public void testIncrementTxn() throws Exception {
        TestUtils.assertMemoryLeak(() -> {
            try (final TxnScoreboard scoreboard = newTxnScoreboard()) {
                assertScoreboardMinOrNoLocks(scoreboard, 0);
                Assert.assertTrue(scoreboard.acquireTxn(0, 1));
                Assert.assertEquals(1, getMin(scoreboard));

                // Don't release the older txn.
                Assert.assertTrue(scoreboard.acquireTxn(1, 2));
                scoreboard.releaseTxn(1, 2);
                Assert.assertEquals(1, getMin(scoreboard));

                // acquireTxn() would have failed here, but we can use incrementTxn()
                Assert.assertTrue(scoreboard.incrementTxn(2, 1));
                scoreboard.releaseTxn(2, 1);
                Assert.assertEquals(1, getMin(scoreboard));

                // Now we can release the older txn.
                scoreboard.releaseTxn(0, 1);
                assertScoreboardMinOrNoLocks(scoreboard, 2);
            }
            scoreboardPoolFactory.clear();
        });
    }

    @Test
<<<<<<< HEAD
    public void testLimits() throws Exception {
        Assume.assumeTrue(version == 1);
        TestUtils.assertMemoryLeak(() -> {
            int expect = 2048;
            setProperty(PropertyKey.CAIRO_O3_TXN_SCOREBOARD_ENTRY_COUNT, expect);
            try (TxnScoreboard scoreboard2 = newTxnScoreboard()) {
                try (TxnScoreboard scoreboard1 = newTxnScoreboard()) {
                    // we should successfully acquire expected number of entries
                    for (int i = 0; i < expect; i++) {
                        boolean acquired = scoreboard1.acquireTxn(0, i + 134);
                        Assert.assertTrue("Failed to acquire txn " + (i + 134) + " at iteration " + i, acquired);
                    }
                    // scoreboard capacity should be exhausted,
                    // we should be refused to acquire any more slots
                    try {
                        scoreboard1.acquireTxn(0, expect + 134);
                        Assert.fail();
                    } catch (CairoException ignored) {
                    }

                    // now we release middle slot, this does not free any more slots
                    scoreboard1.releaseTxn(0, 11 + 134);
                    Assert.assertEquals(134, getMin(scoreboard1));
                    // we should NOT be able to allocate more slots
                    try {
                        scoreboard1.acquireTxn(0, expect + 134);
                        Assert.fail();
                    } catch (CairoException ignored) {
                    }

                    // now that we release "head" slot we should be able to acquire more
                    scoreboard1.releaseTxn(0, 134);
                    Assert.assertEquals(135, getMin(scoreboard1));
                    // and we should be able to allocate another one
                    scoreboard1.acquireTxn(0, expect + 134);

                    // now check that all counts are intact
                    for (int i = 1; i <= expect; i++) {
                        if (i != 11) {
                            Assert.assertFalse(scoreboard1.isTxnAvailable(i + 134));
                        } else {
                            Assert.assertTrue(scoreboard1.isTxnAvailable(i + 134));
                        }
                    }
                }

                for (int i = 1; i <= expect; i++) {
                    if (i != 11) {
                        Assert.assertFalse(scoreboard2.isTxnAvailable(i + 134));
                    } else {
                        Assert.assertTrue(scoreboard2.isTxnAvailable(i + 134));
                    }
                }
            }
        });
    }

    @Test
    public void testLimitsO3Acquire() throws Exception {
        LOG.debug().$("start testLimitsO3Acquire").$();
        for (int i = 0; i < 1000; i++) {
            testLimits();
        }
    }

    @Test
    public void testMapFailsNoResourceLeakRO() throws Exception {
        Assume.assumeTrue(version == 1);
        TestUtils.assertMemoryLeak(() -> {
            FilesFacade ff = new TestFilesFacadeImpl() {
                @Override
                public long mmap(long fd, long len, long offset, int flags, int memoryTag) {
                    if (this.fd == fd) {
                        return -1;
                    }
                    return super.mmap(fd, len, offset, flags, memoryTag);
                }

                @Override
                public long openCleanRW(LPSZ name, long size) {
                    long fd = super.openCleanRW(name, size);
                    this.fd = fd;
                    return fd;
                }
            };

            assertMemoryLeak(ff, () -> {
                try (TxnScoreboard ignored = newTxnScoreboard()) {
                    Assert.fail();
                } catch (CairoException ex) {
                    TestUtils.assertContains(ex.getFlyweightMessage(), "could not mmap");
                }
            });
        });
    }

    @Test
=======
>>>>>>> 744da6d2
    public void testMoveToNextPageContention() throws Exception {
        int readers = 8;
        int iterations = 8;
        int entryCount = Math.max(Numbers.ceilPow2(readers) * 8, Numbers.ceilPow2(iterations));
        setProperty(PropertyKey.CAIRO_O3_TXN_SCOREBOARD_ENTRY_COUNT, entryCount);

        try (final TxnScoreboard scoreboard = newTxnScoreboard()) {
            final CyclicBarrier barrier = new CyclicBarrier(readers);
            final CountDownLatch latch = new CountDownLatch(readers);
            final AtomicInteger anomaly = new AtomicInteger();
            for (int i = 0; i < readers; i++) {
                final int txn = i;
                int id = i;
                Thread reader = new Thread(() -> {
                    try {
                        barrier.await();
                        for (int s = 0; s < 100; s++) {
                            try {
                                if (scoreboard.acquireTxn(id, txn + (long) s * entryCount)) {
                                    scoreboard.releaseTxn(id, txn + (long) s * entryCount);
                                    Os.pause();
                                }
                            } catch (CairoException e) {
                                if (Chars.contains(e.getFlyweightMessage(), "max txn-inflight limit reached")) {
                                    LOG.info().$(e.getFlyweightMessage()).$();
                                } else {
                                    throw e;
                                }
                            }
                        }
                    } catch (Throwable e) {
                        LOG.errorW().$(e).$();
                        anomaly.incrementAndGet();
                    } finally {
                        latch.countDown();
                    }
                });
                reader.start();
            }
            latch.await();

            Assert.assertEquals(0, anomaly.get());
        }
    }

    @Test
    public void testStartContention() throws Exception {
        int readers = 8;
        int iterations = 8;
        int entryCount = Math.max(Numbers.ceilPow2(readers) * 8, Numbers.ceilPow2(iterations));
        setProperty(PropertyKey.CAIRO_O3_TXN_SCOREBOARD_ENTRY_COUNT, entryCount);
        try (final TxnScoreboard scoreboard = newTxnScoreboard()) {
            final CyclicBarrier barrier = new CyclicBarrier(readers);
            final CountDownLatch latch = new CountDownLatch(readers);
            final AtomicInteger anomaly = new AtomicInteger();

            for (int i = 0; i < readers; i++) {
                final int txn = i;
                int id = i;
                Thread reader = new Thread(() -> {
                    try {
                        barrier.await();
                        if (scoreboard.acquireTxn(id, txn)) {
                            long activeReaderCount = getActiveReaderCount(scoreboard, txn);
                            if (activeReaderCount > readers || activeReaderCount < 1) {
                                LOG.errorW()
                                        .$("activeReaderCount=")
                                        .$(activeReaderCount)
                                        .$(",txn=").$(txn)
                                        .$(",min=")
                                        .$(getMin(scoreboard))
                                        .$();
                                anomaly.addAndGet(100);
                            }
                            Os.pause();
                            scoreboard.releaseTxn(id, txn);
                            Os.pause();
                        }
                    } catch (Throwable e) {
                        LOG.errorW().$(e).$();
                        anomaly.incrementAndGet();
                    } finally {
                        latch.countDown();
                    }
                });
                reader.start();
            }
            latch.await();

            Assert.assertEquals(0, anomaly.get());
        }
    }

    @Test
    public void testStressOpenParallel() throws Exception {
        TestUtils.assertMemoryLeak(() -> {
            int parallel = 8;
            int iterations = 500;
            SOCountDownLatch latch = new SOCountDownLatch(parallel);
            AtomicInteger errors = new AtomicInteger();
            for (int i = 0; i < parallel; i++) {
                new Thread(() -> {
                    for (int j = 0; j < iterations; j++) {
                        //noinspection EmptyTryBlock
                        try (TxnScoreboard ignored = newTxnScoreboard()) {
                            // empty body because we need to close this
                        } catch (Exception ex) {
                            ex.printStackTrace();
                            errors.incrementAndGet();
                            break;
                        } finally {
                            Path.clearThreadLocals();
                        }
                    }
                    latch.countDown();
                }).start();
            }

            latch.await();
            Assert.assertEquals(0, errors.get());
            scoreboardPoolFactory.clear();
        });
    }

    @Test
    public void testVanilla() throws Exception {
        TestUtils.assertMemoryLeak(() -> {
            try (final TxnScoreboard scoreboard2 = newTxnScoreboard()) {
                try (TxnScoreboard scoreboard1 = newTxnScoreboard()) {
                    scoreboard1.acquireTxn(0, 67);
                    scoreboard1.acquireTxn(1, 68);
                    scoreboard1.acquireTxn(2, 68);
                    scoreboard1.acquireTxn(3, 69);
                    scoreboard1.acquireTxn(4, 70);
                    scoreboard1.acquireTxn(5, 71);
                    Assert.assertEquals(67, getMin(scoreboard1));

                    scoreboard1.releaseTxn(1, 68);
                    Assert.assertEquals(67, getMin(scoreboard1));

                    Assert.assertFalse(scoreboard2.isTxnAvailable(68));
                    scoreboard1.releaseTxn(2, 68);
                    Assert.assertEquals(67, getMin(scoreboard1));
                    scoreboard1.releaseTxn(0, 67);
                    Assert.assertEquals(69, getMin(scoreboard1));

                    scoreboard1.releaseTxn(3, 69);
                    Assert.assertEquals(70, getMin(scoreboard1));
                    scoreboard1.releaseTxn(5, 71);
                    Assert.assertTrue(scoreboard1.isTxnAvailable(69));

                    Assert.assertEquals(70, getMin(scoreboard1));
                    scoreboard1.releaseTxn(4, 70);

                    assertScoreboardMinOrNoLocks(scoreboard1, 71);
                    scoreboard1.acquireTxn(0, 72);
                }
                scoreboard2.acquireTxn(0, 72);
                Assert.assertFalse(scoreboard2.isTxnAvailable(72));

                scoreboard2.releaseTxn(0, 72);
                scoreboard2.releaseTxn(0, 72);
                Assert.assertTrue(scoreboard2.isTxnAvailable(71));
            }
            scoreboardPoolFactory.clear();
        });
    }

    @Test
    public void testWideRange() throws Exception {
        TestUtils.assertMemoryLeak(() -> {
            try (final TxnScoreboard scoreboard = newTxnScoreboard()) {
                scoreboard.acquireTxn(0, 15);
                scoreboard.releaseTxn(0, 15);
                scoreboard.acquireTxn(0, 900992);
                Assert.assertFalse(scoreboard.isTxnAvailable(900992));
            }
            scoreboardPoolFactory.clear();
        });
    }

    // This method is implemented in scoreboards for testing only and
    // is not part of the public API
    private static long getActiveReaderCount(TxnScoreboard scoreboard, long txn) {
        return ((TxnScoreboardV2) scoreboard).getActiveReaderCount(txn);
    }

    // This method is implemented in scoreboards for testing only and
    // is not part of the public API
    private static long getMin(TxnScoreboard scoreboard) {
        return ((TxnScoreboardV2) scoreboard).getMin();
    }

    private void assertScoreboardMinOrNoLocks(TxnScoreboard scoreboard, long txn) {
        Assert.assertEquals(-1, getMin(scoreboard));
    }

    @SuppressWarnings("SameParameterValue")
    private void testHammerScoreboard(int readers, int iterations) throws Exception {
        int entryCount = Math.max(Numbers.ceilPow2(readers) * 8, Numbers.ceilPow2(iterations));
        setProperty(PropertyKey.CAIRO_O3_TXN_SCOREBOARD_ENTRY_COUNT, entryCount);
        setProperty(PropertyKey.CAIRO_READER_POOL_MAX_SEGMENTS, (int) Math.ceil((double) readers / ReaderPool.ENTRY_SIZE));
        try (final TxnScoreboard scoreboard = newTxnScoreboard()) {
            final CyclicBarrier barrier = new CyclicBarrier(readers + 1);
            final CountDownLatch latch = new CountDownLatch(readers + 1);
            txn = 0;
            final AtomicInteger anomaly = new AtomicInteger();

            for (int i = 0; i < readers; i++) {
                // Readers acq/release every txn number and check invariants
                Reader reader = new Reader(i, scoreboard, barrier, latch, anomaly, iterations, readers);
                reader.start();
            }

            // Writer constantly increments txn number
            Writer writer = new Writer(scoreboard, barrier, latch, anomaly, iterations, 2);
            writer.start();

            latch.await();

            Assert.assertEquals(0, anomaly.get());
            for (long i = 0; i < iterations + 1; i++) {
                Assert.assertTrue(scoreboard.isTxnAvailable(i));
            }
        }
    }

    private static class Reader extends Thread {

        private final AtomicInteger anomaly;
        private final CyclicBarrier barrier;
        private final int id;
        private final int iterations;
        private final CountDownLatch latch;
        private final int readers;
        private final TxnScoreboard scoreboard;

        private Reader(int id, TxnScoreboard scoreboard, CyclicBarrier barrier, CountDownLatch latch, AtomicInteger anomaly, int iterations, int readers) {
            this.id = id;
            this.scoreboard = scoreboard;
            this.barrier = barrier;
            this.latch = latch;
            this.anomaly = anomaly;
            this.iterations = iterations;
            this.readers = readers;
        }

        @Override
        public void run() {
            try {
                barrier.await();
                long t;
                while ((t = txn) < iterations) {
                    if (scoreboard.acquireTxn(id, t)) {
                        long writerMinLoc = writerMin;
                        long activeReaderCount = getActiveReaderCount(scoreboard, t);
                        if (activeReaderCount > readers + 1 || activeReaderCount < 1) {
                            LOG.errorW()
                                    .$("activeReaderCount=")
                                    .$(activeReaderCount)
                                    .$(",txn=").$(t)
                                    .$(",min=")
                                    .$(getMin(scoreboard))
                                    .$();
                            anomaly.addAndGet(100);
                        }
                        Os.pause();
                        if (writerMinLoc > t) {
                            LOG.errorW()
                                    .$("writer min too optimistic writerMin=").$(writerMinLoc)
                                    .$(",lockedTxn=").$(t)
                                    .$();
                            anomaly.incrementAndGet();
                        }
                        long rangeTo = txn;
                        if (scoreboard.isRangeAvailable(t, Math.max(rangeTo, t + 1))) {
                            LOG.errorW()
                                    .$("range available from=").$(t)
                                    .$(", to=").$(rangeTo)
                                    .$(",lockedTxn=").$(t)
                                    .$();
                            anomaly.incrementAndGet();
                        }
                        scoreboard.releaseTxn(id, t);
                        LockSupport.parkNanos(10);
                    }
                }
            } catch (Throwable e) {
                LOG.errorW().$(e).$();
                anomaly.incrementAndGet();
            } finally {
                latch.countDown();
            }
        }
    }

    private static class Writer extends Thread {

        private final AtomicInteger anomaly;
        private final CyclicBarrier barrier;
        private final int iterations;
        private final CountDownLatch latch;
        private final TxnScoreboard scoreboard;
        private final int version;

        private Writer(TxnScoreboard scoreboard, CyclicBarrier barrier, CountDownLatch latch, AtomicInteger anomaly, int iterations, int version) {
            this.scoreboard = scoreboard;
            this.barrier = barrier;
            this.latch = latch;
            this.anomaly = anomaly;
            this.iterations = iterations;
            this.version = version;
        }

        @Override
        public void run() {
            try {
                long publishWaitBarrier = scoreboard.getEntryCount() - 2;
                txn = 1;
                scoreboard.hasEarlierTxnLocks(txn);
                writerMin = getMin(scoreboard);

                barrier.await();
                for (int i = 0; i < iterations; i++) {
                    if (version == 1) {
                        for (int sleepCount = 0; sleepCount < 50 && txn - getMin(scoreboard) > publishWaitBarrier; sleepCount++) {
                            // Some readers are slow and haven't released transaction yet. Give them a bit more time
                            LOG.infoW().$("slow reader release, waiting... [txn=")
                                    .$(txn)
                                    .$(", min=").$(getMin(scoreboard))
                                    .$(", size=").$(scoreboard.getEntryCount())
                                    .I$();
                            Os.sleep(100);
                        }

                        if (txn - getMin(scoreboard) > publishWaitBarrier) {
                            // Wait didn't help. Abort the test.
                            anomaly.addAndGet(1000);
                            LOG.errorW().$("slow reader release, abort [txn=")
                                    .$(txn)
                                    .$(", min=").$(getMin(scoreboard))
                                    .$(", size=").$(scoreboard.getEntryCount())
                                    .I$();
                            txn = iterations;
                            return;
                        }
                    }

                    // This is the only writer
                    //noinspection NonAtomicOperationOnVolatileField
                    txn++;
                    long nextTxn = txn;

                    // Simulate TableWriter trying to find if there are readers before the published transaction
                    scoreboard.hasEarlierTxnLocks(nextTxn);
                    writerMin = getMin(scoreboard);

                    if (writerMin > nextTxn) {
                        LOG.errorW()
                                .$("writer min is above max published transaction=").$(writerMin)
                                .$(",publishedTxn=").$(nextTxn)
                                .$();
                        anomaly.addAndGet(10000);
                    }
                }
                LOG.infoW().$("writer done").I$();
            } catch (Throwable e) {
                LOG.errorW().$(e).$();
                anomaly.incrementAndGet();
                txn = iterations;
            } finally {
                latch.countDown();
            }
        }
    }
}<|MERGE_RESOLUTION|>--- conflicted
+++ resolved
@@ -303,106 +303,6 @@
     }
 
     @Test
-<<<<<<< HEAD
-    public void testLimits() throws Exception {
-        Assume.assumeTrue(version == 1);
-        TestUtils.assertMemoryLeak(() -> {
-            int expect = 2048;
-            setProperty(PropertyKey.CAIRO_O3_TXN_SCOREBOARD_ENTRY_COUNT, expect);
-            try (TxnScoreboard scoreboard2 = newTxnScoreboard()) {
-                try (TxnScoreboard scoreboard1 = newTxnScoreboard()) {
-                    // we should successfully acquire expected number of entries
-                    for (int i = 0; i < expect; i++) {
-                        boolean acquired = scoreboard1.acquireTxn(0, i + 134);
-                        Assert.assertTrue("Failed to acquire txn " + (i + 134) + " at iteration " + i, acquired);
-                    }
-                    // scoreboard capacity should be exhausted,
-                    // we should be refused to acquire any more slots
-                    try {
-                        scoreboard1.acquireTxn(0, expect + 134);
-                        Assert.fail();
-                    } catch (CairoException ignored) {
-                    }
-
-                    // now we release middle slot, this does not free any more slots
-                    scoreboard1.releaseTxn(0, 11 + 134);
-                    Assert.assertEquals(134, getMin(scoreboard1));
-                    // we should NOT be able to allocate more slots
-                    try {
-                        scoreboard1.acquireTxn(0, expect + 134);
-                        Assert.fail();
-                    } catch (CairoException ignored) {
-                    }
-
-                    // now that we release "head" slot we should be able to acquire more
-                    scoreboard1.releaseTxn(0, 134);
-                    Assert.assertEquals(135, getMin(scoreboard1));
-                    // and we should be able to allocate another one
-                    scoreboard1.acquireTxn(0, expect + 134);
-
-                    // now check that all counts are intact
-                    for (int i = 1; i <= expect; i++) {
-                        if (i != 11) {
-                            Assert.assertFalse(scoreboard1.isTxnAvailable(i + 134));
-                        } else {
-                            Assert.assertTrue(scoreboard1.isTxnAvailable(i + 134));
-                        }
-                    }
-                }
-
-                for (int i = 1; i <= expect; i++) {
-                    if (i != 11) {
-                        Assert.assertFalse(scoreboard2.isTxnAvailable(i + 134));
-                    } else {
-                        Assert.assertTrue(scoreboard2.isTxnAvailable(i + 134));
-                    }
-                }
-            }
-        });
-    }
-
-    @Test
-    public void testLimitsO3Acquire() throws Exception {
-        LOG.debug().$("start testLimitsO3Acquire").$();
-        for (int i = 0; i < 1000; i++) {
-            testLimits();
-        }
-    }
-
-    @Test
-    public void testMapFailsNoResourceLeakRO() throws Exception {
-        Assume.assumeTrue(version == 1);
-        TestUtils.assertMemoryLeak(() -> {
-            FilesFacade ff = new TestFilesFacadeImpl() {
-                @Override
-                public long mmap(long fd, long len, long offset, int flags, int memoryTag) {
-                    if (this.fd == fd) {
-                        return -1;
-                    }
-                    return super.mmap(fd, len, offset, flags, memoryTag);
-                }
-
-                @Override
-                public long openCleanRW(LPSZ name, long size) {
-                    long fd = super.openCleanRW(name, size);
-                    this.fd = fd;
-                    return fd;
-                }
-            };
-
-            assertMemoryLeak(ff, () -> {
-                try (TxnScoreboard ignored = newTxnScoreboard()) {
-                    Assert.fail();
-                } catch (CairoException ex) {
-                    TestUtils.assertContains(ex.getFlyweightMessage(), "could not mmap");
-                }
-            });
-        });
-    }
-
-    @Test
-=======
->>>>>>> 744da6d2
     public void testMoveToNextPageContention() throws Exception {
         int readers = 8;
         int iterations = 8;
