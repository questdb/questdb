/*******************************************************************************
 *     ___                  _   ____  ____
 *    / _ \ _   _  ___  ___| |_|  _ \| __ )
 *   | | | | | | |/ _ \/ __| __| | | |  _ \
 *   | |_| | |_| |  __/\__ \ |_| |_| | |_) |
 *    \__\_\\__,_|\___||___/\__|____/|____/
 *
 *  Copyright (c) 2014-2019 Appsicle
 *  Copyright (c) 2019-2024 QuestDB
 *
 *  Licensed under the Apache License, Version 2.0 (the "License");
 *  you may not use this file except in compliance with the License.
 *  You may obtain a copy of the License at
 *
 *  http://www.apache.org/licenses/LICENSE-2.0
 *
 *  Unless required by applicable law or agreed to in writing, software
 *  distributed under the License is distributed on an "AS IS" BASIS,
 *  WITHOUT WARRANTIES OR CONDITIONS OF ANY KIND, either express or implied.
 *  See the License for the specific language governing permissions and
 *  limitations under the License.
 *
 ******************************************************************************/

package io.questdb.test.cairo;

import io.questdb.PropertyKey;
import io.questdb.cairo.CairoException;
import io.questdb.cairo.ColumnType;
import io.questdb.cairo.PartitionBy;
import io.questdb.cairo.TableToken;
import io.questdb.cairo.TxnScoreboard;
import io.questdb.cairo.TxnScoreboardPool;
import io.questdb.cairo.TxnScoreboardPoolFactory;
import io.questdb.cairo.TxnScoreboardV1;
import io.questdb.cairo.TxnScoreboardV2;
import io.questdb.cairo.pool.ReaderPool;
import io.questdb.mp.SOCountDownLatch;
import io.questdb.std.Chars;
import io.questdb.std.FilesFacade;
import io.questdb.std.Numbers;
import io.questdb.std.Os;
import io.questdb.std.Rnd;
import io.questdb.std.str.LPSZ;
import io.questdb.std.str.Path;
import io.questdb.test.AbstractCairoTest;
import io.questdb.test.std.TestFilesFacadeImpl;
import io.questdb.test.tools.TestUtils;
import org.junit.Assert;
import org.junit.Assume;
import org.junit.Before;
import org.junit.Test;
import org.junit.runner.RunWith;
import org.junit.runners.Parameterized;

import java.util.Arrays;
import java.util.Collection;
import java.util.concurrent.CountDownLatch;
import java.util.concurrent.CyclicBarrier;
import java.util.concurrent.atomic.AtomicInteger;
import java.util.concurrent.locks.LockSupport;

@RunWith(Parameterized.class)
public class TxnScoreboardTest extends AbstractCairoTest {
    private static volatile long txn;
    private static volatile long writerMin;
    private final int version;
    private TxnScoreboardPool scoreboardPoolFactory;
    private TableToken tableToken;

    public TxnScoreboardTest(int version) {
        this.version = version;
    }

    @Parameterized.Parameters(name = "V{0}")
    public static Collection<Object[]> testParams() {
        return Arrays.asList(new Object[][]{
                {1},
                {2},
        });
    }

    public TxnScoreboard newTxnScoreboard() {
        return scoreboardPoolFactory.getTxnScoreboard(tableToken);
    }

    @Before
    public void setUp() {
        super.setUp();
        setProperty(PropertyKey.CAIRO_TXN_SCOREBOARD_FORMAT, version);
        scoreboardPoolFactory = TxnScoreboardPoolFactory.createPool(engine.getConfiguration());
        tableToken = createTable(
                new TableModel(engine.getConfiguration(), "x", PartitionBy.DAY)
                        .col("ts", ColumnType.TIMESTAMP)
                        .col("bid", ColumnType.DOUBLE)
                        .timestamp()
        );
    }

    @Test
    public void testCannotLockTwice() throws Exception {
        Assume.assumeTrue(version == 2);
        TestUtils.assertMemoryLeak(() -> {
            try (TxnScoreboard txnScoreboard = newTxnScoreboard()) {
                Assume.assumeTrue(txnScoreboard.acquireTxn(0, 1));
                Assume.assumeFalse(txnScoreboard.acquireTxn(0, 1));

                Assume.assumeTrue(txnScoreboard.acquireTxn(1, 1));
                txnScoreboard.releaseTxn(0, 1);
                Assume.assumeTrue(txnScoreboard.acquireTxn(0, 1));
            }
            scoreboardPoolFactory.clear();
        });
    }

    @Test
    public void testCheckNoLocksBeforeTxn() {
        final long lastCommittedTxn = 2;
        ff = new TestFilesFacadeImpl();
        try (TxnScoreboard txnScoreboard = newTxnScoreboard()) {
            // Thread A (reader) - grabs read permit
            Assert.assertTrue(txnScoreboard.acquireTxn(0, lastCommittedTxn));
            // Thread B (reader) - lags behind and grabs read permit for the previous transaction. Acquire rejected
            Assert.assertFalse(txnScoreboard.acquireTxn(1, lastCommittedTxn - 1));
            // Thread B (reader) - grabs read permit
            txnScoreboard.acquireTxn(1, lastCommittedTxn);
            // txngetMin(scoreboard) equals to 2 and will stay so
            Assert.assertTrue(txnScoreboard.isTxnAvailable(lastCommittedTxn - 1));
            Assert.assertFalse(txnScoreboard.isTxnAvailable(lastCommittedTxn));

            // Thread C (writer) - checkScoreboardHasReadersBeforeLastCommittedTxn
            txnScoreboard.acquireTxn(2, lastCommittedTxn + 1);
            txnScoreboard.releaseTxn(2, lastCommittedTxn + 1);
            // The assertion fails while there are readers
            Assert.assertEquals(lastCommittedTxn, getMin(txnScoreboard));
        }
    }

    @Test
    public void testCleanFailsNoResourceLeakRO() throws Exception {
        Assume.assumeTrue(version == 1);
        FilesFacade ff = new TestFilesFacadeImpl() {
            @Override
            public long openCleanRW(LPSZ name, long size) {
                return -1;
            }
        };

        assertMemoryLeak(ff, () -> {
            try (TxnScoreboard ignored = newTxnScoreboard()) {
                Assert.fail();
            } catch (CairoException ex) {
                TestUtils.assertContains(ex.getFlyweightMessage(), "could not open read-write with clean allocation");
            }
        });
    }

    @Test
    public void testCleanFailsNoResourceLeakRW() throws Exception {
        Assume.assumeTrue(version == 1);
        FilesFacade ff = new TestFilesFacadeImpl() {
            @Override
            public long openCleanRW(LPSZ name, long size) {
                return -1;
            }
        };

        assertMemoryLeak(ff, () -> {
            try (TxnScoreboard ignored = newTxnScoreboard()) {
                Assert.fail();
            } catch (CairoException ex) {
                TestUtils.assertContains(ex.getFlyweightMessage(), "could not open read-write with clean allocation");
            }
        });
    }

    @Test
    public void testCleanOnExclusiveOpen() throws Exception {
        TestUtils.assertMemoryLeak(() -> {
            try (TxnScoreboard scoreboard = newTxnScoreboard()) {
                for (int i = 0; i < 1500; i++) {
                    scoreboard.acquireTxn(0, i);
                    scoreboard.releaseTxn(0, i);
                }
                assertScoreboardMinOrNoLocks(scoreboard, 1499);
            }
            engine.getTxnScoreboardPool().clear();

            // second open is exclusive, file should be truncated
            try (TxnScoreboard scoreboard2 = newTxnScoreboard()) {
                assertScoreboardMinOrNoLocks(scoreboard2, 0);
            }
            scoreboardPoolFactory.clear();
        });
    }

    @Test
    public void testCleanOnExclusiveOpenLocksFile() throws Exception {
        TestUtils.assertMemoryLeak(() -> {
            try (TxnScoreboard scoreboard = newTxnScoreboard()) {
                for (int i = 0; i < 1500; i++) {
                    scoreboard.acquireTxn(0, i);
                    scoreboard.releaseTxn(0, i);
                }
                assertScoreboardMinOrNoLocks(scoreboard, 1499);
            }

            // second open is exclusive, file should be truncated
            try (TxnScoreboard scoreboard2 = newTxnScoreboard()) {
                Assert.assertTrue(getMin(scoreboard2) <= 0);
                for (int i = 0; i < 10; i++) {
                    scoreboard2.acquireTxn(0, i);
                    scoreboard2.releaseTxn(0, i);
                }

                // This should not obtain exclusive lock even though file was empty when scoreboard2 put shared lock
                try (TxnScoreboard scoreboard3 = newTxnScoreboard()) {
                    assertScoreboardMinOrNoLocks(scoreboard2, 9);
                    assertScoreboardMinOrNoLocks(scoreboard3, 9);
                }

            }
            scoreboardPoolFactory.clear();
        });
    }

    @Test
    public void testCrawlV1() throws Exception {
        TestUtils.assertMemoryLeak(() -> {
            try (TxnScoreboard scoreboard = newTxnScoreboard()) {
                for (int i = 0; i < 1024; i++) {
                    Assert.assertTrue(scoreboard.acquireTxn(0, i));
                    scoreboard.releaseTxn(0, i);
                }
                for (int i = 1024; i < 1500; i++) {
                    Assert.assertTrue(scoreboard.acquireTxn(0, i));
                    scoreboard.releaseTxn(0, i);
                }
                assertScoreboardMinOrNoLocks(scoreboard, 1499);

                // increase scoreboard size
                try (TxnScoreboard scoreboard2 = newTxnScoreboard()) {
                    assertScoreboardMinOrNoLocks(scoreboard2, 1499);
                    for (int i = 1500; i < 3000; i++) {
                        scoreboard2.acquireTxn(0, i);
                        scoreboard2.releaseTxn(0, i);
                    }

                    assertScoreboardMinOrNoLocks(scoreboard2, 2999);
                    assertScoreboardMinOrNoLocks(scoreboard, 2999);
                }
                scoreboardPoolFactory.clear();
            }
        });
    }

    @Test
    public void testDoesNotCleanOnNonExclusiveOpen() throws Exception {
        TestUtils.assertMemoryLeak(() -> {
            try (final TxnScoreboard rootBoard = newTxnScoreboard()) {
                try (final TxnScoreboard scoreboard = newTxnScoreboard()) {
                    for (int i = 0; i < 1500; i++) {
                        scoreboard.acquireTxn(0, i);
                        scoreboard.releaseTxn(0, i);
                    }
                    assertScoreboardMinOrNoLocks(scoreboard, 1499);
                }
                engine.getTxnScoreboardPool().clear();

                try (final TxnScoreboard scoreboard2 = newTxnScoreboard()) {
                    assertScoreboardMinOrNoLocks(scoreboard2, 1499);
                    for (int i = 1500; i < 3000; i++) {
                        scoreboard2.acquireTxn(0, i);
                        scoreboard2.releaseTxn(0, i);
                    }
                    assertScoreboardMinOrNoLocks(scoreboard2, 2999);
                }

                assertScoreboardMinOrNoLocks(rootBoard, 2999);
            }
            scoreboardPoolFactory.clear();
        });
    }

    @Test
    public void testGetMinOnEmpty() throws Exception {
        TestUtils.assertMemoryLeak(() -> {
            try (
                    final TxnScoreboard scoreboard = newTxnScoreboard()
            ) {
                assertScoreboardMinOrNoLocks(scoreboard, 0);
                Assert.assertTrue(scoreboard.acquireTxn(0, 2048));
                Assert.assertEquals(2048, getMin(scoreboard));
                scoreboard.releaseTxn(0, 2048);
                assertScoreboardMinOrNoLocks(scoreboard, 2048);

<<<<<<< HEAD
                Assert.assertTrue(scoreboard.acquireTxn(0, 10000L));
                scoreboard.releaseTxn(0, 10000L);
                assertScoreboardMinOrNoLocks(scoreboard, 10000L);

=======
                Assert.assertTrue(scoreboard.acquireTxn(10000));
                scoreboard.releaseTxn(10000);
                Assert.assertEquals(10000, scoreboard.getMin());
>>>>>>> eaddccd8

                Assert.assertFalse(scoreboard.acquireTxn(0, 4095));
            }
            scoreboardPoolFactory.clear();
        });
    }

    @Test
    public void testHammer() throws Exception {
        Rnd rnd = TestUtils.generateRandom(LOG);
        testHammerScoreboard(rnd.nextInt(1000) + 1, 10000);
    }

    @Test
    public void testIncrementTxn() throws Exception {
        TestUtils.assertMemoryLeak(() -> {
            try (
                    final Path shmPath = new Path();
                    final TxnScoreboard scoreboard = new TxnScoreboard(TestFilesFacadeImpl.INSTANCE, 1024).ofRW(shmPath.of(root))
            ) {
                Assert.assertEquals(0, scoreboard.getMin());
                Assert.assertTrue(scoreboard.acquireTxn(1));
                Assert.assertEquals(1, scoreboard.getMin());
                // Don't release the older txn.

                Assert.assertTrue(scoreboard.acquireTxn(2));
                scoreboard.releaseTxn(2);
                Assert.assertEquals(1, scoreboard.getMin());

                // acquireTxn() would have failed here, but we can use incrementTxn()
                Assert.assertTrue(scoreboard.incrementTxn(1));
                scoreboard.releaseTxn(1);
                Assert.assertEquals(1, scoreboard.getMin());

                // Now we can release the older txn.
                scoreboard.releaseTxn(1);
                Assert.assertEquals(2, scoreboard.getMin());
            }
        });
    }

    @Test
    public void testLimits() throws Exception {
        Assume.assumeTrue(version == 1);
        TestUtils.assertMemoryLeak(() -> {
            int expect = 2048;
            setProperty(PropertyKey.CAIRO_O3_TXN_SCOREBOARD_ENTRY_COUNT, expect);
            try (TxnScoreboard scoreboard2 = newTxnScoreboard()) {
                try (TxnScoreboard scoreboard1 = newTxnScoreboard()) {
                    // we should successfully acquire expected number of entries
                    for (int i = 0; i < expect; i++) {
                        scoreboard1.acquireTxn(0, i + 134);
                    }
                    // scoreboard capacity should be exhausted,
                    // we should be refused to acquire any more slots
                    try {
                        scoreboard1.acquireTxn(0, expect + 134);
                        Assert.fail();
                    } catch (CairoException ignored) {
                    }

                    // now we release middle slot, this does not free any more slots
                    scoreboard1.releaseTxn(0, 11 + 134);
                    Assert.assertEquals(134, getMin(scoreboard1));
                    // we should NOT be able to allocate more slots
                    try {
                        scoreboard1.acquireTxn(0, expect + 134);
                        Assert.fail();
                    } catch (CairoException ignored) {
                    }

                    // now that we release "head" slot we should be able to acquire more
                    scoreboard1.releaseTxn(0, 134);
                    Assert.assertEquals(135, getMin(scoreboard1));
                    // and we should be able to allocate another one
                    scoreboard1.acquireTxn(0, expect + 134);

                    // now check that all counts are intact
                    for (int i = 1; i <= expect; i++) {
                        if (i != 11) {
                            Assert.assertFalse(scoreboard1.isTxnAvailable(i + 134));
                        } else {
                            Assert.assertTrue(scoreboard1.isTxnAvailable(i + 134));
                        }
                    }
                }

                for (int i = 1; i <= expect; i++) {
                    if (i != 11) {
                        Assert.assertFalse(scoreboard2.isTxnAvailable(i + 134));
                    } else {
                        Assert.assertTrue(scoreboard2.isTxnAvailable(i + 134));
                    }
                }
            }
        });
    }

    @Test
    public void testLimitsO3Acquire() throws Exception {
        LOG.debug().$("start testLimitsO3Acquire").$();
        for (int i = 0; i < 1000; i++) {
            testLimits();
        }
    }

    @Test
    public void testMapFailsNoResourceLeakRO() throws Exception {
        Assume.assumeTrue(version == 1);
        TestUtils.assertMemoryLeak(() -> {
            FilesFacade ff = new TestFilesFacadeImpl() {
                @Override
                public long mmap(long fd, long len, long offset, int flags, int memoryTag) {
                    if (this.fd == fd) {
                        return -1;
                    }
                    return super.mmap(fd, len, offset, flags, memoryTag);
                }

                @Override
                public long openCleanRW(LPSZ name, long size) {
                    long fd = super.openCleanRW(name, size);
                    this.fd = fd;
                    return fd;
                }
            };

            assertMemoryLeak(ff, () -> {
                try (TxnScoreboard ignored = newTxnScoreboard()) {
                    Assert.fail();
                } catch (CairoException ex) {
                    TestUtils.assertContains(ex.getFlyweightMessage(), "could not mmap");
                }
            });
        });
    }

    @Test
    public void testMoveToNextPageContention() throws Exception {
        int readers = 8;
        int iterations = 8;
        int entryCount = Math.max(Numbers.ceilPow2(readers) * 8, Numbers.ceilPow2(iterations));
        setProperty(PropertyKey.CAIRO_O3_TXN_SCOREBOARD_ENTRY_COUNT, entryCount);

        try (final TxnScoreboard scoreboard = newTxnScoreboard()) {
            final CyclicBarrier barrier = new CyclicBarrier(readers);
            final CountDownLatch latch = new CountDownLatch(readers);
            final AtomicInteger anomaly = new AtomicInteger();
            for (int i = 0; i < readers; i++) {
                final int txn = i;
                int id = i;
                Thread reader = new Thread(() -> {
                    try {
                        barrier.await();
                        for (int s = 0; s < 100; s++) {
                            try {
                                if (scoreboard.acquireTxn(id, txn + (long) s * entryCount)) {
                                    scoreboard.releaseTxn(id, txn + (long) s * entryCount);
                                    Os.pause();
                                }
                            } catch (CairoException e) {
                                if (Chars.contains(e.getFlyweightMessage(), "max txn-inflight limit reached")) {
                                    LOG.info().$(e.getFlyweightMessage()).$();
                                } else {
                                    throw e;
                                }
                            }
                        }
                    } catch (Throwable e) {
                        LOG.errorW().$(e).$();
                        anomaly.incrementAndGet();
                    } finally {
                        latch.countDown();
                    }
                });
                reader.start();
            }
            latch.await();

            Assert.assertEquals(0, anomaly.get());
        }
    }

    @Test
    public void testO3AcquireRejected() throws Exception {
        Assume.assumeTrue(version == 1);
        TestUtils.assertMemoryLeak(() -> {
            int size = 64;
            int start = 134;
            setProperty(PropertyKey.CAIRO_O3_TXN_SCOREBOARD_ENTRY_COUNT, size);

            try (TxnScoreboard scoreboard1 = newTxnScoreboard()) {
                // first 2 go out of order
                scoreboard1.acquireTxn(0, 1 + start);
                Assert.assertFalse(scoreboard1.acquireTxn(0, start));
                Assert.assertTrue(scoreboard1.isTxnAvailable(start));
            }
        });
    }

    @Test
    public void testStartContention() throws Exception {
        int readers = 8;
        int iterations = 8;
        int entryCount = Math.max(Numbers.ceilPow2(readers) * 8, Numbers.ceilPow2(iterations));
        setProperty(PropertyKey.CAIRO_O3_TXN_SCOREBOARD_ENTRY_COUNT, entryCount);
        try (final TxnScoreboard scoreboard = newTxnScoreboard()) {
            final CyclicBarrier barrier = new CyclicBarrier(readers);
            final CountDownLatch latch = new CountDownLatch(readers);
            final AtomicInteger anomaly = new AtomicInteger();

            for (int i = 0; i < readers; i++) {
                final int txn = i;
                int id = i;
                Thread reader = new Thread(() -> {
                    try {
                        barrier.await();
                        if (scoreboard.acquireTxn(id, txn)) {
                            long activeReaderCount = getActiveReaderCount(scoreboard, txn);
                            if (activeReaderCount > readers || activeReaderCount < 1) {
                                LOG.errorW()
                                        .$("activeReaderCount=")
                                        .$(activeReaderCount)
                                        .$(",txn=").$(txn)
                                        .$(",min=")
                                        .$(getMin(scoreboard))
                                        .$();
                                anomaly.addAndGet(100);
                            }
                            Os.pause();
                            scoreboard.releaseTxn(id, txn);
                            long min = getMin(scoreboard);
                            if (!scoreboard.isTxnAvailable(min - 1)) {
                                // V2 scoreboard can add a phantom min entry temporarily and then check
                                // that this is not valid min and remove it, returning lock as unsuccessful (false)
                                // It's only problem with V1 scoreboard
                                if (version == 1) {
                                    // This one also fails, but those could be readers that didn't roll back yet
                                    anomaly.incrementAndGet();
                                }
                            }
                            Os.pause();
                        }
                    } catch (Throwable e) {
                        LOG.errorW().$(e).$();
                        anomaly.incrementAndGet();
                    } finally {
                        latch.countDown();
                    }
                });
                reader.start();
            }
            latch.await();

            Assert.assertEquals(0, anomaly.get());
        }
    }

    @Test
    public void testStressOpenParallel() throws Exception {
        TestUtils.assertMemoryLeak(() -> {
            int parallel = 8;
            int iterations = 500;
            SOCountDownLatch latch = new SOCountDownLatch(parallel);
            AtomicInteger errors = new AtomicInteger();
            for (int i = 0; i < parallel; i++) {
                new Thread(() -> {
                    for (int j = 0; j < iterations; j++) {
                        //noinspection EmptyTryBlock
                        try (TxnScoreboard ignored = newTxnScoreboard()) {
                            // empty body because we need to close this
                        } catch (Exception ex) {
                            ex.printStackTrace();
                            errors.incrementAndGet();
                            break;
                        } finally {
                            Path.clearThreadLocals();
                        }
                    }
                    latch.countDown();
                }).start();
            }

            latch.await();
            Assert.assertEquals(0, errors.get());
            scoreboardPoolFactory.clear();
        });
    }

    @Test
    public void testVanilla() throws Exception {
        TestUtils.assertMemoryLeak(() -> {
            try (final TxnScoreboard scoreboard2 = newTxnScoreboard()) {
                try (TxnScoreboard scoreboard1 = newTxnScoreboard()) {
                    scoreboard1.acquireTxn(0, 67);
                    scoreboard1.acquireTxn(1, 68);
                    scoreboard1.acquireTxn(2, 68);
                    scoreboard1.acquireTxn(3, 69);
                    scoreboard1.acquireTxn(4, 70);
                    scoreboard1.acquireTxn(5, 71);
                    Assert.assertEquals(67, getMin(scoreboard1));

                    scoreboard1.releaseTxn(1, 68);
                    Assert.assertEquals(67, getMin(scoreboard1));

                    Assert.assertFalse(scoreboard2.isTxnAvailable(68));
                    scoreboard1.releaseTxn(2, 68);
                    Assert.assertEquals(67, getMin(scoreboard1));
                    scoreboard1.releaseTxn(0, 67);
                    Assert.assertEquals(69, getMin(scoreboard1));

                    scoreboard1.releaseTxn(3, 69);
                    Assert.assertEquals(70, getMin(scoreboard1));
                    scoreboard1.releaseTxn(5, 71);
                    Assert.assertTrue(scoreboard1.isTxnAvailable(71));
                    Assert.assertEquals(70, getMin(scoreboard1));
                    scoreboard1.releaseTxn(4, 70);
                    assertScoreboardMinOrNoLocks(scoreboard1, 71);

                    scoreboard1.acquireTxn(0, 72);
                }
                scoreboard2.acquireTxn(0, 72);
                Assert.assertFalse(scoreboard2.isTxnAvailable(72));

                scoreboard2.releaseTxn(0, 72);
                scoreboard2.releaseTxn(0, 72);
                Assert.assertTrue(scoreboard2.isTxnAvailable(72));

                Assert.assertTrue(scoreboard2.isTxnAvailable(77));
            }
            scoreboardPoolFactory.clear();
        });
    }

    @Test
    public void testWideRange() throws Exception {
        TestUtils.assertMemoryLeak(() -> {
            try (final TxnScoreboard scoreboard = newTxnScoreboard()) {
                scoreboard.acquireTxn(0, 15);
                scoreboard.releaseTxn(0, 15);
                scoreboard.acquireTxn(0, 900992);
                Assert.assertFalse(scoreboard.isTxnAvailable(900992));
            }
            scoreboardPoolFactory.clear();
        });
    }

    // This method is implemented in scoreboards for testing only and
    // is not part of the public API
    private static long getActiveReaderCount(TxnScoreboard scoreboard, long txn) {
        if (scoreboard instanceof TxnScoreboardV2) {
            return ((TxnScoreboardV2) scoreboard).getActiveReaderCount(txn);
        } else {
            return ((TxnScoreboardV1) scoreboard).getActiveReaderCount(txn);
        }
    }

    // This method is implemented in scoreboards for testing only and
    // is not part of the public API
    private static long getMin(TxnScoreboard scoreboard) {
        if (scoreboard instanceof TxnScoreboardV2) {
            return ((TxnScoreboardV2) scoreboard).getMin();
        } else {
            return ((TxnScoreboardV1) scoreboard).getMin();
        }
    }

    private void assertScoreboardMinOrNoLocks(TxnScoreboard scoreboard, long txn) {
        if (scoreboard instanceof TxnScoreboardV2) {
            Assert.assertEquals(-1, getMin(scoreboard));
        } else {
            Assert.assertEquals(txn, getMin(scoreboard));
        }
    }

    @SuppressWarnings("SameParameterValue")
    private void testHammerScoreboard(int readers, int iterations) throws Exception {
        int entryCount = Math.max(Numbers.ceilPow2(readers) * 8, Numbers.ceilPow2(iterations));
        setProperty(PropertyKey.CAIRO_O3_TXN_SCOREBOARD_ENTRY_COUNT, entryCount);
        setProperty(PropertyKey.CAIRO_READER_POOL_MAX_SEGMENTS, (int) Math.ceil((double) readers / ReaderPool.ENTRY_SIZE));
        try (final TxnScoreboard scoreboard = newTxnScoreboard()) {
            final CyclicBarrier barrier = new CyclicBarrier(readers + 1);
            final CountDownLatch latch = new CountDownLatch(readers + 1);
            txn = 0;
            final AtomicInteger anomaly = new AtomicInteger();

            for (int i = 0; i < readers; i++) {
                // Readers acq/release every txn number and check invariants
                Reader reader = new Reader(i, scoreboard, barrier, latch, anomaly, iterations, readers);
                reader.start();
            }

            // Writer constantly increments txn number
            Writer writer = new Writer(scoreboard, barrier, latch, anomaly, iterations, version);
            writer.start();

            latch.await();

            Assert.assertEquals(0, anomaly.get());
            for (long i = 0; i < iterations + 1; i++) {
                Assert.assertTrue(scoreboard.isTxnAvailable(i));
            }
        }
    }

    private static class Reader extends Thread {

        private final AtomicInteger anomaly;
        private final CyclicBarrier barrier;
        private final int id;
        private final int iterations;
        private final CountDownLatch latch;
        private final int readers;
        private final TxnScoreboard scoreboard;

        private Reader(int id, TxnScoreboard scoreboard, CyclicBarrier barrier, CountDownLatch latch, AtomicInteger anomaly, int iterations, int readers) {
            this.id = id;
            this.scoreboard = scoreboard;
            this.barrier = barrier;
            this.latch = latch;
            this.anomaly = anomaly;
            this.iterations = iterations;
            this.readers = readers;
        }

        @Override
        public void run() {
            try {
                barrier.await();
                long t;
                while ((t = txn) < iterations) {
                    if (scoreboard.acquireTxn(id, t)) {
                        long writerMinLoc = writerMin;
                        long activeReaderCount = getActiveReaderCount(scoreboard, t);
                        if (activeReaderCount > readers + 1 || activeReaderCount < 1) {
                            LOG.errorW()
                                    .$("activeReaderCount=")
                                    .$(activeReaderCount)
                                    .$(",txn=").$(t)
                                    .$(",min=")
                                    .$(getMin(scoreboard))
                                    .$();
                            anomaly.addAndGet(100);
                        }
                        Os.pause();
                        if (writerMinLoc > t) {
                            LOG.errorW()
                                    .$("writer min too optimistic writerMin=").$(writerMinLoc)
                                    .$(",lockedTxn=").$(t)
                                    .$();
                            anomaly.incrementAndGet();
                        }
                        long rangeTo = txn;
                        if (scoreboard.isRangeAvailable(t, Math.max(rangeTo, t + 1))) {
                            LOG.errorW()
                                    .$("range available from=").$(t)
                                    .$(", to=").$(rangeTo)
                                    .$(",lockedTxn=").$(t)
                                    .$();
                            anomaly.incrementAndGet();
                        }
                        scoreboard.releaseTxn(id, t);
                        LockSupport.parkNanos(10);
                    }
                }
            } catch (Throwable e) {
                LOG.errorW().$(e).$();
                anomaly.incrementAndGet();
            } finally {
                latch.countDown();
            }
        }
    }

    private static class Writer extends Thread {

        private final AtomicInteger anomaly;
        private final CyclicBarrier barrier;
        private final int iterations;
        private final CountDownLatch latch;
        private final TxnScoreboard scoreboard;
        private final int version;

        private Writer(TxnScoreboard scoreboard, CyclicBarrier barrier, CountDownLatch latch, AtomicInteger anomaly, int iterations, int version) {
            this.scoreboard = scoreboard;
            this.barrier = barrier;
            this.latch = latch;
            this.anomaly = anomaly;
            this.iterations = iterations;
            this.version = version;
        }

        @Override
        public void run() {
            try {
                long publishWaitBarrier = scoreboard.getEntryCount() - 2;
                txn = 1;
                scoreboard.hasEarlierTxnLocks(txn);
                writerMin = getMin(scoreboard);

                barrier.await();
                for (int i = 0; i < iterations; i++) {
                    if (version == 1) {
                        for (int sleepCount = 0; sleepCount < 50 && txn - getMin(scoreboard) > publishWaitBarrier; sleepCount++) {
                            // Some readers are slow and haven't released transaction yet. Give them a bit more time
                            LOG.infoW().$("slow reader release, waiting... [txn=")
                                    .$(txn)
                                    .$(", min=").$(getMin(scoreboard))
                                    .$(", size=").$(scoreboard.getEntryCount())
                                    .I$();
                            Os.sleep(100);
                        }

                        if (txn - getMin(scoreboard) > publishWaitBarrier) {
                            // Wait didn't help. Abort the test.
                            anomaly.addAndGet(1000);
                            LOG.errorW().$("slow reader release, abort [txn=")
                                    .$(txn)
                                    .$(", min=").$(getMin(scoreboard))
                                    .$(", size=").$(scoreboard.getEntryCount())
                                    .I$();
                            txn = iterations;
                            return;
                        }
                    }

                    // This is the only writer
                    //noinspection NonAtomicOperationOnVolatileField
                    txn++;
                    long nextTxn = txn;

                    // Simulate TableWriter trying to find if there are readers before the published transaction
                    scoreboard.hasEarlierTxnLocks(nextTxn);
                    writerMin = getMin(scoreboard);

                    if (writerMin > nextTxn) {
                        LOG.errorW()
                                .$("writer min is above max published transaction=").$(writerMin)
                                .$(",publishedTxn=").$(nextTxn)
                                .$();
                        anomaly.addAndGet(10000);
                    }
                }
                LOG.infoW().$("writer done").I$();
            } catch (Throwable e) {
                LOG.errorW().$(e).$();
                anomaly.incrementAndGet();
                txn = iterations;
            } finally {
                latch.countDown();
            }
        }
    }
}<|MERGE_RESOLUTION|>--- conflicted
+++ resolved
@@ -294,16 +294,10 @@
                 scoreboard.releaseTxn(0, 2048);
                 assertScoreboardMinOrNoLocks(scoreboard, 2048);
 
-<<<<<<< HEAD
                 Assert.assertTrue(scoreboard.acquireTxn(0, 10000L));
                 scoreboard.releaseTxn(0, 10000L);
                 assertScoreboardMinOrNoLocks(scoreboard, 10000L);
 
-=======
-                Assert.assertTrue(scoreboard.acquireTxn(10000));
-                scoreboard.releaseTxn(10000);
-                Assert.assertEquals(10000, scoreboard.getMin());
->>>>>>> eaddccd8
 
                 Assert.assertFalse(scoreboard.acquireTxn(0, 4095));
             }
