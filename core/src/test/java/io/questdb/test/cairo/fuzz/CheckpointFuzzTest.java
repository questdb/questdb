--- conflicted
+++ resolved
@@ -368,17 +368,13 @@
             String tableNameNonWal = getTestTableName() + "_non_wal";
             String tableNameWal = getTestTableName();
             TableToken walTable = fuzzer.createInitialTableWal(tableNameWal, fuzzer.initialRowCount);
-            ObjList<FuzzTransaction> transactions = fuzzer.generateTransactions(tableNameWal, rnd);
+            ObjList<FuzzTransaction> transactions = fuzzer.generateTransactions(tableNameNonWal, rnd);
 
             fuzzer.createInitialTableNonWal(tableNameNonWal, transactions);
             if (rnd.nextBoolean()) {
                 drainWalQueue();
             }
-<<<<<<< HEAD
-            int snapshotIndex = 1 + rnd.nextInt(transactions.size() - 1);
-=======
-
-            ObjList<FuzzTransaction> transactions = fuzzer.generateTransactions(tableNameNonWal, rnd);
+
             try {
                 int snapshotIndex = 1 + rnd.nextInt(transactions.size() - 1);
 
@@ -400,7 +396,6 @@
                     }
                 });
                 asyncWalApply.start();
->>>>>>> 4d30fe6c
 
                 Os.sleep(rnd.nextLong(snapshotIndex * 50L));
                 // Make snapshot here
