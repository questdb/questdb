/*******************************************************************************
 *     ___                  _   ____  ____
 *    / _ \ _   _  ___  ___| |_|  _ \| __ )
 *   | | | | | | |/ _ \/ __| __| | | |  _ \
 *   | |_| | |_| |  __/\__ \ |_| |_| | |_) |
 *    \__\_\\__,_|\___||___/\__|____/|____/
 *
 *  Copyright (c) 2014-2019 Appsicle
 *  Copyright (c) 2019-2024 QuestDB
 *
 *  Licensed under the Apache License, Version 2.0 (the "License");
 *  you may not use this file except in compliance with the License.
 *  You may obtain a copy of the License at
 *
 *  http://www.apache.org/licenses/LICENSE-2.0
 *
 *  Unless required by applicable law or agreed to in writing, software
 *  distributed under the License is distributed on an "AS IS" BASIS,
 *  WITHOUT WARRANTIES OR CONDITIONS OF ANY KIND, either express or implied.
 *  See the License for the specific language governing permissions and
 *  limitations under the License.
 *
 ******************************************************************************/

package io.questdb.test.cairo.fuzz;

import io.questdb.PropertyKey;
import io.questdb.cairo.CairoConfiguration;
import io.questdb.cairo.TableToken;
import io.questdb.cairo.TableUtils;
import io.questdb.griffin.SqlException;
import io.questdb.std.Files;
import io.questdb.std.FilesFacade;
import io.questdb.std.Misc;
import io.questdb.std.Numbers;
import io.questdb.std.ObjList;
import io.questdb.std.Os;
import io.questdb.std.Rnd;
import io.questdb.std.str.Path;
import io.questdb.test.fuzz.FuzzTransaction;
import io.questdb.test.tools.TestUtils;
import org.junit.AfterClass;
import org.junit.Assert;
import org.junit.Assume;
import org.junit.Before;
import org.junit.BeforeClass;
import org.junit.Test;
import org.junit.runner.RunWith;
import org.junit.runners.Parameterized;

import java.util.Arrays;
import java.util.Collection;
import java.util.concurrent.atomic.AtomicReference;

@RunWith(Parameterized.class)
public class CheckpointFuzzTest extends AbstractFuzzTest {
    static int SCOREBOARD_FORMAT = 1;
    private static Path triggerFilePath;

    public CheckpointFuzzTest(int scoreboardFormat) throws Exception {
        if (scoreboardFormat != SCOREBOARD_FORMAT) {
            SCOREBOARD_FORMAT = scoreboardFormat;
            tearDownStatic();
            setUpStatic();
        }
    }

    @BeforeClass
    public static void setUpStatic() throws Exception {
        setProperty(PropertyKey.CAIRO_TXN_SCOREBOARD_FORMAT, SCOREBOARD_FORMAT);
        AbstractFuzzTest.setUpStatic();
        triggerFilePath = new Path();
    }

    @Parameterized.Parameters(name = "V{0}")
    public static Collection<Object[]> testParams() {
        return Arrays.asList(new Object[][]{
                {1},
                {2},
        });
    }

    @AfterClass
    public static void tearDownStatic() {
        triggerFilePath = Misc.free(triggerFilePath);
        AbstractFuzzTest.tearDownStatic();
    }

    @Before
    public void setUp() {
        super.setUp();
        triggerFilePath.of(engine.getConfiguration().getDbRoot()).parent().concat(TableUtils.RESTORE_FROM_CHECKPOINT_TRIGGER_FILE_NAME);
    }

    @Test
    public void testCheckpointEjectedWalApply() throws Exception {
        Rnd rnd = generateRandom(LOG);
        fuzzer.setFuzzProbabilities(
                0,
                0,
                0,
                0,
                0,
                0,
                0,
                0,
                1,
                0.5,
                0.0,
                0,
                0,
                0.5,
                0.1
        );

        fuzzer.setFuzzCounts(
                rnd.nextBoolean(),
                rnd.nextInt(2_000_000),
                rnd.nextInt(1000),
                rnd.nextInt(3),
                rnd.nextInt(5),
                rnd.nextInt(1000),
                rnd.nextInt(1_000_000),
                5 + rnd.nextInt(10)
        );

        setFuzzProperties(
                1,
                getRndO3PartitionSplit(rnd),
                getRndO3PartitionSplitMaxCount(rnd),
                10 * Numbers.SIZE_1MB,
                3
        );
        runFuzzWithCheckpoint(rnd);
    }

    @Test
    public void testCheckpointFrequentTableDrop() throws Exception {
        Rnd rnd = generateRandom(LOG);
        fuzzer.setFuzzProbabilities(
                0,
                0,
                0,
                0,
                0,
                0,
                0,
                0,
                0.1,
                0.5,
                0.0,
                0,
                1,
                0.0,
                0.1
        );

        fuzzer.setFuzzCounts(
                rnd.nextBoolean(),
                rnd.nextInt(2_000_000),
                rnd.nextInt(1000),
                rnd.nextInt(3),
                rnd.nextInt(5),
                rnd.nextInt(1000),
                rnd.nextInt(1_000_000),
                5 + rnd.nextInt(10)
        );

        setFuzzProperties(1, getRndO3PartitionSplit(rnd), getRndO3PartitionSplitMaxCount(rnd), 10 * Numbers.SIZE_1MB, 3);
        runFuzzWithCheckpoint(rnd);
    }

    @Test
    public void testCheckpointFullFuzz() throws Exception {
        Rnd rnd = generateRandom(LOG);
        fullFuzz(rnd);
        setFuzzProperties(rnd.nextLong(50), getRndO3PartitionSplit(rnd), getRndO3PartitionSplitMaxCount(rnd), 10 * Numbers.SIZE_1MB, 3);
        runFuzzWithCheckpoint(rnd);
    }

    private static void createTriggerFile() {
        Files.touch(triggerFilePath.$());
    }

    private void checkpointCreate(boolean legacy, boolean hardLinkCopy) throws SqlException {
        LOG.info().$("creating checkpoint").$();

        if (legacy) {
            execute("snapshot prepare");
        } else {
            execute("checkpoint create");
        }
        CairoConfiguration conf = engine.getConfiguration();

        FilesFacade ff = conf.getFilesFacade();
        Path snapshotPath = Path.getThreadLocal(conf.getDbRoot()).put(TableUtils.CHECKPOINT_META_FILE_NAME);
        Path rootPath = Path.getThreadLocal2(conf.getDbRoot());

        ff.mkdirs(snapshotPath, conf.getMkDirMode());

        if (hardLinkCopy) {
            LOG.info().$("hard linking data to the checkpoint [from=").$(rootPath).$(", to=").$(snapshotPath).$();
            hardLinkCopyRecursiveIgnoreErrors(ff, rootPath, snapshotPath, conf.getMkDirMode());
        } else {
            LOG.info().$("copying data to the checkpoint [from=").$(rootPath).$(", to=").$(snapshotPath).$();
            copyRecursiveIgnoreErrors(ff, rootPath, snapshotPath, conf.getMkDirMode());
        }

        if (legacy) {
            execute("snapshot complete");
        } else {
            execute("checkpoint release");
        }
    }

    private void checkpointRecover() {
        LOG.info().$("begin checkpoint restore").$();
        engine.releaseInactive();

        CairoConfiguration conf = engine.getConfiguration();
        FilesFacade ff = conf.getFilesFacade();
        Path snapshotPath = Path.getThreadLocal(conf.getDbRoot()).put(TableUtils.CHECKPOINT_META_FILE_NAME).slash();
        Path rootPath = Path.getThreadLocal2(conf.getDbRoot()).slash();

        ff.rmdir(rootPath);
        ff.rename(snapshotPath.$(), rootPath.$());

        LOG.info().$("recovering from the checkpoint").$();
        createTriggerFile();
        engine.checkpointRecover();
        engine.getTableSequencerAPI().releaseAll();
        engine.reloadTableNames();
    }

    private void copyRecursiveIgnoreErrors(FilesFacade ff, Path src, Path dst, int dirMode) {
        int dstLen = dst.size();
        int srcLen = src.size();
        int len = src.size();
        long p = ff.findFirst(src.$());

        if (!ff.exists(dst.$()) && -1 == ff.mkdir(dst.$(), dirMode)) {
            LOG.info().$("failed to copy, cannot create dst dir ").$(src).$(" to ").$(dst)
                    .$(", errno: ").$(ff.errno()).$();
        }

        if (p > 0) {
            try {
                int res;
                do {
                    long name = ff.findName(p);
                    if (Files.notDots(name)) {
                        int type = ff.findType(p);
                        src.trimTo(len);
                        src.concat(name);
                        dst.concat(name);
                        if (type == Files.DT_FILE) {
                            res = Files.copy(src.$(), dst.$());
                            if (res != 0) {
                                LOG.info().$("failed to copy ").$(src).$(" to ").$(dst)
                                        .$(", errno: ").$(ff.errno()).$();
                            }
                        } else {
                            ff.mkdir(dst.$(), dirMode);
                            copyRecursiveIgnoreErrors(ff, src, dst, dirMode);
                        }
                        src.trimTo(srcLen);
                        dst.trimTo(dstLen);
                    }
                } while (ff.findNext(p) > 0);
            } finally {
                ff.findClose(p);
                src.trimTo(srcLen);
                dst.trimTo(dstLen);
            }
        }
    }

    private void fullFuzz(Rnd rnd) {
        fuzzer.setFuzzProbabilities(
                0.5 * rnd.nextDouble(),
                rnd.nextDouble(),
                rnd.nextDouble(),
                0.5 * rnd.nextDouble(),
                rnd.nextDouble(),
                rnd.nextDouble(),
                rnd.nextDouble(),
                rnd.nextDouble(),
                rnd.nextDouble(),
                0.01,
                0.0,
                0.1 * rnd.nextDouble(),
                rnd.nextDouble(),
                0.0,
                0.1
        );

        fuzzer.setFuzzCounts(
                rnd.nextBoolean(),
                rnd.nextInt(2_000_000),
                rnd.nextInt(1000),
                rnd.nextInt(3),
                rnd.nextInt(5),
                rnd.nextInt(1000),
                rnd.nextInt(1_000_000),
                5 + rnd.nextInt(10)
        );
    }

    private void hardLinkCopyRecursiveIgnoreErrors(FilesFacade ff, Path src, Path dst, int dirMode) {
        int dstLen = dst.size();
        int srcLen = src.size();
        int len = src.size();
        long p = ff.findFirst(src.$());

        if (!ff.exists(dst.$()) && -1 == ff.mkdir(dst.$(), dirMode)) {
            LOG.info().$("failed to copy, cannot create dst dir ").$(src).$(" to ").$(dst)
                    .$(", errno: ").$(ff.errno()).$();
        }

        if (p > 0) {
            try {
                int res;
                do {
                    long name = ff.findName(p);
                    if (Files.notDots(name)) {
                        int type = ff.findType(p);
                        src.trimTo(len);
                        src.concat(name);
                        dst.concat(name);
                        if (type == Files.DT_FILE) {
                            res = Files.hardLink(src.$(), dst.$());
                            if (res != 0) {
                                LOG.info().$("failed to copy ").$(src).$(" to ").$(dst)
                                        .$(", errno: ").$(ff.errno()).$();
                            }
                        } else {
                            ff.mkdir(dst.$(), dirMode);
                            hardLinkCopyRecursiveIgnoreErrors(ff, src, dst, dirMode);
                        }
                        src.trimTo(srcLen);
                        dst.trimTo(dstLen);
                    }
                } while (ff.findNext(p) > 0);
            } finally {
                ff.findClose(p);
                src.trimTo(srcLen);
                dst.trimTo(dstLen);
            }
        }
    }

    private String getTestTableName() {
        return testName.getMethodName().replace('[', '_').replace(']', '_');
    }

    protected void runFuzzWithCheckpoint(Rnd rnd) throws Exception {
        // Snapshot is not supported on Windows.
        Assume.assumeFalse(Os.isWindows());
        boolean testHardLinkCheckpoint = rnd.nextBoolean();

        assertMemoryLeak(() -> {
            int size = rnd.nextInt(16 * 1024 * 1024);
            node1.setProperty(PropertyKey.DEBUG_CAIRO_O3_COLUMN_MEMORY_SIZE, size);
            if (testHardLinkCheckpoint) {
                node1.setProperty(PropertyKey.CAIRO_O3_PARTITION_SPLIT_MIN_SIZE, "100G");
            }

<<<<<<< HEAD
            String tableNameNonWal = testName.getMethodName() + "_non_wal";
            String tableNameWal = testName.getMethodName();
            TableToken walTable = fuzzer.createInitialTableWal(tableNameWal, fuzzer.initialRowCount);
            ObjList<FuzzTransaction> transactions = fuzzer.generateTransactions(tableNameWal, rnd);

            fuzzer.createInitialTableNonWal(tableNameNonWal, tableNameWal, transactions);
=======
            String tableNameNonWal = getTestTableName() + "_non_wal";
            fuzzer.createInitialTable(tableNameNonWal, false, fuzzer.initialRowCount);
            String tableNameWal = getTestTableName();
            TableToken walTable = fuzzer.createInitialTable(tableNameWal, true, fuzzer.initialRowCount);
>>>>>>> f850e534
            if (rnd.nextBoolean()) {
                drainWalQueue();
            }
            int snapshotIndex = 1 + rnd.nextInt(transactions.size() - 1);

            ObjList<FuzzTransaction> beforeSnapshot = new ObjList<>();
            beforeSnapshot.addAll(transactions, 0, snapshotIndex);
            ObjList<FuzzTransaction> afterSnapshot = new ObjList<>();
            afterSnapshot.addAll(transactions, snapshotIndex, transactions.size());

            fuzzer.applyToWal(beforeSnapshot, tableNameWal, rnd.nextInt(2) + 1, rnd);

            AtomicReference<Throwable> ex = new AtomicReference<>();
            Thread asyncWalApply = new Thread(() -> {
                try {
                    drainWalQueue();
                } catch (Throwable th) {
                    ex.set(th);
                } finally {
                    Path.clearThreadLocals();
                }
            });
            asyncWalApply.start();

            Os.sleep(rnd.nextLong(snapshotIndex * 50L));
            // Make snapshot here
            checkpointCreate((rnd.nextInt() >> 30) == 1, testHardLinkCheckpoint);

            asyncWalApply.join();

            if (ex.get() != null) {
                throw new RuntimeException(ex.get());
            }

            // Restore snapshot here
            checkpointRecover();
            engine.notifyWalTxnRepublisher(engine.verifyTableName(tableNameWal));
            if (afterSnapshot.size() > 0) {
                fuzzer.applyWal(afterSnapshot, tableNameWal, rnd.nextInt(2) + 1, rnd);
            } else {
                drainWalQueue();
            }

            Assert.assertFalse("table suspended", engine.getTableSequencerAPI().isSuspended(walTable));

            // Write same data to non-wal table
            fuzzer.applyNonWal(transactions, tableNameNonWal, rnd);

            String limit = "";
            TestUtils.assertSqlCursors(engine, sqlExecutionContext, tableNameNonWal + limit, tableNameWal + limit, LOG);
            fuzzer.assertRandomIndexes(tableNameNonWal, tableNameWal, rnd);
        });
    }
}<|MERGE_RESOLUTION|>--- conflicted
+++ resolved
@@ -365,19 +365,12 @@
                 node1.setProperty(PropertyKey.CAIRO_O3_PARTITION_SPLIT_MIN_SIZE, "100G");
             }
 
-<<<<<<< HEAD
-            String tableNameNonWal = testName.getMethodName() + "_non_wal";
-            String tableNameWal = testName.getMethodName();
+            String tableNameNonWal = getTestTableName() + "_non_wal";
+            String tableNameWal = getTestTableName();
             TableToken walTable = fuzzer.createInitialTableWal(tableNameWal, fuzzer.initialRowCount);
             ObjList<FuzzTransaction> transactions = fuzzer.generateTransactions(tableNameWal, rnd);
 
             fuzzer.createInitialTableNonWal(tableNameNonWal, tableNameWal, transactions);
-=======
-            String tableNameNonWal = getTestTableName() + "_non_wal";
-            fuzzer.createInitialTable(tableNameNonWal, false, fuzzer.initialRowCount);
-            String tableNameWal = getTestTableName();
-            TableToken walTable = fuzzer.createInitialTable(tableNameWal, true, fuzzer.initialRowCount);
->>>>>>> f850e534
             if (rnd.nextBoolean()) {
                 drainWalQueue();
             }
