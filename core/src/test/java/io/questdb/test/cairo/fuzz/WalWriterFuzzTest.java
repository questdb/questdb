/*******************************************************************************
 *     ___                  _   ____  ____
 *    / _ \ _   _  ___  ___| |_|  _ \| __ )
 *   | | | | | | |/ _ \/ __| __| | | |  _ \
 *   | |_| | |_| |  __/\__ \ |_| |_| | |_) |
 *    \__\_\\__,_|\___||___/\__|____/|____/
 *
 *  Copyright (c) 2014-2019 Appsicle
 *  Copyright (c) 2019-2024 QuestDB
 *
 *  Licensed under the Apache License, Version 2.0 (the "License");
 *  you may not use this file except in compliance with the License.
 *  You may obtain a copy of the License at
 *
 *  http://www.apache.org/licenses/LICENSE-2.0
 *
 *  Unless required by applicable law or agreed to in writing, software
 *  distributed under the License is distributed on an "AS IS" BASIS,
 *  WITHOUT WARRANTIES OR CONDITIONS OF ANY KIND, either express or implied.
 *  See the License for the specific language governing permissions and
 *  limitations under the License.
 *
 ******************************************************************************/

package io.questdb.test.cairo.fuzz;

import io.questdb.PropertyKey;
import io.questdb.std.FilesFacadeImpl;
import io.questdb.std.Os;
import io.questdb.std.Rnd;
import io.questdb.test.AbstractCairoTest;
import io.questdb.test.tools.TestUtils;
import org.junit.After;
import org.junit.Assert;
import org.junit.Assume;
import org.junit.Before;
import org.junit.BeforeClass;
import org.junit.Test;

import static io.questdb.ParanoiaState.FD_PARANOIA_MODE;
import static io.questdb.test.cairo.fuzz.FuzzRunner.MAX_WAL_APPLY_TIME_PER_TABLE_CEIL;

/**
 * These tests are designed to produce unstable runs, e.g., random generator is created
 * using current execution time.
 * This improves coverage. To debug failures in CI find the line logging random seeds
 * and change line
 * {@code Rnd rnd = generateRandom(LOG);}
 * to
 * {@code Rnd rnd = new Rnd(A, B);}
 * where A, B are seeds in the failed run log.
 * <p>
 * When the same timestamp is used in multiple transactions,
 * the order of records when executed in parallel WAL writing is not guaranteed.
 * That creates failures in tests that assume that the order of records is preserved.
 * There are already measures to prevent invalid data generation, but it still can happen.
 * In order to verify that the test is not broken, we check that there are no duplicate
 * timestamps for the record where the comparison fails.
 */
public class WalWriterFuzzTest extends AbstractFuzzTest {
    private static int SCOREBOARD_FORMAT = 1;
    private boolean existingFilesParanoia;
    private boolean fsAllowsMixedIO;

    @Before
    public void setUp() {
        super.setUp();
        node1.setProperty(PropertyKey.DEBUG_CAIRO_O3_COLUMN_MEMORY_SIZE, 512 * 1024);
        // Disable mixed I/O on some OSes and FSes (wink-wink Windows and ZFS).
        fsAllowsMixedIO = FilesFacadeImpl.INSTANCE.allowMixedIO(root);
        node1.setProperty(PropertyKey.DEBUG_CAIRO_ALLOW_MIXED_IO, fsAllowsMixedIO);
        setFuzzProperties(100, 1000, 2);
        existingFilesParanoia = FD_PARANOIA_MODE;
        FD_PARANOIA_MODE = true;
    }

    @BeforeClass
    public static void setUpStatic() throws Exception {
        setProperty(PropertyKey.CAIRO_TXN_SCOREBOARD_FORMAT, SCOREBOARD_FORMAT);
        AbstractCairoTest.setUpStatic();
    }

    @After
    public void tearDown() throws Exception {
        super.tearDown();
        FD_PARANOIA_MODE = existingFilesParanoia;
    }

    @Test
    public void testAddDropColumnDropPartition() throws Exception {
        Rnd rnd = generateRandom(LOG);
        setUpScoreboardVersion(rnd);

        setFuzzProbabilities(
                0.01,
                0.0,
                0.01,
                0.1,
                0.05,
                0.05,
                0.1,
                0.1,
                1.0,
                0.01,
                0.01,
                0.1,
                0.0,
                0.8,
                0.01
        );
        setFuzzCounts(rnd.nextBoolean(), 10_000, 300, 20, 10, 1000, 100, 3);
        runFuzz(rnd);
    }

    @Test
    public void testChunkedSequencerWriting() throws Exception {
        Rnd rnd = generateRandom(LOG);
        setUpScoreboardVersion(rnd);

        fuzzer.setFuzzCounts(false, 5_000, 200, 20, 10, 20, rnd.nextInt(10), 5, 2, 0);
        setFuzzProperties(rnd);
        node1.setProperty(PropertyKey.CAIRO_DEFAULT_SEQ_PART_TXN_COUNT, 10);
        Assert.assertEquals(10, node1.getConfiguration().getDefaultSeqPartTxnCount());
        runFuzz(rnd);
    }

    @Test
    public void testChunkedSequencerWalTransactionQueries() throws Exception {
        assertMemoryLeak(() -> {
            int chunkSize = TestUtils.generateRandom(LOG).nextInt(100) + 1;
            node1.setProperty(PropertyKey.CAIRO_DEFAULT_SEQ_PART_TXN_COUNT, chunkSize);
            chunkSize = node1.getConfiguration().getDefaultSeqPartTxnCount();

            execute("create table chunk_seq (\n" +
                    "  x long,\n" +
                    "  ts timestamp\n" +
                    ") timestamp(ts) PARTITION by day WAL");
            execute("insert batch 2 into chunk_seq \n" +
                    "  select x, timestamp_sequence('2024-01-01', 312312) from long_sequence(1000)");

            drainPurgeJob();

            int expectedTxnCount = 500;
            assertSql("count\n" +
                    expectedTxnCount + "\n", "select count(*) from wal_transactions('chunk_seq')");

            drainWalQueue();

            assertSql("count\n" +
                    expectedTxnCount + "\n", "select count(*) from wal_transactions('chunk_seq')");

            drainPurgeJob();

            assertSql("count\n" +
                    (expectedTxnCount - (expectedTxnCount - 1) / chunkSize * chunkSize) + "\n", "select count(*) from wal_transactions('chunk_seq')");
        });
    }

    @Test
    public void testInOrderSmallTxns() throws Exception {
        Rnd rnd = generateRandom(LOG);
        setUpScoreboardVersion(rnd);

        fuzzer.setFuzzCounts(false, 20000, 20000, 20, 10, 20, rnd.nextInt(10), 5, 2, 0);
        setFuzzProperties(rnd);
        node1.setProperty(PropertyKey.CAIRO_WAL_MAX_LAG_TXN_COUNT, -1);
        runFuzz(rnd);
    }

    @Test
    public void testSimpleDataTransaction() throws Exception {
        Rnd rnd = generateRandom(LOG);
        setUpScoreboardVersion(rnd);

        setFuzzProbabilities(
                0.01,
                0.2,
                0.1,
                0.01,
                0.02,
                0.02,
                0.08,
                0,
                1.0,
                0.01,
                0.1,
                0.01,
                0.01,
                0.8,
                0.05
        );
        setFuzzCounts(rnd.nextBoolean(), rnd.nextInt(10_000_000),
                rnd.nextInt(1500), 20, 10, 200, 0, 1
        );
        runFuzz(rnd);
    }

    @Test
    public void testWalAddRemoveCommitDropFuzz() throws Exception {
        Rnd rnd = generateRandom(LOG);
        setUpScoreboardVersion(rnd);

        setFuzzProbabilities(
                0.05,
                0.2,
                0.1,
                0.005,
                0.05,
                0.05,
                0.05,
                0.01,
                1.0,
                0.01,
                0.01,
                0.05,
                1.0,
                0.8,
                0.05
        );
        setFuzzCounts(true, 100_000, 500, 20, 1000, 20, 100_000, 5);
        setFuzzProperties(rnd);
        runFuzz(rnd);
    }

    @Test
    public void testWalAddRemoveCommitFuzzInOrder() throws Exception {
        setFuzzProbabilities(
                0.05,
                0.2,
                0.1,
                0.005,
                0.05,
                0.05,
                0.05,
                0.01,
                1.0,
                0.01,
                0.01,
                0.01,
                0.0,
                0.8,
                0.05
        );
        setFuzzCounts(false, 1_000_000, 500, 20, 1000, 20, 0, 10);
        runFuzz(generateRandom(LOG));
    }

    @Test
    public void testWalAddRemoveCommitFuzzO3() throws Exception {
        Rnd rnd = generateRandom(LOG);
        setUpScoreboardVersion(rnd);

        setFuzzProbabilities(
                0.05,
                0.2,
                0.1,
                0.005,
                0.05,
                0.05,
                0.05,
                0.01,
                1.0,
                0.01,
                0.01,
                0.05,
                0.005,
                0.8,
                0.05
        );
        setFuzzCounts(true, 100_000, 500, 20, 1000, 20, 100_000, 5);
        setFuzzProperties(rnd);
        runFuzz(rnd);
    }

    @Test
    public void testWalApplyEjectsMultipleTables() throws Exception {
        Rnd rnd = generateRandom(LOG);
        setUpScoreboardVersion(rnd);

        setFuzzProperties(rnd.nextLong(50), getRndO3PartitionSplit(rnd), getRndO3PartitionSplitMaxCount(rnd), getMaxWalSize(rnd), getMaxWalFdCache(rnd));
        int tableCount = Math.max(2, rnd.nextInt(3));
        fullRandomFuzz(rnd, tableCount);
    }

    @Test
    public void testWalMetadataAddDeleteColumnHeavy() throws Exception {
        Rnd rnd = generateRandom(LOG);
        setUpScoreboardVersion(rnd);

        setFuzzProbabilities(
                0.05,
                0.2,
                0.1,
                0.005,
                0.25,
                1,
                0.02,
                0.004,
                1.0,
                0.01,
                0.01,
                0.01,
                0.005,
                0.1,
                0.1
        );
        setFuzzCounts(rnd.nextBoolean(), 50_000, 100, 20, 1000, 1000, 100, 5);
        setFuzzProperties(rnd);
        runFuzz(rnd);
    }

    @Test
    public void testWalMetadataChangeHeavy() throws Exception {
        Rnd rnd = generateRandom(LOG);
        setUpScoreboardVersion(rnd);

        setFuzzProbabilities(
                0.05,
                0.2,
                0.1,
                0.005,
                0.25,
                0.25,
                0.25,
                0.25,
                1.0,
                0.01,
                0.01,
                0.01,
                0.0,
                0.8,
                0.05
        );
        setFuzzCounts(false, 50_000, 100, 20, 1000, 1000, 100, 5);
        setFuzzProperties(rnd);
        runFuzz(rnd);
    }

    @Test
    public void testWalMetadataChangeHeavyManyPartitions() throws Exception {
        // Too many partitions cause OSX to fail with file limit error
        Assume.assumeTrue(!Os.isOSX());
        Rnd rnd = generateRandom(LOG);
        setUpScoreboardVersion(rnd);

        setFuzzProbabilities(
                0.05,
                0.2,
                0.1,
                0.005,
                0.25,
                0.25,
                0.25,
                0.25,
                1.0,
                0.01,
                0.01,
                0.01,
                0.02,
                0.8,
                0.05
        );
        setFuzzCounts(rnd.nextBoolean(), rnd.nextInt(50_000) + 1000, rnd.nextInt(100), 20, 1000, 1000, rnd.nextInt(100), rnd.nextInt(400) + 1);
        setFuzzProperties(rnd);
        runFuzz(rnd);
    }

    @Test
    public void testWalSmallWalFdReuse() throws Exception {
        Rnd rnd = generateRandom(LOG);
        setUpScoreboardVersion(rnd);

        fuzzer.setFuzzCounts(false, 100_000, 50, 20, 10, 20, 0, 5, 2, 0);
        setFuzzProperties(rnd.nextLong(MAX_WAL_APPLY_TIME_PER_TABLE_CEIL), getRndO3PartitionSplit(rnd), getRndO3PartitionSplitMaxCount(rnd), getMaxWalSize(rnd), 1);
        runFuzz(rnd);
    }

    @Test
    public void testWalSmallWalLag() throws Exception {
        Rnd rnd = generateRandom(LOG);
        setUpScoreboardVersion(rnd);

        setFuzzProperties(rnd);
        fullRandomFuzz(rnd);
    }

    @Test
    public void testWalWriteEqualTimestamp() throws Exception {
        node1.setProperty(PropertyKey.CAIRO_O3_QUICKSORT_ENABLED, true);
        Rnd rnd = generateRandom(LOG);
        setUpScoreboardVersion(rnd);

        setFuzzProbabilities(
                0,
                0,
                0,
                0,
                0,
                0,
                0,
                0,
                1,
                0.5,
                0.01,
                0,
                0.0,
                0.8,
                0.05
        );
        setFuzzCounts(
                true,
                5000,
                800,
                10,
                10,
                10,
                50,
                1
        );
        setFuzzProperties(rnd);
        runFuzz(rnd, getTestName(), 1);

        // exp 2022-02-24T00:00:00.000000Z
        // was 2022-02-25T16:36:11.174736Z
    }

    @Test
    public void testWalWriteFullRandom() throws Exception {
        Rnd rnd = generateRandom(LOG);
        setUpScoreboardVersion(rnd);

        setRandomAppendPageSize(rnd);
        setFuzzProperties(rnd);
        fullRandomFuzz(rnd);
    }

    @Test
    public void testWalWriteFullRandomMultipleTables() throws Exception {
        Rnd rnd = generateRandom(LOG);
        setUpScoreboardVersion(rnd);

        int tableCount = Math.max(2, rnd.nextInt(4));
        setFuzzProperties(rnd);
        fullRandomFuzz(rnd, tableCount);
    }

    @Test
    public void testWalWriteManySmallTransactions() throws Exception {
        node1.setProperty(PropertyKey.CAIRO_O3_QUICKSORT_ENABLED, true);
        Rnd rnd = generateRandom(LOG);
        setUpScoreboardVersion(rnd);

        setFuzzProbabilities(
                0,
                0,
                0,
                0,
                0,
                0,
                0,
                0,
                1,
                0.01,
                0.01,
                0,
                0.0,
                0.8,
                0.05
        );
        setFuzzCounts(
                true,
                1000,
                800,
                10,
                10,
                10,
                50,
                1
        );
        setFuzzProperties(rnd);
        runFuzz(rnd, getTestName(), 1);
    }

    @Test
    public void testWalWriteManyTablesInOrder() throws Exception {
        node1.setProperty(PropertyKey.CAIRO_O3_QUICKSORT_ENABLED, true);
        Rnd rnd = generateRandom(LOG);
        setUpScoreboardVersion(rnd);

        setRandomAppendPageSize(rnd);
        int tableCount = 3;
        setFuzzProbabilities(
                0,
                0,
                0,
                0,
                0,
                0,
                0,
                0,
                1,
                0.01,
                0.01,
                0.001,
                0.0,
                0.8,
                0.05
        );
        setFuzzCounts(false, 500_000, 5_000, 10, 10, 5500, 0, 1);
        String tableNameBase = getTestName();
        runFuzz(rnd, tableNameBase, tableCount);
    }

    @Test
    public void testWalWriteRollbackHeavy() throws Exception {
<<<<<<< HEAD
        Rnd rnd = generateRandom(LOG, 768736778598166L, 1747069118950L);
=======
        Rnd rnd = generateRandom(LOG);
        setUpScoreboardVersion(rnd);

>>>>>>> f850e534
        setFuzzProbabilities(
                0.5,
                0.5,
                0.1,
                0.5,
                0.05,
                0.05,
                0.05,
                0.01,
                1.0,
                0.01,
                0.01,
                0.01,
                0.0,
                0.8,
                0.1
        );
        setFuzzCounts(rnd.nextBoolean(), 10_000, 300, 20, 1000, 1000, 100, 3);
        runFuzz(rnd);
        // exp 2022-02-25T16:18:56.926983Z
        // was 2022-02-25T14:05:42.400158Z
    }

    @Test
    public void testWalWriteRollbackTruncateHeavy() throws Exception {
        Rnd rnd = generateRandom(LOG);
        setUpScoreboardVersion(rnd);

        setFuzzProbabilities(
                0.5,
                0.5,
                0.1,
                0.5,
                0.05,
                0.05,
                0.05,
                0.01,
                1.0,
                0.01,
                0.01,
                0.15,
                0.0,
                0.8,
                0.05
        );
        setFuzzCounts(rnd.nextBoolean(), 300, 20, 20, 1000, 1000, 100, 3);
        runFuzz(rnd);
    }

    @Test
    public void testWalWriteTinyO3Memory() throws Exception {
        final int o3MemorySize = 256;
        node1.setProperty(PropertyKey.DEBUG_CAIRO_O3_COLUMN_MEMORY_SIZE, o3MemorySize);
        Assert.assertEquals(o3MemorySize, node1.getConfiguration().getO3ColumnMemorySize());
        Rnd rnd = generateRandom(LOG, 757919322995166L, 1747058301584L);
        setFuzzProbabilities(
                0,
                0.2,
                0.1,
                0,
                0,
                0,
                0,
                0,
                1.0,
                0.01,
                0.01,
                0.01,
                0.0,
                0.8,
                0.05
        );
        setFuzzCounts(true, 100_000, 10, 10, 10, 10, 50, 1);
        runFuzz(rnd, getTestName(), 1);
    }

    @Test
    public void testWriteO3DataOnlyBig() throws Exception {
        Rnd rnd = generateRandom(LOG);
        setUpScoreboardVersion(rnd);

        setFuzzProbabilities(
                0,
                0,
                0,
                0,
                0,
                0,
                0,
                0,
                1.0,
                0.01,
                0.01,
                0.01,
                0.0,
                0.8,
                0.05
        );
        setFuzzCounts(true, 1_000_000, 500, 20, 1000, 1000, 100, 20);
        setFuzzProperties(rnd);
        runFuzz(rnd);
    }

    private void setUpScoreboardVersion(Rnd rnd) throws Exception {
        int newScoreboardVersion = rnd.nextBoolean() ? 1 : 2;
        LOG.info().$("switching to scoreboard format ").$(newScoreboardVersion).$();
        if (SCOREBOARD_FORMAT != newScoreboardVersion) {
            // This restarts test initialization
            // we only will run for v1 and v2 scoreboards for a limited period before
            // switching to v2 only.
            SCOREBOARD_FORMAT = newScoreboardVersion;
            tearDownStatic();
            setUpStatic();
            setUp();
        }
    }

    @Override
    protected void runFuzz(Rnd rnd) throws Exception {
        // Check that mixed IO is enabled by the test setup
        LOG.info().$("expected configuration fsAllowsMixedIO=").$(fsAllowsMixedIO).$();
        Assert.assertEquals(fsAllowsMixedIO, node1.getEngine().getConfiguration().isWriterMixedIOEnabled());
        super.runFuzz(rnd);
    }

    @Override
    protected void setFuzzProperties(Rnd rnd) {
        super.setFuzzProperties(rnd);
        node1.setProperty(PropertyKey.DEBUG_CAIRO_ALLOW_MIXED_IO, fsAllowsMixedIO);
        node1.setProperty(PropertyKey.CAIRO_WAL_SEGMENT_ROLLOVER_ROW_COUNT, 1 + rnd.nextLong(engine.getConfiguration().getWalSegmentRolloverRowCount()));
    }
}<|MERGE_RESOLUTION|>--- conflicted
+++ resolved
@@ -513,13 +513,8 @@
 
     @Test
     public void testWalWriteRollbackHeavy() throws Exception {
-<<<<<<< HEAD
         Rnd rnd = generateRandom(LOG, 768736778598166L, 1747069118950L);
-=======
-        Rnd rnd = generateRandom(LOG);
-        setUpScoreboardVersion(rnd);
-
->>>>>>> f850e534
+        setUpScoreboardVersion(rnd);
         setFuzzProbabilities(
                 0.5,
                 0.5,
