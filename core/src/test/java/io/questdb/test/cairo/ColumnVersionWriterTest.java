--- conflicted
+++ resolved
@@ -53,11 +53,7 @@
         assertMemoryLeak(() -> {
             try (
                     Path path = new Path();
-<<<<<<< HEAD
-                    ColumnVersionWriter w = new ColumnVersionWriter(configuration, path.of(root).concat("_cv").$(), 0)
-=======
-                    ColumnVersionWriter w = new ColumnVersionWriter(TestFilesFacadeImpl.INSTANCE, path.of(root).concat("_cv").$())
->>>>>>> 979e5081
+                    ColumnVersionWriter w = new ColumnVersionWriter(configuration, path.of(root).concat("_cv").$())
             ) {
                 long partitionTimestamp = Timestamps.DAY_MICROS * 2;
                 int columnIndex = 3;
@@ -98,11 +94,7 @@
         assertMemoryLeak(() -> {
             try (
                     Path path = new Path();
-<<<<<<< HEAD
-                    ColumnVersionWriter w = new ColumnVersionWriter(configuration, path.of(root).concat("_cv").$(), 0);
-=======
-                    ColumnVersionWriter w = new ColumnVersionWriter(TestFilesFacadeImpl.INSTANCE, path.of(root).concat("_cv").$());
->>>>>>> 979e5081
+                    ColumnVersionWriter w = new ColumnVersionWriter(configuration, path.of(root).concat("_cv").$());
                     ColumnVersionReader r = new ColumnVersionReader().ofRO(TestFilesFacadeImpl.INSTANCE, path)
             ) {
                 for (int i = 0; i < 100; i += 2) {
@@ -127,11 +119,7 @@
         assertMemoryLeak(() -> {
             try (
                     Path path = new Path();
-<<<<<<< HEAD
-                    ColumnVersionWriter w = new ColumnVersionWriter(configuration, path.of(root).concat("_cv").$(), 0)
-=======
-                    ColumnVersionWriter w = new ColumnVersionWriter(TestFilesFacadeImpl.INSTANCE, path.of(root).concat("_cv").$())
->>>>>>> 979e5081
+                    ColumnVersionWriter w = new ColumnVersionWriter(configuration, path.of(root).concat("_cv").$())
             ) {
                 long day1 = 0;
                 long day2 = Timestamps.DAY_MICROS;
@@ -175,11 +163,7 @@
         assertMemoryLeak(() -> {
             try (
                     Path path = new Path();
-<<<<<<< HEAD
-                    ColumnVersionWriter w = new ColumnVersionWriter(configuration, path.of(root).concat("_cv").$(), 0);
-=======
-                    ColumnVersionWriter w = new ColumnVersionWriter(TestFilesFacadeImpl.INSTANCE, path.of(root).concat("_cv").$());
->>>>>>> 979e5081
+                    ColumnVersionWriter w = new ColumnVersionWriter(configuration, path.of(root).concat("_cv").$());
                     ColumnVersionReader r = new ColumnVersionReader().ofRO(TestFilesFacadeImpl.INSTANCE, path)
             ) {
                 Rnd rnd = TestUtils.generateRandom(LOG);
@@ -210,11 +194,7 @@
             FilesFacade ff = TestFilesFacadeImpl.INSTANCE;
             try (
                     Path path = new Path();
-<<<<<<< HEAD
-                    ColumnVersionWriter w = new ColumnVersionWriter(configuration, path.of(root).concat("_cv").$(), 0);
-=======
-                    ColumnVersionWriter w = new ColumnVersionWriter(ff, path.of(root).concat("_cv").$());
->>>>>>> 979e5081
+                    ColumnVersionWriter w = new ColumnVersionWriter(configuration, path.of(root).concat("_cv").$());
                     ColumnVersionReader r = new ColumnVersionReader().ofRO(ff, path)
             ) {
                 for (int i = 0; i < 100; i += 2) {
@@ -252,13 +232,8 @@
             final int N = 100_000;
             try (
                     Path path = new Path();
-<<<<<<< HEAD
-                    ColumnVersionWriter w = new ColumnVersionWriter(configuration, path.of(root).concat("_cv").$(), 0);
+                    ColumnVersionWriter w = new ColumnVersionWriter(configuration, path.of(root).concat("_cv").$());
                     ColumnVersionReader r = new ColumnVersionReader().ofRO(configuration.getFilesFacade(), path)
-=======
-                    ColumnVersionWriter w = new ColumnVersionWriter(TestFilesFacadeImpl.INSTANCE, path.of(root).concat("_cv").$());
-                    ColumnVersionReader r = new ColumnVersionReader().ofRO(TestFilesFacadeImpl.INSTANCE, path)
->>>>>>> 979e5081
             ) {
                 w.upsert(1, 2, 3, -1);
 
@@ -317,13 +292,8 @@
         assertMemoryLeak(() -> {
             try (
                     Path path = new Path();
-<<<<<<< HEAD
-                    ColumnVersionWriter w = new ColumnVersionWriter(configuration, path.of(root).concat("_cv").$(), 0);
+                    ColumnVersionWriter w = new ColumnVersionWriter(configuration, path.of(root).concat("_cv").$());
                     ColumnVersionReader r = new ColumnVersionReader().ofRO(configuration.getFilesFacade(), path)
-=======
-                    ColumnVersionWriter w = new ColumnVersionWriter(ff, path.of(root).concat("_cv").$());
-                    ColumnVersionReader r = new ColumnVersionReader().ofRO(ff, path)
->>>>>>> 979e5081
             ) {
                 CVStringTable.setupColumnVersionWriter(w, "" +
                         "     pts  colIdx  colTxn  colTop\n" +
@@ -467,15 +437,9 @@
         assertMemoryLeak(() -> {
             try (
                     Path path = new Path();
-<<<<<<< HEAD
-                    ColumnVersionWriter w1 = new ColumnVersionWriter(configuration, path.of(root).concat("_cv1").$(), 0);
-                    ColumnVersionWriter w2 = new ColumnVersionWriter(configuration, path.of(root).concat("_cv").$(), 0);
+                    ColumnVersionWriter w1 = new ColumnVersionWriter(configuration, path.of(root).concat("_cv1").$());
+                    ColumnVersionWriter w2 = new ColumnVersionWriter(configuration, path.of(root).concat("_cv").$());
                     ColumnVersionReader r = new ColumnVersionReader().ofRO(configuration.getFilesFacade(), path)
-=======
-                    ColumnVersionWriter w1 = new ColumnVersionWriter(ff, path.of(root).concat("_cv1").$());
-                    ColumnVersionWriter w2 = new ColumnVersionWriter(ff, path.of(root).concat("_cv").$());
-                    ColumnVersionReader r = new ColumnVersionReader().ofRO(ff, path)
->>>>>>> 979e5081
             ) {
                 CVStringTable.setupColumnVersionWriter(w1, srcExpected);
                 CVStringTable.setupColumnVersionWriter(w2, dstExpected);
@@ -495,13 +459,8 @@
             final int N = 10_000;
             try (
                     Path path = new Path();
-<<<<<<< HEAD
-                    ColumnVersionWriter w = new ColumnVersionWriter(configuration, path.of(root).concat("_cv").$(), 0);
+                    ColumnVersionWriter w = new ColumnVersionWriter(configuration, path.of(root).concat("_cv").$());
                     ColumnVersionReader r = new ColumnVersionReader().ofRO(configuration.getFilesFacade(), path)
-=======
-                    ColumnVersionWriter w = new ColumnVersionWriter(TestFilesFacadeImpl.INSTANCE, path.of(root).concat("_cv").$());
-                    ColumnVersionReader r = new ColumnVersionReader().ofRO(TestFilesFacadeImpl.INSTANCE, path)
->>>>>>> 979e5081
             ) {
                 CyclicBarrier barrier = new CyclicBarrier(2);
                 ConcurrentLinkedQueue<Throwable> exceptions = new ConcurrentLinkedQueue<>();
