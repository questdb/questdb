--- conflicted
+++ resolved
@@ -26,21 +26,15 @@
 
 import io.questdb.PropertyKey;
 import io.questdb.cairo.CairoException;
-<<<<<<< HEAD
 import io.questdb.cairo.ColumnType;
 import io.questdb.cairo.MicrosTimestampDriver;
 import io.questdb.cairo.PartitionBy;
-=======
->>>>>>> e4a76004
 import io.questdb.cairo.TableToken;
 import io.questdb.cairo.TableWriter;
 import io.questdb.cairo.wal.WalWriter;
 import io.questdb.griffin.SqlException;
-<<<<<<< HEAD
+import io.questdb.griffin.model.IntervalUtils;
 import io.questdb.std.Misc;
-=======
-import io.questdb.griffin.model.IntervalUtils;
->>>>>>> e4a76004
 import io.questdb.std.NumericException;
 import io.questdb.std.str.Utf8StringSink;
 import io.questdb.test.AbstractCairoTest;
@@ -492,83 +486,6 @@
         }
     }
 
-<<<<<<< HEAD
-    private static String readTxnToString(TableToken tt, boolean compareTxns, boolean compareTruncateVersion) {
-        try (TxReader rdr = new TxReader(engine.getConfiguration().getFilesFacade())) {
-            Path tempPath = Path.getThreadLocal(root);
-            rdr.ofRO(tempPath.concat(tt).concat(TableUtils.TXN_FILE_NAME).$(), ColumnType.TIMESTAMP, PartitionBy.DAY);
-            rdr.unsafeLoadAll();
-
-            return txnToString(rdr, compareTxns, compareTruncateVersion);
-        }
-    }
-
-    private static String txnToString(TxReader txReader, boolean compareTxns, boolean compareTruncateVersion) {
-        // Used for debugging, don't use Misc.getThreadLocalSink() to not mess with other debugging values
-        StringSink sink = Misc.getThreadLocalSink();
-        sink.put("{");
-        if (compareTxns) {
-            sink.put("txn: ").put(txReader.getTxn());
-        }
-        sink.put(", attachedPartitions: [");
-        for (int i = 0; i < txReader.getPartitionCount(); i++) {
-            long timestamp = txReader.getPartitionTimestampByIndex(i);
-            long rowCount = txReader.getPartitionRowCountByTimestamp(timestamp);
-
-            if (i - 1 == txReader.getPartitionCount()) {
-                rowCount = txReader.getTransientRowCount();
-            }
-
-            long parquetSize = txReader.getPartitionParquetFileSize(i);
-
-            if (i > 0) {
-                sink.put(",");
-            }
-            sink.put("\n{ts: '");
-            TimestampFormatUtils.appendDateTime(sink, timestamp);
-            sink.put("', rowCount: ").put(rowCount);
-            // Do not print name txn, it can be different in expected and actual table
-
-            if (txReader.isPartitionParquet(i)) {
-                sink.put(", parquetSize: ").put(parquetSize);
-            }
-            if (txReader.isPartitionReadOnly(i)) {
-                sink.put(", readOnly=true");
-            }
-            sink.put("}");
-        }
-        sink.put("\n], transientRowCount: ").put(txReader.getTransientRowCount());
-        sink.put(", fixedRowCount: ").put(txReader.getFixedRowCount());
-        sink.put(", minTimestamp: '");
-        TimestampFormatUtils.appendDateTime(sink, txReader.getMinTimestamp());
-        sink.put("', maxTimestamp: '");
-        TimestampFormatUtils.appendDateTime(sink, txReader.getMaxTimestamp());
-        if (compareTruncateVersion) {
-            sink.put("', dataVersion: ").put(txReader.getDataVersion());
-        }
-        sink.put(", structureVersion: ").put(txReader.getColumnStructureVersion());
-        sink.put(", columnVersion: ").put(txReader.getColumnVersion());
-        if (compareTruncateVersion) {
-            sink.put(", truncateVersion: ").put(txReader.getTruncateVersion());
-        }
-
-        if (compareTxns) {
-            sink.put(", seqTxn: ").put(txReader.getSeqTxn());
-        }
-        sink.put(", symbolColumnCount: ").put(txReader.getSymbolColumnCount());
-        sink.put(", lagRowCount: ").put(txReader.getLagRowCount());
-        sink.put(", lagMinTimestamp: '");
-        TimestampFormatUtils.appendDateTime(sink, txReader.getLagMinTimestamp());
-        sink.put("', lagMaxTimestamp: '");
-        TimestampFormatUtils.appendDateTime(sink, txReader.getLagMaxTimestamp());
-        sink.put("', lagTxnCount: ").put(txReader.getLagRowCount());
-        sink.put(", lagOrdered: ").put(txReader.isLagOrdered());
-        sink.put("}");
-        return sink.toString();
-    }
-
-=======
->>>>>>> e4a76004
     private void insertRowWithReplaceRange(
             String tsStr,
             String rangeStartStr,
