--- conflicted
+++ resolved
@@ -482,10 +482,7 @@
         }
     }
 
-<<<<<<< HEAD
-    private void insertRowWithReplaceRange(String tsStr, String rangeStartStr, String rangeEndStr, TableToken tableToken, boolean compareTxns, boolean compareTruncateVersion, String tableName, String expectedTableName, boolean compareTxnDetails) throws SqlException, NumericException {
-=======
-    private static String readTxnToString(TableToken tt, boolean compareTxns, boolean compareTruncateVersion) {
+    private static String readTxnToSTring(TableToken tt, boolean compareTxns, boolean compareTruncateVersion) {
         try (TxReader rdr = new TxReader(engine.getConfiguration().getFilesFacade())) {
             Path tempPath = Path.getThreadLocal(root);
             rdr.ofRO(tempPath.concat(tt).concat(TableUtils.TXN_FILE_NAME).$(), PartitionBy.DAY);
@@ -559,19 +556,7 @@
         return sink.toString();
     }
 
-    private void insertRowWithReplaceRange(
-            String tsStr,
-            String rangeStartStr,
-            String rangeEndStr,
-            TableToken tableToken,
-            boolean compareTxns,
-            boolean compareTruncateVersion,
-            String tableName,
-            String expectedTableName,
-            boolean compareTxnDetails,
-            boolean generateNoRowsCommit
-    ) throws SqlException, NumericException {
->>>>>>> 8118d857
+    private void insertRowWithReplaceRange(String tsStr, String rangeStartStr, String rangeEndStr, TableToken tableToken, boolean compareTxns, boolean compareTruncateVersion, String tableName, String expectedTableName, boolean compareTxnDetails) throws SqlException, NumericException {
         execute("create table " + expectedTableName + " as (select * from " + tableName + " where ts not between '" + rangeStartStr + "' and '" + rangeEndStr + "') timestamp(ts) partition by DAY WAL");
 
         Utf8StringSink sink = new Utf8StringSink();
