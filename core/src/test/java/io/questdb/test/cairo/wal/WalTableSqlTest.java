--- conflicted
+++ resolved
@@ -451,11 +451,7 @@
 
         try (TxWriter tw = new TxWriter(engine.getConfiguration().getFilesFacade(), engine.getConfiguration())) {
             Path p = Path.getThreadLocal(engine.getConfiguration().getDbRoot()).concat(tt).concat(TXN_FILE_NAME);
-<<<<<<< HEAD
             tw.ofRW(p.$());
-=======
-            tw.ofRW(p.$(), timestampType, partitionBy);
->>>>>>> 7f02ddd4
             tw.setLagTxnCount(1);
             tw.setLagRowCount(1000);
             tw.setLagMinTimestamp(1_000_000L);
@@ -469,11 +465,7 @@
 
         try (TxWriter tw = new TxWriter(engine.getConfiguration().getFilesFacade(), engine.getConfiguration())) {
             Path p = Path.getThreadLocal(engine.getConfiguration().getDbRoot()).concat(tt).concat(TXN_FILE_NAME);
-<<<<<<< HEAD
             tw.ofRW(p.$());
-=======
-            tw.ofRW(p.$(), timestampType, partitionBy);
->>>>>>> 7f02ddd4
             Assert.assertEquals(0, tw.getLagRowCount());
             Assert.assertEquals(0, tw.getLagTxnCount());
             Assert.assertEquals(Long.MAX_VALUE, tw.getLagMinTimestamp());
@@ -493,11 +485,7 @@
 
         try (TxWriter tw = new TxWriter(engine.getConfiguration().getFilesFacade(), engine.getConfiguration())) {
             Path p = Path.getThreadLocal(engine.getConfiguration().getDbRoot()).concat(tt).concat(TXN_FILE_NAME);
-<<<<<<< HEAD
             tw.ofRW(p.$());
-=======
-            tw.ofRW(p.$(), timestampType, partitionBy);
->>>>>>> 7f02ddd4
             Assert.assertEquals(0, tw.getLagRowCount());
             Assert.assertEquals(0, tw.getLagTxnCount());
             Assert.assertEquals(Long.MAX_VALUE, tw.getLagMinTimestamp());
