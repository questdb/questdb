/*******************************************************************************
 *     ___                  _   ____  ____
 *    / _ \ _   _  ___  ___| |_|  _ \| __ )
 *   | | | | | | |/ _ \/ __| __| | | |  _ \
 *   | |_| | |_| |  __/\__ \ |_| |_| | |_) |
 *    \__\_\\__,_|\___||___/\__|____/|____/
 *
 *  Copyright (c) 2014-2019 Appsicle
 *  Copyright (c) 2019-2024 QuestDB
 *
 *  Licensed under the Apache License, Version 2.0 (the "License");
 *  you may not use this file except in compliance with the License.
 *  You may obtain a copy of the License at
 *
 *  http://www.apache.org/licenses/LICENSE-2.0
 *
 *  Unless required by applicable law or agreed to in writing, software
 *  distributed under the License is distributed on an "AS IS" BASIS,
 *  WITHOUT WARRANTIES OR CONDITIONS OF ANY KIND, either express or implied.
 *  See the License for the specific language governing permissions and
 *  limitations under the License.
 *
 ******************************************************************************/

package io.questdb.test.cairo.fuzz;

import io.questdb.PropertyKey;
import io.questdb.cairo.CairoEngine;
import io.questdb.cairo.CairoException;
import io.questdb.cairo.ColumnType;
import io.questdb.cairo.SqlJitMode;
import io.questdb.cairo.sql.BindVariableService;
import io.questdb.cairo.sql.NetworkSqlExecutionCircuitBreaker;
import io.questdb.cairo.sql.RecordCursor;
import io.questdb.cairo.sql.RecordCursorFactory;
import io.questdb.griffin.DefaultSqlExecutionCircuitBreakerConfiguration;
import io.questdb.griffin.SqlException;
import io.questdb.griffin.SqlExecutionContext;
import io.questdb.griffin.SqlExecutionContextImpl;
import io.questdb.griffin.engine.groupby.vect.GroupByRecordCursorFactory;
import io.questdb.mp.SOCountDownLatch;
import io.questdb.mp.WorkerPool;
import io.questdb.std.MemoryTag;
import io.questdb.std.Misc;
import io.questdb.std.Rnd;
import io.questdb.std.datetime.millitime.MillisecondClock;
import io.questdb.std.str.StringSink;
import io.questdb.test.AbstractCairoTest;
import io.questdb.test.tools.TestUtils;
import org.jetbrains.annotations.NotNull;
import org.junit.Assert;
import org.junit.Assume;
import org.junit.Before;
import org.junit.Test;
import org.junit.runner.RunWith;
import org.junit.runners.Parameterized;

import java.util.Arrays;
import java.util.Collection;
import java.util.Map;
import java.util.concurrent.ConcurrentHashMap;
import java.util.concurrent.CyclicBarrier;
import java.util.concurrent.atomic.AtomicLong;

import static org.junit.Assert.fail;

// This is not a fuzz test in traditional sense, but it's multithreaded, and we want to run it
// in CI frequently along with other fuzz tests.
@RunWith(Parameterized.class)
public class ParallelGroupByFuzzTest extends AbstractCairoTest {
    private static final int PAGE_FRAME_COUNT = 4; // also used to set queue size, so must be a power of 2
    private static final int PAGE_FRAME_MAX_ROWS = 100;
    private static final int ROW_COUNT = 10 * PAGE_FRAME_COUNT * PAGE_FRAME_MAX_ROWS;
    private final boolean convertToParquet;
    private final boolean enableJitCompiler;
    private final boolean enableParallelGroupBy;

    public ParallelGroupByFuzzTest(boolean enableParallelGroupBy, boolean enableJitCompiler, boolean convertToParquet) {
        this.enableParallelGroupBy = enableParallelGroupBy;
        this.enableJitCompiler = enableJitCompiler;
        this.convertToParquet = convertToParquet;
    }

    @Parameterized.Parameters(name = "parallel={0} JIT={1} parquet={2}")
    public static Collection<Object[]> data() {
        // only run a single combination per CI run
        final Rnd rnd = TestUtils.generateRandom(LOG);
        // make sure to have a run with all equal flags occasionally
        if (rnd.nextInt(100) >= 90) {
            boolean flag = rnd.nextBoolean();
            return Arrays.asList(new Object[][]{{flag, flag, flag}});
        }
        return Arrays.asList(new Object[][]{
                {true, false, false},
                {rnd.nextBoolean(), rnd.nextBoolean(), rnd.nextBoolean()}
        });
        // uncomment to run all combinations
//        return Arrays.asList(new Object[][]{
//                {true, true, true},
//                {true, true, false},
//                {true, false, true},
//                {true, false, false},
//                {false, true, true},
//                {false, true, false},
//                {false, false, true},
//                {false, false, false},
//        });
    }

    @Override
    @Before
    public void setUp() {
        setProperty(PropertyKey.CAIRO_SQL_PAGE_FRAME_MAX_ROWS, PAGE_FRAME_MAX_ROWS);
        setProperty(PropertyKey.CAIRO_PARTITION_ENCODER_PARQUET_ROW_GROUP_SIZE, PAGE_FRAME_MAX_ROWS);
        // We intentionally use small values for shard count and reduce
        // queue capacity to exhibit various edge cases.
        setProperty(PropertyKey.CAIRO_PAGE_FRAME_SHARD_COUNT, 2);
        setProperty(PropertyKey.CAIRO_PAGE_FRAME_REDUCE_QUEUE_CAPACITY, PAGE_FRAME_COUNT);
        // Set the sharding threshold to a small value to test sharding.
        setProperty(PropertyKey.CAIRO_SQL_PARALLEL_GROUPBY_SHARDING_THRESHOLD, 2);
        setProperty(PropertyKey.CAIRO_SQL_PARALLEL_WORK_STEALING_THRESHOLD, 1);
        setProperty(PropertyKey.CAIRO_SQL_PARALLEL_GROUPBY_ENABLED, String.valueOf(enableParallelGroupBy));
        super.setUp();
    }

    @Test
    public void testGroupByOverJoin() throws Exception {
        // Parallel GROUP BY shouldn't kick in on this query, yet we want
        // to validate the result correctness.
        Assume.assumeTrue(enableParallelGroupBy);
        assertMemoryLeak(() -> {
            execute(
                    """
                            CREATE TABLE t (
                              created timestamp,
                              event short,
                              origin short
                            ) TIMESTAMP(created) PARTITION BY DAY;"""
            );
            execute("INSERT INTO t VALUES ('2023-09-21T10:00:00.000000Z', 1, 1);");
            execute("INSERT INTO t VALUES ('2023-09-22T11:00:00.000000Z', 1, 1);");

            if (convertToParquet) {
                execute("alter table t convert partition to parquet where created >= 0");
            }

            assertQuery(
                    """
                            count
                            2
                            """,
                    """
                            SELECT count(1)
                            FROM t as T1 JOIN t as T2 ON T1.created = T2.created
                            WHERE T1.event = 1.0""",
                    null,
                    false,
                    true
            );
        });
    }

    @Test
    public void testGroupByOverLatestBy() throws Exception {
        // Parallel GROUP BY shouldn't kick in on this query, yet we want
        // to validate the result correctness.
        Assume.assumeTrue(enableParallelGroupBy);
        assertMemoryLeak(() -> {
            execute(
                    """
                            CREATE TABLE t (
                              created timestamp,
                              event symbol,
                              origin symbol
                            ) TIMESTAMP(created) PARTITION BY DAY;"""
            );
            execute("INSERT INTO t VALUES ('2023-09-21T10:00:00.000000Z', 'a', 'c');");
            execute("INSERT INTO t VALUES ('2023-09-21T10:00:01.000000Z', 'a', 'c');");
            execute("INSERT INTO t VALUES ('2023-09-22T10:00:02.000000Z', 'a', 'd');");
            execute("INSERT INTO t VALUES ('2023-09-22T10:00:00.000000Z', 'b', 'c');");
            execute("INSERT INTO t VALUES ('2023-09-23T10:00:01.000000Z', 'b', 'c');");

            if (convertToParquet) {
                execute("alter table t convert partition to parquet where created >= 0");
            }

            assertQuery(
                    """
                            count
                            2
                            """,
                    """
                            SELECT count()
                            FROM t
                            WHERE origin = 'c'
                            LATEST ON created PARTITION BY event""",
                    null,
                    false,
                    true
            );
        });
    }

    @Test
    public void testGroupByOverUnion() throws Exception {
        // Parallel GROUP BY shouldn't kick in on this query, yet we want
        // to validate the result correctness.
        Assume.assumeTrue(enableParallelGroupBy);
        assertMemoryLeak(() -> {
            execute(
                    """
                            CREATE TABLE t1 (
                              created timestamp,
                              event short,
                              origin short
                            ) TIMESTAMP(created) PARTITION BY DAY;"""
            );
            execute("INSERT INTO t1 VALUES ('2023-09-21T10:00:00.000000Z', 1, 1);");
            execute("INSERT INTO t1 VALUES ('2023-09-22T10:00:01.000000Z', 2, 2);");

            execute(
                    """
                            CREATE TABLE t2 (
                              created timestamp,
                              event short,
                              origin short
                            ) TIMESTAMP(created) PARTITION BY DAY;"""
            );
            execute("INSERT INTO t2 VALUES ('2023-09-21T10:00:02.000000Z', 3, 1);");
            execute("INSERT INTO t2 VALUES ('2023-09-22T10:00:00.000000Z', 4, 2);");

            if (convertToParquet) {
                execute("alter table t1 convert partition to parquet where created >= 0");
                execute("alter table t2 convert partition to parquet where created >= 0");
            }

            assertQuery(
                    """
                            event\tcount
                            1\t1
                            3\t1
                            """,
                    "SELECT event, count()\n" +
                            "FROM (t1 UNION t2) WHERE origin = 1",
                    null,
                    true,
                    true
            );
        });
    }

    @Test
    public void testNonKeyedGroupByEmptyTable() throws Exception {
        // This query doesn't use filter, so we don't care about JIT.
        Assume.assumeTrue(enableJitCompiler);
        // The table is empty.
        Assume.assumeFalse(convertToParquet);
        assertMemoryLeak(() -> {
            final WorkerPool pool = new WorkerPool(() -> 4);
            TestUtils.execute(
                    pool,
                    (engine, compiler, sqlExecutionContext) -> {
                        execute(
                                compiler,
                                "CREATE TABLE tab (" +
                                        "  ts TIMESTAMP," +
                                        "  price DOUBLE," +
                                        "  quantity LONG) timestamp (ts) PARTITION BY DAY",
                                sqlExecutionContext
                        );
                        assertQueries(
                                engine,
                                sqlExecutionContext,
                                "select vwap(price, quantity) from tab",
                                """
                                        vwap
                                        null
                                        """
                        );
                    },
                    configuration,
                    LOG
            );
        });
    }

    @Test
    public void testParallelCaseExpressionKeyGroupBy1() throws Exception {
        testParallelStringAndVarcharKeyGroupBy(
                "SELECT CASE WHEN (key = 'k0') THEN 'foo' ELSE 'bar' END AS key, count(*) " +
                        "FROM tab GROUP BY key ORDER BY key",
                """
                        key\tcount
                        bar\t3200
                        foo\t800
                        """
        );
    }

    @Test
    public void testParallelCaseExpressionKeyGroupBy2() throws Exception {
        // Parallel GROUP BY shouldn't kick in on this query due to ::symbol cast,
        // yet we want to validate the result correctness.
        testParallelStringAndVarcharKeyGroupBy(
                "SELECT CASE WHEN (key::symbol = 'k0') THEN 'foo' ELSE 'bar' END AS key, count(*) " +
                        "FROM tab GROUP BY key ORDER BY key",
                """
                        key\tcount
                        bar\t3200
                        foo\t800
                        """
        );
    }

    @Test
    public void testParallelCaseExpressionKeyGroupBy3() throws Exception {
        testParallelStringAndVarcharKeyGroupBy(
                "SELECT CASE WHEN (value > 2023.5) THEN key ELSE '' END AS key, avg(value) " +
                        "FROM tab GROUP BY key ORDER BY key",
                """
                        key\tavg
                        \t1018.6259753335012
                        k0\t2037.5
                        k1\t2036.0
                        k2\t2037.0
                        k3\t2038.0
                        k4\t2036.5
                        """
        );
    }

    @Test
    public void testParallelCountDistinctFuzz() throws Exception {
        // With this test, we aim to verify correctness of merge() method
        // implementation in count_distinct functions.

        // This test controls sets enable parallel GROUP BY flag on its own.
        Assume.assumeTrue(enableParallelGroupBy);
        assertMemoryLeak(() -> {
            final Rnd rnd = TestUtils.generateRandom(LOG);
            final WorkerPool pool = new WorkerPool(() -> 4);
            TestUtils.execute(
                    pool,
                    (engine, compiler, sqlExecutionContext) -> {
                        sqlExecutionContext.setJitMode(enableJitCompiler ? SqlJitMode.JIT_MODE_ENABLED : SqlJitMode.JIT_MODE_DISABLED);

                        execute(
                                compiler,
                                "create table tab as (" +
                                        "  select" +
                                        "    rnd_int() anint," +
                                        "    rnd_ipv4() anipv4," +
                                        "    rnd_symbol(100,4,4,2) asymbol," +
                                        "    rnd_long() along," +
                                        "    rnd_uuid4() auuid," +
                                        "    rnd_long256() along256," +
                                        "    timestamp_sequence(0, 86400000000) ts" +  // 1 day per row
                                        "  from long_sequence(1)" +
                                        ") timestamp(ts) partition by day",
                                sqlExecutionContext
                        );

                        // Now insert varying amounts of data per partition to cover various branches.
                        long timestamp = 86400000000L; // Start from day 2

                        for (int i = 0; i < 50; i++) {
                            final int prob = rnd.nextInt(100);
                            if (prob < 25) {
                                // Add partition with 1 row (for inlined value branch).
                                execute(
                                        compiler,
                                        "insert into tab values(rnd_int(), rnd_ipv4(), rnd_symbol(100,4,4,2), " +
                                                "rnd_long(), rnd_uuid4(), rnd_long256(), " + timestamp + "::timestamp)",
                                        sqlExecutionContext
                                );
                            } else if (prob < 50) {
                                // Add partition with a varying row counts.
                                final int rows = rnd.nextInt(100) + 1;
                                execute(
                                        compiler,
                                        "insert into tab " +
                                                "select rnd_int(), rnd_ipv4(), rnd_symbol(100,4,4,2), " +
                                                "rnd_long(), rnd_uuid4(), rnd_long256(), " + timestamp + "::timestamp " +
                                                "from long_sequence(" + rows + ")",
                                        sqlExecutionContext
                                );
                            } else if (prob < 75) {
                                // Add partition with exactly PAGE_FRAME_MAX_ROWS.
                                execute(
                                        compiler,
                                        "insert into tab " +
                                                "select rnd_int(), rnd_ipv4(), rnd_symbol(100,4,4,2), " +
                                                "rnd_long(), rnd_uuid4(), rnd_long256(), " + timestamp + "::timestamp " +
                                                "from long_sequence(" + PAGE_FRAME_MAX_ROWS + ")",
                                        sqlExecutionContext
                                );
                            } else {
                                // Add partition with PAGE_FRAME_MAX_ROWS + 1 rows.
                                execute(
                                        compiler,
                                        "insert into tab " +
                                                "select rnd_int(), rnd_ipv4(), rnd_symbol(100,4,4,2), " +
                                                "rnd_long(), rnd_uuid4(), rnd_long256(), " + timestamp + "::timestamp " +
                                                "from long_sequence(" + (PAGE_FRAME_MAX_ROWS + 1) + ")",
                                        sqlExecutionContext
                                );
                            }
                            timestamp += 86400000000L; // next day
                        }

                        if (convertToParquet) {
                            execute(compiler, "alter table tab convert partition to parquet where ts >= 0", sqlExecutionContext);
                        }

                        final String query = "SELECT " +
                                "count_distinct(anint) cd_int, " +
                                "count_distinct(anipv4) cd_ipv4, " +
                                "count_distinct(asymbol) cd_symbol, " +
                                "count_distinct(along) cd_long, " +
                                "count_distinct(auuid) cd_uuid, " +
                                "count_distinct(along256) cd_long256 " +
                                "FROM tab";

                        // Run with single-threaded GROUP BY.
                        sqlExecutionContext.setParallelGroupByEnabled(false);
                        try {
                            TestUtils.printSql(
                                    engine,
                                    sqlExecutionContext,
                                    query,
                                    sink
                            );
                        } finally {
                            sqlExecutionContext.setParallelGroupByEnabled(engine.getConfiguration().isSqlParallelGroupByEnabled());
                        }

                        // Run with parallel GROUP BY.
                        sqlExecutionContext.setParallelGroupByEnabled(true);
                        final StringSink sinkB = new StringSink();
                        try {
                            TestUtils.printSql(
                                    engine,
                                    sqlExecutionContext,
                                    query,
                                    sinkB
                            );
                        } finally {
                            sqlExecutionContext.setParallelGroupByEnabled(engine.getConfiguration().isSqlParallelGroupByEnabled());
                        }

                        // Compare the results.
                        TestUtils.assertEquals(sink, sinkB);
                    },
                    configuration,
                    LOG
            );
        });
    }

    @Test
    public void testParallelCountOverMultiKeyGroupBy() throws Exception {
        // This query doesn't use filter, so we don't care about JIT.
        Assume.assumeTrue(enableJitCompiler);
        testParallelMultiSymbolKeyGroupBy(
                "SELECT count(*) FROM (SELECT key1, key2 FROM tab GROUP BY key1, key2 ORDER BY key1, key2)",
                """
                        count
                        20
                        """
        );
    }

    @Test
    public void testParallelCountOverStringKeyGroupBy() throws Exception {
        testParallelStringAndVarcharKeyGroupBy(
                "SELECT count(*) FROM (SELECT key FROM tab WHERE key IS NOT NULL GROUP BY key ORDER BY key)",
                """
                        count
                        5
                        """
        );
    }

    @Test
    public void testParallelDecimalKeyGroupBy() throws Exception {
        testParallelDecimalKeyGroupBy(
                "SELECT key, " +
                        "sum(d8) sum_d8,     avg(d8) avg_d8,     avg(d8,1) avg2_d8,     min(d8) min_d8,     max(d8) max_d8,     first(d8) first_d8,     last(d8) last_d8,     first_not_null(d8) firstn_d8,     last_not_null(d8) lastn_d8, " +
                        "sum(d16) sum_d16,   avg(d16) avg_d16,   avg(d16,2) avg2_d16,   min(d16) min_d16,   max(d16) max_d16,   first(d16) first_d16,   last(d16) last_d16,   first_not_null(d16) firstn_d16,   last_not_null(d16) lastn_d16, " +
                        "sum(d32) sum_d32,   avg(d32) avg_d32,   avg(d32,3) avg2_d32,   min(d32) min_d32,   max(d32) max_d32,   first(d32) first_d32,   last(d32) last_d32,   first_not_null(d32) firstn_d32,   last_not_null(d32) lastn_d32, " +
                        "sum(d64) sum_d64,   avg(d64) avg_d64,   avg(d64,5) avg2_d64,   min(d64) min_d64,   max(d64) max_d64,   first(d64) first_d64,   last(d64) last_d64,   first_not_null(d64) firstn_d64,   last_not_null(d64) lastn_d64, " +
                        "sum(d128) sum_d128, avg(d128) avg_d128, avg(d128,1) avg2_d128, min(d128) min_d128, max(d128) max_d128, first(d128) first_d128, last(d128) last_d128, first_not_null(d128) firstn_d128, last_not_null(d128) lastn_d128, " +
                        "sum(d256) sum_d256, avg(d256) avg_d256, avg(d256,1) avg2_d256, min(d256) min_d256, max(d256) max_d256, first(d256) first_d256, last(d256) last_d256, first_not_null(d256) firstn_d256, last_not_null(d256) lastn_d256 " +
                        "FROM tab " +
                        "ORDER BY key",
                """
                        key\tsum_d8\tavg_d8\tavg2_d8\tmin_d8\tmax_d8\tfirst_d8\tlast_d8\tfirstn_d8\tlastn_d8\tsum_d16\tavg_d16\tavg2_d16\tmin_d16\tmax_d16\tfirst_d16\tlast_d16\tfirstn_d16\tlastn_d16\tsum_d32\tavg_d32\tavg2_d32\tmin_d32\tmax_d32\tfirst_d32\tlast_d32\tfirstn_d32\tlastn_d32\tsum_d64\tavg_d64\tavg2_d64\tmin_d64\tmax_d64\tfirst_d64\tlast_d64\tfirstn_d64\tlastn_d64\tsum_d128\tavg_d128\tavg2_d128\tmin_d128\tmax_d128\tfirst_d128\tlast_d128\tfirstn_d128\tlastn_d128\tsum_d256\tavg_d256\tavg2_d256\tmin_d256\tmax_d256\tfirst_d256\tlast_d256\tfirstn_d256\tlastn_d256
                        0\t400\t0\t0.5\t0\t1\t1\t0\t1\t0\t2000.0\t2.5\t2.50\t0.0\t5.0\t5.0\t0.0\t5.0\t0.0\t6000.0\t7.5\t7.500\t0.0\t15.0\t5.0\t0.0\t5.0\t0.0\t9990.00\t12.49\t12.48750\t0.00\t25.00\t5.00\t10.00\t5.00\t10.00\t14000.000\t17.500\t17.5\t0.000\t35.000\t5.000\t0.000\t5.000\t0.000\t38000.000000\t47.500000\t47.5\t0.000000\t95.000000\t5.000000\t0.000000\t5.000000\t0.000000
                        1\t400\t0\t0.5\t0\t1\t1\t0\t1\t0\t2800.0\t3.5\t3.50\t1.0\t6.0\t1.0\t6.0\t1.0\t6.0\t6800.0\t8.5\t8.500\t1.0\t16.0\t1.0\t16.0\t1.0\t16.0\t10780.00\t13.48\t13.47500\t1.00\t26.00\t1.00\t6.00\t1.00\t6.00\t14800.000\t18.500\t18.5\t1.000\t36.000\t1.000\t36.000\t1.000\t36.000\t38800.000000\t48.500000\t48.5\t1.000000\t96.000000\t1.000000\t96.000000\t1.000000\t96.000000
                        2\t400\t0\t0.5\t0\t1\t0\t1\t0\t1\t3600.0\t4.5\t4.50\t2.0\t7.0\t2.0\t7.0\t2.0\t7.0\t7600.0\t9.5\t9.500\t2.0\t17.0\t2.0\t17.0\t2.0\t17.0\t11580.00\t14.48\t14.47500\t2.00\t27.00\t2.00\t7.00\t2.00\t7.00\t15600.000\t19.500\t19.5\t2.000\t37.000\t2.000\t37.000\t2.000\t37.000\t39600.000000\t49.500000\t49.5\t2.000000\t97.000000\t2.000000\t97.000000\t2.000000\t97.000000
                        3\t400\t0\t0.5\t0\t1\t1\t0\t1\t0\t4400.0\t5.5\t5.50\t3.0\t8.0\t3.0\t8.0\t3.0\t8.0\t8400.0\t10.5\t10.500\t3.0\t18.0\t3.0\t18.0\t3.0\t18.0\t12380.00\t15.48\t15.47500\t3.00\t28.00\t3.00\t8.00\t3.00\t8.00\t16400.000\t20.500\t20.5\t3.000\t38.000\t3.000\t38.000\t3.000\t38.000\t40400.000000\t50.500000\t50.5\t3.000000\t98.000000\t3.000000\t98.000000\t3.000000\t98.000000
                        4\t400\t0\t0.5\t0\t1\t0\t1\t0\t1\t5200.0\t6.5\t6.50\t4.0\t9.0\t4.0\t9.0\t4.0\t9.0\t9200.0\t11.5\t11.500\t4.0\t19.0\t4.0\t19.0\t4.0\t19.0\t13180.00\t16.48\t16.47500\t4.00\t29.00\t4.00\t9.00\t4.00\t9.00\t17200.000\t21.500\t21.5\t4.000\t39.000\t4.000\t39.000\t4.000\t39.000\t41200.000000\t51.500000\t51.5\t4.000000\t99.000000\t4.000000\t99.000000\t4.000000\t99.000000
                        """
        );
    }

    @Test
    public void testParallelFunctionKeyExplicitGroupBy() throws Exception {
        // This query doesn't use filter, so we don't care about JIT.
        Assume.assumeTrue(enableJitCompiler);
        testParallelSymbolKeyGroupBy(
                "SELECT day_of_week(ts) day, key, vwap(price, quantity), sum(colTop) FROM tab GROUP BY day, key ORDER BY day, key",
                """
                        day\tkey\tvwap\tsum
                        1\tk0\t2848.23852863102\t263700.0
                        1\tk1\t2848.94253657797\t263820.0
                        1\tk2\t2849.6468136697736\t263940.0
                        1\tk3\t2850.3513595394984\t264060.0
                        1\tk4\t2851.05617382088\t264180.0
                        2\tk0\t2624.4694763291645\t239025.0
                        2\tk1\t2598.96097084443\t235085.0
                        2\tk2\t2599.691650489951\t235195.0
                        2\tk3\t2600.4225929755667\t235305.0
                        2\tk4\t2601.153797916691\t235415.0
                        3\tk0\t2526.5384615384614\t204750.0
                        3\tk1\t2527.3046131315596\t204850.0
                        3\tk2\t2528.070992925104\t204950.0
                        3\tk3\t2528.8376005852233\t205050.0
                        3\tk4\t2529.6044357786986\t205150.0
                        4\tk0\t2594.679907219484\t215425.0
                        4\tk1\t2595.0011126435716\t215585.0
                        4\tk2\t2595.617813662006\t215695.0
                        4\tk3\t2596.234922950459\t215805.0
                        4\tk4\t2596.8524398569757\t215915.0
                        5\tk0\t2651.1220904699167\t227700.0
                        5\tk1\t2651.7251338776227\t227820.0
                        5\tk2\t2652.3285952443625\t227940.0
                        5\tk3\t2652.9324739103745\t228060.0
                        5\tk4\t2653.5367692172845\t228180.0
                        6\tk0\t2713.3938256153524\t239700.0
                        6\tk1\t2714.035610040864\t239820.0
                        6\tk2\t2714.6777527715262\t239940.0
                        6\tk3\t2715.3202532700157\t240060.0
                        6\tk4\t2715.9631110000832\t240180.0
                        7\tk0\t2779.263011521653\t251700.0
                        7\tk1\t2779.938130410611\t251820.0
                        7\tk2\t2780.6135587838376\t251940.0
                        7\tk3\t2781.2892961993175\t252060.0
                        7\tk4\t2781.9653422158776\t252180.0
                        """,
                null
        );
    }

    @Test
    public void testParallelFunctionKeyGroupByMultipleKeys1() throws Exception {
        // This query doesn't use filter, so we don't care about JIT.
        Assume.assumeTrue(enableJitCompiler);
        testParallelSymbolKeyGroupBy(
                "SELECT vwap(price, quantity), day_of_week(ts) day, hour(ts) hour, sum(colTop) " +
                        "FROM tab ORDER BY day, hour",
                """
                        vwap\tday\thour\tsum
                        2816.111833952912\t1\t0\t64560.0
                        2819.2256743179537\t1\t1\t51756.0
                        2821.9986885751755\t1\t2\t51852.0
                        2824.776237776238\t1\t3\t51948.0
                        2827.5582968257627\t1\t4\t52044.0
                        2830.3448408131953\t1\t5\t52140.0
                        2833.485377430715\t1\t6\t65310.0
                        2836.630835052334\t1\t7\t52356.0
                        2839.4317852512772\t1\t8\t52452.0
                        2842.2371165410673\t1\t9\t52548.0
                        2845.046804954031\t1\t10\t52644.0
                        2847.860826697004\t1\t11\t52740.0
                        2851.0320920375416\t1\t12\t66060.0
                        2854.208097288315\t1\t13\t52956.0
                        2857.0360401115886\t1\t14\t53052.0
                        2859.8682170542634\t1\t15\t53148.0
                        2862.704605213733\t1\t16\t53244.0
                        2865.5451818522683\t1\t17\t53340.0
                        2868.746145786559\t1\t18\t66810.0
                        2871.9516767495707\t1\t19\t53556.0
                        2874.805710877507\t1\t20\t53652.0
                        2877.6638386544614\t1\t21\t53748.0
                        2880.5260381843846\t1\t22\t53844.0
                        2883.3922877271043\t1\t23\t53940.0
                        2736.632776425153\t2\t0\t67560.0
                        2695.944281906248\t2\t1\t54156.0
                        2698.804979342865\t2\t2\t54252.0
                        2701.6700058291412\t2\t3\t54348.0
                        2704.539336737992\t2\t4\t54444.0
                        2707.412947628777\t2\t5\t54540.0
                        2710.6511997252865\t2\t6\t68310.0
                        2713.8940954746963\t2\t7\t54756.0
                        2716.7814497338663\t2\t8\t54852.0
                        2719.6729821417143\t2\t9\t54948.0
                        2722.568669207999\t2\t10\t55044.0
                        2725.4684876182378\t2\t11\t55140.0
                        2517.6369896704377\t2\t12\t52850.0
                        2457.3950932788143\t2\t13\t39130.0
                        2460.37311910227\t2\t14\t39210.0
                        2463.3553066938152\t2\t15\t39290.0
                        2466.3416306832614\t2\t16\t39370.0
                        2469.3320659062106\t2\t17\t39450.0
                        2472.7015680323725\t2\t18\t49425.0
                        2476.0754478930103\t2\t19\t39630.0
                        2479.0790732812893\t2\t20\t39710.0
                        2482.0867052023123\t2\t21\t39790.0
                        2485.0983195385\t2\t22\t39870.0
                        2488.1138923654566\t2\t23\t39950.0
                        2491.5114885114886\t3\t0\t50050.0
                        2494.9132818340395\t3\t1\t40130.0
                        2497.94155682666\t3\t2\t40210.0
                        2500.9736907421197\t3\t3\t40290.0
                        2504.0096606390885\t3\t4\t40370.0
                        2507.0494437577254\t3\t5\t40450.0
                        2510.474099654662\t3\t6\t50675.0
                        2513.9027811961605\t3\t7\t40630.0
                        2516.954802259887\t3\t8\t40710.0
                        2520.0105417994605\t3\t9\t40790.0
                        2523.0699779789575\t3\t10\t40870.0
                        2526.133089133089\t3\t11\t40950.0
                        2529.583820662768\t3\t12\t51300.0
                        2533.0384147823975\t3\t13\t41130.0
                        2536.113322009221\t3\t14\t41210.0
                        2539.191813998547\t3\t15\t41290.0
                        2542.273869954073\t3\t16\t41370.0
                        2545.3594692400484\t3\t17\t41450.0
                        2548.835339431873\t3\t18\t51925.0
                        2552.314917127072\t3\t19\t41630.0
                        2555.411891632702\t3\t20\t41710.0
                        2558.5123235223737\t3\t21\t41790.0
                        2561.616192978266\t3\t22\t41870.0
                        2564.7234803337305\t3\t23\t41950.0
                        2567.979545238322\t4\t0\t52550.0
                        2570.9360273355005\t4\t1\t42130.0
                        2573.570434041344\t4\t2\t42210.0
                        2576.2105200973556\t4\t3\t42290.0
                        2578.856250147381\t4\t4\t42370.0
                        2581.5075891281326\t4\t5\t42450.0
                        2584.4973939991546\t4\t6\t53175.0
                        2587.4934298362728\t4\t7\t42630.0
                        2590.1627591687898\t4\t8\t42710.0
                        2592.837551610721\t4\t9\t42790.0
                        2595.517773587541\t4\t10\t42870.0
                        2598.20339179928\t4\t11\t42950.0
                        2596.278893309892\t4\t12\t54010.0
                        2597.6253344404467\t4\t13\t43356.0
                        2599.8774739942924\t4\t14\t43452.0
                        2602.1373197391385\t4\t15\t43548.0
                        2604.4048208230224\t4\t16\t43644.0
                        2606.6799268404206\t4\t17\t43740.0
                        2609.2488596971357\t4\t18\t54810.0
                        2611.826462826463\t4\t19\t43956.0
                        2614.1259420684646\t4\t20\t44052.0
                        2616.4328168886473\t4\t21\t44148.0
                        2618.747039146551\t4\t22\t44244.0
                        2621.0685611186286\t4\t23\t44340.0
                        2623.689344852412\t5\t0\t55560.0
                        2626.3184307388456\t5\t1\t44556.0
                        2628.6633521454805\t5\t2\t44652.0
                        2631.0153749888264\t5\t3\t44748.0
                        2633.3744536615823\t5\t4\t44844.0
                        2635.7405429461505\t5\t5\t44940.0
                        2638.411117030723\t5\t6\t56310.0
                        2641.089644786961\t5\t7\t45156.0
                        2643.478210907805\t5\t8\t45252.0
                        2645.873599717738\t5\t9\t45348.0
                        2648.2757679781707\t5\t10\t45444.0
                        2650.6846728151077\t5\t11\t45540.0
                        2653.4030844724853\t5\t12\t57060.0
                        2656.1291196782936\t5\t13\t45756.0
                        2658.5596266247926\t5\t14\t45852.0
                        2660.996691912597\t5\t15\t45948.0
                        2663.440274520024\t5\t16\t46044.0
                        2665.8903337667966\t5\t17\t46140.0
                        2668.654731015395\t5\t18\t57810.0
                        2671.4264388644406\t5\t19\t46356.0
                        2673.897270300525\t5\t20\t46452.0
                        2676.3744092119964\t5\t21\t46548.0
                        2678.857816653803\t5\t22\t46644.0
                        2681.3474540008556\t5\t23\t46740.0
                        2684.156079234973\t6\t0\t58560.0
                        2686.9717182042764\t6\t1\t46956.0
                        2689.4813397942703\t6\t2\t47052.0
                        2691.997030626962\t6\t3\t47148.0
                        2694.5187537041743\t6\t4\t47244.0
                        2697.046472327841\t6\t5\t47340.0
                        2699.897656381723\t6\t6\t59310.0
                        2702.7555723778282\t6\t7\t47556.0
                        2705.302526651557\t6\t8\t47652.0
                        2707.855323783195\t6\t9\t47748.0
                        2710.4139286012874\t6\t10\t47844.0
                        2712.9783062161036\t6\t11\t47940.0
                        2715.8704628704627\t6\t12\t60060.0
                        2718.769083810948\t6\t13\t48156.0
                        2721.3519854099313\t6\t14\t48252.0
                        2723.9405146024656\t6\t15\t48348.0
                        2726.5346379324583\t6\t16\t48444.0
                        2729.134322208488\t6\t17\t48540.0
                        2732.0659431014637\t6\t18\t60810.0
                        2735.003773894495\t6\t19\t48756.0
                        2737.621305166626\t6\t20\t48852.0
                        2740.2442592138596\t6\t21\t48948.0
                        2742.872604192154\t6\t22\t49044.0
                        2745.5063085063084\t6\t23\t49140.0
                        2748.475958414555\t7\t0\t61560.0
                        2751.45157630278\t7\t1\t49356.0
                        2754.102483216048\t7\t2\t49452.0
                        2756.758617905869\t7\t3\t49548.0
                        2759.4199500443156\t7\t4\t49644.0
                        2762.0864495375954\t7\t5\t49740.0
                        2765.092761996469\t7\t6\t62310.0
                        2768.1048122347665\t7\t7\t49956.0
                        2770.7879005833934\t7\t8\t50052.0
                        2773.4760309483927\t7\t9\t50148.0
                        2776.1691744287873\t7\t10\t50244.0
                        2778.8673023440606\t7\t11\t50340.0
                        2781.9089755788136\t7\t12\t63060.0
                        2784.9561674183083\t7\t13\t50556.0
                        2787.670299297165\t7\t14\t50652.0
                        2790.3892961298966\t7\t15\t50748.0
                        2793.113130359531\t7\t16\t50844.0
                        2795.8417746368277\t7\t17\t50940.0
                        2798.917567779345\t7\t18\t63810.0
                        2801.9986707326607\t7\t19\t51156.0
                        2804.7427612580973\t7\t20\t51252.0
                        2807.4915478694397\t7\t21\t51348.0
                        2810.245004276495\t7\t22\t51444.0
                        2813.0031043849435\t7\t23\t51540.0
                        """,
                null
        );
    }

    @Test
    public void testParallelFunctionKeyGroupByMultipleKeys2() throws Exception {
        // This query doesn't use filter, so we don't care about JIT.
        Assume.assumeTrue(enableJitCompiler);
        testParallelSymbolKeyGroupBy(
                "SELECT vwap(price, quantity), day_of_week(ts) day, sum(colTop), regexp_replace(key, 'k0', 'k42') key " +
                        "FROM tab " +
                        "ORDER BY day, key",
                """
                        vwap\tday\tsum\tkey
                        2848.94253657797\t1\t263820.0\tk1
                        2849.6468136697736\t1\t263940.0\tk2
                        2850.3513595394984\t1\t264060.0\tk3
                        2851.05617382088\t1\t264180.0\tk4
                        2848.23852863102\t1\t263700.0\tk42
                        2598.96097084443\t2\t235085.0\tk1
                        2599.691650489951\t2\t235195.0\tk2
                        2600.4225929755667\t2\t235305.0\tk3
                        2601.153797916691\t2\t235415.0\tk4
                        2624.4694763291645\t2\t239025.0\tk42
                        2527.3046131315596\t3\t204850.0\tk1
                        2528.070992925104\t3\t204950.0\tk2
                        2528.8376005852233\t3\t205050.0\tk3
                        2529.6044357786986\t3\t205150.0\tk4
                        2526.5384615384614\t3\t204750.0\tk42
                        2595.0011126435716\t4\t215585.0\tk1
                        2595.617813662006\t4\t215695.0\tk2
                        2596.234922950459\t4\t215805.0\tk3
                        2596.8524398569757\t4\t215915.0\tk4
                        2594.679907219484\t4\t215425.0\tk42
                        2651.7251338776227\t5\t227820.0\tk1
                        2652.3285952443625\t5\t227940.0\tk2
                        2652.9324739103745\t5\t228060.0\tk3
                        2653.5367692172845\t5\t228180.0\tk4
                        2651.1220904699167\t5\t227700.0\tk42
                        2714.035610040864\t6\t239820.0\tk1
                        2714.6777527715262\t6\t239940.0\tk2
                        2715.3202532700157\t6\t240060.0\tk3
                        2715.9631110000832\t6\t240180.0\tk4
                        2713.3938256153524\t6\t239700.0\tk42
                        2779.938130410611\t7\t251820.0\tk1
                        2780.6135587838376\t7\t251940.0\tk2
                        2781.2892961993175\t7\t252060.0\tk3
                        2781.9653422158776\t7\t252180.0\tk4
                        2779.263011521653\t7\t251700.0\tk42
                        """,
                null
        );
    }

    @Test
    public void testParallelFunctionKeyGroupByThreadSafe() throws Exception {
        // This query doesn't use filter, so we don't care about JIT.
        Assume.assumeTrue(enableJitCompiler);
        testParallelSymbolKeyGroupBy(
                "SELECT day_of_week(ts) day, key, vwap(price, quantity), sum(colTop) FROM tab ORDER BY day, key",
                """
                        day\tkey\tvwap\tsum
                        1\tk0\t2848.23852863102\t263700.0
                        1\tk1\t2848.94253657797\t263820.0
                        1\tk2\t2849.6468136697736\t263940.0
                        1\tk3\t2850.3513595394984\t264060.0
                        1\tk4\t2851.05617382088\t264180.0
                        2\tk0\t2624.4694763291645\t239025.0
                        2\tk1\t2598.96097084443\t235085.0
                        2\tk2\t2599.691650489951\t235195.0
                        2\tk3\t2600.4225929755667\t235305.0
                        2\tk4\t2601.153797916691\t235415.0
                        3\tk0\t2526.5384615384614\t204750.0
                        3\tk1\t2527.3046131315596\t204850.0
                        3\tk2\t2528.070992925104\t204950.0
                        3\tk3\t2528.8376005852233\t205050.0
                        3\tk4\t2529.6044357786986\t205150.0
                        4\tk0\t2594.679907219484\t215425.0
                        4\tk1\t2595.0011126435716\t215585.0
                        4\tk2\t2595.617813662006\t215695.0
                        4\tk3\t2596.234922950459\t215805.0
                        4\tk4\t2596.8524398569757\t215915.0
                        5\tk0\t2651.1220904699167\t227700.0
                        5\tk1\t2651.7251338776227\t227820.0
                        5\tk2\t2652.3285952443625\t227940.0
                        5\tk3\t2652.9324739103745\t228060.0
                        5\tk4\t2653.5367692172845\t228180.0
                        6\tk0\t2713.3938256153524\t239700.0
                        6\tk1\t2714.035610040864\t239820.0
                        6\tk2\t2714.6777527715262\t239940.0
                        6\tk3\t2715.3202532700157\t240060.0
                        6\tk4\t2715.9631110000832\t240180.0
                        7\tk0\t2779.263011521653\t251700.0
                        7\tk1\t2779.938130410611\t251820.0
                        7\tk2\t2780.6135587838376\t251940.0
                        7\tk3\t2781.2892961993175\t252060.0
                        7\tk4\t2781.9653422158776\t252180.0
                        """,
                null
        );
    }

    @Test
    public void testParallelFunctionKeyGroupByThreadUnsafe() throws Exception {
        // This query doesn't use filter, so we don't care about JIT.
        Assume.assumeTrue(enableJitCompiler);
        testParallelSymbolKeyGroupBy(
                "SELECT regexp_replace(key, 'k0', 'k42') key, vwap(price, quantity), sum(colTop) FROM tab ORDER BY key",
                """
                        key\tvwap\tsum
                        k1\t2682.7321472695826\t1638800.0
                        k2\t2683.4065201284266\t1639600.0
                        k3\t2684.081214514935\t1640400.0
                        k4\t2684.756229953121\t1641200.0
                        k42\t2685.431565967941\t1642000.0
                        """,
                null
        );
    }

    @Test
    public void testParallelFunctionKeyGroupByThreadUnsafe2() throws Exception {
        // This query doesn't use filter, so we don't care about JIT.
        Assume.assumeTrue(enableJitCompiler);
        // This query shouldn't be executed in parallel,
        // so this test verifies that nothing breaks.
        testParallelSymbolKeyGroupBy(
                "SELECT concat(key, 'abc')::symbol key, vwap(price, quantity), sum(colTop) FROM tab ORDER BY key",
                """
                        key\tvwap\tsum
                        k0abc\t2685.431565967941\t1642000.0
                        k1abc\t2682.7321472695826\t1638800.0
                        k2abc\t2683.4065201284266\t1639600.0
                        k3abc\t2684.081214514935\t1640400.0
                        k4abc\t2684.756229953121\t1641200.0
                        """,
                null
        );
    }

    @Test
    public void testParallelFunctionKeyGroupByThreadUnsafe3() throws Exception {
        // This query doesn't use filter, so we don't care about JIT.
        Assume.assumeTrue(enableJitCompiler);
        // This query shouldn't be executed in parallel,
        // so this test verifies that nothing breaks.
        testParallelStringAndVarcharKeyGroupBy(
                "SELECT key::symbol key, avg(value), sum(colTop) FROM tab ORDER BY key",
                """
                        key\tavg\tsum
                        k0\t1027.5\t421000.0
                        k1\t1023.5\t419400.0
                        k2\t1024.5\t419800.0
                        k3\t1025.5\t420200.0
                        k4\t1026.5\t420600.0
                        """
        );
    }

    @Test
    public void testParallelGroupByArray() throws Exception {
        Assume.assumeFalse(convertToParquet);
        testParallelGroupByArray(
<<<<<<< HEAD
                "SELECT first(darr), key FROM tab order by key",
                """
                        first\tkey
                        [[null,null,null],[null,0.7883065830055033,null]]\tk0
                        [[null,0.20447441837877756],[null,null]]\tk1
                        [[0.3491070363730514,0.7611029514995744],[0.4217768841969397,null],[0.7261136209823622,0.4224356661645131]]\tk2
                        [[null,0.33608255572515877],[0.690540444367637,null]]\tk3
                        [[null,null],[0.12503042190293423,null]]\tk4
                        """
=======
                "SELECT first(darr), last(darr), key FROM tab order by key",
                "first\tlast\tkey\n" +
                        "[[null,null,null],[null,0.7883065830055033,null]]\t[[0.8522582952903538,0.6179906752583175],[null,null],[null,null]]\tk0\n" +
                        "[[null,0.20447441837877756],[null,null]]\t[[null,null],[null,0.9164539569237466],[null,null]]\tk1\n" +
                        "[[0.3491070363730514,0.7611029514995744],[0.4217768841969397,null],[0.7261136209823622,0.4224356661645131]]\t[[0.47845408543565093,null,0.19197284817490712],[null,null,0.21496623812935467]]\tk2\n" +
                        "[[null,0.33608255572515877],[0.690540444367637,null]]\t[[0.7339245159010606,null],[0.39425956944686746,0.55078841544971]]\tk3\n" +
                        "[[null,null],[0.12503042190293423,null]]\t[[null,0.6489095881388134],[0.280119654942501,null],[0.5379723582047159,null]]\tk4\n"
>>>>>>> 23b9f2ad
        );
    }

    @Test
    public void testParallelGroupByArrayFunction() throws Exception {
        Assume.assumeTrue(!convertToParquet && enableParallelGroupBy);
        assertMemoryLeak(() -> {
            final WorkerPool pool = new WorkerPool(() -> 4);
            TestUtils.execute(
                    pool,
                    (engine, compiler, sqlExecutionContext) -> {
                        sqlExecutionContext.setJitMode(enableJitCompiler ? SqlJitMode.JIT_MODE_ENABLED : SqlJitMode.JIT_MODE_DISABLED);

                        execute(compiler,
                                "create table tango (ts timestamp, a double, arr double[]) timestamp(ts) partition by DAY",
                                sqlExecutionContext);
                        execute(compiler,
                                "insert into tango values " +
                                        "('2025-06-26', 1.0, ARRAY[1.0,2.0, 3.0, 4.0, 5.0, 6.0, 7.0, 8.0, 9.0, 10.0])," +
                                        "('2025-06-26', 10.0, null)," +
                                        "('2025-06-27', 18.0, ARRAY[11.0, 12.0, 13.0, 14.0, 15.0, 16.0, 17.0, 18.0, 19.0, 20.0])," +
                                        "('2025-06-27', 25.0, ARRAY[21.0, 22.0, 23.0, 24.0, 25.0, 26.0, 27.0, 28.0, 29.0, 30.0])," +
                                        "('2025-06-28', 38.0, ARRAY[11.0, 12.0, 13.0, 14.0, 15.0, 16.0, 17.0, 18.0, 19.0, 20.0])," +
                                        "('2025-06-28', 35.0, ARRAY[21.0, 22.0, 23.0, 24.0, 25.0, 26.0, 27.0, 28.0, 29.0, 30.0])," +
                                        "('2025-06-29', 48.0, ARRAY[11.0, 12.0, 13.0, 14.0, 15.0, 16.0, 17.0, 18.0, 19.0, 20.0])," +
                                        "('2025-06-29', 45.0, ARRAY[21.0, 22.0, 23.0, 24.0, 25.0, 26.0, 27.0, 28.0, 29.0, 30.0])," +
                                        "('2025-06-30', 58.0, ARRAY[11.0, 12.0, 13.0, 14.0, 15.0, 16.0, 17.0, 18.0, 19.0, 20.0])," +
                                        "('2025-06-30', 55.0, ARRAY[21.0, 22.0, 23.0, 24.0, 25.0, 26.0, 27.0, 28.0, 29.0, 30.0])",
                                sqlExecutionContext);

                        assertQueries(engine, sqlExecutionContext,
                                "explain select ts, max(array_position(arr, a)) as v from tango sample by 1d",
                                """
                                        QUERY PLAN
                                        Radix sort light
                                          keys: [ts]
                                            Async Group By workers: 4
                                              keys: [ts]
                                              values: [max(array_position(arr, a))]
                                              filter: null
                                                PageFrame
                                                    Row forward scan
                                                    Frame forward scan on: tango
                                        """,
                                "select ts, max(array_position(arr, a)) as v from tango sample by 1d",
                                """
                                        ts\tv
                                        2025-06-26T00:00:00.000000Z\t1
                                        2025-06-27T00:00:00.000000Z\t8
                                        2025-06-28T00:00:00.000000Z\tnull
                                        2025-06-29T00:00:00.000000Z\tnull
                                        2025-06-30T00:00:00.000000Z\tnull
                                        """
                        );

                        assertQueries(engine, sqlExecutionContext,
                                "explain select ts, max(array_position(arr, a)) as v from tango sample by 1d",
                                """
                                        QUERY PLAN
                                        Radix sort light
                                          keys: [ts]
                                            Async Group By workers: 4
                                              keys: [ts]
                                              values: [max(array_position(arr, a))]
                                              filter: null
                                                PageFrame
                                                    Row forward scan
                                                    Frame forward scan on: tango
                                        """,
                                "select ts, max(array_position(arr, a)) as v from tango sample by 1d",
                                """
                                        ts\tv
                                        2025-06-26T00:00:00.000000Z\t1
                                        2025-06-27T00:00:00.000000Z\t8
                                        2025-06-28T00:00:00.000000Z\tnull
                                        2025-06-29T00:00:00.000000Z\tnull
                                        2025-06-30T00:00:00.000000Z\tnull
                                        """
                        );

                        assertQueries(engine, sqlExecutionContext,
                                "explain select ts, min(insertion_point(arr, a)) as v from tango sample by 1d",
                                """
                                        QUERY PLAN
                                        Radix sort light
                                          keys: [ts]
                                            Async Group By workers: 4
                                              keys: [ts]
                                              values: [min(insertion_point(arr,a))]
                                              filter: null
                                                PageFrame
                                                    Row forward scan
                                                    Frame forward scan on: tango
                                        """,
                                "select ts, min(insertion_point(arr, a)) as v from tango sample by 1d",
                                """
                                        ts\tv
                                        2025-06-26T00:00:00.000000Z\t2
                                        2025-06-27T00:00:00.000000Z\t6
                                        2025-06-28T00:00:00.000000Z\t11
                                        2025-06-29T00:00:00.000000Z\t11
                                        2025-06-30T00:00:00.000000Z\t11
                                        """
                        );

                        assertQueries(engine, sqlExecutionContext,
                                "explain select ts, sum(array_count(arr)) as v from tango sample by 1d",
                                """
                                        QUERY PLAN
                                        Radix sort light
                                          keys: [ts]
                                            Async Group By workers: 4
                                              keys: [ts]
                                              values: [sum(array_count(arr))]
                                              filter: null
                                                PageFrame
                                                    Row forward scan
                                                    Frame forward scan on: tango
                                        """,
                                "select ts, sum(array_count(arr)) as v from tango sample by 1d",
                                """
                                        ts\tv
                                        2025-06-26T00:00:00.000000Z\t10
                                        2025-06-27T00:00:00.000000Z\t20
                                        2025-06-28T00:00:00.000000Z\t20
                                        2025-06-29T00:00:00.000000Z\t20
                                        2025-06-30T00:00:00.000000Z\t20
                                        """
                        );

                        assertQueries(engine, sqlExecutionContext,
                                "explain select ts, sum(array_avg(arr)) as v from tango sample by 1d",
                                """
                                        QUERY PLAN
                                        Radix sort light
                                          keys: [ts]
                                            Async Group By workers: 4
                                              keys: [ts]
                                              values: [sum(array_avg(arr))]
                                              filter: null
                                                PageFrame
                                                    Row forward scan
                                                    Frame forward scan on: tango
                                        """,
                                "select ts, sum(array_avg(arr)) as v from tango sample by 1d",
                                """
                                        ts\tv
                                        2025-06-26T00:00:00.000000Z\t5.5
                                        2025-06-27T00:00:00.000000Z\t41.0
                                        2025-06-28T00:00:00.000000Z\t41.0
                                        2025-06-29T00:00:00.000000Z\t41.0
                                        2025-06-30T00:00:00.000000Z\t41.0
                                        """
                        );

                        assertQueries(engine, sqlExecutionContext,
                                "explain select ts, array_sum(array_cum_sum(arr)), sum(a) from tango sample by 1d order by ts, array_sum",
                                """
                                        QUERY PLAN
                                        Sort light
                                          keys: [ts, array_sum]
                                            Async Group By workers: 4
                                              keys: [ts,array_sum]
                                              values: [sum(a)]
                                              filter: null
                                                PageFrame
                                                    Row forward scan
                                                    Frame forward scan on: tango
                                        """,
                                "select ts, array_sum(array_cum_sum(arr)), sum(a) from tango sample by 1d order by ts, array_sum",
                                """
                                        ts\tarray_sum\tsum
                                        2025-06-26T00:00:00.000000Z\t220.0\t1.0
                                        2025-06-26T00:00:00.000000Z\tnull\t10.0
                                        2025-06-27T00:00:00.000000Z\t770.0\t18.0
                                        2025-06-27T00:00:00.000000Z\t1320.0\t25.0
                                        2025-06-28T00:00:00.000000Z\t770.0\t38.0
                                        2025-06-28T00:00:00.000000Z\t1320.0\t35.0
                                        2025-06-29T00:00:00.000000Z\t770.0\t48.0
                                        2025-06-29T00:00:00.000000Z\t1320.0\t45.0
                                        2025-06-30T00:00:00.000000Z\t770.0\t58.0
                                        2025-06-30T00:00:00.000000Z\t1320.0\t55.0
                                        """
                        );

                        assertQueries(engine, sqlExecutionContext,
                                "explain select ts, dot_product(arr, 2), first(a) from tango sample by 1d",
                                """
                                        QUERY PLAN
                                        Radix sort light
                                          keys: [ts]
                                            Async Group By workers: 4
                                              keys: [ts,dot_product]
                                              values: [first(a)]
                                              filter: null
                                                PageFrame
                                                    Row forward scan
                                                    Frame forward scan on: tango
                                        """,
                                "select ts, dot_product(arr, 2), first(a) from tango sample by 1d order by ts, dot_product",
                                """
                                        ts\tdot_product\tfirst
                                        2025-06-26T00:00:00.000000Z\t110.0\t1.0
                                        2025-06-26T00:00:00.000000Z\tnull\t10.0
                                        2025-06-27T00:00:00.000000Z\t310.0\t18.0
                                        2025-06-27T00:00:00.000000Z\t510.0\t25.0
                                        2025-06-28T00:00:00.000000Z\t310.0\t38.0
                                        2025-06-28T00:00:00.000000Z\t510.0\t35.0
                                        2025-06-29T00:00:00.000000Z\t310.0\t48.0
                                        2025-06-29T00:00:00.000000Z\t510.0\t45.0
                                        2025-06-30T00:00:00.000000Z\t310.0\t58.0
                                        2025-06-30T00:00:00.000000Z\t510.0\t55.0
                                        """
                        );

                        assertQueries(engine, sqlExecutionContext,
                                "explain select ts, sum(array_sum((arr * 5 + 3 - 1)/2)) from tango sample by 1d",
                                """
                                        QUERY PLAN
                                        Radix sort light
                                          keys: [ts]
                                            Async Group By workers: 4
                                              keys: [ts]
                                              values: [sum(array_sum(arr*5+3-1/2))]
                                              filter: null
                                                PageFrame
                                                    Row forward scan
                                                    Frame forward scan on: tango
                                        """,
                                "select ts, sum(array_sum((arr * 5 + 3 - 1)/2)) from tango sample by 1d",
                                """
                                        ts\tsum
                                        2025-06-26T00:00:00.000000Z\t147.5
                                        2025-06-27T00:00:00.000000Z\t1045.0
                                        2025-06-28T00:00:00.000000Z\t1045.0
                                        2025-06-29T00:00:00.000000Z\t1045.0
                                        2025-06-30T00:00:00.000000Z\t1045.0
                                        """
                        );

                        assertQueries(engine, sqlExecutionContext,
                                "explain select ts, sum(array_sum(arr[a::int:a::int + 2])) from tango sample by 1d",
                                """
                                        QUERY PLAN
                                        Radix sort light
                                          keys: [ts]
                                            Async Group By workers: 4
                                              keys: [ts]
                                              values: [sum(array_sum(arr[a::int:a::int+2]))]
                                              filter: null
                                                PageFrame
                                                    Row forward scan
                                                    Frame forward scan on: tango
                                        """,
                                "select ts, sum(array_sum(arr[a::int:a::int + 2])) from tango sample by 1d",
                                """
                                        ts\tsum
                                        2025-06-26T00:00:00.000000Z\t3.0
                                        2025-06-27T00:00:00.000000Z\tnull
                                        2025-06-28T00:00:00.000000Z\tnull
                                        2025-06-29T00:00:00.000000Z\tnull
                                        2025-06-30T00:00:00.000000Z\tnull
                                        """
                        );
                    },
                    configuration,
                    LOG
            );
        });
    }

    @Test
    public void testParallelGroupByArrayNull() throws Exception {
        Assume.assumeFalse(convertToParquet);

        assertMemoryLeak(() -> {
            final WorkerPool pool = new WorkerPool(() -> 4);
            TestUtils.execute(
                    pool,
                    (engine, compiler, sqlExecutionContext) -> {
                        sqlExecutionContext.setJitMode(enableJitCompiler ? SqlJitMode.JIT_MODE_ENABLED : SqlJitMode.JIT_MODE_DISABLED);

                        execute(
                                compiler,
                                "create table tab as (select" +
                                        " 'k' || ((50 + x) % 5) key," +
                                        " timestamp_sequence(400000000000, 500000000) ts" +
                                        " from long_sequence(" + ROW_COUNT + ")) timestamp(ts) partition by day",
                                sqlExecutionContext
                        );
                        // Add double[], all values should be null
                        execute(
                                compiler,
                                "alter table tab add column darr double[]",
                                sqlExecutionContext
                        );

                        assertQueries(engine, sqlExecutionContext, "SELECT first(darr), key FROM tab order by key", """
                                first\tkey
                                null\tk0
                                null\tk1
                                null\tk2
                                null\tk3
                                null\tk4
                                """);
                    },
                    configuration,
                    LOG
            );
        });
    }

    @Test
    public void testParallelGroupByCastToSymbol() throws Exception {
        // This query doesn't use filter, so we don't care about JIT.
        Assume.assumeTrue(enableJitCompiler);
        // The table is non-partitioned.
        Assume.assumeFalse(convertToParquet);
        // This query shouldn't be executed in parallel,
        // so this test verifies that nothing breaks.
        assertMemoryLeak(() -> {
            final WorkerPool pool = new WorkerPool(() -> 4);
            TestUtils.execute(
                    pool,
                    (engine, compiler, sqlExecutionContext) -> {
                        execute(
                                compiler,
                                "create table x as (select * from (select rnd_symbol('a','b','c') a, 'x' || x b from long_sequence(" + ROW_COUNT + ")))",
                                sqlExecutionContext
                        );
                        assertQueries(
                                engine,
                                sqlExecutionContext,
                                """
                                        select a, ct, c
                                        from\s
                                        (
                                          select a, cast(b as SYMBOL) as ct, count(*) c
                                          from x
                                        ) order by a, ct limit 10""",
                                """
                                        a\tct\tc
                                        a\tx1\t1
                                        a\tx100\t1
                                        a\tx1001\t1
                                        a\tx1005\t1
                                        a\tx1007\t1
                                        a\tx1008\t1
                                        a\tx1009\t1
                                        a\tx101\t1
                                        a\tx1010\t1
                                        a\tx1011\t1
                                        """
                        );
                    },
                    configuration,
                    LOG
            );
        });
    }

    @Test
    public void testParallelGroupByCorrelation() throws Exception {
        Assume.assumeTrue(enableParallelGroupBy);
        testParallelGroupByAllTypes(
                "SELECT round(corr(adouble, along), 14) FROM tab", """
                        round
                        -0.01506463207666
                        """
        );
    }

    @Test
    public void testParallelGroupByCovariance() throws Exception {
        Assume.assumeTrue(enableParallelGroupBy);
        testParallelGroupByAllTypes(
                "SELECT round(covar_samp(adouble, along), 14) FROM tab", """
                        round
                        -92233.72036854776
                        """,
                "SELECT round(covar_pop(adouble, along), 13) FROM tab", """
                        round
                        -922337.2036854776
                        """
        );
    }

    @Test
    public void testParallelGroupByRegrIntercept() throws Exception {
        Assume.assumeTrue(enableParallelGroupBy);
        testParallelGroupByAllTypes("SELECT round(regr_intercept(adouble, along), 14) FROM tab", """
                round
                0.50356769718027
                """);
    }

    @Test
    public void testParallelGroupByStdDev() throws Exception {
        Assume.assumeTrue(enableParallelGroupBy);
        testParallelGroupByAllTypes(
                "SELECT round(stddev_samp(adouble), 14) FROM tab", """
                        round
                        0.2851973374189
                        """,
                "SELECT round(stddev(adouble), 14) FROM tab", """
                        round
                        0.2851973374189
                        """,
                "SELECT round(stddev_pop(adouble), 13) FROM tab", """
                        round
                        0.28515456316480003
                        """
        );
    }

    @Test
    public void testParallelGroupByVariance() throws Exception {
        Assume.assumeTrue(enableParallelGroupBy);
        testParallelGroupByAllTypes(
                "SELECT round(var_samp(adouble), 14) FROM tab", """
                        round
                        0.08133752127083
                        """,
                "SELECT round(variance(adouble), 14) FROM tab", """
                        round
                        0.08133752127083
                        """,
                "SELECT round(var_pop(adouble), 13) FROM tab", """
                        round
                        0.0813131248937
                        """
        );
    }

    @Test
    public void testParallelIPv4CastToVarcharKeyGroupBy() throws Exception {
        testParallelIPv4KeyGroupBy(
                "SELECT key::varchar key, max(value) FROM tab WHERE key > '0.0.0.101' ORDER BY key LIMIT 5",
                """
                        key\tmax
                        0.0.0.102\t3902.0
                        0.0.0.103\t3903.0
                        0.0.0.104\t3904.0
                        0.0.0.105\t3905.0
                        0.0.0.106\t3906.0
                        """
        );
    }

    @Test
    public void testParallelJsonKeyGroupBy() throws Exception {
        // This query doesn't use filter, so we don't care about JIT.
        Assume.assumeTrue(enableJitCompiler);
        testParallelJsonKeyGroupBy(
                "SELECT json_extract(key, '.key')::varchar key, max(price) FROM tab ORDER BY key",
                """
                        key\tmax
                        k0\t4000.0
                        k1\t3996.0
                        k2\t3997.0
                        k3\t3998.0
                        k4\t3999.0
                        """
        );
    }

    @Test
    public void testParallelJsonKeyGroupByWithFilter() throws Exception {
        testParallelJsonKeyGroupBy(
                "SELECT json_extract(key, '.key')::varchar key, max(price) FROM tab WHERE json_extract(key, '.foo')::varchar = 'bar' ORDER BY key",
                """
                        key\tmax
                        k0\t4000.0
                        k1\t3996.0
                        k2\t3997.0
                        k3\t3998.0
                        k4\t3999.0
                        """
        );
    }

    @Test
    public void testParallelKSumNSum() throws Exception {
        testParallelStringAndVarcharKeyGroupBy(
                "SELECT key, round(ksum(value)) ksum, round(nsum(value)) nsum " +
                        "FROM tab " +
                        "ORDER BY key",
                """
                        key\tksum\tnsum
                        k0\t822000.0\t822000.0
                        k1\t818800.0\t818800.0
                        k2\t819600.0\t819600.0
                        k3\t820400.0\t820400.0
                        k4\t821200.0\t821200.0
                        """
        );
    }

    @Test
    public void testParallelKSumNSum2() throws Exception {
        testParallelGroupByAllTypes(
                "SELECT key, round(ksum(adouble),2) ksum, round(nsum(adouble),2) nsum FROM tab ORDER BY key DESC",
                """
                        key\tksum\tnsum
                        k4\t324.15000000000003\t324.15000000000003
                        k3\t338.48\t338.48
                        k2\t338.86\t338.86
                        k1\t350.17\t350.17
                        k0\t327.49\t327.49
                        """
        );
    }

    @Test
    public void testParallelKeyedGroupByWithLongTopK() throws Exception {
        testParallelSymbolKeyGroupBy(
                "SELECT quantity, max(price) FROM tab ORDER BY quantity ASC LIMIT 10",
                """
                        quantity\tmax
                        1\t1.0
                        2\t2.0
                        3\t3.0
                        4\t4.0
                        5\t5.0
                        6\t6.0
                        7\t7.0
                        8\t8.0
                        9\t9.0
                        10\t10.0
                        """,
                "Long Top K lo: 10"
        );
    }

    @Test
    public void testParallelKeyedGroupByWithLongTopK2() throws Exception {
        // Verifies outer selected factory scenario.
        testParallelSymbolKeyGroupBy(
                "SELECT max_p, sum_q FROM (SELECT concat(key,'_42'), max(price) max_p, sum(quantity) sum_q FROM tab) ORDER BY sum_q DESC LIMIT 10",
                """
                        max_p\tsum_q
                        4050.0\t3244000
                        4049.0\t3242400
                        4048.0\t3240800
                        4047.0\t3239200
                        4046.0\t3237600
                        """,
                "Long Top K lo: 10"
        );
    }

    @Test
    public void testParallelKeyedGroupByWithLongTopK3() throws Exception {
        testParallelSymbolKeyGroupBy(
                "SELECT key, last(ts) last_ts FROM tab ORDER BY last_ts DESC LIMIT 10",
                """
                        key\tlast_ts
                        k0\t1970-02-10T12:00:00.000000Z
                        k4\t1970-02-10T11:45:36.000000Z
                        k3\t1970-02-10T11:31:12.000000Z
                        k2\t1970-02-10T11:16:48.000000Z
                        k1\t1970-02-10T11:02:24.000000Z
                        """,
                "Long Top K lo: 10"
        );
    }

    @Test
    public void testParallelKeyedGroupByWithLongTopK4() throws Exception {
        testParallelSymbolKeyGroupBy(
                "SELECT key, 'foobar' key2, last(ts) last_ts FROM tab ORDER BY last_ts DESC LIMIT 10",
                """
                        key\tkey2\tlast_ts
                        k0\tfoobar\t1970-02-10T12:00:00.000000Z
                        k4\tfoobar\t1970-02-10T11:45:36.000000Z
                        k3\tfoobar\t1970-02-10T11:31:12.000000Z
                        k2\tfoobar\t1970-02-10T11:16:48.000000Z
                        k1\tfoobar\t1970-02-10T11:02:24.000000Z
                        """,
                "Long Top K lo: 10"
        );
    }

    @Test
    public void testParallelKeyedGroupByWithLongTopK5() throws Exception {
        testParallelSymbolKeyGroupBy(
                "SELECT key, sum(quantity) s FROM tab ORDER BY s ASC LIMIT 5",
                """
                        key\ts
                        k1\t3237600
                        k2\t3239200
                        k3\t3240800
                        k4\t3242400
                        k0\t3244000
                        """,
                "Long Top K lo: 5"
        );
    }

    @Test
    public void testParallelMultiJsonKeyGroupBy() throws Exception {
        // This query doesn't use filter, so we don't care about JIT.
        Assume.assumeTrue(enableJitCompiler);
        testParallelJsonKeyGroupBy(
                "SELECT json_extract(key, '.key')::varchar key, date_trunc('month', ts) ts, max(price) FROM tab ORDER BY key, ts",
                """
                        key\tts\tmax
                        k0\t1970-01-01T00:00:00.000000Z\t3095.0
                        k0\t1970-02-01T00:00:00.000000Z\t4000.0
                        k1\t1970-01-01T00:00:00.000000Z\t3096.0
                        k1\t1970-02-01T00:00:00.000000Z\t3996.0
                        k2\t1970-01-01T00:00:00.000000Z\t3097.0
                        k2\t1970-02-01T00:00:00.000000Z\t3997.0
                        k3\t1970-01-01T00:00:00.000000Z\t3098.0
                        k3\t1970-02-01T00:00:00.000000Z\t3998.0
                        k4\t1970-01-01T00:00:00.000000Z\t3099.0
                        k4\t1970-02-01T00:00:00.000000Z\t3999.0
                        """
        );
    }

    @Test
    public void testParallelMultiKeyGroupBy1() throws Exception {
        // This query doesn't use filter, so we don't care about JIT.
        Assume.assumeTrue(enableJitCompiler);
        testParallelMultiSymbolKeyGroupBy(
                "SELECT key1, key2, avg(value), sum(colTop) FROM tab ORDER BY key1, key2",
                """
                        key1\tkey2\tavg\tsum
                        k0\tk0\t2030.0\t410000.0
                        k0\tk1\t2025.0\t411000.0
                        k0\tk2\t2030.0\t412000.0
                        k0\tk3\t2025.0\t409000.0
                        k1\tk0\t2026.0\t409200.0
                        k1\tk1\t2021.0\t410200.0
                        k1\tk2\t2026.0\t411200.0
                        k1\tk3\t2021.0\t408200.0
                        k2\tk0\t2022.0\t408400.0
                        k2\tk1\t2027.0\t409400.0
                        k2\tk2\t2022.0\t410400.0
                        k2\tk3\t2027.0\t411400.0
                        k3\tk0\t2028.0\t411600.0
                        k3\tk1\t2023.0\t408600.0
                        k3\tk2\t2028.0\t409600.0
                        k3\tk3\t2023.0\t410600.0
                        k4\tk0\t2024.0\t410800.0
                        k4\tk1\t2029.0\t411800.0
                        k4\tk2\t2024.0\t408800.0
                        k4\tk3\t2029.0\t409800.0
                        """
        );
    }

    @Test
    public void testParallelMultiKeyGroupBy2() throws Exception {
        // This query doesn't use filter, so we don't care about JIT.
        Assume.assumeTrue(enableJitCompiler);
        testParallelMultiSymbolKeyGroupBy(
                "SELECT key1, key2, key3, avg(value), sum(colTop) FROM tab ORDER BY key1, key2, key3",
                """
                        key1\tkey2\tkey3\tavg\tsum
                        k0\tk0\tk0\t2025.1127819548872\t136680.0
                        k0\tk0\tk1\t2034.8872180451128\t135300.0
                        k0\tk0\tk2\t2030.0\t138020.0
                        k0\tk1\tk0\t2025.0\t135630.0
                        k0\tk1\tk1\t2035.0\t138355.0
                        k0\tk1\tk2\t2015.0\t137015.0
                        k0\tk2\tk0\t2040.0\t138690.0
                        k0\tk2\tk1\t2020.0\t137350.0
                        k0\tk2\tk2\t2030.0\t135960.0
                        k0\tk3\tk0\t2025.0\t137685.0
                        k0\tk3\tk1\t2020.1127819548872\t136345.0
                        k0\tk3\tk2\t2029.8872180451128\t134970.0
                        k1\tk0\tk0\t2030.8872180451128\t135036.0
                        k1\tk0\tk1\t2026.0\t137752.0
                        k1\tk0\tk2\t2021.1127819548872\t136412.0
                        k1\tk1\tk0\t2031.0\t138087.0
                        k1\tk1\tk1\t2011.0\t136747.0
                        k1\tk1\tk2\t2021.0\t135366.0
                        k1\tk2\tk0\t2016.0\t137082.0
                        k1\tk2\tk1\t2026.0\t135696.0
                        k1\tk2\tk2\t2036.0\t138422.0
                        k1\tk3\tk0\t2016.1127819548872\t136077.0
                        k1\tk3\tk1\t2025.8872180451128\t134706.0
                        k1\tk3\tk2\t2021.0\t137417.0
                        k2\tk0\tk0\t2022.0\t137484.0
                        k2\tk0\tk1\t2017.1127819548872\t136144.0
                        k2\tk0\tk2\t2026.8872180451128\t134772.0
                        k2\tk1\tk0\t2022.1127819548872\t136479.0
                        k2\tk1\tk1\t2031.8872180451128\t135102.0
                        k2\tk1\tk2\t2027.0\t137819.0
                        k2\tk2\tk0\t2022.0\t135432.0
                        k2\tk2\tk1\t2032.0\t138154.0
                        k2\tk2\tk2\t2012.0\t136814.0
                        k2\tk3\tk0\t2037.0\t138489.0
                        k2\tk3\tk1\t2017.0\t137149.0
                        k2\tk3\tk2\t2027.0\t135762.0
                        k3\tk0\tk0\t2028.0\t135828.0
                        k3\tk0\tk1\t2038.0\t138556.0
                        k3\tk0\tk2\t2018.0\t137216.0
                        k3\tk1\tk0\t2027.8872180451128\t134838.0
                        k3\tk1\tk1\t2023.0\t137551.0
                        k3\tk1\tk2\t2018.1127819548872\t136211.0
                        k3\tk2\tk0\t2028.0\t137886.0
                        k3\tk2\tk1\t2023.1127819548872\t136546.0
                        k3\tk2\tk2\t2032.8872180451128\t135168.0
                        k3\tk3\tk0\t2013.0\t136881.0
                        k3\tk3\tk1\t2023.0\t135498.0
                        k3\tk3\tk2\t2033.0\t138221.0
                        k4\tk0\tk0\t2034.0\t138288.0
                        k4\tk0\tk1\t2014.0\t136948.0
                        k4\tk0\tk2\t2024.0\t135564.0
                        k4\tk1\tk0\t2019.0\t137283.0
                        k4\tk1\tk1\t2029.0\t135894.0
                        k4\tk1\tk2\t2039.0\t138623.0
                        k4\tk2\tk0\t2019.1127819548872\t136278.0
                        k4\tk2\tk1\t2028.8872180451128\t134904.0
                        k4\tk2\tk2\t2024.0\t137618.0
                        k4\tk3\tk0\t2033.8872180451128\t135234.0
                        k4\tk3\tk1\t2029.0\t137953.0
                        k4\tk3\tk2\t2024.1127819548872\t136613.0
                        """
        );
    }

    @Test
    public void testParallelMultiKeyGroupBySubQuery() throws Exception {
        // This query doesn't use filter, so we don't care about JIT.
        Assume.assumeTrue(enableJitCompiler);
        testParallelMultiSymbolKeyGroupBy(
                "SELECT key1, key2, avg + sum from (" +
                        "  SELECT key1, key2, avg(value), sum(colTop) FROM tab" +
                        ") ORDER BY key1, key2",
                """
                        key1\tkey2\tcolumn
                        k0\tk0\t412030.0
                        k0\tk1\t413025.0
                        k0\tk2\t414030.0
                        k0\tk3\t411025.0
                        k1\tk0\t411226.0
                        k1\tk1\t412221.0
                        k1\tk2\t413226.0
                        k1\tk3\t410221.0
                        k2\tk0\t410422.0
                        k2\tk1\t411427.0
                        k2\tk2\t412422.0
                        k2\tk3\t413427.0
                        k3\tk0\t413628.0
                        k3\tk1\t410623.0
                        k3\tk2\t411628.0
                        k3\tk3\t412623.0
                        k4\tk0\t412824.0
                        k4\tk1\t413829.0
                        k4\tk2\t410824.0
                        k4\tk3\t411829.0
                        """
        );
    }

    @Test
    public void testParallelMultiKeyGroupByWithFilter() throws Exception {
        testParallelMultiSymbolKeyGroupBy(
                "SELECT key1, key2, avg(value), sum(colTop) FROM tab WHERE value < 80 ORDER BY key1, key2",
                """
                        key1\tkey2\tavg\tsum
                        k0\tk0\t45.0\t60.0
                        k0\tk1\t41.0\t65.0
                        k0\tk2\t46.0\t70.0
                        k0\tk3\t51.666666666666664\t130.0
                        k1\tk0\t52.666666666666664\t132.0
                        k1\tk1\t37.0\t61.0
                        k1\tk2\t42.0\t66.0
                        k1\tk3\t47.666666666666664\t122.0
                        k2\tk0\t48.666666666666664\t124.0
                        k2\tk1\t53.666666666666664\t134.0
                        k2\tk2\t38.0\t62.0
                        k2\tk3\t43.0\t67.0
                        k3\tk0\t44.0\t68.0
                        k3\tk1\t49.666666666666664\t126.0
                        k3\tk2\t54.666666666666664\t136.0
                        k3\tk3\t39.0\t63.0
                        k4\tk0\t40.0\t64.0
                        k4\tk1\t45.0\t69.0
                        k4\tk2\t50.666666666666664\t128.0
                        k4\tk3\t55.666666666666664\t138.0
                        """
        );
    }

    @Test
    public void testParallelMultiKeyGroupByWithLimit() throws Exception {
        // This query doesn't use filter, so we don't care about JIT.
        Assume.assumeTrue(enableJitCompiler);
        testParallelMultiSymbolKeyGroupBy(
                "SELECT key1, key2, avg(value), sum(colTop) FROM tab ORDER BY key1, key2 LIMIT 3",
                """
                        key1\tkey2\tavg\tsum
                        k0\tk0\t2030.0\t410000.0
                        k0\tk1\t2025.0\t411000.0
                        k0\tk2\t2030.0\t412000.0
                        """,
                "SELECT key1, key2, avg(value), sum(colTop) FROM tab ORDER BY key1, key2 LIMIT -3",
                """
                        key1\tkey2\tavg\tsum
                        k4\tk1\t2029.0\t411800.0
                        k4\tk2\t2024.0\t408800.0
                        k4\tk3\t2029.0\t409800.0
                        """
        );
    }

    @Test
    public void testParallelMultiKeyGroupByWithNestedFilter() throws Exception {
        testParallelMultiSymbolKeyGroupBy(
                "SELECT avg(v), sum(ct), k1, k2 " +
                        "FROM (SELECT value v, colTop ct, key2 k2, key1 k1 FROM tab WHERE value < 80) ORDER BY k1, k2",
                """
                        avg\tsum\tk1\tk2
                        45.0\t60.0\tk0\tk0
                        41.0\t65.0\tk0\tk1
                        46.0\t70.0\tk0\tk2
                        51.666666666666664\t130.0\tk0\tk3
                        52.666666666666664\t132.0\tk1\tk0
                        37.0\t61.0\tk1\tk1
                        42.0\t66.0\tk1\tk2
                        47.666666666666664\t122.0\tk1\tk3
                        48.666666666666664\t124.0\tk2\tk0
                        53.666666666666664\t134.0\tk2\tk1
                        38.0\t62.0\tk2\tk2
                        43.0\t67.0\tk2\tk3
                        44.0\t68.0\tk3\tk0
                        49.666666666666664\t126.0\tk3\tk1
                        54.666666666666664\t136.0\tk3\tk2
                        39.0\t63.0\tk3\tk3
                        40.0\t64.0\tk4\tk0
                        45.0\t69.0\tk4\tk1
                        50.666666666666664\t128.0\tk4\tk2
                        55.666666666666664\t138.0\tk4\tk3
                        """
        );
    }

    @Test
    public void testParallelMultiKeyGroupByWithNoFunctions() throws Exception {
        // This query doesn't use filter, so we don't care about JIT.
        Assume.assumeTrue(enableJitCompiler);
        testParallelMultiSymbolKeyGroupBy(
                "SELECT key1, key2 FROM tab GROUP BY key1, key2 ORDER BY key1, key2",
                """
                        key1\tkey2
                        k0\tk0
                        k0\tk1
                        k0\tk2
                        k0\tk3
                        k1\tk0
                        k1\tk1
                        k1\tk2
                        k1\tk3
                        k2\tk0
                        k2\tk1
                        k2\tk2
                        k2\tk3
                        k3\tk0
                        k3\tk1
                        k3\tk2
                        k3\tk3
                        k4\tk0
                        k4\tk1
                        k4\tk2
                        k4\tk3
                        """
        );
    }

    @Test
    public void testParallelMultiKeyGroupByWithNoFunctionsAndFilter() throws Exception {
        testParallelMultiSymbolKeyGroupBy(
                "SELECT key1, key2 FROM tab WHERE key1 != 'k1' and key2 != 'k2' GROUP BY key1, key2 ORDER BY key1, key2",
                """
                        key1\tkey2
                        k0\tk0
                        k0\tk1
                        k0\tk3
                        k2\tk0
                        k2\tk1
                        k2\tk3
                        k3\tk0
                        k3\tk1
                        k3\tk3
                        k4\tk0
                        k4\tk1
                        k4\tk3
                        """
        );
    }

    @Test
    public void testParallelMultiKeyGroupByWithNoFunctionsAndTooStrictFilter() throws Exception {
        testParallelMultiSymbolKeyGroupBy(
                "SELECT key1, key2 FROM tab WHERE value < 0 GROUP BY key1, key2 ORDER BY key1, key2",
                "key1\tkey2\n"
        );
    }

    @Test
    public void testParallelMultiKeyGroupByWithTooStrictFilter() throws Exception {
        testParallelMultiSymbolKeyGroupBy(
                "SELECT key1, key2, avg(value), sum(colTop) FROM tab WHERE value < 0 ORDER BY key1, key2",
                "key1\tkey2\tavg\tsum\n"
        );
    }

    @Test
    public void testParallelNonKeyedGroupBy() throws Exception {
        // This query doesn't use filter, so we don't care about JIT.
        Assume.assumeTrue(enableJitCompiler);
        testParallelNonKeyedGroupBy(
                "SELECT vwap(price, quantity), sum(colTop) FROM tab",
                """
                        vwap\tsum
                        2684.615238095238\t8202000.0
                        """
        );
    }

    @Test
    public void testParallelNonKeyedGroupByConcurrent() throws Exception {
        // This query doesn't use filter, so we don't care about JIT.
        Assume.assumeTrue(enableJitCompiler);

        final int numOfThreads = 8;
        final int numOfIterations = 50;
        final String query = "SELECT avg(value), sum(colTop) FROM tab";
        final String expected = """
                avg\tsum
                2025.5\t8202000.0
                """;

        final ConcurrentHashMap<Integer, Throwable> errors = new ConcurrentHashMap<>();
        final WorkerPool pool = new WorkerPool(() -> 4);
        TestUtils.execute(
                pool,
                (engine, compiler, sqlExecutionContext) -> {
                    engine.execute(
                            "CREATE TABLE tab (" +
                                    "  ts TIMESTAMP," +
                                    "  value DOUBLE) timestamp (ts) PARTITION BY DAY",
                            sqlExecutionContext
                    );
                    engine.execute(
                            "insert into tab select (x * 864000000)::timestamp, x from long_sequence(" + ROW_COUNT + ")",
                            sqlExecutionContext
                    );
                    engine.execute("ALTER TABLE tab ADD COLUMN colTop DOUBLE", sqlExecutionContext);
                    engine.execute(
                            "insert into tab " +
                                    "select ((50 + x) * 864000000)::timestamp, 50 + x, 50 + x " +
                                    "from long_sequence(" + ROW_COUNT + ")",
                            sqlExecutionContext
                    );
                    if (convertToParquet) {
                        execute(compiler, "alter table tab convert partition to parquet where ts >= 0", sqlExecutionContext);
                    }

                    final CyclicBarrier barrier = new CyclicBarrier(numOfThreads);
                    final SOCountDownLatch haltLatch = new SOCountDownLatch(numOfThreads);

                    for (int i = 0; i < numOfThreads; i++) {
                        final int threadId = i;
                        new Thread(() -> {
                            final StringSink sink = new StringSink();
                            TestUtils.await(barrier);
                            try {
                                for (int j = 0; j < numOfIterations; j++) {
                                    assertQueries(engine, sqlExecutionContext, sink, query, expected);
                                }
                            } catch (Throwable th) {
                                th.printStackTrace();
                                errors.put(threadId, th);
                            } finally {
                                haltLatch.countDown();
                            }
                        }).start();
                    }
                    haltLatch.await();
                },
                configuration,
                LOG
        );

        if (!errors.isEmpty()) {
            for (Map.Entry<Integer, Throwable> entry : errors.entrySet()) {
                LOG.error().$("Error in thread [id=").$(entry.getKey()).$("] ").$(entry.getValue()).$();
            }
            fail("Error in threads");
        }
    }

    @Test
    public void testParallelNonKeyedGroupByConstant() throws Exception {
        // This query doesn't use filter, so we don't care about JIT.
        Assume.assumeTrue(enableJitCompiler);
        testParallelNonKeyedGroupBy(
                "SELECT count(*) FROM tab GROUP BY 1+2",
                """
                        count
                        8000
                        """
        );
    }

    @Test
    public void testParallelNonKeyedGroupByDecimalFunctions() throws Exception {
        testParallelDecimalKeyGroupBy(
                "SELECT " +
                        "sum(d8) sum_d8,     avg(d8) avg_d8,     avg(d8,1) avg2_d8,     min(d8) min_d8,     max(d8) max_d8,     first(d8) first_d8,     last(d8) last_d8,     first_not_null(d8) firstn_d8,     last_not_null(d8) lastn_d8, " +
                        "sum(d16) sum_d16,   avg(d16) avg_d16,   avg(d16,2) avg2_d16,   min(d16) min_d16,   max(d16) max_d16,   first(d16) first_d16,   last(d16) last_d16,   first_not_null(d16) firstn_d16,   last_not_null(d16) lastn_d16, " +
                        "sum(d32) sum_d32,   avg(d32) avg_d32,   avg(d32,3) avg2_d32,   min(d32) min_d32,   max(d32) max_d32,   first(d32) first_d32,   last(d32) last_d32,   first_not_null(d32) firstn_d32,   last_not_null(d32) lastn_d32, " +
                        "sum(d64) sum_d64,   avg(d64) avg_d64,   avg(d64,5) avg2_d64,   min(d64) min_d64,   max(d64) max_d64,   first(d64) first_d64,   last(d64) last_d64,   first_not_null(d64) firstn_d64,   last_not_null(d64) lastn_d64, " +
                        "sum(d128) sum_d128, avg(d128) avg_d128, avg(d128,1) avg2_d128, min(d128) min_d128, max(d128) max_d128, first(d128) first_d128, last(d128) last_d128, first_not_null(d128) firstn_d128, last_not_null(d128) lastn_d128, " +
                        "sum(d256) sum_d256, avg(d256) avg_d256, avg(d256,1) avg2_d256, min(d256) min_d256, max(d256) max_d256, first(d256) first_d256, last(d256) last_d256, first_not_null(d256) firstn_d256, last_not_null(d256) lastn_d256 " +
                        "FROM tab",
                """
                        sum_d8\tavg_d8\tavg2_d8\tmin_d8\tmax_d8\tfirst_d8\tlast_d8\tfirstn_d8\tlastn_d8\tsum_d16\tavg_d16\tavg2_d16\tmin_d16\tmax_d16\tfirst_d16\tlast_d16\tfirstn_d16\tlastn_d16\tsum_d32\tavg_d32\tavg2_d32\tmin_d32\tmax_d32\tfirst_d32\tlast_d32\tfirstn_d32\tlastn_d32\tsum_d64\tavg_d64\tavg2_d64\tmin_d64\tmax_d64\tfirst_d64\tlast_d64\tfirstn_d64\tlastn_d64\tsum_d128\tavg_d128\tavg2_d128\tmin_d128\tmax_d128\tfirst_d128\tlast_d128\tfirstn_d128\tlastn_d128\tsum_d256\tavg_d256\tavg2_d256\tmin_d256\tmax_d256\tfirst_d256\tlast_d256\tfirstn_d256\tlastn_d256
                        2000\t0\t0.5\t0\t1\t1\t0\t1\t0\t18000.0\t4.5\t4.50\t0.0\t9.0\t1.0\t0.0\t1.0\t0.0\t38000.0\t9.5\t9.500\t0.0\t19.0\t1.0\t0.0\t1.0\t0.0\t57910.00\t14.48\t14.47750\t0.00\t29.00\t1.00\t10.00\t1.00\t10.00\t78000.000\t19.500\t19.5\t0.000\t39.000\t1.000\t0.000\t1.000\t0.000\t198000.000000\t49.500000\t49.5\t0.000000\t99.000000\t1.000000\t0.000000\t1.000000\t0.000000
                        """
        );
    }

    @Test
    public void testParallelNonKeyedGroupByFaultTolerance() throws Exception {
        testParallelGroupByFaultTolerance("select vwap(price, quantity) from tab where npe();");
    }

    @Test
    public void testParallelNonKeyedGroupBySubQueryWithReadThreadSafeTimestampFilter() throws Exception {
        // Parallel GROUP BY shouldn't kick in on this query, yet we want
        // to validate the result correctness.
        testParallelGroupByAllTypes(
                "SELECT count_distinct(anint) FROM " +
                        "(SELECT * FROM tab WHERE ts in '1970-01-13' and anint > 0 LIMIT 10)",
                """
                        count_distinct
                        10
                        """
        );
    }

    @Test
    public void testParallelNonKeyedGroupBySubQueryWithReadThreadUnsafeTimestampFilter() throws Exception {
        // Parallel GROUP BY shouldn't kick in on this query, yet we want
        // to validate the result correctness.
        testParallelGroupByAllTypes(
                "SELECT count_distinct(anint) FROM " +
                        "(SELECT * FROM tab WHERE ts in '1970-01-13' and anint > 0 and asymbol in (select asymbol from tab where length(asymbol) = 4) LIMIT 10)",
                """
                        count_distinct
                        10
                        """
        );
    }

    @Test
    public void testParallelNonKeyedGroupByThrowsOnTimeout() throws Exception {
        final Rnd rnd = TestUtils.generateRandom(AbstractCairoTest.LOG);
        // We want the timeout to happen in reduce.
        // Page frame count is 40.
        final long tripWhenTicks = Math.max(10, rnd.nextLong(39));
        testParallelGroupByThrowsOnTimeout("select vwap(price, quantity) from tab", tripWhenTicks);
    }

    @Test
    public void testParallelNonKeyedGroupByWithAllBindVariableTypesInFilter() throws Exception {
        testParallelGroupByAllTypes(
                (sqlExecutionContext) -> {
                    BindVariableService bindVariableService = sqlExecutionContext.getBindVariableService();
                    bindVariableService.clear();
                    bindVariableService.setBoolean("aboolean", false);
                    bindVariableService.setByte("abyte", (byte) 28);
                    bindVariableService.setGeoHash("ageobyte", 0, ColumnType.getGeoHashTypeWithBits(4));
                    bindVariableService.setShort("ashort", (short) 243);
                    bindVariableService.setGeoHash("ageoshort", 0b011011000010L, ColumnType.getGeoHashTypeWithBits(12));
                    bindVariableService.setChar("achar", 'O');
                    bindVariableService.setInt("anint", 2085282008);
                    bindVariableService.setGeoHash("ageoint", 0b0101011010111101L, ColumnType.getGeoHashTypeWithBits(16));
                    bindVariableService.setStr("asymbol", "HYRX");
                    bindVariableService.setFloat("afloat", 0.48820507526397705f);
                    bindVariableService.setLong("along", -4986232506486815364L);
                    bindVariableService.setDouble("adouble", 0.42281342727402726);
                    bindVariableService.setDate("adate", 1443479385706L);
                    bindVariableService.setGeoHash("ageolong", 0b11010000001110101000110100011010L, ColumnType.getGeoHashTypeWithBits(32));
                    bindVariableService.setTimestamp("atimestamp", 400500000000L);
                },
                "SELECT max(along), min(along) FROM tab " +
                        "WHERE aboolean != :aboolean " +
                        " and abyte != :abyte " +
                        " and ageobyte != :ageobyte " +
                        " and ashort != :ashort " +
                        " and ageoshort != :ageoshort " +
                        " and achar != :achar " +
                        " and anint != :anint " +
                        " and ageoint != :ageoint " +
                        " and asymbol != :asymbol " +
                        " and afloat != :afloat " +
                        " and along != :along " +
                        " and adouble != :adouble " +
                        " and adate != :adate " +
                        " and ageolong != :ageolong " +
                        " and ts != :atimestamp",
                """
                        max\tmin
                        9222440717001210457\t-9216152523287705363
                        """
        );
    }

    @Test
    public void testParallelNonKeyedGroupByWithApproxCountDistinctIPv4Function() throws Exception {
        testParallelGroupByAllTypes(
                "SELECT count_distinct(anint::ipv4), approx_count_distinct(anint::ipv4) FROM tab",
                """
                        count_distinct\tapprox_count_distinct
                        4000\t4000
                        """
        );
    }

    @Test
    public void testParallelNonKeyedGroupByWithApproxCountDistinctIntFunction() throws Exception {
        testParallelGroupByAllTypes(
                "SELECT count_distinct(anint), approx_count_distinct(anint) FROM tab",
                """
                        count_distinct\tapprox_count_distinct
                        4000\t4000
                        """
        );
    }

    @Test
    public void testParallelNonKeyedGroupByWithApproxCountDistinctLongFunction() throws Exception {
        testParallelGroupByAllTypes(
                "SELECT count_distinct(along), approx_count_distinct(along) FROM tab",
                """
                        count_distinct\tapprox_count_distinct
                        4000\t4000
                        """
        );
    }

    @Test
    public void testParallelNonKeyedGroupByWithBasicDoubleFunctions() throws Exception {
        Assume.assumeFalse(enableJitCompiler);
        testParallelGroupByAllTypes(
                "SELECT min(adouble), max(adouble), round(avg(adouble)*count(adouble)), round(sum(adouble)), first(adouble), last(adouble) FROM tab",
                """
                        min\tmax\tround\tround1\tfirst\tlast
                        2.0456303844185175E-4\t0.9999182937007105\t1679.0\t1679.0\t0.8799634725391621\t0.15322992873721464
                        """
        );
    }

    @Test
    public void testParallelNonKeyedGroupByWithBasicFloatFunctions() throws Exception {
        Assume.assumeFalse(enableJitCompiler);
        testParallelGroupByAllTypes(
                "SELECT min(afloat), max(afloat), round(avg(afloat)*count(afloat)), round(sum(afloat)), first(afloat), last(afloat) FROM tab",
                """
                        min\tmax\tround\tround1\tfirst\tlast
                        1.6343594E-4\t0.9997715\t1665.0\t1665.0\t0.87567717\t0.030083895
                        """
        );
    }

    @Test
    public void testParallelNonKeyedGroupByWithBasicIntFunctions() throws Exception {
        Assume.assumeFalse(enableJitCompiler);
        testParallelGroupByAllTypes(
                "SELECT min(anint), max(anint), round(avg(anint)*count(anint)), sum(anint), first(anint), last(anint) FROM tab",
                """
                        min\tmax\tround\tsum\tfirst\tlast
                        -2147365666\t2146394077\t-4.9631313424E10\t-49631313424\t-85170055\t1033747429
                        """
        );
    }

    @Test
    public void testParallelNonKeyedGroupByWithBasicLongFunctions() throws Exception {
        Assume.assumeFalse(enableJitCompiler);
        testParallelGroupByAllTypes(
                "SELECT min(along), max(along), round(avg(along)*count(along)), sum(along), first(along), last(along) FROM tab",
                """
                        min\tmax\tround\tsum\tfirst\tlast
                        -9220264229979566148\t9222440717001210457\t-9.223372036854776E18\t-8085484953408325183\t8416773233910814357\t6812734169481155056
                        """
        );
    }

    @Test
    public void testParallelNonKeyedGroupByWithBasicShortFunctions() throws Exception {
        Assume.assumeFalse(enableJitCompiler);
        testParallelGroupByAllTypes(
                "SELECT min(ashort), max(ashort), round(avg(ashort)), sum(ashort), first(ashort), last(ashort) FROM tab",
                """
                        min\tmax\tround\tsum\tfirst\tlast
                        10\t1024\t513.0\t2050140\t788\t859
                        """
        );
    }

    @Test
    public void testParallelNonKeyedGroupByWithBindVariablesInFilter() throws Exception {
        testParallelGroupByAllTypes(
                (sqlExecutionContext) -> {
                    sqlExecutionContext.getBindVariableService().clear();
                    sqlExecutionContext.getBindVariableService().setStr(0, "CPSW");
                },
                "SELECT min(anint), max(anint) FROM tab WHERE asymbol = $1",
                """
                        min\tmax
                        -2138876769\t2140835033
                        """
        );
    }

    @Test
    public void testParallelNonKeyedGroupByWithCaseExpression1() throws Exception {
        testParallelStringAndVarcharKeyGroupBy(
                "SELECT avg(length(CASE WHEN (key = 'k0') THEN 'foobar' ELSE 'foo' END)), avg(value) FROM tab",
                """
                        avg\tavg1
                        3.6\t1025.5
                        """
        );
    }

    @Test
    public void testParallelNonKeyedGroupByWithCaseExpression2() throws Exception {
        // Parallel GROUP BY shouldn't kick in on this query due to ::symbol cast,
        // yet we want to validate the result correctness.
        testParallelStringAndVarcharKeyGroupBy(
                "SELECT sum(length(CASE WHEN (key::symbol = 'k0') THEN 'foobar' ELSE 'foo' END)) FROM tab",
                """
                        sum
                        14400
                        """
        );
    }

    @Test
    public void testParallelNonKeyedGroupByWithCountDistinctIntFunction() throws Exception {
        // This query doesn't use filter, so we don't care about JIT.
        Assume.assumeTrue(enableJitCompiler);
        testParallelGroupByAllTypes(
                "SELECT count_distinct(along) FROM tab",
                """
                        count_distinct
                        4000
                        """
        );
    }

    @Test
    public void testParallelNonKeyedGroupByWithCountDistinctLongFunction() throws Exception {
        // This query doesn't use filter, so we don't care about JIT.
        Assume.assumeTrue(enableJitCompiler);
        testParallelGroupByAllTypes(
                "SELECT count_distinct(adate) FROM tab",
                """
                        count_distinct
                        3360
                        """
        );
    }

    @Test
    public void testParallelNonKeyedGroupByWithCountDistinctSymbolFunction1() throws Exception {
        // This query doesn't use filter, so we don't care about JIT.
        Assume.assumeTrue(enableJitCompiler);
        testParallelGroupByAllTypes(
                "SELECT count_distinct(asymbol) FROM tab",
                """
                        count_distinct
                        4
                        """
        );
    }

    @Test
    public void testParallelNonKeyedGroupByWithCountDistinctSymbolFunction2() throws Exception {
        // This query doesn't use filter, so we don't care about JIT.
        Assume.assumeTrue(enableJitCompiler);
        testParallelGroupByAllTypes(
                "SELECT count_distinct(asymbol), first(asymbol) FROM tab",
                """
                        count_distinct\tfirst
                        4\tCPSW
                        """
        );
    }

    @Test
    public void testParallelNonKeyedGroupByWithCountDistinctTimestampFunction() throws Exception {
        // This query doesn't use filter, so we don't care about JIT.
        Assume.assumeTrue(enableJitCompiler);
        testParallelGroupByAllTypes(
                "SELECT count_distinct(ts) FROM tab",
                """
                        count_distinct
                        4000
                        """
        );
    }

    @Test
    public void testParallelNonKeyedGroupByWithFilter() throws Exception {
        testParallelNonKeyedGroupBy(
                "SELECT vwap(price, quantity), sum(colTop) FROM tab WHERE quantity < 100",
                """
                        vwap\tsum
                        1981.006198090988\t3675.0
                        """
        );
    }

    @Test
    public void testParallelNonKeyedGroupByWithMinMaxIntExpressionFunction() throws Exception {
        // This query doesn't use filter, so we don't care about JIT.
        Assume.assumeTrue(enableJitCompiler);
        testParallelGroupByAllTypes(
                "SELECT max(length(asymbol)), max(length(astring)) FROM tab",
                """
                        max\tmax1
                        4\t16
                        """
        );
    }

    @Test
    public void testParallelNonKeyedGroupByWithMinMaxStrFunction() throws Exception {
        // This query doesn't use filter, so we don't care about JIT.
        Assume.assumeTrue(enableJitCompiler);
        testParallelStringAndVarcharKeyGroupBy(
                "SELECT min(key), max(key) FROM tab",
                """
                        min\tmax
                        k0\tk4
                        """
        );
    }

    @Test
    public void testParallelNonKeyedGroupByWithMinMaxSymbolFunction() throws Exception {
        // This query doesn't use filter, so we don't care about JIT.
        Assume.assumeTrue(enableJitCompiler);
        testParallelSymbolKeyGroupBy(
                "SELECT min(key), max(key) FROM tab",
                """
                        min\tmax
                        k0\tk4
                        """,
                null
        );
    }

    @Test
    public void testParallelNonKeyedGroupByWithMultipleCountDistinctFunctions() throws Exception {
        // This query doesn't use filter, so we don't care about JIT.
        Assume.assumeTrue(enableJitCompiler);
        testParallelGroupByAllTypes(
                "SELECT count_distinct(ashort), count_distinct(anint), count_distinct(along) FROM tab",
                """
                        count_distinct\tcount_distinct1\tcount_distinct2
                        993\t4000\t4000
                        """
        );
    }

    @Test
    public void testParallelNonKeyedGroupByWithNestedCaseFunction() throws Exception {
        // This query doesn't use filter, so we don't care about JIT.
        Assume.assumeTrue(enableJitCompiler);
        testParallelStringAndVarcharKeyGroupBy(
                "SELECT sum(CASE WHEN (key = 'k0') THEN 1 ELSE 0 END) FROM tab",
                """
                        sum
                        800
                        """
        );
    }

    @Test
    public void testParallelNonKeyedGroupByWithNestedFilter() throws Exception {
        testParallelNonKeyedGroupBy(
                "SELECT vwap(p, q), sum(ct) " +
                        "FROM (SELECT colTop ct, quantity q, price p FROM tab WHERE quantity < 80)",
                """
                        vwap\tsum
                        1974.5391511088592\t1885.0
                        """
        );
    }

    @Test
    public void testParallelNonKeyedGroupByWithReadThreadSafeFilter() throws Exception {
        testParallelNonKeyedGroupBy(
                "SELECT vwap(price, quantity), sum(colTop) FROM tab WHERE quantity < 80",
                """
                        vwap\tsum
                        1974.5391511088592\t1885.0
                        """
        );
    }

    @Test
    public void testParallelNonKeyedGroupByWithReadThreadSafeTimestampFilter1() throws Exception {
        testParallelGroupByAllTypes(
                "SELECT count_distinct(adate) FROM tab WHERE ts in '1970-01-13' and anint > 0",
                """
                        count_distinct
                        71
                        """
        );
    }

    @Test
    public void testParallelNonKeyedGroupByWithReadThreadSafeTimestampFilter2() throws Exception {
        testParallelGroupByAllTypes(
                "SELECT min(key), max(key) FROM tab " +
                        "WHERE ts in '1970-01-13' and anint > 0",
                """
                        min\tmax
                        k0\tk4
                        """
        );
    }

    @Test
    public void testParallelNonKeyedGroupByWithReadThreadUnsafeFilter() throws Exception {
        testParallelSymbolKeyGroupBy(
                "SELECT vwap(price, quantity), sum(colTop) FROM tab WHERE key = 'k1'",
                """
                        vwap\tsum
                        2682.7321472695826\t1638800.0
                        """,
                null
        );
    }

    @Test
    public void testParallelNonKeyedGroupByWithReadThreadUnsafeTimestampFilter1() throws Exception {
        testParallelGroupByAllTypes(
                "SELECT count_distinct(anint) FROM tab " +
                        "WHERE ts in '1970-01-13' and anint > 0 and asymbol in (select asymbol from tab where length(asymbol) = 4)",
                """
                        count_distinct
                        52
                        """
        );
    }

    @Test
    public void testParallelNonKeyedGroupByWithReadThreadUnsafeTimestampFilter2() throws Exception {
        testParallelGroupByAllTypes(
                "SELECT min(asymbol), max(asymbol) FROM tab " +
                        "WHERE ts in '1970-01-13' and anint > 0 and asymbol in (select asymbol from tab where length(asymbol) >= 4)",
                """
                        min\tmax
                        CPSW\tVTJW
                        """
        );
    }

    @Test
    public void testParallelNonKeyedGroupByWithTooStrictFilter() throws Exception {
        testParallelNonKeyedGroupBy(
                "SELECT vwap(price, quantity), sum(colTop) FROM tab WHERE quantity < 0",
                """
                        vwap\tsum
                        null\tnull
                        """
        );
    }

    @Test
    public void testParallelNonKeyedGroupByWithTwoApproxCountDistinctIPv4Functions() throws Exception {
        // This query doesn't use filter, so we don't care about JIT.
        Assume.assumeTrue(enableJitCompiler);
        testParallelGroupByAllTypes(
                "SELECT " +
                        "count_distinct(anint::ipv4), " +
                        "approx_count_distinct(anint::ipv4), " +
                        "count_distinct((abs(anint) % 10)::ipv4), " +
                        "approx_count_distinct((abs(anint) % 10)::ipv4) " +
                        "FROM tab",
                """
                        count_distinct\tapprox_count_distinct\tcount_distinct1\tapprox_count_distinct1
                        4000\t4000\t9\t9
                        """
        );
    }

    @Test
    public void testParallelNonKeyedGroupByWithTwoApproxCountDistinctIntFunctions() throws Exception {
        // This query doesn't use filter, so we don't care about JIT.
        Assume.assumeTrue(enableJitCompiler);
        testParallelGroupByAllTypes(
                "SELECT " +
                        "count_distinct(anint), " +
                        "approx_count_distinct(anint), " +
                        "count_distinct(abs(anint) % 10), " +
                        "approx_count_distinct(abs(anint) % 10) " +
                        "FROM tab",
                """
                        count_distinct\tapprox_count_distinct\tcount_distinct1\tapprox_count_distinct1
                        4000\t4000\t10\t10
                        """
        );
    }

    @Test
    public void testParallelNonKeyedGroupByWithTwoApproxCountDistinctLongFunctions() throws Exception {
        // This query doesn't use filter, so we don't care about JIT.
        Assume.assumeTrue(enableJitCompiler);
        testParallelGroupByAllTypes(
                "SELECT " +
                        "count_distinct(along), " +
                        "approx_count_distinct(along), " +
                        "count_distinct(abs(along) % 10), " +
                        "approx_count_distinct(abs(along) % 10) " +
                        "FROM tab",
                """
                        count_distinct\tapprox_count_distinct\tcount_distinct1\tapprox_count_distinct1
                        4000\t4000\t10\t10
                        """
        );
    }

    @Test
    public void testParallelNonKeyedGroupByWithTwoCountDistinctLongFunctions() throws Exception {
        // This query doesn't use filter, so we don't care about JIT.
        Assume.assumeTrue(enableJitCompiler);
        testParallelGroupByAllTypes(
                "SELECT count_distinct(along), count_distinct(along % 2) FROM tab",
                """
                        count_distinct\tcount_distinct1
                        4000\t3
                        """
        );
    }

    @Test
    public void testParallelNonKeyedGroupByWithUnionAll() throws Exception {
        testParallelGroupByAllTypes(
                "SELECT min(achar), max(achar) FROM tab WHERE astring = 'ZYJDGSUYYESCKPGP' " +
                        "UNION ALL " +
                        "SELECT min(achar), max(achar) FROM tab WHERE astring = 'BBOYHGPKTIIFPB';",
                """
                        min\tmax
                        S\tS
                        Y\tY
                        """
        );
    }

    @Test
    public void testParallelOperationKeyGroupBy() throws Exception {
        // This query doesn't use filter, so we don't care about JIT.
        Assume.assumeTrue(enableJitCompiler);
        testParallelSymbolKeyGroupBy(
                "SELECT ((key is not null) and (colTop is not null)) key, sum(colTop) FROM tab ORDER BY key",
                """
                        key\tsum
                        false\tnull
                        true\t8202000.0
                        """,
                null
        );
    }

    @Test
    public void testParallelRegressionSlope() throws Exception {
        Assume.assumeTrue(enableJitCompiler);
        Assume.assumeFalse(convertToParquet);

        assertMemoryLeak(() -> {
            final WorkerPool pool = new WorkerPool(() -> 4);
            TestUtils.execute(
                    pool,
                    (engine, compiler, sqlExecutionContext) -> {
                        sqlExecutionContext.setJitMode(SqlJitMode.JIT_MODE_ENABLED);
                        execute(
                                compiler,
                                "create table tbl1 as (select rnd_double() x, rnd_double() y, rnd_symbol('a', 'b', 'c') sym from long_sequence(100000))",
                                sqlExecutionContext
                        );
                        TestUtils.assertSql(
                                engine,
                                sqlExecutionContext,
                                "select round(regr_slope(x, y), 5), sym from tbl1 WHERE x > 0.5 ORDER BY sym",
                                sink,
                                """
                                        round\tsym
                                        -0.00317\ta
                                        -0.00402\tb
                                        0.00476\tc
                                        """
                        );
                    },
                    configuration,
                    LOG
            );
        });
    }

    @Test
    public void testParallelRostiAvg() throws Exception {
        testParallelRostiGroupBy(
                "SELECT key, avg(s) avg_s, avg(i) avg_i, avg(l) avg_l, round(avg(d)) avg_d " +
                        "FROM tab " +
                        "ORDER BY key",
                """
                        key\tavg_s\tavg_i\tavg_l\tavg_d
                        \t11.0\t12.0\t13.0\t15.0
                        k0\t-859.98\t128.27631578947367\t469.4625\t1.0
                        k1\t-2783.67\t113.6375\t548.2073170731708\t0.0
                        k2\t1722.65\t133.21686746987953\t557.6623376623377\t0.0
                        k3\t-376.12\t134.25301204819277\t512.6117647058824\t0.0
                        k4\t844.42\t124.53333333333333\t478.9146341463415\t1.0
                        """
        );
    }

    @Test
    public void testParallelRostiCount() throws Exception {
        testParallelRostiGroupBy(
                "SELECT key, count(i) count_i, count(l) count_l, count(d) count_d " +
                        "FROM tab " +
                        "ORDER BY key",
                """
                        key\tcount_i\tcount_l\tcount_d
                        \t3\t3\t3
                        k0\t76\t80\t88
                        k1\t80\t82\t86
                        k2\t83\t77\t87
                        k3\t83\t85\t75
                        k4\t75\t82\t84
                        """
        );
    }

    @Test
    public void testParallelRostiKSumNSum() throws Exception {
        testParallelRostiGroupBy(
                "SELECT key, round(ksum(d)) ksum_d, round(nsum(d)) nsum_d " +
                        "FROM tab " +
                        "ORDER BY key",
                """
                        key\tksum_d\tnsum_d
                        \t45.0\t45.0
                        k0\t48.0\t48.0
                        k1\t43.0\t43.0
                        k2\t39.0\t39.0
                        k3\t33.0\t33.0
                        k4\t46.0\t46.0
                        """
        );
    }

    @Test
    public void testParallelRostiMinMax() throws Exception {
        testParallelRostiGroupBy(
                "SELECT key, min(s) min_s, max(s) max_s, min(i) min_i, max(i) max_i, min(l) min_l, max(l) max_l, " +
                        "  min(d) min_d, max(d) max_d, min(dd) min_dd, max(dd) max_dd, min(t) min_t, max(t) max_t " +
                        "FROM tab " +
                        "ORDER BY key",
                """
                        key\tmin_s\tmax_s\tmin_i\tmax_i\tmin_l\tmax_l\tmin_d\tmax_d\tmin_dd\tmax_dd\tmin_t\tmax_t
                        \t1\t21\t2\t22\t3\t23\t5.0\t25.0\t1992-01-01T00:00:00.000Z\t2102-01-01T00:00:00.000Z\t1991-01-01T00:00:00.000000Z\t2101-01-01T00:00:00.000000Z
                        k0\t-32314\t32650\t5\t255\t1\t982\t0.023600615130049185\t0.9924997596095891\t1980-01-13T19:56:55.619Z\t1989-12-11T15:05:57.581Z\t1980-05-16T15:35:09.991442Z\t1989-12-01T00:45:38.931160Z
                        k1\t-31947\t32139\t0\t251\t12\t1022\t0.030997441190531494\t0.9869813021229126\t1980-01-27T20:04:53.149Z\t1989-11-09T23:54:33.595Z\t1980-01-20T15:13:30.780056Z\t1989-12-25T11:06:35.080985Z
                        k2\t-32474\t32378\t3\t256\t18\t1020\t0.0031075670450616544\t0.9887681426881507\t1980-02-06T21:12:31.508Z\t1989-10-14T12:01:28.825Z\t1980-01-09T11:42:16.059075Z\t1989-12-02T07:02:03.165501Z
                        k3\t-32129\t32752\t0\t254\t4\t1024\t0.017595931321539804\t0.9958686315610356\t1980-02-04T19:47:05.743Z\t1989-12-28T03:38:43.787Z\t1980-01-09T21:18:50.462647Z\t1989-12-13T15:24:44.892613Z
                        k4\t-32677\t32259\t5\t255\t4\t1017\t0.06790969300705241\t0.9923530546137099\t1980-01-25T07:20:26.116Z\t1989-11-11T09:29:53.477Z\t1980-01-25T11:45:16.361674Z\t1989-11-07T17:55:20.285921Z
                        """
        );
    }

    @Test
    public void testParallelRostiSum() throws Exception {
        testParallelRostiGroupBy(
                "SELECT key, sum(s) sum_s, sum(i) sum_i, sum(l) sum_l, sum(l256) sum_l256, round(sum(d)) sum_d " +
                        "FROM tab " +
                        "ORDER BY key",
                """
                        key\tsum_s\tsum_i\tsum_l\tsum_l256\tsum_d
                        \t33\t36\t39\t0x2a\t45.0
                        k0\t-85998\t9749\t37557\t0x248af96495cafa7d5c4dbe79c86d46054af590066639cabfb780bce1c77ea11c\t48.0
                        k1\t-278367\t9091\t44953\t0x50b8e23533380471b205e4a7adeb9498426e85e7cf92558e9ca39604592ccea6\t43.0
                        k2\t172265\t11057\t42940\t0xa914b3d66e12185a5d76310378e831be316071aaa2436b2c66e948497c8929ba\t39.0
                        k3\t-37612\t11143\t43572\t0x92fdbf6e1f5b9360329a1dec86290a74b5a3f6b9ed9725c4f457dbb833b212f5\t33.0
                        k4\t84442\t9340\t39271\t0x01708577a8ec2c4308e67d5f43e4cee420525d6d74f480ca312efa8e9fe584ce\t46.0
                        """
        );
    }

    @Test
    public void testParallelShortKeyGroupBy() throws Exception {
        // This query doesn't use filter, so we don't care about JIT.
        Assume.assumeTrue(enableJitCompiler);
        testParallelGroupByAllTypes(
                "SELECT ashort, min(along), max(along), min(anint), max(anint) FROM tab ORDER BY ashort LIMIT 10",
                """
                        ashort\tmin\tmax\tmin1\tmax1
                        10\t-7014037229734002476\t7183543099461850887\t-1923591798\t1614272726
                        11\t-8094563283586603797\t8266945525792915855\t-2019994796\t210531539
                        12\t5618009227733669273\t8843912384659881242\t-652636844\t1190519150
                        13\t-7540841016814556599\t6605106079379923850\t-1732278194\t732327460
                        14\t-5460379094988165507\t8508185526576303912\t-1006265366\t1983534078
                        15\t-8981189571240767552\t8925512637731362403\t-1578813385\t2074645817
                        16\t-4066776978860718462\t6817629763366381128\t-1183238579\t706490660
                        17\t-7818508517164276162\t8840276378973040058\t-1908962198\t1965693358
                        19\t-9081142346003583492\t5148856316963763479\t-1242130097\t810630533
                        20\t-8639548466303198922\t4998555152747068047\t-1594623294\t2041653124
                        """
        );
    }

    @Test
    public void testParallelShortKeyGroupBy2() throws Exception {
        // This query doesn't use filter, so we don't care about JIT.
        Assume.assumeTrue(enableJitCompiler);
        testParallelGroupByAllTypes(
                "SELECT ashort, max(along) - min(along) delta FROM tab ORDER BY ashort LIMIT 10",
                """
                        ashort\tdelta
                        10\t-4249163744513698253
                        11\t-2085235264330031964
                        12\t3225903156926211969
                        13\t-4300796977515071167
                        14\t-4478179452145082197
                        15\t-540041864737421661
                        16\t-7562337331482452026
                        17\t-1787959177572235396
                        19\t-4216745410742204645
                        20\t-4808640454659284647
                        """
        );
    }

    @Test
    public void testParallelShortKeyGroupByWithReadThreadSafeTimestampFilter() throws Exception {
        testParallelGroupByAllTypes(
                "SELECT ashort, count_distinct(along) FROM tab " +
                        "WHERE ts in '1970-01-13' and ashort < 100 ORDER BY ashort DESC",
                """
                        ashort\tcount_distinct
                        96\t1
                        94\t1
                        89\t1
                        88\t1
                        82\t1
                        72\t2
                        70\t1
                        65\t1
                        55\t1
                        52\t1
                        49\t1
                        48\t1
                        45\t1
                        44\t1
                        43\t1
                        42\t1
                        40\t2
                        33\t1
                        19\t1
                        """
        );
    }

    @Test
    public void testParallelShortKeyGroupByWithReadThreadUnsafeTimestampFilter() throws Exception {
        testParallelGroupByAllTypes(
                "SELECT ashort, count_distinct(anint) FROM tab " +
                        "WHERE ts in '1970-01-13' and ashort < 100 and key in ('k1', 'k2') ORDER BY ashort DESC",
                """
                        ashort\tcount_distinct
                        89\t1
                        88\t1
                        70\t1
                        49\t1
                        43\t1
                        40\t1
                        33\t1
                        """
        );
    }

    @Test
    public void testParallelShortKeyGroupByWithTooStrictFilter() throws Exception {
        testParallelGroupByAllTypes(
                "SELECT ashort, min(along), max(along) FROM tab WHERE ashort < -990",
                "ashort\tmin\tmax\n"
        );
    }

    @Test
    public void testParallelSingleKeyGroupByFaultTolerance() throws Exception {
        testParallelGroupByFaultTolerance(
                "select case when quantity > 100 then 'a lot' else 'a few' end, vwap(price, quantity) " +
                        "from tab " +
                        "where npe();"
        );
    }

    @Test
    public void testParallelSingleKeyGroupByThrowsOnTimeout() throws Exception {
        final Rnd rnd = TestUtils.generateRandom(AbstractCairoTest.LOG);
        // We want the timeout to happen in either reduce or merge.
        // Page frame count is 40 and shard count is 8.
        final long tripWhenTicks = Math.max(10, rnd.nextLong(48));
        testParallelGroupByThrowsOnTimeout("select quantity % 100, vwap(price, quantity) from tab", tripWhenTicks);
    }

    @Test
    public void testParallelSingleKeyGroupByWithApproxCountDistinctIPv4Function() throws Exception {
        testParallelGroupByAllTypes(
                "SELECT key, count_distinct(anint::ipv4), approx_count_distinct(anint::ipv4) FROM tab ORDER BY key",
                """
                        key\tcount_distinct\tapprox_count_distinct
                        k0\t800\t800
                        k1\t800\t800
                        k2\t800\t800
                        k3\t800\t800
                        k4\t800\t800
                        """
        );
    }

    @Test
    public void testParallelSingleKeyGroupByWithApproxCountDistinctIntFunction() throws Exception {
        testParallelGroupByAllTypes(
                "SELECT key, count_distinct(anint), approx_count_distinct(anint) FROM tab ORDER BY key",
                """
                        key\tcount_distinct\tapprox_count_distinct
                        k0\t800\t800
                        k1\t800\t800
                        k2\t800\t800
                        k3\t800\t800
                        k4\t800\t800
                        """
        );
    }

    @Test
    public void testParallelSingleKeyGroupByWithApproxCountDistinctLongFunction() throws Exception {
        testParallelGroupByAllTypes(
                "SELECT key, count_distinct(along), approx_count_distinct(along) FROM tab ORDER BY key",
                """
                        key\tcount_distinct\tapprox_count_distinct
                        k0\t800\t800
                        k1\t800\t800
                        k2\t800\t800
                        k3\t800\t800
                        k4\t800\t800
                        """
        );
    }

    @Test
    public void testParallelSingleKeyGroupByWithApproxCountDistinctSymbolFunction() throws Exception {
        testParallelGroupByAllTypes(
                "SELECT key, count_distinct(asymbol) FROM tab ORDER BY key",
                """
                        key\tcount_distinct
                        k0\t4
                        k1\t4
                        k2\t4
                        k3\t4
                        k4\t4
                        """
        );
    }

    @Test
    public void testParallelSingleKeyGroupByWithTwoApproxCountDistinctIPv4Functions() throws Exception {
        testParallelGroupByAllTypes(
                "SELECT " +
                        "key, " +
                        "count_distinct(anint::ipv4), " +
                        "approx_count_distinct(anint::ipv4), " +
                        "count_distinct((abs(anint) % 10)::ipv4), " +
                        "approx_count_distinct((abs(anint) % 10)::ipv4) " +
                        "FROM tab ORDER BY key",
                """
                        key\tcount_distinct\tapprox_count_distinct\tcount_distinct1\tapprox_count_distinct1
                        k0\t800\t800\t9\t9
                        k1\t800\t800\t9\t9
                        k2\t800\t800\t9\t9
                        k3\t800\t800\t9\t9
                        k4\t800\t800\t9\t9
                        """
        );
    }

    @Test
    public void testParallelSingleKeyGroupByWithTwoApproxCountDistinctIntFunctions() throws Exception {
        testParallelGroupByAllTypes(
                "SELECT " +
                        "key, " +
                        "count_distinct(anint), " +
                        "approx_count_distinct(anint), " +
                        "count_distinct(abs(anint) % 10), " +
                        "approx_count_distinct(abs(anint) % 10) " +
                        "FROM tab ORDER BY key",
                """
                        key\tcount_distinct\tapprox_count_distinct\tcount_distinct1\tapprox_count_distinct1
                        k0\t800\t800\t10\t10
                        k1\t800\t800\t10\t10
                        k2\t800\t800\t10\t10
                        k3\t800\t800\t10\t10
                        k4\t800\t800\t10\t10
                        """
        );
    }

    @Test
    public void testParallelSingleKeyGroupByWithTwoApproxCountDistinctLongFunctions() throws Exception {
        testParallelGroupByAllTypes(
                "SELECT " +
                        "key, " +
                        "count_distinct(along), " +
                        "approx_count_distinct(along), " +
                        "count_distinct(abs(along) % 10), " +
                        "approx_count_distinct(abs(along) % 10) " +
                        "FROM tab ORDER BY key",
                """
                        key\tcount_distinct\tapprox_count_distinct\tcount_distinct1\tapprox_count_distinct1
                        k0\t800\t800\t10\t10
                        k1\t800\t800\t10\t10
                        k2\t800\t800\t10\t10
                        k3\t800\t800\t10\t10
                        k4\t800\t800\t10\t10
                        """
        );
    }

    @Test
    public void testParallelStringAndVarcharKeyGroupBy() throws Exception {
        // This query doesn't use filter, so we don't care about JIT.
        Assume.assumeTrue(enableJitCompiler);
        testParallelStringAndVarcharKeyGroupBy(
                "SELECT key, avg(value), sum(colTop), count() FROM tab ORDER BY key",
                """
                        key\tavg\tsum\tcount
                        k0\t1027.5\t421000.0\t800
                        k1\t1023.5\t419400.0\t800
                        k2\t1024.5\t419800.0\t800
                        k3\t1025.5\t420200.0\t800
                        k4\t1026.5\t420600.0\t800
                        """
        );
    }

    @Test
    public void testParallelStringAndVarcharKeyGroupByWithLimit() throws Exception {
        // This query doesn't use filter, so we don't care about JIT.
        Assume.assumeTrue(enableJitCompiler);
        testParallelStringAndVarcharKeyGroupBy(
                "SELECT key, avg(value), sum(colTop), first(ts)::long c FROM tab ORDER BY c DESC LIMIT 2",
                """
                        key\tavg\tsum\tc
                        k0\t1027.5\t421000.0\t4320000000
                        k4\t1026.5\t420600.0\t3456000000
                        """
        );
    }

    @Test
    public void testParallelStringKeyGroupByConcurrent() throws Exception {
        // This query doesn't use filter, so we don't care about JIT.
        Assume.assumeTrue(enableJitCompiler);

        final int numOfThreads = 8;
        final int numOfIterations = 50;
        final String query = "SELECT key, avg + sum from (" +
                "  SELECT key, avg(value), sum(colTop) FROM tab" +
                ") ORDER BY key";
        final String expected = """
                key\tcolumn
                k0\t1644027.5
                k1\t1640823.5
                k2\t1641624.5
                k3\t1642425.5
                k4\t1643226.5
                """;

        final ConcurrentHashMap<Integer, Throwable> errors = new ConcurrentHashMap<>();
        final WorkerPool pool = new WorkerPool(() -> 4);
        TestUtils.execute(
                pool,
                (engine, compiler, sqlExecutionContext) -> {
                    engine.execute(
                            "CREATE TABLE tab (" +
                                    "  ts TIMESTAMP," +
                                    "  key STRING," +
                                    "  value DOUBLE) timestamp (ts) PARTITION BY DAY",
                            sqlExecutionContext
                    );
                    engine.execute(
                            "insert into tab select (x * 864000000)::timestamp, 'k' || (x % 5), x from long_sequence(" + ROW_COUNT + ")",
                            sqlExecutionContext
                    );
                    engine.execute("ALTER TABLE tab ADD COLUMN colTop DOUBLE", sqlExecutionContext);
                    engine.execute(
                            "insert into tab " +
                                    "select ((50 + x) * 864000000)::timestamp, 'k' || ((50 + x) % 5), 50 + x, 50 + x " +
                                    "from long_sequence(" + ROW_COUNT + ")",
                            sqlExecutionContext
                    );
                    if (convertToParquet) {
                        execute(compiler, "alter table tab convert partition to parquet where ts >= 0", sqlExecutionContext);
                    }

                    final CyclicBarrier barrier = new CyclicBarrier(numOfThreads);
                    final SOCountDownLatch haltLatch = new SOCountDownLatch(numOfThreads);

                    for (int i = 0; i < numOfThreads; i++) {
                        final int threadId = i;
                        new Thread(() -> {
                            final StringSink sink = new StringSink();
                            TestUtils.await(barrier);
                            try {
                                for (int j = 0; j < numOfIterations; j++) {
                                    assertQueries(engine, sqlExecutionContext, sink, query, expected);
                                }
                            } catch (Throwable th) {
                                th.printStackTrace();
                                errors.put(threadId, th);
                            } finally {
                                haltLatch.countDown();
                            }
                        }).start();
                    }
                    haltLatch.await();
                },
                configuration,
                LOG
        );

        if (!errors.isEmpty()) {
            for (Map.Entry<Integer, Throwable> entry : errors.entrySet()) {
                LOG.error().$("Error in thread [id=").$(entry.getKey()).$("] ").$(entry.getValue()).$();
            }
            fail("Error in threads");
        }
    }

    @Test
    public void testParallelStringKeyGroupByConcurrentNpeInReduce() throws Exception {
        // This query validates parallel processing and doesn't use JIT.
        Assume.assumeTrue(enableParallelGroupBy);
        Assume.assumeFalse(enableJitCompiler);
        // We'll need npe() function.
        node1.setProperty(PropertyKey.DEV_MODE_ENABLED, true);

        final int numOfThreads = 8;
        final int numOfIterations = 50;
        final ConcurrentHashMap<Integer, Throwable> errors = new ConcurrentHashMap<>();
        final WorkerPool pool = new WorkerPool(() -> 4);
        TestUtils.execute(
                pool,
                (engine, compiler, sqlExecutionContext) -> {
                    engine.execute(
                            "CREATE TABLE tab (" +
                                    "  ts TIMESTAMP," +
                                    "  key STRING," +
                                    "  value DOUBLE) timestamp (ts) PARTITION BY DAY",
                            sqlExecutionContext
                    );
                    engine.execute(
                            "insert into tab select (x * 864000000)::timestamp, 'k' || (x % 5), x from long_sequence(" + ROW_COUNT + ")",
                            sqlExecutionContext
                    );
                    if (convertToParquet) {
                        execute(compiler, "alter table tab convert partition to parquet where ts >= 0", sqlExecutionContext);
                    }

                    final CyclicBarrier barrier = new CyclicBarrier(numOfThreads);
                    final SOCountDownLatch haltLatch = new SOCountDownLatch(numOfThreads);

                    for (int i = 0; i < numOfThreads; i++) {
                        final int threadId = i;
                        new Thread(() -> {
                            TestUtils.await(barrier);
                            // We expect an NPE (work stealing) or a CairoException (NPE caught by a worker)
                            try {
                                for (int j = 0; j < numOfIterations; j++) {
                                    assertCairoException(engine, sqlExecutionContext);
                                }
                            } catch (NullPointerException npe) {
                                // NPE is expected
                            } catch (Throwable th) {
                                th.printStackTrace();
                                errors.put(threadId, th);
                            } finally {
                                haltLatch.countDown();
                            }
                        }).start();
                    }
                    haltLatch.await();
                },
                configuration,
                LOG
        );

        if (!errors.isEmpty()) {
            for (Map.Entry<Integer, Throwable> entry : errors.entrySet()) {
                LOG.error().$("Error in thread [id=").$(entry.getKey()).$("] ").$(entry.getValue()).$();
            }
            fail("Error in threads");
        }
    }

    @Test
    public void testParallelStringKeyGroupBySubQuery() throws Exception {
        // This query doesn't use filter, so we don't care about JIT.
        Assume.assumeTrue(enableJitCompiler);
        testParallelStringAndVarcharKeyGroupBy(
                "SELECT key, avg + sum from (" +
                        "SELECT key, avg(value), sum(colTop) FROM tab" +
                        ") ORDER BY key",
                """
                        key\tcolumn
                        k0\t422027.5
                        k1\t420423.5
                        k2\t420824.5
                        k3\t421225.5
                        k4\t421626.5
                        """
        );
    }

    @Test
    public void testParallelStringKeyGroupByWithAllBindVariableTypesInFilter() throws Exception {
        testParallelGroupByAllTypes(
                (sqlExecutionContext) -> {
                    BindVariableService bindVariableService = sqlExecutionContext.getBindVariableService();
                    bindVariableService.clear();
                    bindVariableService.setBoolean("aboolean", true);
                    bindVariableService.setByte("abyte", (byte) 25);
                    bindVariableService.setGeoHash("ageobyte", 0b1100, ColumnType.getGeoHashTypeWithBits(4));
                    bindVariableService.setShort("ashort", (short) 1013);
                    bindVariableService.setGeoHash("ageoshort", 0b001111001001, ColumnType.getGeoHashTypeWithBits(12));
                    bindVariableService.setChar("achar", 'C');
                    bindVariableService.setInt("anint", -1269042121);
                    bindVariableService.setGeoHash("ageoint", 0b0101011010000100, ColumnType.getGeoHashTypeWithBits(16));
                    bindVariableService.setStr("asymbol", "PEHN");
                    bindVariableService.setLong("along", -3214230645884399728L);
                    bindVariableService.setDate("adate", 1447246617854L);
                    bindVariableService.setGeoHash("ageolong", 0b11111100110100011011101011101011L, ColumnType.getGeoHashTypeWithBits(32));
                    bindVariableService.setStr("astring", "LYXWCKYLSU");
                    bindVariableService.setTimestamp("atimestamp", 401000000000L);
                    bindVariableService.setStr("auuid", "78c594c4-9699-4885-aa18-96d0ad3419d2");
                },
                "SELECT key, count(anint), count(along) FROM tab " +
                        "WHERE aboolean = :aboolean " +
                        " and abyte = :abyte " +
                        " and ageobyte = :ageobyte " +
                        " and ashort = :ashort " +
                        " and ageoshort = :ageoshort " +
                        " and achar = :achar " +
                        " and anint = :anint " +
                        " and ageoint = :ageoint " +
                        " and asymbol = :asymbol " +
                        " and along = :along " +
                        " and adate = :adate " +
                        " and ageolong = :ageolong " +
                        " and astring = :astring " +
                        " and auuid = :auuid " +
                        " and ts = :atimestamp " +
                        "ORDER BY key",
                """
                        key\tcount\tcount1
                        k3\t1\t1
                        """
        );
    }

    @Test
    public void testParallelStringKeyGroupByWithBindVariablesInFilter() throws Exception {
        testParallelGroupByAllTypes(
                (sqlExecutionContext) -> {
                    sqlExecutionContext.getBindVariableService().clear();
                    sqlExecutionContext.getBindVariableService().setInt(0, 10);
                    sqlExecutionContext.getBindVariableService().setLong(1, 100);
                },
                "SELECT key, min(along), max(along) FROM tab WHERE anint > $1 and along < $2 ORDER BY key",
                """
                        key\tmin\tmax
                        k0\t-9219668933902983867\t-608075365086093881
                        k1\t-9183391647798320265\t-537033525381181954
                        k2\t-9185973508459496019\t-742318963566750163
                        k3\t-9188002349803268631\t-218100546579477944
                        k4\t-9211367153776244683\t-618781741402001353
                        """
        );
    }

    @Test
    public void testParallelStringKeyGroupByWithCountDistinctIntFunction() throws Exception {
        // This query doesn't use filter, so we don't care about JIT.
        Assume.assumeTrue(enableJitCompiler);
        testParallelGroupByAllTypes(
                "SELECT key, count_distinct(anint), count_distinct(anint + 42) FROM tab ORDER BY key",
                """
                        key\tcount_distinct\tcount_distinct1
                        k0\t800\t800
                        k1\t800\t800
                        k2\t800\t800
                        k3\t800\t800
                        k4\t800\t800
                        """
        );
    }

    @Test
    public void testParallelStringKeyGroupByWithCountDistinctLongFunction() throws Exception {
        // This query doesn't use filter, so we don't care about JIT.
        Assume.assumeTrue(enableJitCompiler);
        testParallelGroupByAllTypes(
                "SELECT key, count_distinct(along) FROM tab ORDER BY key",
                """
                        key\tcount_distinct
                        k0\t800
                        k1\t800
                        k2\t800
                        k3\t800
                        k4\t800
                        """
        );
    }

    @Test
    public void testParallelStringKeyGroupByWithFilter() throws Exception {
        testParallelStringAndVarcharKeyGroupBy(
                "SELECT key, avg(value), sum(colTop), count() FROM tab WHERE value < 80 ORDER BY key",
                """
                        key\tavg\tsum\tcount
                        k0\t46.25\t325.0\t20
                        k1\t45.31818181818182\t381.0\t22
                        k2\t46.31818181818182\t387.0\t22
                        k3\t47.31818181818182\t393.0\t22
                        k4\t48.31818181818182\t399.0\t22
                        """
        );
    }

    @Test
    public void testParallelStringKeyGroupByWithFilter2() throws Exception {
        testParallelStringAndVarcharKeyGroupBy(
                "SELECT key, avg(value), sum(colTop), count() FROM tab WHERE upper(key) = 'K3' ORDER BY key",
                """
                        key\tavg\tsum\tcount
                        k3\t1025.5\t420200.0\t800
                        """
        );
    }

    @Test
    public void testParallelStringKeyGroupByWithFilter3() throws Exception {
        testParallelStringAndVarcharKeyGroupBy(
                "SELECT key, avg(value), sum(colTop), count() FROM tab WHERE substring(key,2,1) = '3' ORDER BY key",
                """
                        key\tavg\tsum\tcount
                        k3\t1025.5\t420200.0\t800
                        """
        );
    }

    @Test
    public void testParallelStringKeyGroupByWithLimit() throws Exception {
        // This query doesn't use filter, so we don't care about JIT.
        Assume.assumeTrue(enableJitCompiler);
        testParallelStringAndVarcharKeyGroupBy(
                "SELECT key, avg(value), sum(colTop) FROM tab ORDER BY key LIMIT 3",
                """
                        key\tavg\tsum
                        k0\t1027.5\t421000.0
                        k1\t1023.5\t419400.0
                        k2\t1024.5\t419800.0
                        """,
                "SELECT key, avg(value), sum(colTop) FROM tab ORDER BY key LIMIT -3",
                """
                        key\tavg\tsum
                        k2\t1024.5\t419800.0
                        k3\t1025.5\t420200.0
                        k4\t1026.5\t420600.0
                        """
        );
    }

    @Test
    public void testParallelStringKeyGroupByWithMinMaxStrFunction() throws Exception {
        // This query doesn't use filter, so we don't care about JIT.
        Assume.assumeTrue(enableJitCompiler);
        testParallelGroupByAllTypes(
                "SELECT key, min(astring), max(astring) FROM tab ORDER BY key",
                """
                        key\tmin\tmax
                        k0\tBBCNG\tZVBNJWFNBZC
                        k1\tBBSHZZIC\tZZUMQFJLG
                        k2\tBDHTRTU\tZYJDGSUYYESCKPGP
                        k3\tBBIMTJZLB\tZZCLVWGJMOXN
                        k4\tBBOYHGPKTIIFPB\tZYQPYIWSMSTJ
                        """
        );
    }

    @Test
    public void testParallelStringKeyGroupByWithMinMaxSymbolFunction() throws Exception {
        // This query doesn't use filter, so we don't care about JIT.
        Assume.assumeTrue(enableJitCompiler);
        testParallelGroupByAllTypes(
                "SELECT key, min(asymbol), max(asymbol) FROM tab ORDER BY key",
                """
                        key\tmin\tmax
                        k0\tCPSW\tVTJW
                        k1\tCPSW\tVTJW
                        k2\tCPSW\tVTJW
                        k3\tCPSW\tVTJW
                        k4\tCPSW\tVTJW
                        """
        );
    }

    @Test
    public void testParallelStringKeyGroupByWithNestedFilter() throws Exception {
        testParallelStringAndVarcharKeyGroupBy(
                "SELECT avg(v), k, sum(ct) " +
                        "FROM (SELECT colTop ct, value v, key k FROM tab WHERE value < 80) ORDER BY k",
                """
                        avg\tk\tsum
                        46.25\tk0\t325.0
                        45.31818181818182\tk1\t381.0
                        46.31818181818182\tk2\t387.0
                        47.31818181818182\tk3\t393.0
                        48.31818181818182\tk4\t399.0
                        """
        );
    }

    @Test
    public void testParallelStringKeyGroupByWithNotNullCheckInFilter() throws Exception {
        testParallelStringAndVarcharKeyGroupBy(
                "SELECT key, min(ts), max(ts) FROM tab WHERE key IS NOT NULL ORDER BY key",
                """
                        key\tmin\tmax
                        k0\t1970-01-01T01:12:00.000000Z\t1970-07-25T00:00:00.000000Z
                        k1\t1970-01-01T00:14:24.000000Z\t1970-07-24T14:24:00.000000Z
                        k2\t1970-01-01T00:28:48.000000Z\t1970-07-24T16:48:00.000000Z
                        k3\t1970-01-01T00:43:12.000000Z\t1970-07-24T19:12:00.000000Z
                        k4\t1970-01-01T00:57:36.000000Z\t1970-07-24T21:36:00.000000Z
                        """
        );
    }

    @Test
    public void testParallelStringKeyGroupByWithNullCheckInFilter() throws Exception {
        testParallelStringAndVarcharKeyGroupBy(
                "SELECT key, min(ts), max(ts) FROM tab WHERE key IS NULL ORDER BY key",
                "key\tmin\tmax\n"
        );
    }

    @Test
    public void testParallelStringKeyGroupByWithReadThreadSafeTimestampFilter() throws Exception {
        testParallelGroupByAllTypes(
                "SELECT key, count_distinct(anint) FROM tab " +
                        "WHERE ts in '1970-01-13' and adouble < 1000 ORDER BY key DESC",
                """
                        key\tcount_distinct
                        k4\t29
                        k3\t27
                        k2\t31
                        k1\t29
                        k0\t28
                        """
        );
    }

    @Test
    public void testParallelStringKeyGroupByWithReadThreadUnsafeTimestampFilter() throws Exception {
        testParallelGroupByAllTypes(
                "SELECT key, count_distinct(anint) FROM tab " +
                        "WHERE ts in '1970-01-13' and adouble < 1000 and key in ('k1', 'k2') ORDER BY key DESC",
                """
                        key\tcount_distinct
                        k2\t31
                        k1\t29
                        """
        );
    }

    @Test
    public void testParallelStringKeyGroupByWithTooStrictFilter() throws Exception {
        testParallelStringAndVarcharKeyGroupBy(
                "SELECT key, avg(value), sum(colTop), count() FROM tab WHERE value < 0 ORDER BY key",
                "key\tavg\tsum\tcount\n"
        );
    }

    @Test
    public void testParallelStringKeyGroupByWithTwoCountDistinctLongFunctions() throws Exception {
        // This query doesn't use filter, so we don't care about JIT.
        Assume.assumeTrue(enableJitCompiler);
        testParallelGroupByAllTypes(
                "SELECT key, count_distinct(along), count_distinct(abs(along) % 10) FROM tab ORDER BY key",
                """
                        key\tcount_distinct\tcount_distinct1
                        k0\t800\t10
                        k1\t800\t10
                        k2\t800\t10
                        k3\t800\t10
                        k4\t800\t10
                        """
        );
    }

    @Test
    public void testParallelStringKeyLikeFilter() throws Exception {
        final String fullResult = """
                key\tcount
                k0\t800
                k1\t800
                k2\t800
                k3\t800
                k4\t800
                """;
        testParallelStringAndVarcharKeyGroupBy(
                "SELECT key, count(*) FROM tab WHERE key like '%0' ORDER BY key",
                """
                        key\tcount
                        k0\t800
                        """,
                "SELECT key, count(*) FROM tab WHERE key like 'k%' ORDER BY key",
                fullResult,
                "SELECT key, count(*) FROM tab WHERE key like 'k_' ORDER BY key",
                fullResult,
                "SELECT key, count(*) FROM tab WHERE key like '%k%' ORDER BY key",
                fullResult,
                "SELECT key, count(*) FROM tab WHERE key like '%foobarbaz%' ORDER BY key",
                "key\tcount\n"
        );
    }

    @Test
    public void testParallelStringKeyNotLikeFilter() throws Exception {
        testParallelStringAndVarcharKeyGroupBy(
                "SELECT key, count(*) FROM tab WHERE key not like 'k0%' ORDER BY key",
                """
                        key\tcount
                        k1\t800
                        k2\t800
                        k3\t800
                        k4\t800
                        """
        );
    }

    @Test
    public void testParallelStringKeyedFirstFunction() throws Exception {
        // This query doesn't use filter, so we don't care about JIT.
        Assume.assumeTrue(enableJitCompiler);
        testParallelGroupByAllTypes(
                "SELECT key, " +
                        " first(aboolean) aboolean, first(abyte) abyte, first(ageobyte) ageobyte, " +
                        " first(ashort) ashort, first(ageoshort) ageoshort, first(achar) achar, " +
                        " first(anint) anint, first(anipv4) anipv4, first(ageoint) ageoint, first(afloat) afloat, " +
                        " first(along) along, first(adouble) adouble, first(adate) adate, first(ts) ts, first(ageolong) ageolong, " +
                        " first(asymbol) asymbol, first(astring) astring, " +
                        " first(auuid) auuid " +
                        "FROM tab ORDER BY key DESC",
                """
                        key\taboolean\tabyte\tageobyte\tashort\tageoshort\tachar\tanint\tanipv4\tageoint\tafloat\talong\tadouble\tadate\tts\tageolong\tasymbol\tastring\tauuid
                        k4\tfalse\t29\t1100\t664\t000101011000\tI\t1506802640\t66.9.11.179\t1011000011101011\t0.625966\t-5024542231726589509\tnull\t2015-08-03T15:58:03.335Z\t1970-01-05T15:31:40.000000Z\t01011101101001101000100100101110\t\tTKVVSJ\t8e4a7f66-1df6-432b-af17-1b3f06f6387d
                        k3\ttrue\t25\t1100\t1013\t001111001001\tC\t-1269042121\t184.92.27.200\t0101011010000100\t0.9566236\t-3214230645884399728\t0.5406709846540508\t2015-11-11T12:56:57.854Z\t1970-01-05T15:23:20.000000Z\t11111100110100011011101011101011\tPEHN\tLYXWCKYLSU\t78c594c4-9699-4885-aa18-96d0ad3419d2
                        k2\tfalse\t9\t0101\t279\t011101100011\tL\t1978144263\t171.117.213.66\t0111100011010111\tnull\t-7439145921574737517\t0.7763904674818695\t2015-09-18T13:48:49.642Z\t1970-01-05T15:15:00.000000Z\t01010100000001000011010111010101\tCPSW\tOOZZV\t9b27eba5-e9cf-41e2-9660-300cea7db540
                        k1\ttrue\t5\t1100\t788\t001111011001\tT\t-85170055\t149.34.19.60\t0010110111110001\t0.87567717\t8416773233910814357\t0.8799634725391621\t2015-08-17T21:12:06.116Z\t1970-01-05T15:06:40.000000Z\t10110001001100000010111011111011\tCPSW\tDXYSBEO\t4c009450-0fbf-4dfe-b6fb-2001fe5dfb09
                        k0\tfalse\t13\t0000\t165\t000000110100\tO\t-640305320\t22.51.83.99\t1011000000001111\t0.9918093\t-5315599072928175674\t0.32424562653969957\t2015-02-10T08:56:03.707Z\t1970-01-05T15:40:00.000000Z\t11011011111111001010110010100110\tCPSW\t\ta1d06d6e-b3a5-4079-8972-5663d8da9768
                        """
        );
    }

    @Test
    public void testParallelStringKeyedFirstFunctionFuzz() throws Exception {
        // This query doesn't use filter, so we don't care about JIT.
        Assume.assumeTrue(enableJitCompiler);
        testFirstLastFunctionFuzz(
                "SELECT key, " +
                        " first(aboolean) aboolean, first(abyte) abyte, first(ageobyte) ageobyte, " +
                        " first(ashort) ashort, first(ageoshort) ageoshort, first(achar) achar, " +
                        " first(anint) anint, first(anipv4) anipv4, first(ageoint) ageoint, first(afloat) afloat, " +
                        " first(along) along, first(adouble) adouble, first(adate) adate, first(ts) ts, first(ageolong) ageolong, " +
                        " first(asymbol) asymbol, first(astring) astring, " +
                        " first(auuid) auuid " +
                        "FROM tab ORDER BY key DESC"
        );
    }

    @Test
    public void testParallelStringKeyedFirstNotNullFunction() throws Exception {
        // This query doesn't use filter, so we don't care about JIT.
        Assume.assumeTrue(enableJitCompiler);
        testParallelGroupByAllTypes(
                "SELECT key, " +
                        " first_not_null(ageobyte) ageobyte, " +
                        " first_not_null(ageoshort) ageoshort, first_not_null(achar) achar, " +
                        " first_not_null(anint) anint, first_not_null(anipv4) anipv4, first_not_null(ageoint) ageoint, first_not_null(afloat) afloat, " +
                        " first_not_null(along) along, first_not_null(adouble) adouble, first_not_null(adate) adate, first_not_null(ts) ts, first_not_null(ageolong) ageolong, " +
                        " first_not_null(asymbol) asymbol, first_not_null(astring) astring, " +
                        " first_not_null(auuid) auuid " +
                        "FROM tab ORDER BY key DESC",
                """
                        key\tageobyte\tageoshort\tachar\tanint\tanipv4\tageoint\tafloat\talong\tadouble\tadate\tts\tageolong\tasymbol\tastring\tauuid
                        k4\t1100\t000101011000\tI\t1506802640\t66.9.11.179\t1011000011101011\t0.625966\t-5024542231726589509\t0.6213434403332111\t2015-08-03T15:58:03.335Z\t1970-01-05T15:31:40.000000Z\t01011101101001101000100100101110\tPEHN\tTKVVSJ\t8e4a7f66-1df6-432b-af17-1b3f06f6387d
                        k3\t1100\t001111001001\tC\t-1269042121\t184.92.27.200\t0101011010000100\t0.9566236\t-3214230645884399728\t0.5406709846540508\t2015-11-11T12:56:57.854Z\t1970-01-05T15:23:20.000000Z\t11111100110100011011101011101011\tPEHN\tLYXWCKYLSU\t78c594c4-9699-4885-aa18-96d0ad3419d2
                        k2\t0101\t011101100011\tL\t1978144263\t171.117.213.66\t0111100011010111\t0.5708643\t-7439145921574737517\t0.7763904674818695\t2015-09-18T13:48:49.642Z\t1970-01-05T15:15:00.000000Z\t01010100000001000011010111010101\tCPSW\tOOZZV\t9b27eba5-e9cf-41e2-9660-300cea7db540
                        k1\t1100\t001111011001\tT\t-85170055\t149.34.19.60\t0010110111110001\t0.87567717\t8416773233910814357\t0.8799634725391621\t2015-08-17T21:12:06.116Z\t1970-01-05T15:06:40.000000Z\t10110001001100000010111011111011\tCPSW\tDXYSBEO\t4c009450-0fbf-4dfe-b6fb-2001fe5dfb09
                        k0\t0000\t000000110100\tO\t-640305320\t22.51.83.99\t1011000000001111\t0.9918093\t-5315599072928175674\t0.32424562653969957\t2015-02-10T08:56:03.707Z\t1970-01-05T15:40:00.000000Z\t11011011111111001010110010100110\tCPSW\tQZSLQVFGPPRGSXB\ta1d06d6e-b3a5-4079-8972-5663d8da9768
                        """
        );
    }

    @Test
    public void testParallelStringKeyedFirstNotNullFunctionFuzz() throws Exception {
        // This query doesn't use filter, so we don't care about JIT.
        Assume.assumeTrue(enableJitCompiler);
        testFirstLastFunctionFuzz(
                "SELECT key, " +
                        " first_not_null(ageobyte) ageobyte, " +
                        " first_not_null(ageoshort) ageoshort, first_not_null(achar) achar, " +
                        " first_not_null(anint) anint, first_not_null(anipv4) anipv4, first_not_null(ageoint) ageoint, first_not_null(afloat) afloat, " +
                        " first_not_null(along) along, first_not_null(adouble) adouble, first_not_null(adate) adate, first_not_null(ts) ts, first_not_null(ageolong) ageolong, " +
                        " first_not_null(asymbol) asymbol, first_not_null(astring) astring, " +
                        " first_not_null(auuid) auuid " +
                        "FROM tab ORDER BY key DESC"
        );
    }

    @Test
    public void testParallelStringKeyedGroupByWithShortFunctions() throws Exception {
        // This query doesn't use filter, so we don't care about JIT.
        Assume.assumeTrue(enableJitCompiler);
        testParallelGroupByAllTypes(
                "SELECT key, sum(ashort), avg(ashort), min(ashort), max(ashort) FROM tab ORDER BY key",
                """
                        key\tsum\tavg\tmin\tmax
                        k0\t417840\t522.3\t11\t1024
                        k1\t415661\t519.57625\t10\t1022
                        k2\t393469\t491.83625\t10\t1022
                        k3\t412591\t515.73875\t10\t1023
                        k4\t410579\t513.22375\t14\t1024
                        """
        );
    }

    @Test
    public void testParallelStringKeyedGroupByWithUnionAll() throws Exception {
        testParallelGroupByAllTypes(
                "SELECT * " +
                        "FROM ( " +
                        "  SELECT key, min(achar), max(achar) FROM tab WHERE astring = 'ZZCLVWGJMOXN' " +
                        "  UNION ALL " +
                        "  SELECT key, min(achar), max(achar) FROM tab WHERE astring = 'BBCNG'" +
                        ") " +
                        "ORDER BY key DESC;",
                """
                        key\tmin\tmax
                        k3\tB\tB
                        k0\tD\tD
                        """
        );
    }

    @Test
    public void testParallelStringKeyedLastFunction() throws Exception {
        // This query doesn't use filter, so we don't care about JIT.
        Assume.assumeTrue(enableJitCompiler);
        testParallelGroupByAllTypes(
                "SELECT key, " +
                        " last(aboolean) aboolean, last(abyte) abyte, last(ageobyte) ageobyte, " +
                        " last(ashort) ashort, last(ageoshort) ageoshort, last(achar) achar, " +
                        " last(anint) anint, last(anipv4) anipv4, last(ageoint) ageoint, last(afloat) afloat, " +
                        " last(along) along, last(adouble) adouble, last(adate) adate, last(ts) ts, last(ageolong) ageolong, " +
                        " last(asymbol) asymbol, last(astring) astring, " +
                        " last(auuid) auuid " +
                        "FROM tab ORDER BY key DESC",
                """
                        key\taboolean\tabyte\tageobyte\tashort\tageoshort\tachar\tanint\tanipv4\tageoint\tafloat\talong\tadouble\tadate\tts\tageolong\tasymbol\tastring\tauuid
                        k4\tfalse\t31\t0101\t330\t110110100011\tF\t-848336394\t235.231.19.15\t0110111101100110\t0.25648606\t-9157587264521797613\t0.21377964990604514\t2015-02-01T20:25:30.629Z\t1970-01-28T18:23:20.000000Z\t01011011001110110000010000101101\tCPSW\tMPVGXH\t18362dcf-ef83-4aab-ac47-04e5093bf747
                        k3\tfalse\t38\t1010\t87\t110111011001\tJ\t1901541154\t37.251.146.2\t1001000010010001\tnull\t-5509931004723445033\t0.023379956696789717\t2015-02-12T10:52:41.010Z\t1970-01-28T18:15:00.000000Z\t11010110001110011010110000001111\tPEHN\tCSXKOBEGGNBZMI\t6e80006a-871f-417a-b33a-82ae2a7b83e8
                        k2\ttrue\t8\t0110\t556\t101001101101\tS\t1284672871\t123.157.83.21\t0000001101111100\t6.6161156E-4\t9154573717374787696\t0.151734552716993\t2015-02-06T11:08:08.607Z\t1970-01-28T18:06:40.000000Z\t00011101011001001010001110011010\t\tPWKZMYWJ\tcd1c6b4b-1b2d-4324-9477-dc8aeb3e13f3
                        k1\ttrue\t17\t1100\t147\t011101001110\tI\t1516951853\t88.98.63.55\t1010001110110001\t0.58338606\t-6618178923628468143\t0.1996073004071821\t2015-05-23T20:25:36.412Z\t1970-01-28T17:58:20.000000Z\t11001011111011110001101111100000\tPEHN\tFBGWS\t232fceaa-4da1-4f63-8f6d-0b7977b184bf
                        k0\tfalse\t28\t0100\t859\t111101110010\tY\t1033747429\t210.8.117.61\t0100111000110011\t0.030083895\t6812734169481155056\t0.15322992873721464\t2015-06-04T13:11:05.363Z\t1970-01-28T18:31:40.000000Z\t01001000100000110011110011111100\tHYRX\t\t8055fd98-3b39-4806-9dbf-5a050468a62a
                        """
        );
    }

    @Test
    public void testParallelStringKeyedLastFunctionFuzz() throws Exception {
        // This query doesn't use filter, so we don't care about JIT.
        Assume.assumeTrue(enableJitCompiler);
        testFirstLastFunctionFuzz(
                "SELECT key, " +
                        " last(aboolean) aboolean, last(abyte) abyte, last(ageobyte) ageobyte, " +
                        " last(ashort) ashort, last(ageoshort) ageoshort, last(achar) achar, " +
                        " last(anint) anint, last(anipv4) anipv4, last(ageoint) ageoint, last(afloat) afloat, " +
                        " last(along) along, last(adouble) adouble, last(adate) adate, last(ts) ts, last(ageolong) ageolong, " +
                        " last(asymbol) asymbol, last(astring) astring, " +
                        " last(auuid) auuid " +
                        "FROM tab ORDER BY key DESC"
        );
    }

    @Test
    public void testParallelStringKeyedLastNotNullFunction() throws Exception {
        // This query doesn't use filter, so we don't care about JIT.
        Assume.assumeTrue(enableJitCompiler);
        testParallelGroupByAllTypes(
                "SELECT key, " +
                        " last_not_null(ageobyte) ageobyte, " +
                        " last_not_null(ageoshort) ageoshort, last_not_null(achar) achar, " +
                        " last_not_null(anint) anint, last_not_null(anipv4) anipv4, last_not_null(ageoint) ageoint, last_not_null(afloat) afloat, " +
                        " last_not_null(along) along, last_not_null(adouble) adouble, last_not_null(adate) adate, last_not_null(ts) ts, last_not_null(ageolong) ageolong, " +
                        " last_not_null(asymbol) asymbol, last_not_null(astring) astring, " +
                        " last_not_null(auuid) auuid " +
                        "FROM tab ORDER BY key DESC",
                """
                        key\tageobyte\tageoshort\tachar\tanint\tanipv4\tageoint\tafloat\talong\tadouble\tadate\tts\tageolong\tasymbol\tastring\tauuid
                        k4\t0101\t110110100011\tF\t-848336394\t235.231.19.15\t0110111101100110\t0.25648606\t-9157587264521797613\t0.21377964990604514\t2015-02-01T20:25:30.629Z\t1970-01-28T18:23:20.000000Z\t01011011001110110000010000101101\tCPSW\tMPVGXH\t18362dcf-ef83-4aab-ac47-04e5093bf747
                        k3\t1010\t110111011001\tJ\t1901541154\t37.251.146.2\t1001000010010001\t0.14877898\t-5509931004723445033\t0.023379956696789717\t2015-02-12T10:52:41.010Z\t1970-01-28T18:15:00.000000Z\t11010110001110011010110000001111\tPEHN\tCSXKOBEGGNBZMI\t6e80006a-871f-417a-b33a-82ae2a7b83e8
                        k2\t0110\t101001101101\tS\t1284672871\t123.157.83.21\t0000001101111100\t6.6161156E-4\t9154573717374787696\t0.151734552716993\t2015-02-06T11:08:08.607Z\t1970-01-28T18:06:40.000000Z\t00011101011001001010001110011010\tCPSW\tPWKZMYWJ\tcd1c6b4b-1b2d-4324-9477-dc8aeb3e13f3
                        k1\t1100\t011101001110\tI\t1516951853\t88.98.63.55\t1010001110110001\t0.58338606\t-6618178923628468143\t0.1996073004071821\t2015-05-23T20:25:36.412Z\t1970-01-28T17:58:20.000000Z\t11001011111011110001101111100000\tPEHN\tFBGWS\t232fceaa-4da1-4f63-8f6d-0b7977b184bf
                        k0\t0100\t111101110010\tY\t1033747429\t210.8.117.61\t0100111000110011\t0.030083895\t6812734169481155056\t0.15322992873721464\t2015-06-04T13:11:05.363Z\t1970-01-28T18:31:40.000000Z\t01001000100000110011110011111100\tHYRX\tFYJXOSBUGGYTSKTY\t8055fd98-3b39-4806-9dbf-5a050468a62a
                        """
        );
    }

    @Test
    public void testParallelStringKeyedLastNotNullFunctionFuzz() throws Exception {
        // This query doesn't use filter, so we don't care about JIT.
        Assume.assumeTrue(enableJitCompiler);
        testFirstLastFunctionFuzz(
                "SELECT key, " +
                        " last_not_null(ageobyte) ageobyte, " +
                        " last_not_null(ageoshort) ageoshort, last_not_null(achar) achar, " +
                        " last_not_null(anint) anint, last_not_null(anipv4) anipv4, last_not_null(ageoint) ageoint, last_not_null(afloat) afloat, " +
                        " last_not_null(along) along, last_not_null(adouble) adouble, last_not_null(adate) adate, last_not_null(ts) ts, last_not_null(ageolong) ageolong, " +
                        " last_not_null(asymbol) asymbol, last_not_null(astring) astring, " +
                        " last_not_null(auuid) auuid " +
                        "FROM tab ORDER BY key DESC"
        );
    }

    @Test
    public void testParallelSymbolKeyGroupBy() throws Exception {
        // This query doesn't use filter, so we don't care about JIT.
        Assume.assumeTrue(enableJitCompiler);
        testParallelSymbolKeyGroupBy(
                "SELECT key, vwap(price, quantity), sum(colTop) FROM tab ORDER BY key",
                """
                        key\tvwap\tsum
                        k0\t2685.431565967941\t1642000.0
                        k1\t2682.7321472695826\t1638800.0
                        k2\t2683.4065201284266\t1639600.0
                        k3\t2684.081214514935\t1640400.0
                        k4\t2684.756229953121\t1641200.0
                        """,
                null
        );
    }

    @Test
    public void testParallelSymbolKeyGroupByFilterWithSubQuery() throws Exception {
        testParallelSymbolKeyGroupBy(
                "SELECT key, vwap(price, quantity), sum(colTop) FROM tab " +
                        "where key in (select key from tab where key in ('k1','k3')) ORDER BY key",
                """
                        key\tvwap\tsum
                        k1\t2682.7321472695826\t1638800.0
                        k3\t2684.081214514935\t1640400.0
                        """,
                null
        );
    }

    @Test
    public void testParallelSymbolKeyGroupBySubQuery() throws Exception {
        // This query doesn't use filter, so we don't care about JIT.
        Assume.assumeTrue(enableJitCompiler);
        testParallelSymbolKeyGroupBy(
                "SELECT key, vwap + sum FROM (" +
                        "  SELECT key, vwap(price, quantity), sum(colTop) FROM tab" +
                        ") ORDER BY key",
                """
                        key\tcolumn
                        k0\t1644685.4315659679
                        k1\t1641482.7321472696
                        k2\t1642283.4065201285
                        k3\t1643084.081214515
                        k4\t1643884.7562299531
                        """,
                null
        );
    }

    @Test
    public void testParallelSymbolKeyGroupByWithLimit() throws Exception {
        // This query doesn't use filter, so we don't care about JIT.
        Assume.assumeTrue(enableJitCompiler);
        testParallelSymbolKeyGroupBy(
                "SELECT key, vwap(price, quantity), sum(colTop) FROM tab ORDER BY key LIMIT 3",
                """
                        key\tvwap\tsum
                        k0\t2685.431565967941\t1642000.0
                        k1\t2682.7321472695826\t1638800.0
                        k2\t2683.4065201284266\t1639600.0
                        """,
                null,
                "SELECT key, vwap(price, quantity), sum(colTop) FROM tab ORDER BY key LIMIT -3",
                """
                        key\tvwap\tsum
                        k2\t2683.4065201284266\t1639600.0
                        k3\t2684.081214514935\t1640400.0
                        k4\t2684.756229953121\t1641200.0
                        """,
                null
        );
    }

    @Test
    public void testParallelSymbolKeyGroupByWithMinMaxStrFunction() throws Exception {
        // This query doesn't use filter, so we don't care about JIT.
        Assume.assumeTrue(enableJitCompiler);
        testParallelMultiSymbolKeyGroupBy(
                "SELECT key1, min(key2), max(key2) FROM tab ORDER BY key1",
                """
                        key1\tmin\tmax
                        k0\tk0\tk3
                        k1\tk0\tk3
                        k2\tk0\tk3
                        k3\tk0\tk3
                        k4\tk0\tk3
                        """
        );
    }

    @Test
    public void testParallelSymbolKeyGroupByWithNestedFilter() throws Exception {
        testParallelSymbolKeyGroupBy(
                "SELECT vwap(p, q), k, sum(ct) " +
                        "FROM (SELECT colTop ct, price p, quantity q, key k FROM tab WHERE quantity < 80) ORDER BY k",
                """
                        vwap\tk\tsum
                        56.62162162162162\tk0\t325.0
                        57.01805416248746\tk1\t381.0
                        57.76545632973504\tk2\t387.0
                        58.52353506243996\tk3\t393.0
                        59.29162746942615\tk4\t399.0
                        """,
                null
        );
    }

    @Test
    public void testParallelSymbolKeyGroupByWithNoFunctions() throws Exception {
        // This query doesn't use filter, so we don't care about JIT.
        Assume.assumeTrue(enableJitCompiler);
        testParallelSymbolKeyGroupBy(
                "SELECT key FROM tab GROUP BY key ORDER BY key",
                """
                        key
                        k0
                        k1
                        k2
                        k3
                        k4
                        """,
                null
        );
    }

    @Test
    public void testParallelSymbolKeyGroupByWithNoFunctionsAndFilter() throws Exception {
        testParallelSymbolKeyGroupBy(
                "SELECT key FROM tab WHERE key != 'k1' GROUP BY key ORDER BY key",
                """
                        key
                        k0
                        k2
                        k3
                        k4
                        """,
                null
        );
    }

    @Test
    public void testParallelSymbolKeyGroupByWithNoFunctionsAndTooStrictFilter() throws Exception {
        testParallelSymbolKeyGroupBy(
                "SELECT key FROM tab WHERE quantity < 0 GROUP BY key ORDER BY key",
                "key\n",
                null
        );
    }

    @Test
    public void testParallelSymbolKeyGroupByWithWithReadThreadSafeFilter() throws Exception {
        testParallelSymbolKeyGroupBy(
                "SELECT key, vwap(price, quantity), sum(colTop) FROM tab WHERE quantity < 80 ORDER BY key",
                """
                        key\tvwap\tsum
                        k0\t56.62162162162162\t325.0
                        k1\t57.01805416248746\t381.0
                        k2\t57.76545632973504\t387.0
                        k3\t58.52353506243996\t393.0
                        k4\t59.29162746942615\t399.0
                        """,
                null
        );
    }

    @Test
    public void testParallelSymbolKeyGroupByWithWithReadThreadUnsafeFilter() throws Exception {
        testParallelSymbolKeyGroupBy(
                "SELECT key, vwap(price, quantity), sum(colTop) FROM tab WHERE key in ('k1','k2') ORDER BY key",
                """
                        key\tvwap\tsum
                        k1\t2682.7321472695826\t1638800.0
                        k2\t2683.4065201284266\t1639600.0
                        """,
                null
        );
    }

    @Test
    public void testParallelSymbolKeyLikeFilter() throws Exception {
        final String fullResult = """
                key\tcount
                k0\t1600
                k1\t1600
                k2\t1600
                k3\t1600
                k4\t1600
                """;
        testParallelSymbolKeyGroupBy(
                "SELECT key, count(*) FROM tab WHERE key like '%0' ORDER BY key",
                """
                        key\tcount
                        k0\t1600
                        """,
                null,
                "SELECT key, count(*) FROM tab WHERE key like 'k%' ORDER BY key",
                fullResult,
                null,
                "SELECT key, count(*) FROM tab WHERE key like 'k_' ORDER BY key",
                fullResult,
                null,
                "SELECT key, count(*) FROM tab WHERE key like '%k%' ORDER BY key",
                fullResult,
                null,
                "SELECT key, count(*) FROM tab WHERE key like '%foobarbaz%' ORDER BY key",
                "key\tcount\n",
                null
        );
    }

    @Test
    public void testParallelSymbolKeyNotLikeFilter() throws Exception {
        testParallelSymbolKeyGroupBy(
                "SELECT key, count(*) FROM tab WHERE key not like 'k0%' ORDER BY key",
                """
                        key\tcount
                        k1\t1600
                        k2\t1600
                        k3\t1600
                        k4\t1600
                        """,
                null
        );
    }

    @Test
    public void testParallelToStrFunctionKeyGroupBy() throws Exception {
        // This query doesn't use filter, so we don't care about JIT.
        Assume.assumeTrue(enableJitCompiler);
        testParallelSymbolKeyGroupBy(
                "SELECT to_str(ts, 'yyyy-MM-dd') ts, max(price) FROM tab ORDER BY ts LIMIT 5",
                """
                        ts\tmax
                        1970-01-01\t99.0
                        1970-01-02\t199.0
                        1970-01-03\t299.0
                        1970-01-04\t399.0
                        1970-01-05\t499.0
                        """,
                null
        );
    }

    @Test
    public void testStringKeyGroupByEmptyTable() throws Exception {
        // This query doesn't use filter, so we don't care about JIT.
        Assume.assumeTrue(enableJitCompiler);
        // The table is empty, so there is nothing to convert.
        Assume.assumeFalse(convertToParquet);
        assertMemoryLeak(() -> {
            final WorkerPool pool = new WorkerPool(() -> 4);
            TestUtils.execute(
                    pool,
                    (engine, compiler, sqlExecutionContext) -> {
                        execute(
                                compiler,
                                "CREATE TABLE tab (" +
                                        "  ts TIMESTAMP," +
                                        "  key STRING," +
                                        "  value DOUBLE) timestamp (ts) PARTITION BY DAY",
                                sqlExecutionContext
                        );
                        assertQueries(
                                engine,
                                sqlExecutionContext,
                                "select key, sum(value) from tab ORDER BY key",
                                "key\tsum\n"
                        );
                    },
                    configuration,
                    LOG
            );
        });
    }

    private static void assertCairoException(CairoEngine engine, SqlExecutionContext sqlExecutionContext) throws SqlException {
        try {
            try (
                    RecordCursorFactory factory = engine.select("SELECT key, avg(value) FROM tab WHERE npe();", sqlExecutionContext);
                    RecordCursor cursor = factory.getCursor(sqlExecutionContext)
            ) {
                cursor.hasNext();
            }
            Assert.fail();
        } catch (CairoException e) {
            TestUtils.assertContains(e.getFlyweightMessage(), "unexpected filter error");
        }
    }

    private void testFirstLastFunctionFuzz(String query) throws Exception {
        // With this test, we aim to verify correctness of merge() method
        // implementation in first/last functions.

        // This test controls sets enable parallel GROUP BY flag on its own.
        Assume.assumeTrue(enableParallelGroupBy);
        assertMemoryLeak(() -> {
            final Rnd rnd = TestUtils.generateRandom(LOG);
            final WorkerPool pool = new WorkerPool(() -> 4);
            TestUtils.execute(
                    pool,
                    (engine, compiler, sqlExecutionContext) -> {
                        sqlExecutionContext.setJitMode(enableJitCompiler ? SqlJitMode.JIT_MODE_ENABLED : SqlJitMode.JIT_MODE_DISABLED);
                        sqlExecutionContext.setRandom(rnd);

                        execute(
                                compiler,
                                "create table tab as (select" +
                                        " 'k' || ((50 + x) % 5) key," +
                                        " rnd_boolean() aboolean," +
                                        " rnd_byte(2,50) abyte," +
                                        " rnd_geohash(4) ageobyte," +
                                        " rnd_short(10,1024) ashort," +
                                        " rnd_geohash(12) ageoshort," +
                                        " rnd_char() achar," +
                                        " rnd_int(0,1000,3) anint," +
                                        " rnd_ipv4() anipv4," +
                                        " rnd_geohash(16) ageoint," +
                                        " rnd_symbol(4,4,4,2) asymbol," +
                                        " rnd_float(3) afloat," +
                                        " rnd_long(0,1000,3) along," +
                                        " rnd_double(3) adouble," +
                                        " rnd_date(to_date('2015', 'yyyy'), to_date('2016', 'yyyy'), 3) adate," +
                                        " rnd_geohash(32) ageolong," +
                                        " rnd_str(5,16,3) astring," +
                                        " rnd_uuid4() auuid," +
                                        " timestamp_sequence(400000000000, 500000000) ts" +
                                        " from long_sequence(10000)) timestamp(ts) partition by day",
                                sqlExecutionContext
                        );
                        if (convertToParquet) {
                            execute(compiler, "alter table tab convert partition to parquet where ts >= 0", sqlExecutionContext);
                        }

                        // Run with single-threaded GROUP BY.
                        sqlExecutionContext.setParallelGroupByEnabled(false);
                        try {
                            TestUtils.printSql(
                                    engine,
                                    sqlExecutionContext,
                                    query,
                                    sink
                            );
                        } finally {
                            sqlExecutionContext.setParallelGroupByEnabled(engine.getConfiguration().isSqlParallelGroupByEnabled());
                        }

                        // Run with parallel GROUP BY.
                        sqlExecutionContext.setParallelGroupByEnabled(true);
                        final StringSink sinkB = new StringSink();
                        try {
                            TestUtils.printSql(
                                    engine,
                                    sqlExecutionContext,
                                    query,
                                    sinkB
                            );
                        } finally {
                            sqlExecutionContext.setParallelGroupByEnabled(engine.getConfiguration().isSqlParallelGroupByEnabled());
                        }

                        // Compare the results.
                        TestUtils.assertEquals(sink, sinkB);
                    },
                    configuration,
                    LOG
            );
        });
    }

    private void testParallelDecimalKeyGroupBy(String... queriesAndExpectedResults) throws Exception {
        assertMemoryLeak(() -> {
            final WorkerPool pool = new WorkerPool(() -> 4);
            TestUtils.execute(
                    pool,
                    (engine, compiler, sqlExecutionContext) -> {
                        sqlExecutionContext.setJitMode(enableJitCompiler ? SqlJitMode.JIT_MODE_ENABLED : SqlJitMode.JIT_MODE_DISABLED);

                        engine.execute(
                                "CREATE TABLE tab (" +
                                        "  ts TIMESTAMP," +
                                        "  key DECIMAL(2,0)," +
                                        "  d8 DECIMAL(2,0)," +
                                        "  d16 DECIMAL(4,1)," +
                                        "  d32 DECIMAL(7,1)," +
                                        "  d64 DECIMAL(15,2)," +
                                        "  d128 DECIMAL(32,3)," +
                                        "  d256 DECIMAL(76,6)" +
                                        ") timestamp (ts) PARTITION BY DAY",
                                sqlExecutionContext
                        );
                        engine.execute(
                                "insert into tab select (x * 864000000)::timestamp ts," +
                                        " cast((x % 5) as decimal(2,0)) key, " +
                                        " cast((x % 2) as decimal(2,0)) d8, " +
                                        " cast((x % 10) as decimal(4,1)) d16, " +
                                        " cast((x % 20) as decimal(7,1)) d32, " +
                                        " cast((x % 30) as decimal(15,2)) d64, " +
                                        " cast((x % 40) as decimal(32,3)) d128, " +
                                        " cast((x % 100) as decimal(76,6)) d256 " +
                                        "from long_sequence(" + ROW_COUNT + ")",
                                sqlExecutionContext
                        );
                        assertQueries(engine, sqlExecutionContext, queriesAndExpectedResults);
                    },
                    configuration,
                    LOG
            );
        });
    }

    private void testParallelGroupByAllTypes(BindVariablesInitializer initializer, String... queriesAndExpectedResults) throws Exception {
        assertMemoryLeak(() -> {
            final WorkerPool pool = new WorkerPool(() -> 4);
            TestUtils.execute(
                    pool,
                    (engine, compiler, sqlExecutionContext) -> {
                        sqlExecutionContext.setJitMode(enableJitCompiler ? SqlJitMode.JIT_MODE_ENABLED : SqlJitMode.JIT_MODE_DISABLED);
                        if (initializer != null) {
                            initializer.init(sqlExecutionContext);
                        }

                        execute(
                                compiler,
                                "create table tab as (select" +
                                        " 'k' || ((50 + x) % 5) key," +
                                        " rnd_boolean() aboolean," +
                                        " rnd_byte(2,50) abyte," +
                                        " rnd_geohash(4) ageobyte," +
                                        " rnd_short(10,1024) ashort," +
                                        " rnd_geohash(12) ageoshort," +
                                        " rnd_char() achar," +
                                        " rnd_int() anint," +
                                        " rnd_ipv4() anipv4," +
                                        " rnd_geohash(16) ageoint," +
                                        " rnd_symbol(4,4,4,2) asymbol," +
                                        " rnd_float(2) afloat," +
                                        " rnd_long() along," +
                                        " rnd_double(2) adouble," +
                                        " rnd_date(to_date('2015', 'yyyy'), to_date('2016', 'yyyy'), 2) adate," +
                                        " rnd_geohash(32) ageolong," +
                                        " rnd_str(5,16,2) astring," +
                                        " rnd_uuid4() auuid," +
                                        " timestamp_sequence(400000000000, 500000000) ts" +
                                        " from long_sequence(" + ROW_COUNT + ")) timestamp(ts) partition by day",
                                sqlExecutionContext
                        );
                        if (convertToParquet) {
                            execute(compiler, "alter table tab convert partition to parquet where ts >= 0", sqlExecutionContext);
                        }
                        assertQueries(engine, sqlExecutionContext, queriesAndExpectedResults);
                    },
                    configuration,
                    LOG
            );
        });
    }

    private void testParallelGroupByAllTypes(String... queriesAndExpectedResults) throws Exception {
        testParallelGroupByAllTypes(null, queriesAndExpectedResults);
    }

    private void testParallelGroupByArray(String... queriesAndExpectedResults) throws Exception {
        assertMemoryLeak(() -> {
            final WorkerPool pool = new WorkerPool(() -> 4);
            TestUtils.execute(
                    pool,
                    (engine, compiler, sqlExecutionContext) -> {
                        sqlExecutionContext.setJitMode(enableJitCompiler ? SqlJitMode.JIT_MODE_ENABLED : SqlJitMode.JIT_MODE_DISABLED);
                        execute(
                                compiler,
                                "create table tab as (select" +
                                        " 'k' || ((50 + x) % 5) key," +
                                        " rnd_double_array(2, 2, 3) darr," +
                                        " timestamp_sequence(400000000000, 500000000) ts" +
                                        " from long_sequence(" + ROW_COUNT + ")) timestamp(ts) partition by day",
                                sqlExecutionContext
                        );
                        if (convertToParquet) {
                            execute(compiler, "alter table tab convert partition to parquet where ts >= 0", sqlExecutionContext);
                        }
                        assertQueries(engine, sqlExecutionContext, queriesAndExpectedResults);
                    },
                    configuration,
                    LOG
            );
        });
    }

    private void testParallelGroupByFaultTolerance(String query) throws Exception {
        Assume.assumeTrue(enableParallelGroupBy);
        node1.setProperty(PropertyKey.DEV_MODE_ENABLED, true);
        assertMemoryLeak(() -> {
            final WorkerPool pool = new WorkerPool(() -> 4);
            TestUtils.execute(
                    pool,
                    (engine, compiler, sqlExecutionContext) -> {
                        sqlExecutionContext.setJitMode(enableJitCompiler ? SqlJitMode.JIT_MODE_ENABLED : SqlJitMode.JIT_MODE_DISABLED);

                        engine.execute(
                                "CREATE TABLE tab (" +
                                        "  ts TIMESTAMP," +
                                        "  price DOUBLE," +
                                        "  quantity DOUBLE) timestamp (ts) PARTITION BY DAY",
                                sqlExecutionContext
                        );
                        engine.execute(
                                "insert into tab select (x * 864000000)::timestamp, x, x % 100 from long_sequence(" + ROW_COUNT + ")",
                                sqlExecutionContext
                        );
                        if (convertToParquet) {
                            execute(compiler, "alter table tab convert partition to parquet where ts >= 0", sqlExecutionContext);
                        }

                        try {
                            try (final RecordCursorFactory factory = compiler.compile(query, sqlExecutionContext).getRecordCursorFactory()) {
                                try (final RecordCursor cursor = factory.getCursor(sqlExecutionContext)) {
                                    //noinspection StatementWithEmptyBody
                                    while (cursor.hasNext()) {
                                    } // drain cursor until exception
                                    Assert.fail();
                                }
                            }
                        } catch (Throwable th) {
                            TestUtils.assertContains(th.getMessage(), "unexpected filter error");
                        }
                    },
                    configuration,
                    LOG
            );
        });
    }

    private void testParallelGroupByThrowsOnTimeout(String query, long tripWhenTicks) throws Exception {
        // This query doesn't use filter, so we don't care about JIT.
        Assume.assumeTrue(enableJitCompiler);
        // Validate parallel GROUP BY factories.
        Assume.assumeTrue(enableParallelGroupBy);
        // The test is very sensitive to sharding threshold and page frame sizes.
        Assert.assertEquals(2, configuration.getGroupByShardingThreshold());
        final int rowCount = ROW_COUNT;
        Assert.assertEquals(40, rowCount / configuration.getSqlPageFrameMaxRows());
        assertMemoryLeak(() -> {
            circuitBreakerConfiguration = new DefaultSqlExecutionCircuitBreakerConfiguration() {
                private final AtomicLong ticks = new AtomicLong();

                @Override
                @NotNull
                public MillisecondClock getClock() {
                    return () -> {
                        if (ticks.incrementAndGet() < tripWhenTicks) {
                            return 0;
                        }
                        return Long.MAX_VALUE;
                    };
                }

                @Override
                public long getQueryTimeout() {
                    return 1;
                }
            };

            final WorkerPool pool = new WorkerPool(() -> 4);
            TestUtils.execute(
                    pool,
                    (engine, compiler, sqlExecutionContext) -> {
                        final SqlExecutionContextImpl context = (SqlExecutionContextImpl) sqlExecutionContext;
                        final NetworkSqlExecutionCircuitBreaker circuitBreaker = new NetworkSqlExecutionCircuitBreaker(engine, circuitBreakerConfiguration, MemoryTag.NATIVE_DEFAULT);
                        try {
                            engine.execute(
                                    "CREATE TABLE tab ( " +
                                            "  ts TIMESTAMP, " +
                                            "  price DOUBLE, " +
                                            "  quantity DOUBLE " +
                                            ") TIMESTAMP(ts) PARTITION BY DAY;",
                                    sqlExecutionContext
                            );
                            engine.execute(
                                    "insert into tab select (x * 864000000)::timestamp, x, x % 100 from long_sequence(" + rowCount + ")",
                                    sqlExecutionContext
                            );
                            if (convertToParquet) {
                                engine.execute("alter table tab convert partition to parquet where ts >= 0", sqlExecutionContext);
                            }

                            context.with(
                                    context.getSecurityContext(),
                                    context.getBindVariableService(),
                                    context.getRandom(),
                                    context.getRequestFd(),
                                    circuitBreaker
                            );
                            context.setJitMode(SqlJitMode.JIT_MODE_ENABLED);

                            TestUtils.assertSql(compiler, context, query, sink, "");
                            Assert.fail();
                        } catch (CairoException ex) {
                            TestUtils.assertContains(ex.getFlyweightMessage(), "timeout, query aborted");
                        } finally {
                            Misc.free(circuitBreaker);
                        }
                    },
                    configuration,
                    LOG
            );
        });
    }

    private void testParallelIPv4KeyGroupBy(String... queriesAndExpectedResults) throws Exception {
        assertMemoryLeak(() -> {
            final WorkerPool pool = new WorkerPool(() -> 4);
            TestUtils.execute(
                    pool,
                    (engine, compiler, sqlExecutionContext) -> {
                        sqlExecutionContext.setJitMode(enableJitCompiler ? SqlJitMode.JIT_MODE_ENABLED : SqlJitMode.JIT_MODE_DISABLED);

                        engine.execute(
                                "CREATE TABLE tab (" +
                                        "  ts TIMESTAMP," +
                                        "  key IPv4," +
                                        "  value DOUBLE" +
                                        ") TIMESTAMP (ts) PARTITION BY DAY",
                                sqlExecutionContext
                        );
                        engine.execute(
                                "insert into tab select (x * 864000000)::timestamp, ((x % 200)::int)::ipv4, x from long_sequence(" + ROW_COUNT + ")",
                                sqlExecutionContext
                        );
                        if (convertToParquet) {
                            execute(compiler, "alter table tab convert partition to parquet where ts >= 0", sqlExecutionContext);
                        }
                        assertQueries(engine, sqlExecutionContext, queriesAndExpectedResults);
                    },
                    configuration,
                    LOG
            );
        });
    }

    private void testParallelJsonKeyGroupBy(String... queriesAndExpectedResults) throws Exception {
        assertMemoryLeak(() -> {
            final WorkerPool pool = new WorkerPool(() -> 4);
            TestUtils.execute(
                    pool,
                    (engine, compiler, sqlExecutionContext) -> {
                        sqlExecutionContext.setJitMode(enableJitCompiler ? SqlJitMode.JIT_MODE_ENABLED : SqlJitMode.JIT_MODE_DISABLED);

                        engine.execute(
                                "CREATE TABLE tab (" +
                                        "  ts TIMESTAMP," +
                                        "  key VARCHAR," +
                                        "  price DOUBLE," +
                                        "  quantity LONG) timestamp (ts) PARTITION BY DAY",
                                sqlExecutionContext
                        );
                        engine.execute(
                                "insert into tab select (x * 864000000)::timestamp, '{\"key\": \"k' || (x % 5) || '\", \"foo\": \"bar\"}', x, x from long_sequence(" + ROW_COUNT + ")",
                                sqlExecutionContext
                        );
                        if (convertToParquet) {
                            execute(compiler, "alter table tab convert partition to parquet where ts >= 0", sqlExecutionContext);
                        }
                        assertQueries(engine, sqlExecutionContext, queriesAndExpectedResults);
                    },
                    configuration,
                    LOG
            );
        });
    }

    private void testParallelMultiSymbolKeyGroupBy(String... queriesAndExpectedResults) throws Exception {
        assertMemoryLeak(() -> {
            final WorkerPool pool = new WorkerPool(() -> 4);
            TestUtils.execute(
                    pool,
                    (engine, compiler, sqlExecutionContext) -> {
                        sqlExecutionContext.setJitMode(enableJitCompiler ? SqlJitMode.JIT_MODE_ENABLED : SqlJitMode.JIT_MODE_DISABLED);

                        engine.execute(
                                "CREATE TABLE tab (\n" +
                                        "  ts TIMESTAMP," +
                                        "  key1 SYMBOL," +
                                        "  key2 SYMBOL," +
                                        "  key3 SYMBOL," +
                                        "  value DOUBLE) timestamp (ts) PARTITION BY DAY",
                                sqlExecutionContext
                        );
                        engine.execute(
                                "insert into tab select (x * 864000000)::timestamp, 'k' || (x % 5), 'k' || (x % 4), 'k' || (x % 3), x from long_sequence(" + ROW_COUNT + ")",
                                sqlExecutionContext
                        );
                        execute(compiler, "ALTER TABLE tab ADD COLUMN colTop DOUBLE", sqlExecutionContext);
                        engine.execute(
                                "insert into tab " +
                                        "select ((50 + x) * 864000000)::timestamp, 'k' || ((50 + x) % 5), 'k' || ((50 + x) % 4), 'k' || ((50 + x) % 3), 50 + x, 50 + x " +
                                        "from long_sequence(" + ROW_COUNT + ")",
                                sqlExecutionContext
                        );
                        if (convertToParquet) {
                            execute(compiler, "alter table tab convert partition to parquet where ts >= 0", sqlExecutionContext);
                        }
                        assertQueries(engine, sqlExecutionContext, queriesAndExpectedResults);
                    },
                    configuration,
                    LOG
            );
        });
    }

    private void testParallelNonKeyedGroupBy(String... queriesAndExpectedResults) throws Exception {
        assertMemoryLeak(() -> {
            final WorkerPool pool = new WorkerPool(() -> 4);
            TestUtils.execute(
                    pool,
                    (engine, compiler, sqlExecutionContext) -> {
                        sqlExecutionContext.setJitMode(enableJitCompiler ? SqlJitMode.JIT_MODE_ENABLED : SqlJitMode.JIT_MODE_DISABLED);

                        engine.execute(
                                "CREATE TABLE tab (" +
                                        "  ts TIMESTAMP," +
                                        "  price DOUBLE," +
                                        "  quantity DOUBLE) timestamp (ts) PARTITION BY DAY",
                                sqlExecutionContext
                        );
                        engine.execute(
                                "insert into tab select (x * 864000000)::timestamp, x, x % 100 from long_sequence(" + ROW_COUNT + ")",
                                sqlExecutionContext
                        );
                        engine.execute("ALTER TABLE tab ADD COLUMN colTop DOUBLE", sqlExecutionContext);
                        engine.execute(
                                "insert into tab " +
                                        "select ((50 + x) * 864000000)::timestamp, 50 + x, 50 + x, 50 + x " +
                                        "from long_sequence(" + ROW_COUNT + ")",
                                sqlExecutionContext
                        );
                        if (convertToParquet) {
                            execute(compiler, "alter table tab convert partition to parquet where ts >= 0", sqlExecutionContext);
                        }
                        assertQueries(engine, sqlExecutionContext, queriesAndExpectedResults);
                    },
                    configuration,
                    LOG
            );
        });
    }

    private void testParallelRostiGroupBy(String query, String expected) throws Exception {
        // Rosti doesn't support filter, so we don't care about JIT.
        Assume.assumeTrue(enableJitCompiler);
        assertMemoryLeak(() -> {
            final WorkerPool pool = new WorkerPool(() -> 4);
            TestUtils.execute(
                    pool,
                    (engine, compiler, sqlExecutionContext) -> {
                        // We want each row to be in its own partition
                        execute(
                                compiler,
                                "CREATE TABLE tab AS (SELECT " +
                                        "cast('k' || (x%5) as symbol) key, " +
                                        "rnd_short() s, " +
                                        "rnd_int(0, 256, 2) i, " +
                                        "rnd_long(0, 1024, 2) l, " +
                                        "rnd_long256(2) l256, " +
                                        "rnd_double(2) d, " +
                                        "rnd_timestamp(to_date('1980', 'yyyy'), to_date('1990', 'yyyy'), 2) t, " +
                                        "rnd_date(to_date('1980', 'yyyy'), to_date('1990', 'yyyy'), 2) dd, " +
                                        "(x * 864000000)::timestamp ts " +
                                        "from long_sequence(500)) timestamp (ts) PARTITION BY DAY",
                                sqlExecutionContext
                        );
                        execute(
                                compiler,
                                "insert into tab values (null, 1, 2, 3, 4::long256, 5.0, '1991-01-01', '1992-01-01', 0::timestamp)," +
                                        "(null, 11, 12, 13, 14::long256, 15.0, '2001-01-01', '2002-01-01', (250L*864000000)::timestamp)," +
                                        "(null, 21, 22, 23, 24::long256, 25.0, '2101-01-01', '2102-01-01', (500L*864000000)::timestamp)",
                                sqlExecutionContext
                        );
                        if (convertToParquet) {
                            execute(compiler, "alter table tab convert partition to parquet where ts >= 0", sqlExecutionContext);
                        }

                        TestUtils.assertSql(
                                engine,
                                sqlExecutionContext,
                                query,
                                sink,
                                expected
                        );

                        if (enableParallelGroupBy) {
                            // Make sure that we're testing Rosti here.
                            try (RecordCursorFactory factory = compiler.compile(query, sqlExecutionContext).getRecordCursorFactory()) {
                                RecordCursorFactory nestedFactory = factory.getBaseFactory();
                                while (nestedFactory != null) {
                                    if (nestedFactory.getClass() == GroupByRecordCursorFactory.class) {
                                        break;
                                    }
                                    nestedFactory = nestedFactory.getBaseFactory();
                                }
                                Assert.assertNotNull("parallel GROUP BY doesn't use vect.GroupByRecordCursorFactory", nestedFactory);
                            }
                        }
                    },
                    configuration,
                    LOG
            );
        });
    }

    private void testParallelStringAndVarcharKeyGroupBy(String... queriesAndExpectedResults) throws Exception {
        assertMemoryLeak(() -> {
            final WorkerPool pool = new WorkerPool(() -> 4);
            TestUtils.execute(
                    pool,
                    (engine, compiler, sqlExecutionContext) -> {
                        sqlExecutionContext.setJitMode(enableJitCompiler ? SqlJitMode.JIT_MODE_ENABLED : SqlJitMode.JIT_MODE_DISABLED);

                        // Use 2x fewer rows in this test as otherwise it's slow.
                        final int rowCount = ROW_COUNT / 2;

                        // try with a String table first
                        engine.execute(
                                "CREATE TABLE tab (" +
                                        "  ts TIMESTAMP," +
                                        "  key STRING," +
                                        "  value DOUBLE) timestamp (ts) PARTITION BY DAY",
                                sqlExecutionContext
                        );
                        engine.execute(
                                "insert into tab select (x * 864000000)::timestamp, 'k' || (x % 5), x from long_sequence(" + rowCount + ")",
                                sqlExecutionContext
                        );
                        engine.execute("ALTER TABLE tab ADD COLUMN colTop DOUBLE", sqlExecutionContext);
                        engine.execute(
                                "insert into tab " +
                                        "select ((50 + x) * 8640000000)::timestamp, 'k' || ((50 + x) % 5), 50 + x, 50 + x " +
                                        "from long_sequence(" + rowCount + ")",
                                sqlExecutionContext
                        );
                        if (convertToParquet) {
                            execute(compiler, "alter table tab convert partition to parquet where ts >= 0", sqlExecutionContext);
                        }
                        assertQueries(engine, sqlExecutionContext, queriesAndExpectedResults);

                        // now drop the String table and recreate it with a Varchar key
                        engine.execute("DROP TABLE tab", sqlExecutionContext);
                        engine.execute(
                                "CREATE TABLE tab (" +
                                        "  ts TIMESTAMP," +
                                        "  key VARCHAR," +
                                        "  value DOUBLE) timestamp (ts) PARTITION BY DAY",
                                sqlExecutionContext
                        );
                        engine.execute(
                                "insert into tab select (x * 864000000)::timestamp, 'k' || (x % 5), x from long_sequence(" + rowCount + ")",
                                sqlExecutionContext
                        );
                        engine.execute("ALTER TABLE tab ADD COLUMN colTop DOUBLE", sqlExecutionContext);
                        engine.execute(
                                "insert into tab " +
                                        "select ((50 + x) * 8640000000)::timestamp, 'k' || ((50 + x) % 5), 50 + x, 50 + x " +
                                        "from long_sequence(" + rowCount + ")",
                                sqlExecutionContext
                        );
                        if (convertToParquet) {
                            execute(compiler, "alter table tab convert partition to parquet where ts >= 0", sqlExecutionContext);
                        }
                        assertQueries(engine, sqlExecutionContext, queriesAndExpectedResults);
                    },
                    configuration,
                    LOG
            );
        });
    }

    // unlike other test methods, this one expects triples, not couples of strings;
    // the third value may contain a fragment of query plan to assert
    private void testParallelSymbolKeyGroupBy(String... queriesExpectedResultsAndPlans) throws Exception {
        assertMemoryLeak(() -> {
            final WorkerPool pool = new WorkerPool(() -> 4);
            TestUtils.execute(
                    pool,
                    (engine, compiler, sqlExecutionContext) -> {
                        sqlExecutionContext.setJitMode(enableJitCompiler ? SqlJitMode.JIT_MODE_ENABLED : SqlJitMode.JIT_MODE_DISABLED);

                        engine.execute(
                                "CREATE TABLE tab (" +
                                        "  ts TIMESTAMP," +
                                        "  key SYMBOL," +
                                        "  price DOUBLE," +
                                        "  quantity LONG) timestamp (ts) PARTITION BY DAY",
                                sqlExecutionContext
                        );
                        engine.execute(
                                "insert into tab select (x * 864000000)::timestamp, 'k' || (x % 5), x, x from long_sequence(" + ROW_COUNT + ")",
                                sqlExecutionContext
                        );
                        engine.execute("ALTER TABLE tab ADD COLUMN colTop DOUBLE", sqlExecutionContext);
                        engine.execute(
                                "insert into tab " +
                                        "select ((50 + x) * 864000000)::timestamp, " +
                                        "  'k' || ((50 + x) % 5), 50 + x, 50 + x, 50 + x " +
                                        "from long_sequence(" + ROW_COUNT + ")",
                                sqlExecutionContext
                        );
                        if (convertToParquet) {
                            execute(compiler, "alter table tab convert partition to parquet where ts >= 0", sqlExecutionContext);
                        }
                        assertQueriesAndPlans(engine, sqlExecutionContext, queriesExpectedResultsAndPlans);
                    },
                    configuration,
                    LOG
            );
        });
    }

    static void assertQueries(CairoEngine engine, SqlExecutionContext sqlExecutionContext, String... queriesAndExpectedResults) throws SqlException {
        assertQueries(engine, sqlExecutionContext, sink, queriesAndExpectedResults);
    }

    static void assertQueries(CairoEngine engine, SqlExecutionContext sqlExecutionContext, StringSink sink, String... queriesAndExpectedResults) throws SqlException {
        for (int i = 0, n = queriesAndExpectedResults.length; i < n; i += 2) {
            final String query = queriesAndExpectedResults[i];
            final String expected = queriesAndExpectedResults[i + 1];
            TestUtils.assertSql(
                    engine,
                    sqlExecutionContext,
                    query,
                    sink,
                    expected
            );
        }
    }

    static void assertQueriesAndPlans(CairoEngine engine, SqlExecutionContext sqlExecutionContext, String... queriesExpectedResultsAndPlans) throws SqlException {
        for (int i = 0, n = queriesExpectedResultsAndPlans.length; i < n; i += 3) {
            final String query = queriesExpectedResultsAndPlans[i];
            final String expected = queriesExpectedResultsAndPlans[i + 1];
            sink.clear();
            TestUtils.assertSql(
                    engine,
                    sqlExecutionContext,
                    query,
                    sink,
                    expected
            );

            // verify the plan, optionally
            final String expectedPlanFragment = queriesExpectedResultsAndPlans[i + 2];
            if (expectedPlanFragment != null) {
                TestUtils.printSql(
                        engine,
                        sqlExecutionContext,
                        "EXPLAIN " + query,
                        sink
                );
                TestUtils.assertContains(sink, expectedPlanFragment);
            }
        }
    }

    private interface BindVariablesInitializer {
        void init(SqlExecutionContext sqlExecutionContext) throws SqlException;
    }
}<|MERGE_RESOLUTION|>--- conflicted
+++ resolved
@@ -893,17 +893,6 @@
     public void testParallelGroupByArray() throws Exception {
         Assume.assumeFalse(convertToParquet);
         testParallelGroupByArray(
-<<<<<<< HEAD
-                "SELECT first(darr), key FROM tab order by key",
-                """
-                        first\tkey
-                        [[null,null,null],[null,0.7883065830055033,null]]\tk0
-                        [[null,0.20447441837877756],[null,null]]\tk1
-                        [[0.3491070363730514,0.7611029514995744],[0.4217768841969397,null],[0.7261136209823622,0.4224356661645131]]\tk2
-                        [[null,0.33608255572515877],[0.690540444367637,null]]\tk3
-                        [[null,null],[0.12503042190293423,null]]\tk4
-                        """
-=======
                 "SELECT first(darr), last(darr), key FROM tab order by key",
                 "first\tlast\tkey\n" +
                         "[[null,null,null],[null,0.7883065830055033,null]]\t[[0.8522582952903538,0.6179906752583175],[null,null],[null,null]]\tk0\n" +
@@ -911,7 +900,6 @@
                         "[[0.3491070363730514,0.7611029514995744],[0.4217768841969397,null],[0.7261136209823622,0.4224356661645131]]\t[[0.47845408543565093,null,0.19197284817490712],[null,null,0.21496623812935467]]\tk2\n" +
                         "[[null,0.33608255572515877],[0.690540444367637,null]]\t[[0.7339245159010606,null],[0.39425956944686746,0.55078841544971]]\tk3\n" +
                         "[[null,null],[0.12503042190293423,null]]\t[[null,0.6489095881388134],[0.280119654942501,null],[0.5379723582047159,null]]\tk4\n"
->>>>>>> 23b9f2ad
         );
     }
 
