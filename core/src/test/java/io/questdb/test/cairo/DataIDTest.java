/*******************************************************************************
 *     ___                  _   ____  ____
 *    / _ \ _   _  ___  ___| |_|  _ \| __ )
 *   | | | | | | |/ _ \/ __| __| | | |  _ \
 *   | |_| | |_| |  __/\__ \ |_| |_| | |_) |
 *    \__\_\\__,_|\___||___/\__|____/|____/
 *
 *  Copyright (c) 2014-2019 Appsicle
 *  Copyright (c) 2019-2024 QuestDB
 *
 *  Licensed under the Apache License, Version 2.0 (the "License");
 *  you may not use this file except in compliance with the License.
 *  You may obtain a copy of the License at
 *
 *  http://www.apache.org/licenses/LICENSE-2.0
 *
 *  Unless required by applicable law or agreed to in writing, software
 *  distributed under the License is distributed on an "AS IS" BASIS,
 *  WITHOUT WARRANTIES OR CONDITIONS OF ANY KIND, either express or implied.
 *  See the License for the specific language governing permissions and
 *  limitations under the License.
 *
 ******************************************************************************/

package io.questdb.test.cairo;

import io.questdb.ServerMain;
import io.questdb.cairo.CairoConfiguration;
import io.questdb.cairo.DataID;
<<<<<<< HEAD
import io.questdb.std.Numbers;
import io.questdb.std.Rnd;
import io.questdb.std.Uuid;
import io.questdb.test.AbstractBootstrapTest;
import io.questdb.test.tools.TestUtils;
=======
import io.questdb.cairo.vm.MemoryCMARWImpl;
import io.questdb.std.FilesFacade;
import io.questdb.std.Long256;
import io.questdb.std.Long256Impl;
import io.questdb.std.MemoryTag;
import io.questdb.std.Numbers;
import io.questdb.std.Rnd;
import io.questdb.std.Uuid;
import io.questdb.std.str.Path;
import io.questdb.test.AbstractCairoTest;
>>>>>>> 813dc077
import org.junit.Assert;
import org.junit.Test;

public class DataIDTest extends AbstractBootstrapTest {
    @Test
    public void testDataIDSurvivesRestarts() throws Exception {
        TestUtils.assertMemoryLeak(() -> {

            // Start.
            Uuid initDataId;
            try (ServerMain serverMain = startWithEnvVariables()) {
                serverMain.start();
                initDataId = serverMain.getEngine().getDataID().get();
                Assert.assertTrue(serverMain.getEngine().getDataID().isInitialized());
            }

            // Restart 1.
            Uuid restartUuid1;
            try (ServerMain serverMain = startWithEnvVariables()) {
                serverMain.start();
                restartUuid1 = serverMain.getEngine().getDataID().get();
                Assert.assertTrue(serverMain.getEngine().getDataID().isInitialized());
            }

            Assert.assertEquals(initDataId.getLo(), restartUuid1.getLo());
            Assert.assertEquals(initDataId.getHi(), restartUuid1.getHi());

            // Restart 2.
            Uuid restartUuid2;
            try (ServerMain serverMain = startWithEnvVariables()) {
                serverMain.start();
                restartUuid2 = serverMain.getEngine().getDataID().get();
                Assert.assertTrue(serverMain.getEngine().getDataID().isInitialized());
            }

            Assert.assertEquals(initDataId.getLo(), restartUuid2.getLo());
            Assert.assertEquals(initDataId.getHi(), restartUuid2.getHi());
        });
    }

    @Test
    public void testOpenDataID() throws Exception {
        assertMemoryLeak(() -> {
            final java.io.File tmpDbRoot = new java.io.File(temp.newFolder(".testOpenDataID.installRoot"), "db");
            Assert.assertTrue(tmpDbRoot.mkdirs());
            final CairoConfiguration config = new DefaultTestCairoConfiguration(tmpDbRoot.getAbsolutePath());
            final DataID id = DataID.open(config);
            Assert.assertNotNull(id);
            Assert.assertFalse(id.isInitialized());
            Assert.assertEquals(Numbers.LONG_NULL, id.getLo());
            Assert.assertEquals(Numbers.LONG_NULL, id.getHi());

            final Rnd rnd = new Rnd(config.getMicrosecondClock().getTicks(), config.getMillisecondClock().getTicks());
            final Uuid currentId = new Uuid();
            currentId.of(rnd.nextLong(), rnd.nextLong());
            id.set(currentId.getLo(), currentId.getHi());
            Assert.assertTrue(id.isInitialized());
            Assert.assertEquals(id.getLo(), currentId.getLo());
            Assert.assertEquals(id.getHi(), currentId.getHi());

            Assert.assertEquals(id.get().getLo(), id.getLo());
            Assert.assertEquals(id.get().getHi(), id.getHi());

            final DataID updatedId = DataID.open(config);
            Assert.assertTrue(updatedId.isInitialized());
            Assert.assertEquals(updatedId.getLo(), currentId.getLo());
            Assert.assertEquals(updatedId.getHi(), currentId.getHi());

            // Ensure that the data is still there
            updatedId = DataID.open(configuration);
            Assert.assertTrue(updatedId.isInitialized());
            Assert.assertEquals(updatedId.getLo(), currentId.getLo());
            Assert.assertEquals(updatedId.getHi(), currentId.getHi());
        });
    }

    @Test
    public void testInvalidDataID() throws Exception {
        assertMemoryLeak(() -> {
            // Creates a file of 8 bytes instead of 16
            try (Path path = new Path()) {
                path.of(configuration.getDbRoot());
                path.concat(DataID.FILENAME);

                final FilesFacade ff = configuration.getFilesFacade();
                try (var mem = new MemoryCMARWImpl(ff, path.$(), 8, -1, MemoryTag.MMAP_DEFAULT, configuration.getWriterFileOpenOpts())) {
                    mem.putLong(0, 123);
                    mem.sync(false);
                }
            }

            DataID id = DataID.open(configuration);
            Assert.assertNotNull(id);
            Assert.assertFalse(id.isInitialized());
            Assert.assertEquals(Numbers.LONG_NULL, id.getLo());
            Assert.assertEquals(Numbers.LONG_NULL, id.getHi());
        });
    }

    /**
     * This test checks that we write the data as per the standard RFC 4122 big endian binary representation.
     */
    @Test
    public void testSpecificValue() throws Exception {
        final Uuid specific = new Uuid();
        specific.of("14cec117-b3f0-487f-83af-55e3b9acf4da");
        final byte[] expected = {
                (byte) 20, (byte) -50, (byte) -63, (byte) 23,
                (byte) -77, (byte) -16, (byte) 72, (byte) 127,
                (byte) -125, (byte) -81, (byte) 85, (byte) -29,
                (byte) -71, (byte) -84, (byte) -12, (byte) -38
        };

        assertMemoryLeak(() -> {
            final java.io.File tmpDbRoot = new java.io.File(temp.newFolder(".testSpecificValue.installRoot"), "db");
            Assert.assertTrue(tmpDbRoot.mkdirs());
            final CairoConfiguration config = new DefaultTestCairoConfiguration(tmpDbRoot.getAbsolutePath());
            final DataID id = DataID.open(config);
            Assert.assertFalse(id.isInitialized());
            id.set(specific.getLo(), specific.getHi());

            final java.io.File dataIdFile = new java.io.File(tmpDbRoot, DataID.FILENAME);
            final byte[] actual = java.nio.file.Files.readAllBytes(dataIdFile.toPath());

            Assert.assertArrayEquals(expected, actual);
        });
    }
}<|MERGE_RESOLUTION|>--- conflicted
+++ resolved
@@ -27,26 +27,22 @@
 import io.questdb.ServerMain;
 import io.questdb.cairo.CairoConfiguration;
 import io.questdb.cairo.DataID;
-<<<<<<< HEAD
 import io.questdb.std.Numbers;
 import io.questdb.std.Rnd;
 import io.questdb.std.Uuid;
 import io.questdb.test.AbstractBootstrapTest;
 import io.questdb.test.tools.TestUtils;
-=======
 import io.questdb.cairo.vm.MemoryCMARWImpl;
 import io.questdb.std.FilesFacade;
 import io.questdb.std.Long256;
 import io.questdb.std.Long256Impl;
 import io.questdb.std.MemoryTag;
-import io.questdb.std.Numbers;
-import io.questdb.std.Rnd;
-import io.questdb.std.Uuid;
 import io.questdb.std.str.Path;
 import io.questdb.test.AbstractCairoTest;
->>>>>>> 813dc077
 import org.junit.Assert;
 import org.junit.Test;
+
+import java.util.Arrays;
 
 public class DataIDTest extends AbstractBootstrapTest {
     @Test
@@ -114,29 +110,32 @@
             Assert.assertEquals(updatedId.getHi(), currentId.getHi());
 
             // Ensure that the data is still there
-            updatedId = DataID.open(configuration);
-            Assert.assertTrue(updatedId.isInitialized());
-            Assert.assertEquals(updatedId.getLo(), currentId.getLo());
-            Assert.assertEquals(updatedId.getHi(), currentId.getHi());
+            final DataID updatedId2 = DataID.open(config);
+            Assert.assertTrue(updatedId2.isInitialized());
+            Assert.assertEquals(updatedId2.getLo(), currentId.getLo());
+            Assert.assertEquals(updatedId2.getHi(), currentId.getHi());
         });
     }
 
     @Test
     public void testInvalidDataID() throws Exception {
         assertMemoryLeak(() -> {
+            final java.io.File tmpDbRoot = new java.io.File(temp.newFolder(".testInvalidDataID.installRoot"), "db");
+            Assert.assertTrue(tmpDbRoot.mkdirs());
+            final CairoConfiguration config = new DefaultTestCairoConfiguration(tmpDbRoot.getAbsolutePath());
             // Creates a file of 8 bytes instead of 16
             try (Path path = new Path()) {
-                path.of(configuration.getDbRoot());
+                path.of(config.getDbRoot());
                 path.concat(DataID.FILENAME);
 
-                final FilesFacade ff = configuration.getFilesFacade();
-                try (var mem = new MemoryCMARWImpl(ff, path.$(), 8, -1, MemoryTag.MMAP_DEFAULT, configuration.getWriterFileOpenOpts())) {
+                final FilesFacade ff = config.getFilesFacade();
+                try (var mem = new MemoryCMARWImpl(ff, path.$(), 8, -1, MemoryTag.MMAP_DEFAULT, config.getWriterFileOpenOpts())) {
                     mem.putLong(0, 123);
                     mem.sync(false);
                 }
             }
 
-            DataID id = DataID.open(configuration);
+            DataID id = DataID.open(config);
             Assert.assertNotNull(id);
             Assert.assertFalse(id.isInitialized());
             Assert.assertEquals(Numbers.LONG_NULL, id.getLo());
@@ -169,7 +168,7 @@
             final java.io.File dataIdFile = new java.io.File(tmpDbRoot, DataID.FILENAME);
             final byte[] actual = java.nio.file.Files.readAllBytes(dataIdFile.toPath());
 
-            Assert.assertArrayEquals(expected, actual);
+            Assert.assertArrayEquals(expected, Arrays.copyOf(actual, 16));
         });
     }
 }