/*******************************************************************************
 *     ___                  _   ____  ____
 *    / _ \ _   _  ___  ___| |_|  _ \| __ )
 *   | | | | | | |/ _ \/ __| __| | | |  _ \
 *   | |_| | |_| |  __/\__ \ |_| |_| | |_) |
 *    \__\_\\__,_|\___||___/\__|____/|____/
 *
 *  Copyright (c) 2014-2019 Appsicle
 *  Copyright (c) 2019-2024 QuestDB
 *
 *  Licensed under the Apache License, Version 2.0 (the "License");
 *  you may not use this file except in compliance with the License.
 *  You may obtain a copy of the License at
 *
 *  http://www.apache.org/licenses/LICENSE-2.0
 *
 *  Unless required by applicable law or agreed to in writing, software
 *  distributed under the License is distributed on an "AS IS" BASIS,
 *  WITHOUT WARRANTIES OR CONDITIONS OF ANY KIND, either express or implied.
 *  See the License for the specific language governing permissions and
 *  limitations under the License.
 *
 ******************************************************************************/

package io.questdb.test.cairo.mv;

import io.questdb.PropertyKey;
import io.questdb.cairo.ColumnType;
import io.questdb.cairo.MicrosTimestampDriver;
import io.questdb.cairo.mv.MatViewRefreshJob;
import io.questdb.cairo.mv.MatViewTimerJob;
import io.questdb.cairo.wal.ApplyWal2TableJob;
import io.questdb.griffin.SqlCompiler;
import io.questdb.griffin.SqlException;
import io.questdb.griffin.SqlExecutionContext;
import io.questdb.std.NumericException;
import io.questdb.std.ObjList;
import io.questdb.std.Os;
import io.questdb.std.Rnd;
import io.questdb.std.datetime.microtime.Micros;
import io.questdb.std.datetime.microtime.MicrosFormatUtils;
import io.questdb.std.str.Path;
import io.questdb.std.str.StringSink;
import io.questdb.test.cairo.fuzz.AbstractFuzzTest;
import io.questdb.test.fuzz.FuzzTransaction;
import io.questdb.test.tools.TestUtils;
import org.junit.Assert;
import org.junit.Test;

import java.util.concurrent.CyclicBarrier;
import java.util.concurrent.atomic.AtomicBoolean;
import java.util.concurrent.atomic.AtomicInteger;

public class MatViewFuzzTest extends AbstractFuzzTest {
    private static final long SPIN_LOCK_TIMEOUT = 100_000_000;
    private static final String[] timestampTypes = new String[]{"timestamp", "timestamp_ns"};

    @Override
    public void setUp() {
        super.setUp();
        // Timer refresh tests mess with the clock, so set the spin timeout
        // to a large value to avoid false positive errors.
        node1.setProperty(PropertyKey.CAIRO_SPIN_LOCK_TIMEOUT, SPIN_LOCK_TIMEOUT);
        spinLockTimeout = SPIN_LOCK_TIMEOUT;
        final Rnd rnd = TestUtils.generateRandom(LOG);
        node1.setProperty(PropertyKey.CAIRO_INACTIVE_READER_MAX_OPEN_PARTITIONS, rnd.nextInt(10000));
    }

    @Test
    public void test2LevelDependencyView() throws Exception {
        final String tableName = testName.getMethodName();
        final String mvName = testName.getMethodName() + "_mv";
        final String mv2Name = testName.getMethodName() + "_mv2";
        final String viewSql = "select min(c3), max(c3), ts from " + tableName + " sample by 1h";
        final String view2Sql = "select min(min), max(max), ts from " + mvName + " sample by 2h";
        final Rnd rnd = generateRandom(LOG);
        testMvFuzz(rnd, tableName, mvName, viewSql, mv2Name, view2Sql);
    }

    @Test
    public void testBaseTableCanHaveColumnsAdded() throws Exception {
        assertMemoryLeak(() -> {
<<<<<<< HEAD
            Rnd rnd = fuzzer.generateRandom(LOG);
=======
            final Rnd rnd = generateRandom(LOG);
>>>>>>> 2f63af49
            setFuzzParams(rnd, 0.2, 0);
            setFuzzProperties(rnd);
            runMvFuzz(rnd, getTestName(), 1, true);
        });
    }

    @Test
    public void testFullRefreshAfterUnsupportedOperations() throws Exception {
        assertMemoryLeak(() -> {
            final Rnd rnd = generateRandom(LOG);

            fuzzer.setFuzzCounts(
                    rnd.nextBoolean(),
                    rnd.nextInt(2_000_000),
                    rnd.nextInt(1000),
                    rnd.nextInt(3),
                    rnd.nextInt(5),
                    rnd.nextInt(1000),
                    rnd.nextInt(1_000_000),
                    5 + rnd.nextInt(10)
            );

            // Don't rename/drop/change type for existing columns to keep the mat view query valid
            fuzzer.setFuzzProbabilities(
                    0.0,
                    0.0,
                    0.0,
                    0.3,
                    0.3,
                    0.0,
                    0.0,
                    0.0,
                    1,
                    0.0,
                    0.3,
                    0.3,
                    0.0,
                    0.3,
                    0.0,
                    0.0
            );

            setFuzzProperties(rnd);

            final String testTableName = getTestName();
            final int tableCount = 1 + rnd.nextInt(3);

            final AtomicBoolean stop = new AtomicBoolean();
            final Thread refreshJobThread = startRefreshJob(0, stop, rnd);

            final ObjList<ObjList<FuzzTransaction>> fuzzTransactions = new ObjList<>();
            final ObjList<String> viewSqls = new ObjList<>();

            for (int i = 0; i < tableCount; i++) {
                final String tableNameBase = testTableName + "_" + i;
                final String tableNameMv = tableNameBase + "_mv";
                final String viewSql = "select min(c3), max(c3), ts from " + tableNameBase + " sample by 1h";
                final ObjList<FuzzTransaction> transactions = createTransactionsAndMv(rnd, tableNameBase, tableNameMv, viewSql);
                fuzzTransactions.add(transactions);
                viewSqls.add(viewSql);
            }

            // Can help to reduce memory consumption.
            engine.releaseInactive();
            fuzzer.applyManyWalParallel(fuzzTransactions, rnd, testTableName, true, true);

            stop.set(true);
            refreshJobThread.join();

            drainWalQueue();
            fuzzer.checkNoSuspendedTables();

            drainWalAndMatViewQueues();
            fuzzer.checkNoSuspendedTables();

            for (int i = 0; i < tableCount; i++) {
                final String viewSql = viewSqls.getQuick(i);
                final String mvName = testTableName + "_" + i + "_mv";

                execute("refresh materialized view '" + mvName + "' full;");
                drainWalAndMatViewQueues();

                LOG.info().$("asserting view ").$(mvName).$(" against ").$(viewSql).$();
                assertSql(
                        """
                                count
                                1
                                """,
                        "select count() from materialized_views where view_name = '" + mvName + "' and view_status <> 'invalid';"
                );
                try (SqlCompiler compiler = engine.getSqlCompiler()) {
                    TestUtils.assertSqlCursors(
                            compiler,
                            sqlExecutionContext,
                            viewSql,
                            mvName,
                            LOG
                    );
                }
            }
        });
    }

    @Test
    public void testInvalidate() throws Exception {
        assertMemoryLeak(() -> {
            final Rnd rnd = generateRandom(LOG);
            // truncate will lead to mat view invalidation
            setFuzzParams(rnd, 0, 0.5);
            setFuzzProperties(rnd);
            runMvFuzz(rnd, getTestName(), 1, false);
        });
    }

    @Test
    public void testManyTablesPeriodView() throws Exception {
        assertMemoryLeak(() -> {
            final Rnd rnd = generateRandom(LOG);
            setFuzzParams(rnd, 0, 0);
            setFuzzProperties(rnd);
            runPeriodMvFuzz(rnd, getTestName(), 1 + rnd.nextInt(4));
        });
    }

    @Test
    public void testManyTablesRefreshJobRace() throws Exception {
        assertMemoryLeak(() -> {
            final Rnd rnd = generateRandom(LOG);
            setFuzzParams(rnd, 1_000, 10_000, 0, 0.0);
            setFuzzProperties(rnd);
            runMvFuzz(rnd, getTestName(), 1 + rnd.nextInt(4), false);
        });
    }

    @Test
    public void testManyTablesTimerView() throws Exception {
        assertMemoryLeak(() -> {
            final Rnd rnd = generateRandom(LOG);
            setFuzzParams(rnd, 0, 0);
            setFuzzProperties(rnd);
            runTimerMvFuzz(rnd, getTestName(), 1 + rnd.nextInt(4));
        });
    }

    @Test
    public void testManyTablesView() throws Exception {
        assertMemoryLeak(() -> {
            final Rnd rnd = generateRandom(LOG);
            setFuzzParams(rnd, 0, 0);
            setFuzzProperties(rnd);
            runMvFuzz(rnd, getTestName(), 1 + rnd.nextInt(4), true);
        });
    }

    @Test
    public void testMultipleQueryExecutionsPerRefresh() throws Exception {
        final Rnd rnd = generateRandom(LOG);
        final int rowsPerQuery = Math.max(100, rnd.nextInt(10_000));
        setProperty(PropertyKey.CAIRO_MAT_VIEW_ROWS_PER_QUERY_ESTIMATE, rowsPerQuery);
        final String tableName = testName.getMethodName();
        final String mvName = testName.getMethodName() + "_mv";
        final int mins = 1 + rnd.nextInt(300);
        final String viewSql = "select min(c3), max(c3), ts from " + tableName + " sample by " + mins + "m";
        testMvFuzz(rnd, tableName, mvName, viewSql);
    }

    @Test
    public void testMultipleQueryExecutionsPerRefreshDSTShiftBack() throws Exception {
        final Rnd rnd = generateRandom(LOG);
        final int rowsPerQuery = Math.max(100, rnd.nextInt(10_000));
        setProperty(PropertyKey.CAIRO_MAT_VIEW_ROWS_PER_QUERY_ESTIMATE, rowsPerQuery);
        final String tableName = testName.getMethodName();
        final String mvName = testName.getMethodName() + "_mv";
        final int mins = 1 + rnd.nextInt(300);
        final String viewSql = "select min(c3), max(c3), ts from " + tableName + " sample by " + mins + "m " +
                "align to calendar time zone 'Europe/Berlin'";
        long start = MicrosFormatUtils.parseUTCTimestamp("2020-10-23T20:30:00.000000Z");
        testMvFuzz(rnd, tableName, start, mvName, viewSql);
    }

    @Test
    public void testMultipleQueryExecutionsPerRefreshDSTShiftForward() throws Exception {
        final Rnd rnd = generateRandom(LOG);
        final int rowsPerQuery = Math.max(100, rnd.nextInt(10_000));
        setProperty(PropertyKey.CAIRO_MAT_VIEW_ROWS_PER_QUERY_ESTIMATE, rowsPerQuery);
        final String tableName = testName.getMethodName();
        final String mvName = testName.getMethodName() + "_mv";
        final int mins = 1 + rnd.nextInt(300);
        final String viewSql = "select min(c3), max(c3), ts from " + tableName + " sample by " + mins + "m " +
                "align to calendar time zone 'Europe/Berlin'";
        long start = MicrosFormatUtils.parseUTCTimestamp("2021-03-28T00:59:00.000000Z");
        testMvFuzz(rnd, tableName, start, mvName, viewSql);
    }

    @Test
    public void testMultipleQueryExecutionsPerRefreshDSTWithOffset() throws Exception {
        final Rnd rnd = generateRandom(LOG);
        final int rowsPerQuery = Math.max(100, rnd.nextInt(10_000));
        setProperty(PropertyKey.CAIRO_MAT_VIEW_ROWS_PER_QUERY_ESTIMATE, rowsPerQuery);
        final String tableName = testName.getMethodName();
        final String mvName = testName.getMethodName() + "_mv";
        final int mins = 1 + rnd.nextInt(300);
        final String viewSql = "select min(c3), max(c3), ts from " + tableName + " sample by " + mins + "m " +
                "align to calendar time zone 'Europe/Berlin' with offset '00:15'";
        long start = MicrosFormatUtils.parseUTCTimestamp("2021-03-28T00:59:00.000000Z");
        testMvFuzz(rnd, tableName, start, mvName, viewSql);
    }

    @Test
    public void testMultipleQueryExecutionsPerRefreshSmallSamplingInterval() throws Exception {
        final Rnd rnd = generateRandom(LOG);
        final int rowsPerQuery = Math.max(100, rnd.nextInt(10_000));
        setProperty(PropertyKey.CAIRO_MAT_VIEW_ROWS_PER_QUERY_ESTIMATE, rowsPerQuery);
        final String tableName = testName.getMethodName();
        final String mvName = testName.getMethodName() + "_mv";
        final int secs = 1 + rnd.nextInt(30);
        final String viewSql = "select min(c3), max(c3), ts from " + tableName + " sample by " + secs + "s";
        testMvFuzz(rnd, tableName, mvName, viewSql);
    }

    @Test
    public void testOneView() throws Exception {
        final String tableName = testName.getMethodName();
        final String mvName = testName.getMethodName() + "_mv";
        final Rnd rnd = generateRandom(LOG);
        final int mins = 1 + rnd.nextInt(300);
        final String viewSql = "select min(c3), max(c3), ts from " + tableName + " sample by " + mins + "m";
        testMvFuzz(rnd, tableName, mvName, viewSql);
    }

    @Test
    public void testOneView_randomSampleByUnit() throws Exception {
        final String tableName = testName.getMethodName();
        final String mvName = testName.getMethodName() + "_mv";
        final Rnd rnd = generateRandom(LOG);
        final char[] units = {'y', 'M', 'w', 'd', 'h', 'm'};
        final char unit = units[rnd.nextInt(units.length)];
        final int interval = 1 + rnd.nextInt(3);
        final String viewSql = "select min(c3), max(c3), ts from " + tableName + " sample by " + interval + unit;
        testMvFuzz(rnd, tableName, mvName, viewSql);
    }

    @Test
    public void testPeriodRefreshConcurrent() throws Exception {
        final TestMicroClock testClock = new TestMicroClock(MicrosTimestampDriver.floor("2000-01-01T00:00:00.000000Z"));
        testMicrosClock = testClock;

        assertMemoryLeak(() -> {
            final Rnd rnd = generateRandom(LOG);

            execute(
                    "create table base_price (" +
                            "  sym varchar, price long, ts timestamp" +
                            ") timestamp(ts) partition by DAY WAL"
            );
            final String viewQuery = "select sym, sum(price) as sum_price, ts from base_price sample by 1m";
            execute("create materialized view price_1h refresh period(length 5m) as " + viewQuery);

            final int iterations = 100;
            final AtomicInteger errorCounter = new AtomicInteger();
            final AtomicBoolean writesFinished = new AtomicBoolean();
            final MatViewTimerJob timerJob = new MatViewTimerJob(engine);

            final Thread writer = new Thread(() -> {
                try (SqlExecutionContext executionContext = TestUtils.createSqlExecutionCtx(engine)) {
                    for (int i = 0; i < iterations; i++) {
                        executionContext.setNowAndFixClock(testClock.micros.get(), ColumnType.TIMESTAMP_MICRO);
                        execute(
                                "insert into base_price values ('gbpusd', 1317, dateadd('m', -3, now()))," +
                                        "('gbpusd', 1318, dateadd('m', -2, now()))," +
                                        "('gbpusd', 1319, dateadd('m', -1, now()))," +
                                        "('gbpusd', 1320, now())," +
                                        "('gbpusd', 1321, dateadd('m', 1, now()))," +
                                        "('gbpusd', 1322, dateadd('m', 2, now()))," +
                                        "('gbpusd', 1323, dateadd('m', 3, now()))",
                                executionContext
                        );
                        drainWalQueue();
                        testClock.micros.addAndGet(rnd.nextInt(10) * Micros.MINUTE_MICROS);
                    }
                } catch (Exception e) {
                    e.printStackTrace(System.out);
                    errorCounter.incrementAndGet();
                } finally {
                    Path.clearThreadLocals();
                    writesFinished.set(true);
                }
            });
            writer.start();

            while (!writesFinished.get()) {
                drainMatViewTimerQueue(timerJob);
                drainWalAndMatViewQueues();
            }

            writer.join();

            // do a big jump forward in time to make sure that all rows are in complete periods
            testClock.micros.addAndGet(Micros.HOUR_MICROS);
            drainMatViewTimerQueue(timerJob);
            drainWalAndMatViewQueues();

            Assert.assertEquals(0, errorCounter.get());

            final StringSink sinkB = new StringSink();
            printSql(viewQuery, sink);
            printSql("price_1h", sinkB);
            TestUtils.assertEquals(sink, sinkB);
        });
    }

    @Test
    public void testSelfJoinQuery() throws Exception {
        final String tableName = testName.getMethodName();
        final String mvName = testName.getMethodName() + "_mv";
        final Rnd rnd = generateRandom(LOG);
        final int mins = 1 + rnd.nextInt(60);
        final String viewSql = "select first(t2.c2), last(t2.c2), t1.ts from  " + tableName + " t1 asof join " + tableName + " t2 sample by " + mins + "m";
        testMvFuzz(rnd, tableName, mvName, viewSql);
    }

    @Test
    public void testSingleTablePeriodView() throws Exception {
        assertMemoryLeak(() -> {
            final Rnd rnd = generateRandom(LOG);
            setFuzzParams(rnd, 0, 0);
            setFuzzProperties(rnd);
            runPeriodMvFuzz(rnd, getTestName(), 1);
        });
    }

    @Test
    public void testSingleTableTimerView() throws Exception {
        assertMemoryLeak(() -> {
            final Rnd rnd = generateRandom(LOG);
            setFuzzParams(rnd, 0, 0);
            setFuzzProperties(rnd);
            runTimerMvFuzz(rnd, getTestName(), 1);
        });
    }

    @Test
    public void testStressSqlRecompilation() throws Exception {
        setProperty(PropertyKey.CAIRO_MAT_VIEW_MAX_REFRESH_RETRIES, 1);
        assertMemoryLeak(() -> {
            final Rnd rnd = generateRandom(LOG);
            setFuzzParams(rnd, 0, 0);
            setFuzzProperties(rnd);
            runMvFuzz(rnd, getTestName(), 1, true);
        });
    }

    @Test
    public void testStressWalPurgeJob() throws Exception {
        // Here we generate many WAL segments and run WalPurgeJob frequently.
        // The goal is to make sure WalPurgeJob doesn't delete WAL-E files used by MatViewRefreshJob.
        setProperty(PropertyKey.CAIRO_WAL_SEGMENT_ROLLOVER_ROW_COUNT, 10);
        setProperty(PropertyKey.CAIRO_WAL_PURGE_INTERVAL, 10);
        assertMemoryLeak(() -> {
            final Rnd rnd = generateRandom(LOG);
            setFuzzParams(rnd, 0, 0);
            setFuzzProperties(rnd);
            runMvFuzz(rnd, getTestName(), 4, true);
        });
    }

    @Test
    public void testUpdateRefreshIntervalsConcurrent() throws Exception {
        node1.setProperty(PropertyKey.CAIRO_MAT_VIEW_REFRESH_INTERVALS_UPDATE_PERIOD, "10ms");

        final TestMicroClock testClock = new TestMicroClock(parseFloorPartialTimestamp("2000-01-01T00:00:00.000000Z"));
        testMicrosClock = testClock;

        assertMemoryLeak(() -> {
            final Rnd rnd = generateRandom(LOG);

            execute(
                    "create table base_price (" +
                            "  sym varchar, price long, ts timestamp" +
                            ") timestamp(ts) partition by DAY WAL"
            );
            final String viewQuery = "select sym, sum(price) as sum_price, ts from base_price sample by 1m";
            execute("create materialized view price_1h refresh manual as " + viewQuery);
            execute("insert into base_price values ('gbpusd', 42, '2000-01-01T00:00:00.000000Z')");
            drainWalAndMatViewQueues();

            final int iterations = 100;
            final CyclicBarrier startBarrier = new CyclicBarrier(2);
            final AtomicBoolean writesFinished = new AtomicBoolean();
            final AtomicInteger errorCounter = new AtomicInteger();
            final MatViewTimerJob timerJob = new MatViewTimerJob(engine);

            final Thread writer = new Thread(() -> {
                try (SqlExecutionContext executionContext = TestUtils.createSqlExecutionCtx(engine)) {
                    startBarrier.await();
                    for (int i = 0; i < iterations; i++) {
                        executionContext.setNowAndFixClock(testClock.micros.get(), ColumnType.TIMESTAMP_MICRO);
                        execute(
                                "insert into base_price values ('gbpusd', 41, dateadd('m', -1, now()))," +
                                        "('gbpusd', 42, now())," +
                                        "('gbpusd', 43, dateadd('m', 1, now()))",
                                executionContext
                        );
                        drainWalQueue();
                        drainMatViewTimerQueue(timerJob);
                        testClock.micros.addAndGet(rnd.nextInt(10) * Micros.MINUTE_MICROS);
                    }
                } catch (Exception e) {
                    e.printStackTrace(System.out);
                    errorCounter.incrementAndGet();
                } finally {
                    Path.clearThreadLocals();
                    writesFinished.set(true);
                }
            });
            writer.start();

            final Thread refresher = new Thread(() -> {
                try (SqlExecutionContext executionContext = TestUtils.createSqlExecutionCtx(engine)) {
                    startBarrier.await();
                    for (int i = 0; i < iterations; i++) {
                        execute("refresh materialized view price_1h incremental;", executionContext);
                        drainMatViewQueue(engine);
                    }
                } catch (Exception e) {
                    e.printStackTrace(System.out);
                    errorCounter.incrementAndGet();
                } finally {
                    Path.clearThreadLocals();
                }
            });
            refresher.start();

            while (!writesFinished.get()) {
                drainMatViewTimerQueue(timerJob);
                drainWalAndMatViewQueues();
            }

            refresher.join();
            writer.join();

            execute("refresh materialized view price_1h incremental;");
            drainMatViewTimerQueue(timerJob);
            drainWalAndMatViewQueues();

            Assert.assertEquals(0, errorCounter.get());

            final StringSink sinkB = new StringSink();
            printSql(viewQuery, sink);
            printSql("price_1h", sinkB);
            TestUtils.assertEquals(sink, sinkB);
        });
    }

    private static void createMatView(String viewSql, String mvName, boolean deferred) throws SqlException {
        execute("create materialized view " + mvName + " refresh immediate " + (deferred ? "deferred" : "") + " as (" + viewSql + ") partition by DAY");
    }

    private static void createPeriodMatView(String viewSql, String mvName, int interval, char intervalUnit, boolean deferred) throws SqlException {
        execute("create materialized view " + mvName + " refresh immediate " + (deferred ? "deferred" : "") + " period (length " + interval + intervalUnit + ") as (" + viewSql + ") partition by DAY");
    }

    private static void createTimerMatView(String viewSql, String mvName, long start, int interval, char intervalUnit, boolean deferred) throws SqlException {
        sink.clear();
        MicrosFormatUtils.appendDateTimeUSec(sink, start);
        execute("create materialized view " + mvName + " refresh every " + interval + intervalUnit + " " + (deferred ? "deferred" : "") + " start '" + sink + "' as (" + viewSql + ") partition by DAY");
    }

    private ObjList<FuzzTransaction> createTransactionsAndMv(
            Rnd rnd,
            String tableNameBase,
            String matViewName,
            String viewSql
    ) throws SqlException, NumericException {
        fuzzer.createInitialTableWal(tableNameBase, timestampTypes[rnd.nextInt(10) % 2]);
        final boolean deferred = rnd.nextBoolean();
        createMatView(viewSql, matViewName, deferred);

        ObjList<FuzzTransaction> transactions = fuzzer.generateTransactions(tableNameBase, rnd);

        // Release table writers to reduce memory pressure
        engine.releaseInactive();
        return transactions;
    }

    private ObjList<FuzzTransaction> createTransactionsAndPeriodMv(
            Rnd rnd,
            String tableNameBase,
            String matViewName,
            String viewSql,
            long start,
            long end,
            int interval,
            char intervalUnit
    ) throws SqlException {
        // create empty initial table as we want the timestamps to be in the [start, end] interval
        fuzzer.createInitialTableWal(tableNameBase, 0);
        final boolean deferred = rnd.nextBoolean();
        createPeriodMatView(viewSql, matViewName, interval, intervalUnit, deferred);

        ObjList<FuzzTransaction> transactions = fuzzer.generateTransactions(tableNameBase, rnd, start, end);

        // Release table writers to reduce memory pressure
        engine.releaseInactive();
        return transactions;
    }

    private ObjList<FuzzTransaction> createTransactionsAndTimerMv(
            Rnd rnd,
            String tableNameBase,
            String matViewName,
            String viewSql,
            long start,
            int interval,
            char intervalUnit
    ) throws SqlException {
        fuzzer.createInitialTableWal(tableNameBase, timestampTypes[rnd.nextInt(10) % 2]);
        final boolean deferred = rnd.nextBoolean();
        createTimerMatView(viewSql, matViewName, start, interval, intervalUnit, deferred);

        ObjList<FuzzTransaction> transactions = fuzzer.generateTransactions(tableNameBase, rnd, start);

        // Release table writers to reduce memory pressure
        engine.releaseInactive();
        return transactions;
    }

    private void runMvFuzz(Rnd rnd, String testTableName, int tableCount, boolean expectValidMatViews) throws Exception {
        final AtomicBoolean stop = new AtomicBoolean();
        final ObjList<Thread> refreshJobs = new ObjList<>();
        final int refreshJobCount = 1 + rnd.nextInt(4);

        for (int i = 0; i < refreshJobCount; i++) {
            refreshJobs.add(startRefreshJob(i, stop, rnd));
        }

        final ObjList<ObjList<FuzzTransaction>> fuzzTransactions = new ObjList<>();
        final ObjList<String> viewSqls = new ObjList<>();

        for (int i = 0; i < tableCount; i++) {
            String tableNameBase = testTableName + "_" + i;
            String tableNameMv = tableNameBase + "_mv";
            String viewSql = "select min(c3), max(c3), ts from " + tableNameBase + " sample by 1h";
            ObjList<FuzzTransaction> transactions = createTransactionsAndMv(rnd, tableNameBase, tableNameMv, viewSql);
            fuzzTransactions.add(transactions);
            viewSqls.add(viewSql);
        }

        // Can help to reduce memory consumption.
        engine.releaseInactive();
        fuzzer.applyManyWalParallel(fuzzTransactions, rnd, testTableName, true, true);

        stop.set(true);
        for (int i = 0; i < refreshJobCount; i++) {
            refreshJobs.getQuick(i).join();
        }

        drainWalQueue();
        fuzzer.checkNoSuspendedTables();

        drainWalAndMatViewQueues();
        fuzzer.checkNoSuspendedTables();

        try (SqlCompiler compiler = engine.getSqlCompiler()) {
            for (int i = 0; i < tableCount; i++) {
                final String viewSql = viewSqls.getQuick(i);
                final String mvName = testTableName + "_" + i + "_mv";
                LOG.info().$("asserting view ").$(mvName).$(" against ").$(viewSql).$();
                // Check that the view exists.
                assertSql(
                        """
                                count
                                1
                                """,
                        "select count() " +
                                "from materialized_views " +
                                "where view_name = '" + mvName + "';"
                );
                if (expectValidMatViews) {
                    assertSql(
                            """
                                    count
                                    1
                                    """,
                            "select count() " +
                                    "from materialized_views " +
                                    "where view_name = '" + mvName + "' and view_status <> 'invalid';"
                    );
                    TestUtils.assertSqlCursors(
                            compiler,
                            sqlExecutionContext,
                            viewSql,
                            mvName,
                            LOG
                    );
                }
            }
        }
    }

    private void runPeriodMvFuzz(Rnd rnd, String testTableName, int tableCount) throws Exception {
        final ObjList<ObjList<FuzzTransaction>> fuzzTransactions = new ObjList<>();
        final ObjList<String> viewSqls = new ObjList<>();

        final int length = 1 + rnd.nextInt(10);
        final char[] units = new char[]{'s', 'm', 'h'};
        final char lengthUnit = units[rnd.nextInt(units.length)];
        final long periodLengthMicros = switch (lengthUnit) {
            case 's' -> length * Micros.SECOND_MICROS;
            case 'm' -> length * Micros.MINUTE_MICROS;
            case 'h' -> length * Micros.HOUR_MICROS;
            default -> throw new IllegalStateException("unexpected unit: " + lengthUnit);
        };

        final long start = MicrosTimestampDriver.floor("2022-01-02T03");
        final long end = start + (1 + rnd.nextInt(10)) * periodLengthMicros;
        final long clockJumpLimit = Math.min(end, start + SPIN_LOCK_TIMEOUT);
        currentMicros = start;

        final AtomicBoolean stop = new AtomicBoolean();
        // Timer refresh job must be created after currentMicros is set.
        // We need it here since period mat views with immediate refresh create implicit timers.
        final MatViewTimerJob timerJob = new MatViewTimerJob(engine);
        final ObjList<Thread> refreshJobs = new ObjList<>();
        final int refreshJobCount = 1 + rnd.nextInt(4);

        for (int i = 0; i < refreshJobCount; i++) {
            refreshJobs.add(startTimerJob(i, stop, rnd, timerJob, periodLengthMicros, clockJumpLimit));
        }

        final int sampleByInterval = 1 + rnd.nextInt(length);
        for (int i = 0; i < tableCount; i++) {
            String tableNameBase = testTableName + "_" + i;
            String tableNameMv = tableNameBase + "_mv";
            String viewSql = "select min(c3), max(c3), ts from " + tableNameBase + " sample by " + sampleByInterval + lengthUnit;
            ObjList<FuzzTransaction> transactions = createTransactionsAndPeriodMv(rnd, tableNameBase, tableNameMv, viewSql, start, end, length, lengthUnit);
            fuzzTransactions.add(transactions);
            viewSqls.add(viewSql);
        }

        // Can help to reduce memory consumption.
        engine.releaseInactive();
        fuzzer.applyManyWalParallel(fuzzTransactions, rnd, testTableName, true, true);

        stop.set(true);
        for (int i = 0; i < refreshJobCount; i++) {
            refreshJobs.getQuick(i).join();
        }

        drainWalQueue();
        fuzzer.checkNoSuspendedTables();

        currentMicros = Math.max(end, currentMicros) + periodLengthMicros;
        drainMatViewTimerQueue(timerJob);
        drainWalAndMatViewQueues();
        fuzzer.checkNoSuspendedTables();

        try (SqlCompiler compiler = engine.getSqlCompiler()) {
            for (int i = 0; i < tableCount; i++) {
                final String viewSql = viewSqls.getQuick(i);
                final String mvName = testTableName + "_" + i + "_mv";
                LOG.info().$("asserting view ").$(mvName).$(" against ").$(viewSql).$();
                assertSql(
                        """
                                count
                                1
                                """,
                        "select count() " +
                                "from materialized_views " +
                                "where view_name = '" + mvName + "' and view_status <> 'invalid';"
                );
                TestUtils.assertSqlCursors(
                        compiler,
                        sqlExecutionContext,
                        viewSql,
                        mvName,
                        LOG
                );
            }
        }
    }

    private void runTimerMvFuzz(Rnd rnd, String testTableName, int tableCount) throws Exception {
        final ObjList<ObjList<FuzzTransaction>> fuzzTransactions = new ObjList<>();
        final ObjList<String> viewSqls = new ObjList<>();

        final int interval = 1 + rnd.nextInt(10);
        final char[] units = new char[]{'m', 'h'};
        final char intervalUnit = units[rnd.nextInt(units.length)];
        final long clockJump = switch (intervalUnit) {
            case 'm' -> interval * Micros.MINUTE_MICROS;
            case 'h' -> interval * Micros.HOUR_MICROS;
            default -> throw new IllegalStateException("unexpected unit: " + intervalUnit);
        };

        final long start = MicrosTimestampDriver.floor("2022-02-24T17");
        currentMicros = start;
        final long clockJumpLimit = start + SPIN_LOCK_TIMEOUT;

        final AtomicBoolean stop = new AtomicBoolean();
        // Timer refresh job must be created after currentMicros is set.
        final MatViewTimerJob timerJob = new MatViewTimerJob(engine);
        final ObjList<Thread> refreshJobs = new ObjList<>();
        final int refreshJobCount = 1 + rnd.nextInt(4);

        for (int i = 0; i < refreshJobCount; i++) {
            refreshJobs.add(startTimerJob(i, stop, rnd, timerJob, clockJump, clockJumpLimit));
        }

        for (int i = 0; i < tableCount; i++) {
            String tableNameBase = testTableName + "_" + i;
            String tableNameMv = tableNameBase + "_mv";
            String viewSql = "select min(c3), max(c3), ts from  " + tableNameBase + " sample by 1h";
            ObjList<FuzzTransaction> transactions = createTransactionsAndTimerMv(rnd, tableNameBase, tableNameMv, viewSql, start, interval, intervalUnit);
            fuzzTransactions.add(transactions);
            viewSqls.add(viewSql);
        }

        // Can help to reduce memory consumption.
        engine.releaseInactive();
        fuzzer.applyManyWalParallel(fuzzTransactions, rnd, testTableName, true, true);

        stop.set(true);
        for (int i = 0; i < refreshJobCount; i++) {
            refreshJobs.getQuick(i).join();
        }

        drainWalQueue();
        fuzzer.checkNoSuspendedTables();

        currentMicros += clockJump;
        drainMatViewTimerQueue(timerJob);
        drainWalAndMatViewQueues();
        fuzzer.checkNoSuspendedTables();

        try (SqlCompiler compiler = engine.getSqlCompiler()) {
            for (int i = 0; i < tableCount; i++) {
                final String viewSql = viewSqls.getQuick(i);
                final String mvName = testTableName + "_" + i + "_mv";
                LOG.info().$("asserting view ").$(mvName).$(" against ").$(viewSql).$();
                assertSql(
                        """
                                count
                                1
                                """,
                        "select count() " +
                                "from materialized_views " +
                                "where view_name = '" + mvName + "' and view_status <> 'invalid';"
                );
                TestUtils.assertSqlCursors(
                        compiler,
                        sqlExecutionContext,
                        viewSql,
                        mvName,
                        LOG
                );
            }
        }
    }

    private void setFuzzParams(Rnd rnd, double colAddProb, double truncateProb) {
        setFuzzParams(rnd, 10_000, 100_000, colAddProb, truncateProb);
    }

    private void setFuzzParams(Rnd rnd, int transactionCount, int initialRowCount, double colAddProb, double truncateProb) {
        fuzzer.setFuzzCounts(
                rnd.nextBoolean(),
                rnd.nextInt(transactionCount),
                rnd.nextInt(1000),
                rnd.nextInt(3),
                rnd.nextInt(5),
                rnd.nextInt(1000),
                rnd.nextInt(initialRowCount),
                5 + rnd.nextInt(10)
        );

        // Easy, no column manipulations
        fuzzer.setFuzzProbabilities(
                0.0,
                0.0,
                0.0,
                0.0,
                colAddProb,
                0.0,
                0.0,
                0.0,
                1,
                0.0,
                0.0,
                truncateProb,
                0.0,
                0.0,
                0.1,
                0.0
        );
    }

    private Thread startRefreshJob(int workerId, AtomicBoolean stop, Rnd outsideRnd) {
        final Rnd rnd = new Rnd(outsideRnd.nextLong(), outsideRnd.nextLong());
        final Thread th = new Thread(
                () -> {
                    try {
                        try (MatViewRefreshJob refreshJob = new MatViewRefreshJob(workerId, engine, 0)) {
                            while (!stop.get()) {
                                refreshJob.run(workerId);
                                Os.sleep(rnd.nextInt(50));
                            }

                            // Run one final time before stopping
                            try (ApplyWal2TableJob walApplyJob = createWalApplyJob()) {
                                do {
                                    drainWalQueue(walApplyJob, engine);
                                } while (refreshJob.run(workerId));
                            }
                        }
                    } catch (Throwable throwable) {
                        LOG.error().$("Refresh job failed: ").$(throwable).$();
                    } finally {
                        Path.clearThreadLocals();
                        LOG.info().$("Refresh job stopped").$();
                    }
                }, "refresh-job" + workerId
        );
        th.start();
        return th;
    }

    private Thread startTimerJob(
            int workerId,
            AtomicBoolean stop,
            Rnd outsideRnd,
            MatViewTimerJob timerJob,
            long clockJump,
            long clockJumpLimit
    ) {
        final Rnd rnd = new Rnd(outsideRnd.nextLong(), outsideRnd.nextLong());
        final Thread th = new Thread(
                () -> {
                    try {
                        try (MatViewRefreshJob refreshJob = new MatViewRefreshJob(workerId, engine, 0)) {
                            while (!stop.get()) {
                                drainMatViewTimerQueue(timerJob);
                                refreshJob.run(workerId);
                                Os.sleep(rnd.nextInt(10));
                                if (rnd.nextBoolean()) {
                                    // Try to move the clock one jump forward.
                                    long timeBefore = currentMicros;
                                    synchronized (timerJob) {
                                        long timeNow = currentMicros;
                                        if (timeBefore == timeNow && timeNow < clockJumpLimit) {
                                            currentMicros += clockJump;
                                        }
                                    }
                                }
                            }

                            // Run one final time before stopping
                            try (ApplyWal2TableJob walApplyJob = createWalApplyJob()) {
                                do {
                                    drainWalQueue(walApplyJob, engine);
                                } while (refreshJob.run(workerId));
                            }
                        }
                    } catch (Throwable throwable) {
                        LOG.error().$("Refresh job failed: ").$(throwable).$();
                    } finally {
                        Path.clearThreadLocals();
                        LOG.info().$("Refresh job stopped").$();
                    }
                }, "refresh-interval-job" + workerId
        );
        th.start();
        return th;
    }

    private void testMvFuzz(Rnd rnd, String baseTableName, String... mvNamesAndSqls) throws Exception {
        long start = MicrosTimestampDriver.floor("2022-02-24T17");
        testMvFuzz(rnd, baseTableName, start, mvNamesAndSqls);
    }

    private void testMvFuzz(Rnd rnd, String baseTableName, long start, String... mvNamesAndSqls) throws Exception {
        assertMemoryLeak(() -> {
            fuzzer.createInitialTableWal(baseTableName, timestampTypes[rnd.nextInt(10) % 2]);

            for (int i = 0, n = mvNamesAndSqls.length / 2; i < n; i += 2) {
                final String mvName = mvNamesAndSqls[i];
                final String mvSql = mvNamesAndSqls[i + 1];
                final boolean deferred = rnd.nextBoolean();
                createMatView(mvSql, mvName, deferred);
            }

            AtomicBoolean stop = new AtomicBoolean();
            Thread refreshJob = startRefreshJob(0, stop, rnd);

            setFuzzParams(rnd, 0, 0);

            ObjList<FuzzTransaction> transactions = fuzzer.generateTransactions(baseTableName, rnd, start);
            ObjList<ObjList<FuzzTransaction>> fuzzTransactions = new ObjList<>();
            fuzzTransactions.add(transactions);
            fuzzer.applyManyWalParallel(
                    fuzzTransactions,
                    rnd,
                    baseTableName,
                    false,
                    true
            );

            stop.set(true);
            refreshJob.join();
            drainWalQueue();

            try (SqlCompiler compiler = engine.getSqlCompiler()) {
                for (int i = 0, n = mvNamesAndSqls.length / 2; i < n; i += 2) {
                    final String mvName = mvNamesAndSqls[i];
                    final String mvSql = mvNamesAndSqls[i + 1];
                    TestUtils.assertSqlCursors(
                            compiler,
                            sqlExecutionContext,
                            mvSql,
                            mvName,
                            LOG
                    );
                }
            }
        });
    }
}<|MERGE_RESOLUTION|>--- conflicted
+++ resolved
@@ -80,11 +80,7 @@
     @Test
     public void testBaseTableCanHaveColumnsAdded() throws Exception {
         assertMemoryLeak(() -> {
-<<<<<<< HEAD
-            Rnd rnd = fuzzer.generateRandom(LOG);
-=======
-            final Rnd rnd = generateRandom(LOG);
->>>>>>> 2f63af49
+            final Rnd rnd = generateRandom(LOG);
             setFuzzParams(rnd, 0.2, 0);
             setFuzzProperties(rnd);
             runMvFuzz(rnd, getTestName(), 1, true);
