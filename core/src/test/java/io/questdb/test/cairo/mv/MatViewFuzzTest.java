--- conflicted
+++ resolved
@@ -655,15 +655,9 @@
         return th;
     }
 
-<<<<<<< HEAD
-    private void testMvFuzz(String baseTableName, String... mvNamesAndSqls) throws Exception {
+    private void testMvFuzz(Rnd rnd, String baseTableName, String... mvNamesAndSqls) throws Exception {
         long start = MicrosTimestampDriver.floor("2022-02-24T17");
-        testMvFuzz(baseTableName, start, mvNamesAndSqls);
-=======
-    private void testMvFuzz(Rnd rnd, String baseTableName, String... mvNamesAndSqls) throws Exception {
-        long start = IntervalUtils.parseFloorPartialTimestamp("2022-02-24T17");
         testMvFuzz(rnd, baseTableName, start, mvNamesAndSqls);
->>>>>>> 2b8f93fe
     }
 
     private void testMvFuzz(Rnd rnd, String baseTableName, long start, String... mvNamesAndSqls) throws Exception {
