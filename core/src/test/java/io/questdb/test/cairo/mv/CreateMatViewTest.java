/*******************************************************************************
 *     ___                  _   ____  ____
 *    / _ \ _   _  ___  ___| |_|  _ \| __ )
 *   | | | | | | |/ _ \/ __| __| | | |  _ \
 *   | |_| | |_| |  __/\__ \ |_| |_| | |_) |
 *    \__\_\\__,_|\___||___/\__|____/|____/
 *
 *  Copyright (c) 2014-2019 Appsicle
 *  Copyright (c) 2019-2024 QuestDB
 *
 *  Licensed under the Apache License, Version 2.0 (the "License");
 *  you may not use this file except in compliance with the License.
 *  You may obtain a copy of the License at
 *
 *  http://www.apache.org/licenses/LICENSE-2.0
 *
 *  Unless required by applicable law or agreed to in writing, software
 *  distributed under the License is distributed on an "AS IS" BASIS,
 *  WITHOUT WARRANTIES OR CONDITIONS OF ANY KIND, either express or implied.
 *  See the License for the specific language governing permissions and
 *  limitations under the License.
 *
 ******************************************************************************/

package io.questdb.test.cairo.mv;

import io.questdb.PropertyKey;
import io.questdb.cairo.CairoException;
import io.questdb.cairo.ColumnType;
import io.questdb.cairo.PartitionBy;
import io.questdb.cairo.TableToken;
import io.questdb.cairo.file.AppendableBlock;
import io.questdb.cairo.file.BlockFileReader;
import io.questdb.cairo.file.BlockFileWriter;
import io.questdb.cairo.mv.MatViewDefinition;
import io.questdb.cairo.mv.MatViewRefreshJob;
import io.questdb.cairo.mv.MatViewState;
import io.questdb.cairo.mv.MatViewStateReader;
import io.questdb.cairo.sql.TableMetadata;
import io.questdb.griffin.SqlCompiler;
import io.questdb.griffin.SqlException;
import io.questdb.griffin.SqlExecutionContext;
import io.questdb.griffin.model.ExecutionModel;
import io.questdb.std.Chars;
import io.questdb.std.Numbers;
import io.questdb.std.Os;
import io.questdb.std.str.Path;
import io.questdb.std.str.Sinkable;
import io.questdb.test.AbstractCairoTest;
import io.questdb.test.tools.TestUtils;
import org.jetbrains.annotations.Nullable;
import org.junit.Assert;
import org.junit.Assume;
import org.junit.Before;
import org.junit.Test;

import java.util.concurrent.CyclicBarrier;
import java.util.concurrent.atomic.AtomicInteger;

import static org.junit.Assert.*;

public class CreateMatViewTest extends AbstractCairoTest {
    private static final String TABLE1 = "table1";
    private static final String TABLE2 = "table2";
    private static final String TABLE3 = "table3";

    @Before
    public void setUp() {
        super.setUp();
        setProperty(PropertyKey.DEV_MODE_ENABLED, "true");
    }

    @Test
    public void testCreateDropConcurrent() throws Exception {
        assertMemoryLeak(() -> {
            execute(
                    "create table base_price (" +
                            "  sym varchar, price double, ts timestamp" +
                            ") timestamp(ts) partition by DAY WAL"
            );

            final int iterations = 50;
            final CyclicBarrier barrier = new CyclicBarrier(2);
            final AtomicInteger errorCounter = new AtomicInteger();
            final AtomicInteger createCounter = new AtomicInteger();

            final Thread creator = new Thread(() -> {
                try (
                        MatViewRefreshJob refreshJob = createMatViewRefreshJob(engine);
                        SqlExecutionContext executionContext = TestUtils.createSqlExecutionCtx(engine)
                ) {
                    barrier.await();
                    for (int i = 0; i < iterations; i++) {
                        // Use test alloc() function to make sure that we always free the factory.
                        execute(
                                "create materialized view if not exists price_1h as (" +
                                        "  select sym, alloc(42), last(price) as price, ts from base_price sample by 1h" +
                                        ") partition by DAY",
                                executionContext
                        );
                        execute("insert into base_price values('gbpusd', 1.320, now())", executionContext);
                        drainWalQueue();
                        drainMatViewQueue(refreshJob);
                        createCounter.incrementAndGet();
                    }
                } catch (Exception e) {
                    e.printStackTrace(System.out);
                    errorCounter.incrementAndGet();
                } finally {
                    Path.clearThreadLocals();
                }
            });
            creator.start();

            final Thread dropper = new Thread(() -> {
                try (SqlExecutionContext executionContext = TestUtils.createSqlExecutionCtx(engine)) {
                    barrier.await();
                    int knownCount;
                    int droppedAt = 0;
                    while ((knownCount = createCounter.get()) < iterations && errorCounter.get() == 0) {
                        if (knownCount > droppedAt) {
                            execute("drop materialized view if exists price_1h", executionContext);
                            droppedAt = createCounter.get();
                            drainWalQueue();
                        } else {
                            Os.sleep(1);
                        }
                    }
                } catch (Exception e) {
                    e.printStackTrace(System.out);
                    errorCounter.incrementAndGet();
                } finally {
                    Path.clearThreadLocals();
                }
            });
            dropper.start();

            creator.join();
            dropper.join();

            Assert.assertEquals(0, errorCounter.get());
        });
    }

    @Test
    public void testCreateImmediateMatViewModelToSink() throws Exception {
        final String query = "select ts, k, avg(v) from " + TABLE1 + " sample by 45s";
        final DdlSerializationTest[] tests = new DdlSerializationTest[]{
                new DdlSerializationTest(
                        "create materialized view test as (" + query + "), index (k capacity 1024) partition by day ttl 3 days" +
                                (Os.isWindows() ? "" : " in volume vol1"),
                        "create materialized view test with base " + TABLE1 + " refresh immediate as (" +
                                "select-choose ts, k, avg(v) avg from (table1 sample by 45s align to calendar with offset '00:00')" +
                                "), index(k capacity 1024) partition by DAY TTL 3 DAYS" +
                                (Os.isWindows() ? "" : " in volume 'vol1'")
                ),
                new DdlSerializationTest(
                        "create materialized view test refresh immediate deferred as (" + query + "), index (k capacity 1024) partition by day ttl 3 days" +
                                (Os.isWindows() ? "" : " in volume vol1"),
                        "create materialized view test with base " + TABLE1 + " refresh immediate deferred as (" +
                                "select-choose ts, k, avg(v) avg from (table1 sample by 45s align to calendar with offset '00:00')" +
                                "), index(k capacity 1024) partition by DAY TTL 3 DAYS" +
                                (Os.isWindows() ? "" : " in volume 'vol1'")
                ),
        };
        testModelToSink(tests);
    }

    @Test
    public void testCreateManualMatViewModelToSink() throws Exception {
        final String query = "select ts, k, max(v) from " + TABLE1 + " sample by 30s";
        final DdlSerializationTest[] tests = new DdlSerializationTest[]{
                new DdlSerializationTest(
                        "create materialized view test refresh manual as " + query,
                        "create materialized view test with base " + TABLE1 + " refresh manual as (" +
                                "select-choose ts, k, max(v) max from (table1 sample by 30s align to calendar with offset '00:00')" +
                                ")"
                ),
                new DdlSerializationTest(
                        "create materialized view test refresh manual deferred as " + query,
                        "create materialized view test with base " + TABLE1 + " refresh manual deferred as (" +
                                "select-choose ts, k, max(v) max from (table1 sample by 30s align to calendar with offset '00:00')" +
                                ")"
                ),
        };
        testModelToSink(tests);
    }

    @Test
    public void testCreateMatViewAsExpectedPosition() throws Exception {
        assertMemoryLeak(() -> {
            assertExceptionNoLeakCheck(
                    "create materialized view test select as sym",
                    30,
                    "'refresh' or 'as' expected"
            );
            assertNull(getMatViewDefinition("test"));
        });
    }

    @Test
    public void testCreateMatViewBaseTableDoesNotExist() throws Exception {
        assertException(
                "create materialized view testView as (select ts, avg(v) from " + TABLE1 + " sample by 30s) partition by day",
                61,
                "table does not exist [table=" + TABLE1 + "]"
        );
        assertNull(getMatViewDefinition("testView"));
    }

    @Test
    public void testCreateMatViewBaseTableNoReference() throws Exception {
        assertMemoryLeak(() -> {
            createTable(TABLE1);
            createTable(TABLE2);
            final String sql = "with t as (select ts, avg(v) as avgv from " + TABLE2 + ") select ts, avgv from t sample by 30s";
            assertExceptionNoLeakCheck(
                    "create materialized view test with base " + TABLE1 + " as (" + sql + ") partition by day",
                    108,
                    "base table is not referenced in materialized view query"
            );
            assertNull(getMatViewDefinition("test"));
        });
    }

    @Test
    public void testCreateMatViewBaseTableSelfUnion() throws Exception {
        testCreateMatViewBaseTableSelfUnion("timestamp");
    }

    @Test
    public void testCreateMatViewBaseTableSelfUnionWithNanos() throws Exception {
        testCreateMatViewBaseTableSelfUnion("timestamp_ns");
    }

    @Test
    public void testCreateMatViewCopySymbolCapacity() throws Exception {
        assertMemoryLeak(() -> {
            createTable(TABLE1);
            final String sql = "select ts, k, k2, min(v) as v from " + TABLE1 + " sample by 1h";
            execute("create materialized view test with base " + TABLE1 + " as (" + sql + ") partition by day");
            assertSql("column\tsymbolCapacity\nk\t2048\nk2\t512\n", "select \"column\", symbolCapacity from (show columns from test) where type = 'SYMBOL'");
        });
    }

    @Test
    public void testCreateMatViewCopySymbolCapacityAlias() throws Exception {
        assertMemoryLeak(() -> {
            createTable(TABLE1);
            final String sql = "select ts, k as kkk, min(v) as v from " + TABLE1 + " sample by 1h";
            execute("create materialized view test with base " + TABLE1 + " as (" + sql + ") partition by day");
            assertSql("column\tsymbolCapacity\nkkk\t2048\n", "select \"column\", symbolCapacity from (show columns from test) where type = 'SYMBOL'");
        });
    }

    @Test
    public void testCreateMatViewCopySymbolCapacityExpr() throws Exception {
        assertMemoryLeak(() -> {
            createTable(TABLE1);
            final String sql = "select ts, cast(k || '_' as symbol) as k, min(v) as v from " + TABLE1 + " sample by 1h";
            execute("create materialized view test with base " + TABLE1 + " as (" + sql + ") partition by day");
            // assert default symbol capacity (128)
            assertSql("column\tsymbolCapacity\nk\t128\n", "select \"column\", symbolCapacity from (show columns from test) where type = 'SYMBOL'");
        });
    }

    @Test
    public void testCreateMatViewCopySymbolCapacityJoin() throws Exception {
        assertMemoryLeak(() -> {
            createTable(TABLE1);
            createTable(TABLE2);
            final String sql = "select ts, k, avg(v), first(k2) as fk2 from ( select t1.ts, t1.k, t1.v, t2.k2 from " + TABLE2 + " as t2 asof join " + TABLE1 + " as t1) timestamp(ts) sample by 30s";
            execute("create materialized view test with base " + TABLE1 + " as (" + sql + ") partition by day");
            assertSql("column\tsymbolCapacity\nk\t2048\nfk2\t128\n", "select \"column\", symbolCapacity from (show columns from test) where type = 'SYMBOL'");
        });
    }

    @Test
    public void testCreateMatViewCopySymbolCapacityNestedAlias() throws Exception {
        assertMemoryLeak(() -> {
            createTable(TABLE1);
            final String sql = "with t as ( select ts, k as kk, v as vv from " + TABLE1 + ") select ts, kk as kkk, avg(vv) as vvv from t sample by 1h";
            execute("create materialized view test with base " + TABLE1 + " as (" + sql + ") partition by day");
            assertSql("column\tsymbolCapacity\nkkk\t2048\n", "select \"column\", symbolCapacity from (show columns from test) where type = 'SYMBOL'");
        });
    }

    @Test
    public void testCreateMatViewCopySymbolCapacityNotFromBase() throws Exception {
        assertMemoryLeak(() -> {
            createTable(TABLE1);
            final String sql = "select ts, cast('aaa' as symbol) as kkk, min(v) as v from " + TABLE1 + " sample by 1h";
            execute("create materialized view test with base " + TABLE1 + " as (" + sql + ") partition by day");
            // assert default symbol capacity (128)
            assertSql("column\tsymbolCapacity\nkkk\t128\n", "select \"column\", symbolCapacity from (show columns from test) where type = 'SYMBOL'");
        });
    }

    @Test
    public void testCreateMatViewDisabled() throws Exception {
        assertMemoryLeak(() -> {
            setProperty(PropertyKey.CAIRO_MAT_VIEW_ENABLED, "false");
            createTable(TABLE1);
            assertExceptionNoLeakCheck(
                    "create materialized view test as (select ts, avg(v) from " + TABLE1 + " sample by 30s) partition by day",
                    0,
                    "materialized views are disabled"
            );
            assertNull(getMatViewDefinition("test"));
        });
    }

    @Test
    public void testCreateMatViewExpressionKey() throws Exception {
        assertMemoryLeak(() -> {
            createTable(TABLE1);

            final String query = "select ts, k || '10' as k, max(v) as v_max from " + TABLE1 + " sample by 30s";
            execute("CREATE MATERIALIZED VIEW test AS (" + query + ") PARTITION BY WEEK TTL 3 WEEKS;");
            assertMatViewDefinition(MatViewDefinition.REFRESH_TYPE_IMMEDIATE, "test", query, TABLE1, 30, 's', null, null);
            assertMatViewDefinitionFile(MatViewDefinition.REFRESH_TYPE_IMMEDIATE, "test", query, TABLE1, 30, 's', null, null);

            try (TableMetadata metadata = engine.getTableMetadata(engine.getTableTokenIfExists("test"))) {
                assertEquals(0, metadata.getTimestampIndex());
                assertFalse(metadata.isDedupKey(0));
                assertFalse(metadata.isDedupKey(1));
                assertFalse(metadata.isDedupKey(2));
                assertEquals(3 * 7 * 24, metadata.getTtlHoursOrMonths());
            }
        });
    }

    @Test
    public void testCreateMatViewExpressionKeyCaseInsensitivity() throws Exception {
        assertMemoryLeak(() -> {
            createTable(TABLE1);

            // notice upper-case column names
            final String query = "select TS, K || '10' as k, max(v) as v_max from " + TABLE1 + " sample by 30s";
            execute("CREATE MATERIALIZED VIEW test AS (" + query + ") PARTITION BY WEEK TTL 3 WEEKS;");
            assertMatViewDefinition(MatViewDefinition.REFRESH_TYPE_IMMEDIATE, "test", query, TABLE1, 30, 's', null, null);
            assertMatViewDefinitionFile(MatViewDefinition.REFRESH_TYPE_IMMEDIATE, "test", query, TABLE1, 30, 's', null, null);

            try (TableMetadata metadata = engine.getTableMetadata(engine.getTableTokenIfExists("test"))) {
                assertEquals(0, metadata.getTimestampIndex());
                assertFalse(metadata.isDedupKey(0));
                assertFalse(metadata.isDedupKey(1));
                assertFalse(metadata.isDedupKey(2));
                assertEquals(3 * 7 * 24, metadata.getTtlHoursOrMonths());
            }
        });
    }

    @Test
    public void testCreateMatViewFailsOnUnionWithNonBaseTable() throws Exception {
        assertMemoryLeak(() -> {
            createTable(TABLE1);
            createTable(TABLE2);

            assertExceptionNoLeakCheck(
                    "create materialized view test with base " + TABLE1 + " as (" +
                            "  with b as (" +
                            "    select ts, v from " + TABLE2 +
                            "    union all" +
                            "    select ts, v from " + TABLE1 +
                            "  )" +
                            "  select a.ts, avg(a.v)" +
                            "  from " + TABLE1 + " a " +
                            "  left outer join b on a.ts = b.ts" +
                            "  sample by 1d" +
                            ") partition by day",
                    106,
                    "union on base table is not supported for materialized views: " + TABLE1
            );
        });
    }

    @Test
    public void testCreateMatViewFunctionKey() throws Exception {
        assertMemoryLeak(() -> {
            createTable(TABLE1);

            final String query = "select ts, concat(k, '10') as k, max(v) as v_max from " + TABLE1 + " sample by 30s";
            execute("create materialized view test as (" + query + ") partition by week");
            assertMatViewDefinition(MatViewDefinition.REFRESH_TYPE_IMMEDIATE, "test", query, TABLE1, 30, 's', null, null);
            assertMatViewDefinitionFile(MatViewDefinition.REFRESH_TYPE_IMMEDIATE, "test", query, TABLE1, 30, 's', null, null);

            try (TableMetadata metadata = engine.getTableMetadata(engine.getTableTokenIfExists("test"))) {
                assertEquals(0, metadata.getTimestampIndex());
                assertFalse(metadata.isDedupKey(0));
                assertFalse(metadata.isDedupKey(1));
                assertFalse(metadata.isDedupKey(2));
                assertEquals(0, metadata.getTtlHoursOrMonths());
            }
        });
    }

    @Test
    public void testCreateMatViewGroupByNoTimestamp() throws Exception {
        assertMemoryLeak(() -> {
            createTable(TABLE1);
            assertExceptionNoLeakCheck(
                    "create materialized view test as (select avg(v) from " + TABLE1 + ") partition by day",
                    34,
                    "TIMESTAMP column is not present in select list"
            );
            assertNull(getMatViewDefinition("test"));
        });
    }

    @Test
    public void testCreateMatViewGroupByTimestamp1() throws Exception {
        assertMemoryLeak(() -> {
            createTable(TABLE1);

            final String query = "select timestamp_floor('1m', ts) as ts1, avg(v) from " + TABLE1 + " order by ts1";
            execute("create materialized view test as (" + query + ") partition by day");

            assertQuery0("ts1\tavg\n", "test", "ts1");
            assertMatViewDefinition(MatViewDefinition.REFRESH_TYPE_IMMEDIATE, "test", query, TABLE1, 1, 'm', null, null);
            assertMatViewDefinitionFile(MatViewDefinition.REFRESH_TYPE_IMMEDIATE, "test", query, TABLE1, 1, 'm', null, null);
        });
    }

    @Test
    public void testCreateMatViewGroupByTimestamp2() throws Exception {
        assertMemoryLeak(() -> {
            createTable(TABLE1);

            final String query = "select timestamp_floor('1m', ts, 0::timestamp) as ts2, avg(v) from " + TABLE1;
            execute("create materialized view test as (" + query + ") partition by day");

            assertQuery0("ts2\tavg\n", "test", "ts2");
            assertMatViewDefinition(MatViewDefinition.REFRESH_TYPE_IMMEDIATE, "test", query, TABLE1, 1, 'm', null, null);
            assertMatViewDefinitionFile(MatViewDefinition.REFRESH_TYPE_IMMEDIATE, "test", query, TABLE1, 1, 'm', null, null);
        });
    }

    @Test
    public void testCreateMatViewGroupByTimestamp3() throws Exception {
        assertMemoryLeak(() -> {
            createTable(TABLE1);

            final String query = "select ts as ts2, avg from (select timestamp_floor('1m', ts) as ts, avg(v) avg from " + TABLE1 + ")";
            assertExceptionNoLeakCheck(
                    "create materialized view test as (" + query + ") partition by day",
                    34,
                    "TIMESTAMP column does not exist or not present in select list [name=ts]"
            );
            assertNull(getMatViewDefinition("testView"));
        });
    }

    @Test
    public void testCreateMatViewInvalidColumn() throws Exception {
        assertMemoryLeak(() -> {
            createTable(TABLE1);
            assertExceptionNoLeakCheck(
                    "create materialized view test as (select ts, avg(no_col_like_this) from " + TABLE1 + " sample by 30s) partition by DAY",
                    49,
                    "Invalid column: no_col_like_this"
            );
            assertNull(getMatViewDefinition("test"));
        });
    }

    @Test
    public void testCreateMatViewInvalidPartitionBy() throws Exception {
        assertMemoryLeak(() -> {
            createTable(TABLE1);
            assertExceptionNoLeakCheck(
                    "create materialized view test as (select ts, avg(v) from " + TABLE1 + " sample by 30s) partition by 3d",
                    92,
                    "'HOUR', 'DAY', 'WEEK', 'MONTH' or 'YEAR' expected"
            );
            assertNull(getMatViewDefinition("test"));

            assertExceptionNoLeakCheck(
                    "create materialized view test as (select ts, avg(v) from " + TABLE1 + " sample by 30s) partition by NONE",
                    92,
                    "materialized view has to be partitioned"
            );
            assertNull(getMatViewDefinition("test"));
        });
    }

    @Test
    public void testCreateMatViewInvalidTimestamp() throws Exception {
        assertMemoryLeak(() -> {
            createTable(TABLE1);

            final String query = "select ts, k, avg(v) from " + TABLE1 + " sample by 30s";
            assertExceptionNoLeakCheck(
                    "create materialized view testView as (" + query + ") timestamp(k) partition by week",
                    96,
                    "TIMESTAMP column expected [actual=SYMBOL]"
            );
            assertNull(getMatViewDefinition("testView"));
        });
    }

    @Test
    public void testCreateMatViewInvalidTtl() throws Exception {
        assertMemoryLeak(() -> {
            createTable(TABLE1);
            assertExceptionNoLeakCheck(
                    "create materialized view test as (select ts, avg(v) from " + TABLE1 + " sample by 30s) partition by day ttl 12 hours",
                    100,
                    "TTL value must be an integer multiple of partition size"
            );
            assertNull(getMatViewDefinition("test"));
        });
    }

    @Test
    public void testCreateMatViewKeyedSampleBy() throws Exception {
        assertMemoryLeak(() -> {
            createTable(TABLE1);

            final String query = "select ts, k, avg(v), last(v) from " + TABLE1 + " sample by 30s";
            execute("create materialized view test as (" + query + ") partition by day ttl 1 week");

            assertQuery0("ts\tk\tavg\tlast\n", "test", "ts");
            assertMatViewDefinition(MatViewDefinition.REFRESH_TYPE_IMMEDIATE, "test", query, TABLE1, 30, 's', null, null);
            assertMatViewDefinitionFile(MatViewDefinition.REFRESH_TYPE_IMMEDIATE, "test", query, TABLE1, 30, 's', null, null);

            try (TableMetadata metadata = engine.getTableMetadata(engine.getTableTokenIfExists("test"))) {
                assertFalse(metadata.isDedupKey(0));
                assertFalse(metadata.isDedupKey(1));
                assertFalse(metadata.isDedupKey(2));
                assertFalse(metadata.isDedupKey(3));
                assertEquals(7 * 24, metadata.getTtlHoursOrMonths());
            }
        });
    }

    @Test
    public void testCreateMatViewManual() throws Exception {
        assertMemoryLeak(() -> {
            createTable(TABLE1);

            final String query = "select ts, k, max(v) as v_max from " + TABLE1 + " sample by 30s";
            execute("CREATE MATERIALIZED VIEW test REFRESH MANUAL AS " + query);

            assertMatViewDefinition(MatViewDefinition.REFRESH_TYPE_MANUAL, "test", query, TABLE1, 30, 's', null, null);
            assertMatViewDefinitionFile(MatViewDefinition.REFRESH_TYPE_MANUAL, "test", query, TABLE1, 30, 's', null, null);

            try (TableMetadata metadata = engine.getTableMetadata(engine.getTableTokenIfExists("test"))) {
                assertEquals(0, metadata.getTimestampIndex());
                assertFalse(metadata.isDedupKey(0));
                assertFalse(metadata.isDedupKey(1));
            }
        });
    }

    @Test
    public void testCreateMatViewMultipleTables() throws Exception {
        assertMemoryLeak(() -> {
            createTable(TABLE1);
            createTable(TABLE2);
            createTable(TABLE3);

            assertExceptionNoLeakCheck(
                    "create materialized view test as (select t1.ts, avg(t1.v) from " + TABLE1 + " as t1 " +
                            "join " + TABLE2 + " as t2 on v sample by 30s) partition by day",
                    34,
                    "more than one table used in query, base table has to be set using 'WITH BASE'"
            );
            assertNull(getMatViewDefinition("test"));

            assertExceptionNoLeakCheck(
                    "create materialized view test as (select ts, avg(v) from " + TABLE3 + " sample by 30s " +
                            "union select ts, avg(v) from " + TABLE1 + " sample by 30s) partition by day",
                    34,
                    "more than one table used in query, base table has to be set using 'WITH BASE'"
            );
            assertNull(getMatViewDefinition("test"));

            assertExceptionNoLeakCheck(
                    "create materialized view test as (select ts, avg(v) from " + TABLE3 + " sample by 30s " +
                            "union select t1.ts, avg(t1.v) from " + TABLE1 + " as t1 join " + TABLE2 +
                            " as t2 on v sample by 30s) partition by day",
                    34,
                    "more than one table used in query, base table has to be set using 'WITH BASE'"
            );
            assertNull(getMatViewDefinition("test"));
        });
    }

    @Test
    public void testCreateMatViewNoAggrFunction() throws Exception {
        assertMemoryLeak(() -> {
            createTable(TABLE1);
            assertExceptionNoLeakCheck(
                    "create materialized view test as (select ts from " + TABLE1 + " sample by 10s) partition by day",
                    66,
                    "at least one aggregation function must be present in 'select' clause"
            );
            assertNull(getMatViewDefinition("test"));
        });
    }

    @Test
    public void testCreateMatViewNoDesignatedTimestamp() throws Exception {
        assertMemoryLeak(() -> {
            execute("create table stocks_d1_ohlcv (" +
                    "ts timestamp, ticker symbol, close double" +
                    ") timestamp(ts) partition by day WAL");

            final String query =
                    """
                              WITH t1 AS (
                                SELECT ts, ticker, greatest(close, close + 1) as close
                                FROM stocks_d1_ohlcv
                              )
                              SELECT ts, ticker, avg(close)
                              FROM t1
                              SAMPLE BY 1d
                              ORDER BY ticker, ts
                            """;
            assertExceptionNoLeakCheck(
                    "create materialized view test_view as (" + query + ") partition by month",
                    39,
                    "materialized view query is required to have designated timestamp"
            );
            assertNull(getMatViewDefinition("testView"));
        });
    }

    @Test
    public void testCreateMatViewNoPartitionBy() throws Exception {
        testCreateMatViewNoPartitionBy(true);
    }

    @Test
    public void testCreateMatViewNoPartitionByInvalidTtl() throws Exception {
        assertMemoryLeak(() -> {
            createTable(TABLE1);
            assertExceptionNoLeakCheck(
                    "create materialized view test as (select ts, avg(v) from " + TABLE1 + " sample by 30s) ttl 12 hours",
                    83,
                    "TTL value must be an integer multiple of partition size"
            );
            assertNull(getMatViewDefinition("test"));
        });
    }

    @Test
    public void testCreateMatViewNoPartitionByNoParentheses() throws Exception {
        testCreateMatViewNoPartitionBy(false);
    }

    @Test
    public void testCreateMatViewNoSampleBy() throws Exception {
        assertMemoryLeak(() -> {
            createTable(TABLE1);
            assertExceptionNoLeakCheck(
                    "create materialized view test as (select * from " + TABLE1 + " where v % 2 = 0) partition by day",
                    34,
                    "TIMESTAMP column is not present in select list"
            );
            assertNull(getMatViewDefinition("test"));
        });
    }

    @Test
    public void testCreateMatViewNoTables() throws Exception {
        assertMemoryLeak(() -> {
            assertExceptionNoLeakCheck(
                    "create materialized view test as (select 1 from long_sequence(1)) partition by day",
                    34,
                    "missing base table, materialized views have to be based on a table"
            );
            assertNull(getMatViewDefinition("test"));
        });
    }

    @Test
    public void testCreateMatViewNoTimestampInSelect() throws Exception {
        assertMemoryLeak(() -> {
            createTable(TABLE1);
            assertExceptionNoLeakCheck(
                    "create materialized view test as (select k, max(v) as v_max from " + TABLE1 + " sample by 30s) partition by day",
                    34,
                    "TIMESTAMP column does not exist or not present in select list [name=ts]"
            );
            assertNull(getMatViewDefinition("test"));
        });
    }

    @Test
    public void testCreateMatViewNonDeterministicFunction() throws Exception {
        assertMemoryLeak(() -> {
            createTable(TABLE1);
            createTable(TABLE2);

            // nested in SELECT
            assertExceptionNoLeakCheck(
                    "create materialized view test as select coalesce(ts, now()) ts, avg(v) from " + TABLE1 + " sample by 30s",
                    53,
                    "non-deterministic function cannot be used in materialized view: now"
            );
            assertNull(getMatViewDefinition("test"));

            // WHERE clause
            assertExceptionNoLeakCheck(
                    "create materialized view test as (select ts, avg(v) from " + TABLE1 + " where ts in today() sample by 30s) partition by month",
                    76,
                    "non-deterministic function cannot be used in materialized view: today"
            );
            assertNull(getMatViewDefinition("test"));

            assertExceptionNoLeakCheck(
                    "create materialized view test as select ts, avg(v) from " + TABLE1 + " where k is not null and now() = '2020-01-01' sample by 30s",
                    87,
                    "non-deterministic function cannot be used in materialized view: now"
            );
            assertNull(getMatViewDefinition("test"));

            // IN (cursor)
            assertExceptionNoLeakCheck(
                    "create materialized view test as select ts, avg(v) from " + TABLE1 + " where ts in (select now()) sample by 30s",
                    83,
                    "non-deterministic function cannot be used in materialized view: now"
            );
            assertNull(getMatViewDefinition("test"));

            // JOIN
            assertExceptionNoLeakCheck(
                    "create materialized view test with base " + TABLE1 + " as select t1.ts, max(t2.dt) from " + TABLE1 + " t1 " +
                            "left outer join (select k, sysdate() dt from " + TABLE2 + ") t2 on (k) sample by 30s",
                    117,
                    "non-deterministic function cannot be used in materialized view: sysdate"
            );
            assertNull(getMatViewDefinition("test"));

            // UNION
            assertExceptionNoLeakCheck(
                    "create materialized view test with base " + TABLE1 + " as select t1.ts, max(t2.ts) from " + TABLE1 + " t1 " +
                            "left outer join (select 'a' k, '2020-01-01' ts union all select 'b' k, systimestamp() ts) t2 on (k) sample by 30s",
                    161,
                    "non-deterministic function cannot be used in materialized view: systimestamp"
            );
            assertNull(getMatViewDefinition("test"));

            // ORDER BY
            assertExceptionNoLeakCheck(
                    "create materialized view test as (select ts, avg(v) from " + TABLE1 + " sample by 30s order by rnd_int(), ts)",
                    87,
                    "non-deterministic function cannot be used in materialized view: rnd_int"
            );
            assertNull(getMatViewDefinition("test"));
        });
    }

    @Test
    public void testCreateMatViewNonDeterministicFunctionInSelect() throws Exception {
        final String[][] functions = new String[][]{
                {"sysdate()", "sysdate"},
                {"systimestamp()", "systimestamp"},
                {"today()", "today"},
                {"yesterday()", "yesterday"},
                {"tomorrow()", "tomorrow"},
                {"rnd_bin()", "rnd_bin"},
                {"rnd_bin(4,4,4)", "rnd_bin"},
                {"rnd_byte()", "rnd_byte"},
                {"rnd_byte(1,4)", "rnd_byte"},
                {"rnd_boolean()", "rnd_boolean"},
                {"rnd_char()", "rnd_char"},
                {"rnd_date()", "rnd_date"},
                {"rnd_date(1,4,5)", "rnd_date"},
                {"rnd_double()", "rnd_double"},
                {"rnd_double(5)", "rnd_double"},
                {"rnd_float()", "rnd_float"},
                {"rnd_float(5)", "rnd_float"},
                {"rnd_int()", "rnd_int"},
                {"rnd_int(1,4,5)", "rnd_int"},
                {"rnd_short()", "rnd_short"},
                {"rnd_short(1,5)", "rnd_short"},
                {"rnd_long()", "rnd_long"},
                {"rnd_long(1,4,5)", "rnd_long"},
                {"rnd_long256()", "rnd_long256"},
                {"rnd_long256(3)", "rnd_long256"},
                {"rnd_ipv4()", "rnd_ipv4"},
                {"rnd_ipv4('2.2.2.2/16', 2)", "rnd_ipv4"},
                {"rnd_str(1,4,5)", "rnd_str"},
                {"rnd_str(1,4,5,6)", "rnd_str"},
                {"rnd_str('abc','def','hij')", "rnd_str"},
                {"rnd_varchar(1,4,5)", "rnd_varchar"},
                {"rnd_varchar('abc','def','hij')", "rnd_varchar"},
                {"rnd_symbol(1,4,5,6)", "rnd_symbol"},
                {"rnd_symbol('abc','def','hij')", "rnd_symbol"},
                {"rnd_timestamp(to_timestamp('2024-03-01', 'yyyy-mm-dd'), to_timestamp('2024-04-01', 'yyyy-mm-dd'), 0)", "rnd_timestamp"},
                {"rnd_uuid4()", "rnd_uuid4"},
                {"rnd_uuid4(5)", "rnd_uuid4"},
                {"rnd_geohash(5)", "rnd_geohash"}
        };

        assertMemoryLeak(() -> {
            for (String[] func : functions) {
                testCreateMatViewNonDeterministicFunctionInSelect(func[0], func[1]);
            }
        });
    }

    @Test
    public void testCreateMatViewNonOptimizedSampleBy() throws Exception {
        assertMemoryLeak(() -> {
            createTable(TABLE1);

            final String query = "select ts, avg(v) from (select ts, k, v+10 as v from " + TABLE1 + ") sample by 30s";
            execute("create materialized view test as (" + query + ") partition by week");

            assertQuery0("ts\tavg\n", "test", "ts");
            assertMatViewDefinition(MatViewDefinition.REFRESH_TYPE_IMMEDIATE, "test", query, TABLE1, 30, 's', null, null);
            assertMatViewDefinitionFile(MatViewDefinition.REFRESH_TYPE_IMMEDIATE, "test", query, TABLE1, 30, 's', null, null);

            assertQuery(
<<<<<<< HEAD
                    "id\ttable_name\tdesignatedTimestamp\tpartitionBy\tmaxUncommittedRows\to3MaxLag\twalEnabled\tdirectoryName\tdedup\tttlValue\tttlUnit\ttable_type\n" +
                            "2\ttest\tts\tWEEK\t1000\t-1\ttrue\ttest~2\tfalse\t0\tHOUR\tM\n" +
                            "1\ttable1\tts\tDAY\t1000\t300000000\ttrue\ttable1~1\tfalse\t0\tHOUR\tT\n",
=======
                    """
                            id\ttable_name\tdesignatedTimestamp\tpartitionBy\tmaxUncommittedRows\to3MaxLag\twalEnabled\tdirectoryName\tdedup\tttlValue\tttlUnit\ttable_type
                            2\ttest\tts\tWEEK\t1000\t-1\ttrue\ttest~2\tfalse\t0\tHOUR\tM
                            1\ttable1\tts\tDAY\t1000\t300000000\ttrue\ttable1~1\tfalse\t0\tHOUR\tT
                            """,
>>>>>>> 08bdbf76
                    "tables()",
                    false,
                    false
            );
        });
    }

    @Test
    public void testCreateMatViewNonOptimizedSampleByMultipleNanoTimestamps() throws Exception {
        assertMemoryLeak(() -> {
            createTable(TABLE1, true, "timestamp_ns");

            final String query = "select ts, 1L::timestamp_ns as ts2, avg(v) from (select ts, k, v+10 as v from " + TABLE1 + ") sample by 30s";
            execute("create materialized view test as (" + query + ") partition by week");
            assertMatViewDefinition(MatViewDefinition.REFRESH_TYPE_IMMEDIATE, "test", query, TABLE1, 30, 's', null, null);
            assertMatViewDefinitionFile(MatViewDefinition.REFRESH_TYPE_IMMEDIATE, "test", query, TABLE1, 30, 's', null, null);

            try (TableMetadata metadata = engine.getTableMetadata(engine.getTableTokenIfExists("test"))) {
                assertEquals(0, metadata.getTimestampIndex());
                assertFalse(metadata.isDedupKey(0));
                assertFalse(metadata.isDedupKey(1));
                assertFalse(metadata.isDedupKey(2));
                assertEquals(0, metadata.getTtlHoursOrMonths());
            }
        });
    }

    @Test
    public void testCreateMatViewNonOptimizedSampleByMultipleTimestamps() throws Exception {
        assertMemoryLeak(() -> {
            createTable(TABLE1);

            final String query = "select ts, 1L::timestamp as ts2, avg(v) from (select ts, k, v+10 as v from " + TABLE1 + ") sample by 30s";
            execute("create materialized view test as (" + query + ") partition by week");
            assertMatViewDefinition(MatViewDefinition.REFRESH_TYPE_IMMEDIATE, "test", query, TABLE1, 30, 's', null, null);
            assertMatViewDefinitionFile(MatViewDefinition.REFRESH_TYPE_IMMEDIATE, "test", query, TABLE1, 30, 's', null, null);

            try (TableMetadata metadata = engine.getTableMetadata(engine.getTableTokenIfExists("test"))) {
                assertEquals(0, metadata.getTimestampIndex());
                assertFalse(metadata.isDedupKey(0));
                assertFalse(metadata.isDedupKey(1));
                assertFalse(metadata.isDedupKey(2));
                assertEquals(0, metadata.getTtlHoursOrMonths());
            }

            assertQuery(
<<<<<<< HEAD
                    "id\ttable_name\tdesignatedTimestamp\tpartitionBy\tmaxUncommittedRows\to3MaxLag\twalEnabled\tdirectoryName\tdedup\tttlValue\tttlUnit\ttable_type\n" +
                            "2\ttest\tts\tWEEK\t1000\t-1\ttrue\ttest~2\tfalse\t0\tHOUR\tM\n" +
                            "1\ttable1\tts\tDAY\t1000\t300000000\ttrue\ttable1~1\tfalse\t0\tHOUR\tT\n",
=======
                    """
                            id\ttable_name\tdesignatedTimestamp\tpartitionBy\tmaxUncommittedRows\to3MaxLag\twalEnabled\tdirectoryName\tdedup\tttlValue\tttlUnit\ttable_type
                            2\ttest\tts\tWEEK\t1000\t-1\ttrue\ttest~2\tfalse\t0\tHOUR\tM
                            1\ttable1\tts\tDAY\t1000\t300000000\ttrue\ttable1~1\tfalse\t0\tHOUR\tT
                            """,
>>>>>>> 08bdbf76
                    "tables()",
                    false,
                    false
            );
        });
    }

    @Test
    public void testCreateMatViewNonWalBaseTable() throws Exception {
        assertMemoryLeak(() -> {
            createTable(TABLE1, false, "timestamp");
            assertExceptionNoLeakCheck(
                    "create materialized view test as (select ts, avg(v) from " + TABLE1 + " sample by 30s) partition by day",
                    57,
                    "base table has to be WAL enabled"
            );
            assertNull(getMatViewDefinition("test"));
        });
    }

    @Test
    public void testCreateMatViewRewrittenSampleBy() throws Exception {
        assertMemoryLeak(() -> {
            createTable(TABLE1);

            final String query = "select ts, avg(v) from " + TABLE1 + " sample by 30s";
            execute("create materialized view test as (" + query + ") partition by day");

            assertQuery0("ts\tavg\n", "test", "ts");
            assertMatViewDefinition(MatViewDefinition.REFRESH_TYPE_IMMEDIATE, "test", query, TABLE1, 30, 's', null, null);
            assertMatViewDefinitionFile(MatViewDefinition.REFRESH_TYPE_IMMEDIATE, "test", query, TABLE1, 30, 's', null, null);
        });
    }

    @Test
    public void testCreateMatViewRewrittenSampleByMultipleTimestamps() throws Exception {
        assertMemoryLeak(() -> {
            createTable(TABLE3);

            final String query = "select ts, 1L::timestamp as ts2, avg(v) from " + TABLE3 + " sample by 30s";
            execute("create materialized view test_view as (" + query + ") partition by day");

            assertQuery0("ts\tts2\tavg\n", "test_view", "ts");
            assertMatViewDefinition(MatViewDefinition.REFRESH_TYPE_IMMEDIATE, "test_view", query, TABLE3, 30, 's', null, null);
            assertMatViewDefinitionFile(MatViewDefinition.REFRESH_TYPE_IMMEDIATE, "test_view", query, TABLE3, 30, 's', null, null);
        });
    }

    @Test
    public void testCreateMatViewSampleByAlignToFirstObservation() throws Exception {
        assertMemoryLeak(() -> {
            createTable(TABLE1);
            final String query = "select ts, avg(v) from " + TABLE1 + " sample by 1d align to first observation";
            assertExceptionNoLeakCheck(
                    "create materialized view test as (" + query + ") partition by day",
                    77,
                    "ALIGN TO FIRST OBSERVATION on base table is not supported for materialized views: " + TABLE1
            );
        });
    }

    @Test
    public void testCreateMatViewSampleByFill() throws Exception {
        assertMemoryLeak(() -> {
            createTable(TABLE1);
            createTable(TABLE2);

            assertExceptionNoLeakCheck(
                    "create materialized view test as (" +
                            "  select ts, avg(v) from " + TABLE1 + " where ts in '2024' sample by 1d fill(null)" +
                            ") partition by day",
                    103,
                    "FILL on base table is not supported for materialized views: " + TABLE1
            );
            assertExceptionNoLeakCheck(
                    "create materialized view test as (" +
                            "  with b as (" +
                            "    select ts, avg(v) from " + TABLE1 + " sample by 1d fill(null)" +
                            "  )" +
                            "  select a.ts, avg(a.v)" +
                            "  from " + TABLE1 + " a " +
                            "  left outer join b on a.ts = b.ts" +
                            "  sample by 1d" +
                            ") partition by day",
                    99,
                    "FILL on base table is not supported for materialized views: " + TABLE1
            );
        });
    }

    @Test
    public void testCreateMatViewSampleByFromTo() throws Exception {
        assertMemoryLeak(() -> {
            createTable(TABLE2);
            final String from = "select ts, avg(v) from " + TABLE2 + " where ts in '2024' sample by 1d from '2024-03-01'";
            final String to = "select ts, avg(v) from " + TABLE2 + " where ts in '2024' sample by 1d to '2024-06-30'";
            assertExceptionNoLeakCheck(
                    "create materialized view test as (" + from + ") partition by day",
                    101,
                    "FROM-TO on base table is not supported for materialized views: " + TABLE2
            );
            assertExceptionNoLeakCheck(
                    "create materialized view test as (" + to + ") partition by day",
                    99,
                    "FROM-TO on base table is not supported for materialized views: " + TABLE2
            );

            assertExceptionNoLeakCheck(
                    "create materialized view test as (" +
                            "  with b as (" +
                            "    select ts, avg(v) from " + TABLE2 + " sample by 1d from '2024-03-01' to '2024-06-30'" +
                            "  )" +
                            "  select a.ts, avg(a.v)" +
                            "  from " + TABLE2 + " a " +
                            "  left outer join b on a.ts = b.ts" +
                            "  sample by 1d" +
                            ") partition by day",
                    99,
                    "FROM-TO on base table is not supported for materialized views: " + TABLE2
            );
        });
    }

    @Test
    public void testCreateMatViewSampleByNestedFill() throws Exception {
        assertMemoryLeak(() -> {
            createTable(TABLE2);
            final String fill = "with t as ( select ts, avg(v) from " + TABLE2 + " sample by 1d fill(null)) select ts, avg(v) from t sample by 1d";
            assertExceptionNoLeakCheck(
                    "create materialized view test as (" + fill + ") partition by day",
                    94,
                    "FILL on base table is not supported for materialized views: " + TABLE2
            );
        });
    }

    @Test
    public void testCreateMatViewSampleByNestedFromTo() throws Exception {
        assertMemoryLeak(() -> {
            createTable(TABLE2);
            final String from = "with t as (select ts, avg(v) from " + TABLE2 + " sample by 1d from '2024-03-01') select ts, avg(v) from t sample by 1d";
            final String to = "with t as (select ts, avg(v) from " + TABLE2 + " sample by 1d to '2024-06-30') select ts, avg(v) from t sample by 1d";
            assertExceptionNoLeakCheck(
                    "create materialized view test as (" + from + ") partition by day",
                    93,
                    "FROM-TO on base table is not supported for materialized views: " + TABLE2
            );
            assertExceptionNoLeakCheck(
                    "create materialized view test as (" + to + ") partition by day",
                    91,
                    "FROM-TO on base table is not supported for materialized views: " + TABLE2
            );
        });
    }

    @Test
    public void testCreateMatViewSampleByTimeZone() throws Exception {
        assertMemoryLeak(() -> {
            createTable(TABLE1);

            final String tz = "Europe/Berlin";
            final String query = "select ts, avg(v) from " + TABLE1 + " where ts in '2024' sample by 1d align to calendar time zone '" + tz + "'";
            execute("create materialized view test as (" + query + ") partition by day");

            assertQuery0("ts\tavg\n", "test", "ts");
            assertMatViewDefinition(MatViewDefinition.REFRESH_TYPE_IMMEDIATE, "test", query, TABLE1, 1, 'd', tz, null);
            assertMatViewDefinitionFile(MatViewDefinition.REFRESH_TYPE_IMMEDIATE, "test", query, TABLE1, 1, 'd', tz, null);
        });
    }

    @Test
    public void testCreateMatViewSampleByTimeZoneFixedFormat() throws Exception {
        assertMemoryLeak(() -> {
            createTable(TABLE1);

            final String tz = "GMT+02:00";
            final String query = "select ts, avg(v) from " + TABLE1 + " where ts in '2024' sample by 1d align to calendar time zone '" + tz + "'";
            execute("create materialized view test as (" + query + ") partition by day");

            assertQuery0("ts\tavg\n", "test", "ts");
            assertMatViewDefinition(MatViewDefinition.REFRESH_TYPE_IMMEDIATE, "test", query, TABLE1, 1, 'd', tz, null);
            assertMatViewDefinitionFile(MatViewDefinition.REFRESH_TYPE_IMMEDIATE, "test", query, TABLE1, 1, 'd', tz, null);
        });
    }

    @Test
    public void testCreateMatViewSampleByTimeZoneWithOffset() throws Exception {
        assertMemoryLeak(() -> {
            createTable(TABLE1);

            final String tz = "Europe/Berlin";
            final String offset = "00:45";
            final String query = "select ts, avg(v) from " + TABLE1 + " where ts in '2024' sample by 1d align to calendar time zone '" + tz + "' with offset '" + offset + "'";
            execute("create materialized view test as (" + query + ") partition by day");

            assertQuery0("ts\tavg\n", "test", "ts");
            assertMatViewDefinition(MatViewDefinition.REFRESH_TYPE_IMMEDIATE, "test", query, TABLE1, 1, 'd', tz, offset);
            assertMatViewDefinitionFile(MatViewDefinition.REFRESH_TYPE_IMMEDIATE, "test", query, TABLE1, 1, 'd', tz, offset);
        });
    }

    @Test
    public void testCreateMatViewSampleByWithOffset() throws Exception {
        assertMemoryLeak(() -> {
            createTable(TABLE1);

            final String offset = "00:45";
            final String query = "select ts, avg(v) from " + TABLE1 + " where ts in '2024' sample by 1d align to calendar with offset '" + offset + "'";
            execute("create materialized view test as (" + query + ") partition by day");

            assertQuery0("ts\tavg\n", "test", "ts");
            assertMatViewDefinition(MatViewDefinition.REFRESH_TYPE_IMMEDIATE, "test", query, TABLE1, 1, 'd', null, offset);
            assertMatViewDefinitionFile(MatViewDefinition.REFRESH_TYPE_IMMEDIATE, "test", query, TABLE1, 1, 'd', null, offset);
        });
    }

    @Test
    public void testCreateMatViewSetRefreshLimit() throws Exception {
        assertMemoryLeak(() -> {
            createTable(TABLE1);

            final String query = "select ts, k, max(v) as v_max from " + TABLE1 + " sample by 30s";
            execute("CREATE MATERIALIZED VIEW test AS (" + query + ") PARTITION BY WEEK TTL 3 WEEKS;");
            execute("ALTER MATERIALIZED VIEW test SET REFRESH LIMIT 1m;");
            drainWalQueue();
            assertMatViewDefinition(MatViewDefinition.REFRESH_TYPE_IMMEDIATE, "test", query, TABLE1, 30, 's', null, null, -1, 0, (char) 0, Numbers.LONG_NULL, null, 0, (char) 0, 0, (char) 0);
            assertMatViewDefinitionFile(MatViewDefinition.REFRESH_TYPE_IMMEDIATE, "test", query, TABLE1, 30, 's', null, null, -1, 0, (char) 0, Numbers.LONG_NULL, null, 0, (char) 0, 0, (char) 0);

            try (TableMetadata metadata = engine.getTableMetadata(engine.getTableTokenIfExists("test"))) {
                assertEquals(0, metadata.getTimestampIndex());
                assertFalse(metadata.isDedupKey(0));
                assertFalse(metadata.isDedupKey(1));
                assertFalse(metadata.isDedupKey(2));
                assertEquals(3 * 7 * 24, metadata.getTtlHoursOrMonths());
            }
        });
    }

    @Test
    public void testCreateMatViewTsAlias() throws Exception {
        assertMemoryLeak(() -> {
            createTable(TABLE1);
            final String query = "select ts, ts as ts1, max(v) as v_max from " + TABLE1 + " sample by 30s";
            execute("create materialized view test as (" + query + ") partition by week");
            assertMatViewDefinition(MatViewDefinition.REFRESH_TYPE_IMMEDIATE, "test", query, TABLE1, 30, 's', null, null);
            assertMatViewDefinitionFile(MatViewDefinition.REFRESH_TYPE_IMMEDIATE, "test", query, TABLE1, 30, 's', null, null);
        });
    }

    @Test
    public void testCreateMatViewTsCast() throws Exception {
        assertMemoryLeak(() -> {
            createTable(TABLE1);
            final String query = "select ts, last(ts) as last_ts, cast(ts as long) as tm, concat(k, '10') as k, max(v) as v_max from " + TABLE1 + " sample by 30s";
            execute("create materialized view test as (" + query + ") partition by week");
            assertMatViewDefinition(MatViewDefinition.REFRESH_TYPE_IMMEDIATE, "test", query, TABLE1, 30, 's', null, null);
            assertMatViewDefinitionFile(MatViewDefinition.REFRESH_TYPE_IMMEDIATE, "test", query, TABLE1, 30, 's', null, null);
        });
    }

    @Test
    public void testCreateMatViewTtlNoPartitionBy() throws Exception {
        assertMemoryLeak(() -> {
            createTable(TABLE1);

            final String query = "select ts, k, max(v) as v_max from " + TABLE1 + " sample by 1h";
            execute("CREATE MATERIALIZED VIEW test AS (" + query + ") TTL 1 MONTH;");
            assertMatViewDefinition(MatViewDefinition.REFRESH_TYPE_IMMEDIATE, "test", query, TABLE1, 1, 'h', null, null);
            assertMatViewDefinitionFile(MatViewDefinition.REFRESH_TYPE_IMMEDIATE, "test", query, TABLE1, 1, 'h', null, null);

            try (TableMetadata metadata = engine.getTableMetadata(engine.getTableTokenIfExists("test"))) {
                assertEquals(0, metadata.getTimestampIndex());
                assertFalse(metadata.isDedupKey(0));
                assertFalse(metadata.isDedupKey(1));
                assertFalse(metadata.isDedupKey(2));
                assertEquals(-1, metadata.getTtlHoursOrMonths());
            }
        });
    }

    @Test
    public void testCreateMatViewWindowFunctions() throws Exception {
        assertMemoryLeak(() -> {
            createTable(TABLE1);
            final String query = "select ts, max(v) over (order by ts) as v_max from " + TABLE1 + " sample by 30s";
            assertExceptionNoLeakCheck(
                    "create materialized view test as (" + query + ") partition by week",
                    45,
                    "window function on base table is not supported for materialized views: " + TABLE1
            );
            assertExceptionNoLeakCheck(
                    "create materialized view test as (" +
                            "  with b as (" +
                            "    select ts, avg(v) over (order by ts) as v_max from " + TABLE1 + " sample by 30s" +
                            "  )" +
                            "  select a.ts, avg(a.v)" +
                            "  from " + TABLE1 + " a " +
                            "  left outer join b on a.ts = b.ts" +
                            "  sample by 1d" +
                            ") partition by day",
                    62,
                    "window function on base table is not supported for materialized views: " + TABLE1
            );
        });
    }

    @Test
    public void testCreateMatViewWithBase() throws Exception {
        assertMemoryLeak(() -> {
            createTable(TABLE1);
            createTable(TABLE2);

            final String query = "select t1.ts, avg(t1.v) from " + TABLE1 + " as t1 join " + TABLE2 + " as t2 on v sample by 60s";
            execute("create materialized view test with base " + TABLE1 + " as (" + query + ") partition by day");

            assertQuery0("ts\tavg\n", "test", "ts");
            assertMatViewDefinition(MatViewDefinition.REFRESH_TYPE_IMMEDIATE, "test", query, TABLE1, 60, 's', null, null);
            assertMatViewDefinitionFile(MatViewDefinition.REFRESH_TYPE_IMMEDIATE, "test", query, TABLE1, 60, 's', null, null);
        });
    }

    @Test
    public void testCreateMatViewWithExistingTableName() throws Exception {
        assertMemoryLeak(() -> {
            createTable(TABLE1);
            createTable(TABLE2);

            assertExceptionNoLeakCheck(
                    "create materialized view " + TABLE2 + " as (select ts, avg(v) from " + TABLE1 + " sample by 30s) partition by day",
                    25,
                    "table or view with the requested name already exists"
            );

            assertExceptionNoLeakCheck(
                    "create materialized view if not exists " + TABLE2 + " as (select ts, avg(v) from " + TABLE1 + " sample by 30s) partition by day",
                    39,
                    "table or view with the requested name already exists"
            );

            final String query = "select ts, avg(v) from " + TABLE2 + " sample by 4h";
            execute("create materialized view test as (" + query + ") partition by day");

            // without IF NOT EXISTS
            // assertMatViewDefinition() fails with "definition is null" when this assertException is called!
            assertExceptionNoLeakCheck(
                    "create materialized view test as (select ts, avg(v) from " + TABLE1 + " sample by 30s) partition by day",
                    25,
                    "view already exists"
            );

            // with IF NOT EXISTS
            execute("create materialized view if not exists test as (select ts, avg(v) from " + TABLE1 + " sample by 30s) partition by day");
            assertMatViewDefinition(MatViewDefinition.REFRESH_TYPE_IMMEDIATE, "test", query, TABLE2, 4, 'h', null, null);
            assertMatViewDefinitionFile(MatViewDefinition.REFRESH_TYPE_IMMEDIATE, "test", query, TABLE2, 4, 'h', null, null);

            assertExceptionNoLeakCheck(
                    "create table test(ts timestamp, col varchar) timestamp(ts) partition by day wal",
                    13,
                    "materialized view with the requested name already exists"
            );
        });
    }

    @Test
    public void testCreateMatViewWithIndex() throws Exception {
        assertMemoryLeak(() -> {
            createTable(TABLE1);

            final String query = "select ts, k, avg(v) from " + TABLE1 + " sample by 30s";
            execute("create materialized view test as (" + query + "), index (k) partition by day");

            assertQuery0("ts\tk\tavg\n", "test", "ts");
            assertMatViewDefinition(MatViewDefinition.REFRESH_TYPE_IMMEDIATE, "test", query, TABLE1, 30, 's', null, null);
            assertMatViewDefinitionFile(MatViewDefinition.REFRESH_TYPE_IMMEDIATE, "test", query, TABLE1, 30, 's', null, null);

            try (TableMetadata metadata = engine.getTableMetadata(engine.getTableTokenIfExists("test"))) {
                assertFalse(metadata.isDedupKey(0));
                assertFalse(metadata.isDedupKey(1));
                assertFalse(metadata.isDedupKey(2));

                assertFalse(metadata.isColumnIndexed(0));
                assertTrue(metadata.isColumnIndexed(1));
                assertFalse(metadata.isColumnIndexed(2));

                assertEquals(0, metadata.getTtlHoursOrMonths());
            }
        });
    }

    @Test
    public void testCreateMatViewWithInvalidVolume() throws Exception {
        Assume.assumeFalse(Os.isWindows());
        assertMemoryLeak(() -> {
            createTable(TABLE1);
            try {
                execute(
                        "CREATE MATERIALIZED VIEW testView AS (SELECT ts, avg(v) FROM " + TABLE1 +
                                " SAMPLE BY 30s) PARTITION BY DAY IN VOLUME aaa"
                );
                fail("CREATE statement should have failed");
            } catch (SqlException e) {
                if (Os.isWindows()) {
                    TestUtils.assertContains("'in volume' is not supported on Windows", e.getFlyweightMessage());
                    Assert.assertEquals(103, e.getPosition());
                } else {
                    TestUtils.assertContains("volume alias is not allowed [alias=aaa]", e.getFlyweightMessage());
                    Assert.assertEquals(110, e.getPosition());
                }
            }
        });
    }

    @Test
    public void testCreateMatViewWithNonBaseTableKeys() throws Exception {
        testCreateMatViewWithNonBaseTableKeys("timestamp");
    }

    @Test
    public void testCreateMatViewWithNonBaseTableKeysWithNanos() throws Exception {
        testCreateMatViewWithNonBaseTableKeys("timestamp_ns");
    }

    @Test
    public void testCreateMatViewWithNonDedupBaseKeys() throws Exception {
        testCreateMatViewWithNonDedupBaseKeys("timestamp");
    }

    @Test
    public void testCreateMatViewWithNonDedupBaseKeysWithNanos() throws Exception {
        testCreateMatViewWithNonDedupBaseKeys("timestamp_ns");
    }

    @Test
    public void testCreateMatViewWithOperator() throws Exception {
        assertMemoryLeak(() -> {
            createTable(TABLE1);

            final String query = "select ts, v+v doubleV, avg(v) from " + TABLE1 + " sample by 30s";
            execute("create materialized view test as (" + query + ") partition by day");

            assertQuery0("ts\tdoubleV\tavg\n", "test", "ts");
            assertMatViewDefinition(MatViewDefinition.REFRESH_TYPE_IMMEDIATE, "test", query, TABLE1, 30, 's', null, null);
            assertMatViewDefinitionFile(MatViewDefinition.REFRESH_TYPE_IMMEDIATE, "test", query, TABLE1, 30, 's', null, null);
        });
    }

    @Test
    public void testCreatePeriodMatView1() throws Exception {
        assertMemoryLeak(() -> {
            createTable(TABLE1);

            currentMicros = parseFloorPartialTimestamp("2002-01-01T23:01:00.000000Z");
            final long expectedStart = parseFloorPartialTimestamp("2002-01-02T00:00:00.000000Z");
            final String query = "select ts, k, max(v) as v_max from " + TABLE1 + " sample by 30s";
            execute(
                    "CREATE MATERIALIZED VIEW test REFRESH EVERY 6h PERIOD (LENGTH 1d TIME ZONE 'Europe/Berlin' DELAY 3h) AS (" +
                            query +
                            ") PARTITION BY MONTH;"
            );
            assertMatViewDefinition(MatViewDefinition.REFRESH_TYPE_TIMER, "test", query, TABLE1, 30, 's', null, null, 0, 6, 'h', expectedStart, "Europe/Berlin", 1, 'd', 3, 'h');
            assertMatViewDefinitionFile(MatViewDefinition.REFRESH_TYPE_TIMER, "test", query, TABLE1, 30, 's', null, null, 0, 6, 'h', expectedStart, "Europe/Berlin", 1, 'd', 3, 'h');

            try (TableMetadata metadata = engine.getTableMetadata(engine.getTableTokenIfExists("test"))) {
                assertEquals(0, metadata.getTimestampIndex());
                assertFalse(metadata.isDedupKey(0));
                assertFalse(metadata.isDedupKey(1));
            }
        });
    }

    @Test
    public void testCreatePeriodMatView2() throws Exception {
        assertMemoryLeak(() -> {
            createTable(TABLE1);

            currentMicros = parseFloorPartialTimestamp("2002-01-01T12:00:00.000000Z");
            final long expectedStart = parseFloorPartialTimestamp("2002-01-01T12:00:00.000000Z");
            final String query = "select ts, k, max(v) as v_max from " + TABLE1 + " sample by 60s";
            execute(
                    "CREATE MATERIALIZED VIEW test REFRESH MANUAL PERIOD (LENGTH 12h) AS (" +
                            query +
                            ") PARTITION BY MONTH;"
            );
            assertMatViewDefinition(MatViewDefinition.REFRESH_TYPE_MANUAL, "test", query, TABLE1, 60, 's', null, null, 0, 0, (char) 0, expectedStart, null, 12, 'h', 0, (char) 0);
            assertMatViewDefinitionFile(MatViewDefinition.REFRESH_TYPE_MANUAL, "test", query, TABLE1, 60, 's', null, null, 0, 0, (char) 0, expectedStart, null, 12, 'h', 0, (char) 0);

            try (TableMetadata metadata = engine.getTableMetadata(engine.getTableTokenIfExists("test"))) {
                assertEquals(0, metadata.getTimestampIndex());
                assertFalse(metadata.isDedupKey(0));
                assertFalse(metadata.isDedupKey(1));
            }
        });
    }

    @Test
    public void testCreatePeriodMatViewModelToSink() throws Exception {
        final String query = "select ts, k, avg(v) from " + TABLE1 + " sample by 30s";
        final DdlSerializationTest[] tests = new DdlSerializationTest[]{
                new DdlSerializationTest(
                        "create materialized view test1 refresh immediate period (length 12h time zone 'Europe/Sofia' delay 1h) as " + query,
                        "create materialized view test1 with base " + TABLE1 + " refresh immediate period (length 12h time zone 'Europe/Sofia' delay 1h) " +
                                "as (select-choose ts, k, avg(v) avg from (table1 sample by 30s align to calendar with offset '00:00'))"
                ),
                new DdlSerializationTest(
                        "create materialized view test2 refresh manual period (length 10h time zone 'Europe/Sofia' delay 2h) as " + query,
                        "create materialized view test2 with base " + TABLE1 + " refresh manual period (length 10h time zone 'Europe/Sofia' delay 2h) " +
                                "as (select-choose ts, k, avg(v) avg from (table1 sample by 30s align to calendar with offset '00:00'))"
                ),
                new DdlSerializationTest(
                        "create materialized view test3 refresh every 2d period (length 8h time zone 'Europe/Sofia' delay 3h) as " + query,
                        "create materialized view test3 with base " + TABLE1 + " refresh every 2d period (length 8h time zone 'Europe/Sofia' delay 3h) " +
                                "as (select-choose ts, k, avg(v) avg from (table1 sample by 30s align to calendar with offset '00:00'))"
                ),
                new DdlSerializationTest(
                        "CREATE MATERIALIZED VIEW 'test4' REFRESH MANUAL PERIOD (LENGTH 60m) AS (" + query + ")",
                        "create materialized view test4 with base " + TABLE1 + " refresh manual period (length 60m) " +
                                "as (select-choose ts, k, avg(v) avg from (table1 sample by 30s align to calendar with offset '00:00'))"
                ),
                new DdlSerializationTest(
                        "CREATE MATERIALIZED VIEW 'test4' REFRESH MANUAL DEFERRED PERIOD (LENGTH 60m) AS (" + query + ")",
                        "create materialized view test4 with base " + TABLE1 + " refresh manual deferred period (length 60m) " +
                                "as (select-choose ts, k, avg(v) avg from (table1 sample by 30s align to calendar with offset '00:00'))"
                ),
        };
        testModelToSink(tests);
    }

    @Test
    public void testCreateRefreshConcurrent() throws Exception {
        assertMemoryLeak(() -> {
            execute(
                    "create table base_price (" +
                            "  sym varchar, price double, ts timestamp" +
                            ") timestamp(ts) partition by DAY WAL"
            );

            final int iterations = 10;
            final CyclicBarrier barrier = new CyclicBarrier(2);
            final AtomicInteger errorCounter = new AtomicInteger();
            final AtomicInteger createCounter = new AtomicInteger();

            final Thread creator = new Thread(() -> {
                try (SqlExecutionContext executionContext = TestUtils.createSqlExecutionCtx(engine)) {
                    barrier.await();
                    for (int i = 0; i < iterations; i++) {
                        // Use test alloc() function to make sure that we always free the factory.
                        execute(
                                "create materialized view if not exists price_1h as (" +
                                        "  select sym, alloc(42), last(price) as price, ts from base_price sample by 1h" +
                                        ") partition by DAY",
                                executionContext
                        );
                        execute("insert into base_price values('gbpusd', 1.320, now())", executionContext);
                        drainWalQueue();
                        execute("drop materialized view if exists price_1h", executionContext);
                        drainWalQueue();
                        createCounter.incrementAndGet();
                    }
                } catch (Exception e) {
                    e.printStackTrace(System.out);
                    errorCounter.incrementAndGet();
                } finally {
                    Path.clearThreadLocals();
                }
            });
            creator.start();

            final Thread refresher = new Thread(() -> {
                try (MatViewRefreshJob refreshJob = createMatViewRefreshJob()) {
                    try {
                        barrier.await();
                        while (createCounter.get() < iterations && errorCounter.get() == 0) {
                            if (!refreshJob.run(0)) {
                                Os.sleep(1);
                            }
                        }
                    } catch (Exception e) {
                        e.printStackTrace(System.out);
                        errorCounter.incrementAndGet();
                    } finally {
                        Path.clearThreadLocals();
                    }
                }
            });
            refresher.start();

            creator.join();
            refresher.join();

            Assert.assertEquals(0, errorCounter.get());
        });
    }

    @Test
    public void testCreateTimerMatView1() throws Exception {
        assertMemoryLeak(() -> {
            createTable(TABLE1);

            final String start = "2002-01-01T00:00:00.000000Z";
            final long startEpoch = parseFloorPartialTimestamp(start);
            final String query = "select ts, k, max(v) as v_max from " + TABLE1 + " sample by 30s";
            execute(
                    "CREATE MATERIALIZED VIEW test REFRESH EVERY 5m START '" + start + "' TIME ZONE 'Europe/Berlin' AS (" +
                            query +
                            ") PARTITION BY YEAR;"
            );
            assertMatViewDefinition(MatViewDefinition.REFRESH_TYPE_TIMER, "test", query, TABLE1, 30, 's', null, null, 0, 5, 'm', startEpoch, "Europe/Berlin", 0, (char) 0, 0, (char) 0);
            assertMatViewDefinitionFile(MatViewDefinition.REFRESH_TYPE_TIMER, "test", query, TABLE1, 30, 's', null, null, 0, 5, 'm', startEpoch, "Europe/Berlin", 0, (char) 0, 0, (char) 0);

            try (TableMetadata metadata = engine.getTableMetadata(engine.getTableTokenIfExists("test"))) {
                assertEquals(0, metadata.getTimestampIndex());
                assertFalse(metadata.isDedupKey(0));
                assertFalse(metadata.isDedupKey(1));
            }
        });
    }

    @Test
    public void testCreateTimerMatView2() throws Exception {
        assertMemoryLeak(() -> {
            createTable(TABLE1);

            final String start = "2002-01-01T00:00:00.000000Z";
            final long startEpoch = parseFloorPartialTimestamp(start);
            final String query = "select ts, k, max(v) as v_max from " + TABLE1 + " sample by 30s";
            currentMicros = startEpoch;
            execute(
                    "CREATE MATERIALIZED VIEW test REFRESH EVERY 5m AS (" +
                            query +
                            ") PARTITION BY YEAR;"
            );
            assertMatViewDefinition(MatViewDefinition.REFRESH_TYPE_TIMER, "test", query, TABLE1, 30, 's', null, null, 0, 5, 'm', startEpoch, null, 0, (char) 0, 0, (char) 0);
            assertMatViewDefinitionFile(MatViewDefinition.REFRESH_TYPE_TIMER, "test", query, TABLE1, 30, 's', null, null, 0, 5, 'm', startEpoch, null, 0, (char) 0, 0, (char) 0);

            try (TableMetadata metadata = engine.getTableMetadata(engine.getTableTokenIfExists("test"))) {
                assertEquals(0, metadata.getTimestampIndex());
                assertFalse(metadata.isDedupKey(0));
                assertFalse(metadata.isDedupKey(1));
            }

            final String start2 = "2001-02-03T00:00:00.000000Z";
            final long startEpoch2 = parseFloorPartialTimestamp(start2);
            currentMicros = startEpoch2;
            execute("ALTER MATERIALIZED VIEW test SET REFRESH EVERY 15d;");
            drainWalQueue();

            assertMatViewDefinition(MatViewDefinition.REFRESH_TYPE_TIMER, "test", query, TABLE1, 30, 's', null, null, 0, 15, 'd', startEpoch2, null, 0, (char) 0, 0, (char) 0);
            assertMatViewDefinitionFile(MatViewDefinition.REFRESH_TYPE_TIMER, "test", query, TABLE1, 30, 's', null, null, 0, 15, 'd', startEpoch2, null, 0, (char) 0, 0, (char) 0);
        });
    }

    @Test
    public void testCreateTimerMatViewModelToSink() throws Exception {
        final String query = "select ts, k, avg(v) from " + TABLE1 + " sample by 30s";
        final DdlSerializationTest[] tests = new DdlSerializationTest[]{
                new DdlSerializationTest(
                        "create materialized view test refresh every 42m start '2021-01-01T01:01:00.000000Z' time zone 'Europe/Berlin' as " + query,
                        "create materialized view test with base " + TABLE1 + " refresh " +
                                "every 42m start '2021-01-01T01:01:00.000000Z' time zone 'Europe/Berlin' as (" +
                                "select-choose ts, k, avg(v) avg from (table1 sample by 30s align to calendar with offset '00:00')" +
                                ")"
                ),
                new DdlSerializationTest(
                        "create materialized view test refresh every 42m deferred start '2021-01-01T01:01:00.000000Z' time zone 'Europe/Berlin' as " + query,
                        "create materialized view test with base " + TABLE1 + " refresh " +
                                "every 42m deferred start '2021-01-01T01:01:00.000000Z' time zone 'Europe/Berlin' as (" +
                                "select-choose ts, k, avg(v) avg from (table1 sample by 30s align to calendar with offset '00:00')" +
                                ")"
                ),
        };
        testModelToSink(tests);
    }

    @Test
    public void testEmptyBaseTableSqlInDefinitionBlock() throws Exception {
        assertMemoryLeak(() -> {
            try (Path path = new Path()) {
                createTable(TABLE1);

                final String query = "select ts, v+v doubleV, avg(v) from " + TABLE1 + " sample by 30s";
                execute("create materialized view test as (" + query + ") partition by day");

                final TableToken matViewToken = engine.getTableTokenIfExists("test");
                final MatViewDefinition matViewDefinition = engine.getMatViewGraph().getViewDefinition(matViewToken);
                assertNotNull(matViewDefinition);

                try (BlockFileWriter writer = new BlockFileWriter(configuration.getFilesFacade(), configuration.getCommitMode())) {
                    writer.of(path.of(configuration.getDbRoot()).concat(matViewToken).concat(MatViewDefinition.MAT_VIEW_DEFINITION_FILE_NAME).$());
                    AppendableBlock block = writer.append();
                    block.putInt(matViewDefinition.getRefreshType());
                    block.putStr(null);
                    block.putLong(matViewDefinition.getSamplingInterval());
                    block.putChar(matViewDefinition.getSamplingIntervalUnit());
                    block.putStr(matViewDefinition.getTimeZone());
                    block.putStr(matViewDefinition.getTimeZoneOffset());
                    block.putStr(matViewDefinition.getMatViewSql());
                    block.commit(MatViewDefinition.MAT_VIEW_DEFINITION_FORMAT_MSG_TYPE);
                    writer.commit();
                }

                // Reader should fail to load unknown definition file.
                try (BlockFileReader reader = new BlockFileReader(configuration)) {
                    path.of(configuration.getDbRoot());
                    final int rootLen = path.size();
                    MatViewDefinition actualDefinition = new MatViewDefinition();
                    MatViewDefinition.readFrom(
                            engine,
                            actualDefinition,
                            reader,
                            path,
                            rootLen,
                            matViewToken
                    );
                    Assert.fail("exception expected");
                } catch (CairoException e) {
                    TestUtils.assertContains(e.getFlyweightMessage(), "base table name for materialized view is empty");
                }

                try (BlockFileWriter writer = new BlockFileWriter(configuration.getFilesFacade(), configuration.getCommitMode())) {
                    writer.of(path.of(configuration.getDbRoot()).concat(matViewToken).concat(MatViewDefinition.MAT_VIEW_DEFINITION_FILE_NAME).$());
                    AppendableBlock block = writer.append();
                    block.putInt(matViewDefinition.getRefreshType());
                    block.putStr(matViewDefinition.getBaseTableName());
                    block.putLong(matViewDefinition.getSamplingInterval());
                    block.putChar(matViewDefinition.getSamplingIntervalUnit());
                    block.putStr(matViewDefinition.getTimeZone());
                    block.putStr(matViewDefinition.getTimeZoneOffset());
                    block.putStr(null);
                    block.commit(MatViewDefinition.MAT_VIEW_DEFINITION_FORMAT_MSG_TYPE);
                    writer.commit();
                }

                // Reader should fail to load unknown definition file.
                try (BlockFileReader reader = new BlockFileReader(configuration)) {
                    path.of(configuration.getDbRoot());
                    final int rootLen = path.size();
                    MatViewDefinition actualDefinition = new MatViewDefinition();
                    MatViewDefinition.readFrom(
                            engine,
                            actualDefinition,
                            reader,
                            path,
                            rootLen,
                            matViewToken
                    );
                    Assert.fail("exception expected");
                } catch (CairoException e) {
                    TestUtils.assertContains(e.getFlyweightMessage(), "materialized view SQL is empty");
                }
            }
        });
    }

    @Test
    public void testIgnoreUnknownDefinitionBlock() throws Exception {
        assertMemoryLeak(() -> {
            try (Path path = new Path()) {
                createTable(TABLE1);

                final String query = "select ts, v+v doubleV, avg(v) from " + TABLE1 + " sample by 30s";
                execute("create materialized view test as (" + query + ") partition by day");

                final TableToken matViewToken = engine.getTableTokenIfExists("test");
                final MatViewDefinition matViewDefinition = engine.getMatViewGraph().getViewDefinition(matViewToken);
                assertNotNull(matViewDefinition);

                try (BlockFileWriter writer = new BlockFileWriter(configuration.getFilesFacade(), configuration.getCommitMode())) {
                    writer.of(path.of(configuration.getDbRoot()).concat(matViewToken).concat(MatViewDefinition.MAT_VIEW_DEFINITION_FILE_NAME).$());
                    // Add unknown block.
                    AppendableBlock block = writer.append();
                    block.putStr("foobar");
                    block.commit(MatViewDefinition.MAT_VIEW_DEFINITION_FORMAT_MSG_TYPE + 42);
                    // Then write mat view definition.
                    block = writer.append();
                    MatViewDefinition.append(matViewDefinition, block);
                    block.commit(MatViewDefinition.MAT_VIEW_DEFINITION_FORMAT_MSG_TYPE);
                    writer.commit();
                }

                // Reader should ignore unknown block.
                try (BlockFileReader reader = new BlockFileReader(configuration)) {
                    path.of(configuration.getDbRoot());
                    final int rootLen = path.size();
                    MatViewDefinition actualDefinition = new MatViewDefinition();
                    MatViewDefinition.readFrom(
                            engine,
                            actualDefinition,
                            reader,
                            path,
                            rootLen,
                            matViewToken
                    );

                    assertEquals(matViewDefinition.getMatViewSql(), actualDefinition.getMatViewSql());
                    assertEquals(matViewDefinition.getBaseTableName(), actualDefinition.getBaseTableName());
                    assertEquals(matViewDefinition.getSamplingInterval(), actualDefinition.getSamplingInterval());
                    assertEquals(matViewDefinition.getSamplingIntervalUnit(), actualDefinition.getSamplingIntervalUnit());
                    assertEquals(matViewDefinition.getTimeZone(), actualDefinition.getTimeZone());
                    assertEquals(matViewDefinition.getTimeZoneOffset(), actualDefinition.getTimeZoneOffset());
                }
            }
        });
    }

    @Test
    public void testIgnoreUnknownStateBlock() throws Exception {
        assertMemoryLeak(() -> {
            try (Path path = new Path()) {
                createTable(TABLE1);

                final String query = "select ts, v+v doubleV, avg(v) from " + TABLE1 + " sample by 30s";
                execute("create materialized view test as (" + query + ") partition by day");

                final TableToken matViewToken = engine.getTableTokenIfExists("test");
                final MatViewDefinition matViewDefinition = engine.getMatViewGraph().getViewDefinition(matViewToken);
                assertNotNull(matViewDefinition);
                final MatViewState matViewState = engine.getMatViewStateStore().getViewState(matViewToken);
                assertNotNull(matViewState);

                final String invalidationReason = "test invalidation reason";

                try (BlockFileWriter writer = new BlockFileWriter(configuration.getFilesFacade(), configuration.getCommitMode())) {
                    writer.of(path.of(configuration.getDbRoot()).concat(matViewToken).concat(MatViewState.MAT_VIEW_STATE_FILE_NAME).$());
                    // Add unknown block.
                    AppendableBlock block = writer.append();
                    block.putStr("foobar");
                    block.commit(MatViewState.MAT_VIEW_STATE_FORMAT_MSG_TYPE - 1);
                    // Then write mat view state.
                    block = writer.append();
                    MatViewState.appendState(
                            matViewState.getLastRefreshBaseTxn(),
                            matViewState.isInvalid(),
                            invalidationReason,
                            block
                    );
                    block.commit(MatViewState.MAT_VIEW_STATE_FORMAT_MSG_TYPE);
                    block = writer.append();
                    MatViewState.appendTs(matViewState.getLastRefreshFinishTimestampUs(), block);
                    block.commit(MatViewState.MAT_VIEW_STATE_FORMAT_EXTRA_TS_MSG_TYPE);
                    writer.commit();
                }

                // Reader should ignore unknown block.
                try (BlockFileReader reader = new BlockFileReader(configuration)) {
                    reader.of(path.of(configuration.getDbRoot()).concat(matViewToken).concat(MatViewState.MAT_VIEW_STATE_FILE_NAME).$());
                    MatViewStateReader actualState = new MatViewStateReader().of(reader, matViewToken);

                    assertEquals(matViewState.isInvalid(), actualState.isInvalid());
                    assertEquals(matViewState.getLastRefreshBaseTxn(), actualState.getLastRefreshBaseTxn());
                    assertEquals(matViewState.getLastRefreshFinishTimestampUs(), actualState.getLastRefreshTimestampUs());
                    TestUtils.assertEquals(invalidationReason, actualState.getInvalidationReason());
                }
            }
        });
    }

    @Test
    public void testMatViewDefinitionInvalidTz() throws Exception {
        assertMemoryLeak(() -> {
            createTable(TABLE1);
            final String query = "select ts, v+v doubleV, avg(v) from " + TABLE1 + " sample by 30s";
            execute("create materialized view test as (" + query + ") partition by day");
            final TableToken matViewToken = engine.getTableTokenIfExists("test");
            MatViewDefinition def = new MatViewDefinition();
            try {
                def.init(
                        MatViewDefinition.REFRESH_TYPE_IMMEDIATE,
                        false,
                        ColumnType.TIMESTAMP_MICRO,
                        matViewToken,
                        query,
                        TABLE1,
                        30,
                        'K',
                        "Europe/Berlin",
                        "00:00",
                        0,
                        0,
                        (char) 0,
                        Numbers.LONG_NULL,
                        null,
                        0,
                        (char) 0,
                        0,
                        (char) 0
                );
                Assert.fail("exception expected");
            } catch (CairoException e) {
                TestUtils.assertContains(e.getFlyweightMessage(), "invalid sampling interval and/or unit: 30, K");
            }

            try {
                def.init(
                        MatViewDefinition.REFRESH_TYPE_IMMEDIATE,
                        false,
                        ColumnType.TIMESTAMP_MICRO,
                        matViewToken,
                        query,
                        TABLE1,
                        30,
                        's',
                        "Oceania",
                        "00:00",
                        0,
                        0,
                        (char) 0,
                        Numbers.LONG_NULL,
                        "Europe/Berlin",
                        0,
                        (char) 0,
                        0,
                        (char) 0
                );
                Assert.fail("exception expected");
            } catch (CairoException e) {
                TestUtils.assertContains(e.getFlyweightMessage(), "invalid timezone: Oceania");
            }

            try {
                def.init(
                        MatViewDefinition.REFRESH_TYPE_IMMEDIATE,
                        false,
                        ColumnType.TIMESTAMP_MICRO,
                        matViewToken,
                        query,
                        TABLE1,
                        30,
                        's',
                        "Europe/Berlin",
                        "T00:00",
                        0,
                        0,
                        (char) 0,
                        Numbers.LONG_NULL,
                        null,
                        0,
                        (char) 0,
                        0,
                        (char) 0
                );
                Assert.fail("exception expected");
            } catch (CairoException e) {
                TestUtils.assertContains(e.getFlyweightMessage(), "invalid offset: T00:00");
            }
        });
    }

    @Test
    public void testMatViewStateFileBackwardsCompatibility() throws Exception {
        assertMemoryLeak(() -> {
            try (Path path = new Path()) {
                createTable(TABLE1);

                final String query = "select ts, v+v doubleV, avg(v) from " + TABLE1 + " sample by 30s";
                execute("create materialized view test as (" + query + ") partition by day");
                drainQueues();

                final TableToken matViewToken = engine.getTableTokenIfExists("test");
                final MatViewDefinition matViewDefinition = engine.getMatViewGraph().getViewDefinition(matViewToken);
                assertNotNull(matViewDefinition);
                final MatViewState matViewState = engine.getMatViewStateStore().getViewState(matViewToken);
                assertNotNull(matViewState);

                final String invalidationReason = "test invalidation reason";

                // add V1 block, no last refresh timestamp / period hi
                try (BlockFileWriter writer = new BlockFileWriter(configuration.getFilesFacade(), configuration.getCommitMode())) {
                    writer.of(path.of(configuration.getDbRoot()).concat(matViewToken).concat(MatViewState.MAT_VIEW_STATE_FILE_NAME).$());
                    final AppendableBlock block = writer.append();
                    block.putBool(matViewState.isInvalid());
                    block.putLong(matViewState.getLastRefreshBaseTxn());
                    block.putStr(invalidationReason);
                    block.commit(MatViewState.MAT_VIEW_STATE_FORMAT_MSG_TYPE);
                    writer.commit();
                }

                // expect V1 state format, no last refresh timestamp / period hi
                try (BlockFileReader reader = new BlockFileReader(configuration)) {
                    reader.of(path.of(configuration.getDbRoot()).concat(matViewToken).concat(MatViewState.MAT_VIEW_STATE_FILE_NAME).$());
                    MatViewStateReader actualState = new MatViewStateReader().of(reader, matViewToken);

                    assertEquals(matViewState.isInvalid(), actualState.isInvalid());
                    assertEquals(matViewState.getLastRefreshBaseTxn(), actualState.getLastRefreshBaseTxn());
                    assertEquals(Numbers.LONG_NULL, actualState.getLastRefreshTimestampUs());
                    TestUtils.assertEquals(invalidationReason, actualState.getInvalidationReason());
                    assertEquals(Numbers.LONG_NULL, actualState.getLastPeriodHi());

                    // add V1-V3 blocks
                    try (BlockFileWriter writer = new BlockFileWriter(configuration.getFilesFacade(), configuration.getCommitMode())) {
                        writer.of(path.of(configuration.getDbRoot()).concat(matViewToken).concat(MatViewState.MAT_VIEW_STATE_FILE_NAME).$());
                        MatViewState.append(actualState, writer);
                    }
                }

                // expect V3 state format
                try (BlockFileReader reader = new BlockFileReader(configuration)) {
                    reader.of(path.of(configuration.getDbRoot()).concat(matViewToken).concat(MatViewState.MAT_VIEW_STATE_FILE_NAME).$());
                    MatViewStateReader actualState = new MatViewStateReader().of(reader, matViewToken);

                    assertEquals(matViewState.isInvalid(), actualState.isInvalid());
                    assertEquals(matViewState.getLastRefreshBaseTxn(), actualState.getLastRefreshBaseTxn());
                    assertEquals(Numbers.LONG_NULL, actualState.getLastRefreshTimestampUs());
                    TestUtils.assertEquals(invalidationReason, actualState.getInvalidationReason());
                    assertEquals(Numbers.LONG_NULL, actualState.getLastPeriodHi());
                }

                // add V1 block, then V2 block
                try (BlockFileWriter writer = new BlockFileWriter(configuration.getFilesFacade(), configuration.getCommitMode())) {
                    writer.of(path.of(configuration.getDbRoot()).concat(matViewToken).concat(MatViewState.MAT_VIEW_STATE_FILE_NAME).$());
                    AppendableBlock block = writer.append();
                    block.putBool(matViewState.isInvalid());
                    block.putLong(matViewState.getLastRefreshBaseTxn());
                    block.putStr(invalidationReason);
                    block.commit(MatViewState.MAT_VIEW_STATE_FORMAT_MSG_TYPE);

                    block = writer.append();
                    MatViewState.appendTs(matViewState.getLastRefreshFinishTimestampUs(), block);
                    block.commit(MatViewState.MAT_VIEW_STATE_FORMAT_EXTRA_TS_MSG_TYPE);

                    block = writer.append();
                    MatViewState.appendPeriodHi(matViewState.getLastPeriodHi(), block);
                    block.commit(MatViewState.MAT_VIEW_STATE_FORMAT_EXTRA_PERIOD_MSG_TYPE);
                    writer.commit();
                }

                // expect V3 state format
                try (BlockFileReader reader = new BlockFileReader(configuration)) {
                    reader.of(path.of(configuration.getDbRoot()).concat(matViewToken).concat(MatViewState.MAT_VIEW_STATE_FILE_NAME).$());
                    MatViewStateReader actualState = new MatViewStateReader().of(reader, matViewToken);

                    assertEquals(matViewState.isInvalid(), actualState.isInvalid());
                    assertEquals(matViewState.getLastRefreshBaseTxn(), actualState.getLastRefreshBaseTxn());
                    assertEquals(matViewState.getLastRefreshFinishTimestampUs(), actualState.getLastRefreshTimestampUs());
                    TestUtils.assertEquals(invalidationReason, actualState.getInvalidationReason());
                    assertEquals(matViewState.getLastPeriodHi(), actualState.getLastPeriodHi());
                }
            }
        });
    }

    @Test
    public void testReadDefinitionThrowsOnUnknownRefreshType() throws Exception {
        assertMemoryLeak(() -> {
            try (Path path = new Path()) {
                createTable(TABLE1);

                final String query = "select ts, v+v doubleV, avg(v) from " + TABLE1 + " sample by 30s";
                execute("create materialized view test as (" + query + ") partition by day");

                final TableToken matViewToken = engine.getTableTokenIfExists("test");
                final MatViewDefinition matViewDefinition = engine.getMatViewGraph().getViewDefinition(matViewToken);
                assertNotNull(matViewDefinition);

                try (BlockFileWriter writer = new BlockFileWriter(configuration.getFilesFacade(), configuration.getCommitMode())) {
                    writer.of(path.of(configuration.getDbRoot()).concat(matViewToken).concat(MatViewDefinition.MAT_VIEW_DEFINITION_FILE_NAME).$());
                    MatViewDefinition unknownDefinition = new MatViewDefinition();
                    unknownDefinition.init(
                            MatViewDefinition.REFRESH_TYPE_IMMEDIATE + 42,
                            false,
                            ColumnType.TIMESTAMP_MICRO,
                            matViewToken,
                            matViewDefinition.getMatViewSql(),
                            TABLE1,
                            matViewDefinition.getSamplingInterval(),
                            matViewDefinition.getSamplingIntervalUnit(),
                            matViewDefinition.getTimeZone(),
                            matViewDefinition.getTimeZoneOffset(),
                            matViewDefinition.getRefreshLimitHoursOrMonths(),
                            matViewDefinition.getTimerInterval(),
                            matViewDefinition.getTimerUnit(),
                            matViewDefinition.getTimerStartUs(),
                            matViewDefinition.getTimerTimeZone(),
                            matViewDefinition.getPeriodDelay(),
                            matViewDefinition.getPeriodDelayUnit(),
                            matViewDefinition.getPeriodLength(),
                            matViewDefinition.getPeriodLengthUnit()
                    );
                    AppendableBlock block = writer.append();
                    MatViewDefinition.append(unknownDefinition, block);
                    block.commit(MatViewDefinition.MAT_VIEW_DEFINITION_FORMAT_MSG_TYPE);
                    writer.commit();
                }

                // Reader should throw due to unknown refresh type.
                try (BlockFileReader reader = new BlockFileReader(configuration)) {
                    path.of(configuration.getDbRoot());
                    final int rootLen = path.size();
                    try {
                        MatViewDefinition.readFrom(
                                engine,
                                new MatViewDefinition(),
                                reader,
                                path,
                                rootLen,
                                matViewToken
                        );
                        Assert.fail();
                    } catch (CairoException e) {
                        TestUtils.assertContains(e.getFlyweightMessage(), "unsupported refresh type");
                    }
                }
            }
        });
    }

    @Test
    public void testShowCreateImmediateMatView() throws Exception {
        final String query = "select ts, v+v doubleV, avg(v) from " + TABLE1 + " sample by 30s";
        final DdlSerializationTest[] tests = new DdlSerializationTest[]{
                new DdlSerializationTest(
                        "test1",
                        "create materialized view test1 as (" + query + ") partition by day TTL 3 WEEKS",
                        """
                                ddl
                                CREATE MATERIALIZED VIEW 'test1' WITH BASE 'table1' REFRESH IMMEDIATE AS (
                                select ts, v+v doubleV, avg(v) from table1 sample by 30s
                                ) PARTITION BY DAY TTL 3 WEEKS;
                                """
                ),
                new DdlSerializationTest(
                        "test2",
                        "create materialized view test2 refresh immediate deferred as (" + query + ") partition by day TTL 3 WEEKS",
                        """
                                ddl
                                CREATE MATERIALIZED VIEW 'test2' WITH BASE 'table1' REFRESH IMMEDIATE DEFERRED AS (
                                select ts, v+v doubleV, avg(v) from table1 sample by 30s
                                ) PARTITION BY DAY TTL 3 WEEKS;
                                """
                ),
        };
        testShowCreateMaterializedView(tests, "timestamp");
    }

    @Test
    public void testShowCreateManualMatView() throws Exception {
        final String query = "select ts, v+v doubleV, avg(v) from " + TABLE1 + " sample by 30s";
        final DdlSerializationTest[] tests = new DdlSerializationTest[]{
                new DdlSerializationTest(
                        "test1",
                        "create materialized view test1 refresh manual as " + query,
                        """
                                ddl
                                CREATE MATERIALIZED VIEW 'test1' WITH BASE 'table1' REFRESH MANUAL AS (
                                select ts, v+v doubleV, avg(v) from table1 sample by 30s
                                ) PARTITION BY DAY;
                                """
                ),
                new DdlSerializationTest(
                        "test2",
                        "create materialized view test2 refresh manual deferred as " + query,
                        """
                                ddl
                                CREATE MATERIALIZED VIEW 'test2' WITH BASE 'table1' REFRESH MANUAL DEFERRED AS (
                                select ts, v+v doubleV, avg(v) from table1 sample by 30s
                                ) PARTITION BY DAY;
                                """
                ),
        };
        testShowCreateMaterializedView(tests, "timestamp");
    }

    @Test
    public void testShowCreateMatViewFail() throws Exception {
        assertMemoryLeak(() -> {
            createTable(TABLE1);

            final String query = "select ts, v+v doubleV, avg(v) from " + TABLE1 + " sample by 30s";
            execute("create materialized view test as (" + query + ") partition by day");

            assertExceptionNoLeakCheck(
                    "show create materialized test",
                    25,
                    "'view' expected"
            );
        });
    }

    @Test
    public void testShowCreateMatViewFail2() throws Exception {
        assertMemoryLeak(() -> {
            createTable(TABLE1);
            assertExceptionNoLeakCheck(
                    "show create materialized view " + TABLE1,
                    30,
                    "materialized view name expected, got table name"
            );
        });
    }

    @Test
    public void testShowCreateMatViewFail3() throws Exception {
        assertException(
                "show create materialized view 'test';",
                30,
                "materialized view does not exist [view=test]"
        );
    }

    @Test
    public void testShowCreatePeriodMatView() throws Exception {
        final String query = "select ts, v+v doubleV, avg(v) from " + TABLE1 + " sample by 30s";
        final DdlSerializationTest[] tests = new DdlSerializationTest[]{
                new DdlSerializationTest(
                        "test1",
                        "create materialized view test1 refresh immediate period (length 12h time zone 'Europe/Sofia' delay 1h) as " + query,
                        "ddl\n" +
                                "CREATE MATERIALIZED VIEW 'test1' WITH BASE '" + TABLE1 + "' REFRESH IMMEDIATE PERIOD (LENGTH 12h TIME ZONE 'Europe/Sofia' DELAY 1h) AS (\n" +
                                "select ts, v+v doubleV, avg(v) from table1 sample by 30s\n" +
                                ") PARTITION BY DAY;\n"
                ),
                new DdlSerializationTest(
                        "test2",
                        "create materialized view test2 refresh manual period (length 10h time zone 'Europe/Sofia' delay 2h) as " + query,
                        "ddl\n" +
                                "CREATE MATERIALIZED VIEW 'test2' WITH BASE '" + TABLE1 + "' REFRESH MANUAL PERIOD (LENGTH 10h TIME ZONE 'Europe/Sofia' DELAY 2h) AS (\n" +
                                "select ts, v+v doubleV, avg(v) from table1 sample by 30s\n" +
                                ") PARTITION BY DAY;\n"
                ),
                new DdlSerializationTest(
                        "test3",
                        "create materialized view test3 refresh every 2d period(length 8h time zone 'Europe/Sofia' delay 3h) as " + query,
                        "ddl\n" +
                                "CREATE MATERIALIZED VIEW 'test3' WITH BASE '" + TABLE1 + "' REFRESH EVERY 2d PERIOD (LENGTH 8h TIME ZONE 'Europe/Sofia' DELAY 3h) AS (\n" +
                                "select ts, v+v doubleV, avg(v) from table1 sample by 30s\n" +
                                ") PARTITION BY DAY;\n"
                ),
                new DdlSerializationTest(
                        "test4",
                        "CREATE MATERIALIZED VIEW 'test4' REFRESH MANUAL PERIOD (LENGTH 60m) AS (" + query + ")",
                        "ddl\n" +
                                "CREATE MATERIALIZED VIEW 'test4' WITH BASE '" + TABLE1 + "' REFRESH MANUAL PERIOD (LENGTH 60m) AS (\n" +
                                "select ts, v+v doubleV, avg(v) from table1 sample by 30s\n" +
                                ") PARTITION BY DAY;\n"
                ),
                new DdlSerializationTest(
                        "test5",
                        "CREATE MATERIALIZED VIEW 'test5' REFRESH MANUAL DEFERRED PERIOD (LENGTH 60m) AS (" + query + ")",
                        "ddl\n" +
                                "CREATE MATERIALIZED VIEW 'test5' WITH BASE '" + TABLE1 + "' REFRESH MANUAL DEFERRED PERIOD (LENGTH 60m) AS (\n" +
                                "select ts, v+v doubleV, avg(v) from table1 sample by 30s\n" +
                                ") PARTITION BY DAY;\n"
                ),
        };
        testShowCreateMaterializedView(tests, "timestamp");
    }

    @Test
    public void testShowCreatePeriodMatViewWithNanoTs() throws Exception {
        final String query = "select ts, v+v doubleV, avg(v) from " + TABLE1 + " sample by 30s";
        final DdlSerializationTest[] tests = new DdlSerializationTest[]{
                new DdlSerializationTest(
                        "test1",
                        "create materialized view test1 refresh immediate period (length 12h time zone 'Europe/Sofia' delay 1h) as " + query,
                        "ddl\n" +
                                "CREATE MATERIALIZED VIEW 'test1' WITH BASE '" + TABLE1 + "' REFRESH IMMEDIATE PERIOD (LENGTH 12h TIME ZONE 'Europe/Sofia' DELAY 1h) AS (\n" +
                                "select ts, v+v doubleV, avg(v) from table1 sample by 30s\n" +
                                ") PARTITION BY DAY;\n"
                ),
                new DdlSerializationTest(
                        "test2",
                        "create materialized view test2 refresh manual period (length 10h time zone 'Europe/Sofia' delay 2h) as " + query,
                        "ddl\n" +
                                "CREATE MATERIALIZED VIEW 'test2' WITH BASE '" + TABLE1 + "' REFRESH MANUAL PERIOD (LENGTH 10h TIME ZONE 'Europe/Sofia' DELAY 2h) AS (\n" +
                                "select ts, v+v doubleV, avg(v) from table1 sample by 30s\n" +
                                ") PARTITION BY DAY;\n"
                ),
                new DdlSerializationTest(
                        "test3",
                        "create materialized view test3 refresh every 2d period(length 8h time zone 'Europe/Sofia' delay 3h) as " + query,
                        "ddl\n" +
                                "CREATE MATERIALIZED VIEW 'test3' WITH BASE '" + TABLE1 + "' REFRESH EVERY 2d PERIOD (LENGTH 8h TIME ZONE 'Europe/Sofia' DELAY 3h) AS (\n" +
                                "select ts, v+v doubleV, avg(v) from table1 sample by 30s\n" +
                                ") PARTITION BY DAY;\n"
                ),
                new DdlSerializationTest(
                        "test4",
                        "CREATE MATERIALIZED VIEW 'test4' REFRESH MANUAL PERIOD (LENGTH 60m) AS (" + query + ")",
                        "ddl\n" +
                                "CREATE MATERIALIZED VIEW 'test4' WITH BASE '" + TABLE1 + "' REFRESH MANUAL PERIOD (LENGTH 60m) AS (\n" +
                                "select ts, v+v doubleV, avg(v) from table1 sample by 30s\n" +
                                ") PARTITION BY DAY;\n"
                ),
                new DdlSerializationTest(
                        "test5",
                        "CREATE MATERIALIZED VIEW 'test5' REFRESH MANUAL DEFERRED PERIOD (LENGTH 60m) AS (" + query + ")",
                        "ddl\n" +
                                "CREATE MATERIALIZED VIEW 'test5' WITH BASE '" + TABLE1 + "' REFRESH MANUAL DEFERRED PERIOD (LENGTH 60m) AS (\n" +
                                "select ts, v+v doubleV, avg(v) from table1 sample by 30s\n" +
                                ") PARTITION BY DAY;\n"
                ),
        };
        testShowCreateMaterializedView(tests, "timestamp_ns");
    }

    @Test
    public void testShowCreateTimerMatView() throws Exception {
        final String query = "select ts, v+v doubleV, avg(v) from " + TABLE1 + " sample by 30s";
        final DdlSerializationTest[] tests = new DdlSerializationTest[]{
                new DdlSerializationTest(
                        "test1",
                        "create materialized view test1 refresh every 7d start '2020-01-01T02:23:59.900000Z' time zone 'Europe/Paris' as " + query,
                        """
                                ddl
                                CREATE MATERIALIZED VIEW 'test1' WITH BASE 'table1' REFRESH EVERY 7d START '2020-01-01T02:23:59.900000Z' TIME ZONE 'Europe/Paris' AS (
                                select ts, v+v doubleV, avg(v) from table1 sample by 30s
                                ) PARTITION BY DAY;
                                """
                ),
                new DdlSerializationTest(
                        "test2",
                        "create materialized view 'test2' refresh every 7d deferred start '2020-01-01T02:23:59.900000Z' time zone 'Europe/Paris' as " + query,
                        """
                                ddl
                                CREATE MATERIALIZED VIEW 'test2' WITH BASE 'table1' REFRESH EVERY 7d DEFERRED START '2020-01-01T02:23:59.900000Z' TIME ZONE 'Europe/Paris' AS (
                                select ts, v+v doubleV, avg(v) from table1 sample by 30s
                                ) PARTITION BY DAY;
                                """
                ),
        };
        testShowCreateMaterializedView(tests, "timestamp");
    }

    @Test
    public void testShowCreateTimerMatViewWithNanoTs() throws Exception {
        final String query = "select ts, v+v doubleV, avg(v) from " + TABLE1 + " sample by 30s";
        final DdlSerializationTest[] tests = new DdlSerializationTest[]{
                new DdlSerializationTest(
                        "test1",
                        "create materialized view test1 refresh every 7d start '2020-01-01T02:23:59.900000Z' time zone 'Europe/Paris' as " + query,
                        """
                                ddl
                                CREATE MATERIALIZED VIEW 'test1' WITH BASE 'table1' REFRESH EVERY 7d START '2020-01-01T02:23:59.900000Z' TIME ZONE 'Europe/Paris' AS (
                                select ts, v+v doubleV, avg(v) from table1 sample by 30s
                                ) PARTITION BY DAY;
                                """
                ),
                new DdlSerializationTest(
                        "test2",
                        "create materialized view 'test2' refresh every 7d deferred start '2020-01-01T02:23:59.900000000Z' time zone 'Europe/Paris' as " + query,
                        """
                                ddl
                                CREATE MATERIALIZED VIEW 'test2' WITH BASE 'table1' REFRESH EVERY 7d DEFERRED START '2020-01-01T02:23:59.900000Z' TIME ZONE 'Europe/Paris' AS (
                                select ts, v+v doubleV, avg(v) from table1 sample by 30s
                                ) PARTITION BY DAY;
                                """
                ),
        };
        testShowCreateMaterializedView(tests, "timestamp_ns");
    }

    @Test
    public void testUnknownDefinitionBlock() throws Exception {
        assertMemoryLeak(() -> {
            try (Path path = new Path()) {
                createTable(TABLE1);

                final String query = "select ts, v+v doubleV, avg(v) from " + TABLE1 + " sample by 30s";
                execute("create materialized view test as (" + query + ") partition by day");

                final TableToken matViewToken = engine.getTableTokenIfExists("test");
                final MatViewDefinition matViewDefinition = engine.getMatViewGraph().getViewDefinition(matViewToken);
                assertNotNull(matViewDefinition);

                try (BlockFileWriter writer = new BlockFileWriter(configuration.getFilesFacade(), configuration.getCommitMode())) {
                    writer.of(path.of(configuration.getDbRoot()).concat(matViewToken).concat(MatViewDefinition.MAT_VIEW_DEFINITION_FILE_NAME).$());
                    // Add unknown block.
                    AppendableBlock block = writer.append();
                    block.putStr("foobar");
                    block.commit(MatViewDefinition.MAT_VIEW_DEFINITION_FORMAT_MSG_TYPE + 42);
                    writer.commit();
                }

                // Reader should fail to load unknown definition file.
                try (BlockFileReader reader = new BlockFileReader(configuration)) {
                    path.of(configuration.getDbRoot());
                    final int rootLen = path.size();
                    MatViewDefinition actualDefinition = new MatViewDefinition();
                    MatViewDefinition.readFrom(
                            engine,
                            actualDefinition,
                            reader,
                            path,
                            rootLen,
                            matViewToken
                    );
                    Assert.fail("exception expected");
                } catch (CairoException e) {
                    TestUtils.assertContains(e.getFlyweightMessage(), "cannot read materialized view definition, block not found");
                }
            }
        });
    }

    @Test
    public void testUnknownStateBlock() throws Exception {
        assertMemoryLeak(() -> {
            try (Path path = new Path()) {
                createTable(TABLE1);

                final String query = "select ts, v+v doubleV, avg(v) from " + TABLE1 + " sample by 30s";
                execute("create materialized view test as (" + query + ") partition by day");

                final TableToken matViewToken = engine.getTableTokenIfExists("test");
                final MatViewDefinition matViewDefinition = engine.getMatViewGraph().getViewDefinition(matViewToken);
                assertNotNull(matViewDefinition);
                final MatViewState matViewState = engine.getMatViewStateStore().getViewState(matViewToken);
                assertNotNull(matViewState);

                try (BlockFileWriter writer = new BlockFileWriter(configuration.getFilesFacade(), configuration.getCommitMode())) {
                    writer.of(path.of(configuration.getDbRoot()).concat(matViewToken).concat(MatViewState.MAT_VIEW_STATE_FILE_NAME).$());
                    // Add unknown block.
                    AppendableBlock block = writer.append();
                    block.putStr("foobar");
                    block.commit(MatViewState.MAT_VIEW_STATE_FORMAT_MSG_TYPE - 1);
                    writer.commit();
                }

                // Reader should fail to load unknown state file.
                try (BlockFileReader reader = new BlockFileReader(configuration)) {
                    reader.of(path.of(configuration.getDbRoot()).concat(matViewToken).concat(MatViewState.MAT_VIEW_STATE_FILE_NAME).$());
                    new MatViewStateReader().of(reader, matViewToken);
                    Assert.fail("exception expected");
                } catch (CairoException e) {
                    TestUtils.assertContains(e.getFlyweightMessage(), "cannot read materialized view state, block not found");
                }
            }
        });
    }

    private static void assertMatViewDefinition(
            int refreshType,
            String name,
            String query,
            String baseTableName,
            long samplingInterval,
            char samplingIntervalUnit,
            String timeZone,
            String timeZoneOffset,
            int refreshLimitHoursOrMonths,
            int timerInterval,
            char timerUnit,
            long timerStart,
            String timerTimeZone,
            int periodLength,
            char periodLengthUnit,
            int periodDelay,
            char periodDelayUnit
    ) {
        final MatViewDefinition matViewDefinition = getMatViewDefinition(name);
        assertNotNull(matViewDefinition);
        assertEquals(refreshType, matViewDefinition.getRefreshType());
        assertTrue(matViewDefinition.getMatViewToken().isMatView());
        assertTrue(matViewDefinition.getMatViewToken().isWal());
        assertEquals(query, matViewDefinition.getMatViewSql());
        assertEquals(baseTableName, matViewDefinition.getBaseTableName());
        assertEquals(samplingInterval, matViewDefinition.getSamplingInterval());
        assertEquals(samplingIntervalUnit, matViewDefinition.getSamplingIntervalUnit());
        assertEquals(timeZone, timeZone != null ? matViewDefinition.getTimeZone() : null);
        assertEquals(timeZoneOffset != null ? timeZoneOffset : "00:00", matViewDefinition.getTimeZoneOffset());
        assertEquals(refreshLimitHoursOrMonths, matViewDefinition.getRefreshLimitHoursOrMonths());
        assertEquals(timerInterval, matViewDefinition.getTimerInterval());
        assertEquals(timerUnit, matViewDefinition.getTimerUnit());
        assertEquals(timerStart, matViewDefinition.getTimerStartUs());
        assertEquals(timerTimeZone, timerTimeZone != null ? matViewDefinition.getTimerTimeZone() : null);
        assertEquals(periodLength, matViewDefinition.getPeriodLength());
        assertEquals(periodLengthUnit, matViewDefinition.getPeriodLengthUnit());
        assertEquals(periodDelay, matViewDefinition.getPeriodDelay());
        assertEquals(periodDelayUnit, matViewDefinition.getPeriodDelayUnit());
    }

    private static void assertMatViewDefinition(int refreshType, String name, String query, String baseTableName, int samplingInterval, char samplingIntervalUnit, String timeZone, String timeZoneOffset) {
        assertMatViewDefinition(refreshType, name, query, baseTableName, samplingInterval, samplingIntervalUnit, timeZone, timeZoneOffset, 0, 0, (char) 0, Numbers.LONG_NULL, null, 0, (char) 0, 0, (char) 0);
    }

    private static void assertMatViewDefinitionFile(int refreshType, String name, String query, String baseTableName, int samplingInterval, char samplingIntervalUnit, String timeZone, String timeZoneOffset) {
        assertMatViewDefinitionFile(refreshType, name, query, baseTableName, samplingInterval, samplingIntervalUnit, timeZone, timeZoneOffset, 0, 0, (char) 0, Numbers.LONG_NULL, null, 0, (char) 0, 0, (char) 0);
    }

    private static void assertMatViewDefinitionFile(
            int refreshType,
            String name,
            String query,
            String baseTableName,
            long samplingInterval,
            char samplingIntervalUnit,
            String timeZone,
            String timeZoneOffset,
            int refreshLimitHoursOrMonths,
            int timerInterval,
            char timerUnit,
            long timerStart,
            String timerTimeZone,
            int periodLength,
            char periodLengthUnit,
            int periodDelay,
            char periodDelayUnit
    ) {
        final TableToken matViewToken = engine.getTableTokenIfExists(name);
        try (
                BlockFileReader reader = new BlockFileReader(configuration);
                Path path = new Path()
        ) {
            path.of(configuration.getDbRoot());
            final int rootLen = path.size();
            MatViewDefinition matViewDefinition = new MatViewDefinition();
            MatViewDefinition.readFrom(
                    engine,
                    matViewDefinition,
                    reader,
                    path,
                    rootLen,
                    matViewToken
            );

            assertEquals(refreshType, matViewDefinition.getRefreshType());
            assertEquals(query, matViewDefinition.getMatViewSql());
            assertEquals(baseTableName, matViewDefinition.getBaseTableName());
            assertEquals(samplingInterval, matViewDefinition.getSamplingInterval());
            assertEquals(samplingIntervalUnit, matViewDefinition.getSamplingIntervalUnit());
            assertEquals(timeZone, Chars.toString(matViewDefinition.getTimeZone()));
            assertEquals(timeZoneOffset != null ? timeZoneOffset : "00:00", matViewDefinition.getTimeZoneOffset());
            assertEquals(refreshLimitHoursOrMonths, matViewDefinition.getRefreshLimitHoursOrMonths());
            assertEquals(timerInterval, matViewDefinition.getTimerInterval());
            assertEquals(timerUnit, matViewDefinition.getTimerUnit());
            assertEquals(timerStart, matViewDefinition.getTimerStartUs());
            assertEquals(timerTimeZone, Chars.toString(matViewDefinition.getTimerTimeZone()));
            assertEquals(periodLength, matViewDefinition.getPeriodLength());
            assertEquals(periodLengthUnit, matViewDefinition.getPeriodLengthUnit());
            assertEquals(periodDelay, matViewDefinition.getPeriodDelay());
            assertEquals(periodDelayUnit, matViewDefinition.getPeriodDelayUnit());
        }
    }

    private static MatViewDefinition getMatViewDefinition(String viewName) {
        final TableToken matViewToken = engine.getTableTokenIfExists(viewName);
        if (matViewToken == null) {
            return null;
        }
        return engine.getMatViewGraph().getViewDefinition(matViewToken);
    }

    private void assertQuery0(String expected, String query, String expectedTimestamp) throws Exception {
        assertQueryFullFatNoLeakCheck(expected, query, expectedTimestamp, true, true, false);
    }

    private void createTable(String tableName, boolean walEnabled, String timestampType) throws SqlException {
        execute(
                "create table if not exists " + tableName +
                        " (ts " + timestampType + ", k symbol capacity 2048, k2 symbol capacity 512, v long)" +
                        " timestamp(ts) partition by day" + (walEnabled ? "" : " bypass") + " wal"
        );
        for (int i = 0; i < 9; i++) {
            execute("insert into " + tableName + " values (" + (i * 10000000) + ", 'k" + i + "', " + "'k2_" + i + "', " + i + ")");
        }
    }

    private void createTable(String tableName) throws SqlException {
        createTable(tableName, true, "timestamp");
    }

    private void drainQueues() {
        drainWalAndMatViewQueues();
        // purge job may create MatViewRefreshList for existing tables by calling engine.getDependentMatViews();
        // this affects refresh logic in some scenarios, so make sure to run it
        drainPurgeJob();
    }

    private void testCreateMatViewBaseTableSelfUnion(String timestampType) throws Exception {
        assertMemoryLeak(() -> {
            createTable(TABLE1, true, timestampType);

            final String query = "with cte1 as (" +
                    "  select ts, k, sum(v) sum_v from " + TABLE1 + " where k = 'k0' sample by 1d" +
                    "), " +
                    "cte2 as (" +
                    "  select ts, k, sum(v) sum_v from " + TABLE1 + " where k = 'k1' sample by 1d" +
                    ") " +
                    "select ts, k, last(sum_v) as sum_v " +
                    "from (" +
                    "  select *" +
                    "  from (" +
                    "    select c1.ts, c1.k, c1.sum_v, c2.sum_v " +
                    "    from cte1 c1 left join cte2 c2 on c1.ts = c2.ts" +
                    "    union" +
                    "    select c2.ts, c2.k, c2.sum_v, c1.sum_v " +
                    "    from cte2 c2 left join cte1 c1 on c2.ts = c1.ts" +
                    "  )" +
                    "  order by ts asc" +
                    ") timestamp(ts) " +
                    "sample by 1d";
            execute("create materialized view test as (" + query + ") partition by month;");
            assertQuery0("ts\tk\tsum_v\n", "test", "ts");
            assertMatViewDefinition(MatViewDefinition.REFRESH_TYPE_IMMEDIATE, "test", query, TABLE1, 1, 'd', null, null);
            assertMatViewDefinitionFile(MatViewDefinition.REFRESH_TYPE_IMMEDIATE, "test", query, TABLE1, 1, 'd', null, null);
        });
    }

    private void testCreateMatViewNoPartitionBy(boolean useParentheses) throws Exception {
        assertMemoryLeak(() -> {
            createTable(TABLE1);

            testCreateMatViewNoPartitionBy(10, 's', PartitionBy.DAY, useParentheses);
            testCreateMatViewNoPartitionBy(1, 'm', PartitionBy.DAY, useParentheses);
            testCreateMatViewNoPartitionBy(2, 'm', PartitionBy.MONTH, useParentheses);
            testCreateMatViewNoPartitionBy(1, 'h', PartitionBy.MONTH, useParentheses);
            testCreateMatViewNoPartitionBy(2, 'h', PartitionBy.YEAR, useParentheses);
            testCreateMatViewNoPartitionBy(70, 'm', PartitionBy.YEAR, useParentheses);
            testCreateMatViewNoPartitionBy(12, 'M', PartitionBy.YEAR, useParentheses);
            testCreateMatViewNoPartitionBy(2, 'y', PartitionBy.YEAR, useParentheses);
        });
    }

    private void testCreateMatViewNoPartitionBy(int samplingInterval, char samplingIntervalUnit, int expectedPartitionBy, boolean useParentheses) throws SqlException {
        final String sampleBy = String.valueOf(samplingInterval) + samplingIntervalUnit;
        final String matViewName = TABLE1 + '_' + sampleBy;
        final String query = "select ts, avg(v) from " + TABLE1 + " sample by " + sampleBy;
        if (useParentheses) {
            execute("create materialized view " + matViewName + " as (" + query + ")");
        } else {
            execute("create materialized view " + matViewName + " as " + query);
        }

        try (TableMetadata metadata = engine.getTableMetadata(engine.getTableTokenIfExists(matViewName))) {
            assertEquals(expectedPartitionBy, metadata.getPartitionBy());
        }
        assertMatViewDefinition(MatViewDefinition.REFRESH_TYPE_IMMEDIATE, matViewName, query, TABLE1, samplingInterval, samplingIntervalUnit, null, null);
        assertMatViewDefinitionFile(MatViewDefinition.REFRESH_TYPE_IMMEDIATE, matViewName, query, TABLE1, samplingInterval, samplingIntervalUnit, null, null);
    }

    private void testCreateMatViewNonDeterministicFunctionInSelect(String func, String columnName) throws Exception {
        createTable(TABLE1);

        assertExceptionNoLeakCheck(
                "create materialized view test as (select ts, " + func + ", avg(v) from " + TABLE1 + " sample by 30s) partition by month",
                45,
                "non-deterministic function cannot be used in materialized view: " + columnName
        );
        assertNull(getMatViewDefinition("test"));

        assertExceptionNoLeakCheck(
                "create materialized view test as (select ts, f, a from (select ts, " + func + " f, avg(v) a from " + TABLE1 + " sample by 30s)) partition by month",
                67,
                "non-deterministic function cannot be used in materialized view: " + columnName
        );
        assertNull(getMatViewDefinition("test"));
    }

    private void testCreateMatViewWithNonBaseTableKeys(String timestampType) throws Exception {
        final String[] queries = new String[]{
                "create materialized view test1 with base x as (select t1.ts, t2.k1, avg(t1.v) from x as t1 join y as t2 on v sample by 1m) partition by day",
                "create materialized view test2 with base x as (select \"t1\".\"ts\", \"t2\".\"k1\", avg(\"t1\".\"v\") from \"x\" as \"t1\" join \"y\" as \"t2\" on \"v\" sample by 1m) partition by day",
                // test table alias case-insensitivity
                "create materialized view test3 with base x as (select \"t1\".\"ts\", \"t2\".\"k1\", avg(\"t1\".\"v\") from \"x\" as \"T1\" join \"y\" as \"T2\" on \"v\" sample by 1m) partition by day",
                "create materialized view test4 with base x as (select t1.ts, t2.k1, avg(t1.v) from x as t1 join y as t2 on v sample by 1m) partition by day",
                // test table name case-insensitivity
                "create materialized view test5 with base x as (select t1.ts, t2.k1, avg(t1.v) from x as T1 join y as T2 on v sample by 1m) partition by day",
        };

        testCreateMatViewWithNonDedupBaseKeys(queries, timestampType);
    }

    private void testCreateMatViewWithNonDedupBaseKeys(String timestampType) throws Exception {
        final String[] queries = new String[]{
                "create materialized view x_hourly1 as (select ts, k2, avg(v) from x sample by 1h) partition by day;",
                "create materialized view x_hourly2 as (select xx.ts, xx.k2, avg(xx.v) from x as xx sample by 1h) partition by day;",
                "create materialized view x_hourly3 as (select ts, k1, k2, avg(v) from x sample by 1h) partition by day;",
                "create materialized view x_hourly4 as (select ts, concat(k1, k2) k, avg(v) from x sample by 1h) partition by day;",
                "create materialized view x_hourly5 as (select ts, k, avg(v) from (select concat(k1, k2) k, v, ts from x) sample by 1h) partition by day;",
                "create materialized view x_hourly6 as (select ts, k, avg(v) from (select concat(k2, 'foobar') k, v, ts from x) sample by 1h) partition by day;",
                "create materialized view x_hourly7 as (select ts, k, avg(v) from (select concat('foobar', k2) k, v, ts from x) sample by 1h) partition by day;",
                "create materialized view x_hourly8 as (select ts, k, avg(v) from (select ts, k2 as k, v from x) sample by 1h) partition by day;",
                "create materialized view test with base x as (select t1.ts, t1.k2, avg(t1.v) from x as t1 join y as t2 on v sample by 1m) partition by day"
        };

        testCreateMatViewWithNonDedupBaseKeys(queries, timestampType);
    }

    private void testCreateMatViewWithNonDedupBaseKeys(String[] queries, String timestampType) throws Exception {
        assertMemoryLeak(() -> {
            execute(
                    "create table x " +
                            " (ts " + timestampType + ", k1 symbol, k2 symbol, v long)" +
                            " timestamp(ts) partition by day wal dedup upsert keys(ts, k1);"
            );
            execute(
                    "create table y " +
                            " (ts " + timestampType + ", k1 symbol, k2 symbol, v long)" +
                            " timestamp(ts) partition by day wal;"
            );

            for (int i = 0, n = queries.length; i < n; i++) {
                execute(queries[i]);
            }
        });
    }

    private void testModelToSink(DdlSerializationTest[] tests) throws Exception {
        assertMemoryLeak(() -> {
            createTable(TABLE1);
            try (SqlCompiler compiler = engine.getSqlCompiler()) {
                for (DdlSerializationTest test : tests) {
                    sink.clear();
                    final ExecutionModel model = compiler.testCompileModel(test.ddl, sqlExecutionContext);
                    assertEquals(ExecutionModel.CREATE_MAT_VIEW, model.getModelType());
                    ((Sinkable) model).toSink(sink);
                    TestUtils.assertEquals(
                            "ddl: " + test.ddl,
                            test.expected,
                            sink
                    );
                }
            }
        });
    }

    private void testShowCreateMaterializedView(DdlSerializationTest[] tests, String timestamp) throws Exception {
        assertMemoryLeak(() -> {
            createTable(TABLE1, true, timestamp);
            for (DdlSerializationTest test : tests) {
                execute(test.ddl);
                assertQueryNoLeakCheck(
                        test.expected,
                        "show create materialized view " + test.viewName,
                        null,
                        false
                );
            }
        });
    }

    private record DdlSerializationTest(@Nullable String viewName, String ddl, String expected) {
            public DdlSerializationTest(String ddl, String expected) {
                this(null, ddl, expected);
            }

    }
}<|MERGE_RESOLUTION|>--- conflicted
+++ resolved
@@ -816,17 +816,11 @@
             assertMatViewDefinitionFile(MatViewDefinition.REFRESH_TYPE_IMMEDIATE, "test", query, TABLE1, 30, 's', null, null);
 
             assertQuery(
-<<<<<<< HEAD
-                    "id\ttable_name\tdesignatedTimestamp\tpartitionBy\tmaxUncommittedRows\to3MaxLag\twalEnabled\tdirectoryName\tdedup\tttlValue\tttlUnit\ttable_type\n" +
-                            "2\ttest\tts\tWEEK\t1000\t-1\ttrue\ttest~2\tfalse\t0\tHOUR\tM\n" +
-                            "1\ttable1\tts\tDAY\t1000\t300000000\ttrue\ttable1~1\tfalse\t0\tHOUR\tT\n",
-=======
                     """
                             id\ttable_name\tdesignatedTimestamp\tpartitionBy\tmaxUncommittedRows\to3MaxLag\twalEnabled\tdirectoryName\tdedup\tttlValue\tttlUnit\ttable_type
                             2\ttest\tts\tWEEK\t1000\t-1\ttrue\ttest~2\tfalse\t0\tHOUR\tM
                             1\ttable1\tts\tDAY\t1000\t300000000\ttrue\ttable1~1\tfalse\t0\tHOUR\tT
                             """,
->>>>>>> 08bdbf76
                     "tables()",
                     false,
                     false
@@ -873,17 +867,11 @@
             }
 
             assertQuery(
-<<<<<<< HEAD
-                    "id\ttable_name\tdesignatedTimestamp\tpartitionBy\tmaxUncommittedRows\to3MaxLag\twalEnabled\tdirectoryName\tdedup\tttlValue\tttlUnit\ttable_type\n" +
-                            "2\ttest\tts\tWEEK\t1000\t-1\ttrue\ttest~2\tfalse\t0\tHOUR\tM\n" +
-                            "1\ttable1\tts\tDAY\t1000\t300000000\ttrue\ttable1~1\tfalse\t0\tHOUR\tT\n",
-=======
                     """
                             id\ttable_name\tdesignatedTimestamp\tpartitionBy\tmaxUncommittedRows\to3MaxLag\twalEnabled\tdirectoryName\tdedup\tttlValue\tttlUnit\ttable_type
                             2\ttest\tts\tWEEK\t1000\t-1\ttrue\ttest~2\tfalse\t0\tHOUR\tM
                             1\ttable1\tts\tDAY\t1000\t300000000\ttrue\ttable1~1\tfalse\t0\tHOUR\tT
                             """,
->>>>>>> 08bdbf76
                     "tables()",
                     false,
                     false
