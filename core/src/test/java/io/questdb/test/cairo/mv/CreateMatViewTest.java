--- conflicted
+++ resolved
@@ -230,7 +230,6 @@
     }
 
     @Test
-<<<<<<< HEAD
     public void testCreateMatViewGroupByNoTimestamp() throws Exception {
         assertMemoryLeak(() -> {
             createTable(TABLE1);
@@ -246,10 +245,7 @@
     }
 
     @Test
-    public void testCreateMatViewGroupByTimestamp() throws Exception {
-=======
     public void testCreateMatViewGroupByTimestamp1() throws Exception {
->>>>>>> ad39e428
         assertMemoryLeak(() -> {
             createTable(TABLE1);
 
@@ -286,7 +282,7 @@
                 execute("create materialized view test as (" + query + ") partition by day");
                 fail("Expected SqlException missing");
             } catch (SqlException e) {
-                TestUtils.assertContains(e.getFlyweightMessage(), "TIMESTAMP column does not exist [name=ts]");
+                TestUtils.assertContains(e.getFlyweightMessage(), "TIMESTAMP column does not exist or not present in select list [name=ts]");
             }
             assertNull(getMatViewDefinition("testView"));
         });
@@ -453,6 +449,19 @@
     }
 
     @Test
+    public void testCreateMatViewNoTables() throws Exception {
+        assertMemoryLeak(() -> {
+            try {
+                execute("create materialized view test as (select 1 from long_sequence(1)) partition by day");
+                fail("Expected SqlException missing");
+            } catch (SqlException e) {
+                TestUtils.assertContains(e.getFlyweightMessage(), "missing base table, materialized views have to be based on a table");
+            }
+            assertNull(getMatViewDefinition("test"));
+        });
+    }
+
+    @Test
     public void testCreateMatViewNoTimestampInSelect() throws Exception {
         assertMemoryLeak(() -> {
             createTable(TABLE1);
@@ -461,20 +470,7 @@
                 execute("create materialized view test as (select k, max(v) as v_max from " + TABLE1 + " sample by 30s) partition by day");
                 fail("Expected SqlException missing");
             } catch (SqlException e) {
-                TestUtils.assertContains(e.getFlyweightMessage(), "TIMESTAMP column is not present in select list");
-            }
-            assertNull(getMatViewDefinition("test"));
-        });
-    }
-
-    @Test
-    public void testCreateMatViewNoTables() throws Exception {
-        assertMemoryLeak(() -> {
-            try {
-                execute("create materialized view test as (select 1 from long_sequence(1)) partition by day");
-                fail("Expected SqlException missing");
-            } catch (SqlException e) {
-                TestUtils.assertContains(e.getFlyweightMessage(), "missing base table, materialized views have to be based on a table");
+                TestUtils.assertContains(e.getFlyweightMessage(), "TIMESTAMP column does not exist or not present in select list [name=ts]");
             }
             assertNull(getMatViewDefinition("test"));
         });
