--- conflicted
+++ resolved
@@ -276,7 +276,6 @@
     }
 
     @Test
-<<<<<<< HEAD
     public void testCreateMatViewInvalidColumn() throws Exception {
         assertMemoryLeak(() -> {
             createTable(TABLE1);
@@ -285,7 +284,11 @@
                     49,
                     "Invalid column: no_col_like_this"
             );
-=======
+            assertNull(getMatViewDefinition("test"));
+        });
+    }
+
+    @Test
     public void testCreateMatViewInvalidPartitionBy() throws Exception {
         assertMemoryLeak(() -> {
             createTable(TABLE1);
@@ -304,7 +307,6 @@
             } catch (SqlException e) {
                 TestUtils.assertContains(e.getFlyweightMessage(), "materialized view has to be partitioned");
             }
->>>>>>> c0a905be
             assertNull(getMatViewDefinition("test"));
         });
     }
@@ -328,22 +330,11 @@
     public void testCreateMatViewInvalidTtl() throws Exception {
         assertMemoryLeak(() -> {
             createTable(TABLE1);
-<<<<<<< HEAD
             assertExceptionNoLeakCheck(
                     "create materialized view test as (select ts, avg(v) from " + TABLE1 + " sample by 30s) partition by day ttl 12 hours",
                     100,
                     "TTL value must be an integer multiple of partition size"
             );
-=======
-
-            try {
-                execute("create materialized view test as (select ts, avg(v) from " + TABLE1 + " sample by 30s) partition by day ttl 12 hours");
-                fail("Expected SqlException missing");
-            } catch (SqlException e) {
-                TestUtils.assertContains(e.getFlyweightMessage(), "TTL value must be an integer multiple of partition size");
-                Assert.assertEquals(100, e.getPosition());
-            }
->>>>>>> c0a905be
             assertNull(getMatViewDefinition("test"));
         });
     }
@@ -464,36 +455,11 @@
     public void testCreateMatViewNoPartitionByInvalidTtl() throws Exception {
         assertMemoryLeak(() -> {
             createTable(TABLE1);
-
-<<<<<<< HEAD
-            assertExceptionNoLeakCheck(
-                    "create materialized view test as (select ts, avg(v) from " + TABLE1 + " sample by 30s)",
-                    78,
-                    "'partition by' expected"
-            );
-            assertNull(getMatViewDefinition("test"));
-
-            assertExceptionNoLeakCheck(
-                    "create materialized view test as (select ts, avg(v) from " + TABLE1 + " sample by 30s) partition by 3d",
-                    92,
-                    "'HOUR', 'DAY', 'WEEK', 'MONTH' or 'YEAR' expected"
-            );
-            assertNull(getMatViewDefinition("test"));
-
-            assertExceptionNoLeakCheck(
-                    "create materialized view test as (select ts, avg(v) from " + TABLE1 + " sample by 30s) partition by NONE",
-                    92,
-                    "materialized view has to be partitioned"
-            );
-=======
-            try {
-                execute("create materialized view test as (select ts, avg(v) from " + TABLE1 + " sample by 30s) ttl 12 hours");
-                fail("Expected SqlException missing");
-            } catch (SqlException e) {
-                TestUtils.assertContains(e.getFlyweightMessage(), "TTL value must be an integer multiple of partition size");
-                Assert.assertEquals(83, e.getPosition());
-            }
->>>>>>> c0a905be
+            assertExceptionNoLeakCheck(
+                    "create materialized view test as (select ts, avg(v) from " + TABLE1 + " sample by 30s) ttl 12 hours",
+                    83,
+                    "TTL value must be an integer multiple of partition size"
+            );
             assertNull(getMatViewDefinition("test"));
         });
     }
@@ -656,45 +622,27 @@
         assertMemoryLeak(() -> {
             createTable(TABLE1);
             createTable(TABLE2);
-<<<<<<< HEAD
-            final String fill = "select ts, avg(v) from " + TABLE2 + " where ts in '2024' sample by 1d fill(null)";
-            assertExceptionNoLeakCheck(
-                    "create materialized view test as (" + fill + ") partition by day",
-                    101,
-                    "FILL is not supported for materialized views"
-            );
-=======
-
-            try {
-                execute(
-                        "create materialized view test as (" +
-                                "  select ts, avg(v) from " + TABLE1 + " where ts in '2024' sample by 1d fill(null)" +
-                                ") partition by day"
-                );
-                fail("Expected SqlException missing");
-            } catch (SqlException e) {
-                TestUtils.assertContains(e.getFlyweightMessage(), "FILL on base table is not supported for materialized views: " + TABLE1);
-                Assert.assertEquals(103, e.getPosition());
-            }
-
-            try {
-                execute(
-                        "create materialized view test as (" +
-                                "  with b as (" +
-                                "    select ts, avg(v) from " + TABLE1 + " sample by 1d fill(null)" +
-                                "  )" +
-                                "  select a.ts, avg(a.v)" +
-                                "  from " + TABLE1 + " a " +
-                                "  left outer join b on a.ts = b.ts" +
-                                "  sample by 1d" +
-                                ") partition by day"
-                );
-                fail("Expected SqlException missing");
-            } catch (SqlException e) {
-                TestUtils.assertContains(e.getFlyweightMessage(), "FILL on base table is not supported for materialized views: " + TABLE1);
-                Assert.assertEquals(99, e.getPosition());
-            }
->>>>>>> c0a905be
+
+            assertExceptionNoLeakCheck(
+                    "create materialized view test as (" +
+                            "  select ts, avg(v) from " + TABLE1 + " where ts in '2024' sample by 1d fill(null)" +
+                            ") partition by day",
+                    103,
+                    "FILL on base table is not supported for materialized views: " + TABLE1
+            );
+            assertExceptionNoLeakCheck(
+                    "create materialized view test as (" +
+                            "  with b as (" +
+                            "    select ts, avg(v) from " + TABLE1 + " sample by 1d fill(null)" +
+                            "  )" +
+                            "  select a.ts, avg(a.v)" +
+                            "  from " + TABLE1 + " a " +
+                            "  left outer join b on a.ts = b.ts" +
+                            "  sample by 1d" +
+                            ") partition by day",
+                    99,
+                    "FILL on base table is not supported for materialized views: " + TABLE1
+            );
         });
     }
 
@@ -704,51 +652,30 @@
             createTable(TABLE2);
             final String from = "select ts, avg(v) from " + TABLE2 + " where ts in '2024' sample by 1d from '2024-03-01'";
             final String to = "select ts, avg(v) from " + TABLE2 + " where ts in '2024' sample by 1d to '2024-06-30'";
-<<<<<<< HEAD
             assertExceptionNoLeakCheck(
                     "create materialized view test as (" + from + ") partition by day",
                     101,
-                    "FROM-TO is not supported for materialized views"
+                    "FROM-TO on base table is not supported for materialized views: " + TABLE2
             );
             assertExceptionNoLeakCheck(
                     "create materialized view test as (" + to + ") partition by day",
                     99,
-                    "FROM-TO is not supported for materialized views"
-            );
-=======
-            try {
-                execute("create materialized view test as (" + from + ") partition by day");
-                fail("Expected SqlException missing");
-            } catch (SqlException e) {
-                TestUtils.assertContains(e.getFlyweightMessage(), "FROM-TO on base table is not supported for materialized views: " + TABLE2);
-                Assert.assertEquals(101, e.getPosition());
-            }
-            try {
-                execute("create materialized view test as (" + to + ") partition by day");
-                fail("Expected SqlException missing");
-            } catch (SqlException e) {
-                TestUtils.assertContains(e.getFlyweightMessage(), "FROM-TO on base table is not supported for materialized views: " + TABLE2);
-                Assert.assertEquals(99, e.getPosition());
-            }
-
-            try {
-                execute(
-                        "create materialized view test as (" +
-                                "  with b as (" +
-                                "    select ts, avg(v) from " + TABLE2 + " sample by 1d from '2024-03-01' to '2024-06-30'" +
-                                "  )" +
-                                "  select a.ts, avg(a.v)" +
-                                "  from " + TABLE2 + " a " +
-                                "  left outer join b on a.ts = b.ts" +
-                                "  sample by 1d" +
-                                ") partition by day"
-                );
-                fail("Expected SqlException missing");
-            } catch (SqlException e) {
-                TestUtils.assertContains(e.getFlyweightMessage(), "FROM-TO on base table is not supported for materialized views: " + TABLE2);
-                Assert.assertEquals(99, e.getPosition());
-            }
->>>>>>> c0a905be
+                    "FROM-TO on base table is not supported for materialized views: " + TABLE2
+            );
+
+            assertExceptionNoLeakCheck(
+                    "create materialized view test as (" +
+                            "  with b as (" +
+                            "    select ts, avg(v) from " + TABLE2 + " sample by 1d from '2024-03-01' to '2024-06-30'" +
+                            "  )" +
+                            "  select a.ts, avg(a.v)" +
+                            "  from " + TABLE2 + " a " +
+                            "  left outer join b on a.ts = b.ts" +
+                            "  sample by 1d" +
+                            ") partition by day",
+                    99,
+                    "FROM-TO on base table is not supported for materialized views: " + TABLE2
+            );
         });
     }
 
@@ -757,21 +684,11 @@
         assertMemoryLeak(() -> {
             createTable(TABLE2);
             final String fill = "with t as ( select ts, avg(v) from " + TABLE2 + " sample by 1d fill(null)) select ts, avg(v) from t sample by 1d";
-<<<<<<< HEAD
             assertExceptionNoLeakCheck(
                     "create materialized view test as (" + fill + ") partition by day",
                     94,
-                    "FILL is not supported for materialized views"
-            );
-=======
-            try {
-                execute("create materialized view test as (" + fill + ") partition by day");
-                fail("Expected SqlException missing");
-            } catch (SqlException e) {
-                TestUtils.assertContains(e.getFlyweightMessage(), "FILL on base table is not supported for materialized views: " + TABLE2);
-                Assert.assertEquals(94, e.getPosition());
-            }
->>>>>>> c0a905be
+                    "FILL on base table is not supported for materialized views: " + TABLE2
+            );
         });
     }
 
@@ -781,33 +698,16 @@
             createTable(TABLE2);
             final String from = "with t as (select ts, avg(v) from " + TABLE2 + " sample by 1d from '2024-03-01') select ts, avg(v) from t sample by 1d";
             final String to = "with t as (select ts, avg(v) from " + TABLE2 + " sample by 1d to '2024-06-30') select ts, avg(v) from t sample by 1d";
-<<<<<<< HEAD
             assertExceptionNoLeakCheck(
                     "create materialized view test as (" + from + ") partition by day",
                     93,
-                    "FROM-TO is not supported for materialized views"
+                    "FROM-TO on base table is not supported for materialized views: " + TABLE2
             );
             assertExceptionNoLeakCheck(
                     "create materialized view test as (" + to + ") partition by day",
                     91,
-                    "FROM-TO is not supported for materialized views"
-            );
-=======
-            try {
-                execute("create materialized view test as (" + from + ") partition by day");
-                fail("Expected SqlException missing");
-            } catch (SqlException e) {
-                TestUtils.assertContains(e.getFlyweightMessage(), "FROM-TO on base table is not supported for materialized views: " + TABLE2);
-                Assert.assertEquals(93, e.getPosition());
-            }
-            try {
-                execute("create materialized view test as (" + to + ") partition by day");
-                fail("Expected SqlException missing");
-            } catch (SqlException e) {
-                TestUtils.assertContains(e.getFlyweightMessage(), "FROM-TO on base table is not supported for materialized views: " + TABLE2);
-                Assert.assertEquals(91, e.getPosition());
-            }
->>>>>>> c0a905be
+                    "FROM-TO on base table is not supported for materialized views: " + TABLE2
+            );
         });
     }
 
@@ -946,42 +846,25 @@
     public void testCreateMatViewWindowFunctions() throws Exception {
         assertMemoryLeak(() -> {
             createTable(TABLE1);
-<<<<<<< HEAD
             final String query = "select ts, max(v) over (order by ts) as v_max from " + TABLE1 + " sample by 30s";
             assertExceptionNoLeakCheck(
                     "create materialized view test as (" + query + ") partition by week",
                     45,
-                    "window function is not supported for materialized views"
-            );
-=======
-
-            try {
-                final String query = "select ts, max(v) over (order by ts) as v_max from " + TABLE1 + " sample by 30s";
-                execute("create materialized view test as (" + query + ") partition by week");
-                fail("Expected SqlException missing for " + query);
-            } catch (SqlException e) {
-                TestUtils.assertContains(e.getFlyweightMessage(), "window function on base table is not supported for materialized views: " + TABLE1);
-                Assert.assertEquals(45, e.getPosition());
-            }
-
-            try {
-                execute(
-                        "create materialized view test as (" +
-                                "  with b as (" +
-                                "    select ts, avg(v) over (order by ts) as v_max from " + TABLE1 + " sample by 30s" +
-                                "  )" +
-                                "  select a.ts, avg(a.v)" +
-                                "  from " + TABLE1 + " a " +
-                                "  left outer join b on a.ts = b.ts" +
-                                "  sample by 1d" +
-                                ") partition by day"
-                );
-                fail("Expected SqlException missing");
-            } catch (SqlException e) {
-                TestUtils.assertContains(e.getFlyweightMessage(), "window function on base table is not supported for materialized views: " + TABLE1);
-                Assert.assertEquals(62, e.getPosition());
-            }
->>>>>>> c0a905be
+                    "window function on base table is not supported for materialized views: " + TABLE1
+            );
+            assertExceptionNoLeakCheck(
+                    "create materialized view test as (" +
+                            "  with b as (" +
+                            "    select ts, avg(v) over (order by ts) as v_max from " + TABLE1 + " sample by 30s" +
+                            "  )" +
+                            "  select a.ts, avg(a.v)" +
+                            "  from " + TABLE1 + " a " +
+                            "  left outer join b on a.ts = b.ts" +
+                            "  sample by 1d" +
+                            ") partition by day",
+                    62,
+                    "window function on base table is not supported for materialized views: " + TABLE1
+            );
         });
     }
 
@@ -1011,10 +894,7 @@
                     25,
                     "table with the requested name already exists"
             );
-<<<<<<< HEAD
-=======
-
->>>>>>> c0a905be
+
             assertExceptionNoLeakCheck(
                     "create materialized view if not exists " + TABLE2 + " as (select ts, avg(v) from " + TABLE1 + " sample by 30s) partition by day",
                     39,
@@ -1025,10 +905,7 @@
             execute("create materialized view test as (" + query + ") partition by day");
 
             // without IF NOT EXISTS
-<<<<<<< HEAD
-=======
             // assertMatViewDefinition() fails with "definition is null" when this assertException is called!
->>>>>>> c0a905be
             assertExceptionNoLeakCheck(
                     "create materialized view test as (select ts, avg(v) from " + TABLE1 + " sample by 30s) partition by day",
                     25,
@@ -1078,7 +955,6 @@
     public void testCreateMatViewWithInvalidVolume() throws Exception {
         Assume.assumeFalse(Os.isWindows());
         assertMemoryLeak(() -> {
-<<<<<<< HEAD
             createTable(TABLE1);
             try {
                 execute("CREATE MATERIALIZED VIEW testView AS (SELECT ts, avg(v) FROM " + TABLE1 +
@@ -1092,40 +968,6 @@
                     TestUtils.assertContains("volume alias is not allowed [alias=aaa]", e.getFlyweightMessage());
                     Assert.assertEquals(110, e.getPosition());
                 }
-=======
-            execute(
-                    "create table x " +
-                            " (ts timestamp, k1 symbol, k2 symbol, v long)" +
-                            " timestamp(ts) partition by day wal dedup upsert keys(ts, k1);"
-            );
-            execute(
-                    "create table y " +
-                            " (ts timestamp, k1 symbol, k2 symbol, v long)" +
-                            " timestamp(ts) partition by day wal;"
-            );
-
-            final String[] queries = new String[]{
-                    "create materialized view x_hourly as (select ts, k2, avg(v) from x sample by 1h) partition by day;",
-                    "create materialized view x_hourly as (select xx.ts, xx.k2, avg(xx.v) from x as xx sample by 1h) partition by day;",
-                    "create materialized view x_hourly as (select ts, k1, k2, avg(v) from x sample by 1h) partition by day;",
-                    "create materialized view x_hourly as (select ts, concat(k1, k2) k, avg(v) from x sample by 1h) partition by day;",
-                    "create materialized view x_hourly as (select ts, k, avg(v) from (select concat(k1, k2) k, v, ts from x) sample by 1h) partition by day;",
-                    "create materialized view x_hourly as (select ts, k, avg(v) from (select concat(k2, 'foobar') k, v, ts from x) sample by 1h) partition by day;",
-                    "create materialized view x_hourly as (select ts, k, avg(v) from (select concat('foobar', k2) k, v, ts from x) sample by 1h) partition by day;",
-                    "create materialized view x_hourly as (select ts, k, avg(v) from (select ts, k2 as k, v from x) sample by 1h) partition by day;",
-                    "create materialized view test with base x as (select t1.ts, t1.k2, avg(t1.v) from x as t1 join y as t2 on v sample by 1m) partition by day",
-                    "create materialized view test with base x as (select t1.ts, t2.k1, avg(t1.v) from x as t1 join y as t2 on v sample by 1m) partition by day",
-                    "create materialized view test with base x as (select \"t1\".\"ts\", \"t2\".\"k1\", avg(\"t1\".\"v\") from \"x\" as \"t1\" join \"y\" as \"t2\" on \"v\" sample by 1m) partition by day",
-                    // test table alias case-insensitivity
-                    "create materialized view test with base x as (select \"t1\".\"ts\", \"t2\".\"k1\", avg(\"t1\".\"v\") from \"x\" as \"T1\" join \"y\" as \"T2\" on \"v\" sample by 1m) partition by day",
-                    "create materialized view test with base x as (select t1.ts, t2.k1, avg(t1.v) from x as t1 join y as t2 on v sample by 1m) partition by day",
-                    // test table name case-insensitivity
-                    "create materialized view test with base x as (select t1.ts, t2.k1, avg(t1.v) from x as T1 join y as T2 on v sample by 1m) partition by day",
-            };
-
-            for (String query : queries) {
-                assertExceptionNoLeakCheck(query, -1, "base table");
->>>>>>> c0a905be
             }
         });
     }
@@ -1664,10 +1506,7 @@
 
             final String query = "select ts, v+v doubleV, avg(v) from " + TABLE1 + " sample by 30s";
             execute("create materialized view test as (" + query + ") partition by day");
-<<<<<<< HEAD
-=======
-
->>>>>>> c0a905be
+
             assertExceptionNoLeakCheck(
                     "show create materialized test",
                     25,
