/*******************************************************************************
 *     ___                  _   ____  ____
 *    / _ \ _   _  ___  ___| |_|  _ \| __ )
 *   | | | | | | |/ _ \/ __| __| | | |  _ \
 *   | |_| | |_| |  __/\__ \ |_| |_| | |_) |
 *    \__\_\\__,_|\___||___/\__|____/|____/
 *
 *  Copyright (c) 2014-2019 Appsicle
 *  Copyright (c) 2019-2024 QuestDB
 *
 *  Licensed under the Apache License, Version 2.0 (the "License");
 *  you may not use this file except in compliance with the License.
 *  You may obtain a copy of the License at
 *
 *  http://www.apache.org/licenses/LICENSE-2.0
 *
 *  Unless required by applicable law or agreed to in writing, software
 *  distributed under the License is distributed on an "AS IS" BASIS,
 *  WITHOUT WARRANTIES OR CONDITIONS OF ANY KIND, either express or implied.
 *  See the License for the specific language governing permissions and
 *  limitations under the License.
 *
 ******************************************************************************/

package io.questdb.test.cairo.mv;

import io.questdb.PropertyKey;
import io.questdb.cairo.TableToken;
import io.questdb.cairo.TableUtils;
import io.questdb.cairo.meta.MetaFileReader;
import io.questdb.cairo.mv.MatViewDefinition;
import io.questdb.cairo.mv.MatViewRefreshJob;
import io.questdb.cairo.sql.TableMetadata;
import io.questdb.cairo.vm.api.MemoryCMR;
import io.questdb.griffin.SqlCompiler;
import io.questdb.griffin.SqlException;
import io.questdb.griffin.SqlExecutionContext;
import io.questdb.griffin.model.ExecutionModel;
import io.questdb.std.Chars;
import io.questdb.std.FilesFacade;
import io.questdb.std.MemoryTag;
import io.questdb.std.Numbers;
import io.questdb.std.Os;
import io.questdb.std.str.LPSZ;
import io.questdb.std.str.Path;
import io.questdb.std.str.Sinkable;
import io.questdb.test.AbstractCairoTest;
import io.questdb.test.tools.TestUtils;
import org.junit.Assert;
import org.junit.Before;
import org.junit.BeforeClass;
import org.junit.Test;

import java.text.ParseException;
import java.text.SimpleDateFormat;
import java.util.TimeZone;
import java.util.concurrent.CyclicBarrier;
import java.util.concurrent.atomic.AtomicInteger;

import static org.junit.Assert.*;

public class CreateMatViewTest extends AbstractCairoTest {
    private static final String TABLE1 = "table1";
    private static final String TABLE2 = "table2";
    private static final String TABLE3 = "table3";

    @BeforeClass
    public static void setUpStatic() throws Exception {
        setProperty(PropertyKey.CAIRO_MAT_VIEW_ENABLED, "true");
        AbstractCairoTest.setUpStatic();
    }

    @Before
    public void setUp() {
        super.setUp();
        setProperty(PropertyKey.CAIRO_MAT_VIEW_ENABLED, "true");
        setProperty(PropertyKey.DEV_MODE_ENABLED, "true");
    }

    @Test
    public void testCreateDropConcurrent() throws Exception {
        assertMemoryLeak(() -> {
            execute(
                    "create table base_price (" +
                            "  sym varchar, price double, ts timestamp" +
                            ") timestamp(ts) partition by DAY WAL"
            );

            final int iterations = 25;
            final CyclicBarrier barrier = new CyclicBarrier(2);
            final AtomicInteger errorCounter = new AtomicInteger();
            final AtomicInteger createCounter = new AtomicInteger();

            final Thread creator = new Thread(() -> {
                final MatViewRefreshJob refreshJob = new MatViewRefreshJob(0, engine);
                try (SqlExecutionContext executionContext = TestUtils.createSqlExecutionCtx(engine)) {
                    barrier.await();
                    for (int i = 0; i < iterations; i++) {
                        execute(
                                "create materialized view if not exists price_1h as (" +
                                        "  select sym, last(price) as price, ts from base_price sample by 1h" +
                                        ") partition by DAY",
                                executionContext
                        );
                        execute("insert into base_price values('gbpusd', 1.320, now())", executionContext);
                        drainWalQueue();
                        refreshJob.run(0);
                        createCounter.incrementAndGet();
                    }
                } catch (Exception e) {
                    e.printStackTrace(System.out);
                    errorCounter.incrementAndGet();
                } finally {
                    Path.clearThreadLocals();
                }
            });
            creator.start();

            final Thread dropper = new Thread(() -> {
                try (SqlExecutionContext executionContext = TestUtils.createSqlExecutionCtx(engine)) {
                    barrier.await();
                    int knownCount;
                    int droppedAt = 0;
                    while ((knownCount = createCounter.get()) < iterations) {
                        if (knownCount > droppedAt) {
                            execute("drop materialized view if exists price_1h", executionContext);
                            droppedAt = createCounter.get();
                        } else {
                            Os.sleep(1);
                        }
                    }
                } catch (Exception e) {
                    e.printStackTrace(System.out);
                    errorCounter.incrementAndGet();
                } finally {
                    Path.clearThreadLocals();
                }
            });
            dropper.start();

            creator.join();
            dropper.join();

            Assert.assertEquals(0, errorCounter.get());
        });
    }

    @Test
    public void testCreateMatViewBaseTableDoesNotExist() throws Exception {
        assertMemoryLeak(() -> {
            try {
                execute("create materialized view testView as (select ts, avg(v) from " + TABLE1 + " sample by 30s) partition by day");
                fail("Expected SqlException missing");
            } catch (SqlException e) {
                TestUtils.assertContains(e.getFlyweightMessage(), "table does not exist [table=" + TABLE1 + "]");
            }
            assertNull(getMatViewDefinition("testView"));
        });
    }

    @Test
    public void testCreateMatViewExpressionKey() throws Exception {
        assertMemoryLeak(() -> {
            createTable(TABLE1);

            final String query = "select ts, k || '10' as k, max(v) as v_max from " + TABLE1 + " sample by 30s";
            execute("CREATE MATERIALIZED VIEW test AS (" + query + ") PARTITION BY WEEK TTL 3 WEEKS;");
            assertMatViewDefinition("test", query, TABLE1, 30, 's');
            assertMatViewMetadata("test", query, TABLE1, 30, 's');

            try (TableMetadata metadata = engine.getTableMetadata(engine.getTableTokenIfExists("test"))) {
                assertEquals(0, metadata.getTimestampIndex());
                assertTrue(metadata.isDedupKey(0));
                assertTrue(metadata.isDedupKey(1));
                assertFalse(metadata.isDedupKey(2));
                assertEquals(3 * 7 * 24, metadata.getTtlHoursOrMonths());
            }
        });
    }

    @Test
    public void testCreateMatViewFunctionKey() throws Exception {
        assertMemoryLeak(() -> {
            createTable(TABLE1);

            final String query = "select ts, concat(k, '10') as k, max(v) as v_max from " + TABLE1 + " sample by 30s";
            execute("create materialized view test as (" + query + ") partition by week");
            assertMatViewDefinition("test", query, TABLE1, 30, 's');
            assertMatViewMetadata("test", query, TABLE1, 30, 's');

            try (TableMetadata metadata = engine.getTableMetadata(engine.getTableTokenIfExists("test"))) {
                assertEquals(0, metadata.getTimestampIndex());
                assertTrue(metadata.isDedupKey(0));
                assertTrue(metadata.isDedupKey(1));
                assertFalse(metadata.isDedupKey(2));
                assertEquals(0, metadata.getTtlHoursOrMonths());
            }
        });
    }

    @Test
    public void testCreateMatViewGroupByTimestamp() throws Exception {
        assertMemoryLeak(() -> {
            createTable(TABLE1);

            final String query = "select timestamp_floor('1m', ts) as ts, avg(v) from " + TABLE1 + " order by ts";
            execute("create materialized view test as (" + query + ") partition by day");

            assertQuery("ts\tavg\n", "test", "ts", true, true);
            assertMatViewDefinition("test", query, TABLE1, 1, 'm');
            assertMatViewMetadata("test", query, TABLE1, 1, 'm');
        });
    }

    @Test
    public void testCreateMatViewInvalidTimestamp() throws Exception {
        assertMemoryLeak(() -> {
            createTable(TABLE1);

            try {
                final String query = "select ts, k, avg(v) from " + TABLE1 + " sample by 30s";
                execute("create materialized view testView as (" + query + ") timestamp(k) partition by week");
                fail("Expected SqlException missing");
            } catch (SqlException e) {
                TestUtils.assertContains(e.getFlyweightMessage(), "TIMESTAMP column expected [actual=SYMBOL]");
            }
            assertNull(getMatViewDefinition("testView"));
        });
    }

    @Test
    public void testCreateMatViewInvalidTtl() throws Exception {
        assertMemoryLeak(() -> {
            createTable(TABLE1);

            try {
                execute("create materialized view test as (select ts, avg(v) from " + TABLE1 + " sample by 30s) partition by day ttl 12 hours");
                fail("Expected SqlException missing");
            } catch (SqlException e) {
                TestUtils.assertContains(e.getFlyweightMessage(), "TTL value must be an integer multiple of partition size");
            }
            assertNull(getMatViewDefinition("test"));
        });
    }

    @Test
    public void testCreateMatViewKeyedSampleBy() throws Exception {
        assertMemoryLeak(() -> {
            createTable(TABLE1);

            final String query = "select ts, k, avg(v), last(v) from " + TABLE1 + " sample by 30s";
            execute("create materialized view test as (" + query + ") partition by day ttl 1 week");

            assertQuery("ts\tk\tavg\tlast\n", "test", "ts", true, true);

            try (TableMetadata metadata = engine.getTableMetadata(engine.getTableTokenIfExists("test"))) {
                assertTrue(metadata.isDedupKey(0));
                assertTrue(metadata.isDedupKey(1));
                assertFalse(metadata.isDedupKey(2));
                assertFalse(metadata.isDedupKey(3));
                assertEquals(7 * 24, metadata.getTtlHoursOrMonths());
            }
            assertMatViewDefinition("test", query, TABLE1, 30, 's');
            assertMatViewMetadata("test", query, TABLE1, 30, 's');
        });
    }

    @Test
    public void testCreateMatViewModelToSink() throws Exception {
        assertMemoryLeak(() -> {
            createTable(TABLE1);

            final String query = "select ts, k, avg(v) from " + TABLE1 + " sample by 30s";
            final String sql = "create materialized view test as (" + query + "), index (k capacity 1024) partition by day ttl 3 days" +
                    (Os.isWindows() ? "" : " in volume vol1");

            sink.clear();
            try (SqlCompiler compiler = engine.getSqlCompiler()) {
                final ExecutionModel model = compiler.testCompileModel(sql, sqlExecutionContext);
                assertEquals(model.getModelType(), ExecutionModel.CREATE_MAT_VIEW);
                ((Sinkable) model).toSink(sink);
                TestUtils.assertEquals(
                        "create materialized view test with base table1 as (" + query +
                                "), index(k capacity 1024) timestamp(ts) partition by DAY TTL 3 DAYS" +
                                (Os.isWindows() ? "" : " in volume 'vol1'"),
                        sink
                );
            }
        });
    }

    @Test
    public void testCreateMatViewMultipleTables() throws Exception {
        assertMemoryLeak(() -> {
            createTable(TABLE1);
            createTable(TABLE2);
            createTable(TABLE3);

            try {
                execute("create materialized view test as (select t1.ts, avg(t1.v) from " + TABLE1 + " as t1 " +
                        "join " + TABLE2 + " as t2 on v sample by 30s) partition by day");
                fail("Expected SqlException missing");
            } catch (SqlException e) {
                TestUtils.assertContains(e.getFlyweightMessage(), "more than one table used in query, base table has to be set using 'WITH BASE'");
            }
            assertNull(getMatViewDefinition("test"));

            try {
                execute("create materialized view test as (select ts, avg(v) from " + TABLE3 + " sample by 30s " +
                        "union select ts, avg(v) from " + TABLE1 + " sample by 30s) partition by day");
                fail("Expected SqlException missing");
            } catch (SqlException e) {
                TestUtils.assertContains(e.getFlyweightMessage(), "more than one table used in query, base table has to be set using 'WITH BASE'");
            }
            assertNull(getMatViewDefinition("test"));

            try {
                execute("create materialized view test as (select ts, avg(v) from " + TABLE3 + " sample by 30s " +
                        "union select t1.ts, avg(t1.v) from " + TABLE1 + " as t1 join " + TABLE2 + " as t2 on v sample by 30s) partition by day");
                fail("Expected SqlException missing");
            } catch (SqlException e) {
                TestUtils.assertContains(e.getFlyweightMessage(), "more than one table used in query, base table has to be set using 'WITH BASE'");
            }
            assertNull(getMatViewDefinition("test"));
        });
    }

    @Test
    public void testCreateMatViewNoPartitionBy() throws Exception {
        assertMemoryLeak(() -> {
            createTable(TABLE1);

            try {
                execute("create materialized view test as (select ts, avg(v) from " + TABLE1 + " sample by 30s)");
                fail("Expected SqlException missing");
            } catch (SqlException e) {
                TestUtils.assertContains(e.getFlyweightMessage(), "'partition by' expected");
            }
            assertNull(getMatViewDefinition("test"));

            try {
                execute("create materialized view test as (select ts, avg(v) from " + TABLE1 + " sample by 30s) partition by 3d");
                fail("Expected SqlException missing");
            } catch (SqlException e) {
                TestUtils.assertContains(e.getFlyweightMessage(), "'HOUR', 'DAY', 'WEEK', 'MONTH' or 'YEAR' expected");
            }
            assertNull(getMatViewDefinition("test"));

            try {
                execute("create materialized view test as (select ts, avg(v) from " + TABLE1 + " sample by 30s) partition by NONE");
                fail("Expected SqlException missing");
            } catch (SqlException e) {
                TestUtils.assertContains(e.getFlyweightMessage(), "materialized view has to be partitioned");
            }
            assertNull(getMatViewDefinition("test"));
        });
    }

    @Test
    public void testCreateMatViewNoSampleBy() throws Exception {
        assertMemoryLeak(() -> {
            createTable(TABLE1);

            try {
                execute("create materialized view test as (select * from " + TABLE1 + " where v % 2 = 0) partition by day");
                fail("Expected SqlException missing");
            } catch (SqlException e) {
                TestUtils.assertContains(e.getFlyweightMessage(), "Materialized view query requires a sampling interval");
            }
            assertNull(getMatViewDefinition("test"));
        });
    }

    @Test
    public void testCreateMatViewNonDeterministicFunction() throws Exception {
        final String[][] functions = new String[][]{
                {"sysdate()", "sysdate"},
                {"systimestamp()", "systimestamp"},
                {"today()", "today"},
                {"yesterday()", "yesterday"},
                {"tomorrow()", "tomorrow"},
                {"rnd_bin()", "rnd_bin"},
                {"rnd_bin(4,4,4)", "rnd_bin"},
                {"rnd_byte()", "rnd_byte"},
                {"rnd_byte(1,4)", "rnd_byte"},
                {"rnd_boolean()", "rnd_boolean"},
                {"rnd_char()", "rnd_char"},
                {"rnd_date()", "rnd_date"},
                {"rnd_date(1,4,5)", "rnd_date"},
                {"rnd_double()", "rnd_double"},
                {"rnd_double(5)", "rnd_double"},
                {"rnd_float()", "rnd_float"},
                {"rnd_float(5)", "rnd_float"},
                {"rnd_int()", "rnd_int"},
                {"rnd_int(1,4,5)", "rnd_int"},
                {"rnd_short()", "rnd_short"},
                {"rnd_short(1,5)", "rnd_short"},
                {"rnd_long()", "rnd_long"},
                {"rnd_long(1,4,5)", "rnd_long"},
                {"rnd_long256()", "rnd_long256"},
                {"rnd_long256(3)", "rnd_long256"},
                {"rnd_ipv4()", "rnd_ipv4"},
                {"rnd_ipv4('2.2.2.2/16', 2)", "rnd_ipv4"},
                {"rnd_str(1,4,5)", "rnd_str"},
                {"rnd_str(1,4,5,6)", "rnd_str"},
                {"rnd_str('abc','def','hij')", "rnd_str"},
                {"rnd_varchar(1,4,5)", "rnd_varchar"},
                {"rnd_varchar('abc','def','hij')", "rnd_varchar"},
                {"rnd_symbol(1,4,5,6)", "rnd_symbol"},
                {"rnd_symbol('abc','def','hij')", "rnd_symbol"},
                {"rnd_timestamp(to_timestamp('2024-03-01', 'yyyy-mm-dd'), to_timestamp('2024-04-01', 'yyyy-mm-dd'), 0)", "rnd_timestamp"},
                {"rnd_uuid4()", "rnd_uuid4"},
                {"rnd_uuid4(5)", "rnd_uuid4"},
                {"rnd_geohash(5)", "rnd_geohash"}
        };

        for (String[] func : functions) {
            testCreateMatViewNonDeterministicFunction(func[0], func[1]);
        }
    }

    @Test
    public void testCreateMatViewNonOptimizedSampleBy() throws Exception {
        assertMemoryLeak(() -> {
            createTable(TABLE1);

            final String query = "select ts, avg(v) from (select ts, k, v+10 as v from " + TABLE1 + ") sample by 30s";
            execute("create materialized view test as (" + query + ") partition by week");

            assertQuery("ts\tavg\n", "test", "ts", true, true);
            assertMatViewDefinition("test", query, TABLE1, 30, 's');
            assertMatViewMetadata("test", query, TABLE1, 30, 's');
        });
    }

    @Test
    public void testCreateMatViewNonOptimizedSampleByMultipleTimestamps() throws Exception {
        assertMemoryLeak(() -> {
            createTable(TABLE1);

            final String query = "select ts, 1L::timestamp as ts2, avg(v) from (select ts, k, v+10 as v from " + TABLE1 + ") sample by 30s";
            execute("create materialized view test as (" + query + ") partition by week");
            assertMatViewDefinition("test", query, TABLE1, 30, 's');
            assertMatViewMetadata("test", query, TABLE1, 30, 's');

            try (TableMetadata metadata = engine.getTableMetadata(engine.getTableTokenIfExists("test"))) {
                assertEquals(0, metadata.getTimestampIndex());
                assertTrue(metadata.isDedupKey(0));
                assertTrue(metadata.isDedupKey(1));
                assertFalse(metadata.isDedupKey(2));
                assertEquals(0, metadata.getTtlHoursOrMonths());
            }
        });
    }

    @Test
    public void testCreateMatViewNonWalBaseTable() throws Exception {
        assertMemoryLeak(() -> {
            createTable(TABLE1, false);

            try {
                execute("create materialized view test as (select ts, avg(v) from " + TABLE1 + " sample by 30s) partition by day");
                fail("Expected SqlException missing");
            } catch (SqlException e) {
                TestUtils.assertContains(e.getFlyweightMessage(), "base table has to be WAL enabled");
            }
            assertNull(getMatViewDefinition("test"));
        });
    }

    @Test
    public void testCreateMatViewRewrittenSampleBy() throws Exception {
        assertMemoryLeak(() -> {
            createTable(TABLE1);

            final String query = "select ts, avg(v) from " + TABLE1 + " sample by 30s";
            execute("create materialized view test as (" + query + ") partition by day");

            assertQuery("ts\tavg\n", "test", "ts", true, true);
            assertMatViewDefinition("test", query, TABLE1, 30, 's');
            assertMatViewMetadata("test", query, TABLE1, 30, 's');
        });
    }

    @Test
    public void testCreateMatViewRewrittenSampleByMultipleTimestamps() throws Exception {
        assertMemoryLeak(() -> {
            createTable(TABLE3);

            final String query = "select ts, 1L::timestamp as ts2, avg(v) from " + TABLE3 + " sample by 30s";
            execute("create materialized view test_view as (" + query + ") partition by day");

            assertQuery("ts\tts2\tavg\n", "test_view", "ts", true, true);
            assertMatViewDefinition("test_view", query, TABLE3, 30, 's');
            assertMatViewMetadata("test_view", query, TABLE3, 30, 's');
        });
    }

    @Test
    public void testCreateMatViewSampleByFromTo() throws Exception {
        assertMemoryLeak(() -> {
            createTable(TABLE2);

            final String from = "2024-03-01";
            final String to = "2024-06-30";
            final String query = "select ts, avg(v) from " + TABLE2 + " where ts in '2024' sample by 1d from '" + from + "' to '" + to + "'";
            execute("create materialized view test as (" + query + ") partition by day");

            assertQuery("ts\tavg\n", "test", "ts", true, true);
            assertMatViewDefinition("test", query, TABLE2, 1, 'd', parseAsMicros(from), parseAsMicros(to), null, null);
            assertMatViewMetadata("test", query, TABLE2, 1, 'd', parseAsMicros(from), parseAsMicros(to), null, null);
        });
    }

    @Test
    public void testCreateMatViewSampleByTimeZone() throws Exception {
        assertMemoryLeak(() -> {
            createTable(TABLE1);

            final String tz = "Europe/Berlin";
            final String query = "select ts, avg(v) from " + TABLE1 + " where ts in '2024' sample by 1d align to calendar time zone '" + tz + "'";
            execute("create materialized view test as (" + query + ") partition by day");

            assertQuery("ts\tavg\n", "test", "ts", true, true);
            assertMatViewDefinition("test", query, TABLE1, 1, 'd', Numbers.LONG_NULL, Numbers.LONG_NULL, tz, null);
            assertMatViewMetadata("test", query, TABLE1, 1, 'd', Numbers.LONG_NULL, Numbers.LONG_NULL, tz, null);
        });
    }

    @Test
    public void testCreateMatViewSampleByTimeZoneWithOffset() throws Exception {
        assertMemoryLeak(() -> {
            createTable(TABLE1);

            final String tz = "Europe/Berlin";
            final String offset = "00:45";
            final String query = "select ts, avg(v) from " + TABLE1 + " where ts in '2024' sample by 1d align to calendar time zone '" + tz + "' with offset '" + offset + "'";
            execute("create materialized view test as (" + query + ") partition by day");

            assertQuery("ts\tavg\n", "test", "ts", true, true);
            assertMatViewDefinition("test", query, TABLE1, 1, 'd', Numbers.LONG_NULL, Numbers.LONG_NULL, tz, offset);
            assertMatViewMetadata("test", query, TABLE1, 1, 'd', Numbers.LONG_NULL, Numbers.LONG_NULL, tz, offset);
        });
    }

    @Test
    public void testCreateMatViewSampleByWithOffset() throws Exception {
        assertMemoryLeak(() -> {
            createTable(TABLE1);

            final String offset = "00:45";
            final String query = "select ts, avg(v) from " + TABLE1 + " where ts in '2024' sample by 1d align to calendar with offset '" + offset + "'";
            execute("create materialized view test as (" + query + ") partition by day");

            assertQuery("ts\tavg\n", "test", "ts", true, true);
            assertMatViewDefinition("test", query, TABLE1, 1, 'd', Numbers.LONG_NULL, Numbers.LONG_NULL, null, offset);
            assertMatViewMetadata("test", query, TABLE1, 1, 'd', Numbers.LONG_NULL, Numbers.LONG_NULL, null, offset);
        });
    }

    @Test
    public void testCreateMatViewWithBase() throws Exception {
        assertMemoryLeak(() -> {
            createTable(TABLE1);
            createTable(TABLE2);

            final String query = "select t1.ts, avg(t1.v) from " + TABLE1 + " as t1 join " + TABLE2 + " as t2 on v sample by 60s";
            execute("create materialized view test with base " + TABLE1 + " as (" + query + ") partition by day");

            assertQuery("ts\tavg\n", "test", "ts", true, true);
            assertMatViewDefinition("test", query, TABLE1, 60, 's');
            assertMatViewMetadata("test", query, TABLE1, 60, 's');
        });
    }

    @Test
    public void testCreateMatViewWithExistingTableName() throws Exception {
        assertMemoryLeak(() -> {
            createTable(TABLE1);
            createTable(TABLE2);

            try {
                execute("create materialized view " + TABLE2 + " as (select ts, avg(v) from " + TABLE1 + " sample by 30s) partition by day");
                fail("Expected SqlException missing");
            } catch (SqlException e) {
                TestUtils.assertContains(e.getFlyweightMessage(), "a table already exists with the requested name");
            }

            try {
                execute("create materialized view if not exists " + TABLE2 + " as (select ts, avg(v) from " + TABLE1 + " sample by 30s) partition by day");
                fail("Expected SqlException missing");
            } catch (SqlException e) {
                TestUtils.assertContains(e.getFlyweightMessage(), "a table already exists with the requested name");
            }

            final String query = "select ts, avg(v) from " + TABLE2 + " sample by 4h";
            execute("create materialized view test as (" + query + ") partition by day");

            // without IF NOT EXISTS
            try {
                execute("create materialized view test as (select ts, avg(v) from " + TABLE1 + " sample by 30s) partition by day");
                fail("Expected SqlException missing");
            } catch (SqlException e) {
                TestUtils.assertContains(e.getFlyweightMessage(), "view already exists");
            }

            // with IF NOT EXISTS
            execute("create materialized view if not exists test as (select ts, avg(v) from " + TABLE1 + " sample by 30s) partition by day");
            assertMatViewDefinition("test", query, TABLE2, 4, 'h');
            assertMatViewMetadata("test", query, TABLE2, 4, 'h');

            try {
                execute("create table test(ts timestamp, col varchar) timestamp(ts) partition by day wal");
                fail("Expected SqlException missing");
            } catch (SqlException e) {
                TestUtils.assertContains(e.getFlyweightMessage(), "a materialized view already exists with the requested name");
            }
        });
    }

    @Test
    public void testCreateMatViewWithIndex() throws Exception {
        assertMemoryLeak(() -> {
            createTable(TABLE1);

            final String query = "select ts, k, avg(v) from " + TABLE1 + " sample by 30s";
            execute("create materialized view test as (" + query + "), index (k) partition by day");

            assertQuery("ts\tk\tavg\n", "test", "ts", true, true);
            assertMatViewDefinition("test", query, TABLE1, 30, 's');
            assertMatViewMetadata("test", query, TABLE1, 30, 's');

            try (TableMetadata metadata = engine.getTableMetadata(engine.getTableTokenIfExists("test"))) {
                assertTrue(metadata.isDedupKey(0));
                assertTrue(metadata.isDedupKey(1));
                assertFalse(metadata.isDedupKey(2));

                assertFalse(metadata.isColumnIndexed(0));
                assertTrue(metadata.isColumnIndexed(1));
                assertFalse(metadata.isColumnIndexed(2));

                assertEquals(0, metadata.getTtlHoursOrMonths());
            }
        });
    }

    @Test
    public void testCreateMatViewWithOperator() throws Exception {
        assertMemoryLeak(() -> {
            createTable(TABLE1);

            final String query = "select ts, v+v doubleV, avg(v) from " + TABLE1 + " sample by 30s";
            execute("create materialized view test as (" + query + ") partition by day");

            assertQuery("ts\tdoubleV\tavg\n", "test", "ts", true, true);
            assertMatViewDefinition("test", query, TABLE1, 30, 's');
            assertMatViewMetadata("test", query, TABLE1, 30, 's');
        });
    }

    @Test
    public void testCreateRefreshConcurrent() throws Exception {
        assertMemoryLeak(() -> {
            execute(
                    "create table base_price (" +
                            "  sym varchar, price double, ts timestamp" +
                            ") timestamp(ts) partition by DAY WAL"
            );

            final int iterations = 10;
            final CyclicBarrier barrier = new CyclicBarrier(2);
            final AtomicInteger errorCounter = new AtomicInteger();
            final AtomicInteger createCounter = new AtomicInteger();

            final Thread creator = new Thread(() -> {
                try (SqlExecutionContext executionContext = TestUtils.createSqlExecutionCtx(engine)) {
                    barrier.await();
                    for (int i = 0; i < iterations; i++) {
                        execute(
                                "create materialized view if not exists price_1h as (" +
                                        "  select sym, last(price) as price, ts from base_price sample by 1h" +
                                        ") partition by DAY",
                                executionContext
                        );
                        execute("insert into base_price values('gbpusd', 1.320, now())", executionContext);
                        drainWalQueue();
                        execute("drop materialized view if exists price_1h", executionContext);
                        createCounter.incrementAndGet();
                    }
                } catch (Exception e) {
                    e.printStackTrace(System.out);
                    errorCounter.incrementAndGet();
                } finally {
                    Path.clearThreadLocals();
                }
            });
            creator.start();

            final Thread refresher = new Thread(() -> {
                final MatViewRefreshJob refreshJob = new MatViewRefreshJob(0, engine);
                try {
                    barrier.await();
                    while (createCounter.get() < iterations) {
                        if (!refreshJob.run(0)) {
                            Os.sleep(1);
                        }
                    }
                } catch (Exception e) {
                    e.printStackTrace(System.out);
                    errorCounter.incrementAndGet();
                } finally {
                    Path.clearThreadLocals();
                }
            });
            refresher.start();

            creator.join();
            refresher.join();

            Assert.assertEquals(0, errorCounter.get());
        });
    }

    private static void assertMatViewDefinition(
            String name,
            String query,
            String baseTableName,
            long samplingInterval,
            char samplingIntervalUnit,
            long fromMicros,
            long toMicros,
            String timeZone,
            String timeZoneOffset
    ) {
        final MatViewDefinition matViewDefinition = getMatViewDefinition(name);
        assertNotNull(matViewDefinition);
        assertTrue(matViewDefinition.getMatViewToken().isMatView());
        assertTrue(matViewDefinition.getMatViewToken().isWal());
        assertEquals(query, matViewDefinition.getMatViewSql());
        assertEquals(baseTableName, matViewDefinition.getBaseTableName());
        assertEquals(samplingInterval, matViewDefinition.getSamplingInterval());
        assertEquals(samplingIntervalUnit, matViewDefinition.getSamplingIntervalUnit());
        assertEquals(fromMicros, matViewDefinition.getFromMicros());
        assertEquals(toMicros, matViewDefinition.getToMicros());
        assertEquals(timeZone, timeZone != null ? matViewDefinition.getTimeZone() : null);
        assertEquals(timeZoneOffset != null ? timeZoneOffset : "00:00", matViewDefinition.getTimeZoneOffset());
    }

    private static void assertMatViewDefinition(String name, String query, String baseTableName, int samplingInterval, char samplingIntervalUnit) {
        assertMatViewDefinition(name, query, baseTableName, samplingInterval, samplingIntervalUnit, Numbers.LONG_NULL, Numbers.LONG_NULL, null, null);
    }

    private static void assertMatViewMetadata(String name, String query, String baseTableName, int samplingInterval, char samplingIntervalUnit) {
        assertMatViewMetadata(name, query, baseTableName, samplingInterval, samplingIntervalUnit, Numbers.LONG_NULL, Numbers.LONG_NULL, null, null);
    }

    private static void assertMatViewMetadata(
            String name,
            String query,
            String baseTableName,
            long samplingInterval,
            char samplingIntervalUnit,
            long fromMicros,
            long toMicros,
            String timeZone,
            String timeZoneOffset
    ) {
        final TableToken matViewToken = engine.getTableTokenIfExists(name);
<<<<<<< HEAD
        try (MetaFileReader reader = new MetaFileReader(configuration); Path path = new Path()) {
            path.of(configuration.getRoot());
=======

        long fd = -1;
        try (
                MemoryCMR mem = Vm.getCMRInstance();
                Path path = new Path()
        ) {
            path.of(configuration.getRoot()).concat(matViewToken.getDirName());
>>>>>>> 0ee9cafd
            final int rootLen = path.size();
            MatViewDefinition mvd = TableUtils.loadMatViewDefinition(
                    reader,
                    path,
                    rootLen,
                    matViewToken
            );

            assertEquals(mvd.getMatViewSql(), query);

            assertEquals(mvd.getBaseTableName(), baseTableName);
            assertEquals(mvd.getSamplingInterval(), samplingInterval);
            assertEquals(mvd.getSamplingIntervalUnit(), samplingIntervalUnit);
            assertEquals(mvd.getFromMicros(), fromMicros);
            assertEquals(mvd.getToMicros(), toMicros);
            assertEquals(Chars.toString(mvd.getTimeZone()), timeZone);
            assertEquals(mvd.getTimeZoneOffset(), timeZoneOffset != null ? timeZoneOffset : "00:00");
        }
    }

    private static MatViewDefinition getMatViewDefinition(String viewName) {
        final TableToken matViewToken = engine.getTableTokenIfExists(viewName);
        if (matViewToken == null) {
            return null;
        }
        return engine.getMatViewGraph().getMatViewDefinition(matViewToken);
    }

    private static long mapRO(FilesFacade ff, Path path, MemoryCMR mem, String fileName) {
        path.concat(fileName);
        final LPSZ $path = path.$();
        final long fd = ff.openRO($path);
        if (fd < 1) {
            fail("unable to open query file [path=" + path + "]");
        }

        final long fileLen = ff.length(fd);
        mem.of(ff, $path, fileLen, fileLen, MemoryTag.MMAP_DEFAULT);
        return fd;
    }

    private void createTable(String tableName) throws SqlException {
        createTable(tableName, true);
    }

    private void createTable(String tableName, boolean walEnabled) throws SqlException {
        execute(
                "create table if not exists " + tableName +
                        " (ts timestamp, k symbol, v long)" +
                        " timestamp(ts) partition by day" + (walEnabled ? "" : " bypass") + " wal"
        );
        for (int i = 0; i < 9; i++) {
            execute("insert into " + tableName + " values (" + (i * 10000000) + ", 'k" + i + "', " + i + ")");
        }
    }

    private long parseAsMicros(String date) throws ParseException {
        final SimpleDateFormat sdf = new SimpleDateFormat("yyyy-MM-dd");
        sdf.setTimeZone(TimeZone.getTimeZone("UTC"));
        return sdf.parse(date).getTime() * 1000;
    }

    private void testCreateMatViewNonDeterministicFunction(String func, String columnName) throws Exception {
        assertMemoryLeak(() -> {
            createTable(TABLE1);

            try {
                execute("create materialized view test as (select ts, " + func + ", avg(v) from " + TABLE1 + " sample by 30s) partition by month");
                fail("Expected SqlException missing");
            } catch (SqlException e) {
                TestUtils.assertContains(e.getFlyweightMessage(), "Non-deterministic column: " + columnName);
            }
            assertNull(getMatViewDefinition("test"));
        });
    }

    protected void assertQuery(String expected, String query, String expectedTimestamp, boolean supportsRandomAccess, boolean expectSize) throws Exception {
        assertQueryFullFatNoLeakCheck(expected, query, expectedTimestamp, supportsRandomAccess, expectSize, false);
    }
}<|MERGE_RESOLUTION|>--- conflicted
+++ resolved
@@ -766,18 +766,8 @@
             String timeZoneOffset
     ) {
         final TableToken matViewToken = engine.getTableTokenIfExists(name);
-<<<<<<< HEAD
         try (MetaFileReader reader = new MetaFileReader(configuration); Path path = new Path()) {
             path.of(configuration.getRoot());
-=======
-
-        long fd = -1;
-        try (
-                MemoryCMR mem = Vm.getCMRInstance();
-                Path path = new Path()
-        ) {
-            path.of(configuration.getRoot()).concat(matViewToken.getDirName());
->>>>>>> 0ee9cafd
             final int rootLen = path.size();
             MatViewDefinition mvd = TableUtils.loadMatViewDefinition(
                     reader,
