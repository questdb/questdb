--- conflicted
+++ resolved
@@ -1267,9 +1267,6 @@
                 // test table name case-insensitivity
                 "create materialized view test5 with base x as (select t1.ts, t2.k1, avg(t1.v) from x as T1 join y as T2 on v sample by 1m) partition by day",
         };
-<<<<<<< HEAD
-
-=======
         final int[] errorPositions = new int[]{
                 60,
                 64,
@@ -1277,10 +1274,11 @@
                 60,
                 60
         };
->>>>>>> 3ab83303
 
         testCreateMatViewWithNonDedupBaseKeys(
-                queries
+                queries,
+                "only base table columns can be used as materialized view keys [invalid key=t2.k1]",
+                errorPositions
         );
     }
 
@@ -1297,8 +1295,6 @@
                 "create materialized view x_hourly8 as (select ts, k, avg(v) from (select ts, k2 as k, v from x) sample by 1h) partition by day;",
                 "create materialized view test with base x as (select t1.ts, t1.k2, avg(t1.v) from x as t1 join y as t2 on v sample by 1m) partition by day"
         };
-<<<<<<< HEAD
-=======
         final int[] errorPositions = new int[]{
                 49,
                 52,
@@ -1310,10 +1306,11 @@
                 76,
                 60
         };
->>>>>>> 3ab83303
 
         testCreateMatViewWithNonDedupBaseKeys(
-                queries
+                queries,
+                "key column must be one of the base table's dedup keys [columnName=k2, baseTableName=x, baseTableDedupKeys=[ts,k1]]",
+                errorPositions
         );
     }
 
@@ -2057,7 +2054,7 @@
         assertNull(getMatViewDefinition("test"));
     }
 
-    private void testCreateMatViewWithNonDedupBaseKeys(String[] queries) throws Exception {
+    private void testCreateMatViewWithNonDedupBaseKeys(String[] queries, String errorMessage, int[] errorPositions) throws Exception {
         assertMemoryLeak(() -> {
             execute(
                     "create table x " +
@@ -2070,8 +2067,10 @@
                             " timestamp(ts) partition by day wal;"
             );
 
+            Assert.assertEquals("queries and error position arrays must be the same length", queries.length, errorPositions.length);
+
             for (int i = 0, n = queries.length; i < n; i++) {
-                execute(queries[i]);
+                assertExceptionNoLeakCheck(queries[i], errorPositions[i], errorMessage);
             }
         });
     }
