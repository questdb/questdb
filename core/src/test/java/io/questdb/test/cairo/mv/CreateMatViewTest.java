/*******************************************************************************
 *     ___                  _   ____  ____
 *    / _ \ _   _  ___  ___| |_|  _ \| __ )
 *   | | | | | | |/ _ \/ __| __| | | |  _ \
 *   | |_| | |_| |  __/\__ \ |_| |_| | |_) |
 *    \__\_\\__,_|\___||___/\__|____/|____/
 *
 *  Copyright (c) 2014-2019 Appsicle
 *  Copyright (c) 2019-2024 QuestDB
 *
 *  Licensed under the Apache License, Version 2.0 (the "License");
 *  you may not use this file except in compliance with the License.
 *  You may obtain a copy of the License at
 *
 *  http://www.apache.org/licenses/LICENSE-2.0
 *
 *  Unless required by applicable law or agreed to in writing, software
 *  distributed under the License is distributed on an "AS IS" BASIS,
 *  WITHOUT WARRANTIES OR CONDITIONS OF ANY KIND, either express or implied.
 *  See the License for the specific language governing permissions and
 *  limitations under the License.
 *
 ******************************************************************************/

package io.questdb.test.cairo.mv;

import io.questdb.PropertyKey;
import io.questdb.cairo.CairoException;
import io.questdb.cairo.PartitionBy;
import io.questdb.cairo.TableToken;
import io.questdb.cairo.file.AppendableBlock;
import io.questdb.cairo.file.BlockFileReader;
import io.questdb.cairo.file.BlockFileWriter;
import io.questdb.cairo.mv.MatViewDefinition;
import io.questdb.cairo.mv.MatViewRefreshJob;
import io.questdb.cairo.mv.MatViewState;
import io.questdb.cairo.mv.MatViewStateReader;
import io.questdb.cairo.sql.TableMetadata;
import io.questdb.griffin.SqlCompiler;
import io.questdb.griffin.SqlException;
import io.questdb.griffin.SqlExecutionContext;
import io.questdb.griffin.model.ExecutionModel;
import io.questdb.std.Chars;
import io.questdb.std.Numbers;
import io.questdb.std.Os;
import io.questdb.std.datetime.microtime.TimestampFormatUtils;
import io.questdb.std.str.Path;
import io.questdb.std.str.Sinkable;
import io.questdb.test.AbstractCairoTest;
import io.questdb.test.tools.TestUtils;
import org.jetbrains.annotations.Nullable;
import org.junit.Assert;
import org.junit.Assume;
import org.junit.Before;
import org.junit.Test;

import java.util.concurrent.CyclicBarrier;
import java.util.concurrent.atomic.AtomicInteger;

import static org.junit.Assert.*;

public class CreateMatViewTest extends AbstractCairoTest {
    private static final String TABLE1 = "table1";
    private static final String TABLE2 = "table2";
    private static final String TABLE3 = "table3";

    @Before
    public void setUp() {
        super.setUp();
        setProperty(PropertyKey.DEV_MODE_ENABLED, "true");
    }

    @Test
    public void testCreateDropConcurrent() throws Exception {
        assertMemoryLeak(() -> {
            execute(
                    "create table base_price (" +
                            "  sym varchar, price double, ts timestamp" +
                            ") timestamp(ts) partition by DAY WAL"
            );

            final int iterations = 25;
            final CyclicBarrier barrier = new CyclicBarrier(2);
            final AtomicInteger errorCounter = new AtomicInteger();
            final AtomicInteger createCounter = new AtomicInteger();

            final Thread creator = new Thread(() -> {
                try (
                        MatViewRefreshJob refreshJob = createMatViewRefreshJob(engine);
                        SqlExecutionContext executionContext = TestUtils.createSqlExecutionCtx(engine)
                ) {
                    barrier.await();
                    for (int i = 0; i < iterations; i++) {
                        // Use test alloc() function to make sure that we always free the factory.
                        execute(
                                "create materialized view if not exists price_1h as (" +
                                        "  select sym, alloc(42), last(price) as price, ts from base_price sample by 1h" +
                                        ") partition by DAY",
                                executionContext
                        );
                        execute("insert into base_price values('gbpusd', 1.320, now())", executionContext);
                        drainWalQueue();
                        drainMatViewQueue(refreshJob);
                        createCounter.incrementAndGet();
                    }
                } catch (Exception e) {
                    e.printStackTrace(System.out);
                    errorCounter.incrementAndGet();
                } finally {
                    Path.clearThreadLocals();
                }
            });
            creator.start();

            final Thread dropper = new Thread(() -> {
                try (SqlExecutionContext executionContext = TestUtils.createSqlExecutionCtx(engine)) {
                    barrier.await();
                    int knownCount;
                    int droppedAt = 0;
                    while ((knownCount = createCounter.get()) < iterations && errorCounter.get() == 0) {
                        if (knownCount > droppedAt) {
                            execute("drop materialized view if exists price_1h", executionContext);
                            droppedAt = createCounter.get();
                        } else {
                            Os.sleep(1);
                        }
                    }
                } catch (Exception e) {
                    e.printStackTrace(System.out);
                    errorCounter.incrementAndGet();
                } finally {
                    Path.clearThreadLocals();
                }
            });
            dropper.start();

            creator.join();
            dropper.join();

            Assert.assertEquals(0, errorCounter.get());
        });
    }

    @Test
    public void testCreateImmediateMatViewModelToSink() throws Exception {
<<<<<<< HEAD
        final String query = "select ts, k, avg(v) from " + TABLE1 + " sample by 45s";
        final DdlSerializationTest[] tests = new DdlSerializationTest[]{
                new DdlSerializationTest(
                        "create materialized view test as (" + query + "), index (k capacity 1024) partition by day ttl 3 days" +
                                (Os.isWindows() ? "" : " in volume vol1"),
                        "create materialized view test with base " + TABLE1 + " refresh immediate as (" +
                                "select-choose ts, k, avg(v) avg from (table1 sample by 45s align to calendar with offset '00:00')" +
                                "), index(k capacity 1024) partition by DAY TTL 3 DAYS" +
                                (Os.isWindows() ? "" : " in volume 'vol1'")
                ),
        };
        testModelToSink(tests);
=======
        assertMemoryLeak(() -> {
            createTable(TABLE1);

            final String query = "select ts, k, avg(v) from " + TABLE1 + " sample by 30s";
            final String sql = "create materialized view test as (" + query + "), index (k capacity 1024) partition by day ttl 3 days" +
                    (Os.isWindows() ? "" : " in volume vol1");

            sink.clear();
            try (SqlCompiler compiler = engine.getSqlCompiler()) {
                final ExecutionModel model = compiler.testCompileModel(sql, sqlExecutionContext);
                assertEquals(ExecutionModel.CREATE_MAT_VIEW, model.getModelType());
                ((Sinkable) model).toSink(sink);
                TestUtils.assertEquals(
                        "create materialized view test with base " + TABLE1 + " refresh immediate as (" +
                                "select-choose ts, k, avg(v) avg from (table1 sample by 30s align to calendar with offset '00:00')" +
                                "), index(k capacity 1024) partition by DAY TTL 3 DAYS" +
                                (Os.isWindows() ? "" : " in volume 'vol1'"),
                        sink
                );
            }
        });
>>>>>>> 942423be
    }

    @Test
    public void testCreateManualMatViewModelToSink() throws Exception {
<<<<<<< HEAD
        final String query = "select ts, k, max(v) from " + TABLE1 + " sample by 30s";
        final DdlSerializationTest[] tests = new DdlSerializationTest[]{
                new DdlSerializationTest(
                        "create materialized view test refresh manual as " + query,
                        "create materialized view test with base " + TABLE1 + " refresh manual as (" +
                                "select-choose ts, k, max(v) max from (table1 sample by 30s align to calendar with offset '00:00')" +
                                ")"
                ),
        };
        testModelToSink(tests);
=======
        assertMemoryLeak(() -> {
            createTable(TABLE1);

            final String query = "select ts, k, avg(v) from " + TABLE1 + " sample by 30s";
            final String sql = "create materialized view test refresh manual as " + query;

            sink.clear();
            try (SqlCompiler compiler = engine.getSqlCompiler()) {
                final ExecutionModel model = compiler.testCompileModel(sql, sqlExecutionContext);
                assertEquals(ExecutionModel.CREATE_MAT_VIEW, model.getModelType());
                ((Sinkable) model).toSink(sink);
                TestUtils.assertEquals(
                        "create materialized view test with base " + TABLE1 + " refresh manual as (" +
                                "select-choose ts, k, avg(v) avg from (table1 sample by 30s align to calendar with offset '00:00')" +
                                ")",
                        sink
                );
            }
        });
>>>>>>> 942423be
    }

    @Test
    public void testCreateMatViewAsExpectedPosition() throws Exception {
        assertMemoryLeak(() -> {
            assertExceptionNoLeakCheck(
                    "create materialized view test select as sym",
                    30,
                    "'refresh' or 'as' expected"
            );
            assertNull(getMatViewDefinition("test"));
        });
    }

    @Test
    public void testCreateMatViewBaseTableDoesNotExist() throws Exception {
        assertException(
                "create materialized view testView as (select ts, avg(v) from " + TABLE1 + " sample by 30s) partition by day",
                61,
                "table does not exist [table=" + TABLE1 + "]"
        );
        assertNull(getMatViewDefinition("testView"));
    }

    @Test
    public void testCreateMatViewBaseTableNoReference() throws Exception {
        assertMemoryLeak(() -> {
            createTable(TABLE1);
            createTable(TABLE2);
            final String sql = "with t as (select ts, avg(v) as avgv from " + TABLE2 + ") select ts, avgv from t sample by 30s";
            assertExceptionNoLeakCheck(
                    "create materialized view test with base " + TABLE1 + " as (" + sql + ") partition by day",
                    108,
                    "base table is not referenced in materialized view query"
            );
            assertNull(getMatViewDefinition("test"));
        });
    }

    @Test
    public void testCreateMatViewCopySymbolCapacity() throws Exception {
        assertMemoryLeak(() -> {
            createTable(TABLE1);
            final String sql = "select ts, k, k2, min(v) as v from " + TABLE1 + " sample by 1h";
            execute("create materialized view test with base " + TABLE1 + " as (" + sql + ") partition by day");
            assertSql("column\tsymbolCapacity\nk\t2048\nk2\t512\n", "select \"column\", symbolCapacity from (show columns from test) where type = 'SYMBOL'");
        });
    }

    @Test
    public void testCreateMatViewCopySymbolCapacityAlias() throws Exception {
        assertMemoryLeak(() -> {
            createTable(TABLE1);
            final String sql = "select ts, k as kkk, min(v) as v from " + TABLE1 + " sample by 1h";
            execute("create materialized view test with base " + TABLE1 + " as (" + sql + ") partition by day");
            assertSql("column\tsymbolCapacity\nkkk\t2048\n", "select \"column\", symbolCapacity from (show columns from test) where type = 'SYMBOL'");
        });
    }

    @Test
    public void testCreateMatViewCopySymbolCapacityExpr() throws Exception {
        assertMemoryLeak(() -> {
            createTable(TABLE1);
            final String sql = "select ts, cast(k || '_' as symbol) as k, min(v) as v from " + TABLE1 + " sample by 1h";
            execute("create materialized view test with base " + TABLE1 + " as (" + sql + ") partition by day");
            // assert default symbol capacity (128)
            assertSql("column\tsymbolCapacity\nk\t128\n", "select \"column\", symbolCapacity from (show columns from test) where type = 'SYMBOL'");
        });
    }

    @Test
    public void testCreateMatViewCopySymbolCapacityJoin() throws Exception {
        assertMemoryLeak(() -> {
            createTable(TABLE1);
            createTable(TABLE2);
            final String sql = "select ts, k, avg(v), first(k2) as fk2 from ( select t1.ts, t1.k, t1.v, t2.k2 from " + TABLE2 + " as t2 asof join " + TABLE1 + " as t1) timestamp(ts) sample by 30s";
            execute("create materialized view test with base " + TABLE1 + " as (" + sql + ") partition by day");
            assertSql("column\tsymbolCapacity\nk\t2048\nfk2\t128\n", "select \"column\", symbolCapacity from (show columns from test) where type = 'SYMBOL'");
        });
    }

    @Test
    public void testCreateMatViewCopySymbolCapacityNestedAlias() throws Exception {
        assertMemoryLeak(() -> {
            createTable(TABLE1);
            final String sql = "with t as ( select ts, k as kk, v as vv from " + TABLE1 + ") select ts, kk as kkk, avg(vv) as vvv from t sample by 1h";
            execute("create materialized view test with base " + TABLE1 + " as (" + sql + ") partition by day");
            assertSql("column\tsymbolCapacity\nkkk\t2048\n", "select \"column\", symbolCapacity from (show columns from test) where type = 'SYMBOL'");
        });
    }

    @Test
    public void testCreateMatViewCopySymbolCapacityNotFromBase() throws Exception {
        assertMemoryLeak(() -> {
            createTable(TABLE1);
            final String sql = "select ts, cast('aaa' as symbol) as kkk, min(v) as v from " + TABLE1 + " sample by 1h";
            execute("create materialized view test with base " + TABLE1 + " as (" + sql + ") partition by day");
            // assert default symbol capacity (128)
            assertSql("column\tsymbolCapacity\nkkk\t128\n", "select \"column\", symbolCapacity from (show columns from test) where type = 'SYMBOL'");
        });
    }

    @Test
    public void testCreateMatViewDisabled() throws Exception {
        assertMemoryLeak(() -> {
            setProperty(PropertyKey.CAIRO_MAT_VIEW_ENABLED, "false");
            createTable(TABLE1);
            assertExceptionNoLeakCheck(
                    "create materialized view test as (select ts, avg(v) from " + TABLE1 + " sample by 30s) partition by day",
                    0,
                    "materialized views are disabled"
            );
            assertNull(getMatViewDefinition("test"));
        });
    }

    @Test
    public void testCreateMatViewExpressionKey() throws Exception {
        assertMemoryLeak(() -> {
            createTable(TABLE1);

            final String query = "select ts, k || '10' as k, max(v) as v_max from " + TABLE1 + " sample by 30s";
            execute("CREATE MATERIALIZED VIEW test AS (" + query + ") PARTITION BY WEEK TTL 3 WEEKS;");
            assertMatViewDefinition(MatViewDefinition.IMMEDIATE_REFRESH_TYPE, "test", query, TABLE1, 30, 's');
            assertMatViewDefinitionFile(MatViewDefinition.IMMEDIATE_REFRESH_TYPE, "test", query, TABLE1, 30, 's');

            try (TableMetadata metadata = engine.getTableMetadata(engine.getTableTokenIfExists("test"))) {
                assertEquals(0, metadata.getTimestampIndex());
                assertFalse(metadata.isDedupKey(0));
                assertFalse(metadata.isDedupKey(1));
                assertFalse(metadata.isDedupKey(2));
                assertEquals(3 * 7 * 24, metadata.getTtlHoursOrMonths());
            }
        });
    }

    @Test
    public void testCreateMatViewExpressionKeyCaseInsensitivity() throws Exception {
        assertMemoryLeak(() -> {
            createTable(TABLE1);

            // notice upper-case column names
            final String query = "select TS, K || '10' as k, max(v) as v_max from " + TABLE1 + " sample by 30s";
            execute("CREATE MATERIALIZED VIEW test AS (" + query + ") PARTITION BY WEEK TTL 3 WEEKS;");
            assertMatViewDefinition(MatViewDefinition.IMMEDIATE_REFRESH_TYPE, "test", query, TABLE1, 30, 's');
            assertMatViewDefinitionFile(MatViewDefinition.IMMEDIATE_REFRESH_TYPE, "test", query, TABLE1, 30, 's');

            try (TableMetadata metadata = engine.getTableMetadata(engine.getTableTokenIfExists("test"))) {
                assertEquals(0, metadata.getTimestampIndex());
                assertFalse(metadata.isDedupKey(0));
                assertFalse(metadata.isDedupKey(1));
                assertFalse(metadata.isDedupKey(2));
                assertEquals(3 * 7 * 24, metadata.getTtlHoursOrMonths());
            }
        });
    }

    @Test
    public void testCreateMatViewFunctionKey() throws Exception {
        assertMemoryLeak(() -> {
            createTable(TABLE1);

            final String query = "select ts, concat(k, '10') as k, max(v) as v_max from " + TABLE1 + " sample by 30s";
            execute("create materialized view test as (" + query + ") partition by week");
            assertMatViewDefinition(MatViewDefinition.IMMEDIATE_REFRESH_TYPE, "test", query, TABLE1, 30, 's');
            assertMatViewDefinitionFile(MatViewDefinition.IMMEDIATE_REFRESH_TYPE, "test", query, TABLE1, 30, 's');

            try (TableMetadata metadata = engine.getTableMetadata(engine.getTableTokenIfExists("test"))) {
                assertEquals(0, metadata.getTimestampIndex());
                assertFalse(metadata.isDedupKey(0));
                assertFalse(metadata.isDedupKey(1));
                assertFalse(metadata.isDedupKey(2));
                assertEquals(0, metadata.getTtlHoursOrMonths());
            }
        });
    }

    @Test
    public void testCreateMatViewGroupByNoTimestamp() throws Exception {
        assertMemoryLeak(() -> {
            createTable(TABLE1);
            assertExceptionNoLeakCheck(
                    "create materialized view test as (select avg(v) from " + TABLE1 + ") partition by day",
                    34,
                    "TIMESTAMP column is not present in select list"
            );
            assertNull(getMatViewDefinition("test"));
        });
    }

    @Test
    public void testCreateMatViewGroupByTimestamp1() throws Exception {
        assertMemoryLeak(() -> {
            createTable(TABLE1);

            final String query = "select timestamp_floor('1m', ts) as ts1, avg(v) from " + TABLE1 + " order by ts1";
            execute("create materialized view test as (" + query + ") partition by day");

            assertQuery0("ts1\tavg\n", "test", "ts1");
            assertMatViewDefinition(MatViewDefinition.IMMEDIATE_REFRESH_TYPE, "test", query, TABLE1, 1, 'm');
            assertMatViewDefinitionFile(MatViewDefinition.IMMEDIATE_REFRESH_TYPE, "test", query, TABLE1, 1, 'm');
        });
    }

    @Test
    public void testCreateMatViewGroupByTimestamp2() throws Exception {
        assertMemoryLeak(() -> {
            createTable(TABLE1);

            final String query = "select timestamp_floor('1m', ts, 0::timestamp) as ts2, avg(v) from " + TABLE1;
            execute("create materialized view test as (" + query + ") partition by day");

            assertQuery0("ts2\tavg\n", "test", "ts2");
            assertMatViewDefinition(MatViewDefinition.IMMEDIATE_REFRESH_TYPE, "test", query, TABLE1, 1, 'm');
            assertMatViewDefinitionFile(MatViewDefinition.IMMEDIATE_REFRESH_TYPE, "test", query, TABLE1, 1, 'm');
        });
    }

    @Test
    public void testCreateMatViewGroupByTimestamp3() throws Exception {
        assertMemoryLeak(() -> {
            createTable(TABLE1);

            final String query = "select ts as ts2, avg from (select timestamp_floor('1m', ts) as ts, avg(v) avg from " + TABLE1 + ")";
            assertExceptionNoLeakCheck(
                    "create materialized view test as (" + query + ") partition by day",
                    34,
                    "TIMESTAMP column does not exist or not present in select list [name=ts]"
            );
            assertNull(getMatViewDefinition("testView"));
        });
    }

    @Test
    public void testCreateMatViewInterval1() throws Exception {
        assertMemoryLeak(() -> {
            createTable(TABLE1);

            final String start = "2002-01-01T00:00:00.000000Z";
            final long startEpoch = TimestampFormatUtils.parseTimestamp(start);
            final String query = "select ts, k, max(v) as v_max from " + TABLE1 + " sample by 30s";
            execute(
                    "CREATE MATERIALIZED VIEW test REFRESH START '" + start + "' TIME ZONE 'Europe/Berlin' EVERY 5m AS (" +
                            query +
                            ") PARTITION BY YEAR;"
            );
            assertMatViewDefinition(MatViewDefinition.TIMER_REFRESH_TYPE, "test", query, TABLE1, 30, 's', null, null, "Europe/Berlin");
            assertMatViewDefinitionFile(MatViewDefinition.TIMER_REFRESH_TYPE, "test", query, TABLE1, 30, 's', null, null, "Europe/Berlin");

            try (TableMetadata metadata = engine.getTableMetadata(engine.getTableTokenIfExists("test"))) {
                assertEquals(0, metadata.getTimestampIndex());
                assertFalse(metadata.isDedupKey(0));
                assertFalse(metadata.isDedupKey(1));
                assertEquals(startEpoch, metadata.getMatViewTimerStart());
                assertEquals(5, metadata.getMatViewTimerInterval());
                assertEquals('m', metadata.getMatViewTimerUnit());
            }
        });
    }

    @Test
    public void testCreateMatViewInterval2() throws Exception {
        assertMemoryLeak(() -> {
            createTable(TABLE1);

            final String start = "2002-01-01T00:00:00.000000Z";
            final long startEpoch = TimestampFormatUtils.parseTimestamp(start);
            final String query = "select ts, k, max(v) as v_max from " + TABLE1 + " sample by 30s";
            currentMicros = startEpoch;
            execute(
                    "CREATE MATERIALIZED VIEW test REFRESH EVERY 5m AS (" +
                            query +
                            ") PARTITION BY YEAR;"
            );
            assertMatViewDefinition(MatViewDefinition.TIMER_REFRESH_TYPE, "test", query, TABLE1, 30, 's', null, null, null);
            assertMatViewDefinitionFile(MatViewDefinition.TIMER_REFRESH_TYPE, "test", query, TABLE1, 30, 's', null, null, null);

            try (TableMetadata metadata = engine.getTableMetadata(engine.getTableTokenIfExists("test"))) {
                assertEquals(0, metadata.getTimestampIndex());
                assertFalse(metadata.isDedupKey(0));
                assertFalse(metadata.isDedupKey(1));
                assertEquals(startEpoch, metadata.getMatViewTimerStart());
                assertEquals(5, metadata.getMatViewTimerInterval());
                assertEquals('m', metadata.getMatViewTimerUnit());
            }

            final String start2 = "2001-02-03T00:00:00.000000Z";
            final long startEpoch2 = TimestampFormatUtils.parseTimestamp(start2);
            currentMicros = startEpoch2;
            execute("ALTER MATERIALIZED VIEW test SET REFRESH EVERY 15d;");
            drainWalQueue();

            try (TableMetadata metadata = engine.getTableMetadata(engine.getTableTokenIfExists("test"))) {
                assertEquals(startEpoch2, metadata.getMatViewTimerStart());
                assertEquals(15, metadata.getMatViewTimerInterval());
                assertEquals('d', metadata.getMatViewTimerUnit());
            }
        });
    }

    @Test
    public void testCreateMatViewInvalidColumn() throws Exception {
        assertMemoryLeak(() -> {
            createTable(TABLE1);
            assertExceptionNoLeakCheck(
                    "create materialized view test as (select ts, avg(no_col_like_this) from " + TABLE1 + " sample by 30s) partition by DAY",
                    49,
                    "Invalid column: no_col_like_this"
            );
            assertNull(getMatViewDefinition("test"));
        });
    }

    @Test
    public void testCreateMatViewInvalidPartitionBy() throws Exception {
        assertMemoryLeak(() -> {
            createTable(TABLE1);
            assertExceptionNoLeakCheck(
                    "create materialized view test as (select ts, avg(v) from " + TABLE1 + " sample by 30s) partition by 3d",
                    92,
                    "'HOUR', 'DAY', 'WEEK', 'MONTH' or 'YEAR' expected"
            );
            assertNull(getMatViewDefinition("test"));

            assertExceptionNoLeakCheck(
                    "create materialized view test as (select ts, avg(v) from " + TABLE1 + " sample by 30s) partition by NONE",
                    92,
                    "materialized view has to be partitioned"
            );
            assertNull(getMatViewDefinition("test"));
        });
    }

    @Test
    public void testCreateMatViewInvalidTimestamp() throws Exception {
        assertMemoryLeak(() -> {
            createTable(TABLE1);

            final String query = "select ts, k, avg(v) from " + TABLE1 + " sample by 30s";
            assertExceptionNoLeakCheck(
                    "create materialized view testView as (" + query + ") timestamp(k) partition by week",
                    96,
                    "TIMESTAMP column expected [actual=SYMBOL]"
            );
            assertNull(getMatViewDefinition("testView"));
        });
    }

    @Test
    public void testCreateMatViewInvalidTtl() throws Exception {
        assertMemoryLeak(() -> {
            createTable(TABLE1);
            assertExceptionNoLeakCheck(
                    "create materialized view test as (select ts, avg(v) from " + TABLE1 + " sample by 30s) partition by day ttl 12 hours",
                    100,
                    "TTL value must be an integer multiple of partition size"
            );
            assertNull(getMatViewDefinition("test"));
        });
    }

    @Test
    public void testCreateMatViewKeyedSampleBy() throws Exception {
        assertMemoryLeak(() -> {
            createTable(TABLE1);

            final String query = "select ts, k, avg(v), last(v) from " + TABLE1 + " sample by 30s";
            execute("create materialized view test as (" + query + ") partition by day ttl 1 week");

            assertQuery0("ts\tk\tavg\tlast\n", "test", "ts");

            try (TableMetadata metadata = engine.getTableMetadata(engine.getTableTokenIfExists("test"))) {
                assertFalse(metadata.isDedupKey(0));
                assertFalse(metadata.isDedupKey(1));
                assertFalse(metadata.isDedupKey(2));
                assertFalse(metadata.isDedupKey(3));
                assertEquals(7 * 24, metadata.getTtlHoursOrMonths());
            }
            assertMatViewDefinition(MatViewDefinition.IMMEDIATE_REFRESH_TYPE, "test", query, TABLE1, 30, 's');
            assertMatViewDefinitionFile(MatViewDefinition.IMMEDIATE_REFRESH_TYPE, "test", query, TABLE1, 30, 's');
        });
    }

    @Test
    public void testCreateMatViewManual() throws Exception {
        assertMemoryLeak(() -> {
            createTable(TABLE1);

            final String query = "select ts, k, max(v) as v_max from " + TABLE1 + " sample by 30s";
            execute("CREATE MATERIALIZED VIEW test REFRESH MANUAL AS " + query);
            assertMatViewDefinition(MatViewDefinition.MANUAL_REFRESH_TYPE, "test", query, TABLE1, 30, 's', null, null, null);
            assertMatViewDefinitionFile(MatViewDefinition.MANUAL_REFRESH_TYPE, "test", query, TABLE1, 30, 's', null, null, null);

            try (TableMetadata metadata = engine.getTableMetadata(engine.getTableTokenIfExists("test"))) {
                assertEquals(0, metadata.getTimestampIndex());
<<<<<<< HEAD
                assertTrue(metadata.isDedupKey(0));
                assertTrue(metadata.isDedupKey(1));
                assertEquals(0, metadata.getMatViewTimerInterval());
                assertEquals(0, metadata.getMatViewTimerUnit());
=======
                assertFalse(metadata.isDedupKey(0));
                assertFalse(metadata.isDedupKey(1));
                assertEquals(0, metadata.getMatViewTimerInterval());
                assertEquals(0, metadata.getMatViewTimerIntervalUnit());
>>>>>>> 942423be
            }
        });
    }

    @Test
    public void testCreateMatViewMultipleTables() throws Exception {
        assertMemoryLeak(() -> {
            createTable(TABLE1);
            createTable(TABLE2);
            createTable(TABLE3);

            assertExceptionNoLeakCheck(
                    "create materialized view test as (select t1.ts, avg(t1.v) from " + TABLE1 + " as t1 " +
                            "join " + TABLE2 + " as t2 on v sample by 30s) partition by day",
                    34,
                    "more than one table used in query, base table has to be set using 'WITH BASE'"
            );
            assertNull(getMatViewDefinition("test"));

            assertExceptionNoLeakCheck(
                    "create materialized view test as (select ts, avg(v) from " + TABLE3 + " sample by 30s " +
                            "union select ts, avg(v) from " + TABLE1 + " sample by 30s) partition by day",
                    34,
                    "more than one table used in query, base table has to be set using 'WITH BASE'"
            );
            assertNull(getMatViewDefinition("test"));

            assertExceptionNoLeakCheck(
                    "create materialized view test as (select ts, avg(v) from " + TABLE3 + " sample by 30s " +
                            "union select t1.ts, avg(t1.v) from " + TABLE1 + " as t1 join " + TABLE2 +
                            " as t2 on v sample by 30s) partition by day",
                    34,
                    "more than one table used in query, base table has to be set using 'WITH BASE'"
            );
            assertNull(getMatViewDefinition("test"));
        });
    }

    @Test
    public void testCreateMatViewNoAggrFunction() throws Exception {
        assertMemoryLeak(() -> {
            createTable(TABLE1);
            assertExceptionNoLeakCheck(
                    "create materialized view test as (select ts from " + TABLE1 + " sample by 10s) partition by day",
                    66,
                    "at least one aggregation function must be present in 'select' clause"
            );
            assertNull(getMatViewDefinition("test"));
        });
    }

    @Test
    public void testCreateMatViewNoDesignatedTimestamp() throws Exception {
        assertMemoryLeak(() -> {
            execute("create table stocks_d1_ohlcv (" +
                    "ts timestamp, ticker symbol, close double" +
                    ") timestamp(ts) partition by day WAL");

            final String query =
                    "  WITH t1 AS (\n" +
                            "    SELECT ts, ticker, greatest(close, close + 1) as close\n" +
                            "    FROM stocks_d1_ohlcv\n" +
                            "  )\n" +
                            "  SELECT ts, ticker, avg(close)\n" +
                            "  FROM t1\n" +
                            "  SAMPLE BY 1d\n" +
                            "  ORDER BY ticker, ts\n";
            assertExceptionNoLeakCheck(
                    "create materialized view test_view as (" + query + ") partition by month",
                    39,
                    "materialized view query is required to have designated timestamp"
            );
            assertNull(getMatViewDefinition("testView"));
        });
    }

    @Test
    public void testCreateMatViewNoPartitionBy() throws Exception {
        testCreateMatViewNoPartitionBy(true);
    }

    @Test
    public void testCreateMatViewNoPartitionByInvalidTtl() throws Exception {
        assertMemoryLeak(() -> {
            createTable(TABLE1);
            assertExceptionNoLeakCheck(
                    "create materialized view test as (select ts, avg(v) from " + TABLE1 + " sample by 30s) ttl 12 hours",
                    83,
                    "TTL value must be an integer multiple of partition size"
            );
            assertNull(getMatViewDefinition("test"));
        });
    }

    @Test
    public void testCreateMatViewNoPartitionByNoParentheses() throws Exception {
        testCreateMatViewNoPartitionBy(false);
    }

    @Test
    public void testCreateMatViewNoSampleBy() throws Exception {
        assertMemoryLeak(() -> {
            createTable(TABLE1);
            assertExceptionNoLeakCheck(
                    "create materialized view test as (select * from " + TABLE1 + " where v % 2 = 0) partition by day",
                    34,
                    "TIMESTAMP column is not present in select list"
            );
            assertNull(getMatViewDefinition("test"));
        });
    }

    @Test
    public void testCreateMatViewNoTables() throws Exception {
        assertMemoryLeak(() -> {
            assertExceptionNoLeakCheck(
                    "create materialized view test as (select 1 from long_sequence(1)) partition by day",
                    34,
                    "missing base table, materialized views have to be based on a table"
            );
            assertNull(getMatViewDefinition("test"));
        });
    }

    @Test
    public void testCreateMatViewNoTimestampInSelect() throws Exception {
        assertMemoryLeak(() -> {
            createTable(TABLE1);
            assertExceptionNoLeakCheck(
                    "create materialized view test as (select k, max(v) as v_max from " + TABLE1 + " sample by 30s) partition by day",
                    34,
                    "TIMESTAMP column does not exist or not present in select list [name=ts]"
            );
            assertNull(getMatViewDefinition("test"));
        });
    }

    @Test
    public void testCreateMatViewNonDeterministicFunction() throws Exception {
        assertMemoryLeak(() -> {
            createTable(TABLE1);
            createTable(TABLE2);

            // nested in SELECT
            assertExceptionNoLeakCheck(
                    "create materialized view test as select coalesce(ts, now()) ts, avg(v) from " + TABLE1 + " sample by 30s",
                    53,
                    "non-deterministic function cannot be used in materialized view: now"
            );
            assertNull(getMatViewDefinition("test"));

            // WHERE clause
            assertExceptionNoLeakCheck(
                    "create materialized view test as (select ts, avg(v) from " + TABLE1 + " where ts in today() sample by 30s) partition by month",
                    76,
                    "non-deterministic function cannot be used in materialized view: today"
            );
            assertNull(getMatViewDefinition("test"));

            assertExceptionNoLeakCheck(
                    "create materialized view test as select ts, avg(v) from " + TABLE1 + " where k is not null and now() = '2020-01-01' sample by 30s",
                    87,
                    "non-deterministic function cannot be used in materialized view: now"
            );
            assertNull(getMatViewDefinition("test"));

            // IN (cursor)
            assertExceptionNoLeakCheck(
                    "create materialized view test as select ts, avg(v) from " + TABLE1 + " where ts in (select now()) sample by 30s",
                    83,
                    "non-deterministic function cannot be used in materialized view: now"
            );
            assertNull(getMatViewDefinition("test"));

            // JOIN
            assertExceptionNoLeakCheck(
                    "create materialized view test with base " + TABLE1 + " as select t1.ts, max(t2.dt) from " + TABLE1 + " t1 " +
                            "left outer join (select k, sysdate() dt from " + TABLE2 + ") t2 on (k) sample by 30s",
                    117,
                    "non-deterministic function cannot be used in materialized view: sysdate"
            );
            assertNull(getMatViewDefinition("test"));

            // UNION
            assertExceptionNoLeakCheck(
                    "create materialized view test with base " + TABLE1 + " as select t1.ts, max(t2.ts) from " + TABLE1 + " t1 " +
                            "left outer join (select 'a' k, '2020-01-01' ts union all select 'b' k, systimestamp() ts) t2 on (k) sample by 30s",
                    161,
                    "non-deterministic function cannot be used in materialized view: systimestamp"
            );
            assertNull(getMatViewDefinition("test"));

            // ORDER BY
            assertExceptionNoLeakCheck(
                    "create materialized view test as (select ts, avg(v) from " + TABLE1 + " sample by 30s order by rnd_int(), ts)",
                    87,
                    "non-deterministic function cannot be used in materialized view: rnd_int"
            );
            assertNull(getMatViewDefinition("test"));
        });
    }

    @Test
    public void testCreateMatViewNonDeterministicFunctionInSelect() throws Exception {
        final String[][] functions = new String[][]{
                {"sysdate()", "sysdate"},
                {"systimestamp()", "systimestamp"},
                {"today()", "today"},
                {"yesterday()", "yesterday"},
                {"tomorrow()", "tomorrow"},
                {"rnd_bin()", "rnd_bin"},
                {"rnd_bin(4,4,4)", "rnd_bin"},
                {"rnd_byte()", "rnd_byte"},
                {"rnd_byte(1,4)", "rnd_byte"},
                {"rnd_boolean()", "rnd_boolean"},
                {"rnd_char()", "rnd_char"},
                {"rnd_date()", "rnd_date"},
                {"rnd_date(1,4,5)", "rnd_date"},
                {"rnd_double()", "rnd_double"},
                {"rnd_double(5)", "rnd_double"},
                {"rnd_float()", "rnd_float"},
                {"rnd_float(5)", "rnd_float"},
                {"rnd_int()", "rnd_int"},
                {"rnd_int(1,4,5)", "rnd_int"},
                {"rnd_short()", "rnd_short"},
                {"rnd_short(1,5)", "rnd_short"},
                {"rnd_long()", "rnd_long"},
                {"rnd_long(1,4,5)", "rnd_long"},
                {"rnd_long256()", "rnd_long256"},
                {"rnd_long256(3)", "rnd_long256"},
                {"rnd_ipv4()", "rnd_ipv4"},
                {"rnd_ipv4('2.2.2.2/16', 2)", "rnd_ipv4"},
                {"rnd_str(1,4,5)", "rnd_str"},
                {"rnd_str(1,4,5,6)", "rnd_str"},
                {"rnd_str('abc','def','hij')", "rnd_str"},
                {"rnd_varchar(1,4,5)", "rnd_varchar"},
                {"rnd_varchar('abc','def','hij')", "rnd_varchar"},
                {"rnd_symbol(1,4,5,6)", "rnd_symbol"},
                {"rnd_symbol('abc','def','hij')", "rnd_symbol"},
                {"rnd_timestamp(to_timestamp('2024-03-01', 'yyyy-mm-dd'), to_timestamp('2024-04-01', 'yyyy-mm-dd'), 0)", "rnd_timestamp"},
                {"rnd_uuid4()", "rnd_uuid4"},
                {"rnd_uuid4(5)", "rnd_uuid4"},
                {"rnd_geohash(5)", "rnd_geohash"}
        };

        assertMemoryLeak(() -> {
            for (String[] func : functions) {
                testCreateMatViewNonDeterministicFunctionInSelect(func[0], func[1]);
            }
        });
    }

    @Test
    public void testCreateMatViewNonOptimizedSampleBy() throws Exception {
        assertMemoryLeak(() -> {
            createTable(TABLE1);

            final String query = "select ts, avg(v) from (select ts, k, v+10 as v from " + TABLE1 + ") sample by 30s";
            execute("create materialized view test as (" + query + ") partition by week");

            assertQuery0("ts\tavg\n", "test", "ts");
            assertMatViewDefinition(MatViewDefinition.IMMEDIATE_REFRESH_TYPE, "test", query, TABLE1, 30, 's');
            assertMatViewDefinitionFile(MatViewDefinition.IMMEDIATE_REFRESH_TYPE, "test", query, TABLE1, 30, 's');
        });
    }

    @Test
    public void testCreateMatViewNonOptimizedSampleByMultipleTimestamps() throws Exception {
        assertMemoryLeak(() -> {
            createTable(TABLE1);

            final String query = "select ts, 1L::timestamp as ts2, avg(v) from (select ts, k, v+10 as v from " + TABLE1 + ") sample by 30s";
            execute("create materialized view test as (" + query + ") partition by week");
            assertMatViewDefinition(MatViewDefinition.IMMEDIATE_REFRESH_TYPE, "test", query, TABLE1, 30, 's');
            assertMatViewDefinitionFile(MatViewDefinition.IMMEDIATE_REFRESH_TYPE, "test", query, TABLE1, 30, 's');

            try (TableMetadata metadata = engine.getTableMetadata(engine.getTableTokenIfExists("test"))) {
                assertEquals(0, metadata.getTimestampIndex());
                assertFalse(metadata.isDedupKey(0));
                assertFalse(metadata.isDedupKey(1));
                assertFalse(metadata.isDedupKey(2));
                assertEquals(0, metadata.getTtlHoursOrMonths());
            }
        });
    }

    @Test
    public void testCreateMatViewNonWalBaseTable() throws Exception {
        assertMemoryLeak(() -> {
            createTable(TABLE1, false);
            assertExceptionNoLeakCheck(
                    "create materialized view test as (select ts, avg(v) from " + TABLE1 + " sample by 30s) partition by day",
                    57,
                    "base table has to be WAL enabled"
            );
            assertNull(getMatViewDefinition("test"));
        });
    }

    @Test
    public void testCreateMatViewRewrittenSampleBy() throws Exception {
        assertMemoryLeak(() -> {
            createTable(TABLE1);

            final String query = "select ts, avg(v) from " + TABLE1 + " sample by 30s";
            execute("create materialized view test as (" + query + ") partition by day");

            assertQuery0("ts\tavg\n", "test", "ts");
            assertMatViewDefinition(MatViewDefinition.IMMEDIATE_REFRESH_TYPE, "test", query, TABLE1, 30, 's');
            assertMatViewDefinitionFile(MatViewDefinition.IMMEDIATE_REFRESH_TYPE, "test", query, TABLE1, 30, 's');
        });
    }

    @Test
    public void testCreateMatViewRewrittenSampleByMultipleTimestamps() throws Exception {
        assertMemoryLeak(() -> {
            createTable(TABLE3);

            final String query = "select ts, 1L::timestamp as ts2, avg(v) from " + TABLE3 + " sample by 30s";
            execute("create materialized view test_view as (" + query + ") partition by day");

            assertQuery0("ts\tts2\tavg\n", "test_view", "ts");
            assertMatViewDefinition(MatViewDefinition.IMMEDIATE_REFRESH_TYPE, "test_view", query, TABLE3, 30, 's');
            assertMatViewDefinitionFile(MatViewDefinition.IMMEDIATE_REFRESH_TYPE, "test_view", query, TABLE3, 30, 's');
        });
    }

    @Test
    public void testCreateMatViewSampleByAlignToFirstObservation() throws Exception {
        assertMemoryLeak(() -> {
            createTable(TABLE1);
            final String query = "select ts, avg(v) from " + TABLE1 + " sample by 1d align to first observation";
            assertExceptionNoLeakCheck(
                    "create materialized view test as (" + query + ") partition by day",
                    77,
                    "ALIGN TO FIRST OBSERVATION on base table is not supported for materialized views: " + TABLE1
            );
        });
    }

    @Test
    public void testCreateMatViewSampleByFill() throws Exception {
        assertMemoryLeak(() -> {
            createTable(TABLE1);
            createTable(TABLE2);

            assertExceptionNoLeakCheck(
                    "create materialized view test as (" +
                            "  select ts, avg(v) from " + TABLE1 + " where ts in '2024' sample by 1d fill(null)" +
                            ") partition by day",
                    103,
                    "FILL on base table is not supported for materialized views: " + TABLE1
            );
            assertExceptionNoLeakCheck(
                    "create materialized view test as (" +
                            "  with b as (" +
                            "    select ts, avg(v) from " + TABLE1 + " sample by 1d fill(null)" +
                            "  )" +
                            "  select a.ts, avg(a.v)" +
                            "  from " + TABLE1 + " a " +
                            "  left outer join b on a.ts = b.ts" +
                            "  sample by 1d" +
                            ") partition by day",
                    99,
                    "FILL on base table is not supported for materialized views: " + TABLE1
            );
        });
    }

    @Test
    public void testCreateMatViewSampleByFromTo() throws Exception {
        assertMemoryLeak(() -> {
            createTable(TABLE2);
            final String from = "select ts, avg(v) from " + TABLE2 + " where ts in '2024' sample by 1d from '2024-03-01'";
            final String to = "select ts, avg(v) from " + TABLE2 + " where ts in '2024' sample by 1d to '2024-06-30'";
            assertExceptionNoLeakCheck(
                    "create materialized view test as (" + from + ") partition by day",
                    101,
                    "FROM-TO on base table is not supported for materialized views: " + TABLE2
            );
            assertExceptionNoLeakCheck(
                    "create materialized view test as (" + to + ") partition by day",
                    99,
                    "FROM-TO on base table is not supported for materialized views: " + TABLE2
            );

            assertExceptionNoLeakCheck(
                    "create materialized view test as (" +
                            "  with b as (" +
                            "    select ts, avg(v) from " + TABLE2 + " sample by 1d from '2024-03-01' to '2024-06-30'" +
                            "  )" +
                            "  select a.ts, avg(a.v)" +
                            "  from " + TABLE2 + " a " +
                            "  left outer join b on a.ts = b.ts" +
                            "  sample by 1d" +
                            ") partition by day",
                    99,
                    "FROM-TO on base table is not supported for materialized views: " + TABLE2
            );
        });
    }

    @Test
    public void testCreateMatViewSampleByNestedFill() throws Exception {
        assertMemoryLeak(() -> {
            createTable(TABLE2);
            final String fill = "with t as ( select ts, avg(v) from " + TABLE2 + " sample by 1d fill(null)) select ts, avg(v) from t sample by 1d";
            assertExceptionNoLeakCheck(
                    "create materialized view test as (" + fill + ") partition by day",
                    94,
                    "FILL on base table is not supported for materialized views: " + TABLE2
            );
        });
    }

    @Test
    public void testCreateMatViewSampleByNestedFromTo() throws Exception {
        assertMemoryLeak(() -> {
            createTable(TABLE2);
            final String from = "with t as (select ts, avg(v) from " + TABLE2 + " sample by 1d from '2024-03-01') select ts, avg(v) from t sample by 1d";
            final String to = "with t as (select ts, avg(v) from " + TABLE2 + " sample by 1d to '2024-06-30') select ts, avg(v) from t sample by 1d";
            assertExceptionNoLeakCheck(
                    "create materialized view test as (" + from + ") partition by day",
                    93,
                    "FROM-TO on base table is not supported for materialized views: " + TABLE2
            );
            assertExceptionNoLeakCheck(
                    "create materialized view test as (" + to + ") partition by day",
                    91,
                    "FROM-TO on base table is not supported for materialized views: " + TABLE2
            );
        });
    }

    @Test
    public void testCreateMatViewSampleByTimeZone() throws Exception {
        assertMemoryLeak(() -> {
            createTable(TABLE1);

            final String tz = "Europe/Berlin";
            final String query = "select ts, avg(v) from " + TABLE1 + " where ts in '2024' sample by 1d align to calendar time zone '" + tz + "'";
            execute("create materialized view test as (" + query + ") partition by day");

            assertQuery0("ts\tavg\n", "test", "ts");
            assertMatViewDefinition(MatViewDefinition.IMMEDIATE_REFRESH_TYPE, "test", query, TABLE1, 1, 'd', tz, null, null);
            assertMatViewDefinitionFile(MatViewDefinition.IMMEDIATE_REFRESH_TYPE, "test", query, TABLE1, 1, 'd', tz, null, null);
        });
    }

    @Test
    public void testCreateMatViewSampleByTimeZoneFixedFormat() throws Exception {
        assertMemoryLeak(() -> {
            createTable(TABLE1);

            final String tz = "GMT+02:00";
            final String query = "select ts, avg(v) from " + TABLE1 + " where ts in '2024' sample by 1d align to calendar time zone '" + tz + "'";
            execute("create materialized view test as (" + query + ") partition by day");

            assertQuery0("ts\tavg\n", "test", "ts");
            assertMatViewDefinition(MatViewDefinition.IMMEDIATE_REFRESH_TYPE, "test", query, TABLE1, 1, 'd', tz, null, null);
            assertMatViewDefinitionFile(MatViewDefinition.IMMEDIATE_REFRESH_TYPE, "test", query, TABLE1, 1, 'd', tz, null, null);
        });
    }

    @Test
    public void testCreateMatViewSampleByTimeZoneWithOffset() throws Exception {
        assertMemoryLeak(() -> {
            createTable(TABLE1);

            final String tz = "Europe/Berlin";
            final String offset = "00:45";
            final String query = "select ts, avg(v) from " + TABLE1 + " where ts in '2024' sample by 1d align to calendar time zone '" + tz + "' with offset '" + offset + "'";
            execute("create materialized view test as (" + query + ") partition by day");

            assertQuery0("ts\tavg\n", "test", "ts");
            assertMatViewDefinition(MatViewDefinition.IMMEDIATE_REFRESH_TYPE, "test", query, TABLE1, 1, 'd', tz, offset, null);
            assertMatViewDefinitionFile(MatViewDefinition.IMMEDIATE_REFRESH_TYPE, "test", query, TABLE1, 1, 'd', tz, offset, null);
        });
    }

    @Test
    public void testCreateMatViewSampleByWithOffset() throws Exception {
        assertMemoryLeak(() -> {
            createTable(TABLE1);

            final String offset = "00:45";
            final String query = "select ts, avg(v) from " + TABLE1 + " where ts in '2024' sample by 1d align to calendar with offset '" + offset + "'";
            execute("create materialized view test as (" + query + ") partition by day");

            assertQuery0("ts\tavg\n", "test", "ts");
            assertMatViewDefinition(MatViewDefinition.IMMEDIATE_REFRESH_TYPE, "test", query, TABLE1, 1, 'd', null, offset, null);
            assertMatViewDefinitionFile(MatViewDefinition.IMMEDIATE_REFRESH_TYPE, "test", query, TABLE1, 1, 'd', null, offset, null);
        });
    }

    @Test
    public void testCreateMatViewSetRefreshLimit() throws Exception {
        assertMemoryLeak(() -> {
            createTable(TABLE1);

            final String query = "select ts, k, max(v) as v_max from " + TABLE1 + " sample by 30s";
            execute("CREATE MATERIALIZED VIEW test AS (" + query + ") PARTITION BY WEEK TTL 3 WEEKS;");
            execute("ALTER MATERIALIZED VIEW test SET REFRESH LIMIT 1m;");
            drainWalQueue();
            assertMatViewDefinition(MatViewDefinition.IMMEDIATE_REFRESH_TYPE, "test", query, TABLE1, 30, 's');
            assertMatViewDefinitionFile(MatViewDefinition.IMMEDIATE_REFRESH_TYPE, "test", query, TABLE1, 30, 's');

            try (TableMetadata metadata = engine.getTableMetadata(engine.getTableTokenIfExists("test"))) {
                assertEquals(0, metadata.getTimestampIndex());
                assertFalse(metadata.isDedupKey(0));
                assertFalse(metadata.isDedupKey(1));
                assertFalse(metadata.isDedupKey(2));
                assertEquals(3 * 7 * 24, metadata.getTtlHoursOrMonths());
                assertEquals(-1, metadata.getMatViewRefreshLimitHoursOrMonths());
            }
        });
    }

    @Test
    public void testCreateMatViewTsAlias() throws Exception {
        assertMemoryLeak(() -> {
            createTable(TABLE1);
            final String query = "select ts, ts as ts1, max(v) as v_max from " + TABLE1 + " sample by 30s";
            execute("create materialized view test as (" + query + ") partition by week");
            assertMatViewDefinition(MatViewDefinition.IMMEDIATE_REFRESH_TYPE, "test", query, TABLE1, 30, 's');
            assertMatViewDefinitionFile(MatViewDefinition.IMMEDIATE_REFRESH_TYPE, "test", query, TABLE1, 30, 's');
        });
    }

    @Test
    public void testCreateMatViewTsCast() throws Exception {
        assertMemoryLeak(() -> {
            createTable(TABLE1);
            final String query = "select ts, last(ts) as last_ts, cast(ts as long) as tm, concat(k, '10') as k, max(v) as v_max from " + TABLE1 + " sample by 30s";
            execute("create materialized view test as (" + query + ") partition by week");
            assertMatViewDefinition(MatViewDefinition.IMMEDIATE_REFRESH_TYPE, "test", query, TABLE1, 30, 's');
            assertMatViewDefinitionFile(MatViewDefinition.IMMEDIATE_REFRESH_TYPE, "test", query, TABLE1, 30, 's');
        });
    }

    @Test
    public void testCreateMatViewTtlNoPartitionBy() throws Exception {
        assertMemoryLeak(() -> {
            createTable(TABLE1);

            final String query = "select ts, k, max(v) as v_max from " + TABLE1 + " sample by 1h";
            execute("CREATE MATERIALIZED VIEW test AS (" + query + ") TTL 1 MONTH;");
            assertMatViewDefinition(MatViewDefinition.IMMEDIATE_REFRESH_TYPE, "test", query, TABLE1, 1, 'h');
            assertMatViewDefinitionFile(MatViewDefinition.IMMEDIATE_REFRESH_TYPE, "test", query, TABLE1, 1, 'h');

            try (TableMetadata metadata = engine.getTableMetadata(engine.getTableTokenIfExists("test"))) {
                assertEquals(0, metadata.getTimestampIndex());
                assertFalse(metadata.isDedupKey(0));
                assertFalse(metadata.isDedupKey(1));
                assertFalse(metadata.isDedupKey(2));
                assertEquals(-1, metadata.getTtlHoursOrMonths());
            }
        });
    }

    @Test
    public void testCreateMatViewUnion() throws Exception {
        assertMemoryLeak(() -> {
            createTable(TABLE1);
            createTable(TABLE2);

            assertExceptionNoLeakCheck(
                    "create materialized view test with base " + TABLE1 + " as (" +
                            "  with b as (" +
                            "    select ts, v from " + TABLE2 +
                            "    union all" +
                            "    select ts, v from " + TABLE1 +
                            "  )" +
                            "  select a.ts, avg(a.v)" +
                            "  from " + TABLE1 + " a " +
                            "  left outer join b on a.ts = b.ts" +
                            "  sample by 1d" +
                            ") partition by day",
                    106,
                    "union on base table is not supported for materialized views: " + TABLE1
            );
        });
    }

    @Test
    public void testCreateMatViewWindowFunctions() throws Exception {
        assertMemoryLeak(() -> {
            createTable(TABLE1);
            final String query = "select ts, max(v) over (order by ts) as v_max from " + TABLE1 + " sample by 30s";
            assertExceptionNoLeakCheck(
                    "create materialized view test as (" + query + ") partition by week",
                    45,
                    "window function on base table is not supported for materialized views: " + TABLE1
            );
            assertExceptionNoLeakCheck(
                    "create materialized view test as (" +
                            "  with b as (" +
                            "    select ts, avg(v) over (order by ts) as v_max from " + TABLE1 + " sample by 30s" +
                            "  )" +
                            "  select a.ts, avg(a.v)" +
                            "  from " + TABLE1 + " a " +
                            "  left outer join b on a.ts = b.ts" +
                            "  sample by 1d" +
                            ") partition by day",
                    62,
                    "window function on base table is not supported for materialized views: " + TABLE1
            );
        });
    }

    @Test
    public void testCreateMatViewWithBase() throws Exception {
        assertMemoryLeak(() -> {
            createTable(TABLE1);
            createTable(TABLE2);

            final String query = "select t1.ts, avg(t1.v) from " + TABLE1 + " as t1 join " + TABLE2 + " as t2 on v sample by 60s";
            execute("create materialized view test with base " + TABLE1 + " as (" + query + ") partition by day");

            assertQuery0("ts\tavg\n", "test", "ts");
            assertMatViewDefinition(MatViewDefinition.IMMEDIATE_REFRESH_TYPE, "test", query, TABLE1, 60, 's');
            assertMatViewDefinitionFile(MatViewDefinition.IMMEDIATE_REFRESH_TYPE, "test", query, TABLE1, 60, 's');
        });
    }

    @Test
    public void testCreateMatViewWithExistingTableName() throws Exception {
        assertMemoryLeak(() -> {
            createTable(TABLE1);
            createTable(TABLE2);

            assertExceptionNoLeakCheck(
                    "create materialized view " + TABLE2 + " as (select ts, avg(v) from " + TABLE1 + " sample by 30s) partition by day",
                    25,
                    "table with the requested name already exists"
            );

            assertExceptionNoLeakCheck(
                    "create materialized view if not exists " + TABLE2 + " as (select ts, avg(v) from " + TABLE1 + " sample by 30s) partition by day",
                    39,
                    "table with the requested name already exists"
            );

            final String query = "select ts, avg(v) from " + TABLE2 + " sample by 4h";
            execute("create materialized view test as (" + query + ") partition by day");

            // without IF NOT EXISTS
            // assertMatViewDefinition() fails with "definition is null" when this assertException is called!
            assertExceptionNoLeakCheck(
                    "create materialized view test as (select ts, avg(v) from " + TABLE1 + " sample by 30s) partition by day",
                    25,
                    "view already exists"
            );

            // with IF NOT EXISTS
            execute("create materialized view if not exists test as (select ts, avg(v) from " + TABLE1 + " sample by 30s) partition by day");
            assertMatViewDefinition(MatViewDefinition.IMMEDIATE_REFRESH_TYPE, "test", query, TABLE2, 4, 'h');
            assertMatViewDefinitionFile(MatViewDefinition.IMMEDIATE_REFRESH_TYPE, "test", query, TABLE2, 4, 'h');

            assertExceptionNoLeakCheck(
                    "create table test(ts timestamp, col varchar) timestamp(ts) partition by day wal",
                    13,
                    "materialized view with the requested name already exists"
            );
        });
    }

    @Test
    public void testCreateMatViewWithIndex() throws Exception {
        assertMemoryLeak(() -> {
            createTable(TABLE1);

            final String query = "select ts, k, avg(v) from " + TABLE1 + " sample by 30s";
            execute("create materialized view test as (" + query + "), index (k) partition by day");

            assertQuery0("ts\tk\tavg\n", "test", "ts");
            assertMatViewDefinition(MatViewDefinition.IMMEDIATE_REFRESH_TYPE, "test", query, TABLE1, 30, 's');
            assertMatViewDefinitionFile(MatViewDefinition.IMMEDIATE_REFRESH_TYPE, "test", query, TABLE1, 30, 's');

            try (TableMetadata metadata = engine.getTableMetadata(engine.getTableTokenIfExists("test"))) {
                assertFalse(metadata.isDedupKey(0));
                assertFalse(metadata.isDedupKey(1));
                assertFalse(metadata.isDedupKey(2));

                assertFalse(metadata.isColumnIndexed(0));
                assertTrue(metadata.isColumnIndexed(1));
                assertFalse(metadata.isColumnIndexed(2));

                assertEquals(0, metadata.getTtlHoursOrMonths());
            }
        });
    }

    @Test
    public void testCreateMatViewWithInvalidVolume() throws Exception {
        Assume.assumeFalse(Os.isWindows());
        assertMemoryLeak(() -> {
            createTable(TABLE1);
            try {
                execute("CREATE MATERIALIZED VIEW testView AS (SELECT ts, avg(v) FROM " + TABLE1 +
                        " SAMPLE BY 30s) PARTITION BY DAY IN VOLUME aaa");
                fail("CREATE statement should have failed");
            } catch (SqlException e) {
                if (Os.isWindows()) {
                    TestUtils.assertContains("'in volume' is not supported on Windows", e.getFlyweightMessage());
                    Assert.assertEquals(103, e.getPosition());
                } else {
                    TestUtils.assertContains("volume alias is not allowed [alias=aaa]", e.getFlyweightMessage());
                    Assert.assertEquals(110, e.getPosition());
                }
            }
        });
    }

    @Test
    public void testCreateMatViewWithNonBaseTableKeys() throws Exception {
        final String[] queries = new String[]{
                "create materialized view test1 with base x as (select t1.ts, t2.k1, avg(t1.v) from x as t1 join y as t2 on v sample by 1m) partition by day",
                "create materialized view test2 with base x as (select \"t1\".\"ts\", \"t2\".\"k1\", avg(\"t1\".\"v\") from \"x\" as \"t1\" join \"y\" as \"t2\" on \"v\" sample by 1m) partition by day",
                // test table alias case-insensitivity
                "create materialized view test3 with base x as (select \"t1\".\"ts\", \"t2\".\"k1\", avg(\"t1\".\"v\") from \"x\" as \"T1\" join \"y\" as \"T2\" on \"v\" sample by 1m) partition by day",
                "create materialized view test4 with base x as (select t1.ts, t2.k1, avg(t1.v) from x as t1 join y as t2 on v sample by 1m) partition by day",
                // test table name case-insensitivity
                "create materialized view test5 with base x as (select t1.ts, t2.k1, avg(t1.v) from x as T1 join y as T2 on v sample by 1m) partition by day",
        };

        testCreateMatViewWithNonDedupBaseKeys(queries);
    }

    @Test
    public void testCreateMatViewWithNonDedupBaseKeys() throws Exception {
        final String[] queries = new String[]{
                "create materialized view x_hourly1 as (select ts, k2, avg(v) from x sample by 1h) partition by day;",
                "create materialized view x_hourly2 as (select xx.ts, xx.k2, avg(xx.v) from x as xx sample by 1h) partition by day;",
                "create materialized view x_hourly3 as (select ts, k1, k2, avg(v) from x sample by 1h) partition by day;",
                "create materialized view x_hourly4 as (select ts, concat(k1, k2) k, avg(v) from x sample by 1h) partition by day;",
                "create materialized view x_hourly5 as (select ts, k, avg(v) from (select concat(k1, k2) k, v, ts from x) sample by 1h) partition by day;",
                "create materialized view x_hourly6 as (select ts, k, avg(v) from (select concat(k2, 'foobar') k, v, ts from x) sample by 1h) partition by day;",
                "create materialized view x_hourly7 as (select ts, k, avg(v) from (select concat('foobar', k2) k, v, ts from x) sample by 1h) partition by day;",
                "create materialized view x_hourly8 as (select ts, k, avg(v) from (select ts, k2 as k, v from x) sample by 1h) partition by day;",
                "create materialized view test with base x as (select t1.ts, t1.k2, avg(t1.v) from x as t1 join y as t2 on v sample by 1m) partition by day"
        };

        testCreateMatViewWithNonDedupBaseKeys(queries);
    }

    @Test
    public void testCreateMatViewWithOperator() throws Exception {
        assertMemoryLeak(() -> {
            createTable(TABLE1);

            final String query = "select ts, v+v doubleV, avg(v) from " + TABLE1 + " sample by 30s";
            execute("create materialized view test as (" + query + ") partition by day");

            assertQuery0("ts\tdoubleV\tavg\n", "test", "ts");
            assertMatViewDefinition(MatViewDefinition.IMMEDIATE_REFRESH_TYPE, "test", query, TABLE1, 30, 's');
            assertMatViewDefinitionFile(MatViewDefinition.IMMEDIATE_REFRESH_TYPE, "test", query, TABLE1, 30, 's');
        });
<<<<<<< HEAD
    }

    @Test
    public void testCreatePeriodMatViewModelToSink() throws Exception {
        final String query = "select ts, k, avg(v) from " + TABLE1 + " sample by 30s";
        final DdlSerializationTest[] tests = new DdlSerializationTest[]{
                new DdlSerializationTest(
                        "create materialized view test1 refresh period start '2020-11-11T21:00:00.000000Z' time zone 'Europe/Sofia' length 12h delay 1h immediate as " + query,
                        "create materialized view test1 with base " + TABLE1 + " refresh period start '2020-11-11T21:00:00.000000Z' time zone 'Europe/Sofia' length 12h delay 1h immediate " +
                                "as (select-choose ts, k, avg(v) avg from (table1 sample by 30s align to calendar with offset '00:00'))"
                ),
                new DdlSerializationTest(
                        "create materialized view test2 refresh period start '2020-11-12T22:00:00.000000Z' time zone 'Europe/Sofia' length 10h delay 2h manual as " + query,
                        "create materialized view test2 with base " + TABLE1 + " refresh period start '2020-11-12T22:00:00.000000Z' time zone 'Europe/Sofia' length 10h delay 2h manual " +
                                "as (select-choose ts, k, avg(v) avg from (table1 sample by 30s align to calendar with offset '00:00'))"
                ),
                new DdlSerializationTest(
                        "create materialized view test3 refresh period start '2020-11-13T23:00:00.000000Z' time zone 'Europe/Sofia' length 8h delay 3h every 2d as " + query,
                        "create materialized view test3 with base " + TABLE1 + " refresh period start '2020-11-13T23:00:00.000000Z' time zone 'Europe/Sofia' length 8h delay 3h every 2d " +
                                "as (select-choose ts, k, avg(v) avg from (table1 sample by 30s align to calendar with offset '00:00'))"
                ),
                new DdlSerializationTest(
                        "CREATE MATERIALIZED VIEW 'test4' REFRESH PERIOD START '2020-11-14T00:00:00.000000Z' LENGTH 60m MANUAL AS (" + query + ")",
                        "create materialized view test4 with base " + TABLE1 + " refresh period start '2020-11-14T00:00:00.000000Z' length 60m manual " +
                                "as (select-choose ts, k, avg(v) avg from (table1 sample by 30s align to calendar with offset '00:00'))"
                ),
        };
        testModelToSink(tests);
=======
>>>>>>> 942423be
    }

    @Test
    public void testCreateRefreshConcurrent() throws Exception {
        assertMemoryLeak(() -> {
            execute(
                    "create table base_price (" +
                            "  sym varchar, price double, ts timestamp" +
                            ") timestamp(ts) partition by DAY WAL"
            );

            final int iterations = 10;
            final CyclicBarrier barrier = new CyclicBarrier(2);
            final AtomicInteger errorCounter = new AtomicInteger();
            final AtomicInteger createCounter = new AtomicInteger();

            final Thread creator = new Thread(() -> {
                try (SqlExecutionContext executionContext = TestUtils.createSqlExecutionCtx(engine)) {
                    barrier.await();
                    for (int i = 0; i < iterations; i++) {
                        // Use test alloc() function to make sure that we always free the factory.
                        execute(
                                "create materialized view if not exists price_1h as (" +
                                        "  select sym, alloc(42), last(price) as price, ts from base_price sample by 1h" +
                                        ") partition by DAY",
                                executionContext
                        );
                        execute("insert into base_price values('gbpusd', 1.320, now())", executionContext);
                        drainWalQueue();
                        execute("drop materialized view if exists price_1h", executionContext);
                        drainWalQueue();
                        createCounter.incrementAndGet();
                    }
                } catch (Exception e) {
                    e.printStackTrace(System.out);
                    errorCounter.incrementAndGet();
                } finally {
                    Path.clearThreadLocals();
                }
            });
            creator.start();

            final Thread refresher = new Thread(() -> {
                try (MatViewRefreshJob refreshJob = createMatViewRefreshJob()) {
                    try {
                        barrier.await();
                        while (createCounter.get() < iterations && errorCounter.get() == 0) {
                            if (!refreshJob.run(0)) {
                                Os.sleep(1);
                            }
                        }
                    } catch (Exception e) {
                        e.printStackTrace(System.out);
                        errorCounter.incrementAndGet();
                    } finally {
                        Path.clearThreadLocals();
                    }
                }
            });
            refresher.start();

            creator.join();
            refresher.join();

            Assert.assertEquals(0, errorCounter.get());
        });
    }

    @Test
    public void testCreateTimerMatViewModelToSink() throws Exception {
<<<<<<< HEAD
        final String query = "select ts, k, avg(v) from " + TABLE1 + " sample by 30s";
        final DdlSerializationTest[] tests = new DdlSerializationTest[]{
                new DdlSerializationTest(
                        "create materialized view test refresh start '2021-01-01T01:01:00.000000Z' time zone 'Europe/Berlin' every 42m as " + query,
                        "create materialized view test with base " + TABLE1 + " refresh " +
                                "start '2021-01-01T01:01:00.000000Z' time zone 'Europe/Berlin' every 42m as (" +
                                "select-choose ts, k, avg(v) avg from (table1 sample by 30s align to calendar with offset '00:00')" +
                                ")"
                ),
        };
        testModelToSink(tests);
=======
        assertMemoryLeak(() -> {
            createTable(TABLE1);

            final String query = "select ts, k, avg(v) from " + TABLE1 + " sample by 30s";
            final String sql = "create materialized view test refresh start '2021-01-01T01:01:00.000000Z' time zone 'Europe/Berlin' every 42m as " + query;

            sink.clear();
            try (SqlCompiler compiler = engine.getSqlCompiler()) {
                final ExecutionModel model = compiler.testCompileModel(sql, sqlExecutionContext);
                assertEquals(ExecutionModel.CREATE_MAT_VIEW, model.getModelType());
                ((Sinkable) model).toSink(sink);
                TestUtils.assertEquals(
                        "create materialized view test with base " + TABLE1 + " refresh " +
                                "start '2021-01-01T01:01:00.000000Z' time zone 'Europe/Berlin' every 42m as (" +
                                "select-choose ts, k, avg(v) avg from (table1 sample by 30s align to calendar with offset '00:00')" +
                                ")",
                        sink
                );
            }
        });
>>>>>>> 942423be
    }

    @Test
    public void testEmptyBaseTableSqlInDefinitionBlock() throws Exception {
        assertMemoryLeak(() -> {
            try (Path path = new Path()) {
                createTable(TABLE1);

                final String query = "select ts, v+v doubleV, avg(v) from " + TABLE1 + " sample by 30s";
                execute("create materialized view test as (" + query + ") partition by day");

                final TableToken matViewToken = engine.getTableTokenIfExists("test");
                final MatViewDefinition matViewDefinition = engine.getMatViewGraph().getViewDefinition(matViewToken);
                assertNotNull(matViewDefinition);

                try (BlockFileWriter writer = new BlockFileWriter(configuration.getFilesFacade(), configuration.getCommitMode())) {
                    writer.of(path.of(configuration.getDbRoot()).concat(matViewToken).concat(MatViewDefinition.MAT_VIEW_DEFINITION_FILE_NAME).$());
                    AppendableBlock block = writer.append();
                    block.putInt(matViewDefinition.getRefreshType());
                    block.putStr(null);
                    block.putLong(matViewDefinition.getSamplingInterval());
                    block.putChar(matViewDefinition.getSamplingIntervalUnit());
                    block.putStr(matViewDefinition.getTimeZone());
                    block.putStr(matViewDefinition.getTimeZoneOffset());
                    block.putStr(matViewDefinition.getMatViewSql());
                    block.commit(MatViewDefinition.MAT_VIEW_DEFINITION_FORMAT_MSG_TYPE);
                    writer.commit();
                }

                // Reader should fail to load unknown definition file.
                try (BlockFileReader reader = new BlockFileReader(configuration)) {
                    path.of(configuration.getDbRoot());
                    final int rootLen = path.size();
                    MatViewDefinition actualDefinition = new MatViewDefinition();
                    MatViewDefinition.readFrom(
                            actualDefinition,
                            reader,
                            path,
                            rootLen,
                            matViewToken
                    );
                    Assert.fail("exception expected");
                } catch (CairoException e) {
                    TestUtils.assertContains(e.getFlyweightMessage(), "base table name for materialized view is empty");
                }

                try (BlockFileWriter writer = new BlockFileWriter(configuration.getFilesFacade(), configuration.getCommitMode())) {
                    writer.of(path.of(configuration.getDbRoot()).concat(matViewToken).concat(MatViewDefinition.MAT_VIEW_DEFINITION_FILE_NAME).$());
                    AppendableBlock block = writer.append();
                    block.putInt(matViewDefinition.getRefreshType());
                    block.putStr(matViewDefinition.getBaseTableName());
                    block.putLong(matViewDefinition.getSamplingInterval());
                    block.putChar(matViewDefinition.getSamplingIntervalUnit());
                    block.putStr(matViewDefinition.getTimeZone());
                    block.putStr(matViewDefinition.getTimeZoneOffset());
                    block.putStr(null);
                    block.commit(MatViewDefinition.MAT_VIEW_DEFINITION_FORMAT_MSG_TYPE);
                    writer.commit();
                }

                // Reader should fail to load unknown definition file.
                try (BlockFileReader reader = new BlockFileReader(configuration)) {
                    path.of(configuration.getDbRoot());
                    final int rootLen = path.size();
                    MatViewDefinition actualDefinition = new MatViewDefinition();
                    MatViewDefinition.readFrom(
                            actualDefinition,
                            reader,
                            path,
                            rootLen,
                            matViewToken
                    );
                    Assert.fail("exception expected");
                } catch (CairoException e) {
                    TestUtils.assertContains(e.getFlyweightMessage(), "materialized view SQL is empty");
                }
            }
        });
    }

    @Test
    public void testIgnoreUnknownDefinitionBlock() throws Exception {
        assertMemoryLeak(() -> {
            try (Path path = new Path()) {
                createTable(TABLE1);

                final String query = "select ts, v+v doubleV, avg(v) from " + TABLE1 + " sample by 30s";
                execute("create materialized view test as (" + query + ") partition by day");

                final TableToken matViewToken = engine.getTableTokenIfExists("test");
                final MatViewDefinition matViewDefinition = engine.getMatViewGraph().getViewDefinition(matViewToken);
                assertNotNull(matViewDefinition);

                try (BlockFileWriter writer = new BlockFileWriter(configuration.getFilesFacade(), configuration.getCommitMode())) {
                    writer.of(path.of(configuration.getDbRoot()).concat(matViewToken).concat(MatViewDefinition.MAT_VIEW_DEFINITION_FILE_NAME).$());
                    // Add unknown block.
                    AppendableBlock block = writer.append();
                    block.putStr("foobar");
                    block.commit(MatViewDefinition.MAT_VIEW_DEFINITION_FORMAT_MSG_TYPE + 42);
                    // Then write mat view definition.
                    block = writer.append();
                    MatViewDefinition.append(matViewDefinition, block);
                    block.commit(MatViewDefinition.MAT_VIEW_DEFINITION_FORMAT_MSG_TYPE);
                    writer.commit();
                }

                // Reader should ignore unknown block.
                try (BlockFileReader reader = new BlockFileReader(configuration)) {
                    path.of(configuration.getDbRoot());
                    final int rootLen = path.size();
                    MatViewDefinition actualDefinition = new MatViewDefinition();
                    MatViewDefinition.readFrom(
                            actualDefinition,
                            reader,
                            path,
                            rootLen,
                            matViewToken
                    );

                    assertEquals(matViewDefinition.getMatViewSql(), actualDefinition.getMatViewSql());
                    assertEquals(matViewDefinition.getBaseTableName(), actualDefinition.getBaseTableName());
                    assertEquals(matViewDefinition.getSamplingInterval(), actualDefinition.getSamplingInterval());
                    assertEquals(matViewDefinition.getSamplingIntervalUnit(), actualDefinition.getSamplingIntervalUnit());
                    assertEquals(matViewDefinition.getTimeZone(), actualDefinition.getTimeZone());
                    assertEquals(matViewDefinition.getTimeZoneOffset(), actualDefinition.getTimeZoneOffset());
                }
            }
        });
    }

    @Test
    public void testIgnoreUnknownStateBlock() throws Exception {
        assertMemoryLeak(() -> {
            try (Path path = new Path()) {
                createTable(TABLE1);

                final String query = "select ts, v+v doubleV, avg(v) from " + TABLE1 + " sample by 30s";
                execute("create materialized view test as (" + query + ") partition by day");

                final TableToken matViewToken = engine.getTableTokenIfExists("test");
                final MatViewDefinition matViewDefinition = engine.getMatViewGraph().getViewDefinition(matViewToken);
                assertNotNull(matViewDefinition);
                final MatViewState matViewState = engine.getMatViewStateStore().getViewState(matViewToken);
                assertNotNull(matViewState);

                final String invalidationReason = "test invalidation reason";

                try (BlockFileWriter writer = new BlockFileWriter(configuration.getFilesFacade(), configuration.getCommitMode())) {
                    writer.of(path.of(configuration.getDbRoot()).concat(matViewToken).concat(MatViewState.MAT_VIEW_STATE_FILE_NAME).$());
                    // Add unknown block.
                    AppendableBlock block = writer.append();
                    block.putStr("foobar");
                    block.commit(MatViewState.MAT_VIEW_STATE_FORMAT_MSG_TYPE - 1);
                    // Then write mat view state.
                    block = writer.append();
                    MatViewState.appendState(
                            matViewState.getLastRefreshBaseTxn(),
                            matViewState.isInvalid(),
                            invalidationReason,
                            block
                    );
                    block.commit(MatViewState.MAT_VIEW_STATE_FORMAT_MSG_TYPE);
                    block = writer.append();
                    MatViewState.appendTs(matViewState.getLastRefreshFinishTimestamp(), block);
                    block.commit(MatViewState.MAT_VIEW_STATE_FORMAT_EXTRA_TS_MSG_TYPE);
                    writer.commit();
                }

                // Reader should ignore unknown block.
                try (BlockFileReader reader = new BlockFileReader(configuration)) {
                    reader.of(path.of(configuration.getDbRoot()).concat(matViewToken).concat(MatViewState.MAT_VIEW_STATE_FILE_NAME).$());
                    MatViewStateReader actualState = new MatViewStateReader().of(reader, matViewToken);

                    assertEquals(matViewState.isInvalid(), actualState.isInvalid());
                    assertEquals(matViewState.getLastRefreshBaseTxn(), actualState.getLastRefreshBaseTxn());
                    assertEquals(matViewState.getLastRefreshFinishTimestamp(), actualState.getLastRefreshTimestamp());
                    TestUtils.assertEquals(invalidationReason, actualState.getInvalidationReason());
                }
            }
        });
    }

    @Test
    public void testMatViewDefinitionInvalidTz() throws Exception {
        assertMemoryLeak(() -> {
            createTable(TABLE1);
            final String query = "select ts, v+v doubleV, avg(v) from " + TABLE1 + " sample by 30s";
            execute("create materialized view test as (" + query + ") partition by day");
            final TableToken matViewToken = engine.getTableTokenIfExists("test");
            MatViewDefinition def = new MatViewDefinition();
            try {
                def.init(
                        MatViewDefinition.IMMEDIATE_REFRESH_TYPE,
                        matViewToken,
                        query,
                        TABLE1,
                        30,
                        'K',
                        "Europe/Berlin",
                        "00:00",
                        null
                );
                Assert.fail("exception expected");
            } catch (CairoException e) {
                TestUtils.assertContains(e.getFlyweightMessage(), "invalid sampling interval and/or unit: 30, K");
            }

            try {
                def.init(
                        MatViewDefinition.IMMEDIATE_REFRESH_TYPE,
                        matViewToken,
                        query,
                        TABLE1,
                        30,
                        's',
                        "Oceania",
                        "00:00",
                        "Europe/Berlin"
                );
                Assert.fail("exception expected");
            } catch (CairoException e) {
                TestUtils.assertContains(e.getFlyweightMessage(), "invalid timezone: Oceania");
            }
            try {
                def.init(
                        MatViewDefinition.IMMEDIATE_REFRESH_TYPE,
                        matViewToken,
                        query,
                        TABLE1,
                        30,
                        's',
                        "Europe/Berlin",
                        "T00:00",
                        null
                );
                Assert.fail("exception expected");
            } catch (CairoException e) {
                TestUtils.assertContains(e.getFlyweightMessage(), "invalid offset: T00:00");
            }
        });
    }

    @Test
    public void testMatViewStateFileBackwardsCompatibility() throws Exception {
        assertMemoryLeak(() -> {
            try (Path path = new Path()) {
                createTable(TABLE1);

                final String query = "select ts, v+v doubleV, avg(v) from " + TABLE1 + " sample by 30s";
                execute("create materialized view test as (" + query + ") partition by day");
                drainQueues();

                final TableToken matViewToken = engine.getTableTokenIfExists("test");
                final MatViewDefinition matViewDefinition = engine.getMatViewGraph().getViewDefinition(matViewToken);
                assertNotNull(matViewDefinition);
                final MatViewState matViewState = engine.getMatViewStateStore().getViewState(matViewToken);
                assertNotNull(matViewState);

                final String invalidationReason = "test invalidation reason";

                // add V1 block, no last refresh timestamp
                try (BlockFileWriter writer = new BlockFileWriter(configuration.getFilesFacade(), configuration.getCommitMode())) {
                    writer.of(path.of(configuration.getDbRoot()).concat(matViewToken).concat(MatViewState.MAT_VIEW_STATE_FILE_NAME).$());
                    final AppendableBlock block = writer.append();
                    block.putBool(matViewState.isInvalid());
                    block.putLong(matViewState.getLastRefreshBaseTxn());
                    block.putStr(invalidationReason);
                    block.commit(MatViewState.MAT_VIEW_STATE_FORMAT_MSG_TYPE);
                    writer.commit();
                }

                // expect V1 state format, no last refresh timestamp
                try (BlockFileReader reader = new BlockFileReader(configuration)) {
                    reader.of(path.of(configuration.getDbRoot()).concat(matViewToken).concat(MatViewState.MAT_VIEW_STATE_FILE_NAME).$());
                    MatViewStateReader actualState = new MatViewStateReader().of(reader, matViewToken);

                    assertEquals(matViewState.isInvalid(), actualState.isInvalid());
                    assertEquals(matViewState.getLastRefreshBaseTxn(), actualState.getLastRefreshBaseTxn());
                    assertEquals(Numbers.LONG_NULL, actualState.getLastRefreshTimestamp());
                    TestUtils.assertEquals(invalidationReason, actualState.getInvalidationReason());

                    // add V1 and V2 blocks
                    try (BlockFileWriter writer = new BlockFileWriter(configuration.getFilesFacade(), configuration.getCommitMode())) {
                        writer.of(path.of(configuration.getDbRoot()).concat(matViewToken).concat(MatViewState.MAT_VIEW_STATE_FILE_NAME).$());
                        MatViewState.append(actualState, writer);
                    }
                }

                // expect V2 state format
                try (BlockFileReader reader = new BlockFileReader(configuration)) {
                    reader.of(path.of(configuration.getDbRoot()).concat(matViewToken).concat(MatViewState.MAT_VIEW_STATE_FILE_NAME).$());
                    MatViewStateReader actualState = new MatViewStateReader().of(reader, matViewToken);

                    assertEquals(matViewState.isInvalid(), actualState.isInvalid());
                    assertEquals(matViewState.getLastRefreshBaseTxn(), actualState.getLastRefreshBaseTxn());
                    assertEquals(Numbers.LONG_NULL, actualState.getLastRefreshTimestamp());
                    TestUtils.assertEquals(invalidationReason, actualState.getInvalidationReason());
                }

                // add V1 block, then V2 block
                try (BlockFileWriter writer = new BlockFileWriter(configuration.getFilesFacade(), configuration.getCommitMode())) {
                    writer.of(path.of(configuration.getDbRoot()).concat(matViewToken).concat(MatViewState.MAT_VIEW_STATE_FILE_NAME).$());
                    AppendableBlock block = writer.append();
                    block.putBool(matViewState.isInvalid());
                    block.putLong(matViewState.getLastRefreshBaseTxn());
                    block.putStr(invalidationReason);
                    block.commit(MatViewState.MAT_VIEW_STATE_FORMAT_MSG_TYPE);

                    block = writer.append();
                    MatViewState.appendTs(matViewState.getLastRefreshFinishTimestamp(), block);
                    block.commit(MatViewState.MAT_VIEW_STATE_FORMAT_EXTRA_TS_MSG_TYPE);
                    writer.commit();
                }

                // expect V2 state format
                try (BlockFileReader reader = new BlockFileReader(configuration)) {
                    reader.of(path.of(configuration.getDbRoot()).concat(matViewToken).concat(MatViewState.MAT_VIEW_STATE_FILE_NAME).$());
                    MatViewStateReader actualState = new MatViewStateReader().of(reader, matViewToken);

                    assertEquals(matViewState.isInvalid(), actualState.isInvalid());
                    assertEquals(matViewState.getLastRefreshBaseTxn(), actualState.getLastRefreshBaseTxn());
                    assertEquals(matViewState.getLastRefreshFinishTimestamp(), actualState.getLastRefreshTimestamp());
                    TestUtils.assertEquals(invalidationReason, actualState.getInvalidationReason());
                }
            }
        });
    }

    @Test
    public void testReadDefinitionThrowsOnUnknownRefreshType() throws Exception {
        assertMemoryLeak(() -> {
            try (Path path = new Path()) {
                createTable(TABLE1);

                final String query = "select ts, v+v doubleV, avg(v) from " + TABLE1 + " sample by 30s";
                execute("create materialized view test as (" + query + ") partition by day");

                final TableToken matViewToken = engine.getTableTokenIfExists("test");
                final MatViewDefinition matViewDefinition = engine.getMatViewGraph().getViewDefinition(matViewToken);
                assertNotNull(matViewDefinition);

                try (BlockFileWriter writer = new BlockFileWriter(configuration.getFilesFacade(), configuration.getCommitMode())) {
                    writer.of(path.of(configuration.getDbRoot()).concat(matViewToken).concat(MatViewDefinition.MAT_VIEW_DEFINITION_FILE_NAME).$());
                    MatViewDefinition unknownDefinition = new MatViewDefinition();
                    unknownDefinition.init(
                            MatViewDefinition.IMMEDIATE_REFRESH_TYPE + 42,
                            matViewToken,
                            matViewDefinition.getMatViewSql(),
                            TABLE1,
                            matViewDefinition.getSamplingInterval(),
                            matViewDefinition.getSamplingIntervalUnit(),
                            matViewDefinition.getTimeZone(),
                            matViewDefinition.getTimeZoneOffset(),
                            null
                    );
                    AppendableBlock block = writer.append();
                    MatViewDefinition.append(unknownDefinition, block);
                    block.commit(MatViewDefinition.MAT_VIEW_DEFINITION_FORMAT_MSG_TYPE);
                    writer.commit();
                }

                // Reader should throw due to unknown refresh type.
                try (BlockFileReader reader = new BlockFileReader(configuration)) {
                    path.of(configuration.getDbRoot());
                    final int rootLen = path.size();
                    try {
                        MatViewDefinition.readFrom(
                                new MatViewDefinition(),
                                reader,
                                path,
                                rootLen,
                                matViewToken
                        );
                        Assert.fail();
                    } catch (CairoException e) {
                        TestUtils.assertContains(e.getFlyweightMessage(), "unsupported refresh type");
                    }
                }
            }
        });
    }

    @Test
    public void testShowCreateImmediateMatView() throws Exception {
<<<<<<< HEAD
        final String query = "select ts, v+v doubleV, avg(v) from " + TABLE1 + " sample by 30s";
        final DdlSerializationTest[] tests = new DdlSerializationTest[]{
                new DdlSerializationTest(
                        "test",
                        "create materialized view test as (" + query + ") partition by day TTL 3 WEEKS",
                        "ddl\n" +
                                "CREATE MATERIALIZED VIEW 'test' WITH BASE 'table1' REFRESH IMMEDIATE AS (\n" +
                                "select ts, v+v doubleV, avg(v) from table1 sample by 30s\n" +
                                ") PARTITION BY DAY TTL 3 WEEKS;\n"
                ),
        };
        testShowCreateMaterializedView(tests);
    }

    @Test
    public void testShowCreateManualMatView() throws Exception {
        final String query = "select ts, v+v doubleV, avg(v) from " + TABLE1 + " sample by 30s";
        final DdlSerializationTest[] tests = new DdlSerializationTest[]{
                new DdlSerializationTest(
                        "test",
                        "create materialized view test refresh manual as " + query,
                        "ddl\n" +
                                "CREATE MATERIALIZED VIEW 'test' WITH BASE 'table1' REFRESH MANUAL AS (\n" +
                                "select ts, v+v doubleV, avg(v) from table1 sample by 30s\n" +
                                ") PARTITION BY DAY;\n"
                ),
        };
        testShowCreateMaterializedView(tests);
=======
        assertMemoryLeak(() -> {
            createTable(TABLE1);
            final String query = "select ts, v+v doubleV, avg(v) from " + TABLE1 + " sample by 30s";
            execute("create materialized view test as (" + query + ") partition by day TTL 3 WEEKS");
            assertQueryNoLeakCheck(
                    "ddl\n" +
                            "CREATE MATERIALIZED VIEW 'test' WITH BASE 'table1' REFRESH IMMEDIATE AS (\n" +
                            "select ts, v+v doubleV, avg(v) from table1 sample by 30s\n" +
                            ") PARTITION BY DAY TTL 3 WEEKS;\n",
                    "show create materialized view test",
                    null,
                    false
            );
        });
>>>>>>> 942423be
    }

    @Test
    public void testShowCreateManualMatView() throws Exception {
        assertMemoryLeak(() -> {
            createTable(TABLE1);
            final String query = "select ts, v+v doubleV, avg(v) from " + TABLE1 + " sample by 30s";
            execute("create materialized view test refresh manual as " + query);
            assertQueryNoLeakCheck(
                    "ddl\n" +
                            "CREATE MATERIALIZED VIEW 'test' WITH BASE 'table1' REFRESH MANUAL AS (\n" +
                            "select ts, v+v doubleV, avg(v) from table1 sample by 30s\n" +
                            ") PARTITION BY DAY;\n",
                    "show create materialized view test",
                    null,
                    false
            );
        });
    }

    @Test
    public void testShowCreateMatViewFail() throws Exception {
        assertMemoryLeak(() -> {
            createTable(TABLE1);

            final String query = "select ts, v+v doubleV, avg(v) from " + TABLE1 + " sample by 30s";
            execute("create materialized view test as (" + query + ") partition by day");

            assertExceptionNoLeakCheck(
                    "show create materialized test",
                    25,
                    "'view' expected"
            );
        });
    }

    @Test
    public void testShowCreateMatViewFail2() throws Exception {
        assertMemoryLeak(() -> {
            createTable(TABLE1);
            assertExceptionNoLeakCheck(
                    "show create materialized view " + TABLE1,
                    30,
                    "materialized view name expected, got table name"
            );
        });
    }

    @Test
    public void testShowCreateMatViewFail3() throws Exception {
        assertException(
                "show create materialized view 'test';",
                30,
                "materialized view does not exist [view=test]"
        );
    }

    @Test
<<<<<<< HEAD
    public void testShowCreatePeriodMatView() throws Exception {
        final String query = "select ts, v+v doubleV, avg(v) from " + TABLE1 + " sample by 30s";
        final DdlSerializationTest[] tests = new DdlSerializationTest[]{
                new DdlSerializationTest(
                        "test1",
                        "create materialized view test1 refresh period start '2020-11-11T21:00:00.000000Z' time zone 'Europe/Sofia' length 12h delay 1h immediate as " + query,
                        "ddl\n" +
                                "CREATE MATERIALIZED VIEW 'test1' WITH BASE '" + TABLE1 + "' REFRESH PERIOD START '2020-11-11T21:00:00.000000Z' TIME ZONE 'Europe/Sofia' LENGTH 12h DELAY 1h IMMEDIATE AS (\n" +
                                "select ts, v+v doubleV, avg(v) from table1 sample by 30s\n" +
                                ") PARTITION BY DAY;\n"
                ),
                new DdlSerializationTest(
                        "test2",
                        "create materialized view test2 refresh period start '2020-11-12T22:00:00.000000Z' time zone 'Europe/Sofia' length 10h delay 2h manual as " + query,
                        "ddl\n" +
                                "CREATE MATERIALIZED VIEW 'test2' WITH BASE '" + TABLE1 + "' REFRESH PERIOD START '2020-11-12T22:00:00.000000Z' TIME ZONE 'Europe/Sofia' LENGTH 10h DELAY 2h MANUAL AS (\n" +
                                "select ts, v+v doubleV, avg(v) from table1 sample by 30s\n" +
                                ") PARTITION BY DAY;\n"
                ),
                new DdlSerializationTest(
                        "test3",
                        "create materialized view test3 refresh period start '2020-11-13T23:00:00.000000Z' time zone 'Europe/Sofia' length 8h delay 3h every 2d as " + query,
                        "ddl\n" +
                                "CREATE MATERIALIZED VIEW 'test3' WITH BASE '" + TABLE1 + "' REFRESH PERIOD START '2020-11-13T23:00:00.000000Z' TIME ZONE 'Europe/Sofia' LENGTH 8h DELAY 3h EVERY 2d AS (\n" +
                                "select ts, v+v doubleV, avg(v) from table1 sample by 30s\n" +
                                ") PARTITION BY DAY;\n"
                ),
                new DdlSerializationTest(
                        "test4",
                        "CREATE MATERIALIZED VIEW 'test4' REFRESH PERIOD START '2020-11-14T00:00:00.000000Z' LENGTH 60m MANUAL AS (" + query + ")",
                        "ddl\n" +
                                "CREATE MATERIALIZED VIEW 'test4' WITH BASE '" + TABLE1 + "' REFRESH PERIOD START '2020-11-14T00:00:00.000000Z' LENGTH 60m MANUAL AS (\n" +
                                "select ts, v+v doubleV, avg(v) from table1 sample by 30s\n" +
                                ") PARTITION BY DAY;\n"
                ),
        };
        testShowCreateMaterializedView(tests);
    }

    @Test
    public void testShowCreateTimerMatView() throws Exception {
        final String query = "select ts, v+v doubleV, avg(v) from " + TABLE1 + " sample by 30s";
        final DdlSerializationTest[] tests = new DdlSerializationTest[]{
                new DdlSerializationTest(
                        "test",
                        "create materialized view test refresh start '2020-01-01T02:23:59.900000Z' time zone 'Europe/Paris' every 7d as " + query,
                        "ddl\n" +
                                "CREATE MATERIALIZED VIEW 'test' WITH BASE 'table1' REFRESH START '2020-01-01T02:23:59.900000Z' TIME ZONE 'Europe/Paris' EVERY 7d AS (\n" +
                                "select ts, v+v doubleV, avg(v) from table1 sample by 30s\n" +
                                ") PARTITION BY DAY;\n"
                ),
        };
        testShowCreateMaterializedView(tests);
=======
    public void testShowCreateTimerMatView() throws Exception {
        assertMemoryLeak(() -> {
            createTable(TABLE1);
            final String query = "select ts, v+v doubleV, avg(v) from " + TABLE1 + " sample by 30s";
            execute("create materialized view test refresh start '2020-01-01T02:23:59.900000Z' time zone 'Europe/Paris' every 7d as " + query);
            assertQueryNoLeakCheck(
                    "ddl\n" +
                            "CREATE MATERIALIZED VIEW 'test' WITH BASE 'table1' REFRESH START '2020-01-01T02:23:59.900000Z' TIME ZONE 'Europe/Paris' EVERY 7d AS (\n" +
                            "select ts, v+v doubleV, avg(v) from table1 sample by 30s\n" +
                            ") PARTITION BY DAY;\n",
                    "show create materialized view test",
                    null,
                    false
            );
        });
>>>>>>> 942423be
    }

    @Test
    public void testUnknownDefinitionBlock() throws Exception {
        assertMemoryLeak(() -> {
            try (Path path = new Path()) {
                createTable(TABLE1);

                final String query = "select ts, v+v doubleV, avg(v) from " + TABLE1 + " sample by 30s";
                execute("create materialized view test as (" + query + ") partition by day");

                final TableToken matViewToken = engine.getTableTokenIfExists("test");
                final MatViewDefinition matViewDefinition = engine.getMatViewGraph().getViewDefinition(matViewToken);
                assertNotNull(matViewDefinition);

                try (BlockFileWriter writer = new BlockFileWriter(configuration.getFilesFacade(), configuration.getCommitMode())) {
                    writer.of(path.of(configuration.getDbRoot()).concat(matViewToken).concat(MatViewDefinition.MAT_VIEW_DEFINITION_FILE_NAME).$());
                    // Add unknown block.
                    AppendableBlock block = writer.append();
                    block.putStr("foobar");
                    block.commit(MatViewDefinition.MAT_VIEW_DEFINITION_FORMAT_MSG_TYPE + 42);
                    writer.commit();
                }

                // Reader should fail to load unknown definition file.
                try (BlockFileReader reader = new BlockFileReader(configuration)) {
                    path.of(configuration.getDbRoot());
                    final int rootLen = path.size();
                    MatViewDefinition actualDefinition = new MatViewDefinition();
                    MatViewDefinition.readFrom(
                            actualDefinition,
                            reader,
                            path,
                            rootLen,
                            matViewToken
                    );
                    Assert.fail("exception expected");
                } catch (CairoException e) {
                    TestUtils.assertContains(e.getFlyweightMessage(), "cannot read materialized view definition, block not found");
                }
            }
        });
    }

    @Test
    public void testUnknownStateBlock() throws Exception {
        assertMemoryLeak(() -> {
            try (Path path = new Path()) {
                createTable(TABLE1);

                final String query = "select ts, v+v doubleV, avg(v) from " + TABLE1 + " sample by 30s";
                execute("create materialized view test as (" + query + ") partition by day");

                final TableToken matViewToken = engine.getTableTokenIfExists("test");
                final MatViewDefinition matViewDefinition = engine.getMatViewGraph().getViewDefinition(matViewToken);
                assertNotNull(matViewDefinition);
                final MatViewState matViewState = engine.getMatViewStateStore().getViewState(matViewToken);
                assertNotNull(matViewState);

                try (BlockFileWriter writer = new BlockFileWriter(configuration.getFilesFacade(), configuration.getCommitMode())) {
                    writer.of(path.of(configuration.getDbRoot()).concat(matViewToken).concat(MatViewState.MAT_VIEW_STATE_FILE_NAME).$());
                    // Add unknown block.
                    AppendableBlock block = writer.append();
                    block.putStr("foobar");
                    block.commit(MatViewState.MAT_VIEW_STATE_FORMAT_MSG_TYPE - 1);
                    writer.commit();
                }

                // Reader should fail to load unknown state file.
                try (BlockFileReader reader = new BlockFileReader(configuration)) {
                    reader.of(path.of(configuration.getDbRoot()).concat(matViewToken).concat(MatViewState.MAT_VIEW_STATE_FILE_NAME).$());
                    new MatViewStateReader().of(reader, matViewToken);
                    Assert.fail("exception expected");
                } catch (CairoException e) {
                    TestUtils.assertContains(e.getFlyweightMessage(), "cannot read materialized view state, block not found");
                }
            }
        });
    }

    private static void assertMatViewDefinition(
            int refreshType,
            String name,
            String query,
            String baseTableName,
            long samplingInterval,
            char samplingIntervalUnit,
            String timeZone,
            String timeZoneOffset,
            String timerTimeZone
    ) {
        final MatViewDefinition matViewDefinition = getMatViewDefinition(name);
        assertNotNull(matViewDefinition);
        assertEquals(refreshType, matViewDefinition.getRefreshType());
        assertTrue(matViewDefinition.getMatViewToken().isMatView());
        assertTrue(matViewDefinition.getMatViewToken().isWal());
        assertEquals(query, matViewDefinition.getMatViewSql());
        assertEquals(baseTableName, matViewDefinition.getBaseTableName());
        assertEquals(samplingInterval, matViewDefinition.getSamplingInterval());
        assertEquals(samplingIntervalUnit, matViewDefinition.getSamplingIntervalUnit());
        assertEquals(timeZone, timeZone != null ? matViewDefinition.getTimeZone() : null);
        assertEquals(timeZoneOffset != null ? timeZoneOffset : "00:00", matViewDefinition.getTimeZoneOffset());
        assertEquals(timerTimeZone, timerTimeZone != null ? matViewDefinition.getTimerTimeZone() : null);
    }

    private static void assertMatViewDefinition(int refreshType, String name, String query, String baseTableName, int samplingInterval, char samplingIntervalUnit) {
        assertMatViewDefinition(refreshType, name, query, baseTableName, samplingInterval, samplingIntervalUnit, null, null, null);
    }

    private static void assertMatViewDefinitionFile(int refreshType, String name, String query, String baseTableName, int samplingInterval, char samplingIntervalUnit) {
        assertMatViewDefinitionFile(refreshType, name, query, baseTableName, samplingInterval, samplingIntervalUnit, null, null, null);
    }

    private static void assertMatViewDefinitionFile(
            int refreshType,
            String name,
            String query,
            String baseTableName,
            long samplingInterval,
            char samplingIntervalUnit,
            String timeZone,
            String timeZoneOffset,
            String timerTimeZone
    ) {
        final TableToken matViewToken = engine.getTableTokenIfExists(name);
        try (
                BlockFileReader reader = new BlockFileReader(configuration);
                Path path = new Path()
        ) {
            path.of(configuration.getDbRoot());
            final int rootLen = path.size();
            MatViewDefinition matViewDefinition = new MatViewDefinition();
            MatViewDefinition.readFrom(
                    matViewDefinition,
                    reader,
                    path,
                    rootLen,
                    matViewToken
            );

            assertEquals(refreshType, matViewDefinition.getRefreshType());
            assertEquals(query, matViewDefinition.getMatViewSql());
            assertEquals(baseTableName, matViewDefinition.getBaseTableName());
            assertEquals(samplingInterval, matViewDefinition.getSamplingInterval());
            assertEquals(samplingIntervalUnit, matViewDefinition.getSamplingIntervalUnit());
            assertEquals(timeZone, Chars.toString(matViewDefinition.getTimeZone()));
            assertEquals(timeZoneOffset != null ? timeZoneOffset : "00:00", matViewDefinition.getTimeZoneOffset());
            assertEquals(timerTimeZone, Chars.toString(matViewDefinition.getTimerTimeZone()));
        }
    }

    private static MatViewDefinition getMatViewDefinition(String viewName) {
        final TableToken matViewToken = engine.getTableTokenIfExists(viewName);
        if (matViewToken == null) {
            return null;
        }
        return engine.getMatViewGraph().getViewDefinition(matViewToken);
    }

    private void assertQuery0(String expected, String query, String expectedTimestamp) throws Exception {
        assertQueryFullFatNoLeakCheck(expected, query, expectedTimestamp, true, true, false);
    }

    private void createTable(String tableName, boolean walEnabled) throws SqlException {
        execute(
                "create table if not exists " + tableName +
                        " (ts timestamp, k symbol capacity 2048, k2 symbol capacity 512, v long)" +
                        " timestamp(ts) partition by day" + (walEnabled ? "" : " bypass") + " wal"
        );
        for (int i = 0; i < 9; i++) {
            execute("insert into " + tableName + " values (" + (i * 10000000) + ", 'k" + i + "', " + "'k2_" + i + "', " + i + ")");
        }
    }

    private void createTable(String tableName) throws SqlException {
        createTable(tableName, true);
    }

    private void drainQueues() {
        drainWalAndMatViewQueues();
        // purge job may create MatViewRefreshList for existing tables by calling engine.getDependentMatViews();
        // this affects refresh logic in some scenarios, so make sure to run it
        drainPurgeJob();
    }

    private void testCreateMatViewNoPartitionBy(boolean useParentheses) throws Exception {
        assertMemoryLeak(() -> {
            createTable(TABLE1);

            testCreateMatViewNoPartitionBy(10, 's', PartitionBy.DAY, useParentheses);
            testCreateMatViewNoPartitionBy(1, 'm', PartitionBy.DAY, useParentheses);
            testCreateMatViewNoPartitionBy(2, 'm', PartitionBy.MONTH, useParentheses);
            testCreateMatViewNoPartitionBy(1, 'h', PartitionBy.MONTH, useParentheses);
            testCreateMatViewNoPartitionBy(2, 'h', PartitionBy.YEAR, useParentheses);
            testCreateMatViewNoPartitionBy(70, 'm', PartitionBy.YEAR, useParentheses);
            testCreateMatViewNoPartitionBy(12, 'M', PartitionBy.YEAR, useParentheses);
            testCreateMatViewNoPartitionBy(2, 'y', PartitionBy.YEAR, useParentheses);
        });
    }

    private void testCreateMatViewNoPartitionBy(int samplingInterval, char samplingIntervalUnit, int expectedPartitionBy, boolean useParentheses) throws SqlException {
        final String sampleBy = String.valueOf(samplingInterval) + samplingIntervalUnit;
        final String matViewName = TABLE1 + '_' + sampleBy;
        final String query = "select ts, avg(v) from " + TABLE1 + " sample by " + sampleBy;
        if (useParentheses) {
            execute("create materialized view " + matViewName + " as (" + query + ")");
        } else {
            execute("create materialized view " + matViewName + " as " + query);
        }

        try (TableMetadata metadata = engine.getTableMetadata(engine.getTableTokenIfExists(matViewName))) {
            assertEquals(expectedPartitionBy, metadata.getPartitionBy());
        }
        assertMatViewDefinition(MatViewDefinition.IMMEDIATE_REFRESH_TYPE, matViewName, query, TABLE1, samplingInterval, samplingIntervalUnit);
        assertMatViewDefinitionFile(MatViewDefinition.IMMEDIATE_REFRESH_TYPE, matViewName, query, TABLE1, samplingInterval, samplingIntervalUnit);
    }

    private void testCreateMatViewNonDeterministicFunctionInSelect(String func, String columnName) throws Exception {
        createTable(TABLE1);

        assertExceptionNoLeakCheck(
                "create materialized view test as (select ts, " + func + ", avg(v) from " + TABLE1 + " sample by 30s) partition by month",
                45,
                "non-deterministic function cannot be used in materialized view: " + columnName
        );
        assertNull(getMatViewDefinition("test"));

        assertExceptionNoLeakCheck(
                "create materialized view test as (select ts, f, a from (select ts, " + func + " f, avg(v) a from " + TABLE1 + " sample by 30s)) partition by month",
                67,
                "non-deterministic function cannot be used in materialized view: " + columnName
        );
        assertNull(getMatViewDefinition("test"));
    }

    private void testCreateMatViewWithNonDedupBaseKeys(String[] queries) throws Exception {
        assertMemoryLeak(() -> {
            execute(
                    "create table x " +
                            " (ts timestamp, k1 symbol, k2 symbol, v long)" +
                            " timestamp(ts) partition by day wal dedup upsert keys(ts, k1);"
            );
            execute(
                    "create table y " +
                            " (ts timestamp, k1 symbol, k2 symbol, v long)" +
                            " timestamp(ts) partition by day wal;"
            );

            for (int i = 0, n = queries.length; i < n; i++) {
                execute(queries[i]);
            }
        });
    }

    private void testModelToSink(DdlSerializationTest[] tests) throws Exception {
        assertMemoryLeak(() -> {
            createTable(TABLE1);
            try (SqlCompiler compiler = engine.getSqlCompiler()) {
                for (DdlSerializationTest test : tests) {
                    sink.clear();
                    final ExecutionModel model = compiler.testCompileModel(test.ddl, sqlExecutionContext);
                    assertEquals(ExecutionModel.CREATE_MAT_VIEW, model.getModelType());
                    ((Sinkable) model).toSink(sink);
                    TestUtils.assertEquals(
                            "ddl: " + test.ddl,
                            test.expected,
                            sink
                    );
                }
            }
        });
    }

    private void testShowCreateMaterializedView(DdlSerializationTest[] tests) throws Exception {
        assertMemoryLeak(() -> {
            createTable(TABLE1);
            for (DdlSerializationTest test : tests) {
                execute(test.ddl);
                assertQueryNoLeakCheck(
                        test.expected,
                        "show create materialized view " + test.viewName,
                        null,
                        false
                );
            }
        });
    }

    private static class DdlSerializationTest {
        final String ddl;
        final String expected;
        final @Nullable String viewName;

        public DdlSerializationTest(String ddl, String expected) {
            this.viewName = null;
            this.ddl = ddl;
            this.expected = expected;
        }

        public DdlSerializationTest(@Nullable String viewName, String ddl, String expected) {
            this.viewName = viewName;
            this.ddl = ddl;
            this.expected = expected;
        }
    }
}<|MERGE_RESOLUTION|>--- conflicted
+++ resolved
@@ -143,7 +143,6 @@
 
     @Test
     public void testCreateImmediateMatViewModelToSink() throws Exception {
-<<<<<<< HEAD
         final String query = "select ts, k, avg(v) from " + TABLE1 + " sample by 45s";
         final DdlSerializationTest[] tests = new DdlSerializationTest[]{
                 new DdlSerializationTest(
@@ -156,34 +155,10 @@
                 ),
         };
         testModelToSink(tests);
-=======
-        assertMemoryLeak(() -> {
-            createTable(TABLE1);
-
-            final String query = "select ts, k, avg(v) from " + TABLE1 + " sample by 30s";
-            final String sql = "create materialized view test as (" + query + "), index (k capacity 1024) partition by day ttl 3 days" +
-                    (Os.isWindows() ? "" : " in volume vol1");
-
-            sink.clear();
-            try (SqlCompiler compiler = engine.getSqlCompiler()) {
-                final ExecutionModel model = compiler.testCompileModel(sql, sqlExecutionContext);
-                assertEquals(ExecutionModel.CREATE_MAT_VIEW, model.getModelType());
-                ((Sinkable) model).toSink(sink);
-                TestUtils.assertEquals(
-                        "create materialized view test with base " + TABLE1 + " refresh immediate as (" +
-                                "select-choose ts, k, avg(v) avg from (table1 sample by 30s align to calendar with offset '00:00')" +
-                                "), index(k capacity 1024) partition by DAY TTL 3 DAYS" +
-                                (Os.isWindows() ? "" : " in volume 'vol1'"),
-                        sink
-                );
-            }
-        });
->>>>>>> 942423be
     }
 
     @Test
     public void testCreateManualMatViewModelToSink() throws Exception {
-<<<<<<< HEAD
         final String query = "select ts, k, max(v) from " + TABLE1 + " sample by 30s";
         final DdlSerializationTest[] tests = new DdlSerializationTest[]{
                 new DdlSerializationTest(
@@ -194,27 +169,6 @@
                 ),
         };
         testModelToSink(tests);
-=======
-        assertMemoryLeak(() -> {
-            createTable(TABLE1);
-
-            final String query = "select ts, k, avg(v) from " + TABLE1 + " sample by 30s";
-            final String sql = "create materialized view test refresh manual as " + query;
-
-            sink.clear();
-            try (SqlCompiler compiler = engine.getSqlCompiler()) {
-                final ExecutionModel model = compiler.testCompileModel(sql, sqlExecutionContext);
-                assertEquals(ExecutionModel.CREATE_MAT_VIEW, model.getModelType());
-                ((Sinkable) model).toSink(sink);
-                TestUtils.assertEquals(
-                        "create materialized view test with base " + TABLE1 + " refresh manual as (" +
-                                "select-choose ts, k, avg(v) avg from (table1 sample by 30s align to calendar with offset '00:00')" +
-                                ")",
-                        sink
-                );
-            }
-        });
->>>>>>> 942423be
     }
 
     @Test
@@ -610,17 +564,10 @@
 
             try (TableMetadata metadata = engine.getTableMetadata(engine.getTableTokenIfExists("test"))) {
                 assertEquals(0, metadata.getTimestampIndex());
-<<<<<<< HEAD
-                assertTrue(metadata.isDedupKey(0));
-                assertTrue(metadata.isDedupKey(1));
-                assertEquals(0, metadata.getMatViewTimerInterval());
-                assertEquals(0, metadata.getMatViewTimerUnit());
-=======
                 assertFalse(metadata.isDedupKey(0));
                 assertFalse(metadata.isDedupKey(1));
                 assertEquals(0, metadata.getMatViewTimerInterval());
-                assertEquals(0, metadata.getMatViewTimerIntervalUnit());
->>>>>>> 942423be
+                assertEquals(0, metadata.getMatViewTimerUnit());
             }
         });
     }
@@ -1379,7 +1326,6 @@
             assertMatViewDefinition(MatViewDefinition.IMMEDIATE_REFRESH_TYPE, "test", query, TABLE1, 30, 's');
             assertMatViewDefinitionFile(MatViewDefinition.IMMEDIATE_REFRESH_TYPE, "test", query, TABLE1, 30, 's');
         });
-<<<<<<< HEAD
     }
 
     @Test
@@ -1408,8 +1354,6 @@
                 ),
         };
         testModelToSink(tests);
-=======
->>>>>>> 942423be
     }
 
     @Test
@@ -1480,7 +1424,6 @@
 
     @Test
     public void testCreateTimerMatViewModelToSink() throws Exception {
-<<<<<<< HEAD
         final String query = "select ts, k, avg(v) from " + TABLE1 + " sample by 30s";
         final DdlSerializationTest[] tests = new DdlSerializationTest[]{
                 new DdlSerializationTest(
@@ -1492,28 +1435,6 @@
                 ),
         };
         testModelToSink(tests);
-=======
-        assertMemoryLeak(() -> {
-            createTable(TABLE1);
-
-            final String query = "select ts, k, avg(v) from " + TABLE1 + " sample by 30s";
-            final String sql = "create materialized view test refresh start '2021-01-01T01:01:00.000000Z' time zone 'Europe/Berlin' every 42m as " + query;
-
-            sink.clear();
-            try (SqlCompiler compiler = engine.getSqlCompiler()) {
-                final ExecutionModel model = compiler.testCompileModel(sql, sqlExecutionContext);
-                assertEquals(ExecutionModel.CREATE_MAT_VIEW, model.getModelType());
-                ((Sinkable) model).toSink(sink);
-                TestUtils.assertEquals(
-                        "create materialized view test with base " + TABLE1 + " refresh " +
-                                "start '2021-01-01T01:01:00.000000Z' time zone 'Europe/Berlin' every 42m as (" +
-                                "select-choose ts, k, avg(v) avg from (table1 sample by 30s align to calendar with offset '00:00')" +
-                                ")",
-                        sink
-                );
-            }
-        });
->>>>>>> 942423be
     }
 
     @Test
@@ -1898,7 +1819,6 @@
 
     @Test
     public void testShowCreateImmediateMatView() throws Exception {
-<<<<<<< HEAD
         final String query = "select ts, v+v doubleV, avg(v) from " + TABLE1 + " sample by 30s";
         final DdlSerializationTest[] tests = new DdlSerializationTest[]{
                 new DdlSerializationTest(
@@ -1927,40 +1847,6 @@
                 ),
         };
         testShowCreateMaterializedView(tests);
-=======
-        assertMemoryLeak(() -> {
-            createTable(TABLE1);
-            final String query = "select ts, v+v doubleV, avg(v) from " + TABLE1 + " sample by 30s";
-            execute("create materialized view test as (" + query + ") partition by day TTL 3 WEEKS");
-            assertQueryNoLeakCheck(
-                    "ddl\n" +
-                            "CREATE MATERIALIZED VIEW 'test' WITH BASE 'table1' REFRESH IMMEDIATE AS (\n" +
-                            "select ts, v+v doubleV, avg(v) from table1 sample by 30s\n" +
-                            ") PARTITION BY DAY TTL 3 WEEKS;\n",
-                    "show create materialized view test",
-                    null,
-                    false
-            );
-        });
->>>>>>> 942423be
-    }
-
-    @Test
-    public void testShowCreateManualMatView() throws Exception {
-        assertMemoryLeak(() -> {
-            createTable(TABLE1);
-            final String query = "select ts, v+v doubleV, avg(v) from " + TABLE1 + " sample by 30s";
-            execute("create materialized view test refresh manual as " + query);
-            assertQueryNoLeakCheck(
-                    "ddl\n" +
-                            "CREATE MATERIALIZED VIEW 'test' WITH BASE 'table1' REFRESH MANUAL AS (\n" +
-                            "select ts, v+v doubleV, avg(v) from table1 sample by 30s\n" +
-                            ") PARTITION BY DAY;\n",
-                    "show create materialized view test",
-                    null,
-                    false
-            );
-        });
     }
 
     @Test
@@ -2001,7 +1887,6 @@
     }
 
     @Test
-<<<<<<< HEAD
     public void testShowCreatePeriodMatView() throws Exception {
         final String query = "select ts, v+v doubleV, avg(v) from " + TABLE1 + " sample by 30s";
         final DdlSerializationTest[] tests = new DdlSerializationTest[]{
@@ -2055,23 +1940,6 @@
                 ),
         };
         testShowCreateMaterializedView(tests);
-=======
-    public void testShowCreateTimerMatView() throws Exception {
-        assertMemoryLeak(() -> {
-            createTable(TABLE1);
-            final String query = "select ts, v+v doubleV, avg(v) from " + TABLE1 + " sample by 30s";
-            execute("create materialized view test refresh start '2020-01-01T02:23:59.900000Z' time zone 'Europe/Paris' every 7d as " + query);
-            assertQueryNoLeakCheck(
-                    "ddl\n" +
-                            "CREATE MATERIALIZED VIEW 'test' WITH BASE 'table1' REFRESH START '2020-01-01T02:23:59.900000Z' TIME ZONE 'Europe/Paris' EVERY 7d AS (\n" +
-                            "select ts, v+v doubleV, avg(v) from table1 sample by 30s\n" +
-                            ") PARTITION BY DAY;\n",
-                    "show create materialized view test",
-                    null,
-                    false
-            );
-        });
->>>>>>> 942423be
     }
 
     @Test
