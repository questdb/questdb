/*******************************************************************************
 *     ___                  _   ____  ____
 *    / _ \ _   _  ___  ___| |_|  _ \| __ )
 *   | | | | | | |/ _ \/ __| __| | | |  _ \
 *   | |_| | |_| |  __/\__ \ |_| |_| | |_) |
 *    \__\_\\__,_|\___||___/\__|____/|____/
 *
 *  Copyright (c) 2014-2019 Appsicle
 *  Copyright (c) 2019-2024 QuestDB
 *
 *  Licensed under the Apache License, Version 2.0 (the "License");
 *  you may not use this file except in compliance with the License.
 *  You may obtain a copy of the License at
 *
 *  http://www.apache.org/licenses/LICENSE-2.0
 *
 *  Unless required by applicable law or agreed to in writing, software
 *  distributed under the License is distributed on an "AS IS" BASIS,
 *  WITHOUT WARRANTIES OR CONDITIONS OF ANY KIND, either express or implied.
 *  See the License for the specific language governing permissions and
 *  limitations under the License.
 *
 ******************************************************************************/

package io.questdb.test.cairo;

import io.questdb.PropertyKey;
import io.questdb.cairo.ColumnType;
import io.questdb.cairo.arr.ArrayTypeDriver;
import io.questdb.cairo.arr.DerivedArrayView;
import io.questdb.cairo.arr.DirectArray;
import io.questdb.cairo.arr.NoopArrayWriteState;
import io.questdb.cairo.sql.TableMetadata;
import io.questdb.cairo.vm.api.MemoryA;
import io.questdb.cutlass.line.tcp.ArrayBinaryFormatParser;
import io.questdb.std.IntList;
import io.questdb.std.MemoryTag;
import io.questdb.std.Unsafe;
import io.questdb.std.Vect;
import io.questdb.std.str.DirectUtf8Sink;
import io.questdb.test.AbstractCairoTest;
import org.junit.Assert;
import org.junit.Before;
import org.junit.Test;

import static org.junit.Assert.assertEquals;

public class ArrayTest extends AbstractCairoTest {

    public static long arrayViewToBinaryFormat(DirectArray array, long addr) {
        long offset = 0;
        Unsafe.getUnsafe().putByte(addr + offset, (byte) array.getElemType());
        offset++;
        Unsafe.getUnsafe().putByte(addr + offset, (byte) array.getDimCount());
        offset++;
        for (int i = 0, dims = array.getDimCount(); i < dims; i++) {
            Unsafe.getUnsafe().putInt(addr + offset, array.getDimLen(i));
            offset += 4;
        }
        int flatSize = array.borrowedFlatView().size();
        Vect.memcpy(addr + offset, array.ptr(), flatSize);
        return offset + flatSize;
    }

    public void assertBroadcastShape(IntList shapeLeft, IntList shapeRight, IntList shapeOutExpected) throws Exception {
        assertMemoryLeak(() -> {
            try (DirectArray left = new DirectArray();
                 DirectArray right = new DirectArray()
            ) {
                left.setType(ColumnType.encodeArrayType(ColumnType.DOUBLE, shapeLeft.size()));
                right.setType(ColumnType.encodeArrayType(ColumnType.DOUBLE, shapeRight.size()));

                for (int i = 0; i < shapeLeft.size(); i++) {
                    left.setDimLen(i, shapeLeft.get(i));
                }
                left.applyShape();
                for (int i = 0; i < shapeRight.size(); i++) {
                    right.setDimLen(i, shapeRight.get(i));
                }
                right.applyShape();
                IntList shapeOut = new IntList();
                DerivedArrayView.computeBroadcastShape(left, right, shapeOut, -1);
                System.out.println(shapeOut);
                Assert.assertEquals(shapeOutExpected, shapeOut);
            }
        });
    }

    @Override
    @Before
    public void setUp() {
        setProperty(PropertyKey.CAIRO_SQL_PARALLEL_GROUPBY_ENABLED, String.valueOf("true"));
        super.setUp();
    }

    @Test
    public void test2dFrom1d() throws Exception {
        assertMemoryLeak(() -> {
            execute("CREATE TABLE samba (ask_price DOUBLE[], ask_size DOUBLE[])");
            execute("CREATE TABLE tango (ask DOUBLE[][])");
            execute("INSERT INTO samba VALUES (ARRAY[1.0, 2, 3], ARRAY[4.0, 5, 6]), (ARRAY[7.0, 8, 9], ARRAY[10.0, 11, 12])");
            execute("INSERT INTO tango SELECT ARRAY[[ask_price[1], ask_price[2]], [ask_size[1], ask_size[2]]] FROM samba");
            execute("INSERT INTO tango SELECT ARRAY[ask_price, ask_size] FROM samba");
            execute("INSERT INTO tango SELECT ARRAY[ask_price[1:3], ask_size[2:4]] FROM samba");
            assertSql("ask\n" +
                            "[[1.0,2.0],[4.0,5.0]]\n" +
                            "[[7.0,8.0],[10.0,11.0]]\n" +
                            "[[1.0,2.0,3.0],[4.0,5.0,6.0]]\n" +
                            "[[7.0,8.0,9.0],[10.0,11.0,12.0]]\n" +
                            "[[1.0,2.0],[5.0,6.0]]\n" +
                            "[[7.0,8.0],[11.0,12.0]]\n",
                    "tango");
        });
    }

    @Test
    public void testAccess1d() throws Exception {
        assertMemoryLeak(() -> {
            execute("CREATE TABLE tango AS (SELECT ARRAY[1.0, 2, 3] arr1, ARRAY[1.0, 2, 3] arr2 FROM long_sequence(1))");
            execute("INSERT INTO tango VALUES (ARRAY[1.0, 2, 3], null)");
            execute("INSERT INTO tango VALUES (null, null)");
            assertSql("x\n2.0\n2.0\nnull\n", "SELECT arr1[2] x FROM tango");
            assertSql("x\n2.0\n2.0\nnull\n", "SELECT arr1[arr1[2]::int] x FROM tango");
            assertSql("x\n2.0\nnull\nnull\n", "SELECT arr1[arr2[2]::int] x FROM tango");
            assertPlanNoLeakCheck(
                    "SELECT arr1[arr2[2]::int] x FROM tango",
                    "VirtualRecord\n" +
                            "  functions: [arr1[arr2[2]::int]]\n" +
                            "    PageFrame\n" +
                            "        Row forward scan\n" +
                            "        Frame forward scan on: tango\n"
            );
        });
    }

    @Test
    public void testAccess3d() throws Exception {
        assertMemoryLeak(() -> {
            execute("CREATE TABLE tango AS (SELECT " +
                    "ARRAY[ [[1.0, 2], [3.0, 4]], [[5.0, 6], [7.0, 8]] ] arr FROM long_sequence(1))");
            assertSql("x\n2.0\n", "SELECT arr[1, 1, 2] x FROM tango");
            assertSql("x\n6.0\n", "SELECT arr[2, 1, 2] x FROM tango");
            assertSql("x\n8.0\n", "SELECT arr[2, 2, 2] x FROM tango");
            assertSql("x\n8.0\n", "SELECT arr[2, 2][2] x FROM tango");
            assertSql("x\n8.0\n", "SELECT arr[2][2, 2] x FROM tango");
            assertSql("x\n8.0\n", "SELECT arr[2][2][2] x FROM tango");
            assertPlanNoLeakCheck(
                    "SELECT arr[2][2][2] x FROM tango",
                    "VirtualRecord\n" +
                            "  functions: [arr[2,2,2]]\n" +
                            "    PageFrame\n" +
                            "        Row forward scan\n" +
                            "        Frame forward scan on: tango\n"
            );
        });
    }

    @Test
    public void testAccessInvalid() throws Exception {
        assertMemoryLeak(() -> {
            execute("CREATE TABLE tango AS (SELECT ARRAY[[1.0, 2], [3.0, 4]] arr1, ARRAY[-1, -2] arr2 FROM long_sequence(1))");

            assertExceptionNoLeakCheck("SELECT arr1[] FROM tango",
                    12, "empty brackets");
            assertExceptionNoLeakCheck("SELECT arr1['1', 1] FROM tango",
                    12, "invalid type for array access [type=4]");
            assertExceptionNoLeakCheck("SELECT arr1[1, 1::long] FROM tango",
                    16, "invalid type for array access [type=6]");
            assertExceptionNoLeakCheck("SELECT arr1[1, true] FROM tango",
                    15, "invalid type for array access [type=1]");
            assertExceptionNoLeakCheck("SELECT arr1[1, '1'] FROM tango",
                    15, "invalid type for array access [type=4]");
            assertExceptionNoLeakCheck("SELECT arr1[1, 1, 1] FROM tango",
                    18, "too many array access arguments [nArgs=3, nDims=2]");
            assertExceptionNoLeakCheck("SELECT arr1[0, 1] FROM tango",
                    12, "array index must be positive [dim=1, index=0]");
            assertExceptionNoLeakCheck("SELECT arr1[1:2, 0] FROM tango",
                    17, "array index must be positive [dim=2, index=0]");
            assertExceptionNoLeakCheck("SELECT arr1[1, 0] FROM tango",
                    15, "array index must be positive [dim=2, index=0]");
            assertExceptionNoLeakCheck("SELECT arr1[1, arr2[1]::int] FROM tango",
                    22, "array index must be positive [dim=2, index=-1, dimLen=2]");
            assertExceptionNoLeakCheck("SELECT arr1[1:2][arr2[1]::int] FROM tango",
                    24, "array index must be positive [dim=1, index=-1, dimLen=1]");
        });
    }

    @Test
    public void testAccessOutOfBounds() throws Exception {
        assertMemoryLeak(() -> {
            execute("CREATE TABLE tango AS (SELECT ARRAY[[1.0, 2], [3.0, 4]] arr FROM long_sequence(1))");

            assertSql("x\nnull\n", "SELECT arr[1, 3] x FROM tango");
            assertSql("x\nnull\n", "SELECT arr[3, 1] x FROM tango");

            assertSql("x\n[]\n", "SELECT arr[1:1] x FROM tango");
            assertSql("x\n[]\n", "SELECT arr[2:1] x FROM tango");
            assertSql("x\n[[3.0,4.0]]\n", "SELECT arr[2:5] x FROM tango");
            assertSql("x\n[]\n", "SELECT arr[3:3] x FROM tango");
            assertSql("x\n[]\n", "SELECT arr[3:5] x FROM tango");

            assertSql("x\n[]\n", "SELECT arr[1, 1:1] x FROM tango");
            assertSql("x\n[]\n", "SELECT arr[1, 2:1] x FROM tango");
            assertSql("x\n[]\n", "SELECT arr[1, 3:3] x FROM tango");
            assertSql("x\n[]\n", "SELECT arr[1, 3:5] x FROM tango");
            assertSql("x\n[]\n", "SELECT arr[1, 3:] x FROM tango");

            assertSql("x\n[2.0]\n", "SELECT arr[1, 2:5] x FROM tango");
        });
    }

    @Test
    public void testAccessWithNonConstants() throws Exception {
        assertMemoryLeak(() -> {
            String subArr11 = "[1.0,2.0]";
            String subArr12 = "[3.0,4.0]";
            String subArr21 = "[5.0,6.0]";
            String subArr22 = "[7.0,8.0]";
            String subArr1 = "[" + subArr11 + "," + subArr12 + "]";
            String subArr2 = "[" + subArr21 + "," + subArr22 + "]";
            String fullArray = "[" + subArr1 + "," + subArr2 + "]";
            execute("CREATE TABLE tango AS (SELECT 1 i, 2 j, ARRAY" + fullArray + " arr FROM long_sequence(1))");
            assertSql("x\n" + subArr1 + "\n", "SELECT arr[i] x FROM tango");
            assertSql("x\n" + subArr1 + "\n", "SELECT arr[j-i] x FROM tango");
            assertSql("x\n" + subArr12 + "\n", "SELECT arr[i,j] x FROM tango");
            assertSql("x\n[" + subArr1 + "]\n", "SELECT arr[i:j] x FROM tango");
            assertSql("x\n[" + subArr1 + "]\n", "SELECT arr[i:j+j-i-i] x FROM tango");
            assertSql("x\n[" + subArr1 + "]\n", "SELECT arr[j-i:i+i] x FROM tango");
        });
    }

    @Test
    public void testAccessWithNullIndex() throws Exception {
        assertMemoryLeak(() -> {
            execute("CREATE TABLE tango (n INT, arr DOUBLE[], arr2 DOUBLE[][])");
            execute("INSERT INTO tango VALUES (null, ARRAY[1.0, 2], ARRAY[[1.0, 2], [3.0, 4]])");
            assertSql("[]\nnull\n", "SELECT arr[null::int] FROM tango");
            assertSql("[]\nnull\n", "SELECT arr[n] FROM tango");
            assertSql("[]\nnull\n", "SELECT arr[1:null] FROM tango");
            assertSql("[]\nnull\n", "SELECT arr[null:2] FROM tango");
            assertSql("[]\nnull\n", "SELECT arr[1:n] FROM tango");
            assertSql("[]\nnull\n", "SELECT arr[n:2] FROM tango");
            assertSql("[]\nnull\n", "SELECT arr2[1, null::int] FROM tango");
            assertSql("[]\nnull\n", "SELECT arr2[1, n] FROM tango");
            assertSql("[]\nnull\n", "SELECT arr2[1, n:2] FROM tango");
            assertSql("[]\nnull\n", "SELECT arr2[1, 1:n] FROM tango");
            assertSql("[]\nnull\n", "SELECT arr2[1:2, 1:n] FROM tango");
        });
    }

    @Test
    public void testAddColumnUnsupportedType() throws Exception {
        assertMemoryLeak(() -> {
            execute("CREATE TABLE tango (n LONG)");
            assertException("ALTER TABLE tango ADD COLUMN arr BYTE[]", 33, "unsupported array element type [type=BYTE]");
            assertException("ALTER TABLE tango ADD COLUMN arr SHORT[]", 33, "unsupported array element type [type=SHORT]");
            assertException("ALTER TABLE tango ADD COLUMN arr INT[]", 33, "unsupported array element type [type=INT]");
            assertException("ALTER TABLE tango ADD COLUMN arr LONG[]", 33, "unsupported array element type [type=LONG]");
            assertException("ALTER TABLE tango ADD COLUMN arr FLOAT[]", 33, "unsupported array element type [type=FLOAT]");
            assertException("ALTER TABLE tango ADD COLUMN arr BOOLEAN[]", 33, "unsupported array element type [type=BOOLEAN]");
            assertException("ALTER TABLE tango ADD COLUMN arr CHAR[]", 33, "unsupported array element type [type=CHAR]");
            assertException("ALTER TABLE tango ADD COLUMN arr STRING[]", 33, "unsupported array element type [type=STRING]");
            assertException("ALTER TABLE tango ADD COLUMN arr VARCHAR[]", 33, "unsupported array element type [type=VARCHAR]");
            assertException("ALTER TABLE tango ADD COLUMN arr ARRAY[]", 33, "unsupported array element type [type=ARRAY]");
            assertException("ALTER TABLE tango ADD COLUMN arr BINARY[]", 33, "unsupported array element type [type=BINARY]");
            assertException("ALTER TABLE tango ADD COLUMN arr DATE[]", 33, "unsupported array element type [type=DATE]");
            assertException("ALTER TABLE tango ADD COLUMN arr TIMESTAMP[]", 33, "unsupported array element type [type=TIMESTAMP]");
            assertException("ALTER TABLE tango ADD COLUMN arr UUID[]", 33, "unsupported array element type [type=UUID]");
            assertException("ALTER TABLE tango ADD COLUMN arr LONG128[]", 33, "unsupported array element type [type=LONG128]");
            assertException("ALTER TABLE tango ADD COLUMN arr GEOHASH[]", 33, "unsupported array element type [type=GEOHASH]");
        });
    }

    @Test
    public void testArrayAddScalarValue() throws Exception {
        assertMemoryLeak(() -> {
            execute("CREATE TABLE tango (a DOUBLE[], b DOUBLE[][])");
            execute("INSERT INTO tango VALUES " +
                    "(ARRAY[2.0, null], ARRAY[[2.0, 3], [4.0, 5]]), " +
                    "(ARRAY[6.0, 7], ARRAY[[8.0, 9]])," +
                    "(null, null)");
            assertSql("column\tcolumn1\tcolumn2\tcolumn3\n" +
                    "[7.0,NaN]\t[[5.0,7.0],[9.0,11.0]]\t[11.0,16.0]\t[[41.0,51.0]]\n" +
                    "[19.0,22.0]\t[[17.0,19.0]]\t[41.0,46.0]\t[]\n" +
                    "null\tnull\tnull\tnull\n", "SELECT a * 3.0 + 1.0, b * 2.0 + 1.0, b[1] * 5.0 + 1.0, b[2:] * 10.0 + 1.0 FROM tango");
            assertSql("column\tcolumn1\n" +
                    "[5.0,NaN]\t[[4.0,6.0],[5.0,7.0]]\n" +
                    "[9.0,10.0]\t[[10.0],[11.0]]\n" +
                    "null\tnull\n", "SELECT transpose(a) + 3.0, transpose(b) + 2.0 FROM tango");
            assertSql("column\tcolumn1\tcolumn2\tcolumn3\n" +
                    "[5.0,NaN]\t[[4.0,5.0],[6.0,7.0]]\t[7.0,8.0]\t[[14.0,15.0]]\n" +
                    "[9.0,10.0]\t[[10.0,11.0]]\t[13.0,14.0]\t[]\n" +
                    "null\tnull\tnull\tnull\n", "SELECT 3.0 + a, 2.0 + b, 5.0 + b[1], 10.0 + b[2:] FROM tango");
        });
    }

    @Test
    public void testArrayAvg() throws Exception {
        assertMemoryLeak(() -> {
            execute("CREATE TABLE tango (arr1 DOUBLE[], arr2 DOUBLE[][])");
            execute("INSERT INTO tango VALUES " +
                    "(ARRAY[1.0, 9, 10, 12, 8, null, 20], ARRAY[[1.0, 9, 10, 12, 8, null, 20]]), " +
                    "(ARRAY[], ARRAY[[null]])," +
                    "(null, null)"
            );
            assertSql("array_avg\tarray_avg1\tarray_avg2\n" +
                            "10.0\t11.8\t5.0\n" +
                            "null\tnull\tnull\n" +
                            "null\tnull\tnull\n",
                    "SELECT array_avg(arr1), array_avg(arr1[2:]), array_avg(arr1[1:3]) FROM tango");
            assertSql("array_avg\tarray_avg1\tarray_avg2\tarray_avg3\tarray_avg4\n" +
                            "10.0\t10.0\t10.0\t10.0\tnull\n" +
                            "null\tnull\tnull\tnull\tnull\n" +
                            "null\tnull\tnull\tnull\tnull\n",
                    "SELECT array_avg(arr2), array_avg(transpose(arr2)), array_avg(arr2[1]), array_avg(arr2[1:]), array_avg(arr2[2:]) FROM tango");
        });
    }

    @Test
    public void testArrayAvgNonVanilla() throws Exception {
        assertMemoryLeak(() -> {
            execute("CREATE TABLE tango (arr DOUBLE[][][])");
            execute("INSERT INTO tango VALUES " +
                    "(ARRAY[[[1.0, 2.0, 3.0], [4.0, 5.0, 6.0], [7.0, 8.0, 9.0]]]);"
            );
            assertSql("array_avg\tarray_avg1\n" +
                            "5.0\t5.0\n",
                    "SELECT array_avg(arr), array_avg(transpose(arr)) FROM tango");
        });
    }

    @Test
    public void testArrayCanBeClearedAfterInstantiation() throws Exception {
        assertMemoryLeak(() -> {
            try (DirectArray array = new DirectArray(configuration)) {
                array.clear();
            }
        });
    }

    @Test
    public void testArrayCount() throws Exception {
        assertMemoryLeak(() -> {
            execute("CREATE TABLE tango (arr1 DOUBLE[], arr2 DOUBLE[][])");
            execute("INSERT INTO tango VALUES " +
                    "(ARRAY[1.0, 9, 10, 12, 8, null, 20, 12], ARRAY[[1.0, 9, 10, 12, 8, null, 20, 12]]), " +
                    "(ARRAY[], ARRAY[[null]])," +
                    "(null, null)"
            );
            assertSql("array_count\tarray_count1\tarray_count2\n" +
                            "7\t6\t2\n" +
                            "0\t0\t0\n" +
                            "0\t0\t0\n",
                    "SELECT array_count(arr1), array_count(arr1[2:]), array_count(arr1[1:3]) FROM tango");

            assertSql("array_count\tarray_count1\tarray_count2\tarray_count3\tarray_count4\n" +
                            "7\t7\t7\t7\t0\n" +
                            "0\t0\t0\t0\t0\n" +
                            "0\t0\t0\t0\t0\n",
                    "SELECT array_count(arr2), array_count(transpose(arr2)), array_count(arr2[1]), array_count(arr2[1:]), array_count(arr2[2:]) FROM tango");
        });
    }

    @Test
    public void testArrayCountNonVanilla() throws Exception {
        assertMemoryLeak(() -> {
            execute("CREATE TABLE tango (arr DOUBLE[][][])");
            execute("INSERT INTO tango VALUES " +
                    "(ARRAY[[[1.0, 2.0, 3.0], [4.0, 5.0, 6.0], [7.0, 8.0, 9.0]]]);"
            );
            assertSql("array_count\tarray_count1\n" +
                            "9\t9\n",
                    "SELECT array_count(arr), array_count(transpose(arr)) FROM tango");
        });
    }

    @Test
    public void testArrayCumSum() throws Exception {
        assertMemoryLeak(() -> {
            execute("CREATE TABLE tango (arr1 DOUBLE[], arr2 DOUBLE[][])");
            execute("INSERT INTO tango VALUES " +
                    "(ARRAY[1.0, 9, 10, 12, 8, null, 20, 12], ARRAY[[1.0, 9, 10, 12, 8, null, 20, 12]]), " +
                    "(ARRAY[null], ARRAY[[null]])," +
                    "(null, null)"
            );
            assertSql("array_cum_sum\tarray_cum_sum1\tarray_cum_sum2\n" +
                            "[1.0,10.0,20.0,32.0,40.0,40.0,60.0,72.0]\t[9.0,19.0,31.0,39.0,39.0,59.0,71.0]\t[1.0,10.0]\n" +
                            "[0.0]\t[]\t[0.0]\n" +
                            "null\tnull\tnull\n",
                    "SELECT array_cum_sum(arr1), array_cum_sum(arr1[2:]), array_cum_sum(arr1[1:3]) FROM tango");

            assertSql("array_cum_sum\tarray_cum_sum1\tarray_cum_sum2\tarray_cum_sum3\tarray_cum_sum4\n" +
                            "[1.0,10.0,20.0,32.0,40.0,40.0,60.0,72.0]\t[1.0,10.0,20.0,32.0,40.0,40.0,60.0,72.0]\t[1.0,10.0,20.0,32.0,40.0,40.0,60.0,72.0]\t[1.0,10.0,20.0,32.0,40.0,40.0,60.0,72.0]\t[]\n" +
                            "[0.0]\t[0.0]\t[0.0]\t[0.0]\t[]\n" +
                            "null\tnull\tnull\tnull\tnull\n",
                    "SELECT array_cum_sum(arr2), array_cum_sum(transpose(arr2)), array_cum_sum(arr2[1]), array_cum_sum(arr2[1:]), array_cum_sum(arr2[2:]) FROM tango");
        });
    }

    @Test
    public void testArrayDivScalarValue() throws Exception {
        assertMemoryLeak(() -> {
            execute("CREATE TABLE tango (a DOUBLE[], b DOUBLE[][])");
            execute("INSERT INTO tango VALUES " +
                    "(ARRAY[2.0, null], ARRAY[[2.0, 3], [4.0, 5]]), " +
                    "(ARRAY[6.0, 7], ARRAY[[8.0, 9]])," +
                    "(null, null)");
            assertSql("column\tcolumn1\tcolumn2\tcolumn3\n" +
                    "[12.0,NaN]\t[[8.0,12.0],[16.0,20.0]]\t[20.0,30.0]\t[[80.0,100.0]]\n" +
                    "[36.0,42.0]\t[[32.0,36.0]]\t[80.0,90.0]\t[]\n" +
                    "null\tnull\tnull\tnull\n", "SELECT a * 3.0/0.5, b * 2.0/0.5, b[1] * 5.0 / 0.5, b[2:] * 10.0 / 0.5 FROM tango");
            assertSql("column\tcolumn1\n" +
                    "[4.0,NaN]\t[[4.0,8.0],[6.0,10.0]]\n" +
                    "[12.0,14.0]\t[[16.0],[18.0]]\n" +
                    "null\tnull\n", "SELECT transpose(a)/0.5, transpose(b)/0.5 FROM tango");
            assertSql("column\tcolumn1\n" +
                    "[Infinity,NaN]\t[NaN,NaN]\n" +
                    "[Infinity,Infinity]\t[NaN,NaN]\n" +
                    "null\tnull\n", "SELECT a/0.0, a/null::double FROM tango");
        });
    }

    @Test
    public void testArrayDotProduct() throws Exception {
        assertMemoryLeak(() -> {
            execute("CREATE TABLE tango (left DOUBLE[][], right DOUBLE[][])");
            execute("INSERT INTO tango VALUES " +
                    "(ARRAY[[1.0, 3], [2.0, 5.0]], ARRAY[[1.0, 5.0], [7.0, 2.0]]), " +
                    "(ARRAY[[1.0, 1]], ARRAY[[5.0, null]])");
            assertSql("product\n" +
                    "40.0\n" +
                    "5.0\n", "SELECT dot_product(left, right) AS product FROM tango");
            assertSql("product\n" +
                    "40.0\n" +
                    "5.0\n", "SELECT dot_product(transpose(left), transpose(right)) AS product FROM tango");
            assertExceptionNoLeakCheck("SELECT dot_product(Array[1.0], Array[[1.0]]) AS product FROM tango",
                    24, "arrays have different number of dimensions [nDimsLeft=1, nDimsRight=2]");
            assertExceptionNoLeakCheck("SELECT dot_product(Array[1.0], Array[1.0, 2.0]) AS product FROM tango",
                    24, "arrays have different shapes [leftShape=[1], rightShape=[2]]");
        });
    }

    @Test
    public void testArrayDotProductScalarValue() throws Exception {
        assertMemoryLeak(() -> {
            execute("CREATE TABLE tango (left DOUBLE[][], right DOUBLE[][])");
            execute("INSERT INTO tango VALUES " +
                    "(ARRAY[[1.0, 3], [2.0, 5.0]], ARRAY[[1.0, 5.0], [7.0, 2.0]]), " +
                    "(ARRAY[[1.0, 1]], ARRAY[[5.0, null]])");
            assertSql("dot_product\tdot_product1\tdot_product2\n" +
                    "11.0\t30.0\tnull\n" +
                    "2.0\t10.0\tnull\n", "SELECT dot_product(left, 1.0), dot_product(right, 2.0), dot_product(left, null::double) FROM tango");
            assertSql("dot_product\tdot_product1\tdot_product2\n" +
                    "11.0\t30.0\t30.0\n" +
                    "2.0\t10.0\t10.0\n", "SELECT dot_product(transpose(left), 1.0), dot_product(transpose(right), 2.0), dot_product(2.0, transpose(right)) FROM tango");
        });
    }

    @Test
    public void testArrayFirstFunction() throws Exception {
        assertMemoryLeak(() -> {
            execute("create table test (ts timestamp, x int, v double[]) timestamp(ts) partition by DAY");
            execute("insert into test(ts,x,v) values ('2022-02-24', 1, ARRAY[1.0,1.0]), ('2022-02-24', 2, null), ('2022-02-24', 3, ARRAY[2.0,2.0])");

            assertQuery(
                    "ts\tx\tv\n" +
                            "2022-02-24T00:00:00.000000Z\t1\t[1.0,1.0]\n" +
                            "2022-02-24T00:00:00.000000Z\t2\tnull\n" +
                            "2022-02-24T00:00:00.000000Z\t3\t[2.0,2.0]\n",
                    "select ts, x, first(v) as v from test sample by 1s",
                    "ts",
                    true,
                    true
            );

            assertPlanNoLeakCheck(
                    "select ts, x, first(v) as v from test sample by 1s",
                    "Radix sort light\n" +
                            "  keys: [ts]\n" +
                            "    Async Group By workers: 1\n" +
                            "      keys: [ts,x]\n" +
                            "      values: [first(v)]\n" +
                            "      filter: null\n" +
                            "        PageFrame\n" +
                            "            Row forward scan\n" +
                            "            Frame forward scan on: test\n"
            );
        });
    }

    @Test
    public void testArrayFunctionInAggregation() throws Exception {
        assertMemoryLeak(() -> {
            execute("create table tango (ts timestamp, a double, arr double[]) timestamp(ts) partition by DAY");
            execute("insert into tango values " +
                    "('2025-06-26', 1.0, ARRAY[1.0,2.0, 3.0, 4.0, 5.0, 6.0, 7.0, 8.0, 9.0, 10.0])," +
                    "('2025-06-26', 10.0, null)," +
                    "('2025-06-27', 18.0, ARRAY[11.0, 12.0, 13.0, 14.0, 15.0, 16.0, 17.0, 18.0, 19.0, 20.0])," +
                    "('2025-06-27', 25.0, ARRAY[21.0, 22.0, 23.0, 24.0, 25.0, 26.0, 27.0, 28.0, 29.0, 30.0])");
            assertQueryAndPlan(
                    "ts\tv\n" +
                            "2025-06-26T00:00:00.000000Z\t1\n" +
                            "2025-06-27T00:00:00.000000Z\t8\n",
                    "Radix sort light\n" +
                            "  keys: [ts]\n" +
                            "    Async Group By workers: 1\n" +
                            "      keys: [ts]\n" +
                            "      values: [max(array_position(arr, a))]\n" +
                            "      filter: null\n" +
                            "        PageFrame\n" +
                            "            Row forward scan\n" +
                            "            Frame forward scan on: tango\n",
                    "select ts, max(array_position(arr, a)) as v from tango sample by 1d",
                    "ts",
                    true,
                    true
            );

            assertQueryAndPlan(
                    "ts\tv\n" +
                            "2025-06-26T00:00:00.000000Z\t2\n" +
                            "2025-06-27T00:00:00.000000Z\t6\n",
                    "Radix sort light\n" +
                            "  keys: [ts]\n" +
                            "    Async Group By workers: 1\n" +
                            "      keys: [ts]\n" +
                            "      values: [min(insertion_point(arr,a))]\n" +
                            "      filter: null\n" +
                            "        PageFrame\n" +
                            "            Row forward scan\n" +
                            "            Frame forward scan on: tango\n",
                    "select ts, min(insertion_point(arr, a)) as v from tango sample by 1d",
                    "ts",
                    true,
                    true
            );

            assertQueryAndPlan(
                    "ts\tv\n" +
                            "2025-06-26T00:00:00.000000Z\t10\n" +
                            "2025-06-27T00:00:00.000000Z\t20\n",
                    "Radix sort light\n" +
                            "  keys: [ts]\n" +
                            "    Async Group By workers: 1\n" +
                            "      keys: [ts]\n" +
                            "      values: [sum(array_count(arr))]\n" +
                            "      filter: null\n" +
                            "        PageFrame\n" +
                            "            Row forward scan\n" +
                            "            Frame forward scan on: tango\n",
                    "select ts, sum(array_count(arr)) as v from tango sample by 1d",
                    "ts",
                    true,
                    true
            );

            assertQueryAndPlan(
                    "ts\tv\n" +
                            "2025-06-26T00:00:00.000000Z\t5.5\n" +
                            "2025-06-27T00:00:00.000000Z\t41.0\n",
                    "Radix sort light\n" +
                            "  keys: [ts]\n" +
                            "    Async Group By workers: 1\n" +
                            "      keys: [ts]\n" +
                            "      values: [sum(array_avg(arr))]\n" +
                            "      filter: null\n" +
                            "        PageFrame\n" +
                            "            Row forward scan\n" +
                            "            Frame forward scan on: tango\n",
                    "select ts, sum(array_avg(arr)) as v from tango sample by 1d",
                    "ts",
                    true,
                    true
            );

            assertQueryAndPlan(
                    "ts\tarray_sum\tsum\n" +
                            "2025-06-26T00:00:00.000000Z\t220.0\t1.0\n" +
                            "2025-06-26T00:00:00.000000Z\t0.0\t10.0\n" +
                            "2025-06-27T00:00:00.000000Z\t770.0\t18.0\n" +
                            "2025-06-27T00:00:00.000000Z\t1320.0\t25.0\n",
                    "Radix sort light\n" +
                            "  keys: [ts]\n" +
                            "    Async Group By workers: 1\n" +
                            "      keys: [ts,array_sum]\n" +
                            "      values: [sum(a)]\n" +
                            "      filter: null\n" +
                            "        PageFrame\n" +
                            "            Row forward scan\n" +
                            "            Frame forward scan on: tango\n",
                    "select ts, array_sum(array_cum_sum(arr)), sum(a) from tango sample by 1d",
                    "ts",
                    true,
                    true
            );

            assertQueryAndPlan(
                    "ts\tdot_product\tfirst\n" +
                            "2025-06-26T00:00:00.000000Z\t110.0\t1.0\n" +
                            "2025-06-26T00:00:00.000000Z\tnull\t10.0\n" +
                            "2025-06-27T00:00:00.000000Z\t310.0\t18.0\n" +
                            "2025-06-27T00:00:00.000000Z\t510.0\t25.0\n",
                    "Radix sort light\n" +
                            "  keys: [ts]\n" +
                            "    Async Group By workers: 1\n" +
                            "      keys: [ts,dot_product]\n" +
                            "      values: [first(a)]\n" +
                            "      filter: null\n" +
                            "        PageFrame\n" +
                            "            Row forward scan\n" +
                            "            Frame forward scan on: tango\n",
                    "select ts, dot_product(arr, 2), first(a) from tango sample by 1d",
                    "ts",
                    true,
                    true
            );

            assertQueryAndPlan(
                    "ts\tsum\n" +
                            "2025-06-26T00:00:00.000000Z\t147.5\n" +
                            "2025-06-27T00:00:00.000000Z\t1045.0\n",
                    "Radix sort light\n" +
                            "  keys: [ts]\n" +
                            "    Async Group By workers: 1\n" +
                            "      keys: [ts]\n" +
                            "      values: [sum(array_sum(arr*5+3-1/2))]\n" +
                            "      filter: null\n" +
                            "        PageFrame\n" +
                            "            Row forward scan\n" +
                            "            Frame forward scan on: tango\n",
                    "select ts, sum(array_sum((arr * 5 + 3 - 1)/2)) from tango sample by 1d",
                    "ts",
                    true,
                    true
            );
        });
    }

    @Test
    public void testArrayMultiplyScalarValue() throws Exception {
        assertMemoryLeak(() -> {
            execute("CREATE TABLE tango (a DOUBLE[], b DOUBLE[][])");
            execute("INSERT INTO tango VALUES " +
                    "(ARRAY[2.0, null], ARRAY[[2.0, 3], [4.0, 5]]), " +
                    "(ARRAY[6.0, 7], ARRAY[[8.0, 9]])," +
                    "(null, null)");
            assertSql("column\tcolumn1\tcolumn2\tcolumn3\n" +
                    "[6.0,NaN]\t[[4.0,6.0],[8.0,10.0]]\t[10.0,15.0]\t[[40.0,50.0]]\n" +
                    "[18.0,21.0]\t[[16.0,18.0]]\t[40.0,45.0]\t[]\n" +
                    "null\tnull\tnull\tnull\n", "SELECT a * 3.0, b * 2.0, b[1] * 5.0, b[2:] * 10.0 FROM tango");
            assertSql("column\tcolumn1\n" +
                    "[6.0,NaN]\t[[4.0,8.0],[6.0,10.0]]\n" +
                    "[18.0,21.0]\t[[16.0],[18.0]]\n" +
                    "null\tnull\n", "SELECT transpose(a) * 3.0, transpose(b) * 2.0 FROM tango");
            assertSql("column\tcolumn1\tcolumn2\tcolumn3\n" +
                    "[6.0,NaN]\t[[4.0,6.0],[8.0,10.0]]\t[10.0,15.0]\t[[40.0,50.0]]\n" +
                    "[18.0,21.0]\t[[16.0,18.0]]\t[40.0,45.0]\t[]\n" +
                    "null\tnull\tnull\tnull\n", "SELECT 3.0 * a, 2.0 * b, 5.0 * b[1], 10.0 * b[2:] FROM tango");
        });
    }

    @Test
    public void testArrayPosition() throws Exception {
        assertMemoryLeak(() -> {
            execute("CREATE TABLE tango (arr1 DOUBLE[], arr2 DOUBLE[][])");
            execute("INSERT INTO tango VALUES " +
                    "(ARRAY[1.0, 9, 10, 12, 8, null, 20, 12], ARRAY[[1.0, 9, 10, 12, 8, null, 20, 12]]), " +
                    "(ARRAY[null], ARRAY[[null]])," +
                    "(null, null)"
            );
            assertSql("array_position\tarray_position1\tarray_position2\tarray_position3\n" +
                            "5\t6\tnull\t1\n" +
                            "null\t1\tnull\tnull\n" +
                            "null\tnull\tnull\tnull\n",
                    "SELECT " +
                            "array_position(arr1, 8), " +
                            "array_position(arr1, null), " +
                            "array_position(arr1, 11), " +
                            "array_position(arr1[2:], 9) " +
                            "FROM tango");

            assertSql("array_position\tarray_position1\tarray_position2\tarray_position3\n" +
                            "5\t6\tnull\t1\n" +
                            "null\t1\tnull\tnull\n" +
                            "null\tnull\tnull\tnull\n",
                    "SELECT " +
                            "array_position(arr2[1], 8), " +
                            "array_position(arr2[1], null), " +
                            "array_position(arr2[1], 11), " +
                            "array_position(arr2[1][2:], 9) " +
                            "FROM tango");

            assertSql("array_position\tarray_position1\tarray_position2\tarray_position3\n" +
                            "1\t2\t3\t1\n" +
                            "1\t1\t1\tnull\n" +
                            "null\tnull\tnull\tnull\n",
                    "SELECT " +
                            "array_position(arr1, arr1[1]), " +
                            "array_position(arr1, arr1[2]), " +
                            "array_position(arr1, arr1[3]), " +
                            "array_position(arr1[2:], arr1[2]) " +
                            "FROM tango");
            assertExceptionNoLeakCheck("SELECT array_position(arr2, 0) len FROM tango",
                    22, "array is not one-dimensional");
        });
    }

    @Test
    public void testArrayPositionNanInfinity() throws Exception {
        assertMemoryLeak(() -> {
            execute("CREATE TABLE tango (arr DOUBLE[])");
            execute("INSERT INTO tango VALUES (ARRAY[1.0/0.0, 0.0/0.0, -1.0/0.0])");
            assertSql("array_position\n2\n", "SELECT array_position(arr, 0.0/0.0) FROM tango");
            //TODO These two assertions document the current behavior, but it isn't the desired one.
            // The function should find infinities as well.
            assertSql("array_position\nnull\n", "SELECT array_position(arr, 1.0/0.0) FROM tango");
            assertSql("array_position\nnull\n", "SELECT array_position(arr, -1.0/0.0) FROM tango");
        });
    }

    @Test
    public void testArrayPositionNonVanilla() throws Exception {
        assertMemoryLeak(() -> {
            execute("CREATE TABLE tango (arr DOUBLE[][])");
            execute("INSERT INTO tango VALUES " +
                    "(ARRAY[[1.0], [9], [10], [12], [8], [null], [20], [12]]) "
            );
            assertSql("array_position\tarray_position1\tarray_position2\tarray_position3\n" +
                            "5\t6\tnull\t1\n",
                    "SELECT " +
                            "array_position(transpose(arr)[1], 8), " +
                            "array_position(transpose(arr)[1], null), " +
                            "array_position(transpose(arr)[1], 11), " +
                            "array_position(transpose(arr)[1, 2:], 9) " +
                            "FROM tango");
        });
    }

    @Test
    public void testArrayShift() throws Exception {
        assertMemoryLeak(() -> {
            execute("CREATE TABLE tango (arr1 DOUBLE[], arr2 DOUBLE[][])");
            execute("INSERT INTO tango VALUES " +
                    "(ARRAY[1.0, 9, 10, 12, 8, null, 20, 12], ARRAY[[1.0, 9, 10],[12, 8, null]]), " +
                    "(ARRAY[], ARRAY[[],[]])," +
                    "(null, null)"
            );
            assertSql("shift\tshift1\tshift2\tshift3\n" +
                            "[999.0,999.0,999.0,1.0,9.0,10.0,12.0,8.0]\t[999.0,9.0,10.0,12.0,8.0,NaN,20.0]\t[999.0,999.0]\t[NaN,NaN,NaN,1.0,9.0,10.0,12.0,8.0]\n" +
                            "[]\t[]\t[]\t[]\n" +
                            "null\tnull\tnull\tnull\n",
                    "SELECT shift(arr1, 3, 999.0), shift(arr1[2:], 1, 999.0), shift(arr1[1:3], 10, 999.0), shift(arr1, 3) FROM tango");
            assertSql("shift\tshift1\tshift2\tshift3\n" +
                            "[12.0,8.0,NaN,20.0,12.0,999.0,999.0,999.0]\t[10.0,12.0,8.0,NaN,20.0,12.0,999.0]\t[999.0,999.0]\t[12.0,8.0,NaN,20.0,12.0,NaN,NaN,NaN]\n" +
                            "[]\t[]\t[]\t[]\n" +
                            "null\tnull\tnull\tnull\n",
                    "SELECT shift(arr1, -3, 999.0), shift(arr1[2:], -1, 999.0), shift(arr1[1:3], -10, 999.0), shift(arr1, -3) FROM tango");
            assertSql("shift\tshift1\tshift2\tshift3\n" +
                            "[[999.0,1.0,9.0],[999.0,12.0,8.0]]\t[[9.0,10.0,999.0],[8.0,NaN,999.0]]\t[[999.0,999.0,999.0],[999.0,999.0,999.0]]\t[[10.0,NaN,NaN],[NaN,NaN,NaN]]\n" +
                            "[]\t[]\t[]\t[]\n" +
                            "null\tnull\tnull\tnull\n",
                    "SELECT shift(arr2, 1, 999.0), shift(arr2[1:], -1, 999.0), shift(arr2, 5, 999.0), shift(arr2, -2) FROM tango");
        });
    }

    @Test
    public void testArrayShiftNonVanilla() throws Exception {
        assertMemoryLeak(() -> {
            execute("CREATE TABLE tango (arr DOUBLE[][])");
            execute("INSERT INTO tango VALUES " +
                    "(ARRAY[[1.0, 9], [10, 12], [8, null], [20, 12]]), " +
                    "(ARRAY[[]])," +
                    "(null)"
            );
            assertSql("transpose\n" +
                            "[[1.0,10.0,8.0,20.0],[9.0,12.0,NaN,12.0]]\n" +
                            "[]\n" +
                            "null\n",
                    "SELECT transpose(arr) FROM tango");

            assertSql("shift\tshift1\tshift2\tshift3\n" +
                            "[999.0,999.0,1.0,10.0]\t[999.0,10.0,8.0]\t[999.0,999.0]\t[NaN,NaN,NaN,1.0]\n" +
                            "null\tnull\tnull\tnull\n" +
                            "null\tnull\tnull\tnull\n",
                    "SELECT shift(transpose(arr)[1], 2, 999.0), shift(transpose(arr)[1, 2:], 1, 999.0), shift(transpose(arr)[1, 1:3], 10, 999.0), shift(transpose(arr)[1], 3) FROM tango");

            assertSql("shift\tshift1\tshift2\tshift3\n" +
                            "[8.0,20.0,999.0,999.0]\t[8.0,20.0,999.0]\t[999.0,999.0]\t[20.0,NaN,NaN,NaN]\n" +
                            "null\tnull\tnull\tnull\n" +
                            "null\tnull\tnull\tnull\n",
                    "SELECT shift(transpose(arr)[1], -2, 999.0), shift(transpose(arr)[1, 2:], -1, 999.0), shift(transpose(arr)[1, 1:3], -10, 999.0), shift(transpose(arr)[1], -3) FROM tango");
            assertSql("shift\tshift1\tshift2\tshift3\n" +
                            "[[999.0,1.0,10.0,8.0],[999.0,9.0,12.0,NaN]]\t[[10.0,8.0,20.0,999.0],[12.0,NaN,12.0,999.0]]\t[[999.0,999.0,999.0,999.0],[999.0,999.0,999.0,999.0]]\t[[8.0,20.0,NaN,NaN],[NaN,12.0,NaN,NaN]]\n" +
                            "[]\t[]\t[]\t[]\n" +
                            "null\tnull\tnull\tnull\n",
                    "SELECT shift(transpose(arr), 1, 999.0), shift(transpose(arr)[1:], -1, 999.0), shift(transpose(arr), 5, 999.0), shift(transpose(arr), -2) FROM tango");
        });
    }

    @Test
    public void testArraySubtractScalarValue() throws Exception {
        assertMemoryLeak(() -> {
            execute("CREATE TABLE tango (a DOUBLE[], b DOUBLE[][])");
            execute("INSERT INTO tango VALUES " +
                    "(ARRAY[2.0, null], ARRAY[[2.0, 3], [4.0, 5]]), " +
                    "(ARRAY[6.0, 7], ARRAY[[8.0, 9]])," +
                    "(null, null)");
            assertSql("column\tcolumn1\tcolumn2\tcolumn3\n" +
                    "[5.0,NaN]\t[[3.0,5.0],[7.0,9.0]]\t[9.0,14.0]\t[[39.0,49.0]]\n" +
                    "[17.0,20.0]\t[[15.0,17.0]]\t[39.0,44.0]\t[]\n" +
                    "null\tnull\tnull\tnull\n", "SELECT a * 3.0 - 1.0, b * 2.0 - 1.0, b[1] * 5.0 - 1.0, b[2:] * 10.0 - 1.0 FROM tango");
            assertSql("column\tcolumn1\n" +
                    "[-1.0,NaN]\t[[0.0,2.0],[1.0,3.0]]\n" +
                    "[3.0,4.0]\t[[6.0],[7.0]]\n" +
                    "null\tnull\n", "SELECT transpose(a) - 3.0, transpose(b) - 2.0 FROM tango");
            assertSql("column\n" +
                    "[NaN,NaN]\n" +
                    "[NaN,NaN]\n" +
                    "null\n", "SELECT a - null::double FROM tango");
        });
    }

    @Test
    public void testArraySum() throws Exception {
        assertMemoryLeak(() -> {
            execute("CREATE TABLE tango (arr1 DOUBLE[], arr2 DOUBLE[][])");
            execute("INSERT INTO tango VALUES " +
                    "(ARRAY[1.0, 9, 10, 12, 8, null, 20, 12], ARRAY[[1.0, 9, 10, 12, 8, null, 20, 12]]), " +
                    "(ARRAY[null], ARRAY[[null]])," +
                    "(null, null)"
            );
            assertSql("array_sum\tarray_sum1\tarray_sum2\n" +
                            "72.0\t71.0\t10.0\n" +
                            "0.0\t0.0\t0.0\n" +
                            "0.0\t0.0\t0.0\n",
                    "SELECT array_sum(arr1), array_sum(arr1[2:]), array_sum(arr1[1:3]) FROM tango");

            assertSql("array_sum\tarray_sum1\tarray_sum2\tarray_sum3\tarray_sum4\n" +
                            "72.0\t72.0\t72.0\t72.0\t0.0\n" +
                            "0.0\t0.0\t0.0\t0.0\t0.0\n" +
                            "0.0\t0.0\t0.0\t0.0\t0.0\n",
                    "SELECT array_sum(arr2), array_sum(transpose(arr2)), array_sum(arr2[1]), array_sum(arr2[1:]), array_sum(arr2[2:]) FROM tango");
        });
    }

    @Test
    public void testArraySumNonVanilla() throws Exception {
        assertMemoryLeak(() -> {
            execute("CREATE TABLE tango (arr DOUBLE[][][])");
            execute("INSERT INTO tango VALUES " +
                    "(ARRAY[[[1.0, 2.0, 3.0], [4.0, 5.0, 6.0], [7.0, 8.0, 9.0]]]);"
            );
            assertSql("array_sum\tarray_sum1\n" +
                            "45.0\t45.0\n",
                    "SELECT array_sum(arr), array_sum(transpose(arr)) FROM tango");
        });
    }

    @Test
    public void testAutoCastToDouble() throws Exception {
        assertMemoryLeak(() -> {
            assertSql("arr\n[1.0,2.0]\n", "SELECT ARRAY[1, 2] arr FROM long_sequence(1)");
            assertSql("arr\n[[1.0,2.0],[3.0,4.0]]\n", "SELECT ARRAY[[1, 2], [3, 4]] arr FROM long_sequence(1)");
        });
    }

    @Test
    public void testBasicArithmetic1d() throws Exception {
        assertMemoryLeak(() -> {
            execute("CREATE TABLE tango (a DOUBLE[], b DOUBLE[])");
            execute("INSERT INTO tango VALUES " +
                    "(ARRAY[2.0, 3.0], ARRAY[4.0, 5]), " +
                    "(ARRAY[6.0, 7], ARRAY[8.0, 9])");
            assertSql("sum\n[6.0,8.0]\n[14.0,16.0]\n", "SELECT a + b sum FROM tango");
            assertSql("diff\n[-2.0,-2.0]\n[-2.0,-2.0]\n", "SELECT a - b diff FROM tango");
            assertSql("product\n[8.0,15.0]\n[48.0,63.0]\n", "SELECT a * b product FROM tango");
        });
    }

    @Test
    public void testBasicArithmetic3d() throws Exception {
        assertMemoryLeak(() -> {
            execute("CREATE TABLE tango (a DOUBLE[][][], b DOUBLE[][][])");
            execute("INSERT INTO tango VALUES (" +
                    "ARRAY[ [ [2.0, 3], [4.0, 5] ], [ [6.0, 7], [8.0, 9] ]  ], " +
                    "ARRAY[ [ [10.0, 11], [12.0, 13] ], [ [14.0, 15], [16.0, 17] ]  ]" +
                    ")");
            assertSql("sum\n[[[12.0,14.0],[16.0,18.0]],[[20.0,22.0],[24.0,26.0]]]\n",
                    "SELECT a + b sum FROM tango");
            assertSql("diff\n[[[-8.0,-8.0],[-8.0,-8.0]],[[-8.0,-8.0],[-8.0,-8.0]]]\n",
                    "SELECT a - b diff FROM tango");
            assertSql("product\n[[[20.0,33.0],[48.0,65.0]],[[84.0,105.0],[128.0,153.0]]]\n",
                    "SELECT a * b product FROM tango");
        });
    }

    @Test
    public void testBasicArithmeticAutoBroadcast() throws Exception {
        assertMemoryLeak(() -> {
            execute("CREATE TABLE tango (a DOUBLE[][], b DOUBLE[])");
            execute("INSERT INTO tango VALUES " +
                    "(ARRAY[[0.0, 0, 0], [10, 10, 10], [20, 20, 20], [30, 30, 30]], ARRAY[0, 1, 2])");
            assertSql("column\tcolumn1\tcolumn2\tcolumn3\n" +
                            "[[0.0,1.0,2.0],[10.0,11.0,12.0],[20.0,21.0,22.0],[30.0,31.0,32.0]]\t[[0.0,-1.0,-2.0],[10.0,9.0,8.0],[20.0,19.0,18.0],[30.0,29.0,28.0]]\t[[0.0,0.0,0.0],[0.0,10.0,20.0],[0.0,20.0,40.0],[0.0,30.0,60.0]]\t[[NaN,0.0,0.0],[Infinity,10.0,5.0],[Infinity,20.0,10.0],[Infinity,30.0,15.0]]\n",
                    "SELECT a + b, a - b, a * b, a / b FROM tango");
            assertSql("column\n" +
                            "[[0.0,-1.0,-4.0],[100.0,99.0,96.0],[400.0,399.0,396.0],[900.0,899.0,896.0]]\n",
                    "SELECT (a + b) * (a - b) from tango");
            execute("CREATE TABLE tango1 (a DOUBLE[][], b DOUBLE[])");
            execute("INSERT INTO tango1 VALUES " +
                    "(ARRAY[[1.0, 2.0]], ARRAY[0, 1, 2])");
            assertException("select a + b from tango1",
                    7,
                    "arrays have incompatible shapes [leftShape=[1,2], rightShape=[3]]");
        });
    }

    @Test
    public void testCaseWhen() throws Exception {
        assertMemoryLeak(() -> {
            execute("CREATE TABLE tango (ts TIMESTAMP, i int, a DOUBLE[]) TIMESTAMP(ts) PARTITION BY DAY WAL");
            execute("INSERT INTO tango VALUES " +
                    "('2020-01-01T00:00:00.000Z', 0, ARRAY[]), " +
                    "('2021-01-01T00:00:00.000Z', 1, ARRAY[-1.0]), " +
                    "('2022-01-01T00:00:00.000Z', 2, ARRAY[-1.0, -2.0]), " +
                    "('2023-01-01T00:00:00.000Z', 3, ARRAY[-1.0, -2.0, -3.0]), " +
                    "('2024-01-01T00:00:00.000Z', 4, ARRAY[-1.0, -2.0, -3.0, -4.0]), " +
                    "('2025-01-01T00:00:00.000Z', 5, ARRAY[-1.0, -2.0, -3.0, -4.0, -5.0]);"
            );

            drainWalQueue();

            assertQuery("case\tts\ti\ta\n" +
                            "[]\t2020-01-01T00:00:00.000000Z\t0\t[]\n" +
                            "[1.0]\t2021-01-01T00:00:00.000000Z\t1\t[-1.0]\n" +
                            "[1.0,2.0]\t2022-01-01T00:00:00.000000Z\t2\t[-1.0,-2.0]\n" +
                            "[1.0,2.0,3.0]\t2023-01-01T00:00:00.000000Z\t3\t[-1.0,-2.0,-3.0]\n" +
                            "[1.0,2.0,3.0,4.0]\t2024-01-01T00:00:00.000000Z\t4\t[-1.0,-2.0,-3.0,-4.0]\n" +
                            "[-1.0,-2.0,-3.0,-4.0,-5.0]\t2025-01-01T00:00:00.000000Z\t5\t[-1.0,-2.0,-3.0,-4.0,-5.0]\n",
                    "select \n" +
                            "  case \n" +
                            "    when ts in '2020' then array[]::double[]\n" +
                            "    when ts in '2021' then array[1.0] \n" +
                            "    when ts in '2022' then '{1.0, 2.0}'::double[] \n" +
                            "    when ts in '2023' then array[1.0, 2.0, 3.0] \n" +
                            "    when ts in '2024' then array[1.0, 2.0, 3.0, 4.0] \n" +
                            "    else a \n" +
                            "  end, *\n" +
                            "from tango;",
                    null,
                    "ts",
                    true,
                    true);

            assertQuery("case\tts\ti\ta\n" +
                            "empty\t2020-01-01T00:00:00.000000Z\t0\t[]\n" +
                            "literal\t2021-01-01T00:00:00.000000Z\t1\t[-1.0]\n" +
                            "casting\t2022-01-01T00:00:00.000000Z\t2\t[-1.0,-2.0]\n" +
                            "whatever\t2023-01-01T00:00:00.000000Z\t3\t[-1.0,-2.0,-3.0]\n" +
                            "whatever\t2024-01-01T00:00:00.000000Z\t4\t[-1.0,-2.0,-3.0,-4.0]\n" +
                            "whatever\t2025-01-01T00:00:00.000000Z\t5\t[-1.0,-2.0,-3.0,-4.0,-5.0]\n",
                    "select \n" +
                            "  case \n" +
                            "    when a = ARRAY[-1.0] then 'literal'\n" +
                            "    when a = '{-1,-2}'::double[] then 'casting'\n" +
                            "    when a = ARRAY[[1.0],[2.0]] then 'never'\n" +
                            "    when a = ARRAY[]::double[] then 'empty'\n" +
                            "    else 'whatever'\n" +
                            "  end, *\n" +
                            "from tango;",
                    null,
                    "ts",
                    true,
                    true);

            assertException("select \n" +
                            "  case \n" +
                            "    when ts in '2021' then array[1.0] \n" +
                            "    when ts in '2024' then 1 \n" +
                            "    else a \n" +
                            "  end, *\n" +
                            "from tango;",
                    82,
                    "inconvertible types: INT -> DOUBLE[]");
        });
    }

    @Test
    public void testChangeColumnToUnsupportedType() throws Exception {
        assertMemoryLeak(() -> {
            execute("CREATE TABLE tango (n LONG)");
            assertException("ALTER TABLE tango ALTER COLUMN n TYPE BYTE[]", 38, "unsupported array element type [type=BYTE]");
            assertException("ALTER TABLE tango ALTER COLUMN n TYPE SHORT[]", 38, "unsupported array element type [type=SHORT]");
            assertException("ALTER TABLE tango ALTER COLUMN n TYPE INT[]", 38, "unsupported array element type [type=INT]");
            assertException("ALTER TABLE tango ALTER COLUMN n TYPE LONG[]", 38, "unsupported array element type [type=LONG]");
            assertException("ALTER TABLE tango ALTER COLUMN n TYPE FLOAT[]", 38, "unsupported array element type [type=FLOAT]");
            assertException("ALTER TABLE tango ALTER COLUMN n TYPE BOOLEAN[]", 38, "unsupported array element type [type=BOOLEAN]");
            assertException("ALTER TABLE tango ALTER COLUMN n TYPE CHAR[]", 38, "unsupported array element type [type=CHAR]");
            assertException("ALTER TABLE tango ALTER COLUMN n TYPE STRING[]", 38, "unsupported array element type [type=STRING]");
            assertException("ALTER TABLE tango ALTER COLUMN n TYPE VARCHAR[]", 38, "unsupported array element type [type=VARCHAR]");
            assertException("ALTER TABLE tango ALTER COLUMN n TYPE ARRAY[]", 38, "unsupported array element type [type=ARRAY]");
            assertException("ALTER TABLE tango ALTER COLUMN n TYPE BINARY[]", 38, "unsupported array element type [type=BINARY]");
            assertException("ALTER TABLE tango ALTER COLUMN n TYPE DATE[]", 38, "unsupported array element type [type=DATE]");
            assertException("ALTER TABLE tango ALTER COLUMN n TYPE TIMESTAMP[]", 38, "unsupported array element type [type=TIMESTAMP]");
            assertException("ALTER TABLE tango ALTER COLUMN n TYPE UUID[]", 38, "unsupported array element type [type=UUID]");
            assertException("ALTER TABLE tango ALTER COLUMN n TYPE LONG128[]", 38, "unsupported array element type [type=LONG128]");
            assertException("ALTER TABLE tango ALTER COLUMN n TYPE GEOHASH[]", 38, "unsupported array element type [type=GEOHASH]");
        });
    }

    @Test
    public void testComputeBroadcastShape() throws Exception {
        IntList shapeLeft = new IntList();
        IntList shapeRight = new IntList();
        IntList shapeOutExpected = new IntList();

        fillIntList(shapeLeft, 1);
        fillIntList(shapeRight, 2);
        fillIntList(shapeOutExpected, 2);
        assertBroadcastShape(shapeLeft, shapeRight, shapeOutExpected);

        fillIntList(shapeLeft, 1, 1);
        fillIntList(shapeRight, 2, 2);
        fillIntList(shapeOutExpected, 2, 2);
        assertBroadcastShape(shapeLeft, shapeRight, shapeOutExpected);

        fillIntList(shapeLeft, 1, 2);
        fillIntList(shapeRight, 2, 1);
        fillIntList(shapeOutExpected, 2, 2);
        assertBroadcastShape(shapeLeft, shapeRight, shapeOutExpected);

        fillIntList(shapeLeft, 1);
        fillIntList(shapeRight, 1, 1);
        fillIntList(shapeOutExpected, 1, 1);
        assertBroadcastShape(shapeLeft, shapeRight, shapeOutExpected);

        fillIntList(shapeLeft, 1);
        fillIntList(shapeRight, 1, 2);
        fillIntList(shapeOutExpected, 1, 2);
        assertBroadcastShape(shapeLeft, shapeRight, shapeOutExpected);

        fillIntList(shapeLeft, 1);
        fillIntList(shapeRight, 2, 2);
        fillIntList(shapeOutExpected, 2, 2);
        assertBroadcastShape(shapeLeft, shapeRight, shapeOutExpected);

        fillIntList(shapeLeft, 1, 2);
        fillIntList(shapeRight, 2, 1, 2);
        fillIntList(shapeOutExpected, 2, 1, 2);
        assertBroadcastShape(shapeLeft, shapeRight, shapeOutExpected);

        fillIntList(shapeLeft, 1, 2);
        fillIntList(shapeRight, 2, 2, 1);
        fillIntList(shapeOutExpected, 2, 2, 2);
        assertBroadcastShape(shapeLeft, shapeRight, shapeOutExpected);
    }

    @Test
    public void testConcatFailsGracefully() throws Exception {
        assertMemoryLeak(() -> assertException(
                "SELECT ARRAY[1.0] || ARRAY[2.0, 3.0] FROM long_sequence(1)",
                12,
                "unsupported type: DOUBLE[]"
        ));
    }

    @Test
    public void testCreateAsSelect2d() throws Exception {
        assertMemoryLeak(() -> {
            execute("CREATE TABLE tango (a DOUBLE, b DOUBLE)");
            execute("INSERT INTO tango VALUES (1.0, 2.0)");
            execute("CREATE TABLE samba AS (SELECT ARRAY[[a, a], [b, b]] arr FROM tango)");
            assertSql("arr\n[[1.0,1.0],[2.0,2.0]]\n", "samba");
        });
    }

    @Test
    public void testCreateAsSelectDoubleNoWAL() throws Exception {
        assertMemoryLeak(() -> {
            execute(
                    "create table blah as (\n" +
                            "select rnd_varchar() a, rnd_double_array(1, 0) arr, rnd_int() b from long_sequence(10)\n" +
                            ");"
            );

            assertQuery(
                    "a\tarr\tb\n" +
                            "&\uDA1F\uDE98|\uD924\uDE04۲ӄǈ2L\t[0.4224356661645131,0.7094360487171202,0.38539947865244994,0.0035983672154330515,0.3288176907679504,0.021651819007252326,0.6217326707853098,0.8146807944500559,0.4022810626779558,0.38179758047769774]\t2137969456\n" +
                            "ޤ~2\uDAC6\uDED3ڎ\t[0.8847591603509142,0.4900510449885239,0.8258367614088108,0.04142812470232493,0.92050039469858,0.5182451971820676,0.8664158914718532,0.17370570324289436,0.5659429139861241]\t-1201923128\n" +
                            "kV>1c\t[0.5406709846540508]\t-89906802\n" +
                            "\uEB3Fiɮ\uD9D7\uDFE5\uDAE9\uDF46OFг\uDBAE\uDD12ɜ\t[0.6247427794126656,0.026836863013701473,0.03993124821273464,0.49765193229684157,0.07246172621937097,0.4892743433711657,0.8231249461985348,0.053594208204197136,0.26369335635512836,0.22895725920713628,0.9820662735672192,0.5357010561860446,0.8595900073631431,0.6583311519893554,0.8259739777067459]\t-1280991111\n" +
                            "qqjbzK.k\t[0.5992548493051852,0.6455967424250787,0.6202777455654276,0.029080850168636263,0.10459352312331183,0.5346019596733254,0.9418719455092096,0.6341292894843615,0.7340656260730631]\t-292438036\n" +
                            "\uDA30\uDEE01W씌䒙\uD8F2\uDE8E>\uDAE6\uDEE3g\t[0.7203170014947307,0.706473302224657,0.7422641630544511,0.04173263630897883,0.5677191487344088,0.2677326840703891,0.5425297056895126,0.09618589590900506,0.4835256202036067,0.868788610834602,0.49154607371672154]\t-1479209616\n" +
                            "1t:4x(b$Bl\t[0.5459599769700721]\t-1923096605\n" +
                            "\uD9EC\uDED3ץ;\t[0.5551537218890106,0.7195457109208119,0.5740181242665339,0.6001225339624721,0.30028279396280155,0.95820305972778,0.8407989131363496,0.28964821678040487,0.47705013264569973,0.6887925530449002,0.8108032283138068]\t1350645064\n" +
                            "Ʉh볱9\t[0.3004874521886858,0.3521084750492214,0.1511578096923386,0.18746631995449403,0.29150980082006395,0.7272119755925095,0.5676527283594215,0.8402964708129546,0.7732229848518976,0.587752738240427,0.4667778758533798,0.17498425722537903,0.9797944775606992,0.7795623293844108,0.29242748475227853,0.7527907209539796]\t389866845\n" +
                            "Q,?/qbOk\t[0.32093405888189597,0.8406396365644468,0.34224858614452547,0.27068535446692277,0.0031075670450616544,0.1238462308888072,0.20952665593357767,0.16923843067953104,0.7198854503668188,0.5174107449677378,0.38509066982448115]\t526232578\n",
                    "select * from blah",
                    true
            );
        });
    }

    @Test
    public void testCreateTableAllSupportedTypes() throws Exception {
        assertMemoryLeak(() -> {
            execute("create table x (" +
                            "d double[][][]" +
//                    ", b boolean[][][][]" +
//                    ", bt byte[][][][][][][][]" +
//                    ", f float[]" +
//                    ", i int[][]" +
//                    ", l long[][]" +
//                    ", s short[][][][][]" +
//                    ", dt date[][][][]" +
//                    ", ts timestamp[][]" +
//                    ", l2 long256[][][]" +
//                    ", u uuid[][][][]" +
//                    ", ip ipv4[][]" +
                            ", c double)"
            );

            String[] expectedColumnNames = {
                    "d",
//                    "b",
//                    "bt",
//                    "f",
//                    "i",
//                    "l",
//                    "s",
//                    "dt",
//                    "ts",
//                    "l2",
//                    "u",
//                    "ip",
                    "c",
            };

            String[] expectedColumnTypes = {
                    "DOUBLE[][][]",
//                    "BOOLEAN[][][][]",
//                    "BYTE[][][][][][][][]",
//                    "FLOAT[]",
//                    "INT[][]",
//                    "LONG[][]",
//                    "SHORT[][][][][]",
//                    "DATE[][][][]",
//                    "TIMESTAMP[][]",
//                    "LONG256[][][]",
//                    "UUID[][][][]",
//                    "IPv4[][]",
                    "DOUBLE"
            };

            Assert.assertEquals(expectedColumnNames.length, expectedColumnTypes.length);
            // check the metadata
            try (TableMetadata m = engine.getTableMetadata(engine.verifyTableName("x"))) {
                Assert.assertEquals(expectedColumnNames.length, m.getColumnCount());

                for (int i = 0, n = expectedColumnNames.length; i < n; i++) {
                    Assert.assertEquals(expectedColumnNames[i], m.getColumnName(i));
                    Assert.assertEquals(expectedColumnTypes[i], ColumnType.nameOf(m.getColumnType(i)));
                }
            }
        });
    }

    @Test
    public void testCreateTableWithUnsupportedColumnType() throws Exception {
        assertMemoryLeak(() -> {
            assertException("CREATE TABLE tango (arr BYTE[])", 24, "unsupported array element type [type=BYTE]");
            assertException("CREATE TABLE tango (arr SHORT[])", 24, "unsupported array element type [type=SHORT]");
            assertException("CREATE TABLE tango (arr INT[])", 24, "unsupported array element type [type=INT]");
            assertException("CREATE TABLE tango (arr LONG[])", 24, "unsupported array element type [type=LONG]");
            assertException("CREATE TABLE tango (arr FLOAT[])", 24, "unsupported array element type [type=FLOAT]");
            assertException("CREATE TABLE tango (arr BOOLEAN[])", 24, "unsupported array element type [type=BOOLEAN]");
            assertException("CREATE TABLE tango (arr CHAR[])", 24, "unsupported array element type [type=CHAR]");
            assertException("CREATE TABLE tango (arr STRING[])", 24, "unsupported array element type [type=STRING]");
            assertException("CREATE TABLE tango (arr VARCHAR[])", 24, "unsupported array element type [type=VARCHAR]");
            assertException("CREATE TABLE tango (arr ARRAY[])", 24, "unsupported array element type [type=ARRAY]");
            assertException("CREATE TABLE tango (arr BINARY[])", 24, "unsupported array element type [type=BINARY]");
            assertException("CREATE TABLE tango (arr DATE[])", 24, "unsupported array element type [type=DATE]");
            assertException("CREATE TABLE tango (arr TIMESTAMP[])", 24, "unsupported array element type [type=TIMESTAMP]");
            assertException("CREATE TABLE tango (arr UUID[])", 24, "unsupported array element type [type=UUID]");
            assertException("CREATE TABLE tango (arr LONG128[])", 24, "unsupported array element type [type=LONG128]");
            assertException("CREATE TABLE tango (arr GEOHASH[])", 24, "unsupported array element type [type=GEOHASH]");
        });
    }

    @Test
    public void testDedup() throws Exception {
        // this validates that dedup works with table with array columns
        // as long as the array columns are not part of the dedup key
        assertMemoryLeak(() -> {
            execute("CREATE TABLE tango (ts TIMESTAMP, uniq LONG, arr DOUBLE[])" +
                    " TIMESTAMP(ts) PARTITION BY HOUR WAL" +
                    " DEDUP UPSERT KEYS (ts, uniq)");
            execute("INSERT INTO tango VALUES (1, 1, ARRAY[1.0, 2, 3, 4, 5])");
            execute("INSERT INTO tango VALUES (2, 2, ARRAY[6.0, 7, 8])");
            execute("INSERT INTO tango VALUES (1, 1, ARRAY[9.0, 10, 11])");
            drainWalQueue();
            assertSql("ts\tuniq\tarr\n" +
                            "1970-01-01T00:00:00.000001Z\t1\t[9.0,10.0,11.0]\n" +
                            "1970-01-01T00:00:00.000002Z\t2\t[6.0,7.0,8.0]\n",
                    "tango");
        });
    }

    @Test
    public void testDiv() throws Exception {
        assertMemoryLeak(() -> {
            execute("CREATE TABLE tango (a DOUBLE[], b DOUBLE[])");
            execute("INSERT INTO tango VALUES " +
                    "(ARRAY[2.0, 3.0], ARRAY[4.0, 0]), " +
                    "(ARRAY[6.0, null], ARRAY[8.0, 9])," +
                    "(null, null)");
            assertSql("div\n" +
                    "[0.5,Infinity]\n" +
                    "[0.75,NaN]\n" +
                    "null\n", "SELECT a / b div FROM tango");
        });
    }

    @Test
    public void testDivSlice3d() throws Exception {
        assertMemoryLeak(() -> {
            execute("CREATE TABLE tango (a DOUBLE[][][], b DOUBLE[][][])");
            execute("INSERT INTO tango VALUES " +
                    "( ARRAY[ [ [2.0, 3], [4.0, 5] ], [ [6.0, 7], [8.0, 9] ]  ], " +
                    "  ARRAY[ [ [10.0, 11], [12.0, 13] ], [ [14.0, 15], [16.0, 20] ]  ] ), " +
                    "( null, null )");
            assertSql("div\n" +
                            "[[[0.1]]]\n" +
                            "null\n",
                    "SELECT a[1:2, 1:2, 1:2] / b[2:, 2:, 2:] div FROM tango");
        });
    }

    @Test
    public void testDudupArrayAsKey() throws Exception {
        // when an array is part of the dedup key
        // it fails gracefully and with an informative error message
        assertException("CREATE TABLE tango (ts TIMESTAMP, arr DOUBLE[])" +
                        " TIMESTAMP(ts) PARTITION BY HOUR WAL" +
                        " DEDUP UPSERT KEYS (ts, arr)",
                107,
                "dedup key columns cannot include ARRAY [column=arr, type=DOUBLE[]]"
        );
    }

    @Test
    public void testEmptyArrayToJsonDouble() {
        try (DirectArray array = new DirectArray(configuration);
             DirectUtf8Sink sink = new DirectUtf8Sink(20)
        ) {
            array.setType(ColumnType.encodeArrayType(ColumnType.DOUBLE, 1));
            array.setDimLen(0, 0);
            array.applyShape();
            sink.clear();
            ArrayTypeDriver.arrayToJson(array, sink, NoopArrayWriteState.INSTANCE, false);
            assertEquals("[]", sink.toString());
        }
    }

    @Test
    public void testEqualsArrayLiterals() throws Exception {
        assertMemoryLeak(() -> {
            assertSql("eq\ntrue\n", "SELECT (ARRAY[[1.0, 3]] = ARRAY[[1.0, 3]]) eq FROM long_sequence(1)");
            assertSql("eq\ntrue\n", "SELECT (ARRAY[[1.0, 3], [5.0, 7]] = ARRAY[[1.0, 3], [5.0, 7]]) eq FROM long_sequence(1)");
            assertSql("eq\nfalse\n", "SELECT (ARRAY[[1.0, 3]] = ARRAY[[1.0, 4]]) eq FROM long_sequence(1)");
            assertSql("eq\nfalse\n", "SELECT (ARRAY[[1.0, 3]] = ARRAY[[1.0, 3, 3]]) eq FROM long_sequence(1)");
            assertSql("eq\nfalse\n", "SELECT (ARRAY[[1.0, 3, 3]] = ARRAY[[1.0, 3]]) eq FROM long_sequence(1)");
            assertSql("eq\nfalse\n", "SELECT (ARRAY[[1.0, 3]] = ARRAY[1.0, 3]) eq FROM long_sequence(1)");
        });
    }

    @Test
    public void testEqualsColumnAndLiteral() throws Exception {
        assertMemoryLeak(() -> {
            execute("CREATE TABLE tango (arr DOUBLE[][])");
            execute("INSERT INTO tango VALUES (ARRAY[[1.0, 3], [5.0, 7]])");
            assertSql("eq\ntrue\n", "SELECT (arr = ARRAY[[1.0, 3], [5.0, 7]]) eq FROM tango");
            assertSql("eq\nfalse\n", "SELECT (arr = ARRAY[[1.0, 4], [5.0, 7]]) eq FROM tango");
            assertSql("eq\nfalse\n", "SELECT (arr = ARRAY[[1.0, 3, 3], [5.0, 7, 9]]) eq FROM tango");
            assertSql("eq\nfalse\n", "SELECT (arr = ARRAY[[1.0, 3]]) eq FROM tango");

            assertSql("eq\ntrue\n", "SELECT (ARRAY[[1.0, 3], [5.0, 7]] = arr) eq FROM tango");
            assertSql("eq\nfalse\n", "SELECT (ARRAY[[1.0, 4], [5.0, 7]] = arr) eq FROM tango");
            assertSql("eq\nfalse\n", "SELECT (ARRAY[[1.0, 3, 3], [5.0, 7, 9]] = arr) eq FROM tango");
            assertSql("eq\nfalse\n", "SELECT (ARRAY[[1.0, 3]] = arr) eq FROM tango");
        });
    }

    @Test
    public void testEqualsDifferentDimensionality() throws Exception {
        assertMemoryLeak(() -> {
            execute("CREATE TABLE tango (left DOUBLE[][], right DOUBLE[])");
            execute("INSERT INTO tango VALUES (ARRAY[[1.0, 3]], ARRAY[1.0, 3])"
            );
            assertSql("eq\nfalse\n", "SELECT (left = right) eq FROM tango");
        });
    }

    @Test
    public void testEqualsSameDimensionality() throws Exception {
        assertMemoryLeak(() -> {
            execute("CREATE TABLE tango (left DOUBLE[][], right DOUBLE[][])");
            execute("INSERT INTO tango VALUES " +
                    "(ARRAY[[1.0, 3]], ARRAY[[1.0, 3]]), " +
                    "(ARRAY[[1.0, 3], [5.0, 7]], ARRAY[[1.0, 3], [5.0, 7]]), " +
                    "(ARRAY[[1.0, 3]], ARRAY[[1.0, 4]]), " +
                    "(ARRAY[[1.0, 3]], ARRAY[[1.0, 3, 3]]), " +
                    "(ARRAY[[1.0, 3, 3]], ARRAY[[1.0, 3]])"

            );
            assertSql("eq\ntrue\ntrue\nfalse\nfalse\nfalse\n", "SELECT (left = right) eq FROM tango");
        });
    }

    @Test
    public void testEqualsSliceSubarray() throws Exception {
        assertMemoryLeak(() -> {
            execute("CREATE TABLE tango (left DOUBLE[][], right DOUBLE[][])");
            execute("INSERT INTO tango VALUES " +
                    "(ARRAY[[1.0, 3], [5.0, 7]], ARRAY[[1.0, 2], [5.0, 7]]), " +
                    "(ARRAY[[1.0], [3.0]], ARRAY[[2.0], [3.0]]), " +
                    "(ARRAY[[1.0], [3.0]], ARRAY[[2.0], [1.0]])"
            );
            assertSql("eq\ntrue\ntrue\nfalse\n", "SELECT (left[2] = right[2]) eq FROM tango");
            assertSql("eq\ntrue\ntrue\nfalse\n", "SELECT (left[2:] = right[2:]) eq FROM tango");
            assertSql("eq\nfalse\nfalse\ntrue\n", "SELECT (left[1:2] = right[2:]) eq FROM tango");
        });
    }

    @Test
    public void testExplicitCastDimensionalityChange() throws Exception {
        assertMemoryLeak(() -> {
            assertQuery("cast\n[[1.0,2.0]]\n",
                    "SELECT ARRAY[1.0, 2.0]::double[][]",
                    true
            );

            // no element arrays
            assertQuery("cast\n[]\n", // arrays with no elements are always printed as []
                    "SELECT ARRAY[]::double[][]",
                    true
            );

            // casting to fewer dimensions is not allowed
            assertException("SELECT ARRAY[[1.0], [2.0]]::double[]",
                    26,
                    "cannot cast array to lower dimension [from=DOUBLE[][] (2D), to=DOUBLE[] (1D)]. " +
                            "Use array flattening operation (e.g. 'flatten(arr)') instead"
            );
        });
    }

    @Test
    public void testExplicitCastFromArrayToStr() throws Exception {
        assertMemoryLeak(() -> {
            assertSql("cast\n" +
                            "[1.0]\n",
                    "SELECT ARRAY[1.0]::string FROM long_sequence(1)");

            assertSql("cast\n" +
                            "[1.0,2.0]\n",
                    "SELECT ARRAY[1.0, 2.0]::string FROM long_sequence(1)");

            assertSql("cast\n" +
                            "[[1.0,2.0],[3.0,4.0]]\n",
                    "SELECT ARRAY[[1.0, 2.0], [3.0, 4.0]]::string FROM long_sequence(1)");

            // array with no elements is always printed as []
            assertSql("cast\n" +
                            "[]\n",
                    "SELECT ARRAY[[], []]::double[][]::string FROM long_sequence(1)");

            // null case, 'assertSql()' prints 'null' as an empty string
            assertSql("cast\n" +
                            "\n",
                    "SELECT NULL::double[]::string FROM long_sequence(1)");
        });
    }

    @Test
    public void testExplicitCastFromArrayToVarchar() throws Exception {
        assertMemoryLeak(() -> {
            assertSql("cast\n" +
                            "[1.0]\n",
                    "SELECT ARRAY[1.0]::varchar FROM long_sequence(1)");

            assertSql("cast\n" +
                            "[1.0,2.0]\n",
                    "SELECT ARRAY[1.0, 2.0]::varchar FROM long_sequence(1)");

            assertSql("cast\n" +
                            "[[1.0,2.0],[3.0,4.0]]\n",
                    "SELECT ARRAY[[1.0, 2.0], [3.0, 4.0]]::varchar FROM long_sequence(1)");

            // array with no elements is always printed as []
            assertSql("cast\n" +
                            "[]\n",
                    "SELECT ARRAY[[], []]::double[][]::varchar FROM long_sequence(1)");

            // null case, 'assertSql()' prints 'null' as an empty string
            assertSql("cast\n" +
                            "\n",
                    "SELECT NULL::double[]::varchar FROM long_sequence(1)");
        });
    }

    @Test
    public void testExplicitCastFromScalarToArray() throws Exception {
        assertMemoryLeak(() -> {
            assertQuery("cast\n" +
                            "[1.0]\n",
                    "SELECT 1.0::double[] FROM long_sequence(1)",
                    true
            );

            // null
            assertQuery("cast\n" +
                            "null\n",
                    "SELECT NULL::double::double[] FROM long_sequence(1)",
                    true);

            // 2D
            assertQuery("cast\n" +
                            "[[1.0]]\n",
                    "SELECT 1.0::double[][] FROM long_sequence(1)",
                    true
            );

            // 2D with null
            assertQuery("cast\n" +
                            "null\n",
                    "SELECT NULL::double::double[][] FROM long_sequence(1)",
                    true);
        });
    }

    @Test
    public void testExplicitCastFromStrToArray() throws Exception {
        assertMemoryLeak(() -> {
            assertSql("cast\n" +
                    "[1.0,2.0]\n", "SELECT '{1, 2}'::double[] FROM long_sequence(1)");

            // quoted elements
            assertSql("cast\n" +
                    "[1.0,2.0]\n", "SELECT '{\"1\", \"2\"}'::double[] FROM long_sequence(1)");

            // quoted elements with spaces, 2D array
            assertSql("cast\n" +
                    "[[1.0,2.0],[3.0,4.0]]\n", "SELECT '{{\"1\", \"2\"}, {\"3\", \"4\"}}'::double[][] FROM long_sequence(1)");

            // 2D array
            assertSql("cast\n" +
                    "[[1.0,2.0],[3.0,4.0]]\n", "SELECT '{{1,2}, {3, 4}}'::double[][] FROM long_sequence(1)");

            // 2D array with null - nulls are not allowed, casting fails and explicit casting produces NULL on the output
            assertSql("cast\n" +
                    "null\n", "SELECT '{{1,2}, {3, NULL}}'::double[][] FROM long_sequence(1)");

            // empty arrays are always printed as [], regardless of dimensionality. at least of now. this may change.
            assertSql("cast\n" +
                    "[]\n", "SELECT '{{}, {}}'::double[][] FROM long_sequence(1)");

            // empty array can be cast to higher dimensionality -> empty array
            assertSql("cast\n" +
                    "[]\n", "SELECT '{}'::double[][] FROM long_sequence(1)");

            // but empty array cannot cast to lower dimensionality -> NULL
            assertSql("cast\n" +
                    "null\n", "SELECT '{{},{}}'::double[] FROM long_sequence(1)");

            assertSql("cast\n" +
                    "null\n", "SELECT NULL::double[] FROM long_sequence(1)");

            assertSql("cast\n" +
                    "null\n", "SELECT 'not an array'::double[] FROM long_sequence(1)");

            // 2D array explicitly cast to 1D array -> null
            assertSql("cast\n" +
                    "null\n", "SELECT '{{1,2}, {3, 4}}'::double[] FROM long_sequence(1)");

            assertSql("cast\n" +
                    "null\n", "SELECT '{nonsense, 2}'::double[] FROM long_sequence(1)");

        });
    }

    @Test
    public void testFilterByColumnEqLiteral() throws Exception {
        assertMemoryLeak(() -> {
            execute("CREATE TABLE tango (arr1 DOUBLE[], arr2 DOUBLE[])");
            execute("INSERT INTO tango VALUES " +
                    "(ARRAY[1.0, 2], ARRAY[3.0, 4]), " +
                    "(ARRAY[5.0, 6], ARRAY[5.0, 6]), " +
                    "(ARRAY[4.0, 5], ARRAY[5.0, 6])"
            );
            assertSql("arr1\n[5.0,6.0]\n", "SELECT arr1 FROM tango WHERE arr1 = arr2");
        });
    }

    @Test
    public void testFlatten() throws Exception {
        assertMemoryLeak(() -> {
            execute("CREATE TABLE tango (arr DOUBLE[][][])");
            execute("INSERT INTO tango VALUES (ARRAY[[[1.0, 2, 3], [4.0, 5, 6]], [[7.0, 8, 9], [10.0, 11, 12]]])");
            assertSql("arr\n[1.0,2.0,3.0,4.0,5.0,6.0,7.0,8.0,9.0,10.0,11.0,12.0]\n",
                    "SELECT flatten(arr) arr FROM tango");
            assertSql("arr\n[[[2.0,3.0],[5.0,6.0]],[[8.0,9.0],[11.0,12.0]]]\n",
                    "SELECT arr[1:, 1:, 2:4] arr FROM tango");
            assertSql("arr\n[2.0,3.0,5.0,6.0,8.0,9.0,11.0,12.0]\n",
                    "SELECT flatten(arr[1:, 1:, 2:4]) arr FROM tango");
        });
    }

    @Test
    public void testGroupByArrayKey() throws Exception {
        assertMemoryLeak(() -> {
            execute("CREATE TABLE tango (arr DOUBLE[][], i int)");
            execute("INSERT INTO tango VALUES (ARRAY[[1.0, 2.0], [3.0, 4.0]], 0)");
            execute("INSERT INTO tango VALUES (ARRAY[[1.0, 2.0], [3.0, 4.0]], 1)");
            execute("INSERT INTO tango VALUES (ARRAY[[1.0, 2.0], [3.0, 4.1]], 2)");
            execute("INSERT INTO tango VALUES (ARRAY[[1.0, 2.0], [3.0, 4.0], [5.0, 6.0]], 0)");
            execute("INSERT INTO tango VALUES (null, 0)");

            assertQuery("arr\tcount\n" +
                            "[[1.0,2.0],[3.0,4.0]]\t2\n" +
                            "[[1.0,2.0],[3.0,4.1]]\t1\n" +
                            "[[1.0,2.0],[3.0,4.0],[5.0,6.0]]\t1\n" +
                            "null\t1\n",
                    "select arr, count(*)\n" +
                            "from tango\n" +
                            "group by arr;",
                    true);
        });
    }

    @Test
    public void testGroupByOnSliceKey() throws Exception {
        assertMemoryLeak(() -> {
            execute("CREATE TABLE tango (arr DOUBLE[][], i int)");
            execute("INSERT INTO tango VALUES (ARRAY[[1.0, 2.0], [3.0, 4.0], [5, 6]], 1)");
            execute("INSERT INTO tango VALUES (ARRAY[[1.0, 2.0], [33.0, 4.0]], 3)");
            execute("INSERT INTO tango VALUES (ARRAY[[2.0, 3.0], [1.0, 4.0]], 5)");

            assertQuery("[]\tsum\n" +
                            "[[1.0,2.0]]\t4\n" +
                            "[[2.0,3.0]]\t5\n",
                    "select arr[1:2], sum(i)\n" +
                            "from tango\n",
                    true);

        });
    }

    @Test
    public void testInsertAsSelectDoubleNoWAL() throws Exception {
        assertMemoryLeak(() -> {
            execute("CREATE TABLE blah (a DOUBLE[][])");
            execute("INSERT INTO blah SELECT rnd_double_array(2, 1) FROM long_sequence(10)");

            assertQuery(
                    "a\n" +
                            "[[NaN,NaN,NaN,NaN,0.0843832076262595,0.6508594025855301,0.7905675319675964,0.22452340856088226,NaN,0.6254021542412018,0.4621835429127854,0.5599161804800813,NaN,0.2390529010846525,0.6693837147631712]]\n" +
                            "[[0.38539947865244994,0.0035983672154330515,0.3288176907679504,NaN,0.9771103146051203,0.24808812376657652,0.6381607531178513,NaN],[NaN,0.38179758047769774,0.12026122412833129,0.6700476391801052,0.3435685332942956,NaN,NaN,0.810161274171258]]\n" +
                            "[[NaN,NaN],[NaN,NaN],[NaN,0.29313719347837397],[NaN,NaN],[NaN,NaN],[0.931192737286751,NaN],[0.8001121139739173,NaN],[0.92050039469858,NaN]]\n" +
                            "[[NaN,NaN,0.40455469747939254,NaN,0.5659429139861241,0.8828228366697741,NaN,NaN,NaN,NaN,0.9566236549439661,NaN,NaN,NaN],[0.8164182592467494,NaN,0.5449155021518948,NaN,NaN,NaN,0.9640289041849747,0.7133910271555843,NaN,0.5891216483879789,NaN,NaN,0.48558682958070665,NaN],[0.44804689668613573,NaN,NaN,0.14830552335848957,NaN,NaN,0.6806873134626418,0.625966045857722,0.8733293804420821,NaN,0.17833722747266334,NaN,NaN,0.026836863013701473]]\n" +
                            "[[NaN,NaN,NaN,NaN,0.07246172621937097],[0.4892743433711657,0.8231249461985348,NaN,0.4295631643526773,NaN],[0.7632615004324503,0.8816905018995145,NaN,0.5357010561860446,NaN],[NaN,NaN,NaN,0.7458169804091256,NaN],[0.4274704286353759,NaN,NaN,NaN,0.7777024823107295],[NaN,0.7445998836567925,0.2825582712777682,0.2711532808184136,NaN],[NaN,NaN,NaN,0.029080850168636263,0.10459352312331183],[NaN,0.20585069039325443,NaN,0.9884011094887449,0.9457212646911386],[0.05024615679069011,0.9946372046359034,0.6940904779678791,0.5391626621794673,NaN],[0.4416432347777828,NaN,NaN,NaN,0.2445295612285482],[NaN,0.043606408996349044,NaN,NaN,0.7260468106076399]]\n" +
                            "[[NaN,NaN,0.06381657870188628,NaN,0.35731092171284307,0.9583687530177664,NaN,NaN,NaN,NaN,NaN,0.6069927532469744,NaN,NaN,NaN,NaN],[0.062027497477155635,0.6901976778065181,0.7586254118589676,NaN,NaN,NaN,NaN,NaN,0.5677191487344088,0.2677326840703891,NaN,0.23507754029460548,0.20727557301543031,NaN,0.9292491654871197,NaN],[0.49154607371672154,0.4167781163798937,0.3454148777596554,NaN,NaN,NaN,0.9423671624137644,NaN,NaN,0.7873229912811514,NaN,NaN,0.5859332388599638,NaN,0.3460851141092931,NaN],[NaN,NaN,NaN,NaN,NaN,0.6226001464598434,0.4346135812930124,0.8786111112537701,0.996637725831904,NaN,0.30028279396280155,NaN,0.8196554745841765,0.9130151105125102,NaN,NaN],[NaN,NaN,NaN,NaN,NaN,0.007985454958725269,0.5090837921075583,NaN,NaN,NaN,NaN,0.8775452659546193,0.8379891991223047,NaN,NaN,NaN],[NaN,NaN,NaN,0.5626370294064983,NaN,0.49199001716312474,0.6292086569587337,NaN,NaN,0.5779007672652298,0.5692090442741059,NaN,NaN,NaN,NaN,NaN],[0.7732229848518976,0.587752738240427,0.4667778758533798,NaN,0.7202789791127316,NaN,0.7407842990690816,0.9790787740413469,NaN,0.7527907209539796,NaN,0.9546417330809595,0.848083900630095,0.4698648140712085,0.8911615631017953,NaN],[NaN,0.7431472218131966,0.5889504900909748,NaN,NaN,NaN,0.798471808479839,NaN,NaN,NaN,NaN,NaN,0.8574212636138532,0.8280460741052847,0.7842455970681089,NaN],[NaN,NaN,0.3889200123396954,0.933609514582851,NaN,0.17202485647400034,NaN,0.4610963091405301,0.5673376522667354,0.48782086416459025,NaN,0.13312214396754163,0.9435138098640453,NaN,0.17094358360735395,NaN],[NaN,NaN,0.5449970817079417,NaN,NaN,NaN,NaN,0.3058008320091107,NaN,NaN,0.6479617440673516,0.5900836401674938,0.12217702189166091,0.7717552767944976,NaN,NaN]]\n" +
                            "[[NaN,0.4627885105398635,0.4028291715584078,NaN,NaN,NaN,NaN,NaN,NaN,0.5501133139397699,0.7134500775259477,NaN,0.734728770956117,NaN,NaN],[0.8531407145325477,NaN,0.009302399817494589,NaN,NaN,0.32824342042623134,NaN,0.4086323159337839,NaN,NaN,NaN,NaN,NaN,NaN,0.04404000858917945],[0.14295673988709012,NaN,NaN,0.36078878996232167,NaN,NaN,NaN,0.7397816490927717,NaN,0.8386104714017393,0.9561778292078881,0.11048000399634927,NaN,NaN,0.11947100943679911],[NaN,NaN,NaN,NaN,NaN,0.5335953576307257,NaN,0.8504099903010793,NaN,NaN,NaN,NaN,0.15274858078119136,NaN,0.7468602267994937],[0.55200903114214,NaN,0.12483505553793961,0.024056391028085766,NaN,NaN,0.3663509090570607,NaN,NaN,0.6940917925148332,NaN,NaN,0.4564667537900823,NaN,0.4412051102084278],[NaN,0.43159834345466475,NaN,NaN,0.97613283653158,NaN,0.7707892345682454,0.8782062052833822,NaN,NaN,0.8376372223926546,0.365427022047211,NaN,NaN,NaN],[NaN,NaN,0.31861843394057765,NaN,0.9370193388878216,0.39201296350741366,NaN,0.28813952005117305,0.65372393289891,NaN,0.9375691350784857,NaN,0.4913342104187668,NaN,NaN],[NaN,NaN,NaN,NaN,NaN,0.38881940598288367,0.4444125234732249,NaN,NaN,NaN,NaN,0.5261234649527643,0.030750139424332357,0.20921704056371593,0.681606585145203],[0.11134244333117826,NaN,0.5863937813368164,0.2103287968720018,0.3242526975448907,0.42558021324800144,NaN,0.6068565916347403,NaN,0.004918542726028763,NaN,0.008134052047644613,0.1339704489137793,0.4950615235019964,0.04558283749364911],[0.3595576962747611,NaN,NaN,0.0966240354078981,NaN,NaN,NaN,NaN,0.9694731343686098,0.24584615213823513,NaN,0.5965069739835686,NaN,0.16979644136429572,0.28122627418701307],[NaN,NaN,0.8545896910200949,NaN,0.40609845936584743,0.041230021906704994,NaN,0.6852762111021103,0.08039440728458325,0.7600550885615773,0.05890936334115593,0.023600615130049185,NaN,0.7630648900646654,NaN]]\n" +
                            "[[0.48573429889865705,NaN,NaN,NaN,0.6198590038961462],[NaN,0.7280036952357564,0.6404197786416339,0.828928908465152,NaN],[NaN,0.38000152873098747,0.5157225592346661,NaN,0.16320835762949149],[0.6952925744703682,NaN,NaN,NaN,NaN],[NaN,NaN,0.535993442770838,0.5725722946886976,NaN],[NaN,NaN,NaN,0.38392106356809774,NaN]]\n" +
                            "[[NaN],[NaN],[0.5320636725174561],[0.13226561658653546]]\n" +
                            "[[0.22371932699681862,NaN,0.38656452532530694,NaN,0.4019292440508081,NaN,NaN,NaN,0.6367746812001958],[NaN,NaN,0.7910659228440695,0.9578716688144072,NaN,NaN,0.7861254708288083,0.1319044042993568,0.45862629276476996],[0.3812506482325819,NaN,0.4104855595304533,NaN,0.7587860024773928,0.48422909268940273,0.9176263114713273,NaN,0.6281252905002019],[NaN,0.2824076895992761,0.9109198044456538,NaN,0.858967821197869,0.1900488162112337,NaN,NaN,0.736755875734414],[0.12465120312903266,0.04734223739255916,0.10424082472921137,NaN,0.9266929571641075,0.19823647700531244,NaN,0.265224199619046,NaN],[0.8306929906890365,NaN,NaN,NaN,NaN,0.4613501223216129,0.056099346819408535,NaN,NaN],[NaN,0.6355534187114189,0.19073234832401043,NaN,0.4246651384043666,0.3031376204022046,0.08533575092925538,0.6266142259812271,0.8925004728084927],[NaN,NaN,0.8645117110218422,0.7298540433653912,0.588707402066503,NaN,0.9891642698247116,NaN,NaN],[NaN,NaN,0.761296424148768,NaN,0.43990342764801993,0.6130518815428464,0.9755586311085417,0.5522442336842381,0.9385037871004874],[0.16227550791363532,NaN,NaN,0.9154548873622441,0.8470755372946043,0.8061988461374605,0.6343133564417237,NaN,NaN],[0.9213721848053825,0.30394683981054627,NaN,0.4510483042269017,NaN,NaN,NaN,NaN,0.38106875419134767],[0.3838483044911978,NaN,0.6224023788514188,NaN,0.3836027299974998,NaN,0.8151906661765794,NaN,0.3197593740177185],[NaN,NaN,0.4176571781712538,NaN,NaN,NaN,0.5191884769160172,NaN,NaN],[0.7200031730502818,NaN,0.11919556761688443,0.7183071061096172,NaN,NaN,0.6391251028594114,NaN,NaN],[0.1790475858715116,0.7504512900310369,0.9583685768295167,NaN,NaN,NaN,NaN,NaN,0.018689012580364706],[0.8940422626709261,NaN,0.7536836395346167,0.04727174057972261,NaN,NaN,NaN,0.28598292472656794,NaN]]\n",
                    "select * from blah",
                    true
            );
        });
    }

    @Test
    public void testInsertAsSelectLiteral1d() throws Exception {
        assertMemoryLeak(() -> {
            execute("CREATE TABLE tango (a DOUBLE, b DOUBLE)");
            execute("CREATE TABLE samba (arr DOUBLE[])");
            execute("INSERT INTO tango VALUES (1.0, 2.0)");
            execute("INSERT INTO samba SELECT ARRAY[a, b] FROM tango");
            assertSql("arr\n[1.0,2.0]\n", "samba");
        });
    }

    @Test
    public void testInsertAsSelectLiteral2d() throws Exception {
        assertMemoryLeak(() -> {
            execute("CREATE TABLE tango (a DOUBLE, b DOUBLE)");
            execute("CREATE TABLE samba (arr DOUBLE[][])");
            execute("INSERT INTO tango VALUES (1.0, 2.0)");
            execute("INSERT INTO samba SELECT ARRAY[[a, a], [b, b]] FROM tango");
            assertSql("arr\n[[1.0,1.0],[2.0,2.0]]\n", "samba");
        });
    }

    @Test
    public void testInsertEmpty1d() throws Exception {
        assertMemoryLeak(() -> {
            execute("CREATE TABLE tango (arr DOUBLE[])");
            execute("INSERT INTO tango VALUES (ARRAY[])");
            assertSql("arr\n[]\n", "tango");
        });
    }

    @Test
    public void testInsertEmpty2d() throws Exception {
        assertMemoryLeak(() -> {
            execute("CREATE TABLE tango (arr DOUBLE[][])");
            execute("INSERT INTO tango VALUES (ARRAY[[]])");
            execute("INSERT INTO tango VALUES (ARRAY[[],[]])");
            execute("INSERT INTO tango VALUES (ARRAY[[],[],[]])");
            assertSql("arr\n[]\n[]\n[]\n", "tango");
        });
    }

    @Test
    public void testInsertEmpty3d() throws Exception {
        assertMemoryLeak(() -> {
            execute("CREATE TABLE tango (arr DOUBLE[][][])");
            execute("INSERT INTO tango VALUES (ARRAY[[[]]])");
            execute("INSERT INTO tango VALUES (ARRAY[[[]],[[]]])");
            execute("INSERT INTO tango VALUES (ARRAY[[[],[]]])");
            assertSql("arr\n[]\n[]\n[]\n", "tango");
        });
    }

    @Test
    public void testInsertNonVanilla() throws Exception {
        assertMemoryLeak(() -> {
            execute("CREATE TABLE tango (arr DOUBLE[])");
            execute("INSERT INTO tango VALUES (ARRAY[1.0, 2, 3][2:])");
            assertSql("arr\n[2.0,3.0]\n", "tango");
        });
    }

    @Test
    public void testInsertPoint() throws Exception {
        assertMemoryLeak(() -> {
            execute("CREATE TABLE tango (arr1 DOUBLE[], arr2 DOUBLE[][])");
            execute("INSERT INTO tango VALUES " +
                    "(ARRAY[9.0, 10, 12, 20, 22, 22, 22, 100, 1000, 1001], ARRAY[[9.0, 10, 12, 20, 22, 22, 22, 100, 1000, 1001]]), " +
                    "(ARRAY[1001.0, 1000, 100, 22, 22, 22, 20, 12, 10, 9], ARRAY[[1001.0, 1000, 100, 22, 22, 22, 20, 12, 10, 9]])," +
                    "(null, null)"
            );
            assertSql("i1\ti2\ti3\ti4\ti5\ti6\ti7\n" +
                            "1\t11\t2\t11\t4\t8\t10\n" +
                            "11\t1\t11\t2\t8\t7\t3\n" +
                            "null\tnull\tnull\tnull\tnull\tnull\tnull\n",
                    "SELECT " +
                            "insertion_point(arr1, 8, false) i1, " +
                            "insertion_point(arr1, 2000, false) i2, " +
                            "insertion_point(arr1, 9, false) i3, " +
                            "insertion_point(arr1, 1001, false) i4, " +
                            "insertion_point(arr1, 18, false) i5, " +
                            "insertion_point(arr1, 22, false) i6, " +
                            "insertion_point(arr1[1:], 1000, false) i7, " +
                            "FROM tango");
            assertSql("i1\ti2\ti3\ti4\ti5\ti6\ti7\n" +
                            "1\t11\t1\t10\t4\t5\t9\n" +
                            "11\t1\t10\t1\t8\t4\t2\n" +
                            "null\tnull\tnull\tnull\tnull\tnull\tnull\n",
                    "SELECT " +
                            "insertion_point(arr1, 8, true) i1, " +
                            "insertion_point(arr1, 2000, true) i2, " +
                            "insertion_point(arr1, 9, true) i3, " +
                            "insertion_point(arr1, 1001, true) i4, " +
                            "insertion_point(arr1, 18, true) i5, " +
                            "insertion_point(arr1, 22, true) i6, " +
                            "insertion_point(arr1[1:], 1000, true) i7, " +
                            "FROM tango");
            assertSql("i1\ti2\ti3\ti4\ti5\ti6\ti7\n" +
                            "1\t11\t2\t11\t4\t8\t10\n" +
                            "11\t1\t11\t2\t8\t7\t3\n" +
                            "null\tnull\tnull\tnull\tnull\tnull\tnull\n",
                    "SELECT " +
                            "insertion_point(arr2[1], 8) i1, " +
                            "insertion_point(arr2[1], 2000) i2, " +
                            "insertion_point(arr2[1], 9) i3, " +
                            "insertion_point(arr2[1], 1001) i4, " +
                            "insertion_point(arr2[1], 18) i5, " +
                            "insertion_point(arr2[1], 22) i6, " +
                            "insertion_point(arr2[1, 1:], 1000) i7, " +
                            "FROM tango");

            assertExceptionNoLeakCheck("SELECT insertion_point(arr2, 0) len FROM tango",
                    23, "array is not one-dimensional");
        });
    }

    @Test
    public void testInsertPointNonVanilla() throws Exception {
        assertMemoryLeak(() -> {
            execute("CREATE TABLE tango (arr DOUBLE[][])");
            execute("INSERT INTO tango VALUES " +
                    "(ARRAY[[9.0], [10], [12], [20], [22], [22], [22], [100], [1000], [1001]]), " +
                    "(ARRAY[[1001.0], [1000], [100], [22], [22], [22], [20], [12], [10], [9]])," +
                    "(null)"
            );
            assertSql("i1\ti2\ti3\ti4\ti5\ti6\ti7\n" +
                            "1\t11\t2\t11\t4\t8\t10\n" +
                            "11\t1\t11\t2\t8\t7\t3\n" +
                            "null\tnull\tnull\tnull\tnull\tnull\tnull\n",
                    "SELECT " +
                            "insertion_point(transpose(arr)[1], 8, false) i1, " +
                            "insertion_point(transpose(arr)[1], 2000, false) i2, " +
                            "insertion_point(transpose(arr)[1], 9, false) i3, " +
                            "insertion_point(transpose(arr)[1], 1001, false) i4, " +
                            "insertion_point(transpose(arr)[1], 18, false) i5, " +
                            "insertion_point(transpose(arr)[1], 22, false) i6, " +
                            "insertion_point(transpose(arr)[1, 1:], 1000, false) i7, " +
                            "FROM tango");
            assertSql("i1\ti2\ti3\ti4\ti5\ti6\ti7\n" +
                            "1\t11\t1\t10\t4\t5\t9\n" +
                            "11\t1\t10\t1\t8\t4\t2\n" +
                            "null\tnull\tnull\tnull\tnull\tnull\tnull\n",
                    "SELECT " +
                            "insertion_point(transpose(arr)[1], 8, true) i1, " +
                            "insertion_point(transpose(arr)[1], 2000, true) i2, " +
                            "insertion_point(transpose(arr)[1], 9, true) i3, " +
                            "insertion_point(transpose(arr)[1], 1001, true) i4, " +
                            "insertion_point(transpose(arr)[1], 18, true) i5, " +
                            "insertion_point(transpose(arr)[1], 22, true) i6, " +
                            "insertion_point(transpose(arr)[1][1:], 1000, true) i7, " +
                            "FROM tango");
            assertSql("i1\ti2\ti3\ti4\ti5\ti6\ti7\n" +
                            "1\t11\t2\t11\t4\t8\t10\n" +
                            "11\t1\t11\t2\t8\t7\t3\n" +
                            "null\tnull\tnull\tnull\tnull\tnull\tnull\n",
                    "SELECT " +
                            "insertion_point(transpose(arr)[1], 8) i1, " +
                            "insertion_point(transpose(arr)[1], 2000) i2, " +
                            "insertion_point(transpose(arr)[1], 9) i3, " +
                            "insertion_point(transpose(arr)[1], 1001) i4, " +
                            "insertion_point(transpose(arr)[1], 18) i5, " +
                            "insertion_point(transpose(arr)[1], 22) i6, " +
                            "insertion_point(transpose(arr)[1, 1:], 1000) i7, " +
                            "FROM tango");
        });
    }

    @Test
    public void testInsertTransposed() throws Exception {
        assertMemoryLeak(() -> {
            String original = "[[1.0,2.0],[3.0,4.0],[5.0,6.0]]";
            String transposed = "[[1.0,3.0,5.0],[2.0,4.0,6.0]]";
            execute("CREATE TABLE tango AS (SELECT ARRAY" + original + " arr FROM long_sequence(1))");
            execute("INSERT INTO tango SELECT transpose(arr) FROM tango");
            assertSql("arr\n" + original + '\n' + transposed + '\n', "SELECT arr FROM tango");
        });
    }

    @Test
    public void testLength() throws Exception {
        assertMemoryLeak(() -> {
            execute("CREATE TABLE tango (arr DOUBLE[][])");
            execute("INSERT INTO tango VALUES " +
                    "(ARRAY[[1.0, 1]]), " +
                    "(ARRAY[[2.0, 2], [2.0, 2], [2.0, 2]]), " +
                    "(ARRAY[[2.0, 3, 3], [3.0, 3, 3]])"
            );
            assertSql("len\n1\n3\n2\n", "SELECT dim_length(arr, 1) len FROM tango");
            assertSql("len\n2\n2\n3\n", "SELECT dim_length(arr, 2) len FROM tango");
            assertSql("len\n1\n2\n3\n", "SELECT dim_length(arr, arr[1, 1]::int) len FROM tango");
        });
    }

    @Test
    public void testLengthInvalid() throws Exception {
        assertMemoryLeak(() -> {
            execute("CREATE TABLE tango AS (SELECT ARRAY[[1.0, 2], [3.0, 4], [5.0, 6]] arr FROM long_sequence(1))");
            assertExceptionNoLeakCheck("SELECT dim_length(arr, 0) len FROM tango",
                    23, "array dimension out of bounds [dim=0, nDims=2]");
            assertExceptionNoLeakCheck("SELECT dim_length(arr, 3) len FROM tango",
                    23, "array dimension out of bounds [dim=3, nDims=2]");
            assertExceptionNoLeakCheck("SELECT dim_length(arr, arr[2, 1]::int) len FROM tango",
                    32, "array dimension out of bounds [dim=3, nDims=2]");
        });
    }

    @Test
    public void testLevelTwoPrice1D() throws Exception {
        assertMemoryLeak(() -> {
            execute("CREATE TABLE tango (ask_price DOUBLE[], ask_size DOUBLE[])");
            execute("INSERT INTO tango VALUES (ARRAY[1.0, 2], ARRAY[1.0, 1])");
            assertSql("l2\n1.0\n", "SELECT l2price(1.0, ask_size, ask_price) l2 FROM tango");
            assertSql("l2\n1.5\n", "SELECT l2price(2.0, ask_size, ask_price) l2 FROM tango");
        });
    }

    @Test
    public void testLevelTwoPrice2D() throws Exception {
        assertMemoryLeak(() -> {
            execute("CREATE TABLE tango (ask DOUBLE[][])");
            execute("INSERT INTO tango VALUES (ARRAY[[1.0, 1], [1.0, 2]])");
            assertSql("l2\n1.0\n", "SELECT l2price(1.0, ask[1], ask[2]) l2 FROM tango");
            assertSql("l2\n1.5\n", "SELECT l2price(2.0, ask[1], ask[2]) l2 FROM tango");
        });
    }

    @Test
    public void testMatView() throws Exception {
        assertMemoryLeak(() -> {
            execute("create table test (ts timestamp, x int, v double[]) timestamp(ts) partition by DAY WAL dedup upsert keys (ts, x) ");
            execute("create materialized view test_mv as select ts, x, first(v) as v from test sample by 1s");
            execute("insert into test(ts,x,v) values ('2022-02-24', 1, ARRAY[1.0,1.0]), ('2022-02-24', 2, null), ('2022-02-24', 3, ARRAY[2.0,2.0])");

            drainWalAndMatViewQueues();

            assertSql(
                    "ts\tx\tv\n" +
                            "2022-02-24T00:00:00.000000Z\t1\t[1.0,1.0]\n" +
                            "2022-02-24T00:00:00.000000Z\t2\tnull\n" +
                            "2022-02-24T00:00:00.000000Z\t3\t[2.0,2.0]\n",
                    "test"
            );
        });
    }

    @Test
    public void testMatrixMultiply() throws Exception {
        assertMemoryLeak(() -> {
            execute("CREATE TABLE tango (left DOUBLE[][], right DOUBLE[][])");
            execute("INSERT INTO tango VALUES " +
                    "(ARRAY[[1.0, 3]], ARRAY[[5.0], [7.0]]), " +
                    "(ARRAY[[1.0, 1, 1], [2.0, 2, 2]], ARRAY[[3.0], [5.0], [7.0]])");
            assertSql("product\n[[26.0]]\n[[15.0],[30.0]]\n", "SELECT matmul(left, right) AS product FROM tango");
        });
    }

    @Test
    public void testMatrixMultiplyAutoBroadcasting() throws Exception {
        assertMemoryLeak(() -> {
            execute("CREATE TABLE tango AS (SELECT " +
                    "ARRAY[[2.0, 3.0],[4.0, 5.0], [6.0, 7.0]] left, ARRAY[1.0, 2.0] right " +
                    "FROM long_sequence(1))");
            assertSql("product\n" +
                    "[[8.0],[14.0],[20.0]]\n", "SELECT matmul(left, right) AS product FROM tango");
        });
    }

    @Test
    public void testMatrixMultiplyInvalid() throws Exception {
        assertMemoryLeak(() -> {
            execute("CREATE TABLE tango AS (SELECT " +
                    "ARRAY[[[1.0, 2.0]]] left3d, ARRAY[1.0] left1d, " +
                    "ARRAY[[[1.0]]] right3d, ARRAY[1.0, 2.0] right1d "
                    + "FROM long_sequence(1))");
            assertExceptionNoLeakCheck("SELECT matmul(left1d, right1d) FROM tango",
                    14, "left array row length doesn't match right array column length [leftRowLen=1, rightColLen=2]");
            assertExceptionNoLeakCheck("SELECT matmul(left3d, right1d) FROM tango",
                    22, "left array is not one or two-dimensional");
            assertExceptionNoLeakCheck("SELECT matmul(left1d, right3d) FROM tango",
                    22, "right array is not one or two-dimensional");
        });
    }

    @Test
    public void testMatrixMultiplyTransposed() throws Exception {
        assertMemoryLeak(() -> {
            execute("CREATE TABLE tango AS (SELECT ARRAY[[1.0, 2], [3.0, 4], [5.0, 6]] arr FROM long_sequence(1))");
            assertSql("product\n[[5.0,11.0,17.0],[11.0,25.0,39.0],[17.0,39.0,61.0]]\n",
                    "SELECT matmul(arr, transpose(arr)) product FROM tango");
        });
    }

    @Test
    public void testMultiplySlice1d() throws Exception {
        assertMemoryLeak(() -> {
            execute("CREATE TABLE tango (a DOUBLE[], b DOUBLE[])");
            execute("INSERT INTO tango VALUES " +
                    "(ARRAY[2.0, 3.0], ARRAY[4.0, 5]), " +
                    "(ARRAY[6.0, 7], ARRAY[8.0, 9])," +
                    "(null, null)");
            assertSql("product\n[15.0]\n[63.0]\nnull\n", "SELECT a[2:] * b[2:] product FROM tango");
        });
    }

    @Test
    public void testMultiplySlice3d() throws Exception {
        assertMemoryLeak(() -> {
            execute("CREATE TABLE tango (a DOUBLE[][][], b DOUBLE[][][])");
            execute("INSERT INTO tango VALUES " +
                    "( ARRAY[ [ [2.0, 3], [4.0, 5] ], [ [6.0, 7], [8.0, 9] ]  ], " +
                    "  ARRAY[ [ [10.0, 11], [12.0, 13] ], [ [14.0, 15], [16.0, 17] ]  ] ), " +
                    "( null, null )");
            assertSql("product\n[[[34.0]]]\nnull\n",
                    "SELECT a[1:2, 1:2, 1:2] * b[2:, 2:, 2:] product FROM tango");
        });
    }

    @Test
    public void testNativeFormatParser() {
        final long allocSize = 2048;
        long mem = Unsafe.malloc(allocSize, MemoryTag.NATIVE_DEFAULT);
        try (DirectArray array = new DirectArray(configuration);
             ArrayBinaryFormatParser parserNative = new ArrayBinaryFormatParser();
             DirectUtf8Sink sink = new DirectUtf8Sink(100)
        ) {
            // [[1.0, 2], [3.0, 4], [5.0, 6]]
            array.setType(ColumnType.encodeArrayType(ColumnType.DOUBLE, 2));
            array.setDimLen(0, 3);
            array.setDimLen(1, 2);
            array.applyShape();
            MemoryA memA = array.startMemoryA();
            memA.putDouble(1);
            memA.putDouble(2);
            memA.putDouble(3);
            memA.putDouble(4);
            memA.putDouble(5);
            memA.putDouble(6);
            sink.clear();
            ArrayTypeDriver.arrayToJson(array, sink, NoopArrayWriteState.INSTANCE, false);
            String textViewStr = sink.toString();

            long start = mem;
            sink.clear();
            parserNative.reset();
            arrayViewToBinaryFormat(array, mem);
            boolean finish;
            do {
                long size = parserNative.getNextExpectSize();
                finish = parserNative.processNextBinaryPart(start);
                start += size;
            } while (!finish);

            ArrayTypeDriver.arrayToJson(parserNative.getArray(), sink, NoopArrayWriteState.INSTANCE, false);
            assertEquals(textViewStr, sink.toString());
        } catch (ArrayBinaryFormatParser.ParseException e) {
            throw new RuntimeException(e);
        } finally {
            Unsafe.free(mem, allocSize, MemoryTag.NATIVE_DEFAULT);
        }
    }

    @Test
    public void testNegArrayValue() throws Exception {
        assertMemoryLeak(() -> {
            execute("CREATE TABLE tango (a DOUBLE[], b DOUBLE[][])");
            execute("INSERT INTO tango VALUES " +
                    "(ARRAY[2.0, null], ARRAY[[2.0, 4], [4.0, 8]]), " +
                    "(ARRAY[16.0, 0], ARRAY[[8.0, 4]])," +
                    "(null, null)");

            assertSql("column\tcolumn1\tcolumn2\tcolumn3\n" +
                    "[6.0,NaN]\t[[4.0,0.0],[0.0,-8.0]]\t[0.0,-2.0]\t[[-2.0,-6.0]]\n" +
                    "[-8.0,8.0]\t[[-8.0,0.0]]\t[-6.0,-2.0]\t[]\n" +
                    "null\tnull\tnull\tnull\n", "SELECT - a + 8, (- b + 4.0) * 2.0, - b[1] + 2.0, - b[2:] + 2.0 FROM tango");
            assertSql("column\tcolumn1\n" +
                    "[14.0,NaN]\t[[14.0,12.0],[12.0,8.0]]\n" +
                    "[0.0,16.0]\t[[8.0],[12.0]]\n" +
                    "null\tnull\n", "SELECT - transpose(a) + 16.0, - transpose(b) + 16.0 FROM tango");
            assertSql("column\tcolumn1\n" +
                    "[-2.0,NaN]\t[NaN,NaN]\n" +
                    "[-16.0,0.0]\t[NaN,NaN]\n" +
                    "null\tnull\n", "SELECT - a + 0.0, - a + null::double FROM tango");
        });
    }

    @Test
    public void testNotEqualsSameDimensionality() throws Exception {
        assertMemoryLeak(() -> {
            execute("CREATE TABLE tango (left DOUBLE[][], right DOUBLE[][])");
            execute("INSERT INTO tango VALUES " +
                    "(ARRAY[[1.0, 3]], ARRAY[[1.0, 3]]), " +
                    "(ARRAY[[1.0, 3], [5.0, 7]], ARRAY[[1.0, 3], [5.0, 7]]), " +
                    "(ARRAY[[1.0, 3]], ARRAY[[1.0, 4]]), " +
                    "(ARRAY[[1.0, 3]], ARRAY[[1.0, 3, 3]]), " +
                    "(ARRAY[[1.0, 3, 3]], ARRAY[[1.0, 3]])"

            );
            assertSql("eq\nfalse\nfalse\ntrue\ntrue\ntrue\n", "SELECT (left != right) eq FROM tango");
        });
    }

    @Test
    public void testNullArray() throws Exception {
        execute("CREATE TABLE tango (arr DOUBLE[])");
        execute("CREATE TABLE samba (left DOUBLE[][], right DOUBLE[][])");
        execute("INSERT INTO tango VALUES (null)");
        execute("INSERT INTO samba VALUES (null, null)");
        execute("INSERT INTO samba VALUES (ARRAY[[1.0],[2.0]], null)");
        execute("INSERT INTO samba VALUES (null, ARRAY[[1.0],[2.0]])");
        assertSql("arr\nnull\n", "tango");
        assertSql("arr\nnull\n", "SELECT arr FROM tango");
        assertSql("arr\nnull\n", "SELECT transpose(arr) arr FROM tango");
        assertSql("arr\nnull\n", "SELECT l2price(1.0, arr, arr) arr FROM tango");
    }

    @Test
    public void testOpComposition() throws Exception {
        assertMemoryLeak(() -> {
            execute("CREATE TABLE tango AS (SELECT ARRAY[[1.0,2.0],[3.0,4.0],[5.0,6.0]] arr FROM long_sequence(1))");
            assertSql("x\n[[3.0,4.0]]\n", "SELECT arr[2:3] x FROM tango");
            assertSql("x\n[3.0,4.0]\n", "SELECT arr[2] x FROM tango");
            assertSql("x\n[[3.0],[4.0]]\n", "SELECT transpose(arr[2:3]) x FROM tango");
            assertSql("x\n[2.0,4.0,6.0]\n", "SELECT transpose(arr)[2] x FROM tango");
            assertSql("x\n4.0\n", "SELECT arr[2][2] x FROM tango");
            assertSql("x\n[4.0]\n", "SELECT arr[2][2:3] x FROM tango");
            assertSql("x\n[5.0,6.0]\n", "SELECT arr[2:4][2] x FROM tango");
            assertSql("x\n[[5.0,6.0]]\n", "SELECT arr[2:4][2:3] x FROM tango");
        });
    }

    @Test
    public void testOrderBy() throws Exception {
        // this test is to ensure that we can order results set containing arrays
        // but array column is NOT used as part of the ORDER BY clause
        assertMemoryLeak(() -> {
            execute("CREATE TABLE tango (ts timestamp, i int, arr double[]) timestamp(ts) partition by DAY");
            execute("INSERT INTO tango VALUES ('2001-01', 1, '{1.0, 2.0}')");
            execute("INSERT INTO tango VALUES ('2001-02', 2, '{3.0, 4.0}')");
            execute("INSERT INTO tango VALUES ('2001-03', 3, '{5.0, 6.0, 7.0}')");
            execute("INSERT INTO tango VALUES ('2001-04', 42, null)");

            assertQuery("ts\ti\tarr\n" +
                            "2001-04-01T00:00:00.000000Z\t42\tnull\n" +
                            "2001-03-01T00:00:00.000000Z\t3\t[5.0,6.0,7.0]\n" +
                            "2001-02-01T00:00:00.000000Z\t2\t[3.0,4.0]\n" +
                            "2001-01-01T00:00:00.000000Z\t1\t[1.0,2.0]\n",
                    "select * from tango order by i desc",
                    true
            );

            // test also with no rowId - this simulates ordering output of a factory which does not support rowId
            assertQuery("ts\ti\tarr\n" +
                            "2001-04-01T00:00:00.000000Z\t42\tnull\n" +
                            "2001-03-01T00:00:00.000000Z\t3\t[5.0,6.0,7.0]\n" +
                            "2001-02-01T00:00:00.000000Z\t2\t[3.0,4.0]\n" +
                            "2001-01-01T00:00:00.000000Z\t1\t[1.0,2.0]\n",
                    "select * from '*!*tango' order by i desc",
                    true
            );
        });
    }

    @Test
    public void testOrderByArrayColFailsGracefully() throws Exception {
        assertException("select * from tab order by arr",
                "create table tab as (select rnd_double_array(2, 1) arr from long_sequence(10))",
                27,
                "DOUBLE[][] is not a supported type in ORDER BY clause"
        );
    }

    @Test
    public void testPartitionConversionToParquetFailsGracefully() throws Exception {
        assertMemoryLeak(() -> {
            execute("CREATE TABLE tango (ts timestamp, i int, arr double[]) timestamp(ts) partition by DAY");
            execute("INSERT INTO tango VALUES ('2001-01', 1, '{1.0, 2.0}')");
            execute("INSERT INTO tango VALUES ('2001-02', 1, '{1.0, 2.0}')");

            // with predicate
            assertException(
                    "ALTER TABLE tango CONVERT PARTITION TO PARQUET where ts in '2001-01';",
                    39,
                    "tables with array columns cannot be converted to Parquet partitions yet [table=tango, column=arr]"
            );

            // with list
            assertException(
                    "ALTER TABLE tango CONVERT PARTITION TO PARQUET list '2001-01';",
                    39,
                    "tables with array columns cannot be converted to Parquet partitions yet [table=tango, column=arr]"
            );
        });
    }

    @Test
    public void testProjection() throws Exception {
        assertMemoryLeak(() -> {
            execute("CREATE TABLE tango (a DOUBLE[], b DOUBLE[])");
            execute("INSERT INTO tango VALUES " +
                    "(ARRAY[2.0, 3.0], ARRAY[4.0, 5]), " +
                    "(ARRAY[6.0, 7], ARRAY[8.0, 9])");

            assertQuery("a1\tb1\ta2\tb2\n" +
                            "[2.0,3.0]\t[4.0,5.0]\t[2.0,3.0]\t[4.0,5.0]\n" +
                            "[6.0,7.0]\t[8.0,9.0]\t[6.0,7.0]\t[8.0,9.0]\n",
                    "select a as a1, b as b1, a as a2, b as b2 from 'tango' ",
                    true
            );
        });
    }

    @Test
    public void testRndDoubleFunctionEdgeCases() throws Exception {
        assertMemoryLeak(() -> {
            assertExceptionNoLeakCheck(
                    "select rnd_double_array(10, 0, 1000)",
                    7,
                    "array element count exceeds max"
            );

            assertExceptionNoLeakCheck(
                    "select rnd_double_array(10, 0, 0)",
                    31,
                    "maxDimLen must be positive int [maxDimLen=0]"
            );

            assertSql("rnd_double_array\n" +
                            "null\n",
                    "select rnd_double_array(0, 0, 1000)"
            );

            assertExceptionNoLeakCheck(
                    "select rnd_double_array(1, -1, 1000)",
                    27,
                    "invalid NaN rate [nanRate=-1]"
            );

            // not enough dim lens
            assertExceptionNoLeakCheck(
                    "select rnd_double_array(2, 1, 0, 1)",
                    33,
                    "not enough values for dim length [dimensionCount=2, dimLengths=1]"
            );

            assertExceptionNoLeakCheck(
                    "select rnd_double_array(2, 1, 0, 1, 2, 4)",
                    39,
                    "too many values for dim length [dimensionCount=2, dimLengths=3]"
            );

            assertSql(
                    "rnd_double_array\n" +
                            "[[0.13123360041292131,NaN],[NaN,0.22452340856088226]]\n",
                    "select rnd_double_array(2, 1, 0, 2, 2)"
            );

            assertSql(
                    "QUERY PLAN\n" +
                            "VirtualRecord\n" +
                            "  functions: [rnd_double_array(2,1,ignored,2,2)]\n" +
                            "    long_sequence count: 1\n",
                    "explain select rnd_double_array(2, 1, 0, 2, 2)"
            );

            assertSql(
                    "QUERY PLAN\n" +
                            "VirtualRecord\n" +
                            "  functions: [rnd_double_array(3,1,4)]\n" +
                            "    long_sequence count: 1\n",
                    "explain select rnd_double_array(3, 1, 4)"
            );
        });
    }

    @Test
<<<<<<< HEAD
    public void testSelectDistinct() throws Exception {
        execute(
                "CREATE TABLE 'market_data' ( \n" +
                        "\ttimestamp TIMESTAMP,\n" +
                        "\tsymbol SYMBOL CAPACITY 16384 CACHE,\n" +
                        "\tbids DOUBLE[][],\n" +
                        "\tasks DOUBLE[][]\n" +
                        ") timestamp(timestamp) PARTITION BY HOUR WAL;"
        );

        execute("insert into market_data select timestamp_sequence('2025-05-03', 10000), rnd_symbol('GBPUSD', 'GBPAUD'), rnd_double_array(2), rnd_double_array(2) from long_sequence(10)");

        drainWalQueue();

        assertQuery(
                "[]\n" +
                        "null\n" +
                        "0.5391626621794673\n" +
                        "0.08124494166772744\n" +
                        "0.053286806650773566\n" +
                        "0.5625689632088994\n" +
                        "0.0843832076262595\n" +
                        "0.514245658993381\n" +
                        "0.7450142997148277\n" +
                        "0.16639502911771142\n" +
                        "0.6698012977300549\n",
                "select distinct bids[1][2] from market_data",
                true
        );

        assertQuery(
                "bids\n" +
                        "[[0.08486964232560668,0.0843832076262595],[0.6508594025855301,0.7905675319675964],[0.22452340856088226,0.3491070363730514],[0.7611029514995744,0.4217768841969397],[0.0367581207471136,0.6276954028373309],[0.6778564558839208,0.8756771741121929],[0.8799634725391621,0.5249321062686694],[0.7675673070796104,0.21583224269349388],[0.15786635599554755,0.1911234617573182],[0.5793466326862211,0.9687423276940171],[0.6761934857077543,0.4882051101858693],[0.42281342727402726,0.810161274171258],[0.5298405941762054,0.022965637512889825],[0.7763904674818695,0.975019885372507],[0.0011075361080621349,0.7643643144642823]]\n" +
                        "[[0.6940904779678791,0.5391626621794673,0.7668146556860689,0.2065823085842221,0.750281471677565,0.6590829275055244,0.5708643723875381,0.3568111021227658,0.05758228485190853,0.6729405590773638,0.1010501916946902,0.35731092171284307,0.9583687530177664,0.4609277382153818],[0.5691053034055052,0.12663676991275652,0.11371841836123953,0.062027497477155635,0.6901976778065181,0.7586254118589676,0.7704949839249925,0.8144207168582307,0.14261321308606745,0.2836347139481469,0.23507754029460548,0.20727557301543031,0.08675950660182763,0.7292482367451514],[0.6107894368996438,0.9303144555389662,0.05514933756198426,0.11951216959925692,0.7404912278395417,0.08909442703907178,0.8439276969435359,0.5859332388599638,0.33504146853216143,0.5780819331422455,0.7769285766561033,0.818064803221824,0.6213434403332111,0.2559680920632348],[0.23493793601747937,0.5150229280217947,0.18158967304439033,0.8196554745841765,0.9130151105125102,0.7877587105938131,0.4729022357373792,0.7665029914376952,0.5796722100538578,0.07828020681514525,0.2394591643144588,0.9067923725015784,0.19736767249829557,0.7165847318191405],[0.7530490055752911,0.8878046922699878,0.49199001716312474,0.6292086569587337,0.37873228328689634,0.9958979595782157,0.33976095270593043,0.4740684604688953,0.018146422106370075,0.5308756766878475,0.03192108074989719,0.039509582146767475,0.05133515566281188,0.7407842990690816],[0.9790787740413469,0.43493246663794993,0.961198285124337,0.23405440872043592,0.1479745625593103,0.9058900298408074,0.1402258042231984,0.11047315214793696,0.04321289940104611,0.8217652538598936,0.6397125243912908,0.29419791719259025,0.865629565918467,0.8574212636138532],[0.8280460741052847,0.7842455970681089,0.31617860377666984,0.3889200123396954,0.933609514582851,0.6379992093447574,0.8514849800664227,0.5010137919618508,0.34804764389663523,0.02958396857215828,0.13312214396754163,0.9435138098640453,0.5025413806877073,0.15369837085455984],[0.5083087912946505,0.537020248377422,0.8766908646423737,0.44638626240707313,0.034652347087289925,0.605050319285447,0.9683642405595932,0.3549235578142891,0.04211401699125483,0.3153349572730255,0.4627885105398635,0.4028291715584078,0.2000682450929353,0.6021005466885047],[0.5501133139397699,0.7134500775259477,0.1599211504269954,0.5251698097331752,0.8531407145325477,0.7298660577729702,0.6053450223895661,0.32824342042623134,0.7826107801293182,0.7087011832273765,0.21047933106727745,0.5149719721680879,0.40425101135606667,0.9412663583926286]]\n" +
                        "[[0.3228786903275197,0.053286806650773566,0.3448217091983955,0.5707868589224653,0.45278823120909895,0.47107881346820746,0.7630648900646654,0.8637346569402254,0.48573429889865705,0.261612577696983,0.6198590038961462,0.7020508159399581,0.5862806534829702],[0.7134568516750471,0.09213339395256293,0.38000152873098747,0.5157225592346661,0.5267323130847268,0.09854153834719315,0.2328552828087207,0.8335063783919325,0.9321703394650436,0.48465267676967827,0.14756353014849555,0.25604136769205754,0.44172683242560085],[0.2696094902942793,0.899050586403365,0.3503522147575858,0.7389772880219149,0.22371932699681862,0.019529452719755813,0.5330584032999529,0.9766284858951397,0.1999576586778039,0.47930730718677406,0.6936669914583254,0.7128505998532723,0.5940502728139653],[0.7861254708288083,0.1319044042993568,0.45862629276476996,0.3812506482325819,0.307622006691777,0.6376518594972684,0.6453590096721576,0.32613652012030125,0.3393509514000247,0.6281252905002019,0.5188000840307428,0.8054745482045382,0.30874126787936973],[0.6931441108030082,0.16048069056478798,0.02633639777833019,0.5081836003758192,0.36986619304630497,0.6039174661672239,0.7874929839944909,0.6320839159367109,0.7751886508004251,0.265224199619046,0.6288088087840823,0.1288393076713259,0.5350165471764692],[0.6152644802002145,0.43619251546485505,0.5773502231407235,0.9410396704938232,0.22407665790705777,0.4246651384043666,0.3031376204022046,0.08533575092925538,0.6266142259812271,0.8925004728084927,0.18170646835643245,0.8413721135371649,0.7360581387248145],[0.981074259037815,0.9891642698247116,0.8139041928326346,0.9321403914883201,0.9510816389659975,0.29916480738910844,0.3434029925127561,0.49908929001650093,0.1730997701703192,0.012011565209654962,0.991107083990332,0.6699251221933199,0.1402656562190583],[0.026318293902260592,0.970664272223612,0.06904205587534584,0.9213721848053825,0.30394683981054627,0.31168586687815647,0.556291940480142,0.39692548563923313,0.19967658640544184,0.6627303823338926,0.6224023788514188,0.23956847762469535,0.41600381041288625],[0.5505134691493859,0.3197593740177185,0.6830693823696385,0.7685184415943359,0.9605775051510881,0.8877241452424108,0.591069738864946,0.6051467286553064,0.13660430775944932,0.8941438652004624,0.5952054059375091,0.5878334718062131,0.1790475858715116],[0.7504512900310369,0.9583685768295167,0.2199453379647608,0.5163028715917254,0.40354999638471434,0.6158354703114278,0.7536836395346167,0.04727174057972261,0.819524120126593,0.28598292472656794,0.42934437054513563,0.7066431848881077,0.2969423112431254],[0.20424854637540668,0.5455175324785665,0.8248550185892197,0.845815880104404,0.7374999472642795,0.27013204226554166,0.13027802162685043,0.6228759871853121,0.1929926403018959,0.4713649915559651,0.9470551382496946,0.5458550805896514,0.0396096812427591],[0.07828852114693607,0.844088760011128,0.1767960157639903,0.17857143325827407,0.2522102209201954,0.9930633230891175,0.687941299680927,0.27289838138048383,0.15115804374180808,0.7436419445622273,0.11423618345717534,0.9925168599192057,0.9610804010198164],[0.060162223725059416,0.47768252726422167,0.9622544279671161,0.05985593677636569,0.11500943478849246,0.5945632194415877,0.288531163175191,0.0369352861985911,0.22243351688740076,0.3826966600855539,0.4287405981191371,0.6068213466031156,0.8503316000896455],[0.8671405978559277,0.42774600405593644,0.5582188416249704,0.9520909221021127,0.4718682265067845,0.3622980885814183,0.20229159120610396,0.2917796053045747,0.9529176213353792,0.7771965216814184,0.9909302218178493,0.39303711474170466,0.10999942140960017],[0.5443908248350061,0.47833856882332415,0.19649587463949536,0.6205741260241843,0.7852944513125647,0.908196794155201,0.5354981873381928,0.838362961151687,0.8918855657253252,0.7609079180054751,0.6406201315963813,0.5421383366411644,0.3799145239665199]]\n" +
                        "[[0.81424888314328,0.514245658993381,0.6578788409624312,0.008595706712404949,0.1395079353432339,0.015700171393594697,0.4970311171170252,0.7481456412797309,0.6881232239334142,0.9154783126824158,0.7196290657877468],[0.38870247250491363,0.03938344373699676,0.9830140844134159,0.34648600222507997,0.5038465932710959,0.08711988434502049,0.5917935168740183,0.536559844557109,0.2235332443628385,0.5143498202128743,0.25535328162983695],[0.7984983087387133,0.4472458525819868,0.5506407710356874,0.4773628834238476,0.5565688419415775,0.7800790188542075,0.31730502469440436,0.23767719465363335,0.8266931564985734,0.9493927675655232,0.9554922312441876],[0.6830295031437096,0.10228921976579197,0.9633459082074869,0.8813892941911516,0.49701576026351035,0.6659063637019986,0.7261772263283954,0.1672705743728916,0.2876493511060486,0.7559205543286167,0.8997593158412944],[0.14962457940249319,0.9197237688308783,0.8767331245106019,0.15110914765796335,0.48770772310128674,0.9136698830540818,0.41959365629159706,0.8133335967380011,0.1444792715432155,0.3924436202424225,0.5617105272690266],[0.1800473986263622,0.8089520608429083,0.46919798936779467,0.14574935127409028,0.5022557868009904,0.840641263187147,0.9122720448426606,0.8265886243774948,0.8917678500174907,0.23679741576083813,0.6689878877406354],[0.14806568853298208,0.9737112815594372,0.44373333786868907,0.6040238795291794,0.8073853244259895,0.010035423466609461,0.8823770493226967,0.2190785263811813,0.7770397014004325,0.6330160120602174,0.4975807351172973],[0.47358196507052297,0.6871664709797239,0.7607226412435921,0.7956243028723327,0.13752341898520815,0.8818568122540419,0.4910777586789722,0.40357175867213835,0.05599002717005319,0.18912408788261748,0.7546545159598805],[0.5901549330207376,0.06367688469899113,0.6659687493290819,0.300574411191983,0.30341365458297764,0.0072398675350549,0.3808955145939156,0.8808324490541921,0.0013152025851234095,0.24161823074337407,0.2589485743642158],[0.3446022688664524,0.7684291060497831,0.4120299001375556,0.09101886703325823,0.4119100597634825,0.25902209911086704,0.7342742722525102,0.4922628637697192,0.3594104873465158,0.9444385890780336,0.5943386578834184],[0.2167236081321272,0.3390559525012298,0.396044125361976,0.8296483107974604,0.06194919049264147,0.0295912278188748,0.59632703273838,0.6699852112073831,0.49527776273310486,0.18896831486644383,0.3730452637774778]]\n" +
                        "[[0.5660772288041055,0.7450142997148277,0.8669385769345621,0.40436012531692256,0.8372187512627467,0.9571361724543702,0.48347771832992303,0.8323999830230796,0.3649652944981656],[0.43488889358036487,0.4076635842631907,0.7775208173239011,0.6987933922981602,0.8779552626878336,0.25208337281142745,0.9308109024121684,0.025056896347271373,0.020588951610466033],[0.9749391591297927,0.22183926354846573,0.24586870756326218,0.7854514560860658,0.4340593345759689,0.6588605039756569,0.16470808430121375,0.6003791114896391,0.6481379637041266],[0.9156453066150101,0.676458926395297,0.4011877360611795,0.17039130563484572,0.4963276400263983,0.33406452704602985,0.7975125510473152,0.8700664620406791,0.0353368963695484],[0.3892309193379503,0.28178087961615217,0.2855764680918911,0.6485577517124145,0.010781383760192442,0.7744243480631873,0.1990156537010621,4.289669820148889E-4,0.5318815979781651]]\n" +
                        "[[0.5139546259770845,0.16639502911771142,0.29207833477875245,0.8248328494453144,0.8771607254939501,0.6640794818919751,0.501415439344489,0.841650063813139,0.6571800230119973,0.7851517374215896,0.2874929570895619,0.39748362393612136,0.9045940095890442,0.4954291593392033,0.22202312911652367,0.1203682834397174],[0.8661976930388368,0.7996708301902936,0.6425960895657122,0.0249258931751426,0.5554346506559035,0.6703069631122424,0.4150529659979785,0.7045430775933047,0.4003180401219659,0.7460444227123776,0.64505224306052,0.554745823338036,0.5826788157208572,0.7676022109649517,0.8620829743624476,0.846665235716272],[0.01307929793621998,0.6027658421256401,0.6172363599139938,0.11185706151036878,0.5994873891740121,0.25917153541462035,0.3628458314023303,0.5243235092015032,0.07920635506527152,0.4369133424709962,0.48781272232790374,0.05074715232851379,0.1836378384072096,0.06261632839226816,0.997368911948209,0.9484880879526196],[0.9863821574327307,0.11787167740462556,0.2643775592760408,0.39394217974111057,0.8472591536887982,0.03348482364712835,0.1319184557430455,0.587144296805658,0.5219904713000894,0.7750271008248251,0.05565215751642383,0.9730714980432357,0.11780874925128815,0.21536419509698423,0.2300165010895494,0.5785961674853407],[0.46776045533481436,0.15552211937894278,0.7721211466051102,0.7816996725411318,0.674122401413218,0.13797826361676135,0.46409293151981723,0.18552594206737305,0.9533829423633057,0.5137034417851406,0.7240896192380385,0.6474382479480585,0.8530401796972199,0.819033983510524,0.2748559688926878,0.13771261757879028],[0.1230309904430722,0.1429117332098767,0.5497390452284587,0.8081695728784115,0.9183367868675437,0.8909231232723315,0.8275593741191154,0.052948354346836646,0.8580003858100305,0.4605174082000181,0.9443378372150231,0.541889971960771,0.16336429965970012,0.40146408926012356,0.08838965944293065,0.5807081077615462],[0.4476831513701892,0.9907229087997361,0.591711608925593,0.6960487877458146,0.8364160975505659,0.7455903957155409,0.09929966140707747,0.0518487264906724,0.1679334321224194,0.14087823349962625,0.7664261309243302,0.479684646293318,0.9997998069306392,0.32832796238920003,0.5503166877426621,0.03913904165618032],[0.38362186689045197,0.5685543700223009,0.771878818187857,0.439220218413773,0.6573734501111005,0.27058292525787964,0.2572465698217322,0.025230638453393683,0.6384358267316926,0.01848279827941035,0.7012513729521288,0.03803116088018155,0.958062161056255,0.5799155762044953,0.8264934024686361,0.0014986299883373855],[0.2590496752904984,0.8115836762580587,0.2187353332594375,0.5123722410519221,0.8304362979960567,0.941339305587582,0.18267360049067416,0.20766545809832726,0.34364970232077796,0.40658503037551064,0.24119986722339304,0.4448201601648223,0.013083942200679877,0.18204623658506525,0.5011623746597741,0.06367154929506014],[0.9046434419118241,0.6857410612641598,0.09206554264435218,0.2584879093620337,0.9385288216828593,0.7768307290024812,0.9342295095383811,0.9410006021361245,0.9395243914676116,0.46213358836453344,0.8307425445036687,0.9384666679208994,0.8065352357455317,0.4445622255863745,0.8408288648844924,0.11883399755044399],[0.9526184421045607,0.8504377197049675,0.1015746346762656,0.8066692697571919,0.934753772782512,0.6363142671818279,0.9303854587390867,0.6305221635254152,0.19539579573786692,0.548748132902252,0.5321655601796796,0.6022299745218662,0.9873105172332999,0.79808308429624,0.9715791954050418,0.8696261686554798],[0.9065430187259415,0.12302590152743498,0.6938726051071383,0.05910937156425056,0.6550063741922351,0.020348893357595155,0.5846320565105699,0.6167828476405892,0.4114191098310108,0.21839543630447,0.23467155613668322,0.6842296277186883,0.0027013057617086833,0.9842856832554913,0.06572907732936939,0.8982297693422594],[0.22978436244042666,0.16178961011999748,0.20332069566114386,0.18831877706343525,0.817612253869035,0.5274382259895544,0.9211095067297642,0.9708066682132529,0.2089803194913643,0.928494354459507,0.4227567904746401,0.9078823238989416,0.4724272498962858,0.29220702113335684,0.4977907908181184,0.5903866530573048]]\n" +
                        "[[0.3186004315765587,0.5625689632088994,0.9242537924244705,0.8248769037655503,0.779274623891706,0.785144856024612,0.36581631788335167,0.821519558800501,0.871919453079972,0.4285525234619765],[0.6140151312677683,0.711685188228377,0.23416385765482461,0.38004232269850025,0.45958646834662586,0.9145082101725095,0.9898362816055362,0.5164971810557331,0.06918936701922906,0.012558338301953742],[0.96701537891145,0.9686605608804477,0.45228578122898266,0.8570599314203853,0.14895693604026372,0.3554220152446764,0.9386996508042763,0.7263547745388157,0.9089756451916797,0.6685499258632762],[0.050946319991245104,0.8068208259403571,0.08163096626585853,0.9899579636598598,0.8542940108933235,0.7531932563914172,0.4328540222190438,0.8854058066932118,0.55999564656751,0.9084157249862798],[0.47742717959124115,0.4397912650118021,0.3137678142264203,0.5526776203625394,0.7169411022997096,0.25636306162079703,0.2790997332866302,0.07402228178194903,0.4708579084047213,0.12994379117198285],[0.23867160833435264,0.6908008398385982,0.20299868034919188,0.27120728397378,0.4291171847669495,0.8124983953192206,0.5572352387940549,0.2220402538735149,0.8749274453087652,0.8814205701831717]]\n" +
                        "[[0.47480755737835434,0.08124494166772744,0.14443384263743975,0.9972606838093587,0.09200040765864159,0.06379386296859202,0.5676257796538984,0.5783259965694704,0.6950115273059123,0.6422122631195736,0.6147824699843576,0.21701149078880766],[0.026851183865006734,0.5752586251835746,0.6370953140854061,0.29318213684611183,0.9931540570479169,0.45623386541383537,0.5532721184825902,0.43726461781355175,0.8733985771867732,0.9044364756801409,0.7433019410986672,0.08213603504177436],[0.9867980448832879,0.05267740756158268,0.5425397725006772,0.5685990890313706,0.7098930489988411,0.43823539314910176,0.8163362608076716,0.5935348392099028,0.8860058582445735,0.3340873896701704,0.3074507194229036,0.35749876769742495],[0.633749567272463,0.6402544665459666,0.5501464738113662,0.1913933871648994,0.9147823700195888,0.5411506393660706,0.3114899242478453,0.48912195291859917,0.9679257130712063,0.11636548799332991,0.7551188527624563,0.4954342886723294],[0.0939057211521791,0.06692725429071555,0.08911777664185883,0.020573291685885065,0.9704165079505506,0.20923655588793788,0.9544490754559806,0.9231106267090822,0.3325188127890215,0.09516627780136833,0.1123646581158636,0.4176259531501725],[0.7519722653049344,0.5143908237247108,0.778767466784082,0.9552407798719065,0.33315139985908526,0.08195593599253936,0.8782167259776421,0.2918833502517023,0.05655044981649493,0.6047780489802735,0.7020040414111218,0.13230861186357157],[0.8771661878320854,0.7713538287954597,0.0575533974165352,0.16735815774899832,0.5948994520945926,0.6767531637590709,0.7974960655070901,0.20870404866106063,0.40353715093935894,0.07584504148560711,0.9173421753307088,0.3518093269965378],[0.600990258486194,0.9958686315610356,0.3537062878407943,0.09438883215433136,0.7065757926581636,0.6427304537139019,0.11708013172847354,0.15602217446031985,0.34460742170780645,0.34158296853478254,0.4381262886716373,0.018909407698361802],[0.8814706853750409,0.4666734905968394,0.45172991587218414,0.6034726393623774,0.36145509766770456,0.9503615285494011,0.7998525690212706,0.8569845698296626,0.5867352513032571,0.1687866064037029,0.9243821556902755,0.7517041946468672],[0.6211144403514269,0.4612674526693753,0.26015503781014415,0.30102475978026066,0.3578301970332287,0.5234437621413417,0.5454267544121961,0.8450115656676276,0.326559930686634,0.16079134763046177,0.5389718748813244,0.16309244278321366],[0.028168102791202188,0.7363133276527939,0.7929931781463506,0.5690127219513472,0.9889089426043344,0.6703301684284938,0.5286369376368092,0.9613646015691566,0.755708403890896,0.2123082371294277,0.02114282084941499,0.16510856622038883],[0.483880801901557,0.11513682045365181,0.13494425690958922,0.2752334168160885,0.7664317231444905,0.27847765378316347,0.7625608976427279,0.7010815410321871,0.744154389475077,0.4215930150747953,0.6107355575973203,0.3646620411241238],[0.26564421486944334,0.528171369279829,0.8091102688627468,0.2112350951312506,0.8710396325729789,0.6594667526994771,0.9895627267208552,0.5481718488332956,0.2786537142732636,0.5137362296150478,0.34416621671914305,0.5077822814853092]]\n" +
                        "[[0.12718941909821269],[0.036170304753363136],[0.09826157339383079],[0.27904765822521127],[0.05007823721843652],[0.31493385952611574]]\n" +
                        "[[0.6063862270390871,0.6698012977300549,0.7113483536967986,0.6392766529927096,0.3578937696708925,0.8318127378821396,0.6806010984011306,0.3934181509125979,0.16249657260750738,0.06049321980527722,0.13257360515854055,0.9745087086915035,0.5294484012115059,0.10352361449535774,0.28876778853893137],[0.44303336022858897,0.4593733260180829,0.6092952112426284,0.7672508461487169,0.08228994323143524,0.2837820157346048,0.5437585427130609,0.8310032479206656,0.6920227177695737,0.6237719392423912,0.09208670436582467,0.5444700360684819,0.5897872923938421,0.1477107804477159,0.9763001748533334],[0.6289121452877786,0.4717892764319983,0.7124183792040486,0.9735851676632125,0.22701162364654326,0.7542928823676008,0.33032910601783505,0.07079999608477594,0.6029440580428905,0.41428680299633835,0.8788566308857617,0.7794876235819157,0.13271315380122672,0.690336401406162,0.7286000052344105],[0.33121697380663506,0.695431398148114,0.8868948540437197,0.8046861620460701,0.5332089460964665,0.5905082457000788,0.3785181169258217,0.37721174790767875,0.2216330520001799,0.3561644522078923,0.6561436298513206,0.273209897128209,0.891578585685119,0.5545713553701207,0.432801646085052]]\n",
                "select distinct \n" +
                        "bids  from market_data;",
                true
        );

        assertQuery(
                "ARRAY\n" +
                        "[[1.0,2.0],[3.0,4.0]]\n",
                "select distinct ARRAY[[1.0, 2.0], [3.0, 4.0]] from long_sequence(10)",
                true
        );
=======
    public void testScalarDivArrayValue() throws Exception {
        assertMemoryLeak(() -> {
            execute("CREATE TABLE tango (a DOUBLE[], b DOUBLE[][])");
            execute("INSERT INTO tango VALUES " +
                    "(ARRAY[2.0, null], ARRAY[[2.0, 4], [4.0, 8]]), " +
                    "(ARRAY[16.0, 0], ARRAY[[8.0, 4]])," +
                    "(null, null)");
            assertSql("column\tcolumn1\tcolumn2\tcolumn3\n" +
                    "[4.0,NaN]\t[[4.0,2.0],[2.0,1.0]]\t[0.5,0.25]\t[[5.0,2.5]]\n" +
                    "[0.5,Infinity]\t[[1.0,2.0]]\t[0.125,0.25]\t[]\n" +
                    "null\tnull\tnull\tnull\n", "SELECT 8.0 / a, 4.0 / b * 2.0, 2.0 / b[1] * 0.5, 2 / b[2:] * 10 FROM tango");
            assertSql("column\tcolumn1\n" +
                    "[8.0,NaN]\t[[8.0,4.0],[4.0,2.0]]\n" +
                    "[1.0,Infinity]\t[[2.0],[4.0]]\n" +
                    "null\tnull\n", "SELECT 16.0 / transpose(a), 16.0 / transpose(b)FROM tango");
            assertSql("column\tcolumn1\n" +
                    "[0.0,NaN]\t[NaN,NaN]\n" +
                    "[0.0,NaN]\t[NaN,NaN]\n" +
                    "null\tnull\n", "SELECT 0.0 / a, null::double / a FROM tango");
        });
    }

    @Test
    public void testScalarMinusArrayValue() throws Exception {
        assertMemoryLeak(() -> {
            execute("CREATE TABLE tango (a DOUBLE[], b DOUBLE[][])");
            execute("INSERT INTO tango VALUES " +
                    "(ARRAY[2.0, null], ARRAY[[2.0, 4], [4.0, 8]]), " +
                    "(ARRAY[16.0, 0], ARRAY[[8.0, 4]])," +
                    "(null, null)");
            assertSql("column\tcolumn1\tcolumn2\tcolumn3\n" +
                    "[6.0,NaN]\t[[4.0,0.0],[0.0,-8.0]]\t[0.0,-2.0]\t[[-2.0,-6.0]]\n" +
                    "[-8.0,8.0]\t[[-8.0,0.0]]\t[-6.0,-2.0]\t[]\n" +
                    "null\tnull\tnull\tnull\n", "SELECT 8.0 - a, (4.0 - b)* 2.0, 2.0 - b[1], 2 - b[2:] FROM tango");
            assertSql("column\tcolumn1\n" +
                    "[14.0,NaN]\t[[14.0,12.0],[12.0,8.0]]\n" +
                    "[0.0,16.0]\t[[8.0],[12.0]]\n" +
                    "null\tnull\n", "SELECT 16.0 - transpose(a), 16.0 - transpose(b)FROM tango");
            assertSql("column\tcolumn1\n" +
                    "[-2.0,NaN]\t[NaN,NaN]\n" +
                    "[-16.0,0.0]\t[NaN,NaN]\n" +
                    "null\tnull\n", "SELECT 0.0 - a, null::double - a FROM tango");
        });
>>>>>>> e4a76004
    }

    @Test
    public void testSelectLiteral() throws Exception {
        assertMemoryLeak(() -> {
            execute("CREATE TABLE tango (a DOUBLE, b DOUBLE)");
            execute("INSERT INTO tango VALUES (1.0, 2.0)");
            assertSql("ARRAY\n[1.0,2.0]\n", "SELECT ARRAY[a, b] FROM tango");
            assertSql("ARRAY\n[[1.0],[2.0]]\n", "SELECT ARRAY[[a], [b]] FROM tango");
        });
    }

    @Test
    public void testSelectLiteralInvalid() throws Exception {
        assertMemoryLeak(() -> {
            execute("CREATE TABLE tango (a DOUBLE, b DOUBLE)");
            assertExceptionNoLeakCheck("SELECT ARRAY[a FROM tango",
                    15, "dangling literal");
            assertExceptionNoLeakCheck("SELECT ARRAY[a, [a] FROM tango",
                    20, "dangling literal");
            assertExceptionNoLeakCheck("SELECT ARRAY[a, [a]] FROM tango",
                    16, "mixed array and non-array elements");
            assertExceptionNoLeakCheck("SELECT ARRAY[[a], a] FROM tango",
                    18, "mixed array and non-array elements");
            assertExceptionNoLeakCheck("SELECT ARRAY[[a], [a, a]] FROM tango",
                    18, "element counts in sub-arrays don't match");
            assertExceptionNoLeakCheck("SELECT ARRAY[[a, a], [a]] FROM tango",
                    21, "element counts in sub-arrays don't match");
            assertExceptionNoLeakCheck("SELECT ARRAY[[[a], [a]], [a]] FROM tango",
                    25, "sub-arrays don't match in number of dimensions");
            assertExceptionNoLeakCheck("SELECT ARRAY[[[a], [a]], [a, a]] FROM tango",
                    25, "sub-arrays don't match in number of dimensions");
        });
    }

    @Test
    public void testSlice1d() throws Exception {
        assertMemoryLeak(() -> {
            execute("CREATE TABLE tango AS (SELECT ARRAY[1.0,2.0,3.0] arr FROM long_sequence(1))");
            assertSql("slice\n[1.0]\n", "SELECT arr[1:2] slice from tango");
            assertSql("slice\n[1.0,2.0]\n", "SELECT arr[1:3] slice from tango");
        });
    }

    @Test
    public void testSlice2d() throws Exception {
        assertMemoryLeak(() -> {
            execute("CREATE TABLE tango AS (SELECT ARRAY[[1.0, 2], [3.0, 4], [5.0, 6]] arr FROM long_sequence(1))");
            assertSql("slice\n[[1.0,2.0]]\n", "SELECT arr[1:2] slice FROM tango");
            assertSql("slice\n[[3.0,4.0],[5.0,6.0]]\n", "SELECT arr[2:] slice FROM tango");
            assertSql("slice\n[[5.0]]\n", "SELECT arr[3:, 1:2] slice FROM tango");
            assertSql("slice\n[6.0]\n", "SELECT arr[3:, 2] slice FROM tango");
            assertSql("slice\n[[1.0,2.0],[3.0,4.0]]\n", "SELECT arr[1:3] slice FROM tango");
            assertSql("slice\n[[1.0],[3.0]]\n", "SELECT arr[1:3, 1:2] slice FROM tango");
            assertSql("element\n4.0\n", "SELECT arr[2, 2] element FROM tango");
        });
    }

    @Test
    public void testSliceInvalid() throws Exception {
        assertMemoryLeak(() -> {
            execute("CREATE TABLE tango AS (SELECT ARRAY[[1.0, 2], [3.0, 4], [5.0, 6]] arr FROM long_sequence(1))");
            assertExceptionNoLeakCheck("SELECT arr[:1] FROM tango",
                    11, "undefined bind variable: :1"
            );
            assertExceptionNoLeakCheck("SELECT arr[0:1] FROM tango",
                    12, "array slice bounds must be positive [dim=1, lowerBound=0]"
            );
            assertExceptionNoLeakCheck("SELECT arr[1:0] FROM tango",
                    12, "array slice bounds must be positive [dim=1, upperBound=0]"
            );
            assertExceptionNoLeakCheck("SELECT arr[1:(arr[1, 1] - 1)::int] FROM tango",
                    12, "array slice bounds must be positive [dim=1, dimLen=3, lowerBound=1, upperBound=0]"
            );
            assertExceptionNoLeakCheck("SELECT arr[(arr[1, 1] - 1)::int : 2] FROM tango",
                    32, "array slice bounds must be positive [dim=1, dimLen=3, lowerBound=0, upperBound=2]"
            );
        });
    }

    @Test
    public void testSliceOutOfBounds() throws Exception {
        assertMemoryLeak(() -> {
            execute("CREATE TABLE tango AS (SELECT ARRAY[[1.0, 2], [3.0, 4], [5.0, 6]] arr FROM long_sequence(1))");
            assertSql("x\n[[1.0,2.0],[3.0,4.0],[5.0,6.0]]\n", "SELECT arr[1:5] x FROM tango");
            assertSql("x\n[]\n", "SELECT arr[4:5] x FROM tango");
            assertSql("x\n[]\n", "SELECT arr[2:1] x FROM tango");
        });
    }

    @Test
    public void testSliceTransposed() throws Exception {
        assertMemoryLeak(() -> {
            execute("CREATE TABLE tango AS (SELECT ARRAY[[1.0, 2], [3.0, 4], [5.0, 6]] arr FROM long_sequence(1))");
            // transposed array: [[1,3,5],[2,4,6]]; slice takes first row, and first two elements from it
            assertSql("slice\n[[1.0,3.0]]\n", "SELECT transpose(arr)[1:2, 1:3] slice FROM tango");
        });
    }

    @Test
    public void testSubArray3d() throws Exception {
        assertMemoryLeak(() -> {
            String subArr00 = "[1.0,2.0]";
            String subArr01 = "[3.0,4.0]";
            String subArr10 = "[5.0,6.0]";
            String subArr11 = "[7.0,8.0]";
            String subArr0 = "[" + subArr00 + "," + subArr01 + "]";
            String subArr1 = "[" + subArr10 + "," + subArr11 + "]";
            String fullArray = "[" + subArr0 + "," + subArr1 + "]";
            execute("CREATE TABLE tango AS (SELECT ARRAY" + fullArray + " arr FROM long_sequence(1))");
            assertSql("x\n" + subArr0 + "\n", "SELECT arr[1] x FROM tango");
            assertSql("x\n" + subArr1 + "\n", "SELECT arr[2] x FROM tango");
            assertSql("x\n" + subArr00 + "\n", "SELECT arr[1,1] x FROM tango");
            assertSql("x\n" + subArr01 + "\n", "SELECT arr[1,2] x FROM tango");
            assertSql("x\n" + subArr10 + "\n", "SELECT arr[2,1] x FROM tango");
            assertSql("x\n" + subArr11 + "\n", "SELECT arr[2,2] x FROM tango");
            assertSql("x\n[[4.0]]\n", "SELECT arr[1:2,2:3,2] x FROM tango");
            assertSql("x\n[" + subArr01 + "," + subArr11 + "]\n", "SELECT arr[1:,2] x FROM tango");
            assertSql("x\n[[4.0],[8.0]]\n", "SELECT arr[1:,2:3,2] x FROM tango");
            assertSql("x\n[[7.0,8.0]]\n", "SELECT arr[2,2:] x FROM tango");
            assertSql("x\n[[[7.0,8.0]]]\n", "SELECT arr[2:,2:] x FROM tango");
            assertSql("x\n[8.0]\n", "SELECT arr[2,2,2:] x FROM tango");
            assertSql("x\n[[8.0]]\n", "SELECT arr[2,2:,2:] x FROM tango");
            assertSql("x\n[[8.0]]\n", "SELECT arr[2,3-1:,2:] x FROM tango");
            assertPlanNoLeakCheck(
                    "SELECT arr[2,3-1:,2:] x FROM tango",
                    "VirtualRecord\n" +
                            "  functions: [arr[2,3-1:,2:]]\n" +
                            "    PageFrame\n" +
                            "        Row forward scan\n" +
                            "        Frame forward scan on: tango\n"
            );
        });
    }

    @Test
    public void testSubArrayInvalid() throws Exception {
        assertMemoryLeak(() -> {
            execute("CREATE TABLE tango AS (SELECT ARRAY[[[1.0, 2], [3.0, 4]], [[5.0, 6], [7.0, 8]]] arr FROM long_sequence(1))");
            assertExceptionNoLeakCheck("SELECT arr[0] FROM tango",
                    11, "array index must be positive [dim=1, index=0]"
            );
            assertExceptionNoLeakCheck("SELECT arr[1, 0] FROM tango",
                    14, "array index must be positive [dim=2, index=0]"
            );
        });
    }

    @Test
    public void testSubArrayOutOfBounds() throws Exception {
        assertMemoryLeak(() -> {
            execute("CREATE TABLE tango AS (SELECT ARRAY[[[1.0, 2], [3.0, 4]], [[5.0, 6], [7.0, 8]]] arr FROM long_sequence(1))");

            assertSql("x\nnull\n", "SELECT arr[3] x FROM tango");
            assertSql("x\nnull\n", "SELECT arr[2, 3] x FROM tango");
        });
    }

    @Test
    public void testToJsonDouble() {
        try (DirectArray array = new DirectArray(configuration);
             DirectUtf8Sink sink = new DirectUtf8Sink(20)
        ) {
            array.setType(ColumnType.encodeArrayType(ColumnType.DOUBLE, 2));
            array.setDimLen(0, 2);
            array.setDimLen(1, 2);
            array.applyShape();
            MemoryA memA = array.startMemoryA();
            memA.putDouble(1.0);
            memA.putDouble(2.0);
            memA.putDouble(3.0);
            memA.putDouble(4.0);
            sink.clear();
            ArrayTypeDriver.arrayToJson(array, sink, NoopArrayWriteState.INSTANCE, false);
            assertEquals("[[1.0,2.0],[3.0,4.0]]", sink.toString());
        }
    }

    @Test
    public void testTranspose() throws Exception {
        assertMemoryLeak(() -> {
            String original = "[[1.0,2.0],[3.0,4.0],[5.0,6.0]]";
            String transposed = "[[1.0,3.0,5.0],[2.0,4.0,6.0]]";
            assertSql("transposed\n" + transposed + "\n",
                    "SELECT transpose(ARRAY" + original + ") transposed FROM long_sequence(1)");
            execute("CREATE TABLE tango AS (SELECT ARRAY" + original + " arr FROM long_sequence(1))");
            assertSql("original\n" + original + '\n', "SELECT arr original FROM tango");
            assertSql("transposed\n" + transposed + "\n", "SELECT transpose(arr) transposed FROM tango");
            assertSql("twice_transposed\n" + original + '\n', "SELECT transpose(transpose(arr)) twice_transposed FROM tango");
        });
    }

    @Test
    public void testTransposeSubArray() throws Exception {
        assertMemoryLeak(() -> {
            String original = "[[[1.0,2.0],[3.0,4.0],[5.0,6.0]]]";
            String subTransposed = "[[1.0,3.0,5.0],[2.0,4.0,6.0]]";
            assertSql("transposed\n" + subTransposed + "\n",
                    "SELECT transpose(ARRAY" + original + "[1]) transposed FROM long_sequence(1)");
            execute("CREATE TABLE tango AS (SELECT ARRAY" + original + " arr FROM long_sequence(1))");
            assertSql("original\n" + original + '\n', "SELECT arr original FROM tango");
            assertSql("transposed\n" + subTransposed + "\n", "SELECT transpose(arr[1]) transposed FROM tango");
        });
    }

    @Test
    public void testTypeCast() {
        for (int i = 1; i < ColumnType.ARRAY_NDIMS_LIMIT; i++) {
            for (short j = ColumnType.BOOLEAN; j <= ColumnType.IPv4; j++) {
                if (!ColumnType.isSupportedArrayElementType(j)) {
                    continue;
                }
                Assert.assertTrue(ColumnType.isAssignableFrom(
                        ColumnType.encodeArrayType(j, i),
                        ColumnType.encodeArrayType(j, i)
                ));
                Assert.assertTrue(ColumnType.isAssignableFrom(
                        ColumnType.NULL,
                        ColumnType.encodeArrayType(j, i)
                ));
            }
        }

        for (int i = 1; i < ColumnType.ARRAY_NDIMS_LIMIT; i++) {
            for (short j = ColumnType.BOOLEAN; j <= ColumnType.IPv4; j++) {
                if (!ColumnType.isSupportedArrayElementType(j)) {
                    continue;
                }
                // not assignable from scalar to any array
                Assert.assertFalse(ColumnType.isAssignableFrom(j, ColumnType.encodeArrayType(j, i)));
                // ... nor the other way around
                Assert.assertFalse(ColumnType.isAssignableFrom(ColumnType.encodeArrayType(j, i), j));
            }
        }
    }

    @Test
    public void testUnionAll() throws Exception {
        assertMemoryLeak(() -> {
            execute("create table tango (a double)");
            execute("insert into tango values (null)");

            // 2 arrays of the same type and dimensionality
            assertQuery("ARRAY\n" +
                            "[1.0,2.0]\n" +
                            "[3.0,4.0,5.0]\n",
                    "SELECT ARRAY[1.0, 2.0] UNION ALL SELECT ARRAY[3.0, 4.0, 5.0] FROM long_sequence(1)",
                    null, null, false, true
            );

            // with scalar double
            assertQuery("ARRAY\n" +
                            "[1.0,2.0]\n" +
                            "[3.0]\n",
                    "SELECT ARRAY[1.0, 2.0] UNION ALL SELECT 3.0 FROM long_sequence(1)",
                    null, null, false, true
            );

            // with double::null
            assertQuery("ARRAY\n" +
                            "[1.0,2.0]\n" +
                            "null\n",
                    "SELECT ARRAY[1.0, 2.0] UNION ALL SELECT * from tango",
                    null, null, false, true
            );

            // with string
            assertQuery("ARRAY\n" +
                            "[1.0,2.0]\n" +
                            "foo\n",
                    "SELECT ARRAY[1.0, 2.0] UNION ALL SELECT 'foo' FROM long_sequence(1)",
                    null, null, false, true
            );

            // 1D and 2D arrays
            assertQuery("ARRAY\n" +
                            "[[1.0,2.0]]\n" +
                            "[[3.0,4.0],[5.0,6.0]]\n",
                    "SELECT ARRAY[1.0, 2.0] UNION ALL SELECT ARRAY[[3.0, 4.0], [5.0, 6.0]] FROM long_sequence(1)",
                    null, null, false, true
            );
        });
    }

    @Test
    public void testUnionDifferentDims() throws Exception {
        assertMemoryLeak(() -> {
            execute(
                    "create table x as (" +
                            "select" +
                            " timestamp_sequence(500000000000L,1000000L) ts, " +
                            " rnd_double_array(2,1) arr " +
                            " from long_sequence(10)" +
                            ") timestamp (ts) partition by DAY"
            );

            // Unlike x, y has single-dimension array.
            execute(
                    "create table y as (" +
                            "select" +
                            " timestamp_sequence(0L,100000000L) ts, " +
                            " rnd_double_array(1,1) arr " +
                            " from long_sequence(10)" +
                            ") timestamp (ts) partition by DAY"
            );

            execute("create table z as (x union all y)");

            assertSql(
                    "ts\tarr\n" +
                            "1970-01-06T18:53:20.000000Z\t[[NaN,NaN,NaN,NaN,0.0843832076262595,0.6508594025855301,0.7905675319675964,0.22452340856088226,NaN,0.6254021542412018,0.4621835429127854,0.5599161804800813,NaN,0.2390529010846525,0.6693837147631712]]\n" +
                            "1970-01-06T18:53:21.000000Z\t[[0.38539947865244994,0.0035983672154330515,0.3288176907679504,NaN,0.9771103146051203,0.24808812376657652,0.6381607531178513,NaN],[NaN,0.38179758047769774,0.12026122412833129,0.6700476391801052,0.3435685332942956,NaN,NaN,0.810161274171258]]\n" +
                            "1970-01-06T18:53:22.000000Z\t[[NaN,NaN],[NaN,NaN],[NaN,0.29313719347837397],[NaN,NaN],[NaN,NaN],[0.931192737286751,NaN],[0.8001121139739173,NaN],[0.92050039469858,NaN]]\n" +
                            "1970-01-06T18:53:23.000000Z\t[[NaN,NaN,0.40455469747939254,NaN,0.5659429139861241,0.8828228366697741,NaN,NaN,NaN,NaN,0.9566236549439661,NaN,NaN,NaN],[0.8164182592467494,NaN,0.5449155021518948,NaN,NaN,NaN,0.9640289041849747,0.7133910271555843,NaN,0.5891216483879789,NaN,NaN,0.48558682958070665,NaN],[0.44804689668613573,NaN,NaN,0.14830552335848957,NaN,NaN,0.6806873134626418,0.625966045857722,0.8733293804420821,NaN,0.17833722747266334,NaN,NaN,0.026836863013701473]]\n" +
                            "1970-01-06T18:53:24.000000Z\t[[NaN,NaN,NaN,NaN,0.07246172621937097],[0.4892743433711657,0.8231249461985348,NaN,0.4295631643526773,NaN],[0.7632615004324503,0.8816905018995145,NaN,0.5357010561860446,NaN],[NaN,NaN,NaN,0.7458169804091256,NaN],[0.4274704286353759,NaN,NaN,NaN,0.7777024823107295],[NaN,0.7445998836567925,0.2825582712777682,0.2711532808184136,NaN],[NaN,NaN,NaN,0.029080850168636263,0.10459352312331183],[NaN,0.20585069039325443,NaN,0.9884011094887449,0.9457212646911386],[0.05024615679069011,0.9946372046359034,0.6940904779678791,0.5391626621794673,NaN],[0.4416432347777828,NaN,NaN,NaN,0.2445295612285482],[NaN,0.043606408996349044,NaN,NaN,0.7260468106076399]]\n" +
                            "1970-01-06T18:53:25.000000Z\t[[NaN,NaN,0.06381657870188628,NaN,0.35731092171284307,0.9583687530177664,NaN,NaN,NaN,NaN,NaN,0.6069927532469744,NaN,NaN,NaN,NaN],[0.062027497477155635,0.6901976778065181,0.7586254118589676,NaN,NaN,NaN,NaN,NaN,0.5677191487344088,0.2677326840703891,NaN,0.23507754029460548,0.20727557301543031,NaN,0.9292491654871197,NaN],[0.49154607371672154,0.4167781163798937,0.3454148777596554,NaN,NaN,NaN,0.9423671624137644,NaN,NaN,0.7873229912811514,NaN,NaN,0.5859332388599638,NaN,0.3460851141092931,NaN],[NaN,NaN,NaN,NaN,NaN,0.6226001464598434,0.4346135812930124,0.8786111112537701,0.996637725831904,NaN,0.30028279396280155,NaN,0.8196554745841765,0.9130151105125102,NaN,NaN],[NaN,NaN,NaN,NaN,NaN,0.007985454958725269,0.5090837921075583,NaN,NaN,NaN,NaN,0.8775452659546193,0.8379891991223047,NaN,NaN,NaN],[NaN,NaN,NaN,0.5626370294064983,NaN,0.49199001716312474,0.6292086569587337,NaN,NaN,0.5779007672652298,0.5692090442741059,NaN,NaN,NaN,NaN,NaN],[0.7732229848518976,0.587752738240427,0.4667778758533798,NaN,0.7202789791127316,NaN,0.7407842990690816,0.9790787740413469,NaN,0.7527907209539796,NaN,0.9546417330809595,0.848083900630095,0.4698648140712085,0.8911615631017953,NaN],[NaN,0.7431472218131966,0.5889504900909748,NaN,NaN,NaN,0.798471808479839,NaN,NaN,NaN,NaN,NaN,0.8574212636138532,0.8280460741052847,0.7842455970681089,NaN],[NaN,NaN,0.3889200123396954,0.933609514582851,NaN,0.17202485647400034,NaN,0.4610963091405301,0.5673376522667354,0.48782086416459025,NaN,0.13312214396754163,0.9435138098640453,NaN,0.17094358360735395,NaN],[NaN,NaN,0.5449970817079417,NaN,NaN,NaN,NaN,0.3058008320091107,NaN,NaN,0.6479617440673516,0.5900836401674938,0.12217702189166091,0.7717552767944976,NaN,NaN]]\n" +
                            "1970-01-06T18:53:26.000000Z\t[[NaN,0.4627885105398635,0.4028291715584078,NaN,NaN,NaN,NaN,NaN,NaN,0.5501133139397699,0.7134500775259477,NaN,0.734728770956117,NaN,NaN],[0.8531407145325477,NaN,0.009302399817494589,NaN,NaN,0.32824342042623134,NaN,0.4086323159337839,NaN,NaN,NaN,NaN,NaN,NaN,0.04404000858917945],[0.14295673988709012,NaN,NaN,0.36078878996232167,NaN,NaN,NaN,0.7397816490927717,NaN,0.8386104714017393,0.9561778292078881,0.11048000399634927,NaN,NaN,0.11947100943679911],[NaN,NaN,NaN,NaN,NaN,0.5335953576307257,NaN,0.8504099903010793,NaN,NaN,NaN,NaN,0.15274858078119136,NaN,0.7468602267994937],[0.55200903114214,NaN,0.12483505553793961,0.024056391028085766,NaN,NaN,0.3663509090570607,NaN,NaN,0.6940917925148332,NaN,NaN,0.4564667537900823,NaN,0.4412051102084278],[NaN,0.43159834345466475,NaN,NaN,0.97613283653158,NaN,0.7707892345682454,0.8782062052833822,NaN,NaN,0.8376372223926546,0.365427022047211,NaN,NaN,NaN],[NaN,NaN,0.31861843394057765,NaN,0.9370193388878216,0.39201296350741366,NaN,0.28813952005117305,0.65372393289891,NaN,0.9375691350784857,NaN,0.4913342104187668,NaN,NaN],[NaN,NaN,NaN,NaN,NaN,0.38881940598288367,0.4444125234732249,NaN,NaN,NaN,NaN,0.5261234649527643,0.030750139424332357,0.20921704056371593,0.681606585145203],[0.11134244333117826,NaN,0.5863937813368164,0.2103287968720018,0.3242526975448907,0.42558021324800144,NaN,0.6068565916347403,NaN,0.004918542726028763,NaN,0.008134052047644613,0.1339704489137793,0.4950615235019964,0.04558283749364911],[0.3595576962747611,NaN,NaN,0.0966240354078981,NaN,NaN,NaN,NaN,0.9694731343686098,0.24584615213823513,NaN,0.5965069739835686,NaN,0.16979644136429572,0.28122627418701307],[NaN,NaN,0.8545896910200949,NaN,0.40609845936584743,0.041230021906704994,NaN,0.6852762111021103,0.08039440728458325,0.7600550885615773,0.05890936334115593,0.023600615130049185,NaN,0.7630648900646654,NaN]]\n" +
                            "1970-01-06T18:53:27.000000Z\t[[0.48573429889865705,NaN,NaN,NaN,0.6198590038961462],[NaN,0.7280036952357564,0.6404197786416339,0.828928908465152,NaN],[NaN,0.38000152873098747,0.5157225592346661,NaN,0.16320835762949149],[0.6952925744703682,NaN,NaN,NaN,NaN],[NaN,NaN,0.535993442770838,0.5725722946886976,NaN],[NaN,NaN,NaN,0.38392106356809774,NaN]]\n" +
                            "1970-01-06T18:53:28.000000Z\t[[NaN],[NaN],[0.5320636725174561],[0.13226561658653546]]\n" +
                            "1970-01-06T18:53:29.000000Z\t[[0.22371932699681862,NaN,0.38656452532530694,NaN,0.4019292440508081,NaN,NaN,NaN,0.6367746812001958],[NaN,NaN,0.7910659228440695,0.9578716688144072,NaN,NaN,0.7861254708288083,0.1319044042993568,0.45862629276476996],[0.3812506482325819,NaN,0.4104855595304533,NaN,0.7587860024773928,0.48422909268940273,0.9176263114713273,NaN,0.6281252905002019],[NaN,0.2824076895992761,0.9109198044456538,NaN,0.858967821197869,0.1900488162112337,NaN,NaN,0.736755875734414],[0.12465120312903266,0.04734223739255916,0.10424082472921137,NaN,0.9266929571641075,0.19823647700531244,NaN,0.265224199619046,NaN],[0.8306929906890365,NaN,NaN,NaN,NaN,0.4613501223216129,0.056099346819408535,NaN,NaN],[NaN,0.6355534187114189,0.19073234832401043,NaN,0.4246651384043666,0.3031376204022046,0.08533575092925538,0.6266142259812271,0.8925004728084927],[NaN,NaN,0.8645117110218422,0.7298540433653912,0.588707402066503,NaN,0.9891642698247116,NaN,NaN],[NaN,NaN,0.761296424148768,NaN,0.43990342764801993,0.6130518815428464,0.9755586311085417,0.5522442336842381,0.9385037871004874],[0.16227550791363532,NaN,NaN,0.9154548873622441,0.8470755372946043,0.8061988461374605,0.6343133564417237,NaN,NaN],[0.9213721848053825,0.30394683981054627,NaN,0.4510483042269017,NaN,NaN,NaN,NaN,0.38106875419134767],[0.3838483044911978,NaN,0.6224023788514188,NaN,0.3836027299974998,NaN,0.8151906661765794,NaN,0.3197593740177185],[NaN,NaN,0.4176571781712538,NaN,NaN,NaN,0.5191884769160172,NaN,NaN],[0.7200031730502818,NaN,0.11919556761688443,0.7183071061096172,NaN,NaN,0.6391251028594114,NaN,NaN],[0.1790475858715116,0.7504512900310369,0.9583685768295167,NaN,NaN,NaN,NaN,NaN,0.018689012580364706],[0.8940422626709261,NaN,0.7536836395346167,0.04727174057972261,NaN,NaN,NaN,0.28598292472656794,NaN]]\n" +
                            "1970-01-01T00:00:00.000000Z\t[[0.16638148883943538,0.42955172504398687,NaN,NaN,NaN,NaN,0.5455175324785665,0.8248550185892197,NaN,0.8669667625804924]]\n" +
                            "1970-01-01T00:01:40.000000Z\t[[0.8542659024913913,NaN,0.13027802162685043,NaN,NaN,0.7820780604033565,0.11594908641822632,0.865090011761414,NaN,NaN,0.3669999679163578,0.7116036820921031]]\n" +
                            "1970-01-01T00:03:20.000000Z\t[[NaN,NaN,0.7995154334778554,NaN,0.04653410879629005]]\n" +
                            "1970-01-01T00:05:00.000000Z\t[[NaN,NaN,NaN,NaN]]\n" +
                            "1970-01-01T00:06:40.000000Z\t[[0.32317345869453706,0.9632550816669818,NaN,NaN,NaN,NaN,0.7436419445622273,NaN,NaN,NaN,NaN,0.9700250276928207,0.9251043257912728,NaN,NaN,NaN]]\n" +
                            "1970-01-01T00:08:20.000000Z\t[[NaN,NaN]]\n" +
                            "1970-01-01T00:10:00.000000Z\t[[0.04229155272030727,NaN,0.11500943478849246,NaN,0.23290767295012593,0.5892857157920004,0.0983023224719013,NaN,0.04969674919093636,0.9615445349922865]]\n" +
                            "1970-01-01T00:11:40.000000Z\t[[NaN,NaN]]\n" +
                            "1970-01-01T00:13:20.000000Z\t[[0.8503316000896455,0.8671405978559277,NaN,NaN,NaN,NaN,NaN,NaN,NaN,NaN,NaN,NaN]]\n" +
                            "1970-01-01T00:15:00.000000Z\t[[0.543578943048389,0.2524690658195553,NaN,NaN,0.8503583964852268,NaN,0.9236914780318218,0.9759588687260482,NaN,0.39303711474170466,0.10999942140960017,NaN,0.8267002457663516,NaN,NaN]]\n",
                    "z"
            );
        });
    }

    @Test
    public void testUnionDistinct() throws Exception {
        assertMemoryLeak(() -> {
            execute("create table alpha (arr double[])");
            execute("create table bravo (arr double[])");

            execute("insert into alpha values (ARRAY[1.0, 2.0])");
            assertQuery("arr\n[1.0,2.0]\n",
                    "select * from alpha union select * from bravo",
                    null,
                    null,
                    false,
                    false
            );

            execute("insert into bravo values (ARRAY[1.0, 2.0])");
            assertQuery("arr\n[1.0,2.0]\n",
                    "select * from alpha union select * from bravo",
                    null,
                    null,
                    false,
                    false
            );

            execute("insert into alpha values (ARRAY[1.0, 2.0, 3.0])");
            assertQuery("arr\n" +
                            "[1.0,2.0]\n" +
                            "[1.0,2.0,3.0]\n",
                    "select * from alpha union select * from bravo",
                    null,
                    null,
                    false,
                    false
            );

            execute("insert into bravo values (ARRAY[1.0, 2.0, 3.0])");
            assertQuery("arr\n" +
                            "[1.0,2.0]\n" +
                            "[1.0,2.0,3.0]\n",
                    "select * from alpha union select * from bravo",
                    null,
                    null,
                    false,
                    false
            );

            execute("insert into alpha values (ARRAY[])");
            assertQuery("arr\n" +
                            "[1.0,2.0]\n" +
                            "[1.0,2.0,3.0]\n" +
                            "[]\n",
                    "select * from alpha union select * from bravo",
                    null,
                    null,
                    false,
                    false
            );

            execute("insert into bravo values (ARRAY[])");
            assertQuery("arr\n" +
                            "[1.0,2.0]\n" +
                            "[1.0,2.0,3.0]\n" +
                            "[]\n",
                    "select * from alpha union select * from bravo",
                    null,
                    null,
                    false,
                    false
            );

            execute("insert into alpha values (null)");
            assertQuery("arr\n" +
                            "[1.0,2.0]\n" +
                            "[1.0,2.0,3.0]\n" +
                            "[]\n" +
                            "null\n",
                    "select * from alpha union select * from bravo",
                    null,
                    null,
                    false,
                    false
            );
        });
    }

    @Test
    public void testUnsupportedDimensionality() throws Exception {
        assertMemoryLeak(() -> {
            execute("CREATE TABLE x (a DOUBLE[][][][][][][][][][][][][][][][])");
            try (TableMetadata m = engine.getTableMetadata(engine.verifyTableName("x"))) {
                Assert.assertEquals(1, m.getColumnCount());
                Assert.assertEquals("a", m.getColumnName(0));
                Assert.assertEquals("DOUBLE[][][][][][][][][][][][][][][][]", ColumnType.nameOf(m.getColumnType(0)));
            }
            assertExceptionNoLeakCheck(
                    "CREATE TABLE y (a DOUBLE[][][][][][][][][][][][][][][][][][][][][][][][][][][][][][][][][])", // 33 dimensions
                    18,
                    "too many array dimensions [nDims=33, maxNDims=32]"
            );
        });
    }

    private static void fillIntList(IntList list, int... values) {
        list.clear();
        for (int i : values) {
            list.add(i);
        }
    }
}<|MERGE_RESOLUTION|>--- conflicted
+++ resolved
@@ -60,30 +60,6 @@
         int flatSize = array.borrowedFlatView().size();
         Vect.memcpy(addr + offset, array.ptr(), flatSize);
         return offset + flatSize;
-    }
-
-    public void assertBroadcastShape(IntList shapeLeft, IntList shapeRight, IntList shapeOutExpected) throws Exception {
-        assertMemoryLeak(() -> {
-            try (DirectArray left = new DirectArray();
-                 DirectArray right = new DirectArray()
-            ) {
-                left.setType(ColumnType.encodeArrayType(ColumnType.DOUBLE, shapeLeft.size()));
-                right.setType(ColumnType.encodeArrayType(ColumnType.DOUBLE, shapeRight.size()));
-
-                for (int i = 0; i < shapeLeft.size(); i++) {
-                    left.setDimLen(i, shapeLeft.get(i));
-                }
-                left.applyShape();
-                for (int i = 0; i < shapeRight.size(); i++) {
-                    right.setDimLen(i, shapeRight.get(i));
-                }
-                right.applyShape();
-                IntList shapeOut = new IntList();
-                DerivedArrayView.computeBroadcastShape(left, right, shapeOut, -1);
-                System.out.println(shapeOut);
-                Assert.assertEquals(shapeOutExpected, shapeOut);
-            }
-        });
     }
 
     @Override
@@ -2155,7 +2131,52 @@
     }
 
     @Test
-<<<<<<< HEAD
+    public void testScalarDivArrayValue() throws Exception {
+        assertMemoryLeak(() -> {
+            execute("CREATE TABLE tango (a DOUBLE[], b DOUBLE[][])");
+            execute("INSERT INTO tango VALUES " +
+                    "(ARRAY[2.0, null], ARRAY[[2.0, 4], [4.0, 8]]), " +
+                    "(ARRAY[16.0, 0], ARRAY[[8.0, 4]])," +
+                    "(null, null)");
+            assertSql("column\tcolumn1\tcolumn2\tcolumn3\n" +
+                    "[4.0,NaN]\t[[4.0,2.0],[2.0,1.0]]\t[0.5,0.25]\t[[5.0,2.5]]\n" +
+                    "[0.5,Infinity]\t[[1.0,2.0]]\t[0.125,0.25]\t[]\n" +
+                    "null\tnull\tnull\tnull\n", "SELECT 8.0 / a, 4.0 / b * 2.0, 2.0 / b[1] * 0.5, 2 / b[2:] * 10 FROM tango");
+            assertSql("column\tcolumn1\n" +
+                    "[8.0,NaN]\t[[8.0,4.0],[4.0,2.0]]\n" +
+                    "[1.0,Infinity]\t[[2.0],[4.0]]\n" +
+                    "null\tnull\n", "SELECT 16.0 / transpose(a), 16.0 / transpose(b)FROM tango");
+            assertSql("column\tcolumn1\n" +
+                    "[0.0,NaN]\t[NaN,NaN]\n" +
+                    "[0.0,NaN]\t[NaN,NaN]\n" +
+                    "null\tnull\n", "SELECT 0.0 / a, null::double / a FROM tango");
+        });
+    }
+
+    @Test
+    public void testScalarMinusArrayValue() throws Exception {
+        assertMemoryLeak(() -> {
+            execute("CREATE TABLE tango (a DOUBLE[], b DOUBLE[][])");
+            execute("INSERT INTO tango VALUES " +
+                    "(ARRAY[2.0, null], ARRAY[[2.0, 4], [4.0, 8]]), " +
+                    "(ARRAY[16.0, 0], ARRAY[[8.0, 4]])," +
+                    "(null, null)");
+            assertSql("column\tcolumn1\tcolumn2\tcolumn3\n" +
+                    "[6.0,NaN]\t[[4.0,0.0],[0.0,-8.0]]\t[0.0,-2.0]\t[[-2.0,-6.0]]\n" +
+                    "[-8.0,8.0]\t[[-8.0,0.0]]\t[-6.0,-2.0]\t[]\n" +
+                    "null\tnull\tnull\tnull\n", "SELECT 8.0 - a, (4.0 - b)* 2.0, 2.0 - b[1], 2 - b[2:] FROM tango");
+            assertSql("column\tcolumn1\n" +
+                    "[14.0,NaN]\t[[14.0,12.0],[12.0,8.0]]\n" +
+                    "[0.0,16.0]\t[[8.0],[12.0]]\n" +
+                    "null\tnull\n", "SELECT 16.0 - transpose(a), 16.0 - transpose(b)FROM tango");
+            assertSql("column\tcolumn1\n" +
+                    "[-2.0,NaN]\t[NaN,NaN]\n" +
+                    "[-16.0,0.0]\t[NaN,NaN]\n" +
+                    "null\tnull\n", "SELECT 0.0 - a, null::double - a FROM tango");
+        });
+    }
+
+    @Test
     public void testSelectDistinct() throws Exception {
         execute(
                 "CREATE TABLE 'market_data' ( \n" +
@@ -2209,51 +2230,6 @@
                 "select distinct ARRAY[[1.0, 2.0], [3.0, 4.0]] from long_sequence(10)",
                 true
         );
-=======
-    public void testScalarDivArrayValue() throws Exception {
-        assertMemoryLeak(() -> {
-            execute("CREATE TABLE tango (a DOUBLE[], b DOUBLE[][])");
-            execute("INSERT INTO tango VALUES " +
-                    "(ARRAY[2.0, null], ARRAY[[2.0, 4], [4.0, 8]]), " +
-                    "(ARRAY[16.0, 0], ARRAY[[8.0, 4]])," +
-                    "(null, null)");
-            assertSql("column\tcolumn1\tcolumn2\tcolumn3\n" +
-                    "[4.0,NaN]\t[[4.0,2.0],[2.0,1.0]]\t[0.5,0.25]\t[[5.0,2.5]]\n" +
-                    "[0.5,Infinity]\t[[1.0,2.0]]\t[0.125,0.25]\t[]\n" +
-                    "null\tnull\tnull\tnull\n", "SELECT 8.0 / a, 4.0 / b * 2.0, 2.0 / b[1] * 0.5, 2 / b[2:] * 10 FROM tango");
-            assertSql("column\tcolumn1\n" +
-                    "[8.0,NaN]\t[[8.0,4.0],[4.0,2.0]]\n" +
-                    "[1.0,Infinity]\t[[2.0],[4.0]]\n" +
-                    "null\tnull\n", "SELECT 16.0 / transpose(a), 16.0 / transpose(b)FROM tango");
-            assertSql("column\tcolumn1\n" +
-                    "[0.0,NaN]\t[NaN,NaN]\n" +
-                    "[0.0,NaN]\t[NaN,NaN]\n" +
-                    "null\tnull\n", "SELECT 0.0 / a, null::double / a FROM tango");
-        });
-    }
-
-    @Test
-    public void testScalarMinusArrayValue() throws Exception {
-        assertMemoryLeak(() -> {
-            execute("CREATE TABLE tango (a DOUBLE[], b DOUBLE[][])");
-            execute("INSERT INTO tango VALUES " +
-                    "(ARRAY[2.0, null], ARRAY[[2.0, 4], [4.0, 8]]), " +
-                    "(ARRAY[16.0, 0], ARRAY[[8.0, 4]])," +
-                    "(null, null)");
-            assertSql("column\tcolumn1\tcolumn2\tcolumn3\n" +
-                    "[6.0,NaN]\t[[4.0,0.0],[0.0,-8.0]]\t[0.0,-2.0]\t[[-2.0,-6.0]]\n" +
-                    "[-8.0,8.0]\t[[-8.0,0.0]]\t[-6.0,-2.0]\t[]\n" +
-                    "null\tnull\tnull\tnull\n", "SELECT 8.0 - a, (4.0 - b)* 2.0, 2.0 - b[1], 2 - b[2:] FROM tango");
-            assertSql("column\tcolumn1\n" +
-                    "[14.0,NaN]\t[[14.0,12.0],[12.0,8.0]]\n" +
-                    "[0.0,16.0]\t[[8.0],[12.0]]\n" +
-                    "null\tnull\n", "SELECT 16.0 - transpose(a), 16.0 - transpose(b)FROM tango");
-            assertSql("column\tcolumn1\n" +
-                    "[-2.0,NaN]\t[NaN,NaN]\n" +
-                    "[-16.0,0.0]\t[NaN,NaN]\n" +
-                    "null\tnull\n", "SELECT 0.0 - a, null::double - a FROM tango");
-        });
->>>>>>> e4a76004
     }
 
     @Test
@@ -2691,6 +2667,30 @@
         });
     }
 
+    private static void assertBroadcastShape(IntList shapeLeft, IntList shapeRight, IntList shapeOutExpected) throws Exception {
+        assertMemoryLeak(() -> {
+            try (DirectArray left = new DirectArray();
+                 DirectArray right = new DirectArray()
+            ) {
+                left.setType(ColumnType.encodeArrayType(ColumnType.DOUBLE, shapeLeft.size()));
+                right.setType(ColumnType.encodeArrayType(ColumnType.DOUBLE, shapeRight.size()));
+
+                for (int i = 0; i < shapeLeft.size(); i++) {
+                    left.setDimLen(i, shapeLeft.get(i));
+                }
+                left.applyShape();
+                for (int i = 0; i < shapeRight.size(); i++) {
+                    right.setDimLen(i, shapeRight.get(i));
+                }
+                right.applyShape();
+                IntList shapeOut = new IntList();
+                DerivedArrayView.computeBroadcastShape(left, right, shapeOut, -1);
+                System.out.println(shapeOut);
+                Assert.assertEquals(shapeOutExpected, shapeOut);
+            }
+        });
+    }
+
     private static void fillIntList(IntList list, int... values) {
         list.clear();
         for (int i : values) {
