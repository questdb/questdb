/*******************************************************************************
 *     ___                  _   ____  ____
 *    / _ \ _   _  ___  ___| |_|  _ \| __ )
 *   | | | | | | |/ _ \/ __| __| | | |  _ \
 *   | |_| | |_| |  __/\__ \ |_| |_| | |_) |
 *    \__\_\\__,_|\___||___/\__|____/|____/
 *
 *  Copyright (c) 2014-2019 Appsicle
 *  Copyright (c) 2019-2024 QuestDB
 *
 *  Licensed under the Apache License, Version 2.0 (the "License");
 *  you may not use this file except in compliance with the License.
 *  You may obtain a copy of the License at
 *
 *  http://www.apache.org/licenses/LICENSE-2.0
 *
 *  Unless required by applicable law or agreed to in writing, software
 *  distributed under the License is distributed on an "AS IS" BASIS,
 *  WITHOUT WARRANTIES OR CONDITIONS OF ANY KIND, either express or implied.
 *  See the License for the specific language governing permissions and
 *  limitations under the License.
 *
 ******************************************************************************/

package io.questdb.test.cairo;

import io.questdb.PropertyKey;
import io.questdb.cairo.ColumnType;
import io.questdb.cairo.arr.ArrayTypeDriver;
import io.questdb.cairo.arr.DerivedArrayView;
import io.questdb.cairo.arr.DirectArray;
import io.questdb.cairo.arr.NoopArrayWriteState;
import io.questdb.cairo.sql.TableMetadata;
import io.questdb.cairo.vm.api.MemoryA;
import io.questdb.cutlass.line.tcp.ArrayBinaryFormatParser;
import io.questdb.std.IntList;
import io.questdb.std.MemoryTag;
import io.questdb.std.Unsafe;
import io.questdb.std.Vect;
import io.questdb.std.str.DirectUtf8Sink;
import io.questdb.test.AbstractCairoTest;
import org.junit.Assert;
import org.junit.Before;
import org.junit.Test;

import static org.junit.Assert.assertEquals;

public class ArrayTest extends AbstractCairoTest {

    public static long arrayViewToBinaryFormat(DirectArray array, long addr) {
        long offset = 0;
        Unsafe.getUnsafe().putByte(addr + offset, (byte) array.getElemType());
        offset++;
        Unsafe.getUnsafe().putByte(addr + offset, (byte) array.getDimCount());
        offset++;
        for (int i = 0, dims = array.getDimCount(); i < dims; i++) {
            Unsafe.getUnsafe().putInt(addr + offset, array.getDimLen(i));
            offset += 4;
        }
        int flatSize = array.borrowedFlatView().size();
        Vect.memcpy(addr + offset, array.ptr(), flatSize);
        return offset + flatSize;
    }

    @Override
    @Before
    public void setUp() {
        setProperty(PropertyKey.CAIRO_SQL_PARALLEL_GROUPBY_ENABLED, "true");
        super.setUp();
    }

    @Test
    public void test2dFrom1d() throws Exception {
        assertMemoryLeak(() -> {
            execute("CREATE TABLE samba (ask_price DOUBLE[], ask_size DOUBLE[])");
            execute("CREATE TABLE tango (ask DOUBLE[][])");
            execute("INSERT INTO samba VALUES (ARRAY[1.0, 2, 3], ARRAY[4.0, 5, 6]), (ARRAY[7.0, 8, 9], ARRAY[10.0, 11, 12])");
            execute("INSERT INTO tango SELECT ARRAY[[ask_price[1], ask_price[2]], [ask_size[1], ask_size[2]]] FROM samba");
            execute("INSERT INTO tango SELECT ARRAY[ask_price, ask_size] FROM samba");
            execute("INSERT INTO tango SELECT ARRAY[ask_price[1:3], ask_size[2:4]] FROM samba");
            assertSql("ask\n" +
                            "[[1.0,2.0],[4.0,5.0]]\n" +
                            "[[7.0,8.0],[10.0,11.0]]\n" +
                            "[[1.0,2.0,3.0],[4.0,5.0,6.0]]\n" +
                            "[[7.0,8.0,9.0],[10.0,11.0,12.0]]\n" +
                            "[[1.0,2.0],[5.0,6.0]]\n" +
                            "[[7.0,8.0],[11.0,12.0]]\n",
                    "tango");
        });
    }

    @Test
    public void testAccess1d() throws Exception {
        assertMemoryLeak(() -> {
            execute("CREATE TABLE tango AS (SELECT ARRAY[1.0, 2, 3] arr1, ARRAY[1.0, 2, 3] arr2 FROM long_sequence(1))");
            execute("INSERT INTO tango VALUES (ARRAY[1.0, 2, 3], null)");
            execute("INSERT INTO tango VALUES (null, null)");
            assertSql("x\n2.0\n2.0\nnull\n", "SELECT arr1[2] x FROM tango");
            assertSql("x\n2.0\n2.0\nnull\n", "SELECT arr1[arr1[2]::int] x FROM tango");
            assertSql("x\n2.0\nnull\nnull\n", "SELECT arr1[arr2[2]::int] x FROM tango");
            assertPlanNoLeakCheck(
                    "SELECT arr1[arr2[2]::int] x FROM tango",
                    "VirtualRecord\n" +
                            "  functions: [arr1[arr2[2]::int]]\n" +
                            "    PageFrame\n" +
                            "        Row forward scan\n" +
                            "        Frame forward scan on: tango\n"
            );
        });
    }

    @Test
    public void testAccess3d() throws Exception {
        assertMemoryLeak(() -> {
            execute("CREATE TABLE tango AS (SELECT " +
                    "ARRAY[ [[1.0, 2], [3.0, 4]], [[5.0, 6], [7.0, 8]] ] arr FROM long_sequence(1))");
            assertSql("x\n2.0\n", "SELECT arr[1, 1, 2] x FROM tango");
            assertSql("x\n6.0\n", "SELECT arr[2, 1, 2] x FROM tango");
            assertSql("x\n8.0\n", "SELECT arr[2, 2, 2] x FROM tango");
            assertSql("x\n8.0\n", "SELECT arr[2, 2][2] x FROM tango");
            assertSql("x\n8.0\n", "SELECT arr[2][2, 2] x FROM tango");
            assertSql("x\n8.0\n", "SELECT arr[2][2][2] x FROM tango");
            assertPlanNoLeakCheck(
                    "SELECT arr[2][2][2] x FROM tango",
                    "VirtualRecord\n" +
                            "  functions: [arr[2,2,2]]\n" +
                            "    PageFrame\n" +
                            "        Row forward scan\n" +
                            "        Frame forward scan on: tango\n"
            );
        });
    }

    @Test
    public void testAccessInvalid() throws Exception {
        assertMemoryLeak(() -> {
            execute("CREATE TABLE tango AS (SELECT ARRAY[[1.0, 2], [3.0, 4]] arr1, ARRAY[-1, -2] arr2 FROM long_sequence(1))");

            assertExceptionNoLeakCheck("SELECT arr1[] FROM tango",
                    12, "empty brackets");
            assertExceptionNoLeakCheck("SELECT arr1['1', 1] FROM tango",
                    12, "invalid type for array access [type=4]");
            assertExceptionNoLeakCheck("SELECT arr1[1, 1::long] FROM tango",
                    16, "invalid type for array access [type=6]");
            assertExceptionNoLeakCheck("SELECT arr1[1, true] FROM tango",
                    15, "invalid type for array access [type=1]");
            assertExceptionNoLeakCheck("SELECT arr1[1, '1'] FROM tango",
                    15, "invalid type for array access [type=4]");
            assertExceptionNoLeakCheck("SELECT arr1[1, 1, 1] FROM tango",
                    18, "too many array access arguments [nArgs=3, nDims=2]");
            assertExceptionNoLeakCheck("SELECT arr1[0, 1] FROM tango",
                    12, "array index must be positive [dim=1, index=0]");
            assertExceptionNoLeakCheck("SELECT arr1[1:2, 0] FROM tango",
                    17, "array index must be positive [dim=2, index=0]");
            assertExceptionNoLeakCheck("SELECT arr1[1, 0] FROM tango",
                    15, "array index must be positive [dim=2, index=0]");
            assertExceptionNoLeakCheck("SELECT arr1[1, arr2[1]::int] FROM tango",
                    22, "array index must be positive [dim=2, index=-1, dimLen=2]");
            assertExceptionNoLeakCheck("SELECT arr1[1:2][arr2[1]::int] FROM tango",
                    24, "array index must be positive [dim=1, index=-1, dimLen=1]");
        });
    }

    @Test
    public void testAccessOutOfBounds() throws Exception {
        assertMemoryLeak(() -> {
            execute("CREATE TABLE tango AS (SELECT ARRAY[[1.0, 2], [3.0, 4]] arr FROM long_sequence(1))");

            assertSql("x\nnull\n", "SELECT arr[1, 3] x FROM tango");
            assertSql("x\nnull\n", "SELECT arr[3, 1] x FROM tango");

            assertSql("x\n[]\n", "SELECT arr[1:1] x FROM tango");
            assertSql("x\n[]\n", "SELECT arr[2:1] x FROM tango");
            assertSql("x\n[[3.0,4.0]]\n", "SELECT arr[2:5] x FROM tango");
            assertSql("x\n[]\n", "SELECT arr[3:3] x FROM tango");
            assertSql("x\n[]\n", "SELECT arr[3:5] x FROM tango");

            assertSql("x\n[]\n", "SELECT arr[1, 1:1] x FROM tango");
            assertSql("x\n[]\n", "SELECT arr[1, 2:1] x FROM tango");
            assertSql("x\n[]\n", "SELECT arr[1, 3:3] x FROM tango");
            assertSql("x\n[]\n", "SELECT arr[1, 3:5] x FROM tango");
            assertSql("x\n[]\n", "SELECT arr[1, 3:] x FROM tango");

            assertSql("x\n[2.0]\n", "SELECT arr[1, 2:5] x FROM tango");
        });
    }

    @Test
    public void testAccessWithNonConstants() throws Exception {
        assertMemoryLeak(() -> {
            String subArr11 = "[1.0,2.0]";
            String subArr12 = "[3.0,4.0]";
            String subArr21 = "[5.0,6.0]";
            String subArr22 = "[7.0,8.0]";
            String subArr1 = "[" + subArr11 + "," + subArr12 + "]";
            String subArr2 = "[" + subArr21 + "," + subArr22 + "]";
            String fullArray = "[" + subArr1 + "," + subArr2 + "]";
            execute("CREATE TABLE tango AS (SELECT 1 i, 2 j, ARRAY" + fullArray + " arr FROM long_sequence(1))");
            assertSql("x\n" + subArr1 + "\n", "SELECT arr[i] x FROM tango");
            assertSql("x\n" + subArr1 + "\n", "SELECT arr[j-i] x FROM tango");
            assertSql("x\n" + subArr12 + "\n", "SELECT arr[i,j] x FROM tango");
            assertSql("x\n[" + subArr1 + "]\n", "SELECT arr[i:j] x FROM tango");
            assertSql("x\n[" + subArr1 + "]\n", "SELECT arr[i:j+j-i-i] x FROM tango");
            assertSql("x\n[" + subArr1 + "]\n", "SELECT arr[j-i:i+i] x FROM tango");
        });
    }

    @Test
    public void testAccessWithNullIndex() throws Exception {
        assertMemoryLeak(() -> {
            execute("CREATE TABLE tango (n INT, arr DOUBLE[], arr2 DOUBLE[][])");
            execute("INSERT INTO tango VALUES (null, ARRAY[1.0, 2], ARRAY[[1.0, 2], [3.0, 4]])");
            assertSql("[]\nnull\n", "SELECT arr[null::int] FROM tango");
            assertSql("[]\nnull\n", "SELECT arr[n] FROM tango");
            assertSql("[]\nnull\n", "SELECT arr[1:null] FROM tango");
            assertSql("[]\nnull\n", "SELECT arr[null:2] FROM tango");
            assertSql("[]\nnull\n", "SELECT arr[1:n] FROM tango");
            assertSql("[]\nnull\n", "SELECT arr[n:2] FROM tango");
            assertSql("[]\nnull\n", "SELECT arr2[1, null::int] FROM tango");
            assertSql("[]\nnull\n", "SELECT arr2[1, n] FROM tango");
            assertSql("[]\nnull\n", "SELECT arr2[1, n:2] FROM tango");
            assertSql("[]\nnull\n", "SELECT arr2[1, 1:n] FROM tango");
            assertSql("[]\nnull\n", "SELECT arr2[1:2, 1:n] FROM tango");
        });
    }

    @Test
    public void testAddColumnUnsupportedType() throws Exception {
        assertMemoryLeak(() -> {
            execute("CREATE TABLE tango (n LONG)");
            assertException("ALTER TABLE tango ADD COLUMN arr BYTE[]", 33, "unsupported array element type [type=BYTE]");
            assertException("ALTER TABLE tango ADD COLUMN arr SHORT[]", 33, "unsupported array element type [type=SHORT]");
            assertException("ALTER TABLE tango ADD COLUMN arr INT[]", 33, "unsupported array element type [type=INT]");
            assertException("ALTER TABLE tango ADD COLUMN arr LONG[]", 33, "unsupported array element type [type=LONG]");
            assertException("ALTER TABLE tango ADD COLUMN arr FLOAT[]", 33, "unsupported array element type [type=FLOAT]");
            assertException("ALTER TABLE tango ADD COLUMN arr BOOLEAN[]", 33, "unsupported array element type [type=BOOLEAN]");
            assertException("ALTER TABLE tango ADD COLUMN arr CHAR[]", 33, "unsupported array element type [type=CHAR]");
            assertException("ALTER TABLE tango ADD COLUMN arr STRING[]", 33, "unsupported array element type [type=STRING]");
            assertException("ALTER TABLE tango ADD COLUMN arr VARCHAR[]", 33, "unsupported array element type [type=VARCHAR]");
            assertException("ALTER TABLE tango ADD COLUMN arr ARRAY[]", 33, "the system supports type-safe arrays, e.g. `type[]`. Supported types are: DOUBLE. More types incoming.");
            assertException("ALTER TABLE tango ADD COLUMN arr BINARY[]", 33, "unsupported array element type [type=BINARY]");
            assertException("ALTER TABLE tango ADD COLUMN arr DATE[]", 33, "unsupported array element type [type=DATE]");
            assertException("ALTER TABLE tango ADD COLUMN arr TIMESTAMP[]", 33, "unsupported array element type [type=TIMESTAMP]");
            assertException("ALTER TABLE tango ADD COLUMN arr UUID[]", 33, "unsupported array element type [type=UUID]");
            assertException("ALTER TABLE tango ADD COLUMN arr LONG128[]", 33, "unsupported array element type [type=LONG128]");
            assertException("ALTER TABLE tango ADD COLUMN arr GEOHASH[]", 33, "unsupported array element type [type=GEOHASH]");
        });
    }

    @Test
    public void testArrayAddScalarValue() throws Exception {
        assertMemoryLeak(() -> {
            execute("CREATE TABLE tango (a DOUBLE[], b DOUBLE[][])");
            execute("INSERT INTO tango VALUES " +
                    "(ARRAY[2.0, null], ARRAY[[2.0, 3], [4.0, 5]]), " +
                    "(ARRAY[6.0, 7], ARRAY[[8.0, 9]])," +
                    "(null, null)");
            assertSql("column\tcolumn1\tcolumn2\tcolumn3\n" +
                    "[7.0,null]\t[[5.0,7.0],[9.0,11.0]]\t[11.0,16.0]\t[[41.0,51.0]]\n" +
                    "[19.0,22.0]\t[[17.0,19.0]]\t[41.0,46.0]\t[]\n" +
                    "null\tnull\tnull\tnull\n", "SELECT a * 3.0 + 1.0, b * 2.0 + 1.0, b[1] * 5.0 + 1.0, b[2:] * 10.0 + 1.0 FROM tango");
            assertSql("column\tcolumn1\n" +
                    "[5.0,null]\t[[4.0,6.0],[5.0,7.0]]\n" +
                    "[9.0,10.0]\t[[10.0],[11.0]]\n" +
                    "null\tnull\n", "SELECT transpose(a) + 3.0, transpose(b) + 2.0 FROM tango");
            assertSql("column\tcolumn1\tcolumn2\tcolumn3\n" +
                    "[5.0,null]\t[[4.0,5.0],[6.0,7.0]]\t[7.0,8.0]\t[[14.0,15.0]]\n" +
                    "[9.0,10.0]\t[[10.0,11.0]]\t[13.0,14.0]\t[]\n" +
                    "null\tnull\tnull\tnull\n", "SELECT 3.0 + a, 2.0 + b, 5.0 + b[1], 10.0 + b[2:] FROM tango");
        });
    }

    @Test
    public void testArrayAvg() throws Exception {
        assertMemoryLeak(() -> {
            execute("CREATE TABLE tango (arr1 DOUBLE[], arr2 DOUBLE[][])");
            execute("INSERT INTO tango VALUES " +
                    "(ARRAY[1.0, 9, 10, 12, 8, null, 20], ARRAY[[1.0, 9, 10, 12, 8, null, 20]]), " +
                    "(ARRAY[], ARRAY[[null]])," +
                    "(null, null)"
            );
            assertSql("array_avg\tarray_avg1\tarray_avg2\n" +
                            "10.0\t11.8\t5.0\n" +
                            "null\tnull\tnull\n" +
                            "null\tnull\tnull\n",
                    "SELECT array_avg(arr1), array_avg(arr1[2:]), array_avg(arr1[1:3]) FROM tango");
            assertSql("array_avg\tarray_avg1\tarray_avg2\tarray_avg3\tarray_avg4\n" +
                            "10.0\t10.0\t10.0\t10.0\tnull\n" +
                            "null\tnull\tnull\tnull\tnull\n" +
                            "null\tnull\tnull\tnull\tnull\n",
                    "SELECT array_avg(arr2), array_avg(transpose(arr2)), array_avg(arr2[1]), array_avg(arr2[1:]), array_avg(arr2[2:]) FROM tango");
        });
    }

    @Test
    public void testArrayAvgNonVanilla() throws Exception {
        assertMemoryLeak(() -> {
            execute("CREATE TABLE tango (arr DOUBLE[][][])");
            execute("INSERT INTO tango VALUES " +
                    "(ARRAY[[[1.0, 2.0, 3.0], [4.0, 5.0, 6.0], [7.0, 8.0, 9.0]]]);"
            );
            assertSql("array_avg\tarray_avg1\n" +
                            "5.0\t5.0\n",
                    "SELECT array_avg(arr), array_avg(transpose(arr)) FROM tango");
        });
    }

    @Test
    public void testArrayCanBeClearedAfterInstantiation() throws Exception {
        assertMemoryLeak(() -> {
            try (DirectArray array = new DirectArray(configuration)) {
                array.clear();
            }
        });
    }

    @Test
    public void testArrayCount() throws Exception {
        assertMemoryLeak(() -> {
            execute("CREATE TABLE tango (arr1 DOUBLE[], arr2 DOUBLE[][])");
            execute("INSERT INTO tango VALUES " +
                    "(ARRAY[1.0, 9, 10, 12, 8, null, 20, 12], ARRAY[[1.0, 9, 10, 12, 8, null, 20, 12]]), " +
                    "(ARRAY[], ARRAY[[null]])," +
                    "(null, null)"
            );
            assertSql("array_count\tarray_count1\tarray_count2\n" +
                            "7\t6\t2\n" +
                            "0\t0\t0\n" +
                            "0\t0\t0\n",
                    "SELECT array_count(arr1), array_count(arr1[2:]), array_count(arr1[1:3]) FROM tango");

            assertSql("array_count\tarray_count1\tarray_count2\tarray_count3\tarray_count4\n" +
                            "7\t7\t7\t7\t0\n" +
                            "0\t0\t0\t0\t0\n" +
                            "0\t0\t0\t0\t0\n",
                    "SELECT array_count(arr2), array_count(transpose(arr2)), array_count(arr2[1]), array_count(arr2[1:]), array_count(arr2[2:]) FROM tango");
        });
    }

    @Test
    public void testArrayCountNonVanilla() throws Exception {
        assertMemoryLeak(() -> {
            execute("CREATE TABLE tango (arr DOUBLE[][][])");
            execute("INSERT INTO tango VALUES " +
                    "(ARRAY[[[1.0, 2.0, 3.0], [4.0, 5.0, 6.0], [7.0, 8.0, 9.0]]]);"
            );
            assertSql("array_count\tarray_count1\n" +
                            "9\t9\n",
                    "SELECT array_count(arr), array_count(transpose(arr)) FROM tango");
        });
    }

    @Test
    public void testArrayCumSum() throws Exception {
        assertMemoryLeak(() -> {
            execute("CREATE TABLE tango (arr1 DOUBLE[], arr2 DOUBLE[][])");
            execute("INSERT INTO tango VALUES " +
                    "(ARRAY[1.0, 9, 10, 12, 8, null, 20, 12], ARRAY[[1.0, 9, 10, 12, 8, null, 20, 12]]), " +
                    "(ARRAY[null], ARRAY[[null]])," +
                    "(null, null)"
            );
            assertSql("array_cum_sum\tarray_cum_sum1\tarray_cum_sum2\n" +
                            "[1.0,10.0,20.0,32.0,40.0,40.0,60.0,72.0]\t[9.0,19.0,31.0,39.0,39.0,59.0,71.0]\t[1.0,10.0]\n" +
                            "null\tnull\tnull\n" +
                            "null\tnull\tnull\n",
                    "SELECT array_cum_sum(arr1), array_cum_sum(arr1[2:]), array_cum_sum(arr1[1:3]) FROM tango");

            assertSql("array_cum_sum\tarray_cum_sum1\tarray_cum_sum2\tarray_cum_sum3\tarray_cum_sum4\n" +
                            "[1.0,10.0,20.0,32.0,40.0,40.0,60.0,72.0]\t[1.0,10.0,20.0,32.0,40.0,40.0,60.0,72.0]\t[1.0,10.0,20.0,32.0,40.0,40.0,60.0,72.0]\t[1.0,10.0,20.0,32.0,40.0,40.0,60.0,72.0]\tnull\n" +
                            "null\tnull\tnull\tnull\tnull\n" +
                            "null\tnull\tnull\tnull\tnull\n",
                    "SELECT array_cum_sum(arr2), array_cum_sum(transpose(arr2)), array_cum_sum(arr2[1]), array_cum_sum(arr2[1:]), array_cum_sum(arr2[2:]) FROM tango");
        });
    }

    @Test
    public void testArrayCumSumBehaviourMixedNulls() throws Exception {
<<<<<<< HEAD
        assertMemoryLeak(() -> assertSqlWithTypes("a\tarray_cum_sum\n" +
                        "[NaN,1.2,NaN,5.3]:DOUBLE[]\t[NaN,1.2,1.2,6.5]:DOUBLE[]\n",
                "select array[null, 1.2, null, 5.3] as a, array_cum_sum(a);\n"));
=======
        assertMemoryLeak(() -> assertSqlWithTypes(
                        "a\tarray_cum_sum\n" +
                                "[null,1.2,null,5.3]:DOUBLE[]\t[null,1.2,1.2,6.5]:DOUBLE[]\n",
                        "select array[null, 1.2, null, 5.3] as a, array_cum_sum(a);\n"
                )
        );
>>>>>>> b7288c7e
    }

    @Test
    public void testArrayCumSumKahan() throws Exception {
        assertSqlWithTypes("array_cum_sum\n" +
                        "[10000.0,10003.14159,10005.85987]:DOUBLE[]\n",
                "SELECT array_cum_sum(array[10000d, 3.14159, 2.71828]);");
    }

    @Test
    public void testArrayDivScalarValue() throws Exception {
        assertMemoryLeak(() -> {
            execute("CREATE TABLE tango (a DOUBLE[], b DOUBLE[][])");
            execute("INSERT INTO tango VALUES " +
                    "(ARRAY[2.0, null], ARRAY[[2.0, 3], [4.0, 5]]), " +
                    "(ARRAY[6.0, 7], ARRAY[[8.0, 9]])," +
                    "(null, null)");
            assertSql("column\tcolumn1\tcolumn2\tcolumn3\n" +
                    "[12.0,null]\t[[8.0,12.0],[16.0,20.0]]\t[20.0,30.0]\t[[80.0,100.0]]\n" +
                    "[36.0,42.0]\t[[32.0,36.0]]\t[80.0,90.0]\t[]\n" +
                    "null\tnull\tnull\tnull\n", "SELECT a * 3.0/0.5, b * 2.0/0.5, b[1] * 5.0 / 0.5, b[2:] * 10.0 / 0.5 FROM tango");
            assertSql("column\tcolumn1\n" +
                    "[4.0,null]\t[[4.0,8.0],[6.0,10.0]]\n" +
                    "[12.0,14.0]\t[[16.0],[18.0]]\n" +
                    "null\tnull\n", "SELECT transpose(a)/0.5, transpose(b)/0.5 FROM tango");
            assertSql("column\tcolumn1\n" +
                    "[null,null]\t[null,null]\n" +
                    "[null,null]\t[null,null]\n" +
                    "null\tnull\n", "SELECT a/0.0, a/null::double FROM tango");
        });
    }

    @Test
    public void testArrayDotProduct() throws Exception {
        assertMemoryLeak(() -> {
            execute("CREATE TABLE tango (left DOUBLE[][], right DOUBLE[][])");
            execute("INSERT INTO tango VALUES " +
                    "(ARRAY[[1.0, 3], [2.0, 5.0]], ARRAY[[1.0, 5.0], [7.0, 2.0]]), " +
                    "(ARRAY[[1.0, 1]], ARRAY[[5.0, null]])");
            assertSql("product\n" +
                    "40.0\n" +
                    "5.0\n", "SELECT dot_product(left, right) AS product FROM tango");
            assertSql("product\n" +
                    "40.0\n" +
                    "5.0\n", "SELECT dot_product(transpose(left), transpose(right)) AS product FROM tango");
            assertExceptionNoLeakCheck("SELECT dot_product(Array[1.0], Array[[1.0]]) AS product FROM tango",
                    24, "arrays have different number of dimensions [nDimsLeft=1, nDimsRight=2]");
            assertExceptionNoLeakCheck("SELECT dot_product(Array[1.0], Array[1.0, 2.0]) AS product FROM tango",
                    24, "arrays have different shapes [leftShape=[1], rightShape=[2]]");
        });
    }

    @Test
    public void testArrayDotProductScalarValue() throws Exception {
        assertMemoryLeak(() -> {
            execute("CREATE TABLE tango (left DOUBLE[][], right DOUBLE[][])");
            execute("INSERT INTO tango VALUES " +
                    "(ARRAY[[1.0, 3], [2.0, 5.0]], ARRAY[[1.0, 5.0], [7.0, 2.0]]), " +
                    "(ARRAY[[1.0, 1]], ARRAY[[5.0, null]])");
            assertSql("dot_product\tdot_product1\tdot_product2\n" +
                    "11.0\t30.0\tnull\n" +
                    "2.0\t10.0\tnull\n", "SELECT dot_product(left, 1.0), dot_product(right, 2.0), dot_product(left, null::double) FROM tango");
            assertSql("dot_product\tdot_product1\tdot_product2\n" +
                    "11.0\t30.0\t30.0\n" +
                    "2.0\t10.0\t10.0\n", "SELECT dot_product(transpose(left), 1.0), dot_product(transpose(right), 2.0), dot_product(2.0, transpose(right)) FROM tango");
        });
    }

    @Test
    public void testArrayFirstFunction() throws Exception {
        assertMemoryLeak(() -> {
            execute("create table test (ts timestamp, x int, v double[]) timestamp(ts) partition by DAY");
            execute("insert into test(ts,x,v) values ('2022-02-24', 1, ARRAY[1.0,1.0]), ('2022-02-24', 2, null), ('2022-02-24', 3, ARRAY[2.0,2.0])");

            assertQuery(
                    "ts\tx\tv\n" +
                            "2022-02-24T00:00:00.000000Z\t1\t[1.0,1.0]\n" +
                            "2022-02-24T00:00:00.000000Z\t2\tnull\n" +
                            "2022-02-24T00:00:00.000000Z\t3\t[2.0,2.0]\n",
                    "select ts, x, first(v) as v from test sample by 1s",
                    "ts",
                    true,
                    true
            );

            assertPlanNoLeakCheck(
                    "select ts, x, first(v) as v from test sample by 1s",
                    "Radix sort light\n" +
                            "  keys: [ts]\n" +
                            "    Async Group By workers: 1\n" +
                            "      keys: [ts,x]\n" +
                            "      values: [first(v)]\n" +
                            "      filter: null\n" +
                            "        PageFrame\n" +
                            "            Row forward scan\n" +
                            "            Frame forward scan on: test\n"
            );
        });
    }

    @Test
    public void testArrayFunctionInAggregation() throws Exception {
        assertMemoryLeak(() -> {
            execute("create table tango (ts timestamp, a double, arr double[]) timestamp(ts) partition by DAY");
            execute("insert into tango values " +
                    "('2025-06-26', 1.0, ARRAY[1.0,2.0, 3.0, 4.0, 5.0, 6.0, 7.0, 8.0, 9.0, 10.0])," +
                    "('2025-06-26', 10.0, null)," +
                    "('2025-06-27', 18.0, ARRAY[11.0, 12.0, 13.0, 14.0, 15.0, 16.0, 17.0, 18.0, 19.0, 20.0])," +
                    "('2025-06-27', 25.0, ARRAY[21.0, 22.0, 23.0, 24.0, 25.0, 26.0, 27.0, 28.0, 29.0, 30.0])");
            assertQueryAndPlan(
                    "ts\tv\n" +
                            "2025-06-26T00:00:00.000000Z\t1\n" +
                            "2025-06-27T00:00:00.000000Z\t8\n",
                    "Radix sort light\n" +
                            "  keys: [ts]\n" +
                            "    Async Group By workers: 1\n" +
                            "      keys: [ts]\n" +
                            "      values: [max(array_position(arr, a))]\n" +
                            "      filter: null\n" +
                            "        PageFrame\n" +
                            "            Row forward scan\n" +
                            "            Frame forward scan on: tango\n",
                    "select ts, max(array_position(arr, a)) as v from tango sample by 1d",
                    "ts",
                    true,
                    true
            );

            assertQueryAndPlan(
                    "ts\tv\n" +
                            "2025-06-26T00:00:00.000000Z\t2\n" +
                            "2025-06-27T00:00:00.000000Z\t6\n",
                    "Radix sort light\n" +
                            "  keys: [ts]\n" +
                            "    Async Group By workers: 1\n" +
                            "      keys: [ts]\n" +
                            "      values: [min(insertion_point(arr,a))]\n" +
                            "      filter: null\n" +
                            "        PageFrame\n" +
                            "            Row forward scan\n" +
                            "            Frame forward scan on: tango\n",
                    "select ts, min(insertion_point(arr, a)) as v from tango sample by 1d",
                    "ts",
                    true,
                    true
            );

            assertQueryAndPlan(
                    "ts\tv\n" +
                            "2025-06-26T00:00:00.000000Z\t10\n" +
                            "2025-06-27T00:00:00.000000Z\t20\n",
                    "Radix sort light\n" +
                            "  keys: [ts]\n" +
                            "    Async Group By workers: 1\n" +
                            "      keys: [ts]\n" +
                            "      values: [sum(array_count(arr))]\n" +
                            "      filter: null\n" +
                            "        PageFrame\n" +
                            "            Row forward scan\n" +
                            "            Frame forward scan on: tango\n",
                    "select ts, sum(array_count(arr)) as v from tango sample by 1d",
                    "ts",
                    true,
                    true
            );

            assertQueryAndPlan(
                    "ts\tv\n" +
                            "2025-06-26T00:00:00.000000Z\t5.5\n" +
                            "2025-06-27T00:00:00.000000Z\t41.0\n",
                    "Radix sort light\n" +
                            "  keys: [ts]\n" +
                            "    Async Group By workers: 1\n" +
                            "      keys: [ts]\n" +
                            "      values: [sum(array_avg(arr))]\n" +
                            "      filter: null\n" +
                            "        PageFrame\n" +
                            "            Row forward scan\n" +
                            "            Frame forward scan on: tango\n",
                    "select ts, sum(array_avg(arr)) as v from tango sample by 1d",
                    "ts",
                    true,
                    true
            );

            assertQueryAndPlan(
                    "ts\tarray_sum\tsum\n" +
                            "2025-06-26T00:00:00.000000Z\t220.0\t1.0\n" +
                            "2025-06-26T00:00:00.000000Z\tnull\t10.0\n" +
                            "2025-06-27T00:00:00.000000Z\t770.0\t18.0\n" +
                            "2025-06-27T00:00:00.000000Z\t1320.0\t25.0\n",
                    "Radix sort light\n" +
                            "  keys: [ts]\n" +
                            "    Async Group By workers: 1\n" +
                            "      keys: [ts,array_sum]\n" +
                            "      values: [sum(a)]\n" +
                            "      filter: null\n" +
                            "        PageFrame\n" +
                            "            Row forward scan\n" +
                            "            Frame forward scan on: tango\n",
                    "select ts, array_sum(array_cum_sum(arr)), sum(a) from tango sample by 1d",
                    "ts",
                    true,
                    true
            );

            assertQueryAndPlan(
                    "ts\tdot_product\tfirst\n" +
                            "2025-06-26T00:00:00.000000Z\t110.0\t1.0\n" +
                            "2025-06-26T00:00:00.000000Z\tnull\t10.0\n" +
                            "2025-06-27T00:00:00.000000Z\t310.0\t18.0\n" +
                            "2025-06-27T00:00:00.000000Z\t510.0\t25.0\n",
                    "Radix sort light\n" +
                            "  keys: [ts]\n" +
                            "    Async Group By workers: 1\n" +
                            "      keys: [ts,dot_product]\n" +
                            "      values: [first(a)]\n" +
                            "      filter: null\n" +
                            "        PageFrame\n" +
                            "            Row forward scan\n" +
                            "            Frame forward scan on: tango\n",
                    "select ts, dot_product(arr, 2), first(a) from tango sample by 1d",
                    "ts",
                    true,
                    true
            );

            assertQueryAndPlan(
                    "ts\tsum\n" +
                            "2025-06-26T00:00:00.000000Z\t147.5\n" +
                            "2025-06-27T00:00:00.000000Z\t1045.0\n",
                    "Radix sort light\n" +
                            "  keys: [ts]\n" +
                            "    Async Group By workers: 1\n" +
                            "      keys: [ts]\n" +
                            "      values: [sum(array_sum(arr*5+3-1/2))]\n" +
                            "      filter: null\n" +
                            "        PageFrame\n" +
                            "            Row forward scan\n" +
                            "            Frame forward scan on: tango\n",
                    "select ts, sum(array_sum((arr * 5 + 3 - 1)/2)) from tango sample by 1d",
                    "ts",
                    true,
                    true
            );
        });
    }

    @Test
    public void testArrayMultiplyScalarValue() throws Exception {
        assertMemoryLeak(() -> {
            execute("CREATE TABLE tango (a DOUBLE[], b DOUBLE[][])");
            execute("INSERT INTO tango VALUES " +
                    "(ARRAY[2.0, null], ARRAY[[2.0, 3], [4.0, 5]]), " +
                    "(ARRAY[6.0, 7], ARRAY[[8.0, 9]])," +
                    "(null, null)");
            assertSql("column\tcolumn1\tcolumn2\tcolumn3\n" +
                    "[6.0,null]\t[[4.0,6.0],[8.0,10.0]]\t[10.0,15.0]\t[[40.0,50.0]]\n" +
                    "[18.0,21.0]\t[[16.0,18.0]]\t[40.0,45.0]\t[]\n" +
                    "null\tnull\tnull\tnull\n", "SELECT a * 3.0, b * 2.0, b[1] * 5.0, b[2:] * 10.0 FROM tango");
            assertSql("column\tcolumn1\n" +
                    "[6.0,null]\t[[4.0,8.0],[6.0,10.0]]\n" +
                    "[18.0,21.0]\t[[16.0],[18.0]]\n" +
                    "null\tnull\n", "SELECT transpose(a) * 3.0, transpose(b) * 2.0 FROM tango");
            assertSql("column\tcolumn1\tcolumn2\tcolumn3\n" +
                    "[6.0,null]\t[[4.0,6.0],[8.0,10.0]]\t[10.0,15.0]\t[[40.0,50.0]]\n" +
                    "[18.0,21.0]\t[[16.0,18.0]]\t[40.0,45.0]\t[]\n" +
                    "null\tnull\tnull\tnull\n", "SELECT 3.0 * a, 2.0 * b, 5.0 * b[1], 10.0 * b[2:] FROM tango");
        });
    }

    @Test
    public void testArrayPosition() throws Exception {
        assertMemoryLeak(() -> {
            execute("CREATE TABLE tango (arr1 DOUBLE[], arr2 DOUBLE[][])");
            execute("INSERT INTO tango VALUES " +
                    "(ARRAY[1.0, 9, 10, 12, 8, null, 20, 12], ARRAY[[1.0, 9, 10, 12, 8, null, 20, 12]]), " +
                    "(ARRAY[null], ARRAY[[null]])," +
                    "(null, null)"
            );
            assertSql("array_position\tarray_position1\tarray_position2\tarray_position3\n" +
                            "5\t6\tnull\t1\n" +
                            "null\t1\tnull\tnull\n" +
                            "null\tnull\tnull\tnull\n",
                    "SELECT " +
                            "array_position(arr1, 8), " +
                            "array_position(arr1, null), " +
                            "array_position(arr1, 11), " +
                            "array_position(arr1[2:], 9) " +
                            "FROM tango");

            assertSql("array_position\tarray_position1\tarray_position2\tarray_position3\n" +
                            "5\t6\tnull\t1\n" +
                            "null\t1\tnull\tnull\n" +
                            "null\tnull\tnull\tnull\n",
                    "SELECT " +
                            "array_position(arr2[1], 8), " +
                            "array_position(arr2[1], null), " +
                            "array_position(arr2[1], 11), " +
                            "array_position(arr2[1][2:], 9) " +
                            "FROM tango");

            assertSql("array_position\tarray_position1\tarray_position2\tarray_position3\n" +
                            "1\t2\t3\t1\n" +
                            "1\t1\t1\tnull\n" +
                            "null\tnull\tnull\tnull\n",
                    "SELECT " +
                            "array_position(arr1, arr1[1]), " +
                            "array_position(arr1, arr1[2]), " +
                            "array_position(arr1, arr1[3]), " +
                            "array_position(arr1[2:], arr1[2]) " +
                            "FROM tango");
            assertExceptionNoLeakCheck("SELECT array_position(arr2, 0) len FROM tango",
                    22, "array is not one-dimensional");
        });
    }

    @Test
    public void testArrayPositionNonVanilla() throws Exception {
        assertMemoryLeak(() -> {
            execute("CREATE TABLE tango (arr DOUBLE[][])");
            execute("INSERT INTO tango VALUES " +
                    "(ARRAY[[1.0], [9], [10], [12], [8], [null], [20], [12]]) "
            );
            assertSql("array_position\tarray_position1\tarray_position2\tarray_position3\n" +
                            "5\t6\tnull\t1\n",
                    "SELECT " +
                            "array_position(transpose(arr)[1], 8), " +
                            "array_position(transpose(arr)[1], null), " +
                            "array_position(transpose(arr)[1], 11), " +
                            "array_position(transpose(arr)[1, 2:], 9) " +
                            "FROM tango");
        });
    }

    @Test
    public void testArrayPositionNull() throws Exception {
        assertMemoryLeak(() -> {
            execute("CREATE TABLE tango (arr DOUBLE[])");
            execute("INSERT INTO tango VALUES (ARRAY[1.0/0.0, 0.0/0.0, -1.0/0.0])");
            assertSql("array_position\n1\n", "SELECT array_position(arr, 0.0/0.0) FROM tango");
            assertSql("array_position\n1\n", "SELECT array_position(arr, 1.0/0.0) FROM tango");
            assertSql("array_position\n1\n", "SELECT array_position(arr, -1.0/0.0) FROM tango");
        });
    }

    @Test
    public void testArraySubtractScalarValue() throws Exception {
        assertMemoryLeak(() -> {
            execute("CREATE TABLE tango (a DOUBLE[], b DOUBLE[][])");
            execute("INSERT INTO tango VALUES " +
                    "(ARRAY[2.0, null], ARRAY[[2.0, 3], [4.0, 5]]), " +
                    "(ARRAY[6.0, 7], ARRAY[[8.0, 9]])," +
                    "(null, null)");
            assertSql("column\tcolumn1\tcolumn2\tcolumn3\n" +
                    "[5.0,null]\t[[3.0,5.0],[7.0,9.0]]\t[9.0,14.0]\t[[39.0,49.0]]\n" +
                    "[17.0,20.0]\t[[15.0,17.0]]\t[39.0,44.0]\t[]\n" +
                    "null\tnull\tnull\tnull\n", "SELECT a * 3.0 - 1.0, b * 2.0 - 1.0, b[1] * 5.0 - 1.0, b[2:] * 10.0 - 1.0 FROM tango");
            assertSql("column\tcolumn1\n" +
                    "[-1.0,null]\t[[0.0,2.0],[1.0,3.0]]\n" +
                    "[3.0,4.0]\t[[6.0],[7.0]]\n" +
                    "null\tnull\n", "SELECT transpose(a) - 3.0, transpose(b) - 2.0 FROM tango");
            assertSql("column\n" +
                    "[null,null]\n" +
                    "[null,null]\n" +
                    "null\n", "SELECT a - null::double FROM tango");
        });
    }

    @Test
    public void testArraySum() throws Exception {
        assertMemoryLeak(() -> {
            execute("CREATE TABLE tango (arr1 DOUBLE[], arr2 DOUBLE[][])");
            execute("INSERT INTO tango VALUES " +
                    "(ARRAY[1.0, 9, 10, 12, 8, null, 20, 12], ARRAY[[1.0, 9, 10, 12, 8, null, 20, 12]]), " +
                    "(ARRAY[null], ARRAY[[null]])," +
                    "(null, null)"
            );
            assertSql("array_sum\tarray_sum1\tarray_sum2\n" +
                            "72.0\t71.0\t10.0\n" +
                            "null\tnull\tnull\n" +
                            "null\tnull\tnull\n",
                    "SELECT array_sum(arr1), array_sum(arr1[2:]), array_sum(arr1[1:3]) FROM tango");

            assertSql("array_sum\tarray_sum1\tarray_sum2\tarray_sum3\tarray_sum4\n" +
                            "72.0\t72.0\t72.0\t72.0\tnull\n" +
                            "null\tnull\tnull\tnull\tnull\n" +
                            "null\tnull\tnull\tnull\tnull\n",
                    "SELECT array_sum(arr2), array_sum(transpose(arr2)), array_sum(arr2[1]), array_sum(arr2[1:]), array_sum(arr2[2:]) FROM tango");
        });
    }

    @Test
    public void testArraySumAndCumSumNullBehaviour() throws Exception {
        assertMemoryLeak(() -> {
            assertSqlWithTypes("i\tarray_sum\n" +
                            "[null]:DOUBLE[]\tnull:DOUBLE\n" +
                            "[null,null,null,null,null,null,null,null,null,null,null,null]:DOUBLE[]\tnull:DOUBLE\n" +
                            "[null,null,null,null,null,null,null,null,null]:DOUBLE[]\tnull:DOUBLE\n" +
                            "[null,null,null,null,null,null,null,null,null,null,null,null]:DOUBLE[]\tnull:DOUBLE\n" +
                            "[null,null,null,null,null,null,null,null]:DOUBLE[]\tnull:DOUBLE\n" +
                            "[null,null,null]:DOUBLE[]\tnull:DOUBLE\n" +
                            "[null,null,null,null,null,null,null,null,null,null,null,null]:DOUBLE[]\tnull:DOUBLE\n" +
                            "[null,null,null]:DOUBLE[]\tnull:DOUBLE\n" +
                            "[null]:DOUBLE[]\tnull:DOUBLE\n" +
                            "[null,null,null,null,null,null,null,null,null,null,null,null,null,null,null,null]:DOUBLE[]\tnull:DOUBLE\n",
                    "select rnd_double_array(1,1) i, array_sum(i) from long_sequence(10);\n");
            assertSqlWithTypes("i\tarray_cum_sum\n" +
                            "[null,null,null,null,null]:DOUBLE[]\tnull:DOUBLE[]\n" +
                            "[null,null,null,null]:DOUBLE[]\tnull:DOUBLE[]\n" +
                            "[null,null,null,null,null,null,null,null]:DOUBLE[]\tnull:DOUBLE[]\n" +
                            "[null,null,null,null,null,null,null,null,null,null]:DOUBLE[]\tnull:DOUBLE[]\n" +
                            "[null,null,null,null,null,null,null,null,null,null,null,null,null,null]:DOUBLE[]\tnull:DOUBLE[]\n" +
                            "[null]:DOUBLE[]\tnull:DOUBLE[]\n" +
                            "[null,null,null,null,null,null]:DOUBLE[]\tnull:DOUBLE[]\n" +
                            "[null,null,null,null,null]:DOUBLE[]\tnull:DOUBLE[]\n" +
                            "[null,null,null,null,null,null,null,null,null,null,null,null,null]:DOUBLE[]\tnull:DOUBLE[]\n" +
                            "[null,null,null,null,null,null]:DOUBLE[]\tnull:DOUBLE[]\n",
                    "select rnd_double_array(1,1) i, array_cum_sum(i) from long_sequence(10);\n");
        });
    }

    @Test
    public void testArraySumKahan() throws Exception {
        assertSqlWithTypes("array_sum\n" +
                        "10005.85987:DOUBLE\n",
                "SELECT array_sum(array[10000d, 3.14159, 2.71828]);");
    }

    @Test
    public void testArraySumNonVanilla() throws Exception {
        assertMemoryLeak(() -> {
            execute("CREATE TABLE tango (arr DOUBLE[][][])");
            execute("INSERT INTO tango VALUES " +
                    "(ARRAY[[[1.0, 2.0, 3.0], [4.0, 5.0, 6.0], [7.0, 8.0, 9.0]]]);"
            );
            assertSql("array_sum\tarray_sum1\n" +
                            "45.0\t45.0\n",
                    "SELECT array_sum(arr), array_sum(transpose(arr)) FROM tango");
        });
    }

    @Test
    public void testAutoCastToDouble() throws Exception {
        assertMemoryLeak(() -> {
            assertSql("arr\n[1.0,2.0]\n", "SELECT ARRAY[1, 2] arr FROM long_sequence(1)");
            assertSql("arr\n[[1.0,2.0],[3.0,4.0]]\n", "SELECT ARRAY[[1, 2], [3, 4]] arr FROM long_sequence(1)");
        });
    }

    @Test
    public void testBasicArithmetic1d() throws Exception {
        assertMemoryLeak(() -> {
            execute("CREATE TABLE tango (a DOUBLE[], b DOUBLE[])");
            execute("INSERT INTO tango VALUES " +
                    "(ARRAY[2.0, 3.0], ARRAY[4.0, 5]), " +
                    "(ARRAY[6.0, 7], ARRAY[8.0, 9])");
            assertSql("sum\n[6.0,8.0]\n[14.0,16.0]\n", "SELECT a + b sum FROM tango");
            assertSql("diff\n[-2.0,-2.0]\n[-2.0,-2.0]\n", "SELECT a - b diff FROM tango");
            assertSql("product\n[8.0,15.0]\n[48.0,63.0]\n", "SELECT a * b product FROM tango");
        });
    }

    @Test
    public void testBasicArithmetic3d() throws Exception {
        assertMemoryLeak(() -> {
            execute("CREATE TABLE tango (a DOUBLE[][][], b DOUBLE[][][])");
            execute("INSERT INTO tango VALUES (" +
                    "ARRAY[ [ [2.0, 3], [4.0, 5] ], [ [6.0, 7], [8.0, 9] ]  ], " +
                    "ARRAY[ [ [10.0, 11], [12.0, 13] ], [ [14.0, 15], [16.0, 17] ]  ]" +
                    ")");
            assertSql("sum\n[[[12.0,14.0],[16.0,18.0]],[[20.0,22.0],[24.0,26.0]]]\n",
                    "SELECT a + b sum FROM tango");
            assertSql("diff\n[[[-8.0,-8.0],[-8.0,-8.0]],[[-8.0,-8.0],[-8.0,-8.0]]]\n",
                    "SELECT a - b diff FROM tango");
            assertSql("product\n[[[20.0,33.0],[48.0,65.0]],[[84.0,105.0],[128.0,153.0]]]\n",
                    "SELECT a * b product FROM tango");
        });
    }

    @Test
    public void testBasicArithmeticAutoBroadcast() throws Exception {
        assertMemoryLeak(() -> {
            execute("CREATE TABLE tango (a DOUBLE[][], b DOUBLE[])");
            execute("INSERT INTO tango VALUES " +
                    "(ARRAY[[0.0, 0, 0], [10, 10, 10], [20, 20, 20], [30, 30, 30]], ARRAY[0, 1, 2])");
            assertSql("column\tcolumn1\tcolumn2\tcolumn3\n" +
                            "[[0.0,1.0,2.0],[10.0,11.0,12.0],[20.0,21.0,22.0],[30.0,31.0,32.0]]\t[[0.0,-1.0,-2.0],[10.0,9.0,8.0],[20.0,19.0,18.0],[30.0,29.0,28.0]]\t[[0.0,0.0,0.0],[0.0,10.0,20.0],[0.0,20.0,40.0],[0.0,30.0,60.0]]\t[[null,0.0,0.0],[null,10.0,5.0],[null,20.0,10.0],[null,30.0,15.0]]\n",
                    "SELECT a + b, a - b, a * b, a / b FROM tango");
            assertSql("column\n" +
                            "[[0.0,-1.0,-4.0],[100.0,99.0,96.0],[400.0,399.0,396.0],[900.0,899.0,896.0]]\n",
                    "SELECT (a + b) * (a - b) from tango");
            execute("CREATE TABLE tango1 (a DOUBLE[][], b DOUBLE[])");
            execute("INSERT INTO tango1 VALUES " +
                    "(ARRAY[[1.0, 2.0]], ARRAY[0, 1, 2])");
            assertException("select a + b from tango1",
                    7,
                    "arrays have incompatible shapes [leftShape=[1,2], rightShape=[3]]");
        });
    }

    @Test
    public void testCaseWhen() throws Exception {
        assertMemoryLeak(() -> {
            execute("CREATE TABLE tango (ts TIMESTAMP, i int, a DOUBLE[]) TIMESTAMP(ts) PARTITION BY DAY WAL");
            execute("INSERT INTO tango VALUES " +
                    "('2020-01-01T00:00:00.000Z', 0, ARRAY[]), " +
                    "('2021-01-01T00:00:00.000Z', 1, ARRAY[-1.0]), " +
                    "('2022-01-01T00:00:00.000Z', 2, ARRAY[-1.0, -2.0]), " +
                    "('2023-01-01T00:00:00.000Z', 3, ARRAY[-1.0, -2.0, -3.0]), " +
                    "('2024-01-01T00:00:00.000Z', 4, ARRAY[-1.0, -2.0, -3.0, -4.0]), " +
                    "('2025-01-01T00:00:00.000Z', 5, ARRAY[-1.0, -2.0, -3.0, -4.0, -5.0]);"
            );

            drainWalQueue();

            assertQuery("case\tts\ti\ta\n" +
                            "[]\t2020-01-01T00:00:00.000000Z\t0\t[]\n" +
                            "[1.0]\t2021-01-01T00:00:00.000000Z\t1\t[-1.0]\n" +
                            "[1.0,2.0]\t2022-01-01T00:00:00.000000Z\t2\t[-1.0,-2.0]\n" +
                            "[1.0,2.0,3.0]\t2023-01-01T00:00:00.000000Z\t3\t[-1.0,-2.0,-3.0]\n" +
                            "[1.0,2.0,3.0,4.0]\t2024-01-01T00:00:00.000000Z\t4\t[-1.0,-2.0,-3.0,-4.0]\n" +
                            "[-1.0,-2.0,-3.0,-4.0,-5.0]\t2025-01-01T00:00:00.000000Z\t5\t[-1.0,-2.0,-3.0,-4.0,-5.0]\n",
                    "select \n" +
                            "  case \n" +
                            "    when ts in '2020' then array[]::double[]\n" +
                            "    when ts in '2021' then array[1.0] \n" +
                            "    when ts in '2022' then '{1.0, 2.0}'::double[] \n" +
                            "    when ts in '2023' then array[1.0, 2.0, 3.0] \n" +
                            "    when ts in '2024' then array[1.0, 2.0, 3.0, 4.0] \n" +
                            "    else a \n" +
                            "  end, *\n" +
                            "from tango;",
                    null,
                    "ts",
                    true,
                    true);

            assertQuery("case\tts\ti\ta\n" +
                            "empty\t2020-01-01T00:00:00.000000Z\t0\t[]\n" +
                            "literal\t2021-01-01T00:00:00.000000Z\t1\t[-1.0]\n" +
                            "casting\t2022-01-01T00:00:00.000000Z\t2\t[-1.0,-2.0]\n" +
                            "whatever\t2023-01-01T00:00:00.000000Z\t3\t[-1.0,-2.0,-3.0]\n" +
                            "whatever\t2024-01-01T00:00:00.000000Z\t4\t[-1.0,-2.0,-3.0,-4.0]\n" +
                            "whatever\t2025-01-01T00:00:00.000000Z\t5\t[-1.0,-2.0,-3.0,-4.0,-5.0]\n",
                    "select \n" +
                            "  case \n" +
                            "    when a = ARRAY[-1.0] then 'literal'\n" +
                            "    when a = '{-1,-2}'::double[] then 'casting'\n" +
                            "    when a = ARRAY[[1.0],[2.0]] then 'never'\n" +
                            "    when a = ARRAY[]::double[] then 'empty'\n" +
                            "    else 'whatever'\n" +
                            "  end, *\n" +
                            "from tango;",
                    null,
                    "ts",
                    true,
                    true);

            assertException("select \n" +
                            "  case \n" +
                            "    when ts in '2021' then array[1.0] \n" +
                            "    when ts in '2024' then 1 \n" +
                            "    else a \n" +
                            "  end, *\n" +
                            "from tango;",
                    82,
                    "inconvertible types: INT -> DOUBLE[]");
        });
    }

    @Test
    public void testChangeColumnToUnsupportedType() throws Exception {
        assertMemoryLeak(() -> {
            execute("CREATE TABLE tango (n LONG)");
            assertException("ALTER TABLE tango ALTER COLUMN n TYPE BYTE[]", 38, "unsupported array element type [type=BYTE]");
            assertException("ALTER TABLE tango ALTER COLUMN n TYPE SHORT[]", 38, "unsupported array element type [type=SHORT]");
            assertException("ALTER TABLE tango ALTER COLUMN n TYPE INT[]", 38, "unsupported array element type [type=INT]");
            assertException("ALTER TABLE tango ALTER COLUMN n TYPE LONG[]", 38, "unsupported array element type [type=LONG]");
            assertException("ALTER TABLE tango ALTER COLUMN n TYPE FLOAT[]", 38, "unsupported array element type [type=FLOAT]");
            assertException("ALTER TABLE tango ALTER COLUMN n TYPE BOOLEAN[]", 38, "unsupported array element type [type=BOOLEAN]");
            assertException("ALTER TABLE tango ALTER COLUMN n TYPE CHAR[]", 38, "unsupported array element type [type=CHAR]");
            assertException("ALTER TABLE tango ALTER COLUMN n TYPE STRING[]", 38, "unsupported array element type [type=STRING]");
            assertException("ALTER TABLE tango ALTER COLUMN n TYPE VARCHAR[]", 38, "unsupported array element type [type=VARCHAR]");
            assertException("ALTER TABLE tango ALTER COLUMN n TYPE ARRAY[]", 38, "the system supports type-safe arrays, e.g. `type[]`. Supported types are: DOUBLE. More types incoming.");
            assertException("ALTER TABLE tango ALTER COLUMN n TYPE BINARY[]", 38, "unsupported array element type [type=BINARY]");
            assertException("ALTER TABLE tango ALTER COLUMN n TYPE DATE[]", 38, "unsupported array element type [type=DATE]");
            assertException("ALTER TABLE tango ALTER COLUMN n TYPE TIMESTAMP[]", 38, "unsupported array element type [type=TIMESTAMP]");
            assertException("ALTER TABLE tango ALTER COLUMN n TYPE UUID[]", 38, "unsupported array element type [type=UUID]");
            assertException("ALTER TABLE tango ALTER COLUMN n TYPE LONG128[]", 38, "unsupported array element type [type=LONG128]");
            assertException("ALTER TABLE tango ALTER COLUMN n TYPE GEOHASH[]", 38, "unsupported array element type [type=GEOHASH]");
        });
    }

    @Test
    public void testComputeBroadcastShape() throws Exception {
        IntList shapeLeft = new IntList();
        IntList shapeRight = new IntList();
        IntList shapeOutExpected = new IntList();

        fillIntList(shapeLeft, 1);
        fillIntList(shapeRight, 2);
        fillIntList(shapeOutExpected, 2);
        assertBroadcastShape(shapeLeft, shapeRight, shapeOutExpected);

        fillIntList(shapeLeft, 1, 1);
        fillIntList(shapeRight, 2, 2);
        fillIntList(shapeOutExpected, 2, 2);
        assertBroadcastShape(shapeLeft, shapeRight, shapeOutExpected);

        fillIntList(shapeLeft, 1, 2);
        fillIntList(shapeRight, 2, 1);
        fillIntList(shapeOutExpected, 2, 2);
        assertBroadcastShape(shapeLeft, shapeRight, shapeOutExpected);

        fillIntList(shapeLeft, 1);
        fillIntList(shapeRight, 1, 1);
        fillIntList(shapeOutExpected, 1, 1);
        assertBroadcastShape(shapeLeft, shapeRight, shapeOutExpected);

        fillIntList(shapeLeft, 1);
        fillIntList(shapeRight, 1, 2);
        fillIntList(shapeOutExpected, 1, 2);
        assertBroadcastShape(shapeLeft, shapeRight, shapeOutExpected);

        fillIntList(shapeLeft, 1);
        fillIntList(shapeRight, 2, 2);
        fillIntList(shapeOutExpected, 2, 2);
        assertBroadcastShape(shapeLeft, shapeRight, shapeOutExpected);

        fillIntList(shapeLeft, 1, 2);
        fillIntList(shapeRight, 2, 1, 2);
        fillIntList(shapeOutExpected, 2, 1, 2);
        assertBroadcastShape(shapeLeft, shapeRight, shapeOutExpected);

        fillIntList(shapeLeft, 1, 2);
        fillIntList(shapeRight, 2, 2, 1);
        fillIntList(shapeOutExpected, 2, 2, 2);
        assertBroadcastShape(shapeLeft, shapeRight, shapeOutExpected);
    }

    @Test
    public void testConcatFailsGracefully() throws Exception {
        assertMemoryLeak(() -> assertException(
                "SELECT ARRAY[1.0] || ARRAY[2.0, 3.0] FROM long_sequence(1)",
                12,
                "unsupported type: DOUBLE[]"
        ));
    }

    @Test
    public void testCreateAsSelect2d() throws Exception {
        assertMemoryLeak(() -> {
            execute("CREATE TABLE tango (a DOUBLE, b DOUBLE)");
            execute("INSERT INTO tango VALUES (1.0, 2.0)");
            execute("CREATE TABLE samba AS (SELECT ARRAY[[a, a], [b, b]] arr FROM tango)");
            assertSql("arr\n[[1.0,1.0],[2.0,2.0]]\n", "samba");
        });
    }

    @Test
    public void testCreateAsSelectDoubleNoWAL() throws Exception {
        assertMemoryLeak(() -> {
            execute(
                    "create table blah as (\n" +
                            "select rnd_varchar() a, rnd_double_array(1, 0) arr, rnd_int() b from long_sequence(10)\n" +
                            ");"
            );

            assertQuery(
                    "a\tarr\tb\n" +
                            "&\uDA1F\uDE98|\uD924\uDE04۲ӄǈ2L\t[0.6276954028373309,0.6693837147631712,0.7094360487171202,0.8756771741121929,0.1985581797355932,0.0035983672154330515,0.5249321062686694,0.690540444367637,0.021651819007252326,0.21583224269349388]\t-1271909747\n" +
                            "鉾檲\\~2\t[0.810161274171258,0.4138164748227684,0.3762501709498378,0.022965637512889825,0.2459345277606021,0.29313719347837397,0.975019885372507,0.16474369169931913,0.4900510449885239,0.7643643144642823,0.9075843364017028,0.04142812470232493,0.18769708157331322,0.7997733229967019,0.5182451971820676]\t1985398001\n" +
                            "톬F\uD9E6\uDECD1Ѓ\t[0.5778947915182423,0.8164182592467494,0.8685154305419587,0.5449155021518948]\t-731466113\n" +
                            "!{j<\t[0.6359144993891355,0.5891216483879789,0.4971342426836798,0.6752509547112409,0.5065228336156442,0.9047642416961028,0.2553319339703062,0.34947269997137365,0.14830552335848957,0.2879973939681931,0.812339703450908,0.3456897991538844,0.625966045857722]\t639125092\n" +
                            "\uDAB2\uDF79軦۽㒾\uD99D\uDEA7K\t[0.4295631643526773,0.26369335635512836,0.7632615004324503,0.5699444693578853,0.9820662735672192]\t1907911110\n" +
                            "㓆\u0093ً\uDAF5\uDE17qRӽ-\uDBED\uDC98\t[0.38422543844715473,0.48964139862697853,0.5391626621794673,0.17180291960857297,0.4416432347777828,0.2065823085842221,0.8584308438045006,0.2445295612285482,0.6590829275055244,0.043606408996349044,0.5290006415737116,0.3568111021227658,0.6707018622395736,0.7229359906306887]\t-720881601\n" +
                            "I62Duiz\t[0.4609277382153818,0.5780746276543334,0.40791879008699594,0.12663676991275652,0.21485589614090927,0.8720995238279701,0.062027497477155635,0.7203170014947307,0.09303344348778264,0.7586254118589676,0.7422641630544511,0.08890450062949395]\t-529035657\n" +
                            "\uD958\uDD6A\uDA43\uDFF0-㔍x钷M\t[0.5459599769700721,0.04001697462715281,0.5859332388599638,0.08712007604601191,0.3460851141092931,0.5780819331422455,0.18586435581637295,0.18852800970933203,0.818064803221824,0.5551537218890106,0.4346135812930124,0.2559680920632348,0.5740181242665339]\t-1501720177\n" +
                            "~)1>\uDAEE\uDC4FƑ䈔b\t[0.2394591643144588,0.8775452659546193,0.0024457698760806945,0.19736767249829557,0.11591855759299885,0.3121271759430503]\t-772867311\n" +
                            "\uDA76\uDDD4*\uDB87\uDF60-\t[0.587752738240427,0.03192108074989719,0.988853350870454]\t-996946108\n",
                    "select * from blah",
                    true
            );
        });
    }

    @Test
    public void testCreateTableAllSupportedTypes() throws Exception {
        assertMemoryLeak(() -> {
            execute("create table x (" +
                            "d double[][][]" +
//                    ", b boolean[][][][]" +
//                    ", bt byte[][][][][][][][]" +
//                    ", f float[]" +
//                    ", i int[][]" +
//                    ", l long[][]" +
//                    ", s short[][][][][]" +
//                    ", dt date[][][][]" +
//                    ", ts timestamp[][]" +
//                    ", l2 long256[][][]" +
//                    ", u uuid[][][][]" +
//                    ", ip ipv4[][]" +
                            ", c double)"
            );

            String[] expectedColumnNames = {
                    "d",
//                    "b",
//                    "bt",
//                    "f",
//                    "i",
//                    "l",
//                    "s",
//                    "dt",
//                    "ts",
//                    "l2",
//                    "u",
//                    "ip",
                    "c",
            };

            String[] expectedColumnTypes = {
                    "DOUBLE[][][]",
//                    "BOOLEAN[][][][]",
//                    "BYTE[][][][][][][][]",
//                    "FLOAT[]",
//                    "INT[][]",
//                    "LONG[][]",
//                    "SHORT[][][][][]",
//                    "DATE[][][][]",
//                    "TIMESTAMP[][]",
//                    "LONG256[][][]",
//                    "UUID[][][][]",
//                    "IPv4[][]",
                    "DOUBLE"
            };

            Assert.assertEquals(expectedColumnNames.length, expectedColumnTypes.length);
            // check the metadata
            try (TableMetadata m = engine.getTableMetadata(engine.verifyTableName("x"))) {
                Assert.assertEquals(expectedColumnNames.length, m.getColumnCount());

                for (int i = 0, n = expectedColumnNames.length; i < n; i++) {
                    Assert.assertEquals(expectedColumnNames[i], m.getColumnName(i));
                    Assert.assertEquals(expectedColumnTypes[i], ColumnType.nameOf(m.getColumnType(i)));
                }
            }
        });
    }

    @Test
    public void testCreateTableWithUnsupportedColumnType() throws Exception {
        assertMemoryLeak(() -> {
            assertException("CREATE TABLE tango (arr BYTE[])", 24, "unsupported array element type [type=BYTE]");
            assertException("CREATE TABLE tango (arr SHORT[])", 24, "unsupported array element type [type=SHORT]");
            assertException("CREATE TABLE tango (arr INT[])", 24, "unsupported array element type [type=INT]");
            assertException("CREATE TABLE tango (arr LONG[])", 24, "unsupported array element type [type=LONG]");
            assertException("CREATE TABLE tango (arr FLOAT[])", 24, "unsupported array element type [type=FLOAT]");
            assertException("CREATE TABLE tango (arr BOOLEAN[])", 24, "unsupported array element type [type=BOOLEAN]");
            assertException("CREATE TABLE tango (arr CHAR[])", 24, "unsupported array element type [type=CHAR]");
            assertException("CREATE TABLE tango (arr STRING[])", 24, "unsupported array element type [type=STRING]");
            assertException("CREATE TABLE tango (arr VARCHAR[])", 24, "unsupported array element type [type=VARCHAR]");
            assertException("CREATE TABLE tango (arr ARRAY[])", 24, "the system supports type-safe arrays, e.g. `type[]`. Supported types are: DOUBLE. More types incoming.");
            assertException("CREATE TABLE tango (arr BINARY[])", 24, "unsupported array element type [type=BINARY]");
            assertException("CREATE TABLE tango (arr DATE[])", 24, "unsupported array element type [type=DATE]");
            assertException("CREATE TABLE tango (arr TIMESTAMP[])", 24, "unsupported array element type [type=TIMESTAMP]");
            assertException("CREATE TABLE tango (arr UUID[])", 24, "unsupported array element type [type=UUID]");
            assertException("CREATE TABLE tango (arr LONG128[])", 24, "unsupported array element type [type=LONG128]");
            assertException("CREATE TABLE tango (arr GEOHASH[])", 24, "unsupported array element type [type=GEOHASH]");
        });
    }

    @Test
    public void testDedup() throws Exception {
        // this validates that dedup works with table with array columns
        // as long as the array columns are not part of the dedup key
        assertMemoryLeak(() -> {
            execute("CREATE TABLE tango (ts TIMESTAMP, uniq LONG, arr DOUBLE[])" +
                    " TIMESTAMP(ts) PARTITION BY HOUR WAL" +
                    " DEDUP UPSERT KEYS (ts, uniq)");
            execute("INSERT INTO tango VALUES (1, 1, ARRAY[1.0, 2, 3, 4, 5])");
            execute("INSERT INTO tango VALUES (2, 2, ARRAY[6.0, 7, 8])");
            execute("INSERT INTO tango VALUES (1, 1, ARRAY[9.0, 10, 11])");
            drainWalQueue();
            assertSql("ts\tuniq\tarr\n" +
                            "1970-01-01T00:00:00.000001Z\t1\t[9.0,10.0,11.0]\n" +
                            "1970-01-01T00:00:00.000002Z\t2\t[6.0,7.0,8.0]\n",
                    "tango");
        });
    }

    @Test
    public void testDiv() throws Exception {
        assertMemoryLeak(() -> {
            execute("CREATE TABLE tango (a DOUBLE[], b DOUBLE[])");
            execute("INSERT INTO tango VALUES " +
                    "(ARRAY[2.0, 3.0], ARRAY[4.0, 0]), " +
                    "(ARRAY[6.0, null], ARRAY[8.0, 9])," +
                    "(null, null)");
            assertSql("div\n" +
                    "[0.5,null]\n" +
                    "[0.75,null]\n" +
                    "null\n", "SELECT a / b div FROM tango");
        });
    }

    @Test
    public void testDivSlice3d() throws Exception {
        assertMemoryLeak(() -> {
            execute("CREATE TABLE tango (a DOUBLE[][][], b DOUBLE[][][])");
            execute("INSERT INTO tango VALUES " +
                    "( ARRAY[ [ [2.0, 3], [4.0, 5] ], [ [6.0, 7], [8.0, 9] ]  ], " +
                    "  ARRAY[ [ [10.0, 11], [12.0, 13] ], [ [14.0, 15], [16.0, 20] ]  ] ), " +
                    "( null, null )");
            assertSql("div\n" +
                            "[[[0.1]]]\n" +
                            "null\n",
                    "SELECT a[1:2, 1:2, 1:2] / b[2:, 2:, 2:] div FROM tango");
        });
    }

    @Test
    public void testDudupArrayAsKey() throws Exception {
        // when an array is part of the dedup key
        // it fails gracefully and with an informative error message
        assertException("CREATE TABLE tango (ts TIMESTAMP, arr DOUBLE[])" +
                        " TIMESTAMP(ts) PARTITION BY HOUR WAL" +
                        " DEDUP UPSERT KEYS (ts, arr)",
                107,
                "dedup key columns cannot include ARRAY [column=arr, type=DOUBLE[]]"
        );
    }

    @Test
    public void testEmptyArray() throws Exception {
        assertMemoryLeak(() -> {
            assertSql("ARRAY\n[]\n", "SELECT ARRAY[]");
            assertSql("ARRAY\n[]\n", "SELECT * FROM (SELECT ARRAY[])");
            assertSql("ARRAY\n[]\n", "WITH q1 AS (SELECT ARRAY[]) SELECT * FROM q1");
            execute("CREATE TABLE tango AS (SELECT ARRAY[])");
            assertSql("ARRAY\n[]\n", "tango");
        });
    }

    @Test
    public void testEmptyArrayToJsonDouble() {
        try (DirectArray array = new DirectArray(configuration);
             DirectUtf8Sink sink = new DirectUtf8Sink(20)
        ) {
            array.setType(ColumnType.encodeArrayType(ColumnType.DOUBLE, 1));
            array.setDimLen(0, 0);
            array.applyShape();
            sink.clear();
            ArrayTypeDriver.arrayToJson(array, sink, NoopArrayWriteState.INSTANCE);
            assertEquals("[]", sink.toString());
        }
    }

    @Test
    public void testEqualsArrayLiterals() throws Exception {
        assertMemoryLeak(() -> {
            assertSql("eq\ntrue\n", "SELECT (ARRAY[[1.0, 3]] = ARRAY[[1.0, 3]]) eq FROM long_sequence(1)");
            assertSql("eq\ntrue\n", "SELECT (ARRAY[[1.0, 3], [5.0, 7]] = ARRAY[[1.0, 3], [5.0, 7]]) eq FROM long_sequence(1)");
            assertSql("eq\nfalse\n", "SELECT (ARRAY[[1.0, 3]] = ARRAY[[1.0, 4]]) eq FROM long_sequence(1)");
            assertSql("eq\nfalse\n", "SELECT (ARRAY[[1.0, 3]] = ARRAY[[1.0, 3, 3]]) eq FROM long_sequence(1)");
            assertSql("eq\nfalse\n", "SELECT (ARRAY[[1.0, 3, 3]] = ARRAY[[1.0, 3]]) eq FROM long_sequence(1)");
            assertSql("eq\nfalse\n", "SELECT (ARRAY[[1.0, 3]] = ARRAY[1.0, 3]) eq FROM long_sequence(1)");
        });
    }

    @Test
    public void testEqualsColumnAndLiteral() throws Exception {
        assertMemoryLeak(() -> {
            execute("CREATE TABLE tango (arr DOUBLE[][])");
            execute("INSERT INTO tango VALUES (ARRAY[[1.0, 3], [5.0, 7]])");
            assertSql("eq\ntrue\n", "SELECT (arr = ARRAY[[1.0, 3], [5.0, 7]]) eq FROM tango");
            assertSql("eq\nfalse\n", "SELECT (arr = ARRAY[[1.0, 4], [5.0, 7]]) eq FROM tango");
            assertSql("eq\nfalse\n", "SELECT (arr = ARRAY[[1.0, 3, 3], [5.0, 7, 9]]) eq FROM tango");
            assertSql("eq\nfalse\n", "SELECT (arr = ARRAY[[1.0, 3]]) eq FROM tango");

            assertSql("eq\ntrue\n", "SELECT (ARRAY[[1.0, 3], [5.0, 7]] = arr) eq FROM tango");
            assertSql("eq\nfalse\n", "SELECT (ARRAY[[1.0, 4], [5.0, 7]] = arr) eq FROM tango");
            assertSql("eq\nfalse\n", "SELECT (ARRAY[[1.0, 3, 3], [5.0, 7, 9]] = arr) eq FROM tango");
            assertSql("eq\nfalse\n", "SELECT (ARRAY[[1.0, 3]] = arr) eq FROM tango");
        });
    }

    @Test
    public void testEqualsDifferentDimensionality() throws Exception {
        assertMemoryLeak(() -> {
            execute("CREATE TABLE tango (left DOUBLE[][], right DOUBLE[])");
            execute("INSERT INTO tango VALUES (ARRAY[[1.0, 3]], ARRAY[1.0, 3])"
            );
            assertSql("eq\nfalse\n", "SELECT (left = right) eq FROM tango");
        });
    }

    @Test
    public void testEqualsSameDimensionality() throws Exception {
        assertMemoryLeak(() -> {
            execute("CREATE TABLE tango (left DOUBLE[][], right DOUBLE[][])");
            execute("INSERT INTO tango VALUES " +
                    "(ARRAY[[1.0, 3]], ARRAY[[1.0, 3]]), " +
                    "(ARRAY[[1.0, 3], [5.0, 7]], ARRAY[[1.0, 3], [5.0, 7]]), " +
                    "(ARRAY[[1.0, 3]], ARRAY[[1.0, 4]]), " +
                    "(ARRAY[[1.0, 3]], ARRAY[[1.0, 3, 3]]), " +
                    "(ARRAY[[1.0, 3, 3]], ARRAY[[1.0, 3]])"

            );
            assertSql("eq\ntrue\ntrue\nfalse\nfalse\nfalse\n", "SELECT (left = right) eq FROM tango");
        });
    }

    @Test
    public void testEqualsSliceSubarray() throws Exception {
        assertMemoryLeak(() -> {
            execute("CREATE TABLE tango (left DOUBLE[][], right DOUBLE[][])");
            execute("INSERT INTO tango VALUES " +
                    "(ARRAY[[1.0, 3], [5.0, 7]], ARRAY[[1.0, 2], [5.0, 7]]), " +
                    "(ARRAY[[1.0], [3.0]], ARRAY[[2.0], [3.0]]), " +
                    "(ARRAY[[1.0], [3.0]], ARRAY[[2.0], [1.0]])"
            );
            assertSql("eq\ntrue\ntrue\nfalse\n", "SELECT (left[2] = right[2]) eq FROM tango");
            assertSql("eq\ntrue\ntrue\nfalse\n", "SELECT (left[2:] = right[2:]) eq FROM tango");
            assertSql("eq\nfalse\nfalse\ntrue\n", "SELECT (left[1:2] = right[2:]) eq FROM tango");
        });
    }

    @Test
    public void testExplicitCastDimensionalityChange() throws Exception {
        assertMemoryLeak(() -> {
            assertQuery("cast\n[[1.0,2.0]]\n",
                    "SELECT ARRAY[1.0, 2.0]::double[][]",
                    true
            );

            // no element arrays
            assertQuery("cast\n[]\n", // arrays with no elements are always printed as []
                    "SELECT ARRAY[]::double[][]",
                    true
            );

            // casting to fewer dimensions is not allowed
            assertException("SELECT ARRAY[[1.0], [2.0]]::double[]",
                    26,
                    "cannot cast array to lower dimension [from=DOUBLE[][] (2D), to=DOUBLE[] (1D)]. " +
                            "Use array flattening operation (e.g. 'flatten(arr)') instead"
            );
        });
    }

    @Test
    public void testExplicitCastFromArrayToStr() throws Exception {
        assertMemoryLeak(() -> {
            assertSql("cast\n" +
                            "[1.0]\n",
                    "SELECT ARRAY[1.0]::string FROM long_sequence(1)");

            assertSql("cast\n" +
                            "[1.0,2.0]\n",
                    "SELECT ARRAY[1.0, 2.0]::string FROM long_sequence(1)");

            assertSql("cast\n" +
                            "[[1.0,2.0],[3.0,4.0]]\n",
                    "SELECT ARRAY[[1.0, 2.0], [3.0, 4.0]]::string FROM long_sequence(1)");

            // array with no elements is always printed as []
            assertSql("cast\n" +
                            "[]\n",
                    "SELECT ARRAY[[], []]::double[][]::string FROM long_sequence(1)");

            // null case, 'assertSql()' prints 'null' as an empty string
            assertSql("cast\n" +
                            "\n",
                    "SELECT NULL::double[]::string FROM long_sequence(1)");
        });
    }

    @Test
    public void testExplicitCastFromArrayToVarchar() throws Exception {
        assertMemoryLeak(() -> {
            assertSql("cast\n" +
                            "[1.0]\n",
                    "SELECT ARRAY[1.0]::varchar FROM long_sequence(1)");

            assertSql("cast\n" +
                            "[1.0,2.0]\n",
                    "SELECT ARRAY[1.0, 2.0]::varchar FROM long_sequence(1)");

            assertSql("cast\n" +
                            "[[1.0,2.0],[3.0,4.0]]\n",
                    "SELECT ARRAY[[1.0, 2.0], [3.0, 4.0]]::varchar FROM long_sequence(1)");

            // array with no elements is always printed as []
            assertSql("cast\n" +
                            "[]\n",
                    "SELECT ARRAY[[], []]::double[][]::varchar FROM long_sequence(1)");

            // null case, 'assertSql()' prints 'null' as an empty string
            assertSql("cast\n" +
                            "\n",
                    "SELECT NULL::double[]::varchar FROM long_sequence(1)");
        });
    }

    @Test
    public void testExplicitCastFromScalarToArray() throws Exception {
        assertMemoryLeak(() -> {
            assertQuery("cast\n" +
                            "[1.0]\n",
                    "SELECT 1.0::double[] FROM long_sequence(1)",
                    true
            );

            // null
            assertQuery("cast\n" +
                            "null\n",
                    "SELECT NULL::double::double[] FROM long_sequence(1)",
                    true);

            // 2D
            assertQuery("cast\n" +
                            "[[1.0]]\n",
                    "SELECT 1.0::double[][] FROM long_sequence(1)",
                    true
            );

            // 2D with null
            assertQuery("cast\n" +
                            "null\n",
                    "SELECT NULL::double::double[][] FROM long_sequence(1)",
                    true);
        });
    }

    @Test
    public void testExplicitCastFromStrToArray() throws Exception {
        assertMemoryLeak(() -> {
            assertSql("cast\n" +
                    "[1.0,2.0]\n", "SELECT '{1, 2}'::double[] FROM long_sequence(1)");

            // quoted elements
            assertSql("cast\n" +
                    "[1.0,2.0]\n", "SELECT '{\"1\", \"2\"}'::double[] FROM long_sequence(1)");

            // quoted elements with spaces, 2D array
            assertSql("cast\n" +
                    "[[1.0,2.0],[3.0,4.0]]\n", "SELECT '{{\"1\", \"2\"}, {\"3\", \"4\"}}'::double[][] FROM long_sequence(1)");

            // 2D array
            assertSql("cast\n" +
                    "[[1.0,2.0],[3.0,4.0]]\n", "SELECT '{{1,2}, {3, 4}}'::double[][] FROM long_sequence(1)");

            // 2D array with null - nulls are not allowed, casting fails and explicit casting produces NULL on the output
            assertSql("cast\n" +
                    "null\n", "SELECT '{{1,2}, {3, NULL}}'::double[][] FROM long_sequence(1)");

            // empty arrays are always printed as [], regardless of dimensionality. at least of now. this may change.
            assertSql("cast\n" +
                    "[]\n", "SELECT '{{}, {}}'::double[][] FROM long_sequence(1)");

            // empty array can be cast to higher dimensionality -> empty array
            assertSql("cast\n" +
                    "[]\n", "SELECT '{}'::double[][] FROM long_sequence(1)");

            // but empty array cannot cast to lower dimensionality -> NULL
            assertSql("cast\n" +
                    "null\n", "SELECT '{{},{}}'::double[] FROM long_sequence(1)");

            assertSql("cast\n" +
                    "null\n", "SELECT NULL::double[] FROM long_sequence(1)");

            assertSql("cast\n" +
                    "null\n", "SELECT 'not an array'::double[] FROM long_sequence(1)");

            // 2D array explicitly cast to 1D array -> null
            assertSql("cast\n" +
                    "null\n", "SELECT '{{1,2}, {3, 4}}'::double[] FROM long_sequence(1)");

            assertSql("cast\n" +
                    "null\n", "SELECT '{nonsense, 2}'::double[] FROM long_sequence(1)");

        });
    }

    @Test
    public void testFilterByColumnEqLiteral() throws Exception {
        assertMemoryLeak(() -> {
            execute("CREATE TABLE tango (arr1 DOUBLE[], arr2 DOUBLE[])");
            execute("INSERT INTO tango VALUES " +
                    "(ARRAY[1.0, 2], ARRAY[3.0, 4]), " +
                    "(ARRAY[5.0, 6], ARRAY[5.0, 6]), " +
                    "(ARRAY[4.0, 5], ARRAY[5.0, 6])"
            );
            assertSql("arr1\n[5.0,6.0]\n", "SELECT arr1 FROM tango WHERE arr1 = arr2");
        });
    }

    @Test
    public void testFlatten() throws Exception {
        assertMemoryLeak(() -> {
            execute("CREATE TABLE tango (arr DOUBLE[][][])");
            execute("INSERT INTO tango VALUES (ARRAY[[[1.0, 2, 3], [4.0, 5, 6]], [[7.0, 8, 9], [10.0, 11, 12]]])");
            assertSql("arr\n[1.0,2.0,3.0,4.0,5.0,6.0,7.0,8.0,9.0,10.0,11.0,12.0]\n",
                    "SELECT flatten(arr) arr FROM tango");
            assertSql("arr\n[[[2.0,3.0],[5.0,6.0]],[[8.0,9.0],[11.0,12.0]]]\n",
                    "SELECT arr[1:, 1:, 2:4] arr FROM tango");
            assertSql("arr\n[2.0,3.0,5.0,6.0,8.0,9.0,11.0,12.0]\n",
                    "SELECT flatten(arr[1:, 1:, 2:4]) arr FROM tango");
        });
    }

    @Test
    public void testGroupByArrayKey() throws Exception {
        assertMemoryLeak(() -> {
            execute("CREATE TABLE tango (arr DOUBLE[][], i int)");
            execute("INSERT INTO tango VALUES (ARRAY[[1.0, 2.0], [3.0, 4.0]], 0)");
            execute("INSERT INTO tango VALUES (ARRAY[[1.0, 2.0], [3.0, 4.0]], 1)");
            execute("INSERT INTO tango VALUES (ARRAY[[1.0, 2.0], [3.0, 4.1]], 2)");
            execute("INSERT INTO tango VALUES (ARRAY[[1.0, 2.0], [3.0, 4.0], [5.0, 6.0]], 0)");
            execute("INSERT INTO tango VALUES (null, 0)");

            assertQuery("arr\tcount\n" +
                            "[[1.0,2.0],[3.0,4.0]]\t2\n" +
                            "[[1.0,2.0],[3.0,4.1]]\t1\n" +
                            "[[1.0,2.0],[3.0,4.0],[5.0,6.0]]\t1\n" +
                            "null\t1\n",
                    "select arr, count(*)\n" +
                            "from tango\n" +
                            "group by arr;",
                    true);
        });
    }

    @Test
    public void testGroupByOnSliceKey() throws Exception {
        assertMemoryLeak(() -> {
            execute("CREATE TABLE tango (arr DOUBLE[][], i int)");
            execute("INSERT INTO tango VALUES (ARRAY[[1.0, 2.0], [3.0, 4.0], [5, 6]], 1)");
            execute("INSERT INTO tango VALUES (ARRAY[[1.0, 2.0], [33.0, 4.0]], 3)");
            execute("INSERT INTO tango VALUES (ARRAY[[2.0, 3.0], [1.0, 4.0]], 5)");

            assertQuery("[]\tsum\n" +
                            "[[1.0,2.0]]\t4\n" +
                            "[[2.0,3.0]]\t5\n",
                    "select arr[1:2], sum(i)\n" +
                            "from tango\n",
                    true);

        });
    }

    @Test
    public void testInsertAsSelectDoubleNoWAL() throws Exception {
        assertMemoryLeak(() -> {
            execute("CREATE TABLE blah (a DOUBLE[][])");
            execute("INSERT INTO blah SELECT rnd_double_array(2, 2) FROM long_sequence(10)");

            assertQuery(
                    "a\n" +
                            "[[0.12966659791573354,0.299199045961845,null,null,null,null,null,0.9856290845874263,null,0.5093827001617407,0.11427984775756228,0.5243722859289777,null,null,0.7261136209823622]]\n" +
                            "[[0.6778564558839208,0.8756771741121929,null,null,0.33608255572515877,0.690540444367637,null,0.21583224269349388,0.15786635599554755],[null,null,0.12503042190293423,null,0.9687423276940171,null,null,null,null],[null,null,null,0.7883065830055033,null,0.4138164748227684,0.5522494170511608,0.2459345277606021,null],[null,0.8847591603509142,0.4900510449885239,null,0.9075843364017028,null,0.18769708157331322,0.16381374773748514,0.6590341607692226],[null,null,null,0.8837421918800907,0.05384400312338511,null,0.7230015763133606,0.12105630273556178,null],[0.5406709846540508,null,0.9269068519549879,null,null,null,0.1202416087573498,null,0.6230184956534065],[0.42020442539326086,null,null,0.4971342426836798,null,0.5065228336156442,null,null,0.03167026265669903],[null,null,0.2879973939681931,null,null,null,null,0.24008362859107102,null],[0.9455893004802433,null,null,0.2185865835029681,null,0.24079155981438216,0.10643046345788132,0.5244255672762055,0.0171850098561398],[0.09766834710724581,null,0.053594208204197136,0.26369335635512836,0.22895725920713628,0.9820662735672192,null,0.32424562653969957,0.8998921791869131],[null,null,null,0.33746104579374825,0.18740488620384377,0.10527282622013212,0.8291193369353376,0.32673950830571696,null],[0.18336217509438513,0.9862476361578772,0.8693768930398866,0.8189713915910615,0.5185631921367574,null,null,null,0.29659296554924697]]\n" +
                            "[[null,null,null,null,0.13264292470570205,0.38422543844715473,null,null,null,null,0.7668146556860689,null,0.05158459929273784,null,null],[null,0.5466900921405317,null,0.11128296489732104,0.6707018622395736,0.07594017197103131,null,null,0.5716129058692643,0.05094182589333662,null,null,0.4609277382153818,0.5691053034055052,0.12663676991275652],[0.11371841836123953,null,null,0.7203170014947307,null,null,null,null,0.7704949839249925,0.8144207168582307,null,null,null,0.2836347139481469,null],[null,null,null,0.24001459007748394,null,null,null,0.741970173888595,0.25353478516307626,0.2739985338660311,null,0.8001632261203552,null,0.7404912278395417,0.08909442703907178],[0.8439276969435359,null,null,0.08712007604601191,0.8551850405049611,0.18586435581637295,0.5637742551872849,null,null,null,0.7195457109208119,null,0.23493793601747937,null,0.6334964081687151],[0.6721404635638454,0.7707249647497968,0.8813290192134411,0.17405556853190263,0.823395724427589,null,0.8108032283138068,null,null,0.7530494527849502,0.49153268154777974,0.0024457698760806945,0.29168465906260244,0.3121271759430503,0.3004874521886858],[null,0.7653255982993546,null,null,null,null,0.37873228328689634,null,0.7272119755925095,null,0.7467013668130107,0.5794665369115236,null,0.5308756766878475,0.03192108074989719],[null,0.17498425722537903,null,0.34257201464152764,null,null,0.29242748475227853,null,0.11296257318851766,null,0.23405440872043592,0.1479745625593103,null,0.8115426881784433,null]]\n" +
                            "[[null,null,0.04321289940104611,0.8217652538598936,0.6397125243912908,0.29419791719259025,0.865629565918467,null,null,0.16923843067953104],[0.7198854503668188,0.5174107449677378,0.38509066982448115,null,null,null,0.5475429391562822,0.6977332212252165,null,null],[0.4268921400209912,0.9997797234031688,0.5234892454427748,null,null,null,null,0.5169565007469263,0.7039785408034679,0.8461211697505234],[null,0.537020248377422,0.8766908646423737,null,null,0.31852531484741486,null,0.605050319285447,0.9683642405595932,0.3549235578142891],[0.04211401699125483,null,null,0.0032519916115479885,0.2703179181043681,0.729536610842768,0.3317641556575974,0.8895915828662114,null,null],[null,null,0.1599211504269954,0.5251698097331752,null,0.18442756220221035,null,0.48422587819911567,0.2970515836513553,null],[0.7826107801293182,null,0.3218450864634881,0.8034049105590781,null,null,0.40425101135606667,0.9412663583926286,null,null],[0.8376764297590714,0.15241451173695408,null,0.743599174001969,null,null,0.9001273812517414,0.5629104624260136,0.6001215594928115,0.8920252905736616]]\n" +
                            "[[0.6741248448728824,0.030997441190531494,null,null],[0.8853675629694284,4.945923013344178E-5,null,0.0016532800623808575],[0.23567419576658333,null,0.3489278573518253,null],[null,0.07383464174908916,0.8791439438812569,0.7110275609764849]]\n" +
                            "[[0.10820602386069589,null,null,0.11286092606280262,0.7370823954391381],[null,0.533524384058538,0.6749208267946962,null,0.3124458010612313],[null,null,0.7943185767500432,0.4137003695612732,null],[null,0.32449127848036263,0.41886400558338654,0.8409080254825717,0.06001827721556019],[null,null,null,0.6542559878565383,null],[null,null,null,null,0.0846754178136283],[null,null,0.5815065874358148,null,0.4039042639581232],[0.4375759068189693,0.8802810667279274,0.6944149053754287,0.27755720049807464,0.8985777419215233],[null,0.9815126662068089,0.22252546562577824,null,null],[0.6240138444047509,0.8869397617459538,null,null,null],[null,null,0.2266157317795261,0.7430101994511517,0.6993909595959196]]\n" +
                            "[[0.7617663592833062,null,0.021177977444738705,null,null,null,0.8303845449546206,null,null],[null,0.7636347764664544,0.2195743166842714,null,null,null,0.5823910118974169,0.05942010834028011,null],[null,0.9887681426881507,null,0.39211484750712344,null,0.29120049877582566,0.7876429805027644,0.16011053107067486,null],[0.2712934077694782,null,null,null,null,0.11768763788456049,0.06052105248562101,0.18684267640195917,0.6884149023727977],[null,null,0.47107881346820746,null,null,null,0.8637346569402254,null,0.0049253368387782714],[0.8973562700864572,null,null,0.7020508159399581,0.5862806534829702,null,null,null,null],[0.40462097000890584,0.9113999356978634,0.08941116322563869,null,0.4758209004780879,0.8203418140538824,0.22122747948030208,0.48731616038337855,0.05579995341081423],[null,0.14756353014849555,0.25604136769205754,0.44172683242560085,0.2696094902942793,0.899050586403365,null,null,0.2753819635358048],[null,null,null,null,0.019529452719755813,0.5330584032999529,0.9766284858951397,0.1999576586778039,0.47930730718677406],[0.6936669914583254,null,null,null,0.5940502728139653,null,null,0.10287867683029772,0.33261541215518553],[0.8756165114231503,null,0.307622006691777,0.6376518594972684,0.6453590096721576,null,0.37418657418528656,null,0.3981872443575455]]\n" +
                            "[[null,null,null,null],[0.27144997281940675,null,null,0.8642800031609658],[0.837738444021418,null,null,0.5081836003758192],[null,null,0.7706329763519386,null],[0.7874929839944909,0.6320839159367109,null,0.7409092302023607]]\n" +
                            "[[0.6288088087840823,0.1288393076713259,0.5350165471764692,null,0.3257868894353412,null,0.6927480038605662,null,null,0.265774789314454,0.9610592594899304,null,0.236380596505666,null,null,null],[null,null,null,0.06970926959068269,null,0.18170646835643245,null,0.7407581616916364,0.527776712010911,null,0.4701492486769596,0.7407568814442186,0.3123904307505546,0.19188599215569557,null,0.29916480738910844],[null,0.7217315729790722,0.2875739269292986,0.9347912212983339,null,null,0.991107083990332,0.6699251221933199,0.1402656562190583,null,null,0.722395777265195,0.770831153825552,0.5265022802557376,null,null],[null,null,0.31168586687815647,null,0.1779779439502811,0.4338972476284021,null,null,0.6627303823338926,null,null,0.8440228885347915,0.4374309393168063,null,null,null]]\n" +
                            "[[0.3436802159856278,0.28400807705010733,null],[0.47486309648420666,null,0.8877241452424108],[0.591069738864946,0.6051467286553064,0.13660430775944932],[0.8941438652004624,0.5952054059375091,0.5878334718062131],[null,null,null],[null,0.5613174142074612,0.48432558936820347],[0.7729111631116361,0.19245855538083634,0.8245822920507528],[0.8235056484964091,0.8645536237512511,0.8096078909402364]]\n",
                    "select * from blah",
                    true
            );
        });
    }

    @Test
    public void testInsertAsSelectLiteral1d() throws Exception {
        assertMemoryLeak(() -> {
            execute("CREATE TABLE tango (a DOUBLE, b DOUBLE)");
            execute("CREATE TABLE samba (arr DOUBLE[])");
            execute("INSERT INTO tango VALUES (1.0, 2.0)");
            execute("INSERT INTO samba SELECT ARRAY[a, b] FROM tango");
            assertSql("arr\n[1.0,2.0]\n", "samba");
        });
    }

    @Test
    public void testInsertAsSelectLiteral2d() throws Exception {
        assertMemoryLeak(() -> {
            execute("CREATE TABLE tango (a DOUBLE, b DOUBLE)");
            execute("CREATE TABLE samba (arr DOUBLE[][])");
            execute("INSERT INTO tango VALUES (1.0, 2.0)");
            execute("INSERT INTO samba SELECT ARRAY[[a, a], [b, b]] FROM tango");
            assertSql("arr\n[[1.0,1.0],[2.0,2.0]]\n", "samba");
        });
    }

    @Test
    public void testInsertEmpty1d() throws Exception {
        assertMemoryLeak(() -> {
            execute("CREATE TABLE tango (arr DOUBLE[])");
            execute("INSERT INTO tango VALUES (ARRAY[])");
            assertSql("arr\n[]\n", "tango");
        });
    }

    @Test
    public void testInsertEmpty2d() throws Exception {
        assertMemoryLeak(() -> {
            execute("CREATE TABLE tango (arr DOUBLE[][])");
            execute("INSERT INTO tango VALUES (ARRAY[[]])");
            execute("INSERT INTO tango VALUES (ARRAY[[],[]])");
            execute("INSERT INTO tango VALUES (ARRAY[[],[],[]])");
            assertSql("arr\n[]\n[]\n[]\n", "tango");
        });
    }

    @Test
    public void testInsertEmpty3d() throws Exception {
        assertMemoryLeak(() -> {
            execute("CREATE TABLE tango (arr DOUBLE[][][])");
            execute("INSERT INTO tango VALUES (ARRAY[[[]]])");
            execute("INSERT INTO tango VALUES (ARRAY[[[]],[[]]])");
            execute("INSERT INTO tango VALUES (ARRAY[[[],[]]])");
            assertSql("arr\n[]\n[]\n[]\n", "tango");
        });
    }

    @Test
    public void testInsertNonVanilla() throws Exception {
        assertMemoryLeak(() -> {
            execute("CREATE TABLE tango (arr DOUBLE[])");
            execute("INSERT INTO tango VALUES (ARRAY[1.0, 2, 3][2:])");
            assertSql("arr\n[2.0,3.0]\n", "tango");
        });
    }

    @Test
    public void testInsertPoint() throws Exception {
        assertMemoryLeak(() -> {
            execute("CREATE TABLE tango (arr1 DOUBLE[], arr2 DOUBLE[][])");
            execute("INSERT INTO tango VALUES " +
                    "(ARRAY[9.0, 10, 12, 20, 22, 22, 22, 100, 1000, 1001], ARRAY[[9.0, 10, 12, 20, 22, 22, 22, 100, 1000, 1001]]), " +
                    "(ARRAY[1001.0, 1000, 100, 22, 22, 22, 20, 12, 10, 9], ARRAY[[1001.0, 1000, 100, 22, 22, 22, 20, 12, 10, 9]])," +
                    "(null, null)"
            );
            assertSql("i1\ti2\ti3\ti4\ti5\ti6\ti7\n" +
                            "1\t11\t2\t11\t4\t8\t10\n" +
                            "11\t1\t11\t2\t8\t7\t3\n" +
                            "null\tnull\tnull\tnull\tnull\tnull\tnull\n",
                    "SELECT " +
                            "insertion_point(arr1, 8, false) i1, " +
                            "insertion_point(arr1, 2000, false) i2, " +
                            "insertion_point(arr1, 9, false) i3, " +
                            "insertion_point(arr1, 1001, false) i4, " +
                            "insertion_point(arr1, 18, false) i5, " +
                            "insertion_point(arr1, 22, false) i6, " +
                            "insertion_point(arr1[1:], 1000, false) i7, " +
                            "FROM tango");
            assertSql("i1\ti2\ti3\ti4\ti5\ti6\ti7\n" +
                            "1\t11\t1\t10\t4\t5\t9\n" +
                            "11\t1\t10\t1\t8\t4\t2\n" +
                            "null\tnull\tnull\tnull\tnull\tnull\tnull\n",
                    "SELECT " +
                            "insertion_point(arr1, 8, true) i1, " +
                            "insertion_point(arr1, 2000, true) i2, " +
                            "insertion_point(arr1, 9, true) i3, " +
                            "insertion_point(arr1, 1001, true) i4, " +
                            "insertion_point(arr1, 18, true) i5, " +
                            "insertion_point(arr1, 22, true) i6, " +
                            "insertion_point(arr1[1:], 1000, true) i7, " +
                            "FROM tango");
            assertSql("i1\ti2\ti3\ti4\ti5\ti6\ti7\n" +
                            "1\t11\t2\t11\t4\t8\t10\n" +
                            "11\t1\t11\t2\t8\t7\t3\n" +
                            "null\tnull\tnull\tnull\tnull\tnull\tnull\n",
                    "SELECT " +
                            "insertion_point(arr2[1], 8) i1, " +
                            "insertion_point(arr2[1], 2000) i2, " +
                            "insertion_point(arr2[1], 9) i3, " +
                            "insertion_point(arr2[1], 1001) i4, " +
                            "insertion_point(arr2[1], 18) i5, " +
                            "insertion_point(arr2[1], 22) i6, " +
                            "insertion_point(arr2[1, 1:], 1000) i7, " +
                            "FROM tango");

            assertExceptionNoLeakCheck("SELECT insertion_point(arr2, 0) len FROM tango",
                    23, "array is not one-dimensional");
        });
    }

    @Test
    public void testInsertPointNonVanilla() throws Exception {
        assertMemoryLeak(() -> {
            execute("CREATE TABLE tango (arr DOUBLE[][])");
            execute("INSERT INTO tango VALUES " +
                    "(ARRAY[[9.0], [10], [12], [20], [22], [22], [22], [100], [1000], [1001]]), " +
                    "(ARRAY[[1001.0], [1000], [100], [22], [22], [22], [20], [12], [10], [9]])," +
                    "(null)"
            );
            assertSql("i1\ti2\ti3\ti4\ti5\ti6\ti7\n" +
                            "1\t11\t2\t11\t4\t8\t10\n" +
                            "11\t1\t11\t2\t8\t7\t3\n" +
                            "null\tnull\tnull\tnull\tnull\tnull\tnull\n",
                    "SELECT " +
                            "insertion_point(transpose(arr)[1], 8, false) i1, " +
                            "insertion_point(transpose(arr)[1], 2000, false) i2, " +
                            "insertion_point(transpose(arr)[1], 9, false) i3, " +
                            "insertion_point(transpose(arr)[1], 1001, false) i4, " +
                            "insertion_point(transpose(arr)[1], 18, false) i5, " +
                            "insertion_point(transpose(arr)[1], 22, false) i6, " +
                            "insertion_point(transpose(arr)[1, 1:], 1000, false) i7, " +
                            "FROM tango");
            assertSql("i1\ti2\ti3\ti4\ti5\ti6\ti7\n" +
                            "1\t11\t1\t10\t4\t5\t9\n" +
                            "11\t1\t10\t1\t8\t4\t2\n" +
                            "null\tnull\tnull\tnull\tnull\tnull\tnull\n",
                    "SELECT " +
                            "insertion_point(transpose(arr)[1], 8, true) i1, " +
                            "insertion_point(transpose(arr)[1], 2000, true) i2, " +
                            "insertion_point(transpose(arr)[1], 9, true) i3, " +
                            "insertion_point(transpose(arr)[1], 1001, true) i4, " +
                            "insertion_point(transpose(arr)[1], 18, true) i5, " +
                            "insertion_point(transpose(arr)[1], 22, true) i6, " +
                            "insertion_point(transpose(arr)[1][1:], 1000, true) i7, " +
                            "FROM tango");
            assertSql("i1\ti2\ti3\ti4\ti5\ti6\ti7\n" +
                            "1\t11\t2\t11\t4\t8\t10\n" +
                            "11\t1\t11\t2\t8\t7\t3\n" +
                            "null\tnull\tnull\tnull\tnull\tnull\tnull\n",
                    "SELECT " +
                            "insertion_point(transpose(arr)[1], 8) i1, " +
                            "insertion_point(transpose(arr)[1], 2000) i2, " +
                            "insertion_point(transpose(arr)[1], 9) i3, " +
                            "insertion_point(transpose(arr)[1], 1001) i4, " +
                            "insertion_point(transpose(arr)[1], 18) i5, " +
                            "insertion_point(transpose(arr)[1], 22) i6, " +
                            "insertion_point(transpose(arr)[1, 1:], 1000) i7, " +
                            "FROM tango");
        });
    }

    @Test
    public void testInsertTransposed() throws Exception {
        assertMemoryLeak(() -> {
            String original = "[[1.0,2.0],[3.0,4.0],[5.0,6.0]]";
            String transposed = "[[1.0,3.0,5.0],[2.0,4.0,6.0]]";
            execute("CREATE TABLE tango AS (SELECT ARRAY" + original + " arr FROM long_sequence(1))");
            execute("INSERT INTO tango SELECT transpose(arr) FROM tango");
            assertSql("arr\n" + original + '\n' + transposed + '\n', "SELECT arr FROM tango");
        });
    }

    @Test
    public void testLength() throws Exception {
        assertMemoryLeak(() -> {
            execute("CREATE TABLE tango (arr DOUBLE[][])");
            execute("INSERT INTO tango VALUES " +
                    "(ARRAY[[1.0, 1]]), " +
                    "(ARRAY[[2.0, 2], [2.0, 2], [2.0, 2]]), " +
                    "(ARRAY[[2.0, 3, 3], [3.0, 3, 3]])"
            );
            assertSql("len\n1\n3\n2\n", "SELECT dim_length(arr, 1) len FROM tango");
            assertSql("len\n2\n2\n3\n", "SELECT dim_length(arr, 2) len FROM tango");
            assertSql("len\n1\n2\n3\n", "SELECT dim_length(arr, arr[1, 1]::int) len FROM tango");
        });
    }

    @Test
    public void testLengthInvalid() throws Exception {
        assertMemoryLeak(() -> {
            execute("CREATE TABLE tango AS (SELECT ARRAY[[1.0, 2], [3.0, 4], [5.0, 6]] arr FROM long_sequence(1))");
            assertExceptionNoLeakCheck("SELECT dim_length(arr, 0) len FROM tango",
                    23, "array dimension out of bounds [dim=0, nDims=2]");
            assertExceptionNoLeakCheck("SELECT dim_length(arr, 3) len FROM tango",
                    23, "array dimension out of bounds [dim=3, nDims=2]");
            assertExceptionNoLeakCheck("SELECT dim_length(arr, arr[2, 1]::int) len FROM tango",
                    32, "array dimension out of bounds [dim=3, nDims=2]");
        });
    }

    @Test
    public void testLevelTwoPrice1D() throws Exception {
        assertMemoryLeak(() -> {
            execute("CREATE TABLE tango (ask_price DOUBLE[], ask_size DOUBLE[])");
            execute("INSERT INTO tango VALUES (ARRAY[1.0, 2], ARRAY[1.0, 1])");
            assertSql("l2\n1.0\n", "SELECT l2price(1.0, ask_size, ask_price) l2 FROM tango");
            assertSql("l2\n1.5\n", "SELECT l2price(2.0, ask_size, ask_price) l2 FROM tango");
        });
    }

    @Test
    public void testLevelTwoPrice2D() throws Exception {
        assertMemoryLeak(() -> {
            execute("CREATE TABLE tango (ask DOUBLE[][])");
            execute("INSERT INTO tango VALUES (ARRAY[[1.0, 1], [1.0, 2]])");
            assertSql("l2\n1.0\n", "SELECT l2price(1.0, ask[1], ask[2]) l2 FROM tango");
            assertSql("l2\n1.5\n", "SELECT l2price(2.0, ask[1], ask[2]) l2 FROM tango");
        });
    }

    @Test
    public void testMatView() throws Exception {
        assertMemoryLeak(() -> {
            execute("create table test (ts timestamp, x int, v double[]) timestamp(ts) partition by DAY WAL dedup upsert keys (ts, x) ");
            execute("create materialized view test_mv as select ts, x, first(v) as v from test sample by 1s");
            execute("insert into test(ts,x,v) values ('2022-02-24', 1, ARRAY[1.0,1.0]), ('2022-02-24', 2, null), ('2022-02-24', 3, ARRAY[2.0,2.0])");

            drainWalAndMatViewQueues();

            assertSql(
                    "ts\tx\tv\n" +
                            "2022-02-24T00:00:00.000000Z\t1\t[1.0,1.0]\n" +
                            "2022-02-24T00:00:00.000000Z\t2\tnull\n" +
                            "2022-02-24T00:00:00.000000Z\t3\t[2.0,2.0]\n",
                    "test"
            );
        });
    }

    @Test
    public void testMatrixMultiply() throws Exception {
        assertMemoryLeak(() -> {
            execute("CREATE TABLE tango (left DOUBLE[][], right DOUBLE[][])");
            execute("INSERT INTO tango VALUES " +
                    "(ARRAY[[1.0, 3]], ARRAY[[5.0], [7.0]]), " +
                    "(ARRAY[[1.0, 1, 1], [2.0, 2, 2]], ARRAY[[3.0], [5.0], [7.0]])");
            assertSql("product\n[[26.0]]\n[[15.0],[30.0]]\n", "SELECT matmul(left, right) AS product FROM tango");
        });
    }

    @Test
    public void testMatrixMultiplyAutoBroadcasting() throws Exception {
        assertMemoryLeak(() -> {
            execute("CREATE TABLE tango AS (SELECT " +
                    "ARRAY[[2.0, 3.0],[4.0, 5.0], [6.0, 7.0]] left, ARRAY[1.0, 2.0] right " +
                    "FROM long_sequence(1))");
            assertSql("product\n" +
                    "[[8.0],[14.0],[20.0]]\n", "SELECT matmul(left, right) AS product FROM tango");
        });
    }

    @Test
    public void testMatrixMultiplyInvalid() throws Exception {
        assertMemoryLeak(() -> {
            execute("CREATE TABLE tango AS (SELECT " +
                    "ARRAY[[[1.0, 2.0]]] left3d, ARRAY[1.0] left1d, " +
                    "ARRAY[[[1.0]]] right3d, ARRAY[1.0, 2.0] right1d "
                    + "FROM long_sequence(1))");
            assertExceptionNoLeakCheck("SELECT matmul(left1d, right1d) FROM tango",
                    14, "left array row length doesn't match right array column length [leftRowLen=1, rightColLen=2]");
            assertExceptionNoLeakCheck("SELECT matmul(left3d, right1d) FROM tango",
                    22, "left array is not one or two-dimensional");
            assertExceptionNoLeakCheck("SELECT matmul(left1d, right3d) FROM tango",
                    22, "right array is not one or two-dimensional");
        });
    }

    @Test
    public void testMatrixMultiplyTransposed() throws Exception {
        assertMemoryLeak(() -> {
            execute("CREATE TABLE tango AS (SELECT ARRAY[[1.0, 2], [3.0, 4], [5.0, 6]] arr FROM long_sequence(1))");
            assertSql("product\n[[5.0,11.0,17.0],[11.0,25.0,39.0],[17.0,39.0,61.0]]\n",
                    "SELECT matmul(arr, transpose(arr)) product FROM tango");
        });
    }

    @Test
    public void testMultiplySlice1d() throws Exception {
        assertMemoryLeak(() -> {
            execute("CREATE TABLE tango (a DOUBLE[], b DOUBLE[])");
            execute("INSERT INTO tango VALUES " +
                    "(ARRAY[2.0, 3.0], ARRAY[4.0, 5]), " +
                    "(ARRAY[6.0, 7], ARRAY[8.0, 9])," +
                    "(null, null)");
            assertSql("product\n[15.0]\n[63.0]\nnull\n", "SELECT a[2:] * b[2:] product FROM tango");
        });
    }

    @Test
    public void testMultiplySlice3d() throws Exception {
        assertMemoryLeak(() -> {
            execute("CREATE TABLE tango (a DOUBLE[][][], b DOUBLE[][][])");
            execute("INSERT INTO tango VALUES " +
                    "( ARRAY[ [ [2.0, 3], [4.0, 5] ], [ [6.0, 7], [8.0, 9] ]  ], " +
                    "  ARRAY[ [ [10.0, 11], [12.0, 13] ], [ [14.0, 15], [16.0, 17] ]  ] ), " +
                    "( null, null )");
            assertSql("product\n[[[34.0]]]\nnull\n",
                    "SELECT a[1:2, 1:2, 1:2] * b[2:, 2:, 2:] product FROM tango");
        });
    }

    @Test
    public void testNativeFormatParser() {
        final long allocSize = 2048;
        long mem = Unsafe.malloc(allocSize, MemoryTag.NATIVE_DEFAULT);
        try (DirectArray array = new DirectArray(configuration);
             ArrayBinaryFormatParser parserNative = new ArrayBinaryFormatParser();
             DirectUtf8Sink sink = new DirectUtf8Sink(100)
        ) {
            // [[1.0, 2], [3.0, 4], [5.0, 6]]
            array.setType(ColumnType.encodeArrayType(ColumnType.DOUBLE, 2));
            array.setDimLen(0, 3);
            array.setDimLen(1, 2);
            array.applyShape();
            MemoryA memA = array.startMemoryA();
            memA.putDouble(1);
            memA.putDouble(2);
            memA.putDouble(3);
            memA.putDouble(4);
            memA.putDouble(5);
            memA.putDouble(6);
            sink.clear();
            ArrayTypeDriver.arrayToJson(array, sink, NoopArrayWriteState.INSTANCE);
            String textViewStr = sink.toString();

            long start = mem;
            sink.clear();
            parserNative.reset();
            arrayViewToBinaryFormat(array, mem);
            boolean finish;
            do {
                long size = parserNative.getNextExpectSize();
                finish = parserNative.processNextBinaryPart(start);
                start += size;
            } while (!finish);

            ArrayTypeDriver.arrayToJson(parserNative.getArray(), sink, NoopArrayWriteState.INSTANCE);
            assertEquals(textViewStr, sink.toString());
        } catch (ArrayBinaryFormatParser.ParseException e) {
            throw new RuntimeException(e);
        } finally {
            Unsafe.free(mem, allocSize, MemoryTag.NATIVE_DEFAULT);
        }
    }

    @Test
    public void testNegArrayValue() throws Exception {
        assertMemoryLeak(() -> {
            execute("CREATE TABLE tango (a DOUBLE[], b DOUBLE[][])");
            execute("INSERT INTO tango VALUES " +
                    "(ARRAY[2.0, null], ARRAY[[2.0, 4], [4.0, 8]]), " +
                    "(ARRAY[16.0, 0], ARRAY[[8.0, 4]])," +
                    "(null, null)");

            assertSql("column\tcolumn1\tcolumn2\tcolumn3\n" +
                    "[6.0,null]\t[[4.0,0.0],[0.0,-8.0]]\t[0.0,-2.0]\t[[-2.0,-6.0]]\n" +
                    "[-8.0,8.0]\t[[-8.0,0.0]]\t[-6.0,-2.0]\t[]\n" +
                    "null\tnull\tnull\tnull\n", "SELECT - a + 8, (- b + 4.0) * 2.0, - b[1] + 2.0, - b[2:] + 2.0 FROM tango");
            assertSql("column\tcolumn1\n" +
                    "[14.0,null]\t[[14.0,12.0],[12.0,8.0]]\n" +
                    "[0.0,16.0]\t[[8.0],[12.0]]\n" +
                    "null\tnull\n", "SELECT - transpose(a) + 16.0, - transpose(b) + 16.0 FROM tango");
            assertSql("column\tcolumn1\n" +
                    "[-2.0,null]\t[null,null]\n" +
                    "[-16.0,0.0]\t[null,null]\n" +
                    "null\tnull\n", "SELECT - a + 0.0, - a + null::double FROM tango");
        });
    }

    @Test
    public void testNotEqualsSameDimensionality() throws Exception {
        assertMemoryLeak(() -> {
            execute("CREATE TABLE tango (left DOUBLE[][], right DOUBLE[][])");
            execute("INSERT INTO tango VALUES " +
                    "(ARRAY[[1.0, 3]], ARRAY[[1.0, 3]]), " +
                    "(ARRAY[[1.0, 3], [5.0, 7]], ARRAY[[1.0, 3], [5.0, 7]]), " +
                    "(ARRAY[[1.0, 3]], ARRAY[[1.0, 4]]), " +
                    "(ARRAY[[1.0, 3]], ARRAY[[1.0, 3, 3]]), " +
                    "(ARRAY[[1.0, 3, 3]], ARRAY[[1.0, 3]])"

            );
            assertSql("eq\nfalse\nfalse\ntrue\ntrue\ntrue\n", "SELECT (left != right) eq FROM tango");
        });
    }

    @Test
    public void testNullArray() throws Exception {
        execute("CREATE TABLE tango (arr DOUBLE[])");
        execute("CREATE TABLE samba (left DOUBLE[][], right DOUBLE[][])");
        execute("INSERT INTO tango VALUES (null)");
        execute("INSERT INTO samba VALUES (null, null)");
        execute("INSERT INTO samba VALUES (ARRAY[[1.0],[2.0]], null)");
        execute("INSERT INTO samba VALUES (null, ARRAY[[1.0],[2.0]])");
        assertSql("arr\nnull\n", "tango");
        assertSql("arr\nnull\n", "SELECT arr FROM tango");
        assertSql("arr\nnull\n", "SELECT transpose(arr) arr FROM tango");
        assertSql("arr\nnull\n", "SELECT l2price(1.0, arr, arr) arr FROM tango");
    }

    @Test
    public void testOpComposition() throws Exception {
        assertMemoryLeak(() -> {
            execute("CREATE TABLE tango AS (SELECT ARRAY[[1.0,2.0],[3.0,4.0],[5.0,6.0]] arr FROM long_sequence(1))");
            assertSql("x\n[[3.0,4.0]]\n", "SELECT arr[2:3] x FROM tango");
            assertSql("x\n[3.0,4.0]\n", "SELECT arr[2] x FROM tango");
            assertSql("x\n[[3.0],[4.0]]\n", "SELECT transpose(arr[2:3]) x FROM tango");
            assertSql("x\n[2.0,4.0,6.0]\n", "SELECT transpose(arr)[2] x FROM tango");
            assertSql("x\n4.0\n", "SELECT arr[2][2] x FROM tango");
            assertSql("x\n[4.0]\n", "SELECT arr[2][2:3] x FROM tango");
            assertSql("x\n[5.0,6.0]\n", "SELECT arr[2:4][2] x FROM tango");
            assertSql("x\n[[5.0,6.0]]\n", "SELECT arr[2:4][2:3] x FROM tango");
        });
    }

    @Test
    public void testOrderBy() throws Exception {
        // this test is to ensure that we can order results set containing arrays
        // but array column is NOT used as part of the ORDER BY clause
        assertMemoryLeak(() -> {
            execute("CREATE TABLE tango (ts timestamp, i int, arr double[]) timestamp(ts) partition by DAY");
            execute("INSERT INTO tango VALUES ('2001-01', 1, '{1.0, 2.0}')");
            execute("INSERT INTO tango VALUES ('2001-02', 2, '{3.0, 4.0}')");
            execute("INSERT INTO tango VALUES ('2001-03', 3, '{5.0, 6.0, 7.0}')");
            execute("INSERT INTO tango VALUES ('2001-04', 42, null)");

            assertQuery("ts\ti\tarr\n" +
                            "2001-04-01T00:00:00.000000Z\t42\tnull\n" +
                            "2001-03-01T00:00:00.000000Z\t3\t[5.0,6.0,7.0]\n" +
                            "2001-02-01T00:00:00.000000Z\t2\t[3.0,4.0]\n" +
                            "2001-01-01T00:00:00.000000Z\t1\t[1.0,2.0]\n",
                    "select * from tango order by i desc",
                    true
            );

            // test also with no rowId - this simulates ordering output of a factory which does not support rowId
            assertQuery("ts\ti\tarr\n" +
                            "2001-04-01T00:00:00.000000Z\t42\tnull\n" +
                            "2001-03-01T00:00:00.000000Z\t3\t[5.0,6.0,7.0]\n" +
                            "2001-02-01T00:00:00.000000Z\t2\t[3.0,4.0]\n" +
                            "2001-01-01T00:00:00.000000Z\t1\t[1.0,2.0]\n",
                    "select * from '*!*tango' order by i desc",
                    true
            );
        });
    }

    @Test
    public void testOrderByArrayColFailsGracefully() throws Exception {
        assertException("select * from tab order by arr",
                "create table tab as (select rnd_double_array(2, 1) arr from long_sequence(10))",
                27,
                "DOUBLE[][] is not a supported type in ORDER BY clause"
        );
    }

    @Test
    public void testPartitionConversionToParquetFailsGracefully() throws Exception {
        assertMemoryLeak(() -> {
            execute("CREATE TABLE tango (ts timestamp, i int, arr double[]) timestamp(ts) partition by DAY");
            execute("INSERT INTO tango VALUES ('2001-01', 1, '{1.0, 2.0}')");
            execute("INSERT INTO tango VALUES ('2001-02', 1, '{1.0, 2.0}')");

            // with predicate
            assertException(
                    "ALTER TABLE tango CONVERT PARTITION TO PARQUET where ts in '2001-01';",
                    39,
                    "tables with array columns cannot be converted to Parquet partitions yet [table=tango, column=arr]"
            );

            // with list
            assertException(
                    "ALTER TABLE tango CONVERT PARTITION TO PARQUET list '2001-01';",
                    39,
                    "tables with array columns cannot be converted to Parquet partitions yet [table=tango, column=arr]"
            );
        });
    }

    @Test
    public void testProjection() throws Exception {
        assertMemoryLeak(() -> {
            execute("CREATE TABLE tango (a DOUBLE[], b DOUBLE[])");
            execute("INSERT INTO tango VALUES " +
                    "(ARRAY[2.0, 3.0], ARRAY[4.0, 5]), " +
                    "(ARRAY[6.0, 7], ARRAY[8.0, 9])");

            assertQuery("a1\tb1\ta2\tb2\n" +
                            "[2.0,3.0]\t[4.0,5.0]\t[2.0,3.0]\t[4.0,5.0]\n" +
                            "[6.0,7.0]\t[8.0,9.0]\t[6.0,7.0]\t[8.0,9.0]\n",
                    "select a as a1, b as b1, a as a2, b as b2 from 'tango' ",
                    true
            );
        });
    }

    @Test
    public void testRndDoubleArray() throws Exception {
        assertMemoryLeak(() -> {
            assertSql("rnd_double_array\n[0.8043224099968393]\n",
                    "SELECT rnd_double_array(1)");
            assertSql("rnd_double_array\n[null]\n",
                    "SELECT rnd_double_array('1', '1', '1', '1')");
            assertSql("rnd_double_array\n[null]\n",
                    "SELECT rnd_double_array(1::byte, 1::byte, 0::byte, 1::byte)");
            assertSql("rnd_double_array\n[null]\n",
                    "SELECT rnd_double_array(1::short, 1::short, 0::short, 1::short)");
            assertSql("rnd_double_array\n[null]\n",
                    "SELECT rnd_double_array(1::int, 1::int, 0::int, 1::int)");
            assertSql("rnd_double_array\n[null]\n",
                    "SELECT rnd_double_array(1::long, 1::long, 0::long, 1::long)");
        });
    }

    @Test
    public void testRndDoubleFunctionEdgeCases() throws Exception {
        assertMemoryLeak(() -> {
            assertExceptionNoLeakCheck(
                    "SELECT rnd_double_array()",
                    7,
                    "`rnd_double_array` requires arguments: rnd_double_array(LONG constant, VARARG constant)"
            );
            assertExceptionNoLeakCheck(
                    "SELECT rnd_double_array(true)",
                    7,
                    "wrong number of arguments for function `rnd_double_array`; expected: 2, provided: 1"
            );

            assertExceptionNoLeakCheck(
                    "SELECT rnd_double_array(1, true)",
                    27,
                    "nanRate must be an integer"
            );
            assertExceptionNoLeakCheck(
                    "SELECT rnd_double_array(1, 1, true)",
                    30,
                    "maxDimLength must be an integer"
            );
            assertExceptionNoLeakCheck(
                    "SELECT rnd_double_array(1, 1, 0, true)",
                    33,
                    "dimLength must be an integer"
            );


            assertExceptionNoLeakCheck(
                    "select rnd_double_array(10, 0, 1000)",
                    7,
                    "array element count exceeds max"
            );

            assertExceptionNoLeakCheck(
                    "select rnd_double_array(10, 0, 0)",
                    31,
                    "maxDimLength must be a positive integer [maxDimLength=0]"
            );

            assertSql("rnd_double_array\nnull\n",
                    "select rnd_double_array(0, 0, 1000)"
            );

            assertExceptionNoLeakCheck(
                    "SELECT rnd_double_array(33)",
                    24,
                    "maximum for nDims is 32"
            );

            assertExceptionNoLeakCheck(
                    "select rnd_double_array(1, -1, 1000)",
                    27,
                    "invalid nanRate [nanRate=-1]"
            );

            // not enough dim lens
            assertExceptionNoLeakCheck(
                    "select rnd_double_array(2, 1, 0, 1)",
                    33,
                    "not enough dim lengths [nDims=2, nDimLengths=1]"
            );

            assertExceptionNoLeakCheck(
                    "select rnd_double_array(2, 1, 0, 1, 2, 4)",
                    39,
                    "too many dim lengths [nDims=2, nDimLengths=3]"
            );

            assertSql(
                    "rnd_double_array\n[[null,null],[null,0.9856290845874263]]\n",
                    "select rnd_double_array(2, 2, 0, 2, 2)"
            );

            assertSql(
                    "QUERY PLAN\n" +
                            "VirtualRecord\n" +
                            "  functions: [rnd_double_array(2,1,ignored,2,2)]\n" +
                            "    long_sequence count: 1\n",
                    "explain select rnd_double_array(2, 1, 0, 2, 2)"
            );

            assertSql(
                    "QUERY PLAN\n" +
                            "VirtualRecord\n" +
                            "  functions: [rnd_double_array(3,1,4)]\n" +
                            "    long_sequence count: 1\n",
                    "explain select rnd_double_array(3, 1, 4)"
            );
        });
    }

    @Test
    public void testScalarDivArrayValue() throws Exception {
        assertMemoryLeak(() -> {
            execute("CREATE TABLE tango (a DOUBLE[], b DOUBLE[][])");
            execute("INSERT INTO tango VALUES " +
                    "(ARRAY[2.0, null], ARRAY[[2.0, 4], [4.0, 8]]), " +
                    "(ARRAY[16.0, 0], ARRAY[[8.0, 4]])," +
                    "(null, null)");
            assertSql("column\tcolumn1\tcolumn2\tcolumn3\n" +
                    "[4.0,null]\t[[4.0,2.0],[2.0,1.0]]\t[0.5,0.25]\t[[5.0,2.5]]\n" +
                    "[0.5,null]\t[[1.0,2.0]]\t[0.125,0.25]\t[]\n" +
                    "null\tnull\tnull\tnull\n", "SELECT 8.0 / a, 4.0 / b * 2.0, 2.0 / b[1] * 0.5, 2 / b[2:] * 10 FROM tango");
            assertSql("column\tcolumn1\n" +
                    "[8.0,null]\t[[8.0,4.0],[4.0,2.0]]\n" +
                    "[1.0,null]\t[[2.0],[4.0]]\n" +
                    "null\tnull\n", "SELECT 16.0 / transpose(a), 16.0 / transpose(b)FROM tango");
            assertSql("column\tcolumn1\n" +
                    "[0.0,null]\t[null,null]\n" +
                    "[0.0,null]\t[null,null]\n" +
                    "null\tnull\n", "SELECT 0.0 / a, null::double / a FROM tango");
        });
    }

    @Test
    public void testScalarMinusArrayValue() throws Exception {
        assertMemoryLeak(() -> {
            execute("CREATE TABLE tango (a DOUBLE[], b DOUBLE[][])");
            execute("INSERT INTO tango VALUES " +
                    "(ARRAY[2.0, null], ARRAY[[2.0, 4], [4.0, 8]]), " +
                    "(ARRAY[16.0, 0], ARRAY[[8.0, 4]])," +
                    "(null, null)");
            assertSql("column\tcolumn1\tcolumn2\tcolumn3\n" +
                    "[6.0,null]\t[[4.0,0.0],[0.0,-8.0]]\t[0.0,-2.0]\t[[-2.0,-6.0]]\n" +
                    "[-8.0,8.0]\t[[-8.0,0.0]]\t[-6.0,-2.0]\t[]\n" +
                    "null\tnull\tnull\tnull\n", "SELECT 8.0 - a, (4.0 - b)* 2.0, 2.0 - b[1], 2 - b[2:] FROM tango");
            assertSql("column\tcolumn1\n" +
                    "[14.0,null]\t[[14.0,12.0],[12.0,8.0]]\n" +
                    "[0.0,16.0]\t[[8.0],[12.0]]\n" +
                    "null\tnull\n", "SELECT 16.0 - transpose(a), 16.0 - transpose(b)FROM tango");
            assertSql("column\tcolumn1\n" +
                    "[-2.0,null]\t[null,null]\n" +
                    "[-16.0,0.0]\t[null,null]\n" +
                    "null\tnull\n", "SELECT 0.0 - a, null::double - a FROM tango");
        });
    }

    @Test
    public void testSelectDistinct() throws Exception {
        execute(
                "CREATE TABLE 'market_data' ( \n" +
                        "\ttimestamp TIMESTAMP,\n" +
                        "\tsymbol SYMBOL CAPACITY 16384 CACHE,\n" +
                        "\tbids DOUBLE[][],\n" +
                        "\tasks DOUBLE[][]\n" +
                        ") timestamp(timestamp) PARTITION BY HOUR WAL;"
        );

        execute("insert into market_data select timestamp_sequence('2025-05-03', 10000), rnd_symbol('GBPUSD', 'GBPAUD'), rnd_double_array(2), rnd_double_array(2) from long_sequence(10)");

        drainWalQueue();

        assertQuery(
                "[]\n" +
                        "null\n" +
                        "0.2845577791213847\n" +
                        "0.7958221844381383\n" +
                        "0.5095336454514618\n" +
                        "0.22679227365266064\n" +
                        "0.16178839186012706\n" +
                        "0.5823910118974169\n" +
                        "0.536559844557109\n" +
                        "0.5872776844863592\n" +
                        "0.6292086569587337\n",
                "select distinct bids[1][2] from market_data",
                true
        );

        assertQuery(
                "bids\n" +
                        "[[0.12966659791573354,0.2845577791213847],[0.0843832076262595,0.9344604857394011],[0.13123360041292131,0.7905675319675964],[0.19202208853547864,0.8899286912289663],[0.3491070363730514,0.11427984775756228],[0.4621835429127854,0.4217768841969397],[0.8072372233384567,0.7261136209823622],[0.6276954028373309,0.6693837147631712],[0.7094360487171202,0.8756771741121929],[0.1985581797355932,0.0035983672154330515],[0.5249321062686694,0.690540444367637],[0.021651819007252326,0.21583224269349388],[0.24808812376657652,0.8146807944500559],[0.1911234617573182,0.12503042190293423],[0.38179758047769774,0.9687423276940171]]\n" +
                        "[[0.7694744648762927],[0.11371841836123953],[0.33903600367944675],[0.892454783921197],[0.6901976778065181],[0.706473302224657],[0.5913874468544745],[0.7704949839249925],[0.04173263630897883],[0.1264215196329228],[0.14261321308606745],[0.2677326840703891],[0.4440250924606578],[0.23507754029460548]]\n" +
                        "[[0.1511578096923386,0.6292086569587337,0.7704066243578834,0.29150980082006395,0.9958979595782157,0.5692090442741059,0.5676527283594215,0.4740684604688953,0.5794665369115236,0.7732229848518976,0.5308756766878475,0.5762044047105472,0.4667778758533798,0.039509582146767475,0.7202789791127316,0.9797944775606992],[0.7407842990690816,0.3421816375714358,0.29242748475227853,0.43493246663794993,0.11296257318851766,0.9934423708117267,0.23405440872043592,0.848083900630095,0.794252253619802,0.9058900298408074,0.8911615631017953,0.4249052453180263,0.11047315214793696,0.8406396365644468,0.5889504900909748,0.8217652538598936],[0.27068535446692277,0.798471808479839,0.29419791719259025,0.1238462308888072,0.8136014373529948,0.8574212636138532,0.16923843067953104,0.37286547899075506,0.7842455970681089,0.5174107449677378,0.9205584285421768,0.3889200123396954,0.5764439692141042,0.943246566467627,0.6379992093447574,0.6977332212252165],[0.7253202715679453,0.5010137919618508,0.5673376522667354,0.9997797234031688,0.02958396857215828,0.5778817852306684,0.8549061862466252,0.9435138098640453,0.5169565007469263,0.17094358360735395,0.15369837085455984,0.8461211697505234,0.5449970817079417,0.537020248377422,0.8405815493567417,0.005327467706811806],[0.44638626240707313,0.31852531484741486,0.6479617440673516,0.605050319285447,0.7566252942139543,0.12217702189166091,0.3549235578142891,0.9116842902021707,0.8387598218385978,0.3153349572730255,0.0032519916115479885,0.21458226845142114,0.4028291715584078,0.729536610842768,0.6506604601705693,0.6021005466885047],[0.8895915828662114,0.569773318453233,0.7134500775259477,0.37303339183213025,0.734728770956117,0.5251698097331752,0.8977957942059742,0.18442756220221035,0.7298660577729702,0.48422587819911567,0.7806183442034064,0.32824342042623134,0.959524136522573,0.4086323159337839,0.7087011832273765,0.136546465910663],[0.8034049105590781,0.5149719721680879,0.9469700813926907,0.14295673988709012,0.9412663583926286,0.5364603752015349,0.8383060222517912,0.600707072503926,0.15241451173695408,0.07866253119693045,0.743599174001969,0.0742752229468211,0.9561778292078881,0.011099265671968506,0.5629104624260136,0.7095853775757784],[0.11947100943679911,0.8920252905736616,0.10747511833573742,0.5238700311500556,0.5335953576307257,0.030997441190531494,0.8504099903010793,0.1353529674614602,0.37332681683920477,4.945923013344178E-5,0.733837988805042,0.0016532800623808575,0.3872963821243375,0.55200903114214,0.5713685355920771,0.12483505553793961],[0.012228951216584294,0.07383464174908916,0.7015411388746491,0.3663509090570607,0.7110275609764849,0.6068039937927096,0.7073941544921103,0.33924820213821316,0.4564667537900823,0.11286092606280262,0.4412051102084278,0.23231935170792306,0.43159834345466475,0.33046819455237,0.6749208267946962,0.7727320382377867]]\n" +
                        "[[0.25131981920574875,0.5823910118974169,0.4634306737694158,0.9694731343686098,0.9849599785483799,0.9887681426881507,0.5614062040523734,0.39211484750712344,0.9239514793425267,0.29120049877582566,0.28122627418701307],[0.6591146619441391,0.16011053107067486,0.3504695674352035,0.2712934077694782,0.28019218825051395,0.041230021906704994,0.3228786903275197,0.6852762111021103,0.06052105248562101,0.3448217091983955,0.7600550885615773],[0.6884149023727977,0.45278823120909895,0.023600615130049185,0.026319297183393875,0.7630648900646654,0.10663485323987387,0.6246882387989457,0.48573429889865705,0.7600677648426976,0.8973562700864572,0.6198590038961462]]\n" +
                        "[[0.15115804374180808,0.7958221844381383,0.12232206466755036,0.11423618345717534,0.9577766506748923,0.9700250276928207,0.9610804010198164,0.3853382179165218,0.4899025858706836,0.47768252726422167,0.8052728021480802,0.5398429936512047,0.05985593677636569,0.9218417423219895],[0.5179378181896932,0.5945632194415877,0.34856647682981423,0.5892857157920004,0.0369352861985911,0.18965097103168838,0.6338382817759625,0.3826966600855539,0.9615445349922865,0.49045582720444825,0.6068213466031156,0.20590841547148808,0.705318413494936,0.8671405978559277],[0.45481487255910047,0.4127332979349321,0.5582188416249704,0.8655175708545882,0.2069852688349777,0.4718682265067845,0.543578943048389,0.15407035130961344,0.20229159120610396,0.008427132543617488,0.8503583964852268,0.9529176213353792,0.9236914780318218,0.6747913655036517],[0.9909302218178493,0.7277312337314652,0.2801534673453049,0.10999942140960017,0.13828190482245106,0.8267002457663516,0.47833856882332415,0.1061278014852981,0.9277429447320458,0.6205741260241843,0.1855717716409928,0.5330895288680357,0.908196794155201,0.2451024284288017],[0.02632531361499113,0.838362961151687,0.9750022872073287,0.13382390261452382,0.7609079180054751,0.5811808651778122,0.2869636576132818,0.5421383366411644,0.3471369948970455,0.12049392901868938,0.30721650630228037,0.0692522027228214,0.3519528251115003,0.5557617376841616],[0.8590362244860776,0.9482299514046391,0.17664871789951264,0.8902692640333876,0.6958887335679982,0.45217237552775424,0.9965895851849988,0.16293636241016318,0.2007867568752738,0.3619798633033373,0.7297104548756331,0.48632841774699487,0.7652775387729266,0.03598534036117873],[0.20943619156614035,0.15261324080568295,0.5460896792544052,0.23075700218038853,0.9195740975222033,0.5507381683150634,0.9267069727405773,0.6438029616302258,0.6160933784748995,0.512200029412789,0.37618126545774533,0.43284845886982815,0.7150816943347986,0.6678075536746959],[0.76274088069678,0.4953196080826836,0.8819879656943238,0.38292794003847785,0.8651187221525168,0.08279390708503653,0.39942578826922215,0.5900812634557904,0.7409710178368596,0.5114140976913433,0.30063945128466696,0.4552264895413455,0.4588924040964164,0.06472928478265472],[0.3124396473722044,0.3740543955879213,0.30847764561455926,0.031587535435798286,0.9978001621815699,0.014310575205308873,0.9869813021229126,0.582042398055228,0.9437779358146624,0.2851527288103929,0.9330580156632272,0.5789177612695997,0.0458726029727855,0.110401374979613],[0.039870700543966575,0.4569949935397718,0.9879118064160076,0.017603591366825655,0.7351542402014997,0.5443009706474673,0.561014264941124,0.514245658993381,0.2840382852834289,0.6666254321707265,0.008595706712404949,0.03804995327454719,0.0598698720765759,0.015700171393594697]]\n" +
                        "[[0.6399802094222303,0.536559844557109,0.7608768377234525,0.09542448929242608,0.5143498202128743],[0.5115629621647786,0.6488504388168462,0.7984983087387133,0.007868356216637062,0.09548859333751236],[0.5506407710356874,0.7587460201585722,0.8223388398922372,0.5565688419415775,0.5413676914584489],[0.7855404600463808,0.31730502469440436,0.7924192732226429,0.5319122221997539,0.8266931564985734],[0.511401697239172,0.1211383169485164,0.9554922312441876,0.09594113652452096,0.03445877829339894]]\n" +
                        "[[0.08367741357193248,0.22679227365266064,0.2876493511060486,0.41662971311689245,0.6752437605527831,0.8997593158412944,0.2619642637614098,0.5501791172519537,0.9197237688308783,0.8407823127021362,0.017077050555570406,0.15110914765796335,0.05614411067527125,0.261353919293132],[0.9136698830540818,0.43378374605765424,0.6153355275821265,0.8133335967380011,0.8277437112402806,0.7848127252854841,0.3924436202424225,0.10391078236267759,0.3818654045952554,0.1800473986263622,0.27923306538093173,0.8336264512419649,0.46919798936779467,0.8762527725957238],[0.3927411486774479,0.5022557868009904,0.8401902592277716,0.20401445452847744,0.9122720448426606,0.6339578453688117,0.5772963808264585,0.8917678500174907,0.5515228545188517,0.5698455447947597,0.6689878877406354,0.15765771490433345,0.1548262580996853,0.9737112815594372],[0.8622360593636832,0.2232959099494619,0.6040238795291794,0.33548246037044094,0.9324996073961456,0.010035423466609461,0.6361442637797751,0.39971813842621085,0.2190785263811813,0.7129648741638616,0.6438822329528859,0.6330160120602174,0.7147039994236936,0.8820067326198463],[0.47358196507052297,0.7622604174489748,0.24633823409315458,0.7607226412435921,0.6684502332750604,0.13655419467547736,0.13752341898520815,0.1858911049642683,0.8810300364147652,0.4910777586789722,0.6311675966318214,0.2669693591828549,0.05599002717005319,0.20470226092821486]]\n" +
                        "[[0.2236430281797107,0.5095336454514618,0.6091643189511619],[0.981167117352958,0.1934242183046263,0.5903292901959799],[0.6870558680321307,0.06746067395870348,0.7133569384715547],[0.42117768381773935,0.836950592868919,0.7577710411992817],[0.21075312107925537,0.4112208369860437,0.28780967407815317],[0.6917541341662607,0.2392890241804314,0.6859734392662726],[0.09676203475974798,0.2661481258012208,0.7629257605373627],[0.6760693832097372,0.5636564813553648,0.5869842992348637],[0.06784803303266229,0.9376548591973837,0.5321773006987663],[0.7262480188126336,0.005551145519015588,0.5755091031065186]]\n" +
                        "[[0.2485150389084697,0.5872776844863592,0.4262200766447004,0.10333533581481569,0.2723593454829364,0.4432362491352081],[0.23201353414670733,0.14982199475775193,0.7559893064833832,0.024422875394037424,0.4452645911659644,0.31350494275973173],[0.9924997596095891,0.8638077670566735,0.5450678970656844,0.15127575997464326,0.07566095863599542,0.1253198439894494],[0.39907906168345886,0.05770626549921609,0.11354952423794795,0.2052621553268983,0.9460485187771173,0.6547419627255642],[0.45941377772997816,0.5342134932052683,0.5035481261702576,0.32157596921599174,0.01267185841652596,0.6334127695752018],[0.43745219952112857,0.7487092275436548,0.43133774312187223,0.4532473302572152,0.26165955262694707,0.7347503537845198],[0.7613115945849444,0.7450142997148277,0.5632200370272783,0.05585507463682027,0.40436012531692256,0.7712015783372335],[0.31674150508412846,0.9571361724543702,0.045396916322078096,0.4464331241106877,0.8323999830230796,0.21810950882681157],[0.31319735706051177,0.43488889358036487,0.6244423897216258,0.03407100805686525,0.7775208173239011,0.8721457525907961],[0.7278358902660033,0.8779552626878336,0.1870187111509347,0.7826633768878841,0.9308109024121684,0.799453571812166],[0.8492311366134699,0.020588951610466033,0.952993303163933,0.4383156240036431,0.22183926354846573,0.3963550514857278],[0.657718736751277,0.7854514560860658,0.11000803759782496,0.8519891966569862,0.6588605039756569,0.8339255029664648],[0.4290706866408647,0.6003791114896391,0.17258731496539648,0.4594571708151399,0.9156453066150101,0.917859638876601],[0.09304799319145796,0.4011877360611795,0.06348517791019825,0.9566312959259167,0.4963276400263983,0.5377543320367414],[0.9127563414908738,0.7975125510473152,0.3051727096746333,0.8720490934003815,0.0353368963695484,0.4953956811015444],[0.8304454766991382,0.28178087961615217,0.09806201287472938,0.35877905968450163,0.6485577517124145,0.2751953007397262]]\n" +
                        "[[0.7700868007538937,0.16178839186012706,0.4324581849998371,0.9721757346464024,0.24460983425572402,0.8215374832381467,0.29730771383540433,0.5275997650795125,0.8820562953481627,0.54056495826634],[0.5036388735476713,0.996743576596805,0.86425714526617,0.6933535603777121,0.15363439252599098,0.9784307104411051,0.9623171728038233,0.5949530231238568,0.050337944166973125,0.5550271329773221],[0.624792190160102,0.15243698264214978,0.6760380470890576,0.6918129800351682,0.6365912614668545,0.4141134676555005,0.5737434558126653,0.1351754796913326,0.8621424299564775,0.2508999003038844],[0.3806487278648183,0.35281126603223034,0.5341157012250172,0.4531424919285716,0.25643564177423295,0.8550378992342352,0.4524050162454656,0.7458812463289144,0.7383834436589606,0.7082464127490494],[0.9258239433775819,0.8557621810781164,0.18600146920290805,0.6101958040786578,0.37210636725248813,0.8520295549109822,0.31666529576221625,0.20589046550328416,0.4121046775544003,0.29812930598989607],[0.14540649893373514,0.7109170062462249,0.8172664640647749,0.04494735916641668,0.29684625166336664,0.9844482085939221,0.37813089076951223,0.16525810396139984,0.5569953399508306,0.25629747563954786],[0.7544676970803467,0.481286751327886,0.8376397641027775,0.49324528227010966,0.8967009799288121,0.2801480633644885,0.00978072311811784,0.06444270083307668,0.7036041685342473,0.3659276421170724],[0.6933801625117869,0.1550029364491382,0.08328091072953259,0.7843283722983255,0.3522920319839803,0.2615339514777504,0.04932501104049258,0.788196954868698,0.20406886183355866,0.7908505242430848]]\n",
                "select distinct \n" +
                        "bids  from market_data;",
                true
        );

        assertQuery(
                "ARRAY\n" +
                        "[[1.0,2.0],[3.0,4.0]]\n",
                "select distinct ARRAY[[1.0, 2.0], [3.0, 4.0]] from long_sequence(10)",
                true
        );
    }

    @Test
    public void testSelectLiteral() throws Exception {
        assertMemoryLeak(() -> {
            execute("CREATE TABLE tango (a DOUBLE, b DOUBLE)");
            execute("INSERT INTO tango VALUES (1.0, 2.0)");
            assertSql("ARRAY\n[1.0,2.0]\n", "SELECT ARRAY[a, b] FROM tango");
            assertSql("ARRAY\n[[1.0],[2.0]]\n", "SELECT ARRAY[[a], [b]] FROM tango");
        });
    }

    @Test
    public void testSelectLiteralInvalid() throws Exception {
        assertMemoryLeak(() -> {
            execute("CREATE TABLE tango (a DOUBLE, b DOUBLE)");
            assertExceptionNoLeakCheck("SELECT ARRAY[a FROM tango",
                    15, "dangling literal");
            assertExceptionNoLeakCheck("SELECT ARRAY[a, [a] FROM tango",
                    20, "dangling literal");
            assertExceptionNoLeakCheck("SELECT ARRAY[a, [a]] FROM tango",
                    16, "mixed array and non-array elements");
            assertExceptionNoLeakCheck("SELECT ARRAY[[a], a] FROM tango",
                    18, "mixed array and non-array elements");
            assertExceptionNoLeakCheck("SELECT ARRAY[[a], [a, a]] FROM tango",
                    18, "element counts in sub-arrays don't match");
            assertExceptionNoLeakCheck("SELECT ARRAY[[a, a], [a]] FROM tango",
                    21, "element counts in sub-arrays don't match");
            assertExceptionNoLeakCheck("SELECT ARRAY[[[a], [a]], [a]] FROM tango",
                    25, "sub-arrays don't match in number of dimensions");
            assertExceptionNoLeakCheck("SELECT ARRAY[[[a], [a]], [a, a]] FROM tango",
                    25, "sub-arrays don't match in number of dimensions");
        });
    }

    @Test
    public void testShardedMapCursorArrayAccess() throws Exception {

        assertMemoryLeak(() -> {
            execute("CREATE TABLE AAPL_orderbook (\n" +
                    "\ttimestamp TIMESTAMP,\n" +
                    "\tasks DOUBLE[][]\n" +
                    ") timestamp(timestamp)\n" +
                    "PARTITION BY HOUR WAL;");
            execute("INSERT INTO AAPL_orderbook (timestamp, asks) \n" +
                    "SELECT dateadd('s', x::int, '2023-08-25T08:00:02.264552Z') as timestamp, ARRAY[\n" +
                    "  [176.8,177.27,182.0,182.3,183.7,185.0,190.0,null, null, null],\n" +
                    "  [26.0,400.0,7.0,15.0,10.0,5.0,2.0,0.0,0.0,0.0],\n" +
                    "  [1.0,1.0,1.0, 1.0,1.0,1.0,1.0,0.0,0.0,0.0]\n" +
                    " ] as asks\n" +
                    "\tFROM long_sequence(3_000_000)\n" +
                    ";");

            drainWalQueue();

            assertQueryNoLeakCheck(
                    "timestamp\tavg_price\tbest_price\tdrift\n" +
                            "2023-08-25T08:00:00.000000Z\t176.79999999999998\t176.8\t-2.8421709430404007E-14\n" +
                            "2023-08-25T08:01:00.000000Z\t176.79999999999993\t176.8\t-8.526512829121202E-14\n" +
                            "2023-08-25T08:02:00.000000Z\t176.79999999999993\t176.8\t-8.526512829121202E-14\n" +
                            "2023-08-25T08:03:00.000000Z\t176.79999999999993\t176.8\t-8.526512829121202E-14\n" +
                            "2023-08-25T08:04:00.000000Z\t176.79999999999993\t176.8\t-8.526512829121202E-14\n",
                    "SELECT * FROM (DECLARE\n" +
                            "\t@price := 1,\n" +
                            "\t@size := 2,\n" +
                            "\t@avg_price := avg(l2price(0.1, asks[@size], asks[@price])),\n" +
                            "\t@best_price := asks[@price, 1]\n" +
                            "\tSELECT \n" +
                            "\t\ttimestamp,\n" +
                            "\t\t@avg_price as avg_price,\n" +
                            "\t\t@best_price as best_price,\n" +
                            "\t\t@avg_price - @best_price as drift\n" +
                            "\tFROM AAPL_orderbook\n" +
                            "\tSAMPLE BY 1m) LIMIT 5;",
                    "timestamp",
                    true,
                    true);
        });
    }

    @Test
    public void testShift() throws Exception {
        assertMemoryLeak(() -> {
            execute("CREATE TABLE tango (arr1 DOUBLE[], arr2 DOUBLE[][])");
            execute("INSERT INTO tango VALUES " +
                    "(ARRAY[1.0, 9, 10, 12, 8, null, 20, 12], ARRAY[[1.0, 9, 10],[12, 8, null]]), " +
                    "(ARRAY[], ARRAY[[],[]])," +
                    "(null, null)"
            );
            assertSql("shift\tshift1\tshift2\tshift3\n" +
                            "[999.0,999.0,999.0,1.0,9.0,10.0,12.0,8.0]\t[999.0,9.0,10.0,12.0,8.0,null,20.0]\t[999.0,999.0]\t[null,null,null,1.0,9.0,10.0,12.0,8.0]\n" +
                            "[]\t[]\t[]\t[]\n" +
                            "null\tnull\tnull\tnull\n",
                    "SELECT shift(arr1, 3, 999.0), shift(arr1[2:], 1, 999.0), shift(arr1[1:3], 10, 999.0), shift(arr1, 3) FROM tango");
            assertSql("shift\tshift1\tshift2\tshift3\n" +
                            "[12.0,8.0,null,20.0,12.0,999.0,999.0,999.0]\t[10.0,12.0,8.0,null,20.0,12.0,999.0]\t[999.0,999.0]\t[12.0,8.0,null,20.0,12.0,null,null,null]\n" +
                            "[]\t[]\t[]\t[]\n" +
                            "null\tnull\tnull\tnull\n",
                    "SELECT shift(arr1, -3, 999.0), shift(arr1[2:], -1, 999.0), shift(arr1[1:3], -10, 999.0), shift(arr1, -3) FROM tango");
            assertSql("shift\tshift1\tshift2\tshift3\n" +
                            "[[999.0,1.0,9.0],[999.0,12.0,8.0]]\t[[9.0,10.0,999.0],[8.0,null,999.0]]\t[[999.0,999.0,999.0],[999.0,999.0,999.0]]\t[[10.0,null,null],[null,null,null]]\n" +
                            "[]\t[]\t[]\t[]\n" +
                            "null\tnull\tnull\tnull\n",
                    "SELECT shift(arr2, 1, 999.0), shift(arr2[1:], -1, 999.0), shift(arr2, 5, 999.0), shift(arr2, -2) FROM tango");
        });
    }

    @Test
    public void testShiftNonConst() throws Exception {
        assertMemoryLeak(() -> {
            execute("CREATE TABLE tango (arr DOUBLE[], distance INT, filler DOUBLE)");
            execute("INSERT INTO tango VALUES (ARRAY[1.0, 2.0, 3.0], 1, 6.0)");
            assertSql("shift\n[6.0,1.0,2.0]\n", "SELECT shift(arr, distance, filler) FROM tango");
        });
    }

    @Test
    public void testShiftNonVanilla() throws Exception {
        assertMemoryLeak(() -> {
            execute("CREATE TABLE tango (arr DOUBLE[][])");
            execute("INSERT INTO tango VALUES " +
                    "(ARRAY[[1.0, 9], [10, 12], [8, null], [20, 12]]), " +
                    "(ARRAY[[]])," +
                    "(null)"
            );
            assertSql("transpose\n" +
                            "[[1.0,10.0,8.0,20.0],[9.0,12.0,null,12.0]]\n" +
                            "[]\n" +
                            "null\n",
                    "SELECT transpose(arr) FROM tango");

            assertSql("shift\tshift1\tshift2\tshift3\n" +
                            "[999.0,999.0,1.0,10.0]\t[999.0,10.0,8.0]\t[999.0,999.0]\t[null,null,null,1.0]\n" +
                            "null\tnull\tnull\tnull\n" +
                            "null\tnull\tnull\tnull\n",
                    "SELECT shift(transpose(arr)[1], 2, 999.0), shift(transpose(arr)[1, 2:], 1, 999.0), shift(transpose(arr)[1, 1:3], 10, 999.0), shift(transpose(arr)[1], 3) FROM tango");

            assertSql("shift\tshift1\tshift2\tshift3\n" +
                            "[8.0,20.0,999.0,999.0]\t[8.0,20.0,999.0]\t[999.0,999.0]\t[20.0,null,null,null]\n" +
                            "null\tnull\tnull\tnull\n" +
                            "null\tnull\tnull\tnull\n",
                    "SELECT shift(transpose(arr)[1], -2, 999.0), shift(transpose(arr)[1, 2:], -1, 999.0), shift(transpose(arr)[1, 1:3], -10, 999.0), shift(transpose(arr)[1], -3) FROM tango");
            assertSql("shift\tshift1\tshift2\tshift3\n" +
                            "[[999.0,1.0,10.0,8.0],[999.0,9.0,12.0,null]]\t[[10.0,8.0,20.0,999.0],[12.0,null,12.0,999.0]]\t[[999.0,999.0,999.0,999.0],[999.0,999.0,999.0,999.0]]\t[[8.0,20.0,null,null],[null,12.0,null,null]]\n" +
                            "[]\t[]\t[]\t[]\n" +
                            "null\tnull\tnull\tnull\n",
                    "SELECT shift(transpose(arr), 1, 999.0), shift(transpose(arr)[1:], -1, 999.0), shift(transpose(arr), 5, 999.0), shift(transpose(arr), -2) FROM tango");
        });
    }

    @Test
    public void testSlice1d() throws Exception {
        assertMemoryLeak(() -> {
            execute("CREATE TABLE tango AS (SELECT ARRAY[1.0,2.0,3.0] arr FROM long_sequence(1))");
            assertSql("slice\n[1.0]\n", "SELECT arr[1:2] slice from tango");
            assertSql("slice\n[1.0,2.0]\n", "SELECT arr[1:3] slice from tango");
        });
    }

    @Test
    public void testSlice2d() throws Exception {
        assertMemoryLeak(() -> {
            execute("CREATE TABLE tango AS (SELECT ARRAY[[1.0, 2], [3.0, 4], [5.0, 6]] arr FROM long_sequence(1))");
            assertSql("slice\n[[1.0,2.0]]\n", "SELECT arr[1:2] slice FROM tango");
            assertSql("slice\n[[3.0,4.0],[5.0,6.0]]\n", "SELECT arr[2:] slice FROM tango");
            assertSql("slice\n[[5.0]]\n", "SELECT arr[3:, 1:2] slice FROM tango");
            assertSql("slice\n[6.0]\n", "SELECT arr[3:, 2] slice FROM tango");
            assertSql("slice\n[[1.0,2.0],[3.0,4.0]]\n", "SELECT arr[1:3] slice FROM tango");
            assertSql("slice\n[[1.0],[3.0]]\n", "SELECT arr[1:3, 1:2] slice FROM tango");
            assertSql("element\n4.0\n", "SELECT arr[2, 2] element FROM tango");
        });
    }

    @Test
    public void testSliceInvalid() throws Exception {
        assertMemoryLeak(() -> {
            execute("CREATE TABLE tango AS (SELECT ARRAY[[1.0, 2], [3.0, 4], [5.0, 6]] arr FROM long_sequence(1))");
            assertExceptionNoLeakCheck("SELECT arr[:1] FROM tango",
                    11, "undefined bind variable: :1"
            );
            assertExceptionNoLeakCheck("SELECT arr[0:1] FROM tango",
                    12, "array slice bounds must be positive [dim=1, lowerBound=0]"
            );
            assertExceptionNoLeakCheck("SELECT arr[1:0] FROM tango",
                    12, "array slice bounds must be positive [dim=1, upperBound=0]"
            );
            assertExceptionNoLeakCheck("SELECT arr[1:(arr[1, 1] - 1)::int] FROM tango",
                    12, "array slice bounds must be positive [dim=1, dimLen=3, lowerBound=1, upperBound=0]"
            );
            assertExceptionNoLeakCheck("SELECT arr[(arr[1, 1] - 1)::int : 2] FROM tango",
                    32, "array slice bounds must be positive [dim=1, dimLen=3, lowerBound=0, upperBound=2]"
            );
        });
    }

    @Test
    public void testSliceOutOfBounds() throws Exception {
        assertMemoryLeak(() -> {
            execute("CREATE TABLE tango AS (SELECT ARRAY[[1.0, 2], [3.0, 4], [5.0, 6]] arr FROM long_sequence(1))");
            assertSql("x\n[[1.0,2.0],[3.0,4.0],[5.0,6.0]]\n", "SELECT arr[1:5] x FROM tango");
            assertSql("x\n[]\n", "SELECT arr[4:5] x FROM tango");
            assertSql("x\n[]\n", "SELECT arr[2:1] x FROM tango");
        });
    }

    @Test
    public void testSliceTransposed() throws Exception {
        assertMemoryLeak(() -> {
            execute("CREATE TABLE tango AS (SELECT ARRAY[[1.0, 2], [3.0, 4], [5.0, 6]] arr FROM long_sequence(1))");
            // transposed array: [[1,3,5],[2,4,6]]; slice takes first row, and first two elements from it
            assertSql("slice\n[[1.0,3.0]]\n", "SELECT transpose(arr)[1:2, 1:3] slice FROM tango");
        });
    }

    @Test
    public void testSubArray3d() throws Exception {
        assertMemoryLeak(() -> {
            String subArr00 = "[1.0,2.0]";
            String subArr01 = "[3.0,4.0]";
            String subArr10 = "[5.0,6.0]";
            String subArr11 = "[7.0,8.0]";
            String subArr0 = "[" + subArr00 + "," + subArr01 + "]";
            String subArr1 = "[" + subArr10 + "," + subArr11 + "]";
            String fullArray = "[" + subArr0 + "," + subArr1 + "]";
            execute("CREATE TABLE tango AS (SELECT ARRAY" + fullArray + " arr FROM long_sequence(1))");
            assertSql("x\n" + subArr0 + "\n", "SELECT arr[1] x FROM tango");
            assertSql("x\n" + subArr1 + "\n", "SELECT arr[2] x FROM tango");
            assertSql("x\n" + subArr00 + "\n", "SELECT arr[1,1] x FROM tango");
            assertSql("x\n" + subArr01 + "\n", "SELECT arr[1,2] x FROM tango");
            assertSql("x\n" + subArr10 + "\n", "SELECT arr[2,1] x FROM tango");
            assertSql("x\n" + subArr11 + "\n", "SELECT arr[2,2] x FROM tango");
            assertSql("x\n[[4.0]]\n", "SELECT arr[1:2,2:3,2] x FROM tango");
            assertSql("x\n[" + subArr01 + "," + subArr11 + "]\n", "SELECT arr[1:,2] x FROM tango");
            assertSql("x\n[[4.0],[8.0]]\n", "SELECT arr[1:,2:3,2] x FROM tango");
            assertSql("x\n[[7.0,8.0]]\n", "SELECT arr[2,2:] x FROM tango");
            assertSql("x\n[[[7.0,8.0]]]\n", "SELECT arr[2:,2:] x FROM tango");
            assertSql("x\n[8.0]\n", "SELECT arr[2,2,2:] x FROM tango");
            assertSql("x\n[[8.0]]\n", "SELECT arr[2,2:,2:] x FROM tango");
            assertSql("x\n[[8.0]]\n", "SELECT arr[2,3-1:,2:] x FROM tango");
            assertPlanNoLeakCheck(
                    "SELECT arr[2,3-1:,2:] x FROM tango",
                    "VirtualRecord\n" +
                            "  functions: [arr[2,3-1:,2:]]\n" +
                            "    PageFrame\n" +
                            "        Row forward scan\n" +
                            "        Frame forward scan on: tango\n"
            );
        });
    }

    @Test
    public void testSubArrayInvalid() throws Exception {
        assertMemoryLeak(() -> {
            execute("CREATE TABLE tango AS (SELECT ARRAY[[[1.0, 2], [3.0, 4]], [[5.0, 6], [7.0, 8]]] arr FROM long_sequence(1))");
            assertExceptionNoLeakCheck("SELECT arr[0] FROM tango",
                    11, "array index must be positive [dim=1, index=0]"
            );
            assertExceptionNoLeakCheck("SELECT arr[1, 0] FROM tango",
                    14, "array index must be positive [dim=2, index=0]"
            );
        });
    }

    @Test
    public void testSubArrayOutOfBounds() throws Exception {
        assertMemoryLeak(() -> {
            execute("CREATE TABLE tango AS (SELECT ARRAY[[[1.0, 2], [3.0, 4]], [[5.0, 6], [7.0, 8]]] arr FROM long_sequence(1))");

            assertSql("x\nnull\n", "SELECT arr[3] x FROM tango");
            assertSql("x\nnull\n", "SELECT arr[2, 3] x FROM tango");
        });
    }

    @Test
    public void testToJsonDouble() {
        try (DirectArray array = new DirectArray(configuration);
             DirectUtf8Sink sink = new DirectUtf8Sink(20)
        ) {
            array.setType(ColumnType.encodeArrayType(ColumnType.DOUBLE, 2));
            array.setDimLen(0, 2);
            array.setDimLen(1, 2);
            array.applyShape();
            MemoryA memA = array.startMemoryA();
            memA.putDouble(1.0);
            memA.putDouble(2.0);
            memA.putDouble(3.0);
            memA.putDouble(4.0);
            sink.clear();
            ArrayTypeDriver.arrayToJson(array, sink, NoopArrayWriteState.INSTANCE);
            assertEquals("[[1.0,2.0],[3.0,4.0]]", sink.toString());
        }
    }

    @Test
    public void testTranspose() throws Exception {
        assertMemoryLeak(() -> {
            String original = "[[1.0,2.0],[3.0,4.0],[5.0,6.0]]";
            String transposed = "[[1.0,3.0,5.0],[2.0,4.0,6.0]]";
            assertSql("transposed\n" + transposed + "\n",
                    "SELECT transpose(ARRAY" + original + ") transposed FROM long_sequence(1)");
            execute("CREATE TABLE tango AS (SELECT ARRAY" + original + " arr FROM long_sequence(1))");
            assertSql("original\n" + original + '\n', "SELECT arr original FROM tango");
            assertSql("transposed\n" + transposed + "\n", "SELECT transpose(arr) transposed FROM tango");
            assertSql("twice_transposed\n" + original + '\n', "SELECT transpose(transpose(arr)) twice_transposed FROM tango");
        });
    }

    @Test
    public void testTransposeSubArray() throws Exception {
        assertMemoryLeak(() -> {
            String original = "[[[1.0,2.0],[3.0,4.0],[5.0,6.0]]]";
            String subTransposed = "[[1.0,3.0,5.0],[2.0,4.0,6.0]]";
            assertSql("transposed\n" + subTransposed + "\n",
                    "SELECT transpose(ARRAY" + original + "[1]) transposed FROM long_sequence(1)");
            execute("CREATE TABLE tango AS (SELECT ARRAY" + original + " arr FROM long_sequence(1))");
            assertSql("original\n" + original + '\n', "SELECT arr original FROM tango");
            assertSql("transposed\n" + subTransposed + "\n", "SELECT transpose(arr[1]) transposed FROM tango");
        });
    }

    @Test
    public void testTypeCast() {
        for (int i = 1; i < ColumnType.ARRAY_NDIMS_LIMIT; i++) {
            for (short j = ColumnType.BOOLEAN; j <= ColumnType.IPv4; j++) {
                if (!ColumnType.isSupportedArrayElementType(j)) {
                    continue;
                }
                Assert.assertTrue(ColumnType.isAssignableFrom(
                        ColumnType.encodeArrayType(j, i),
                        ColumnType.encodeArrayType(j, i)
                ));
                Assert.assertTrue(ColumnType.isAssignableFrom(
                        ColumnType.NULL,
                        ColumnType.encodeArrayType(j, i)
                ));
            }
        }

        for (int i = 1; i < ColumnType.ARRAY_NDIMS_LIMIT; i++) {
            for (short j = ColumnType.BOOLEAN; j <= ColumnType.IPv4; j++) {
                if (!ColumnType.isSupportedArrayElementType(j)) {
                    continue;
                }
                // not assignable from scalar to any array
                Assert.assertFalse(ColumnType.isAssignableFrom(j, ColumnType.encodeArrayType(j, i)));
                // ... nor the other way around
                Assert.assertFalse(ColumnType.isAssignableFrom(ColumnType.encodeArrayType(j, i), j));
            }
        }
    }

    @Test
    public void testUnionAll() throws Exception {
        assertMemoryLeak(() -> {
            execute("create table tango (a double)");
            execute("insert into tango values (null)");

            // 2 arrays of the same type and dimensionality
            assertQuery("ARRAY\n" +
                            "[1.0,2.0]\n" +
                            "[3.0,4.0,5.0]\n",
                    "SELECT ARRAY[1.0, 2.0] UNION ALL SELECT ARRAY[3.0, 4.0, 5.0] FROM long_sequence(1)",
                    null, null, false, true
            );

            // with scalar double
            assertQuery("ARRAY\n" +
                            "[1.0,2.0]\n" +
                            "[3.0]\n",
                    "SELECT ARRAY[1.0, 2.0] UNION ALL SELECT 3.0 FROM long_sequence(1)",
                    null, null, false, true
            );

            // with double::null
            assertQuery("ARRAY\n" +
                            "[1.0,2.0]\n" +
                            "null\n",
                    "SELECT ARRAY[1.0, 2.0] UNION ALL SELECT * from tango",
                    null, null, false, true
            );

            // with string
            assertQuery("ARRAY\n" +
                            "[1.0,2.0]\n" +
                            "foo\n",
                    "SELECT ARRAY[1.0, 2.0] UNION ALL SELECT 'foo' FROM long_sequence(1)",
                    null, null, false, true
            );

            // 1D and 2D arrays
            assertQuery("ARRAY\n" +
                            "[[1.0,2.0]]\n" +
                            "[[3.0,4.0],[5.0,6.0]]\n",
                    "SELECT ARRAY[1.0, 2.0] UNION ALL SELECT ARRAY[[3.0, 4.0], [5.0, 6.0]] FROM long_sequence(1)",
                    null, null, false, true
            );
        });
    }

    @Test
    public void testUnionDifferentDims() throws Exception {
        assertMemoryLeak(() -> {
            execute(
                    "create table x as (" +
                            "select" +
                            " timestamp_sequence(500000000000L,1000000L) ts, " +
                            " rnd_double_array(2,2) arr " +
                            " from long_sequence(10)" +
                            ") timestamp (ts) partition by DAY"
            );

            // Unlike x, y has single-dimension array.
            execute(
                    "create table y as (" +
                            "select" +
                            " timestamp_sequence(0L,100000000L) ts, " +
                            " rnd_double_array(1,2) arr " +
                            " from long_sequence(10)" +
                            ") timestamp (ts) partition by DAY"
            );

            execute("create table z as (x union all y)");

            assertSql(
                    "ts\tarr\n" +
                            "1970-01-06T18:53:20.000000Z\t[[0.12966659791573354,0.299199045961845,null,null,null,null,null,0.9856290845874263,null,0.5093827001617407,0.11427984775756228,0.5243722859289777,null,null,0.7261136209823622]]\n" +
                            "1970-01-06T18:53:21.000000Z\t[[0.6778564558839208,0.8756771741121929,null,null,0.33608255572515877,0.690540444367637,null,0.21583224269349388,0.15786635599554755],[null,null,0.12503042190293423,null,0.9687423276940171,null,null,null,null],[null,null,null,0.7883065830055033,null,0.4138164748227684,0.5522494170511608,0.2459345277606021,null],[null,0.8847591603509142,0.4900510449885239,null,0.9075843364017028,null,0.18769708157331322,0.16381374773748514,0.6590341607692226],[null,null,null,0.8837421918800907,0.05384400312338511,null,0.7230015763133606,0.12105630273556178,null],[0.5406709846540508,null,0.9269068519549879,null,null,null,0.1202416087573498,null,0.6230184956534065],[0.42020442539326086,null,null,0.4971342426836798,null,0.5065228336156442,null,null,0.03167026265669903],[null,null,0.2879973939681931,null,null,null,null,0.24008362859107102,null],[0.9455893004802433,null,null,0.2185865835029681,null,0.24079155981438216,0.10643046345788132,0.5244255672762055,0.0171850098561398],[0.09766834710724581,null,0.053594208204197136,0.26369335635512836,0.22895725920713628,0.9820662735672192,null,0.32424562653969957,0.8998921791869131],[null,null,null,0.33746104579374825,0.18740488620384377,0.10527282622013212,0.8291193369353376,0.32673950830571696,null],[0.18336217509438513,0.9862476361578772,0.8693768930398866,0.8189713915910615,0.5185631921367574,null,null,null,0.29659296554924697]]\n" +
                            "1970-01-06T18:53:22.000000Z\t[[null,null,null,null,0.13264292470570205,0.38422543844715473,null,null,null,null,0.7668146556860689,null,0.05158459929273784,null,null],[null,0.5466900921405317,null,0.11128296489732104,0.6707018622395736,0.07594017197103131,null,null,0.5716129058692643,0.05094182589333662,null,null,0.4609277382153818,0.5691053034055052,0.12663676991275652],[0.11371841836123953,null,null,0.7203170014947307,null,null,null,null,0.7704949839249925,0.8144207168582307,null,null,null,0.2836347139481469,null],[null,null,null,0.24001459007748394,null,null,null,0.741970173888595,0.25353478516307626,0.2739985338660311,null,0.8001632261203552,null,0.7404912278395417,0.08909442703907178],[0.8439276969435359,null,null,0.08712007604601191,0.8551850405049611,0.18586435581637295,0.5637742551872849,null,null,null,0.7195457109208119,null,0.23493793601747937,null,0.6334964081687151],[0.6721404635638454,0.7707249647497968,0.8813290192134411,0.17405556853190263,0.823395724427589,null,0.8108032283138068,null,null,0.7530494527849502,0.49153268154777974,0.0024457698760806945,0.29168465906260244,0.3121271759430503,0.3004874521886858],[null,0.7653255982993546,null,null,null,null,0.37873228328689634,null,0.7272119755925095,null,0.7467013668130107,0.5794665369115236,null,0.5308756766878475,0.03192108074989719],[null,0.17498425722537903,null,0.34257201464152764,null,null,0.29242748475227853,null,0.11296257318851766,null,0.23405440872043592,0.1479745625593103,null,0.8115426881784433,null]]\n" +
                            "1970-01-06T18:53:23.000000Z\t[[null,null,0.04321289940104611,0.8217652538598936,0.6397125243912908,0.29419791719259025,0.865629565918467,null,null,0.16923843067953104],[0.7198854503668188,0.5174107449677378,0.38509066982448115,null,null,null,0.5475429391562822,0.6977332212252165,null,null],[0.4268921400209912,0.9997797234031688,0.5234892454427748,null,null,null,null,0.5169565007469263,0.7039785408034679,0.8461211697505234],[null,0.537020248377422,0.8766908646423737,null,null,0.31852531484741486,null,0.605050319285447,0.9683642405595932,0.3549235578142891],[0.04211401699125483,null,null,0.0032519916115479885,0.2703179181043681,0.729536610842768,0.3317641556575974,0.8895915828662114,null,null],[null,null,0.1599211504269954,0.5251698097331752,null,0.18442756220221035,null,0.48422587819911567,0.2970515836513553,null],[0.7826107801293182,null,0.3218450864634881,0.8034049105590781,null,null,0.40425101135606667,0.9412663583926286,null,null],[0.8376764297590714,0.15241451173695408,null,0.743599174001969,null,null,0.9001273812517414,0.5629104624260136,0.6001215594928115,0.8920252905736616]]\n" +
                            "1970-01-06T18:53:24.000000Z\t[[0.6741248448728824,0.030997441190531494,null,null],[0.8853675629694284,4.945923013344178E-5,null,0.0016532800623808575],[0.23567419576658333,null,0.3489278573518253,null],[null,0.07383464174908916,0.8791439438812569,0.7110275609764849]]\n" +
                            "1970-01-06T18:53:25.000000Z\t[[0.10820602386069589,null,null,0.11286092606280262,0.7370823954391381],[null,0.533524384058538,0.6749208267946962,null,0.3124458010612313],[null,null,0.7943185767500432,0.4137003695612732,null],[null,0.32449127848036263,0.41886400558338654,0.8409080254825717,0.06001827721556019],[null,null,null,0.6542559878565383,null],[null,null,null,null,0.0846754178136283],[null,null,0.5815065874358148,null,0.4039042639581232],[0.4375759068189693,0.8802810667279274,0.6944149053754287,0.27755720049807464,0.8985777419215233],[null,0.9815126662068089,0.22252546562577824,null,null],[0.6240138444047509,0.8869397617459538,null,null,null],[null,null,0.2266157317795261,0.7430101994511517,0.6993909595959196]]\n" +
                            "1970-01-06T18:53:26.000000Z\t[[0.7617663592833062,null,0.021177977444738705,null,null,null,0.8303845449546206,null,null],[null,0.7636347764664544,0.2195743166842714,null,null,null,0.5823910118974169,0.05942010834028011,null],[null,0.9887681426881507,null,0.39211484750712344,null,0.29120049877582566,0.7876429805027644,0.16011053107067486,null],[0.2712934077694782,null,null,null,null,0.11768763788456049,0.06052105248562101,0.18684267640195917,0.6884149023727977],[null,null,0.47107881346820746,null,null,null,0.8637346569402254,null,0.0049253368387782714],[0.8973562700864572,null,null,0.7020508159399581,0.5862806534829702,null,null,null,null],[0.40462097000890584,0.9113999356978634,0.08941116322563869,null,0.4758209004780879,0.8203418140538824,0.22122747948030208,0.48731616038337855,0.05579995341081423],[null,0.14756353014849555,0.25604136769205754,0.44172683242560085,0.2696094902942793,0.899050586403365,null,null,0.2753819635358048],[null,null,null,null,0.019529452719755813,0.5330584032999529,0.9766284858951397,0.1999576586778039,0.47930730718677406],[0.6936669914583254,null,null,null,0.5940502728139653,null,null,0.10287867683029772,0.33261541215518553],[0.8756165114231503,null,0.307622006691777,0.6376518594972684,0.6453590096721576,null,0.37418657418528656,null,0.3981872443575455]]\n" +
                            "1970-01-06T18:53:27.000000Z\t[[null,null,null,null],[0.27144997281940675,null,null,0.8642800031609658],[0.837738444021418,null,null,0.5081836003758192],[null,null,0.7706329763519386,null],[0.7874929839944909,0.6320839159367109,null,0.7409092302023607]]\n" +
                            "1970-01-06T18:53:28.000000Z\t[[0.6288088087840823,0.1288393076713259,0.5350165471764692,null,0.3257868894353412,null,0.6927480038605662,null,null,0.265774789314454,0.9610592594899304,null,0.236380596505666,null,null,null],[null,null,null,0.06970926959068269,null,0.18170646835643245,null,0.7407581616916364,0.527776712010911,null,0.4701492486769596,0.7407568814442186,0.3123904307505546,0.19188599215569557,null,0.29916480738910844],[null,0.7217315729790722,0.2875739269292986,0.9347912212983339,null,null,0.991107083990332,0.6699251221933199,0.1402656562190583,null,null,0.722395777265195,0.770831153825552,0.5265022802557376,null,null],[null,null,0.31168586687815647,null,0.1779779439502811,0.4338972476284021,null,null,0.6627303823338926,null,null,0.8440228885347915,0.4374309393168063,null,null,null]]\n" +
                            "1970-01-06T18:53:29.000000Z\t[[0.3436802159856278,0.28400807705010733,null],[0.47486309648420666,null,0.8877241452424108],[0.591069738864946,0.6051467286553064,0.13660430775944932],[0.8941438652004624,0.5952054059375091,0.5878334718062131],[null,null,null],[null,0.5613174142074612,0.48432558936820347],[0.7729111631116361,0.19245855538083634,0.8245822920507528],[0.8235056484964091,0.8645536237512511,0.8096078909402364]]\n" +
                            "1970-01-01T00:00:00.000000Z\t[[0.2056999100146133,null,0.42934437054513563,0.7066431848881077,0.2969423112431254,0.20424854637540668,null,0.8967196946317529,null,null,0.845815880104404,null,0.6609657087067649,null,0.1761365701299611,null]]\n" +
                            "1970-01-01T00:01:40.000000Z\t[[0.9128848579835603,0.8510208445183796]]\n" +
                            "1970-01-01T00:03:20.000000Z\t[[null,0.9470551382496946,0.5458550805896514,0.0396096812427591,0.07828852114693607,0.844088760011128,0.1767960157639903,null,null,0.3074410595329138,0.3711772113004822,null,0.687941299680927,0.27289838138048383,0.15115804374180808,null]]\n" +
                            "1970-01-01T00:05:00.000000Z\t[[0.8019738363360789,0.9577766506748923,null,null,null,0.3853382179165218,0.008444033230580739]]\n" +
                            "1970-01-01T00:06:40.000000Z\t[[0.9622544279671161,0.05985593677636569]]\n" +
                            "1970-01-01T00:08:20.000000Z\t[[null,null,0.5945632194415877,null,null]]\n" +
                            "1970-01-01T00:10:00.000000Z\t[[null]]\n" +
                            "1970-01-01T00:11:40.000000Z\t[[null,null,0.6338382817759625]]\n" +
                            "1970-01-01T00:13:20.000000Z\t[[null]]\n" +
                            "1970-01-01T00:15:00.000000Z\t[[null,0.4058708191934428,0.20590841547148808,0.4879274348488539,null,0.42774600405593644,0.5582188416249704]]\n",
                    "z"
            );
        });
    }

    @Test
    public void testUnionDistinct() throws Exception {
        assertMemoryLeak(() -> {
            execute("create table alpha (arr double[])");
            execute("create table bravo (arr double[])");

            execute("insert into alpha values (ARRAY[1.0, 2.0])");
            assertQuery("arr\n[1.0,2.0]\n",
                    "select * from alpha union select * from bravo",
                    null,
                    null,
                    false,
                    false
            );

            execute("insert into bravo values (ARRAY[1.0, 2.0])");
            assertQuery("arr\n[1.0,2.0]\n",
                    "select * from alpha union select * from bravo",
                    null,
                    null,
                    false,
                    false
            );

            execute("insert into alpha values (ARRAY[1.0, 2.0, 3.0])");
            assertQuery("arr\n" +
                            "[1.0,2.0]\n" +
                            "[1.0,2.0,3.0]\n",
                    "select * from alpha union select * from bravo",
                    null,
                    null,
                    false,
                    false
            );

            execute("insert into bravo values (ARRAY[1.0, 2.0, 3.0])");
            assertQuery("arr\n" +
                            "[1.0,2.0]\n" +
                            "[1.0,2.0,3.0]\n",
                    "select * from alpha union select * from bravo",
                    null,
                    null,
                    false,
                    false
            );

            execute("insert into alpha values (ARRAY[])");
            assertQuery("arr\n" +
                            "[1.0,2.0]\n" +
                            "[1.0,2.0,3.0]\n" +
                            "[]\n",
                    "select * from alpha union select * from bravo",
                    null,
                    null,
                    false,
                    false
            );

            execute("insert into bravo values (ARRAY[])");
            assertQuery("arr\n" +
                            "[1.0,2.0]\n" +
                            "[1.0,2.0,3.0]\n" +
                            "[]\n",
                    "select * from alpha union select * from bravo",
                    null,
                    null,
                    false,
                    false
            );

            execute("insert into alpha values (null)");
            assertQuery("arr\n" +
                            "[1.0,2.0]\n" +
                            "[1.0,2.0,3.0]\n" +
                            "[]\n" +
                            "null\n",
                    "select * from alpha union select * from bravo",
                    null,
                    null,
                    false,
                    false
            );
        });
    }

    @Test
    public void testUnsupportedDimensionality() throws Exception {
        assertMemoryLeak(() -> {
            execute("CREATE TABLE x (a DOUBLE[][][][][][][][][][][][][][][][])");
            try (TableMetadata m = engine.getTableMetadata(engine.verifyTableName("x"))) {
                Assert.assertEquals(1, m.getColumnCount());
                Assert.assertEquals("a", m.getColumnName(0));
                Assert.assertEquals("DOUBLE[][][][][][][][][][][][][][][][]", ColumnType.nameOf(m.getColumnType(0)));
            }
            assertExceptionNoLeakCheck(
                    "CREATE TABLE y (a DOUBLE[][][][][][][][][][][][][][][][][][][][][][][][][][][][][][][][][])", // 33 dimensions
                    18,
                    "too many array dimensions [nDims=33, maxNDims=32]"
            );
        });
    }

    private static void assertBroadcastShape(IntList shapeLeft, IntList shapeRight, IntList shapeOutExpected) throws Exception {
        assertMemoryLeak(() -> {
            try (DirectArray left = new DirectArray();
                 DirectArray right = new DirectArray()
            ) {
                left.setType(ColumnType.encodeArrayType(ColumnType.DOUBLE, shapeLeft.size()));
                right.setType(ColumnType.encodeArrayType(ColumnType.DOUBLE, shapeRight.size()));

                for (int i = 0; i < shapeLeft.size(); i++) {
                    left.setDimLen(i, shapeLeft.get(i));
                }
                left.applyShape();
                for (int i = 0; i < shapeRight.size(); i++) {
                    right.setDimLen(i, shapeRight.get(i));
                }
                right.applyShape();
                IntList shapeOut = new IntList();
                DerivedArrayView.computeBroadcastShape(left, right, shapeOut, -1);
                System.out.println(shapeOut);
                Assert.assertEquals(shapeOutExpected, shapeOut);
            }
        });
    }

    private static void fillIntList(IntList list, int... values) {
        list.clear();
        for (int i : values) {
            list.add(i);
        }
    }
}<|MERGE_RESOLUTION|>--- conflicted
+++ resolved
@@ -375,18 +375,10 @@
 
     @Test
     public void testArrayCumSumBehaviourMixedNulls() throws Exception {
-<<<<<<< HEAD
         assertMemoryLeak(() -> assertSqlWithTypes("a\tarray_cum_sum\n" +
-                        "[NaN,1.2,NaN,5.3]:DOUBLE[]\t[NaN,1.2,1.2,6.5]:DOUBLE[]\n",
-                "select array[null, 1.2, null, 5.3] as a, array_cum_sum(a);\n"));
-=======
-        assertMemoryLeak(() -> assertSqlWithTypes(
-                        "a\tarray_cum_sum\n" +
-                                "[null,1.2,null,5.3]:DOUBLE[]\t[null,1.2,1.2,6.5]:DOUBLE[]\n",
-                        "select array[null, 1.2, null, 5.3] as a, array_cum_sum(a);\n"
-                )
+                        "[null,1.2,null,5.3]:DOUBLE[]\t[null,1.2,1.2,6.5]:DOUBLE[]\n",
+                "select array[null, 1.2, null, 5.3] as a, array_cum_sum(a);\n")
         );
->>>>>>> b7288c7e
     }
 
     @Test
