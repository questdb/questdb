/*******************************************************************************
 *     ___                  _   ____  ____
 *    / _ \ _   _  ___  ___| |_|  _ \| __ )
 *   | | | | | | |/ _ \/ __| __| | | |  _ \
 *   | |_| | |_| |  __/\__ \ |_| |_| | |_) |
 *    \__\_\\__,_|\___||___/\__|____/|____/
 *
 *  Copyright (c) 2014-2019 Appsicle
 *  Copyright (c) 2019-2024 QuestDB
 *
 *  Licensed under the Apache License, Version 2.0 (the "License");
 *  you may not use this file except in compliance with the License.
 *  You may obtain a copy of the License at
 *
 *  http://www.apache.org/licenses/LICENSE-2.0
 *
 *  Unless required by applicable law or agreed to in writing, software
 *  distributed under the License is distributed on an "AS IS" BASIS,
 *  WITHOUT WARRANTIES OR CONDITIONS OF ANY KIND, either express or implied.
 *  See the License for the specific language governing permissions and
 *  limitations under the License.
 *
 ******************************************************************************/

package io.questdb.test.cairo;

import io.questdb.cairo.ColumnType;
import io.questdb.cairo.arr.ArrayBuffers;
import io.questdb.cairo.arr.ArrayMeta;
import io.questdb.cairo.arr.ArrayTypeDriver;
<<<<<<< HEAD
import io.questdb.cairo.arr.DirectFlyweightArrayView;
=======
import io.questdb.cairo.arr.BorrowedDirectArrayView;
>>>>>>> 8b4d9a42
import io.questdb.cairo.sql.TableMetadata;
import io.questdb.cutlass.line.tcp.ArrayParser;
import io.questdb.std.str.DirectUtf8Sink;
import io.questdb.std.str.DirectUtf8String;
import io.questdb.test.AbstractCairoTest;
import org.junit.Assert;
import org.junit.Test;

import static org.junit.Assert.assertEquals;

public class ArrayTest extends AbstractCairoTest {

    @Test
    public void testArrayToJsonDouble() {
<<<<<<< HEAD
        DirectFlyweightArrayView array = new DirectFlyweightArrayView();
=======
        BorrowedDirectArrayView array = new BorrowedDirectArrayView();
>>>>>>> 8b4d9a42
        try (ArrayBuffers bufs = new ArrayBuffers();
             DirectUtf8Sink sink = new DirectUtf8Sink(20)
        ) {
            bufs.shape.add(2);
            bufs.shape.add(2);
            bufs.type = ColumnType.encodeArrayType(ColumnType.DOUBLE, (int) bufs.shape.size());
            ArrayMeta.determineDefaultStrides(bufs.shape.asSlice(), bufs.strides);
            bufs.values.putDouble(1.0);
            bufs.values.putDouble(2.0);
            bufs.values.putDouble(3.0);
            bufs.values.putDouble(4.0);
            bufs.updateView(array);
            sink.clear();
            ArrayTypeDriver.arrayToJson(array, sink);
            assertEquals("[[1.0,2.0],[3.0,4.0]]", sink.toString());

            // transpose the array
            bufs.strides.reverse();
            bufs.updateView(array);
            sink.clear();
            ArrayTypeDriver.arrayToJson(array, sink);
            assertEquals("[[1.0,3.0],[2.0,4.0]]", sink.toString());
        }
    }

    @Test
    public void testArrayToJsonLong() {
<<<<<<< HEAD
        DirectFlyweightArrayView array = new DirectFlyweightArrayView();
=======
        BorrowedDirectArrayView array = new BorrowedDirectArrayView();
>>>>>>> 8b4d9a42
        try (ArrayBuffers bufs = new ArrayBuffers();
             DirectUtf8Sink sink = new DirectUtf8Sink(20)
        ) {
            bufs.shape.add(2);
            bufs.shape.add(2);
            bufs.type = ColumnType.encodeArrayType(ColumnType.LONG, (int) bufs.shape.size());
            ArrayMeta.determineDefaultStrides(bufs.shape.asSlice(), bufs.strides);
            bufs.values.putLong(1);
            bufs.values.putLong(2);
            bufs.values.putLong(3);
            bufs.values.putLong(4);
            bufs.updateView(array);
            sink.clear();
            ArrayTypeDriver.arrayToJson(array, sink);
            assertEquals("[[1,2],[3,4]]", sink.toString());

            // transpose the array
            bufs.strides.reverse();
            bufs.updateView(array);
            sink.clear();
            ArrayTypeDriver.arrayToJson(array, sink);
            assertEquals("[[1,3],[2,4]]", sink.toString());
        }
    }

    @Test
    public void testArrayToJsonUsingParser() {
        DirectUtf8String str = new DirectUtf8String();
        try (ArrayParser parser = new ArrayParser();
             DirectUtf8Sink sink = new DirectUtf8Sink(20)
        ) {
            String arrayExpr = "[[1,2],[3,4]]";
            sink.clear();
            sink.put("[6i").put(arrayExpr.substring(1));
            parser.parse(str.of(sink.lo(), sink.hi()));
            sink.clear();
            ArrayTypeDriver.arrayToJson(parser.getView(), sink);
            assertEquals(arrayExpr, sink.toString());
        } catch (ArrayParser.ParseException e) {
            throw new RuntimeException(e);
        }
    }

    @Test
    public void testCreateAsSelectDoubleNoWAL() throws Exception {
        assertMemoryLeak(() -> {
            execute(
                    "create table blah as (\n" +
                            "select rnd_varchar() a, rnd_double_array(1, 0) arr, rnd_int() b from long_sequence(10)\n" +
                            ");"
            );

            assertQuery(
                    "a\tarr\tb\n" +
                            "&\uDA1F\uDE98|\uD924\uDE04۲ӄǈ2L\t[0.4224356661645131,0.7094360487171202,0.38539947865244994,0.0035983672154330515,0.3288176907679504,0.021651819007252326]\t-938514914\n" +
                            "Y9}#jF\t[0.9687423276940171,0.6761934857077543,0.4882051101858693,0.42281342727402726,0.810161274171258,0.5298405941762054,0.022965637512889825,0.7763904674818695,0.975019885372507]\t-1533414895\n" +
                            "K䰭\u008B\t[0.456344569609078,0.2282233596526786,0.4149517697653501,0.04645849844580874,0.6821660861001273,0.45659895188239796,0.9566236549439661]\t-45567293\n" +
                            "#F0-k\\<*i^\t[0.49428905119584543,0.6359144993891355,0.5811247005631662,0.6752509547112409,0.9540069089049732,0.2553319339703062,0.8940917126581895,0.2879973939681931,0.6806873134626418,0.625966045857722,0.8733293804420821,0.7657837745299522]\t462277692\n" +
                            "\uDB59\uDF3B룒jᷚ\t[0.6697969295620055]\t-640305320\n" +
                            "?49Mqqpk-Z\t[0.8677181848634951,0.30716667810043663,0.4274704286353759,0.021189232728939578,0.7777024823107295,0.8221637568563206,0.22631523434159562,0.18336217509438513,0.9862476361578772]\t-2053564939\n" +
                            "V~!\t[0.5346019596733254]\t1728220848\n" +
                            "%l-\t[0.05024615679069011,0.9946372046359034,0.6940904779678791,0.5391626621794673,0.7668146556860689,0.2065823085842221,0.750281471677565,0.6590829275055244,0.5708643723875381,0.3568111021227658,0.05758228485190853,0.6729405590773638,0.1010501916946902]\t1448081412\n" +
                            "ꋵ\uD96E\uDCE7uKJܜߧ\t[0.1264215196329228,0.7215959171612961,0.4440250924606578,0.6810852005509421,0.24001459007748394,0.9292491654871197,0.741970173888595,0.25353478516307626,0.2739985338660311,0.39413730502371824,0.9359814814085834]\t-715453934\n" +
                            "ͱ:աf@ץ;윦\t[0.2559680920632348,0.23493793601747937,0.5150229280217947]\t1430716856\n",
                    "select * from blah",
                    true
            );
        });
    }

    @Test
    public void testCreateTableAllSupportedTypes() throws Exception {
        assertMemoryLeak(() -> {
            execute("create table x (" +
                    "d double[][][]" +
                    ", b boolean[][][][]" +
                    ", bt byte[][][][][][][][]" +
                    ", f float[]" +
                    ", i int[][]" +
                    ", l long[][]" +
                    ", s short[][][][][]" +
                    ", dt date[][][][]" +
                    ", ts timestamp[][]" +
                    ", l2 long256[][][]" +
                    ", u uuid[][][][]" +
                    ", ip ipv4[][]" +
                    ", c double)");

            String[] expectedColumnNames = {
                    "d",
                    "b",
                    "bt",
                    "f",
                    "i",
                    "l",
                    "s",
                    "dt",
                    "ts",
                    "l2",
                    "u",
                    "ip",
                    "c"
            };

            String[] expectedColumnTypes = {
                    "DOUBLE[][][]",
                    "BOOLEAN[][][][]",
                    "BYTE[][][][][][][][]",
                    "FLOAT[]",
                    "INT[][]",
                    "LONG[][]",
                    "SHORT[][][][][]",
                    "DATE[][][][]",
                    "TIMESTAMP[][]",
                    "LONG256[][][]",
                    "UUID[][][][]",
                    "IPv4[][]",
                    "DOUBLE"
            };

            Assert.assertEquals(expectedColumnNames.length, expectedColumnTypes.length);
            // check the metadata
            try (TableMetadata m = engine.getTableMetadata(engine.verifyTableName("x"))) {
                Assert.assertEquals(expectedColumnNames.length, m.getColumnCount());

                for (int i = 0, n = expectedColumnNames.length; i < n; i++) {
                    Assert.assertEquals(expectedColumnNames[i], m.getColumnName(i));
                    Assert.assertEquals(expectedColumnTypes[i], ColumnType.nameOf(m.getColumnType(i)));
                }
            }
        });
    }

    @Test
    public void testInsertAsSelectDoubleNoWAL() throws Exception {
        assertMemoryLeak(() -> {
            execute("create table blah (a double[][])");
            execute("insert into blah select rnd_double_array(2, 1) from long_sequence(10)");

            assertQuery(
                    "a\n" +
                            "[[null,0.08486964232560668,0.0843832076262595,0.6508594025855301]]\n" +
                            "[[null,0.22452340856088226,0.3491070363730514,null,0.4621835429127854,0.5599161804800813,0.7261136209823622,0.4224356661645131,0.7094360487171202,0.38539947865244994,0.0035983672154330515,0.3288176907679504,null,0.9771103146051203],[0.24808812376657652,0.6381607531178513,0.12503042190293423,0.9038068796506872,0.13450170570900255,0.8912587536603974,0.9755263540567968,null,0.810161274171258,0.5298405941762054,null,null,0.2459345277606021,0.05048190020054388],[0.16474369169931913,0.931192737286751,null,0.8001121139739173,0.18769708157331322,0.16381374773748514,0.6590341607692226,0.40455469747939254,null,0.5659429139861241,0.8828228366697741,null,0.45659895188239796,0.9566236549439661],[0.5406709846540508,0.8164182592467494,null,0.5449155021518948,0.1202416087573498,0.9640289041849747,0.7133910271555843,null,0.5891216483879789,null,null,0.48558682958070665,0.9047642416961028,null],[0.34947269997137365,0.19751370382305056,0.812339703450908,0.7176053468281931,null,0.8733293804420821,null,0.17833722747266334,null,null,0.026836863013701473,0.03993124821273464,null,null]]\n" +
                            "[[0.13006100084163252,null,null,0.8231249461985348,0.053594208204197136,null,null,0.7632615004324503,0.8816905018995145,null,0.5357010561860446,0.8595900073631431,0.6583311519893554,0.8259739777067459,0.8593131480724349],[0.33747075654972813,0.11785316212653119,0.7445998836567925,0.2825582712777682,0.2711532808184136,0.48524046868499715,null,0.029080850168636263,0.10459352312331183,null,0.20585069039325443,0.29659296554924697,null,0.9457212646911386,0.05024615679069011],[0.9946372046359034,0.6940904779678791,0.5391626621794673,null,0.4416432347777828,0.05158459929273784,0.2445295612285482,0.5466900921405317,0.5290006415737116,0.7260468106076399,0.7229359906306887,0.4592067757817594,null,null,0.35731092171284307],[0.9583687530177664,null,null,null,0.5691053034055052,0.12663676991275652,0.11371841836123953,0.062027497477155635,0.6901976778065181,0.7586254118589676,null,null,null,0.8144207168582307,0.14261321308606745],[null,0.4440250924606578,0.6810852005509421,null,0.4835256202036067,0.868788610834602,0.49154607371672154,0.4167781163798937,0.3454148777596554,null,null,null,0.9423671624137644,0.2093569947644236,0.5459599769700721],[0.7079450575401371,0.08712007604601191,null,null,null,0.18586435581637295,null,0.818064803221824,0.6213434403332111,0.2559680920632348,0.23493793601747937,0.5150229280217947,0.18158967304439033,0.8196554745841765,0.9130151105125102],[null,0.17405556853190263,null,null,0.7665029914376952,0.5796722100538578,0.07828020681514525,0.2394591643144588,0.9067923725015784,null,0.29168465906260244,null,0.20106623698844028,0.5626370294064983,0.7653255982993546],[0.8931810353578427,0.7704066243578834,0.5779007672652298,0.5692090442741059,0.7467013668130107,0.5794665369115236,0.13210005359166366,0.5762044047105472,0.988853350870454,0.7202789791127316,0.34257201464152764,0.3421816375714358,0.3041027402122686,0.11296257318851766,0.9546417330809595],[0.848083900630095,0.4698648140712085,0.8911615631017953,0.32093405888189597,0.8406396365644468,null,0.8217652538598936,0.6397125243912908,0.29419791719259025,null,0.8136014373529948,0.970570224065161,0.37286547899075506,null,null],[null,null,0.38509066982448115,0.5764439692141042,0.5475429391562822,0.6977332212252165,0.4610963091405301,0.5673376522667354,0.48782086416459025,null,0.13312214396754163,0.9435138098640453,null,0.17094358360735395,0.06670023271622016],[0.5449970817079417,null,0.8405815493567417,0.3058008320091107,null,0.034652347087289925,null,0.5900836401674938,0.12217702189166091,0.7717552767944976,0.8387598218385978,0.7620812803991436,0.21458226845142114,0.08934586837197267,0.6506604601705693],[null,null,0.5501133139397699,0.7134500775259477,null,0.734728770956117,0.33828954246335896,null,0.18967967822948184,0.48422587819911567,0.2970515836513553,0.959524136522573,null,0.7087011832273765,0.21047933106727745],[null,0.04404000858917945,0.14295673988709012,0.03314618075579956,0.8383060222517912,0.2325041018786207,null,0.10799057399629297,null,0.8353079103853974,0.011099265671968506,0.6671244607804027,0.11947100943679911,0.909668342880534,0.5238700311500556]]\n" +
                            "[[null,0.8504099903010793,null,null,null,null,0.15274858078119136,0.0016532800623808575,0.23567419576658333,0.5713685355920771,null,0.012228951216584294,0.9316283568969537],[0.3663509090570607,0.88982264111644,0.7073941544921103,0.4595378556321077,null,null,0.4412051102084278,null,0.43159834345466475,0.12454054765285283,0.7727320382377867,0.7707892345682454,0.8782062052833822],[0.4421551587238961,0.4388864091771264,0.32449127848036263,0.41886400558338654,null,0.31861843394057765,null,0.9370193388878216,0.39201296350741366,null,0.28813952005117305,0.65372393289891,null],[0.9375691350784857,0.5815065874358148,0.8615841627702753,null,null,0.020390884194626757,0.38881940598288367,0.4444125234732249,0.42044603754797416,null,0.5261234649527643,0.030750139424332357,0.20921704056371593],[0.681606585145203,0.11134244333117826,null,0.5863937813368164,0.2103287968720018,0.3242526975448907,0.42558021324800144,null,0.6068565916347403,0.7617663592833062,0.6315327885922489,null,0.6995547582800753],[null,0.4950615235019964,0.04558283749364911,0.3595576962747611,null,null,0.0966240354078981,null,0.21224614178286005,0.9694731343686098,0.24584615213823513,null,0.5965069739835686],[0.9239514793425267,0.6690790546123128,0.6591146619441391,0.8545896910200949,0.2712934077694782,0.45516613187238597,0.3228786903275197,null,null,0.08039440728458325,0.7600550885615773,0.05890936334115593,0.023600615130049185],[0.13525597398079747,0.10663485323987387,0.05995797344646303,0.7600677648426976,null,0.6198590038961462,0.7020508159399581,null,0.6404197786416339,0.828928908465152,null,null,0.38000152873098747],[0.5157225592346661,null,0.16320835762949149,0.6952925744703682,null,null,null,0.19063674639636496,0.535993442770838,0.5725722946886976,0.8760952835787964,0.32282028174282695,0.9224004398482664],[0.6172681090021809,0.5320636725174561,0.13226561658653546,0.3209515177515627,0.8896010238998574,0.38656452532530694,0.8911136895705645,null,0.061646717786158045,0.6367746812001958,null,0.6936669914583254,0.7128505998532723],[0.5940502728139653,0.7861254708288083,0.1319044042993568,0.45862629276476996,0.3812506482325819,0.307622006691777,null,null,0.7587860024773928,0.48422909268940273,0.9176263114713273,0.3981872443575455,0.6504194217741501],[0.23387203820756874,null,0.30874126787936973,0.6931441108030082,0.16048069056478798,null,0.736755875734414,0.12465120312903266,0.04734223739255916,0.10424082472921137,null,0.9266929571641075,0.19823647700531244]]\n" +
                            "[[0.7417434132166958,0.8306929906890365,0.5763691784056397,0.7022152611814457,0.3257868894353412,0.19814885694903128,null,0.6355534187114189,0.19073234832401043,0.14105044938124922,0.236380596505666],[0.009379969318743853,0.7564214859398338,0.06970926959068269,0.45388767393986074,0.8645117110218422,0.7298540433653912,0.588707402066503,null,0.9891642698247116,null,null],[null,0.9321403914883201,null,null,0.43990342764801993,0.6130518815428464,0.9755586311085417,0.5522442336842381,0.9385037871004874,0.16227550791363532,null],[null,0.9154548873622441,0.8470755372946043,0.8061988461374605,0.6343133564417237,0.9380189854875546,null,0.11763567185322699,0.41965514885911137,0.3057937704964272,0.635559043242417],[0.38106875419134767,0.3838483044911978,null,0.6224023788514188,0.23956847762469535,null,null,0.8151906661765794,null,0.3197593740177185,null],[0.28400807705010733,0.5784462314078672,null,0.5191884769160172,null,0.591069738864946,0.6051467286553064,0.13660430775944932,0.8941438652004624,null,0.6391251028594114],[null,null,0.1790475858715116,0.7504512900310369,0.9583685768295167,null,null,0.12934061164115174,0.018689012580364706,0.8940422626709261,null],[0.7536836395346167,0.04727174057972261,0.819524120126593,0.28598292472656794,0.42934437054513563,0.7066431848881077,null,null,0.9940353811420282,null,0.5455175324785665],[0.8248550185892197,null,0.8669667625804924,0.6609657087067649,0.486440482380041,0.03554537640844224,0.9128848579835603,0.8510208445183796,null,0.865090011761414,null],[null,0.3669999679163578,0.7116036820921031,0.7184108604451028,0.7995154334778554,0.7776474810620265,0.028814588598028656,0.4151433463570058,null,0.32317345869453706,0.9632550816669818],[null,null,null,0.7958221844381383,null,null,0.49950663682485574,0.9700250276928207,0.9251043257912728,0.4899025858706836,null],[0.8052728021480802,0.04229155272030727,null,0.11500943478849246,0.5945632194415877,0.288531163175191,0.0369352861985911,0.22243351688740076,0.3826966600855539,0.4287405981191371,null],[0.22148534962398414,0.705318413494936,0.45039214871547917,0.4127332979349321,null,null,0.9520909221021127,0.4718682265067845,0.3622980885814183,0.20229159120610396,null],[0.8503583964852268,null,0.9236914780318218,0.9759588687260482,0.7277312337314652,null,0.10999942140960017,null,0.8267002457663516,null,0.1061278014852981]]\n" +
                            "[[0.625275838160094,0.5330895288680357,0.14419737823460133,null,null,0.838362961151687,0.8918855657253252,0.7609079180054751,null,0.2869636576132818,0.9028381160965113,0.12049392901868938],[0.7399948696680694,null,0.2748234652841348,0.8590362244860776,null,null,0.7852927728037424,null,0.38014703172702147,0.9965895851849988,null,0.2007867568752738],[0.41716226532623835,0.48632841774699487,0.2717670505640706,null,0.8964900546165293,0.5460896792544052,0.2763714033301786,0.5507381683150634,0.20149911409322863,0.6160933784748995,0.11465885305674761,null],[null,0.7150816943347986,0.2977278793266547,0.4953196080826836,0.43941704009365956,0.8651187221525168,0.05059835909941457,0.5900812634557904,null,0.5114140976913433,0.04929733954707505,null],[0.9371394524682951,0.3124396473722044,null,0.30847764561455926,0.6196561753422045,0.014310575205308873,0.9747094598716854,0.9437779358146624,0.696965544418365,null,0.3082260347287745,0.110401374979613],[0.4203897782712428,0.9879118064160076,0.018947880493912606,0.5443009706474673,0.007993869695747557,0.2840382852834289,0.46648649884157944,0.03804995327454719,0.10288432263881209,0.9336208924208746,0.48264093321778834,0.7311141146439794],[0.09509439640459871,0.6455308455173533,0.5938364474282036,0.14008139132534625,0.7798032758089017,0.08746940413841608,0.47367603337536135,0.4131950003969651,0.779572495695852,0.8368079742276645,0.7608768377234525,0.07419488600417712],[0.5115629621647786,null,0.7984983087387133,0.4472458525819868,null,0.6162890904954973,0.8223388398922372,null,0.5413676914584489,null,null,0.7487334280076515],[0.5319122221997539,null,0.511401697239172,0.8372868888898526,null,0.6830295031437096,0.10228921976579197,null,0.538852735365158,0.2749299986087188,null,0.7696096102283352],[0.6440120149579229,0.08367741357193248,null,null,null,null,0.7559205543286167,0.8997593158412944,null,0.5501791172519537,0.3200388527033077,0.017077050555570406]]\n" +
                            "[[0.48770772310128674,0.9136698830540818,0.41959365629159706,0.8133335967380011,0.1444792715432155,0.3924436202424225,0.5617105272690266],[null,0.3879703324918904,null,0.14319965942499036,0.8762527725957238,0.3337986395099132,0.8401902592277716],[null,0.9122720448426606,null,0.5772963808264585,0.36639618205313174,0.5698455447947597,0.1760335737117784],[0.1548262580996853,0.9694379845594773,0.2232959099494619,null,0.33548246037044094,null,0.010035423466609461],[0.8823770493226967,null,0.03223511148936853,0.6438822329528859,null,null,0.4975807351172973],[0.47358196507052297,null,0.24633823409315458,0.27293702465966674,0.13655419467547736,0.4214933542294964,0.8810300364147652],[null,0.6311675966318214,null,0.05599002717005319,null,null,0.23150412372729956],[0.4436404792987545,0.8729343423795236,null,null,0.2269754527380209,null,0.01722340737899619],[0.6415273995286206,null,0.3808955145939156,null,null,0.2682009935575007,0.813401076817784],[null,0.2589485743642158,null,0.7954501942090235,0.37153646386438366,0.532264810312935,null],[0.7833683701144168,null,0.25902209911086704,0.7342742722525102,0.4922628637697192,0.3594104873465158,0.9444385890780336],[0.5943386578834184,0.2167236081321272,0.3390559525012298,0.396044125361976,0.8296483107974604,null,0.7996807760628202],[null,null,0.59632703273838,0.6699852112073831,0.49527776273310486,null,null],[0.7910708989656754,0.28070451973825394,0.14702614961805072,0.5541268763095203,0.9009775009089753,0.3872049813004539,null],[null,0.2992989877169011,0.6714436866004777,0.1722548698939924,0.3744661371925302,0.12639554210368897,null]]\n" +
                            "[[0.07249353704307582,0.4972049796950656,0.7396895179853595,0.8374665772063014,0.2648780427570352,0.18209826013076702,0.6518094128005566,0.6361803612485613,0.25360631912488385,0.30583440932161066,0.5149106041333245,0.7060432532682597],[0.7729051818907344,0.6592659982804954,0.7048071355343314,null,0.29017208836545494,0.168062238430135,0.8607654214669396,0.012605799324587275,0.07568350085706077,0.9977968169274879,0.16564329235390252,0.7640223966893878],[null,null,null,0.7606096978638481,0.10799228316906728,0.13850419027225458,0.7951495263708774,0.28064354665692726,0.2885975915542155,0.7846457087898672,0.9491441900738318,0.46676769695170806],[0.5970190396613553,null,0.0628161240652424,0.2236430281797107,0.11602638079470873,null,0.6397116958115132,0.5903292901959799,0.8081702003994685,0.7133569384715547,0.9031596755527048,0.7577710411992817],[0.5400832803729302,0.28780967407815317,0.11120134948624694,null,0.24333255137148546,0.2661481258012208,0.1059984516511765,0.5636564813553648,0.5074877749062782,0.9376548591973837,0.09648061880838898,null],[0.0696798350737855,null,0.9637409122545475,0.06818764947743572,null,0.9790606155233822,null,0.42130182460317767,0.7367576827380982,0.6526377090829717,null,0.606127097981867],[null,0.4827490189042424,0.4197074512618787,null,0.09114874576214838,null,0.30128361834175243,0.3761882472844964,0.37565373531697777,0.5060655873751713,0.8164249433136563,0.01280088667917001],[0.5886171491892752,null,0.06115382042103079,0.03785842679744411,0.2676094355849844,0.28069912068346936,0.21231239376765998,0.06104111935464773,0.19601431728224172,0.028465583868469424,0.023780164968562834,0.2925095264769467],[0.817623781720735,0.5650671906547997,0.5872776844863592,0.15761877750359965,null,null,0.4432362491352081,null,0.14982199475775193,0.5542476776901315,0.4452645911659644,0.5669906287267767],[0.8638077670566735,0.3749470137249791,null,0.9832126367884851,0.39907906168345886,0.9233347790472138,0.2052621553268983,null,0.6547419627255642,null,null,null],[null,0.7166146534916156,null,0.023101905486177965,0.43745219952112857,0.7267721806665918,0.4532473302572152,0.331542636971926,0.7613115945849444,null,null,null],[0.05585507463682027,null,0.7712015783372335,0.5878460996916319,null,0.48347771832992303,0.8323999830230796,0.3649652944981656,0.43488889358036487,null,0.03407100805686525,0.7869585286400578]]\n" +
                            "[[0.8779552626878336,null,0.7826633768878841,0.259695482245886,null,null,0.020588951610466033,0.9749391591297927,0.22183926354846573],[0.24586870756326218,0.7854514560860658,0.4340593345759689,0.6588605039756569,null,0.4290706866408647,0.1413990284888046,0.4594571708151399,0.35386502620368654],[0.09304799319145796,0.21779759322829817,0.9566312959259167,0.09397252705327175,0.9127563414908738,0.3265273318465457,0.8720490934003815,0.9726461245923591,0.8304454766991382],[0.7279607221195401,0.35877905968450163,0.9558141868590608,0.41649456747925984,0.2524610975519621,0.43809568005354127,null,0.4782200683933733,0.39982154139676684],[null,0.12935767471721227,0.7796157645205235,0.6264666980755385,null,0.8122545628814051,null,0.5443717183730061,null],[0.4307559690559112,0.01970074949543621,0.9135345589823056,0.28292897749886314,0.5766772022370283,0.6243142515884448,null,0.9753902444933247,0.3853367020372517],[null,0.05275449188032055,0.21170959516204924,null,null,null,0.330918030605716,0.6701859066319285,0.6526405396145122]]\n" +
                            "[[0.22511384700837267,0.32649046396073444,0.6721827910578719,0.15586430484908198,0.7700868007538937,0.1861199801036444,0.9721757346464024,0.10012992950584709,0.29730771383540433,0.8811529559203428,null,null,null,null,0.996743576596805],[0.22269565900196953,0.15363439252599098,null,0.9623171728038233,0.5152077533355048,0.5550271329773221,null,0.15243698264214978,0.36092516320665147,0.6365912614668545,null,null,0.5470221658822219,0.8621424299564775,0.2871069368816722],[null,0.2698247661309793,0.4531424919285716,0.6085797228669808,0.4524050162454656,0.12003762630199555,null,0.19166383036708756,0.8557621810781164,0.30053814664774847,0.37210636725248813,0.5245016413430169,0.20589046550328416,0.7597620978672699,0.14540649893373514],[0.6874650689552196,0.04494735916641668,null,0.9844482085939221,null,0.16525810396139984,0.5173940547749024,null,0.07575818123350675,0.8376397641027775,0.5665064140662698,null,0.2841908337143171,0.06444270083307668,0.45599788972627586],[0.6933801625117869,0.9817658526194231,0.7843283722983255,0.06269658001562883,0.04932501104049258,0.24949759549005113,null,null,0.3833940229112621,0.9936834310197583,0.8386044991800844,0.5336222997260517,0.22009352219063893,0.12326574995940665,0.8200421026079597],[0.06472617587436369,0.7184609497917785,0.9374156956020483,0.9790870946569337,0.4353972285974451,0.4238934314950764,0.6794708024117474,null,0.7686191346926147,null,0.06585925388777292,0.6670228450708864,0.4653998788482615,0.41265788151170835,0.1914161844876806],[0.5469257570499296,0.20869523440218085,0.47046214502342254,0.5277233818830627,0.2263345107996424,0.8375723114173276,0.2973413048547613,0.02206807161850266,0.7708094983496303,0.7774992993301526,null,null,0.35821283214301636,null,0.17485263263815565],[0.19882280937094632,0.8451212749109064,0.362912927226985,0.35083644032896444,null,0.30921242717108066,null,0.6092038333046033,0.2693555855483414,0.10877923764275288,0.6572120613260216,0.33809011868832284,0.5196604467083402,0.9288565084324227,0.6588214619993266],[0.355786772193197,0.09686702972055339,0.3793365372760392,0.24601377357831455,null,0.3883845787817346,null,null,0.6354790267464765,0.526469565507781,0.6680272694938101,0.7878289993451696,0.1659891622620966,0.7582812474656514,null],[null,null,null,0.13260889791591712,0.5418085488978492,0.36658512235236584,0.9557940492957487,0.1570704400490346,0.034904847183765186,0.5749982450146361,0.13360028796545642,null,0.6703069631122424,null,0.04795496832215018],[0.5763505353526829,null,0.41876634576982885,0.7437656766929067,0.32010882429399834,0.4288965848487438,null,0.7676022109649517,null,0.08320499697553518,0.15721123459015562,null,null,0.6027658421256401,0.6172363599139938],[0.11185706151036878,0.5994873891740121,0.25917153541462035,0.3628458314023303,null,null,0.29309813796291284,0.5832447623746595,null,0.48781272232790374,null,0.7440015159909962,0.7229234101093484,0.6662560653844911,0.6697603442453015],[null,0.5009939966556752,null,null,0.36839889389171143,0.6701077660798066,null,0.19676893721907063,0.4799415921194079,0.14966787594435282,0.4163426844350143,0.1816642064152728,0.22092534266452646,0.5805847504087114,0.05811467726635178]]\n",
                    "select * from blah",
                    true
            );
        });
    }

    @Test
    public void testTypeCast() {
        for (int i = 1; i < ColumnType.ARRAY_NDIMS_LIMIT; i++) {
            for (short j = ColumnType.BOOLEAN; j <= ColumnType.IPv4; j++) {
                if (!ColumnType.isSupportedArrayElementType(j)) {
                    continue;
                }
                Assert.assertTrue(ColumnType.isAssignableFrom(
                        ColumnType.encodeArrayType(j, i),
                        ColumnType.encodeArrayType(j, i)
                ));
                Assert.assertTrue(ColumnType.isAssignableFrom(
                        ColumnType.NULL,
                        ColumnType.encodeArrayType(j, i)
                ));
            }
        }

        for (int i = 1; i < ColumnType.ARRAY_NDIMS_LIMIT; i++) {
            for (short j = ColumnType.BOOLEAN; j <= ColumnType.IPv4; j++) {
                if (!ColumnType.isSupportedArrayElementType(j)) {
                    continue;
                }
                // not assignable from scalar to any array
                Assert.assertFalse(ColumnType.isAssignableFrom(j, ColumnType.encodeArrayType(j, i)));
                // ... nor the other way around
                Assert.assertFalse(ColumnType.isAssignableFrom(ColumnType.encodeArrayType(j, i), j));
            }
        }
    }

    @Test
    public void testUnsupportedArrayDimension() throws Exception {
        assertMemoryLeak(() -> {
            execute("create table x (a int[][][][][][][][][][][][][][][][])");
            try (TableMetadata m = engine.getTableMetadata(engine.verifyTableName("x"))) {
                Assert.assertEquals(1, m.getColumnCount());
                Assert.assertEquals("a", m.getColumnName(0));
                Assert.assertEquals("INT[][][][][][][][][][][][][][][][]", ColumnType.nameOf(m.getColumnType(0)));
            }
            assertExceptionNoLeakCheck(
                    "create table y (a int[][][][][][][][][][][][][][][][][][][][][][][][][][][][][][][][][])", // 33 dimensions
                    18,
                    "array dimension limit is 32"
            );
        });
    }

    @Test
    public void testUnsupportedArrayType() throws Exception {
        assertMemoryLeak(() -> {
            assertExceptionNoLeakCheck(
                    "create table x (a symbol[][][])",
                    18,
                    "SYMBOL array type is not supported"
            );
            assertExceptionNoLeakCheck(
                    "create table x (abc varchar[][][])",
                    20,
                    "VARCHAR array type is not supported"
            );
        });
    }

}<|MERGE_RESOLUTION|>--- conflicted
+++ resolved
@@ -28,11 +28,7 @@
 import io.questdb.cairo.arr.ArrayBuffers;
 import io.questdb.cairo.arr.ArrayMeta;
 import io.questdb.cairo.arr.ArrayTypeDriver;
-<<<<<<< HEAD
-import io.questdb.cairo.arr.DirectFlyweightArrayView;
-=======
 import io.questdb.cairo.arr.BorrowedDirectArrayView;
->>>>>>> 8b4d9a42
 import io.questdb.cairo.sql.TableMetadata;
 import io.questdb.cutlass.line.tcp.ArrayParser;
 import io.questdb.std.str.DirectUtf8Sink;
@@ -47,11 +43,7 @@
 
     @Test
     public void testArrayToJsonDouble() {
-<<<<<<< HEAD
-        DirectFlyweightArrayView array = new DirectFlyweightArrayView();
-=======
         BorrowedDirectArrayView array = new BorrowedDirectArrayView();
->>>>>>> 8b4d9a42
         try (ArrayBuffers bufs = new ArrayBuffers();
              DirectUtf8Sink sink = new DirectUtf8Sink(20)
         ) {
@@ -79,11 +71,7 @@
 
     @Test
     public void testArrayToJsonLong() {
-<<<<<<< HEAD
-        DirectFlyweightArrayView array = new DirectFlyweightArrayView();
-=======
         BorrowedDirectArrayView array = new BorrowedDirectArrayView();
->>>>>>> 8b4d9a42
         try (ArrayBuffers bufs = new ArrayBuffers();
              DirectUtf8Sink sink = new DirectUtf8Sink(20)
         ) {
