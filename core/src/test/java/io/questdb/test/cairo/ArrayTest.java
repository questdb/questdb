/*******************************************************************************
 *     ___                  _   ____  ____
 *    / _ \ _   _  ___  ___| |_|  _ \| __ )
 *   | | | | | | |/ _ \/ __| __| | | |  _ \
 *   | |_| | |_| |  __/\__ \ |_| |_| | |_) |
 *    \__\_\\__,_|\___||___/\__|____/|____/
 *
 *  Copyright (c) 2014-2019 Appsicle
 *  Copyright (c) 2019-2024 QuestDB
 *
 *  Licensed under the Apache License, Version 2.0 (the "License");
 *  you may not use this file except in compliance with the License.
 *  You may obtain a copy of the License at
 *
 *  http://www.apache.org/licenses/LICENSE-2.0
 *
 *  Unless required by applicable law or agreed to in writing, software
 *  distributed under the License is distributed on an "AS IS" BASIS,
 *  WITHOUT WARRANTIES OR CONDITIONS OF ANY KIND, either express or implied.
 *  See the License for the specific language governing permissions and
 *  limitations under the License.
 *
 ******************************************************************************/

package io.questdb.test.cairo;

import io.questdb.PropertyKey;
import io.questdb.cairo.ColumnType;
import io.questdb.cairo.arr.ArrayTypeDriver;
import io.questdb.cairo.arr.DirectArray;
import io.questdb.cairo.arr.NoopArrayWriteState;
import io.questdb.cairo.sql.TableMetadata;
import io.questdb.cairo.vm.api.MemoryA;
import io.questdb.cutlass.line.tcp.ArrayBinaryFormatParser;
import io.questdb.std.MemoryTag;
import io.questdb.std.Unsafe;
import io.questdb.std.Vect;
import io.questdb.std.str.DirectUtf8Sink;
import io.questdb.test.AbstractCairoTest;
import org.junit.Assert;
import org.junit.Before;
import org.junit.Test;

import static org.junit.Assert.assertEquals;

public class ArrayTest extends AbstractCairoTest {

    public static long arrayViewToBinaryFormat(DirectArray array, long addr) {
        long offset = 0;
        Unsafe.getUnsafe().putByte(addr + offset, (byte) array.getElemType());
        offset++;
        Unsafe.getUnsafe().putByte(addr + offset, (byte) array.getDimCount());
        offset++;
        for (int i = 0, dims = array.getDimCount(); i < dims; i++) {
            Unsafe.getUnsafe().putInt(addr + offset, array.getDimLen(i));
            offset += 4;
        }
        int flatSize = array.borrowedFlatView().size();
        Vect.memcpy(addr + offset, array.ptr(), flatSize);
        return offset + flatSize;
    }

    @Override
    @Before
    public void setUp() {
        setProperty(PropertyKey.CAIRO_SQL_PARALLEL_GROUPBY_ENABLED, String.valueOf("true"));
        super.setUp();
    }

    @Test
    public void test2dFrom1d() throws Exception {
        assertMemoryLeak(() -> {
            execute("CREATE TABLE samba (ask_price DOUBLE[], ask_size DOUBLE[])");
            execute("CREATE TABLE tango (ask DOUBLE[][])");
            execute("INSERT INTO samba VALUES (ARRAY[1.0, 2, 3], ARRAY[4.0, 5, 6]), (ARRAY[7.0, 8, 9], ARRAY[10.0, 11, 12])");
            execute("INSERT INTO tango SELECT ARRAY[[ask_price[1], ask_price[2]], [ask_size[1], ask_size[2]]] FROM samba");
            execute("INSERT INTO tango SELECT ARRAY[ask_price, ask_size] FROM samba");
            execute("INSERT INTO tango SELECT ARRAY[ask_price[1:3], ask_size[2:4]] FROM samba");
            assertSql("ask\n" +
                            "[[1.0,2.0],[4.0,5.0]]\n" +
                            "[[7.0,8.0],[10.0,11.0]]\n" +
                            "[[1.0,2.0,3.0],[4.0,5.0,6.0]]\n" +
                            "[[7.0,8.0,9.0],[10.0,11.0,12.0]]\n" +
                            "[[1.0,2.0],[5.0,6.0]]\n" +
                            "[[7.0,8.0],[11.0,12.0]]\n",
                    "tango");
        });
    }

    @Test
    public void testAccess1d() throws Exception {
        assertMemoryLeak(() -> {
            execute("CREATE TABLE tango AS (SELECT ARRAY[1.0, 2, 3] arr1, ARRAY[1.0, 2, 3] arr2 FROM long_sequence(1))");
            execute("INSERT INTO tango VALUES (ARRAY[1.0, 2, 3], null)");
            execute("INSERT INTO tango VALUES (null, null)");
            assertSql("x\n2.0\n2.0\nnull\n", "SELECT arr1[2] x FROM tango");
            assertSql("x\n2.0\n2.0\nnull\n", "SELECT arr1[arr1[2]::int] x FROM tango");
            assertSql("x\n2.0\nnull\nnull\n", "SELECT arr1[arr2[2]::int] x FROM tango");
            assertPlanNoLeakCheck(
                    "SELECT arr1[arr2[2]::int] x FROM tango",
                    "VirtualRecord\n" +
                            "  functions: [arr1[arr2[2]::int]]\n" +
                            "    PageFrame\n" +
                            "        Row forward scan\n" +
                            "        Frame forward scan on: tango\n"
            );
        });
    }

    @Test
    public void testAccess3d() throws Exception {
        assertMemoryLeak(() -> {
            execute("CREATE TABLE tango AS (SELECT " +
                    "ARRAY[ [[1.0, 2], [3.0, 4]], [[5.0, 6], [7.0, 8]] ] arr FROM long_sequence(1))");
            assertSql("x\n2.0\n", "SELECT arr[1, 1, 2] x FROM tango");
            assertSql("x\n6.0\n", "SELECT arr[2, 1, 2] x FROM tango");
            assertSql("x\n8.0\n", "SELECT arr[2, 2, 2] x FROM tango");
            assertSql("x\n8.0\n", "SELECT arr[2, 2][2] x FROM tango");
            assertSql("x\n8.0\n", "SELECT arr[2][2, 2] x FROM tango");
            assertSql("x\n8.0\n", "SELECT arr[2][2][2] x FROM tango");
            assertPlanNoLeakCheck(
                    "SELECT arr[2][2][2] x FROM tango",
                    "VirtualRecord\n" +
                            "  functions: [arr[2,2,2]]\n" +
                            "    PageFrame\n" +
                            "        Row forward scan\n" +
                            "        Frame forward scan on: tango\n"
            );
        });
    }

    @Test
    public void testAccessInvalid() throws Exception {
        assertMemoryLeak(() -> {
            execute("CREATE TABLE tango AS (SELECT ARRAY[[1.0, 2], [3.0, 4]] arr1, ARRAY[-1, -2] arr2 FROM long_sequence(1))");

            assertExceptionNoLeakCheck("SELECT arr1[] FROM tango",
                    12, "empty brackets");
            assertExceptionNoLeakCheck("SELECT arr1['1', 1] FROM tango",
                    12, "invalid type for array access [type=4]");
            assertExceptionNoLeakCheck("SELECT arr1[1, 1::long] FROM tango",
                    16, "invalid type for array access [type=6]");
            assertExceptionNoLeakCheck("SELECT arr1[1, true] FROM tango",
                    15, "invalid type for array access [type=1]");
            assertExceptionNoLeakCheck("SELECT arr1[1, '1'] FROM tango",
                    15, "invalid type for array access [type=4]");
            assertExceptionNoLeakCheck("SELECT arr1[1, 1, 1] FROM tango",
                    18, "too many array access arguments [nArgs=3, nDims=2]");
            assertExceptionNoLeakCheck("SELECT arr1[0, 1] FROM tango",
                    12, "array index must be positive [dim=1, index=0]");
            assertExceptionNoLeakCheck("SELECT arr1[1:2, 0] FROM tango",
                    17, "array index must be positive [dim=2, index=0]");
            assertExceptionNoLeakCheck("SELECT arr1[1, 0] FROM tango",
                    15, "array index must be positive [dim=2, index=0]");
            assertExceptionNoLeakCheck("SELECT arr1[1, arr2[1]::int] FROM tango",
                    22, "array index must be positive [dim=2, index=-1, dimLen=2]");
            assertExceptionNoLeakCheck("SELECT arr1[1:2][arr2[1]::int] FROM tango",
                    24, "array index must be positive [dim=1, index=-1, dimLen=1]");
        });
    }

    @Test
    public void testAccessOutOfBounds() throws Exception {
        assertMemoryLeak(() -> {
            execute("CREATE TABLE tango AS (SELECT ARRAY[[1.0, 2], [3.0, 4]] arr FROM long_sequence(1))");

            assertSql("x\nnull\n", "SELECT arr[1, 3] x FROM tango");
            assertSql("x\nnull\n", "SELECT arr[3, 1] x FROM tango");

            assertSql("x\n[]\n", "SELECT arr[1:1] x FROM tango");
            assertSql("x\n[]\n", "SELECT arr[2:1] x FROM tango");
            assertSql("x\n[[3.0,4.0]]\n", "SELECT arr[2:5] x FROM tango");
            assertSql("x\n[]\n", "SELECT arr[3:3] x FROM tango");
            assertSql("x\n[]\n", "SELECT arr[3:5] x FROM tango");

            assertSql("x\n[]\n", "SELECT arr[1, 1:1] x FROM tango");
            assertSql("x\n[]\n", "SELECT arr[1, 2:1] x FROM tango");
            assertSql("x\n[]\n", "SELECT arr[1, 3:3] x FROM tango");
            assertSql("x\n[]\n", "SELECT arr[1, 3:5] x FROM tango");
            assertSql("x\n[]\n", "SELECT arr[1, 3:] x FROM tango");

            assertSql("x\n[2.0]\n", "SELECT arr[1, 2:5] x FROM tango");
        });
    }

    @Test
    public void testAccessWithNonConstants() throws Exception {
        assertMemoryLeak(() -> {
            String subArr11 = "[1.0,2.0]";
            String subArr12 = "[3.0,4.0]";
            String subArr21 = "[5.0,6.0]";
            String subArr22 = "[7.0,8.0]";
            String subArr1 = "[" + subArr11 + "," + subArr12 + "]";
            String subArr2 = "[" + subArr21 + "," + subArr22 + "]";
            String fullArray = "[" + subArr1 + "," + subArr2 + "]";
            execute("CREATE TABLE tango AS (SELECT 1 i, 2 j, ARRAY" + fullArray + " arr FROM long_sequence(1))");
            assertSql("x\n" + subArr1 + "\n", "SELECT arr[i] x FROM tango");
            assertSql("x\n" + subArr1 + "\n", "SELECT arr[j-i] x FROM tango");
            assertSql("x\n" + subArr12 + "\n", "SELECT arr[i,j] x FROM tango");
            assertSql("x\n[" + subArr1 + "]\n", "SELECT arr[i:j] x FROM tango");
            assertSql("x\n[" + subArr1 + "]\n", "SELECT arr[i:j+j-i-i] x FROM tango");
            assertSql("x\n[" + subArr1 + "]\n", "SELECT arr[j-i:i+i] x FROM tango");
        });
    }

    @Test
    public void testAccessWithNullIndex() throws Exception {
        assertMemoryLeak(() -> {
            execute("CREATE TABLE tango (n INT, arr DOUBLE[], arr2 DOUBLE[][])");
            execute("INSERT INTO tango VALUES (null, ARRAY[1.0, 2], ARRAY[[1.0, 2], [3.0, 4]])");
            assertSql("[]\nnull\n", "SELECT arr[null::int] FROM tango");
            assertSql("[]\nnull\n", "SELECT arr[n] FROM tango");
            assertSql("[]\nnull\n", "SELECT arr[1:null] FROM tango");
            assertSql("[]\nnull\n", "SELECT arr[null:2] FROM tango");
            assertSql("[]\nnull\n", "SELECT arr[1:n] FROM tango");
            assertSql("[]\nnull\n", "SELECT arr[n:2] FROM tango");
            assertSql("[]\nnull\n", "SELECT arr2[1, null::int] FROM tango");
            assertSql("[]\nnull\n", "SELECT arr2[1, n] FROM tango");
            assertSql("[]\nnull\n", "SELECT arr2[1, n:2] FROM tango");
            assertSql("[]\nnull\n", "SELECT arr2[1, 1:n] FROM tango");
            assertSql("[]\nnull\n", "SELECT arr2[1:2, 1:n] FROM tango");
        });
    }

    @Test
    public void testAddColumnUnsupportedType() throws Exception {
        assertMemoryLeak(() -> {
            execute("CREATE TABLE tango (n LONG)");
            assertException("ALTER TABLE tango ADD COLUMN arr BYTE[]", 33, "unsupported array element type [type=BYTE]");
            assertException("ALTER TABLE tango ADD COLUMN arr SHORT[]", 33, "unsupported array element type [type=SHORT]");
            assertException("ALTER TABLE tango ADD COLUMN arr INT[]", 33, "unsupported array element type [type=INT]");
            assertException("ALTER TABLE tango ADD COLUMN arr LONG[]", 33, "unsupported array element type [type=LONG]");
            assertException("ALTER TABLE tango ADD COLUMN arr FLOAT[]", 33, "unsupported array element type [type=FLOAT]");
            assertException("ALTER TABLE tango ADD COLUMN arr BOOLEAN[]", 33, "unsupported array element type [type=BOOLEAN]");
            assertException("ALTER TABLE tango ADD COLUMN arr CHAR[]", 33, "unsupported array element type [type=CHAR]");
            assertException("ALTER TABLE tango ADD COLUMN arr STRING[]", 33, "unsupported array element type [type=STRING]");
            assertException("ALTER TABLE tango ADD COLUMN arr VARCHAR[]", 33, "unsupported array element type [type=VARCHAR]");
            assertException("ALTER TABLE tango ADD COLUMN arr ARRAY[]", 33, "unsupported array element type [type=ARRAY]");
            assertException("ALTER TABLE tango ADD COLUMN arr BINARY[]", 33, "unsupported array element type [type=BINARY]");
            assertException("ALTER TABLE tango ADD COLUMN arr DATE[]", 33, "unsupported array element type [type=DATE]");
            assertException("ALTER TABLE tango ADD COLUMN arr TIMESTAMP[]", 33, "unsupported array element type [type=TIMESTAMP]");
            assertException("ALTER TABLE tango ADD COLUMN arr UUID[]", 33, "unsupported array element type [type=UUID]");
            assertException("ALTER TABLE tango ADD COLUMN arr LONG128[]", 33, "unsupported array element type [type=LONG128]");
            assertException("ALTER TABLE tango ADD COLUMN arr GEOHASH[]", 33, "unsupported array element type [type=GEOHASH]");
        });
    }

    @Test
    public void testArrayAddScalarValue() throws Exception {
        assertMemoryLeak(() -> {
            execute("CREATE TABLE tango (a DOUBLE[], b DOUBLE[][])");
            execute("INSERT INTO tango VALUES " +
                    "(ARRAY[2.0, null], ARRAY[[2.0, 3], [4.0, 5]]), " +
                    "(ARRAY[6.0, 7], ARRAY[[8.0, 9]])," +
                    "(null, null)");
            assertSql("column\tcolumn1\tcolumn2\tcolumn3\n" +
                    "[7.0,null]\t[[5.0,7.0],[9.0,11.0]]\t[11.0,16.0]\t[[41.0,51.0]]\n" +
                    "[19.0,22.0]\t[[17.0,19.0]]\t[41.0,46.0]\t[]\n" +
                    "null\tnull\tnull\tnull\n", "SELECT a * 3.0 + 1.0, b * 2.0 + 1.0, b[1] * 5.0 + 1.0, b[2:] * 10.0 + 1.0 FROM tango");
            assertSql("column\tcolumn1\n" +
                    "[5.0,null]\t[[4.0,6.0],[5.0,7.0]]\n" +
                    "[9.0,10.0]\t[[10.0],[11.0]]\n" +
                    "null\tnull\n", "SELECT transpose(a) + 3.0, transpose(b) + 2.0 FROM tango");
            assertSql("column\tcolumn1\tcolumn2\tcolumn3\n" +
                    "[5.0,null]\t[[4.0,5.0],[6.0,7.0]]\t[7.0,8.0]\t[[14.0,15.0]]\n" +
                    "[9.0,10.0]\t[[10.0,11.0]]\t[13.0,14.0]\t[]\n" +
                    "null\tnull\tnull\tnull\n", "SELECT 3.0 + a, 2.0 + b, 5.0 + b[1], 10.0 + b[2:] FROM tango");
        });
    }

    @Test
    public void testArrayAvg() throws Exception {
        assertMemoryLeak(() -> {
            execute("CREATE TABLE tango (arr1 DOUBLE[], arr2 DOUBLE[][])");
            execute("INSERT INTO tango VALUES " +
                    "(ARRAY[1.0, 9, 10, 12, 8, null, 20], ARRAY[[1.0, 9, 10, 12, 8, null, 20]]), " +
                    "(ARRAY[], ARRAY[[null]])," +
                    "(null, null)"
            );
            assertSql("array_avg\tarray_avg1\tarray_avg2\n" +
                            "10.0\t11.8\t5.0\n" +
                            "null\tnull\tnull\n" +
                            "null\tnull\tnull\n",
                    "SELECT array_avg(arr1), array_avg(arr1[2:]), array_avg(arr1[1:3]) FROM tango");
            assertSql("array_avg\tarray_avg1\tarray_avg2\tarray_avg3\tarray_avg4\n" +
                            "10.0\t10.0\t10.0\t10.0\tnull\n" +
                            "null\tnull\tnull\tnull\tnull\n" +
                            "null\tnull\tnull\tnull\tnull\n",
                    "SELECT array_avg(arr2), array_avg(transpose(arr2)), array_avg(arr2[1]), array_avg(arr2[1:]), array_avg(arr2[2:]) FROM tango");
        });
    }

    @Test
    public void testArrayAvgNonVanilla() throws Exception {
        assertMemoryLeak(() -> {
            execute("CREATE TABLE tango (arr DOUBLE[][][])");
            execute("INSERT INTO tango VALUES " +
                    "(ARRAY[[[1.0, 2.0, 3.0], [4.0, 5.0, 6.0], [7.0, 8.0, 9.0]]]);"
            );
            assertSql("array_avg\tarray_avg1\n" +
                            "5.0\t5.0\n",
                    "SELECT array_avg(arr), array_avg(transpose(arr)) FROM tango");
        });
    }

    @Test
    public void testArrayCanBeClearedAfterInstantiation() throws Exception {
        assertMemoryLeak(() -> {
            try (DirectArray array = new DirectArray(configuration)) {
                array.clear();
            }
        });
    }

    @Test
<<<<<<< HEAD
    public void testArrayCount() throws Exception {
        assertMemoryLeak(() -> {
            execute("CREATE TABLE tango (arr1 DOUBLE[], arr2 DOUBLE[][])");
            execute("INSERT INTO tango VALUES " +
                    "(ARRAY[1.0, 9, 10, 12, 8, null, 20, 12], ARRAY[[1.0, 9, 10, 12, 8, null, 20, 12]]), " +
                    "(ARRAY[], ARRAY[[null]])," +
                    "(null, null)"
            );
            assertSql("array_count\tarray_count1\tarray_count2\n" +
                            "7\t6\t2\n" +
                            "0\t0\t0\n" +
                            "0\t0\t0\n",
                    "SELECT array_count(arr1), array_count(arr1[2:]), array_count(arr1[1:3]) FROM tango");

            assertSql("array_count\tarray_count1\tarray_count2\tarray_count3\tarray_count4\n" +
                            "7\t7\t7\t7\t0\n" +
                            "0\t0\t0\t0\t0\n" +
                            "0\t0\t0\t0\t0\n",
                    "SELECT array_count(arr2), array_count(transpose(arr2)), array_count(arr2[1]), array_count(arr2[1:]), array_count(arr2[2:]) FROM tango");
        });
    }

    @Test
    public void testArrayCountNonVanilla() throws Exception {
        assertMemoryLeak(() -> {
            execute("CREATE TABLE tango (arr DOUBLE[][][])");
            execute("INSERT INTO tango VALUES " +
                    "(ARRAY[[[1.0, 2.0, 3.0], [4.0, 5.0, 6.0], [7.0, 8.0, 9.0]]]);"
            );
            assertSql("array_count\tarray_count1\n" +
                            "9\t9\n",
                    "SELECT array_count(arr), array_count(transpose(arr)) FROM tango");
        });
    }

    @Test
    public void testArrayCumSum() throws Exception {
        assertMemoryLeak(() -> {
            execute("CREATE TABLE tango (arr1 DOUBLE[], arr2 DOUBLE[][])");
            execute("INSERT INTO tango VALUES " +
                    "(ARRAY[1.0, 9, 10, 12, 8, null, 20, 12], ARRAY[[1.0, 9, 10, 12, 8, null, 20, 12]]), " +
                    "(ARRAY[null], ARRAY[[null]])," +
                    "(null, null)"
            );
            assertSql("array_cum_sum\tarray_cum_sum1\tarray_cum_sum2\n" +
                            "[1.0,10.0,20.0,32.0,40.0,40.0,60.0,72.0]\t[9.0,19.0,31.0,39.0,39.0,59.0,71.0]\t[1.0,10.0]\n" +
                            "[0.0]\t[]\t[0.0]\n" +
                            "null\tnull\tnull\n",
                    "SELECT array_cum_sum(arr1), array_cum_sum(arr1[2:]), array_cum_sum(arr1[1:3]) FROM tango");

            assertSql("array_cum_sum\tarray_cum_sum1\tarray_cum_sum2\tarray_cum_sum3\tarray_cum_sum4\n" +
                            "[1.0,10.0,20.0,32.0,40.0,40.0,60.0,72.0]\t[1.0,10.0,20.0,32.0,40.0,40.0,60.0,72.0]\t[1.0,10.0,20.0,32.0,40.0,40.0,60.0,72.0]\t[1.0,10.0,20.0,32.0,40.0,40.0,60.0,72.0]\t[]\n" +
                            "[0.0]\t[0.0]\t[0.0]\t[0.0]\t[]\n" +
                            "null\tnull\tnull\tnull\tnull\n",
                    "SELECT array_cum_sum(arr2), array_cum_sum(transpose(arr2)), array_cum_sum(arr2[1]), array_cum_sum(arr2[1:]), array_cum_sum(arr2[2:]) FROM tango");
        });
    }

    @Test
    public void testArrayDivScalarValue() throws Exception {
        assertMemoryLeak(() -> {
            execute("CREATE TABLE tango (a DOUBLE[], b DOUBLE[][])");
            execute("INSERT INTO tango VALUES " +
                    "(ARRAY[2.0, null], ARRAY[[2.0, 3], [4.0, 5]]), " +
                    "(ARRAY[6.0, 7], ARRAY[[8.0, 9]])," +
                    "(null, null)");
            assertSql("column\tcolumn1\tcolumn2\tcolumn3\n" +
                    "[12.0,null]\t[[8.0,12.0],[16.0,20.0]]\t[20.0,30.0]\t[[80.0,100.0]]\n" +
                    "[36.0,42.0]\t[[32.0,36.0]]\t[80.0,90.0]\t[]\n" +
                    "null\tnull\tnull\tnull\n", "SELECT a * 3.0/0.5, b * 2.0/0.5, b[1] * 5.0 / 0.5, b[2:] * 10.0 / 0.5 FROM tango");
            assertSql("column\tcolumn1\n" +
                    "[4.0,null]\t[[4.0,8.0],[6.0,10.0]]\n" +
                    "[12.0,14.0]\t[[16.0],[18.0]]\n" +
                    "null\tnull\n", "SELECT transpose(a)/0.5, transpose(b)/0.5 FROM tango");
            assertSql("column\tcolumn1\n" +
                    "[null,null]\t[null,null]\n" +
                    "[null,null]\t[null,null]\n" +
                    "null\tnull\n", "SELECT a/0.0, a/null::double FROM tango");
        });
    }

    @Test
    public void testArrayDotProduct() throws Exception {
        assertMemoryLeak(() -> {
            execute("CREATE TABLE tango (left DOUBLE[][], right DOUBLE[][])");
            execute("INSERT INTO tango VALUES " +
                    "(ARRAY[[1.0, 3], [2.0, 5.0]], ARRAY[[1.0, 5.0], [7.0, 2.0]]), " +
                    "(ARRAY[[1.0, 1]], ARRAY[[5.0, null]])");
            assertSql("product\n" +
                    "40.0\n" +
                    "5.0\n", "SELECT dot_product(left, right) AS product FROM tango");
            assertSql("product\n" +
                    "40.0\n" +
                    "5.0\n", "SELECT dot_product(transpose(left), transpose(right)) AS product FROM tango");
            assertExceptionNoLeakCheck("SELECT dot_product(Array[1.0], Array[[1.0]]) AS product FROM tango",
                    24, "arrays have different number of dimensions [nDimsLeft=1, nDimsRight=2]");
            assertExceptionNoLeakCheck("SELECT dot_product(Array[1.0], Array[1.0, 2.0]) AS product FROM tango",
                    24, "arrays have different shapes [leftShape=[1], rightShape=[2]]");
        });
    }

    @Test
    public void testArrayDotProductScalarValue() throws Exception {
        assertMemoryLeak(() -> {
            execute("CREATE TABLE tango (left DOUBLE[][], right DOUBLE[][])");
            execute("INSERT INTO tango VALUES " +
                    "(ARRAY[[1.0, 3], [2.0, 5.0]], ARRAY[[1.0, 5.0], [7.0, 2.0]]), " +
                    "(ARRAY[[1.0, 1]], ARRAY[[5.0, null]])");
            assertSql("dot_product\tdot_product1\tdot_product2\n" +
                    "11.0\t30.0\t0.0\n" +
                    "2.0\t10.0\t0.0\n", "SELECT dot_product(left, 1.0), dot_product(right, 2.0), dot_product(left, null::double) FROM tango");
            assertSql("dot_product\tdot_product1\tdot_product2\n" +
                    "11.0\t30.0\t30.0\n" +
                    "2.0\t10.0\t10.0\n", "SELECT dot_product(transpose(left), 1.0), dot_product(transpose(right), 2.0), dot_product(2.0, transpose(right)) FROM tango");
        });
    }

    @Test
    public void testArrayFunctionInAggregation() throws Exception {
        assertMemoryLeak(() -> {
            execute("create table tango (ts timestamp, a double, arr double[]) timestamp(ts) partition by DAY");
            execute("insert into tango values " +
                    "('2025-06-26', 1.0, ARRAY[1.0,2.0, 3.0, 4.0, 5.0, 6.0, 7.0, 8.0, 9.0, 10.0])," +
                    "('2025-06-26', 10.0, null)," +
                    "('2025-06-27', 18.0, ARRAY[11.0, 12.0, 13.0, 14.0, 15.0, 16.0, 17.0, 18.0, 19.0, 20.0])," +
                    "('2025-06-27', 25.0, ARRAY[21.0, 22.0, 23.0, 24.0, 25.0, 26.0, 27.0, 28.0, 29.0, 30.0])");
            assertQueryAndPlan(
                    "ts\tv\n" +
                            "2025-06-26T00:00:00.000000Z\t1\n" +
                            "2025-06-27T00:00:00.000000Z\t8\n",
                    "Radix sort light\n" +
                            "  keys: [ts]\n" +
                            "    Async Group By workers: 1\n" +
                            "      keys: [ts]\n" +
                            "      values: [max(index_of(arr, a))]\n" +
                            "      filter: null\n" +
                            "        PageFrame\n" +
                            "            Row forward scan\n" +
                            "            Frame forward scan on: tango\n",
                    "select ts, max(index_of(arr, a)) as v from tango sample by 1d",
                    "ts",
                    true,
                    true
            );

            assertQueryAndPlan(
                    "ts\tv\n" +
                            "2025-06-26T00:00:00.000000Z\t1\n" +
                            "2025-06-27T00:00:00.000000Z\t13\n",
                    "Radix sort light\n" +
                            "  keys: [ts]\n" +
                            "    Async Group By workers: 1\n" +
                            "      keys: [ts]\n" +
                            "      values: [sum(index_of(arr, a))]\n" +
                            "      filter: null\n" +
                            "        PageFrame\n" +
                            "            Row forward scan\n" +
                            "            Frame forward scan on: tango\n",
                    "select ts, sum(index_of_sorted(arr, a)) as v from tango sample by 1d",
=======
    public void testArrayFirstFunction() throws Exception {
        assertMemoryLeak(() -> {
            execute("create table test (ts timestamp, x int, v double[]) timestamp(ts) partition by DAY");
            execute("insert into test(ts,x,v) values ('2022-02-24', 1, ARRAY[1.0,1.0]), ('2022-02-24', 2, null), ('2022-02-24', 3, ARRAY[2.0,2.0])");

            assertQuery(
                    "ts\tx\tv\n" +
                            "2022-02-24T00:00:00.000000Z\t1\t[1.0,1.0]\n" +
                            "2022-02-24T00:00:00.000000Z\t2\tnull\n" +
                            "2022-02-24T00:00:00.000000Z\t3\t[2.0,2.0]\n",
                    "select ts, x, first(v) as v from test sample by 1s",
>>>>>>> d4aeb081
                    "ts",
                    true,
                    true
            );

<<<<<<< HEAD
            assertQueryAndPlan(
                    "ts\tv\n" +
                            "2025-06-26T00:00:00.000000Z\t2\n" +
                            "2025-06-27T00:00:00.000000Z\t6\n",
                    "Radix sort light\n" +
                            "  keys: [ts]\n" +
                            "    Async Group By workers: 1\n" +
                            "      keys: [ts]\n" +
                            "      values: [min(insertion_point(arr,a))]\n" +
                            "      filter: null\n" +
                            "        PageFrame\n" +
                            "            Row forward scan\n" +
                            "            Frame forward scan on: tango\n",
                    "select ts, min(insertion_point(arr, a)) as v from tango sample by 1d",
                    "ts",
                    true,
                    true
            );

            assertQueryAndPlan(
                    "ts\tv\n" +
                            "2025-06-26T00:00:00.000000Z\t10\n" +
                            "2025-06-27T00:00:00.000000Z\t20\n",
                    "Radix sort light\n" +
                            "  keys: [ts]\n" +
                            "    Async Group By workers: 1\n" +
                            "      keys: [ts]\n" +
                            "      values: [sum(array_count(arr))]\n" +
                            "      filter: null\n" +
                            "        PageFrame\n" +
                            "            Row forward scan\n" +
                            "            Frame forward scan on: tango\n",
                    "select ts, sum(array_count(arr)) as v from tango sample by 1d",
                    "ts",
                    true,
                    true
            );

            assertQueryAndPlan(
                    "ts\tv\n" +
                            "2025-06-26T00:00:00.000000Z\t5.5\n" +
                            "2025-06-27T00:00:00.000000Z\t41.0\n",
                    "Radix sort light\n" +
                            "  keys: [ts]\n" +
                            "    Async Group By workers: 1\n" +
                            "      keys: [ts]\n" +
                            "      values: [sum(array_avg(arr))]\n" +
                            "      filter: null\n" +
                            "        PageFrame\n" +
                            "            Row forward scan\n" +
                            "            Frame forward scan on: tango\n",
                    "select ts, sum(array_avg(arr)) as v from tango sample by 1d",
                    "ts",
                    true,
                    true
            );
        });
    }

    @Test
    public void testArrayMultiplyScalarValue() throws Exception {
        assertMemoryLeak(() -> {
            execute("CREATE TABLE tango (a DOUBLE[], b DOUBLE[][])");
            execute("INSERT INTO tango VALUES " +
                    "(ARRAY[2.0, null], ARRAY[[2.0, 3], [4.0, 5]]), " +
                    "(ARRAY[6.0, 7], ARRAY[[8.0, 9]])," +
                    "(null, null)");
            assertSql("column\tcolumn1\tcolumn2\tcolumn3\n" +
                    "[6.0,null]\t[[4.0,6.0],[8.0,10.0]]\t[10.0,15.0]\t[[40.0,50.0]]\n" +
                    "[18.0,21.0]\t[[16.0,18.0]]\t[40.0,45.0]\t[]\n" +
                    "null\tnull\tnull\tnull\n", "SELECT a * 3.0, b * 2.0, b[1] * 5.0, b[2:] * 10.0 FROM tango");
            assertSql("column\tcolumn1\n" +
                    "[6.0,null]\t[[4.0,8.0],[6.0,10.0]]\n" +
                    "[18.0,21.0]\t[[16.0],[18.0]]\n" +
                    "null\tnull\n", "SELECT transpose(a) * 3.0, transpose(b) * 2.0 FROM tango");
            assertSql("column\tcolumn1\tcolumn2\tcolumn3\n" +
                    "[6.0,null]\t[[4.0,6.0],[8.0,10.0]]\t[10.0,15.0]\t[[40.0,50.0]]\n" +
                    "[18.0,21.0]\t[[16.0,18.0]]\t[40.0,45.0]\t[]\n" +
                    "null\tnull\tnull\tnull\n", "SELECT 3.0 * a, 2.0 * b, 5.0 * b[1], 10.0 * b[2:] FROM tango");
        });
    }

    @Test
    public void testArrayShift() throws Exception {
        assertMemoryLeak(() -> {
            execute("CREATE TABLE tango (arr1 DOUBLE[], arr2 DOUBLE[][])");
            execute("INSERT INTO tango VALUES " +
                    "(ARRAY[1.0, 9, 10, 12, 8, null, 20, 12], ARRAY[[1.0, 9, 10],[12, 8, null]]), " +
                    "(ARRAY[], ARRAY[[],[]])," +
                    "(null, null)"
            );
            assertSql("shift\tshift1\tshift2\tshift3\n" +
                            "[999.0,999.0,999.0,1.0,9.0,10.0,12.0,8.0]\t[999.0,9.0,10.0,12.0,8.0,null,20.0]\t[999.0,999.0]\t[null,null,null,1.0,9.0,10.0,12.0,8.0]\n" +
                            "[]\t[]\t[]\t[]\n" +
                            "null\tnull\tnull\tnull\n",
                    "SELECT shift(arr1, 3, 999.0), shift(arr1[2:], 1, 999.0), shift(arr1[1:3], 10, 999.0), shift(arr1, 3) FROM tango");
            assertSql("shift\tshift1\tshift2\tshift3\n" +
                            "[12.0,8.0,null,20.0,12.0,999.0,999.0,999.0]\t[10.0,12.0,8.0,null,20.0,12.0,999.0]\t[999.0,999.0]\t[12.0,8.0,null,20.0,12.0,null,null,null]\n" +
                            "[]\t[]\t[]\t[]\n" +
                            "null\tnull\tnull\tnull\n",
                    "SELECT shift(arr1, -3, 999.0), shift(arr1[2:], -1, 999.0), shift(arr1[1:3], -10, 999.0), shift(arr1, -3) FROM tango");
            assertSql("shift\tshift1\tshift2\tshift3\n" +
                            "[[999.0,1.0,9.0],[999.0,12.0,8.0]]\t[[9.0,10.0,999.0],[8.0,null,999.0]]\t[[999.0,999.0,999.0],[999.0,999.0,999.0]]\t[[10.0,null,null],[null,null,null]]\n" +
                            "[]\t[]\t[]\t[]\n" +
                            "null\tnull\tnull\tnull\n",
                    "SELECT shift(arr2, 1, 999.0), shift(arr2[1:], -1, 999.0), shift(arr2, 5, 999.0), shift(arr2, -2) FROM tango");
        });
    }

    @Test
    public void testArrayShiftNonVanilla() throws Exception {
        assertMemoryLeak(() -> {
            execute("CREATE TABLE tango (arr DOUBLE[][])");
            execute("INSERT INTO tango VALUES " +
                    "(ARRAY[[1.0, 9], [10, 12], [8, null], [20, 12]]), " +
                    "(ARRAY[[]])," +
                    "(null)"
            );
            assertSql("transpose\n" +
                            "[[1.0,10.0,8.0,20.0],[9.0,12.0,null,12.0]]\n" +
                            "[]\n" +
                            "null\n",
                    "SELECT transpose(arr) FROM tango");

            assertSql("shift\tshift1\tshift2\tshift3\n" +
                            "[999.0,999.0,1.0,10.0]\t[999.0,10.0,8.0]\t[999.0,999.0]\t[null,null,null,1.0]\n" +
                            "null\tnull\tnull\tnull\n" +
                            "null\tnull\tnull\tnull\n",
                    "SELECT shift(transpose(arr)[1], 2, 999.0), shift(transpose(arr)[1, 2:], 1, 999.0), shift(transpose(arr)[1, 1:3], 10, 999.0), shift(transpose(arr)[1], 3) FROM tango");

            assertSql("shift\tshift1\tshift2\tshift3\n" +
                            "[8.0,20.0,999.0,999.0]\t[8.0,20.0,999.0]\t[999.0,999.0]\t[20.0,null,null,null]\n" +
                            "null\tnull\tnull\tnull\n" +
                            "null\tnull\tnull\tnull\n",
                    "SELECT shift(transpose(arr)[1], -2, 999.0), shift(transpose(arr)[1, 2:], -1, 999.0), shift(transpose(arr)[1, 1:3], -10, 999.0), shift(transpose(arr)[1], -3) FROM tango");
            assertSql("shift\tshift1\tshift2\tshift3\n" +
                            "[[999.0,1.0,10.0,8.0],[999.0,9.0,12.0,null]]\t[[10.0,8.0,20.0,999.0],[12.0,null,12.0,999.0]]\t[[999.0,999.0,999.0,999.0],[999.0,999.0,999.0,999.0]]\t[[8.0,20.0,null,null],[null,12.0,null,null]]\n" +
                            "[]\t[]\t[]\t[]\n" +
                            "null\tnull\tnull\tnull\n",
                    "SELECT shift(transpose(arr), 1, 999.0), shift(transpose(arr)[1:], -1, 999.0), shift(transpose(arr), 5, 999.0), shift(transpose(arr), -2) FROM tango");
        });
    }

    @Test
    public void testArraySubtractScalarValue() throws Exception {
        assertMemoryLeak(() -> {
            execute("CREATE TABLE tango (a DOUBLE[], b DOUBLE[][])");
            execute("INSERT INTO tango VALUES " +
                    "(ARRAY[2.0, null], ARRAY[[2.0, 3], [4.0, 5]]), " +
                    "(ARRAY[6.0, 7], ARRAY[[8.0, 9]])," +
                    "(null, null)");
            assertSql("column\tcolumn1\tcolumn2\tcolumn3\n" +
                    "[5.0,null]\t[[3.0,5.0],[7.0,9.0]]\t[9.0,14.0]\t[[39.0,49.0]]\n" +
                    "[17.0,20.0]\t[[15.0,17.0]]\t[39.0,44.0]\t[]\n" +
                    "null\tnull\tnull\tnull\n", "SELECT a * 3.0 - 1.0, b * 2.0 - 1.0, b[1] * 5.0 - 1.0, b[2:] * 10.0 - 1.0 FROM tango");
            assertSql("column\tcolumn1\n" +
                    "[-1.0,null]\t[[0.0,2.0],[1.0,3.0]]\n" +
                    "[3.0,4.0]\t[[6.0],[7.0]]\n" +
                    "null\tnull\n", "SELECT transpose(a) - 3.0, transpose(b) - 2.0 FROM tango");
            assertSql("column\n" +
                    "[null,null]\n" +
                    "[null,null]\n" +
                    "null\n", "SELECT a - null::double FROM tango");
        });
    }

    @Test
    public void testArraySum() throws Exception {
        assertMemoryLeak(() -> {
            execute("CREATE TABLE tango (arr1 DOUBLE[], arr2 DOUBLE[][])");
            execute("INSERT INTO tango VALUES " +
                    "(ARRAY[1.0, 9, 10, 12, 8, null, 20, 12], ARRAY[[1.0, 9, 10, 12, 8, null, 20, 12]]), " +
                    "(ARRAY[null], ARRAY[[null]])," +
                    "(null, null)"
            );
            assertSql("array_sum\tarray_sum1\tarray_sum2\n" +
                            "72.0\t71.0\t10.0\n" +
                            "0.0\t0.0\t0.0\n" +
                            "0.0\t0.0\t0.0\n",
                    "SELECT array_sum(arr1), array_sum(arr1[2:]), array_sum(arr1[1:3]) FROM tango");

            assertSql("array_sum\tarray_sum1\tarray_sum2\tarray_sum3\tarray_sum4\n" +
                            "72.0\t72.0\t72.0\t72.0\t0.0\n" +
                            "0.0\t0.0\t0.0\t0.0\t0.0\n" +
                            "0.0\t0.0\t0.0\t0.0\t0.0\n",
                    "SELECT array_sum(arr2), array_sum(transpose(arr2)), array_sum(arr2[1]), array_sum(arr2[1:]), array_sum(arr2[2:]) FROM tango");
        });
    }

    @Test
    public void testArraySumNonVanilla() throws Exception {
        assertMemoryLeak(() -> {
            execute("CREATE TABLE tango (arr DOUBLE[][][])");
            execute("INSERT INTO tango VALUES " +
                    "(ARRAY[[[1.0, 2.0, 3.0], [4.0, 5.0, 6.0], [7.0, 8.0, 9.0]]]);"
            );
            assertSql("array_sum\tarray_sum1\n" +
                            "45.0\t45.0\n",
                    "SELECT array_sum(arr), array_sum(transpose(arr)) FROM tango");
=======
            assertPlanNoLeakCheck(
                    "select ts, x, first(v) as v from test sample by 1s",
                    "Radix sort light\n" +
                            "  keys: [ts]\n" +
                            "    Async Group By workers: 1\n" +
                            "      keys: [ts,x]\n" +
                            "      values: [first(v)]\n" +
                            "      filter: null\n" +
                            "        PageFrame\n" +
                            "            Row forward scan\n" +
                            "            Frame forward scan on: test\n"
            );
>>>>>>> d4aeb081
        });
    }

    @Test
    public void testAutoCastToDouble() throws Exception {
        assertMemoryLeak(() -> {
            assertSql("arr\n[1.0,2.0]\n", "SELECT ARRAY[1, 2] arr FROM long_sequence(1)");
            assertSql("arr\n[[1.0,2.0],[3.0,4.0]]\n", "SELECT ARRAY[[1, 2], [3, 4]] arr FROM long_sequence(1)");
        });
    }

    @Test
    public void testBasicArithmetic1d() throws Exception {
        assertMemoryLeak(() -> {
            execute("CREATE TABLE tango (a DOUBLE[], b DOUBLE[])");
            execute("INSERT INTO tango VALUES " +
                    "(ARRAY[2.0, 3.0], ARRAY[4.0, 5]), " +
                    "(ARRAY[6.0, 7], ARRAY[8.0, 9])");
            assertSql("sum\n[6.0,8.0]\n[14.0,16.0]\n", "SELECT a + b sum FROM tango");
            assertSql("diff\n[-2.0,-2.0]\n[-2.0,-2.0]\n", "SELECT a - b diff FROM tango");
            assertSql("product\n[8.0,15.0]\n[48.0,63.0]\n", "SELECT a * b product FROM tango");
        });
    }

    @Test
    public void testBasicArithmetic3d() throws Exception {
        assertMemoryLeak(() -> {
            execute("CREATE TABLE tango (a DOUBLE[][][], b DOUBLE[][][])");
            execute("INSERT INTO tango VALUES (" +
                    "ARRAY[ [ [2.0, 3], [4.0, 5] ], [ [6.0, 7], [8.0, 9] ]  ], " +
                    "ARRAY[ [ [10.0, 11], [12.0, 13] ], [ [14.0, 15], [16.0, 17] ]  ]" +
                    ")");
            assertSql("sum\n[[[12.0,14.0],[16.0,18.0]],[[20.0,22.0],[24.0,26.0]]]\n",
                    "SELECT a + b sum FROM tango");
            assertSql("diff\n[[[-8.0,-8.0],[-8.0,-8.0]],[[-8.0,-8.0],[-8.0,-8.0]]]\n",
                    "SELECT a - b diff FROM tango");
            assertSql("product\n[[[20.0,33.0],[48.0,65.0]],[[84.0,105.0],[128.0,153.0]]]\n",
                    "SELECT a * b product FROM tango");
        });
    }

    @Test
    public void testBasicArithmeticAutoBroadcast() throws Exception {
        assertMemoryLeak(() -> {
            execute("CREATE TABLE tango (a DOUBLE[][], b DOUBLE[])");
            execute("INSERT INTO tango VALUES " +
                    "(ARRAY[[0.0, 0, 0], [10, 10, 10], [20, 20, 20], [30, 30, 30]], ARRAY[0, 1, 2])");
            assertSql("column\tcolumn1\tcolumn2\tcolumn3\n" +
                            "[[0.0,1.0,2.0],[10.0,11.0,12.0],[20.0,21.0,22.0],[30.0,31.0,32.0]]\t[[0.0,-1.0,-2.0],[10.0,9.0,8.0],[20.0,19.0,18.0],[30.0,29.0,28.0]]\t[[0.0,0.0,0.0],[0.0,10.0,20.0],[0.0,20.0,40.0],[0.0,30.0,60.0]]\t[[null,0.0,0.0],[null,10.0,5.0],[null,20.0,10.0],[null,30.0,15.0]]\n",
                    "SELECT a + b, a - b, a * b, a / b FROM tango");
            assertSql("column\n" +
                            "[[0.0,-1.0,-4.0],[100.0,99.0,96.0],[400.0,399.0,396.0],[900.0,899.0,896.0]]\n",
                    "SELECT (a + b) * (a - b) from tango");
            execute("CREATE TABLE tango1 (a DOUBLE[][], b DOUBLE[])");
            execute("INSERT INTO tango1 VALUES " +
                    "(ARRAY[[1.0, 2.0]], ARRAY[0, 1, 2])");
            assertException("select a + b from tango1",
                    7,
                    "arrays have incompatible shapes [leftShape=[1,2], rightShape=[3]]");
        });
    }

    @Test
    public void testCaseWhen() throws Exception {
        assertMemoryLeak(() -> {
            execute("CREATE TABLE tango (ts TIMESTAMP, i int, a DOUBLE[]) TIMESTAMP(ts) PARTITION BY DAY WAL");
            execute("INSERT INTO tango VALUES " +
                    "('2020-01-01T00:00:00.000Z', 0, ARRAY[]), " +
                    "('2021-01-01T00:00:00.000Z', 1, ARRAY[-1.0]), " +
                    "('2022-01-01T00:00:00.000Z', 2, ARRAY[-1.0, -2.0]), " +
                    "('2023-01-01T00:00:00.000Z', 3, ARRAY[-1.0, -2.0, -3.0]), " +
                    "('2024-01-01T00:00:00.000Z', 4, ARRAY[-1.0, -2.0, -3.0, -4.0]), " +
                    "('2025-01-01T00:00:00.000Z', 5, ARRAY[-1.0, -2.0, -3.0, -4.0, -5.0]);"
            );

            drainWalQueue();

            assertQuery("case\tts\ti\ta\n" +
                            "[]\t2020-01-01T00:00:00.000000Z\t0\t[]\n" +
                            "[1.0]\t2021-01-01T00:00:00.000000Z\t1\t[-1.0]\n" +
                            "[1.0,2.0]\t2022-01-01T00:00:00.000000Z\t2\t[-1.0,-2.0]\n" +
                            "[1.0,2.0,3.0]\t2023-01-01T00:00:00.000000Z\t3\t[-1.0,-2.0,-3.0]\n" +
                            "[1.0,2.0,3.0,4.0]\t2024-01-01T00:00:00.000000Z\t4\t[-1.0,-2.0,-3.0,-4.0]\n" +
                            "[-1.0,-2.0,-3.0,-4.0,-5.0]\t2025-01-01T00:00:00.000000Z\t5\t[-1.0,-2.0,-3.0,-4.0,-5.0]\n",
                    "select \n" +
                            "  case \n" +
                            "    when ts in '2020' then array[]::double[]\n" +
                            "    when ts in '2021' then array[1.0] \n" +
                            "    when ts in '2022' then '{1.0, 2.0}'::double[] \n" +
                            "    when ts in '2023' then array[1.0, 2.0, 3.0] \n" +
                            "    when ts in '2024' then array[1.0, 2.0, 3.0, 4.0] \n" +
                            "    else a \n" +
                            "  end, *\n" +
                            "from tango;",
                    null,
                    "ts",
                    true,
                    true);

            assertQuery("case\tts\ti\ta\n" +
                            "empty\t2020-01-01T00:00:00.000000Z\t0\t[]\n" +
                            "literal\t2021-01-01T00:00:00.000000Z\t1\t[-1.0]\n" +
                            "casting\t2022-01-01T00:00:00.000000Z\t2\t[-1.0,-2.0]\n" +
                            "whatever\t2023-01-01T00:00:00.000000Z\t3\t[-1.0,-2.0,-3.0]\n" +
                            "whatever\t2024-01-01T00:00:00.000000Z\t4\t[-1.0,-2.0,-3.0,-4.0]\n" +
                            "whatever\t2025-01-01T00:00:00.000000Z\t5\t[-1.0,-2.0,-3.0,-4.0,-5.0]\n",
                    "select \n" +
                            "  case \n" +
                            "    when a = ARRAY[-1.0] then 'literal'\n" +
                            "    when a = '{-1,-2}'::double[] then 'casting'\n" +
                            "    when a = ARRAY[[1.0],[2.0]] then 'never'\n" +
                            "    when a = ARRAY[]::double[] then 'empty'\n" +
                            "    else 'whatever'\n" +
                            "  end, *\n" +
                            "from tango;",
                    null,
                    "ts",
                    true,
                    true);

            assertException("select \n" +
                            "  case \n" +
                            "    when ts in '2021' then array[1.0] \n" +
                            "    when ts in '2024' then 1 \n" +
                            "    else a \n" +
                            "  end, *\n" +
                            "from tango;",
                    82,
                    "inconvertible types: INT -> DOUBLE[]");
        });
    }

    @Test
    public void testChangeColumnToUnsupportedType() throws Exception {
        assertMemoryLeak(() -> {
            execute("CREATE TABLE tango (n LONG)");
            assertException("ALTER TABLE tango ALTER COLUMN n TYPE BYTE[]", 38, "unsupported array element type [type=BYTE]");
            assertException("ALTER TABLE tango ALTER COLUMN n TYPE SHORT[]", 38, "unsupported array element type [type=SHORT]");
            assertException("ALTER TABLE tango ALTER COLUMN n TYPE INT[]", 38, "unsupported array element type [type=INT]");
            assertException("ALTER TABLE tango ALTER COLUMN n TYPE LONG[]", 38, "unsupported array element type [type=LONG]");
            assertException("ALTER TABLE tango ALTER COLUMN n TYPE FLOAT[]", 38, "unsupported array element type [type=FLOAT]");
            assertException("ALTER TABLE tango ALTER COLUMN n TYPE BOOLEAN[]", 38, "unsupported array element type [type=BOOLEAN]");
            assertException("ALTER TABLE tango ALTER COLUMN n TYPE CHAR[]", 38, "unsupported array element type [type=CHAR]");
            assertException("ALTER TABLE tango ALTER COLUMN n TYPE STRING[]", 38, "unsupported array element type [type=STRING]");
            assertException("ALTER TABLE tango ALTER COLUMN n TYPE VARCHAR[]", 38, "unsupported array element type [type=VARCHAR]");
            assertException("ALTER TABLE tango ALTER COLUMN n TYPE ARRAY[]", 38, "unsupported array element type [type=ARRAY]");
            assertException("ALTER TABLE tango ALTER COLUMN n TYPE BINARY[]", 38, "unsupported array element type [type=BINARY]");
            assertException("ALTER TABLE tango ALTER COLUMN n TYPE DATE[]", 38, "unsupported array element type [type=DATE]");
            assertException("ALTER TABLE tango ALTER COLUMN n TYPE TIMESTAMP[]", 38, "unsupported array element type [type=TIMESTAMP]");
            assertException("ALTER TABLE tango ALTER COLUMN n TYPE UUID[]", 38, "unsupported array element type [type=UUID]");
            assertException("ALTER TABLE tango ALTER COLUMN n TYPE LONG128[]", 38, "unsupported array element type [type=LONG128]");
            assertException("ALTER TABLE tango ALTER COLUMN n TYPE GEOHASH[]", 38, "unsupported array element type [type=GEOHASH]");
        });
    }

    @Test
    public void testConcatFailsGracefully() throws Exception {
        assertMemoryLeak(() -> assertException(
                "SELECT ARRAY[1.0] || ARRAY[2.0, 3.0] FROM long_sequence(1)",
                12,
                "unsupported type: DOUBLE[]"
        ));
    }

    @Test
    public void testCreateAsSelect2d() throws Exception {
        assertMemoryLeak(() -> {
            execute("CREATE TABLE tango (a DOUBLE, b DOUBLE)");
            execute("INSERT INTO tango VALUES (1.0, 2.0)");
            execute("CREATE TABLE samba AS (SELECT ARRAY[[a, a], [b, b]] arr FROM tango)");
            assertSql("arr\n[[1.0,1.0],[2.0,2.0]]\n", "samba");
        });
    }

    @Test
    public void testCreateAsSelectDoubleNoWAL() throws Exception {
        assertMemoryLeak(() -> {
            execute(
                    "create table blah as (\n" +
                            "select rnd_varchar() a, rnd_double_array(1, 0) arr, rnd_int() b from long_sequence(10)\n" +
                            ");"
            );

            assertQuery(
                    "a\tarr\tb\n" +
                            "&\uDA1F\uDE98|\uD924\uDE04۲ӄǈ2L\t[0.4224356661645131,0.7094360487171202,0.38539947865244994,0.0035983672154330515,0.3288176907679504,0.021651819007252326,0.6217326707853098,0.8146807944500559,0.4022810626779558,0.38179758047769774]\t2137969456\n" +
                            "ޤ~2\uDAC6\uDED3ڎ\t[0.8847591603509142,0.4900510449885239,0.8258367614088108,0.04142812470232493,0.92050039469858,0.5182451971820676,0.8664158914718532,0.17370570324289436,0.5659429139861241]\t-1201923128\n" +
                            "kV>1c\t[0.5406709846540508]\t-89906802\n" +
                            "\uEB3Fiɮ\uD9D7\uDFE5\uDAE9\uDF46OFг\uDBAE\uDD12ɜ\t[0.6247427794126656,0.026836863013701473,0.03993124821273464,0.49765193229684157,0.07246172621937097,0.4892743433711657,0.8231249461985348,0.053594208204197136,0.26369335635512836,0.22895725920713628,0.9820662735672192,0.5357010561860446,0.8595900073631431,0.6583311519893554,0.8259739777067459]\t-1280991111\n" +
                            "qqjbzK.k\t[0.5992548493051852,0.6455967424250787,0.6202777455654276,0.029080850168636263,0.10459352312331183,0.5346019596733254,0.9418719455092096,0.6341292894843615,0.7340656260730631]\t-292438036\n" +
                            "\uDA30\uDEE01W씌䒙\uD8F2\uDE8E>\uDAE6\uDEE3g\t[0.7203170014947307,0.706473302224657,0.7422641630544511,0.04173263630897883,0.5677191487344088,0.2677326840703891,0.5425297056895126,0.09618589590900506,0.4835256202036067,0.868788610834602,0.49154607371672154]\t-1479209616\n" +
                            "1t:4x(b$Bl\t[0.5459599769700721]\t-1923096605\n" +
                            "\uD9EC\uDED3ץ;\t[0.5551537218890106,0.7195457109208119,0.5740181242665339,0.6001225339624721,0.30028279396280155,0.95820305972778,0.8407989131363496,0.28964821678040487,0.47705013264569973,0.6887925530449002,0.8108032283138068]\t1350645064\n" +
                            "Ʉh볱9\t[0.3004874521886858,0.3521084750492214,0.1511578096923386,0.18746631995449403,0.29150980082006395,0.7272119755925095,0.5676527283594215,0.8402964708129546,0.7732229848518976,0.587752738240427,0.4667778758533798,0.17498425722537903,0.9797944775606992,0.7795623293844108,0.29242748475227853,0.7527907209539796]\t389866845\n" +
                            "Q,?/qbOk\t[0.32093405888189597,0.8406396365644468,0.34224858614452547,0.27068535446692277,0.0031075670450616544,0.1238462308888072,0.20952665593357767,0.16923843067953104,0.7198854503668188,0.5174107449677378,0.38509066982448115]\t526232578\n",
                    "select * from blah",
                    true
            );
        });
    }

    @Test
    public void testCreateTableAllSupportedTypes() throws Exception {
        assertMemoryLeak(() -> {
            execute("create table x (" +
                            "d double[][][]" +
//                    ", b boolean[][][][]" +
//                    ", bt byte[][][][][][][][]" +
//                    ", f float[]" +
//                    ", i int[][]" +
//                    ", l long[][]" +
//                    ", s short[][][][][]" +
//                    ", dt date[][][][]" +
//                    ", ts timestamp[][]" +
//                    ", l2 long256[][][]" +
//                    ", u uuid[][][][]" +
//                    ", ip ipv4[][]" +
                            ", c double)"
            );

            String[] expectedColumnNames = {
                    "d",
//                    "b",
//                    "bt",
//                    "f",
//                    "i",
//                    "l",
//                    "s",
//                    "dt",
//                    "ts",
//                    "l2",
//                    "u",
//                    "ip",
                    "c",
            };

            String[] expectedColumnTypes = {
                    "DOUBLE[][][]",
//                    "BOOLEAN[][][][]",
//                    "BYTE[][][][][][][][]",
//                    "FLOAT[]",
//                    "INT[][]",
//                    "LONG[][]",
//                    "SHORT[][][][][]",
//                    "DATE[][][][]",
//                    "TIMESTAMP[][]",
//                    "LONG256[][][]",
//                    "UUID[][][][]",
//                    "IPv4[][]",
                    "DOUBLE"
            };

            Assert.assertEquals(expectedColumnNames.length, expectedColumnTypes.length);
            // check the metadata
            try (TableMetadata m = engine.getTableMetadata(engine.verifyTableName("x"))) {
                Assert.assertEquals(expectedColumnNames.length, m.getColumnCount());

                for (int i = 0, n = expectedColumnNames.length; i < n; i++) {
                    Assert.assertEquals(expectedColumnNames[i], m.getColumnName(i));
                    Assert.assertEquals(expectedColumnTypes[i], ColumnType.nameOf(m.getColumnType(i)));
                }
            }
        });
    }

    @Test
    public void testCreateTableWithUnsupportedColumnType() throws Exception {
        assertMemoryLeak(() -> {
            assertException("CREATE TABLE tango (arr BYTE[])", 24, "unsupported array element type [type=BYTE]");
            assertException("CREATE TABLE tango (arr SHORT[])", 24, "unsupported array element type [type=SHORT]");
            assertException("CREATE TABLE tango (arr INT[])", 24, "unsupported array element type [type=INT]");
            assertException("CREATE TABLE tango (arr LONG[])", 24, "unsupported array element type [type=LONG]");
            assertException("CREATE TABLE tango (arr FLOAT[])", 24, "unsupported array element type [type=FLOAT]");
            assertException("CREATE TABLE tango (arr BOOLEAN[])", 24, "unsupported array element type [type=BOOLEAN]");
            assertException("CREATE TABLE tango (arr CHAR[])", 24, "unsupported array element type [type=CHAR]");
            assertException("CREATE TABLE tango (arr STRING[])", 24, "unsupported array element type [type=STRING]");
            assertException("CREATE TABLE tango (arr VARCHAR[])", 24, "unsupported array element type [type=VARCHAR]");
            assertException("CREATE TABLE tango (arr ARRAY[])", 24, "unsupported array element type [type=ARRAY]");
            assertException("CREATE TABLE tango (arr BINARY[])", 24, "unsupported array element type [type=BINARY]");
            assertException("CREATE TABLE tango (arr DATE[])", 24, "unsupported array element type [type=DATE]");
            assertException("CREATE TABLE tango (arr TIMESTAMP[])", 24, "unsupported array element type [type=TIMESTAMP]");
            assertException("CREATE TABLE tango (arr UUID[])", 24, "unsupported array element type [type=UUID]");
            assertException("CREATE TABLE tango (arr LONG128[])", 24, "unsupported array element type [type=LONG128]");
            assertException("CREATE TABLE tango (arr GEOHASH[])", 24, "unsupported array element type [type=GEOHASH]");
        });
    }

    @Test
    public void testDedup() throws Exception {
        // this validates that dedup works with table with array columns
        // as long as the array columns are not part of the dedup key
        assertMemoryLeak(() -> {
            execute("CREATE TABLE tango (ts TIMESTAMP, uniq LONG, arr DOUBLE[])" +
                    " TIMESTAMP(ts) PARTITION BY HOUR WAL" +
                    " DEDUP UPSERT KEYS (ts, uniq)");
            execute("INSERT INTO tango VALUES (1, 1, ARRAY[1.0, 2, 3, 4, 5])");
            execute("INSERT INTO tango VALUES (2, 2, ARRAY[6.0, 7, 8])");
            execute("INSERT INTO tango VALUES (1, 1, ARRAY[9.0, 10, 11])");
            drainWalQueue();
            assertSql("ts\tuniq\tarr\n" +
                            "1970-01-01T00:00:00.000001Z\t1\t[9.0,10.0,11.0]\n" +
                            "1970-01-01T00:00:00.000002Z\t2\t[6.0,7.0,8.0]\n",
                    "tango");
        });
    }

    @Test
    public void testDiv() throws Exception {
        assertMemoryLeak(() -> {
            execute("CREATE TABLE tango (a DOUBLE[], b DOUBLE[])");
            execute("INSERT INTO tango VALUES " +
                    "(ARRAY[2.0, 3.0], ARRAY[4.0, 0]), " +
                    "(ARRAY[6.0, null], ARRAY[8.0, 9])," +
                    "(null, null)");
            assertSql("div\n" +
                    "[0.5,null]\n" +
                    "[0.75,null]\n" +
                    "null\n", "SELECT a / b div FROM tango");
        });
    }

    @Test
    public void testDivSlice3d() throws Exception {
        assertMemoryLeak(() -> {
            execute("CREATE TABLE tango (a DOUBLE[][][], b DOUBLE[][][])");
            execute("INSERT INTO tango VALUES " +
                    "( ARRAY[ [ [2.0, 3], [4.0, 5] ], [ [6.0, 7], [8.0, 9] ]  ], " +
                    "  ARRAY[ [ [10.0, 11], [12.0, 13] ], [ [14.0, 15], [16.0, 20] ]  ] ), " +
                    "( null, null )");
            assertSql("div\n" +
                            "[[[0.1]]]\n" +
                            "null\n",
                    "SELECT a[1:2, 1:2, 1:2] / b[2:, 2:, 2:] div FROM tango");
        });
    }

    @Test
    public void testDudupArrayAsKey() throws Exception {
        // when an array is part of the dedup key
        // it fails gracefully and with an informative error message
        assertException("CREATE TABLE tango (ts TIMESTAMP, arr DOUBLE[])" +
                        " TIMESTAMP(ts) PARTITION BY HOUR WAL" +
                        " DEDUP UPSERT KEYS (ts, arr)",
                107,
                "dedup key columns cannot include ARRAY [column=arr, type=DOUBLE[]]"
        );
    }

    @Test
    public void testEmptyArrayToJsonDouble() {
        try (DirectArray array = new DirectArray(configuration);
             DirectUtf8Sink sink = new DirectUtf8Sink(20)
        ) {
            array.setType(ColumnType.encodeArrayType(ColumnType.DOUBLE, 1));
            array.setDimLen(0, 0);
            array.applyShape();
            sink.clear();
            ArrayTypeDriver.arrayToJson(array, sink, NoopArrayWriteState.INSTANCE);
            assertEquals("[]", sink.toString());
        }
    }

    @Test
    public void testEqualsArrayLiterals() throws Exception {
        assertMemoryLeak(() -> {
            assertSql("eq\ntrue\n", "SELECT (ARRAY[[1.0, 3]] = ARRAY[[1.0, 3]]) eq FROM long_sequence(1)");
            assertSql("eq\ntrue\n", "SELECT (ARRAY[[1.0, 3], [5.0, 7]] = ARRAY[[1.0, 3], [5.0, 7]]) eq FROM long_sequence(1)");
            assertSql("eq\nfalse\n", "SELECT (ARRAY[[1.0, 3]] = ARRAY[[1.0, 4]]) eq FROM long_sequence(1)");
            assertSql("eq\nfalse\n", "SELECT (ARRAY[[1.0, 3]] = ARRAY[[1.0, 3, 3]]) eq FROM long_sequence(1)");
            assertSql("eq\nfalse\n", "SELECT (ARRAY[[1.0, 3, 3]] = ARRAY[[1.0, 3]]) eq FROM long_sequence(1)");
            assertSql("eq\nfalse\n", "SELECT (ARRAY[[1.0, 3]] = ARRAY[1.0, 3]) eq FROM long_sequence(1)");
        });
    }

    @Test
    public void testEqualsColumnAndLiteral() throws Exception {
        assertMemoryLeak(() -> {
            execute("CREATE TABLE tango (arr DOUBLE[][])");
            execute("INSERT INTO tango VALUES (ARRAY[[1.0, 3], [5.0, 7]])");
            assertSql("eq\ntrue\n", "SELECT (arr = ARRAY[[1.0, 3], [5.0, 7]]) eq FROM tango");
            assertSql("eq\nfalse\n", "SELECT (arr = ARRAY[[1.0, 4], [5.0, 7]]) eq FROM tango");
            assertSql("eq\nfalse\n", "SELECT (arr = ARRAY[[1.0, 3, 3], [5.0, 7, 9]]) eq FROM tango");
            assertSql("eq\nfalse\n", "SELECT (arr = ARRAY[[1.0, 3]]) eq FROM tango");

            assertSql("eq\ntrue\n", "SELECT (ARRAY[[1.0, 3], [5.0, 7]] = arr) eq FROM tango");
            assertSql("eq\nfalse\n", "SELECT (ARRAY[[1.0, 4], [5.0, 7]] = arr) eq FROM tango");
            assertSql("eq\nfalse\n", "SELECT (ARRAY[[1.0, 3, 3], [5.0, 7, 9]] = arr) eq FROM tango");
            assertSql("eq\nfalse\n", "SELECT (ARRAY[[1.0, 3]] = arr) eq FROM tango");
        });
    }

    @Test
    public void testEqualsDifferentDimensionality() throws Exception {
        assertMemoryLeak(() -> {
            execute("CREATE TABLE tango (left DOUBLE[][], right DOUBLE[])");
            execute("INSERT INTO tango VALUES (ARRAY[[1.0, 3]], ARRAY[1.0, 3])"
            );
            assertSql("eq\nfalse\n", "SELECT (left = right) eq FROM tango");
        });
    }

    @Test
    public void testEqualsSameDimensionality() throws Exception {
        assertMemoryLeak(() -> {
            execute("CREATE TABLE tango (left DOUBLE[][], right DOUBLE[][])");
            execute("INSERT INTO tango VALUES " +
                    "(ARRAY[[1.0, 3]], ARRAY[[1.0, 3]]), " +
                    "(ARRAY[[1.0, 3], [5.0, 7]], ARRAY[[1.0, 3], [5.0, 7]]), " +
                    "(ARRAY[[1.0, 3]], ARRAY[[1.0, 4]]), " +
                    "(ARRAY[[1.0, 3]], ARRAY[[1.0, 3, 3]]), " +
                    "(ARRAY[[1.0, 3, 3]], ARRAY[[1.0, 3]])"

            );
            assertSql("eq\ntrue\ntrue\nfalse\nfalse\nfalse\n", "SELECT (left = right) eq FROM tango");
        });
    }

    @Test
    public void testEqualsSliceSubarray() throws Exception {
        assertMemoryLeak(() -> {
            execute("CREATE TABLE tango (left DOUBLE[][], right DOUBLE[][])");
            execute("INSERT INTO tango VALUES " +
                    "(ARRAY[[1.0, 3], [5.0, 7]], ARRAY[[1.0, 2], [5.0, 7]]), " +
                    "(ARRAY[[1.0], [3.0]], ARRAY[[2.0], [3.0]]), " +
                    "(ARRAY[[1.0], [3.0]], ARRAY[[2.0], [1.0]])"
            );
            assertSql("eq\ntrue\ntrue\nfalse\n", "SELECT (left[2] = right[2]) eq FROM tango");
            assertSql("eq\ntrue\ntrue\nfalse\n", "SELECT (left[2:] = right[2:]) eq FROM tango");
            assertSql("eq\nfalse\nfalse\ntrue\n", "SELECT (left[1:2] = right[2:]) eq FROM tango");
        });
    }

    @Test
    public void testExplicitCastDimensionalityChange() throws Exception {
        assertMemoryLeak(() -> {
            assertQuery("cast\n" +
                            "[[1.0,2.0]]\n",
                    "SELECT ARRAY[1.0, 2.0]::double[][]",
                    true
            );

            // no element arrays
            assertQuery("cast\n" +
                            "[]\n", // arrays with no elements are always printed as []
                    "SELECT ARRAY[]::double[][]",
                    true
            );

            // casting to fewer dimensions is not allowed
            assertException("SELECT ARRAY[[1.0], [2.0]]::double[]",
                    26,
                    "cannot cast array to lower dimension [from=DOUBLE[][] (2D), to=DOUBLE[] (1D)]. " +
                            "Use array flattening operation (e.g. 'arr[:]' or 'flatten_array(arr)') instead"
            );
        });
    }

    @Test
    public void testExplicitCastFromArrayToStr() throws Exception {
        assertMemoryLeak(() -> {
            assertSql("cast\n" +
                            "[1.0]\n",
                    "SELECT ARRAY[1.0]::string FROM long_sequence(1)");

            assertSql("cast\n" +
                            "[1.0,2.0]\n",
                    "SELECT ARRAY[1.0, 2.0]::string FROM long_sequence(1)");

            assertSql("cast\n" +
                            "[[1.0,2.0],[3.0,4.0]]\n",
                    "SELECT ARRAY[[1.0, 2.0], [3.0, 4.0]]::string FROM long_sequence(1)");

            // array with no elements is always printed as []
            assertSql("cast\n" +
                            "[]\n",
                    "SELECT ARRAY[[], []]::double[][]::string FROM long_sequence(1)");

            // null case, 'assertSql()' prints 'null' as an empty string
            assertSql("cast\n" +
                            "\n",
                    "SELECT NULL::double[]::string FROM long_sequence(1)");
        });
    }

    @Test
    public void testExplicitCastFromArrayToVarchar() throws Exception {
        assertMemoryLeak(() -> {
            assertSql("cast\n" +
                            "[1.0]\n",
                    "SELECT ARRAY[1.0]::varchar FROM long_sequence(1)");

            assertSql("cast\n" +
                            "[1.0,2.0]\n",
                    "SELECT ARRAY[1.0, 2.0]::varchar FROM long_sequence(1)");

            assertSql("cast\n" +
                            "[[1.0,2.0],[3.0,4.0]]\n",
                    "SELECT ARRAY[[1.0, 2.0], [3.0, 4.0]]::varchar FROM long_sequence(1)");

            // array with no elements is always printed as []
            assertSql("cast\n" +
                            "[]\n",
                    "SELECT ARRAY[[], []]::double[][]::varchar FROM long_sequence(1)");

            // null case, 'assertSql()' prints 'null' as an empty string
            assertSql("cast\n" +
                            "\n",
                    "SELECT NULL::double[]::varchar FROM long_sequence(1)");
        });
    }

    @Test
    public void testExplicitCastFromScalarToArray() throws Exception {
        assertMemoryLeak(() -> {
            assertQuery("cast\n" +
                            "[1.0]\n",
                    "SELECT 1.0::double[] FROM long_sequence(1)",
                    true
            );

            // null
            assertQuery("cast\n" +
                            "null\n",
                    "SELECT NULL::double::double[] FROM long_sequence(1)",
                    true);

            // 2D
            assertQuery("cast\n" +
                            "[[1.0]]\n",
                    "SELECT 1.0::double[][] FROM long_sequence(1)",
                    true
            );

            // 2D with null
            assertQuery("cast\n" +
                            "null\n",
                    "SELECT NULL::double::double[][] FROM long_sequence(1)",
                    true);
        });
    }

    @Test
    public void testExplicitCastFromStrToArray() throws Exception {
        assertMemoryLeak(() -> {
            assertSql("cast\n" +
                    "[1.0,2.0]\n", "SELECT '{1, 2}'::double[] FROM long_sequence(1)");

            // quoted elements
            assertSql("cast\n" +
                    "[1.0,2.0]\n", "SELECT '{\"1\", \"2\"}'::double[] FROM long_sequence(1)");

            // quoted elements with spaces, 2D array
            assertSql("cast\n" +
                    "[[1.0,2.0],[3.0,4.0]]\n", "SELECT '{{\"1\", \"2\"}, {\"3\", \"4\"}}'::double[][] FROM long_sequence(1)");

            // 2D array
            assertSql("cast\n" +
                    "[[1.0,2.0],[3.0,4.0]]\n", "SELECT '{{1,2}, {3, 4}}'::double[][] FROM long_sequence(1)");

            // 2D array with null - nulls are not allowed, casting fails and explicit casting produces NULL on the output
            assertSql("cast\n" +
                    "null\n", "SELECT '{{1,2}, {3, NULL}}'::double[][] FROM long_sequence(1)");

            // empty arrays are always printed as [], regardless of dimensionality. at least of now. this may change.
            assertSql("cast\n" +
                    "[]\n", "SELECT '{{}, {}}'::double[][] FROM long_sequence(1)");

            // empty array can be cast to higher dimensionality -> empty array
            assertSql("cast\n" +
                    "[]\n", "SELECT '{}'::double[][] FROM long_sequence(1)");

            // but empty array cannot cast to lower dimensionality -> NULL
            assertSql("cast\n" +
                    "null\n", "SELECT '{{},{}}'::double[] FROM long_sequence(1)");

            assertSql("cast\n" +
                    "null\n", "SELECT NULL::double[] FROM long_sequence(1)");

            assertSql("cast\n" +
                    "null\n", "SELECT 'not an array'::double[] FROM long_sequence(1)");

            // 2D array explicitly cast to 1D array -> null
            assertSql("cast\n" +
                    "null\n", "SELECT '{{1,2}, {3, 4}}'::double[] FROM long_sequence(1)");

            assertSql("cast\n" +
                    "null\n", "SELECT '{nonsense, 2}'::double[] FROM long_sequence(1)");

        });
    }

    @Test
    public void testFilterByColumnEqLiteral() throws Exception {
        assertMemoryLeak(() -> {
            execute("CREATE TABLE tango (arr1 DOUBLE[], arr2 DOUBLE[])");
            execute("INSERT INTO tango VALUES " +
                    "(ARRAY[1.0, 2], ARRAY[3.0, 4]), " +
                    "(ARRAY[5.0, 6], ARRAY[5.0, 6]), " +
                    "(ARRAY[4.0, 5], ARRAY[5.0, 6])"
            );
            assertSql("arr1\n[5.0,6.0]\n", "SELECT arr1 FROM tango WHERE arr1 = arr2");
        });
    }

    @Test
    public void testFlatten() throws Exception {
        assertMemoryLeak(() -> {
            execute("CREATE TABLE tango (arr DOUBLE[][][], flatten_dim INT)");
            execute("INSERT INTO tango VALUES (ARRAY[[[1.0, 2], [3.0, 4]], [[5.0, 6], [7.0, 8]]], 1)");
            assertSql("arr\n[[1.0,2.0],[3.0,4.0],[5.0,6.0],[7.0,8.0]]\n", "SELECT flatten(arr, 1) arr FROM tango");
            assertSql("arr\n[[1.0,2.0],[3.0,4.0],[5.0,6.0],[7.0,8.0]]\n", "SELECT flatten(arr, flatten_dim) arr FROM tango");
            assertSql("arr\n[[1.0,2.0,3.0,4.0],[5.0,6.0,7.0,8.0]]\n", "SELECT flatten(arr, 2) arr FROM tango");
            assertSql("arr\n[1.0,2.0,3.0,4.0,5.0,6.0,7.0,8.0]\n", "SELECT flatten(flatten(arr, 1), 1) arr FROM tango");
            assertSql("arr\n[[[2.0],[4.0]],[[6.0],[8.0]]]\n", "SELECT arr[1:, 1:, 2:3] arr FROM tango");
            assertSql("arr\n[[2.0,4.0],[6.0,8.0]]\n", "SELECT arr[1:, 1:, 2] arr FROM tango");
            assertSql("arr\n[[2.0,4.0],[6.0,8.0]]\n", "SELECT flatten(arr[1:, 1:, 2:3], 3) arr FROM tango");
        });
    }

    @Test
    public void testFlattenInvalid() throws Exception {
        assertMemoryLeak(() -> {
            execute("CREATE TABLE tango (arr DOUBLE[][][], flatten_dim INT)");
            execute("INSERT INTO tango VALUES (ARRAY[[[1.0, 2], [3.0, 4]], [[5.0, 6], [7.0, 8]]], 4)");
            assertException("SELECT flatten(arr, 3) FROM tango", 20,
                    "cannot flatten dim with stride = 1 and length > 1 [dim=3, dimLen=2, nDims=3]");
            assertException("SELECT flatten(arr, 4) FROM tango", 20,
                    "dimension to flatten out of range [nDims=3, flattenDim=4]");
            assertException("SELECT flatten(arr, flatten_dim) FROM tango", 20,
                    "dimension to flatten out of range [nDims=3, flattenDim=4]");
        });
    }

    @Test
    public void testGroupByArrayKey() throws Exception {
        assertMemoryLeak(() -> {
            execute("CREATE TABLE tango (arr DOUBLE[][], i int)");
            execute("INSERT INTO tango VALUES (ARRAY[[1.0, 2.0], [3.0, 4.0]], 0)");
            execute("INSERT INTO tango VALUES (ARRAY[[1.0, 2.0], [3.0, 4.0]], 1)");
            execute("INSERT INTO tango VALUES (ARRAY[[1.0, 2.0], [3.0, 4.1]], 2)");
            execute("INSERT INTO tango VALUES (ARRAY[[1.0, 2.0], [3.0, 4.0], [5.0, 6.0]], 0)");
            execute("INSERT INTO tango VALUES (null, 0)");

            assertQuery("arr\tcount\n" +
                            "[[1.0,2.0],[3.0,4.0]]\t2\n" +
                            "[[1.0,2.0],[3.0,4.1]]\t1\n" +
                            "[[1.0,2.0],[3.0,4.0],[5.0,6.0]]\t1\n" +
                            "null\t1\n",
                    "select arr, count(*)\n" +
                            "from tango\n" +
                            "group by arr;",
                    true);
        });
    }

    @Test
    public void testGroupByOnSliceKey() throws Exception {
        assertMemoryLeak(() -> {
            execute("CREATE TABLE tango (arr DOUBLE[][], i int)");
            execute("INSERT INTO tango VALUES (ARRAY[[1.0, 2.0], [3.0, 4.0], [5, 6]], 1)");
            execute("INSERT INTO tango VALUES (ARRAY[[1.0, 2.0], [33.0, 4.0]], 3)");
            execute("INSERT INTO tango VALUES (ARRAY[[2.0, 3.0], [1.0, 4.0]], 5)");

            assertQuery("[]\tsum\n" +
                            "[[1.0,2.0]]\t4\n" +
                            "[[2.0,3.0]]\t5\n",
                    "select arr[1:2], sum(i)\n" +
                            "from tango\n",
                    true);

        });
    }

    @Test
    public void testIndexOf() throws Exception {
        assertMemoryLeak(() -> {
            execute("CREATE TABLE tango (arr1 DOUBLE[], arr2 DOUBLE[][])");
            execute("INSERT INTO tango VALUES " +
                    "(ARRAY[1.0, 9, 10, 12, 8, null, 20, 12], ARRAY[[1.0, 9, 10, 12, 8, null, 20, 12]]), " +
                    "(ARRAY[null], ARRAY[[null]])," +
                    "(null, null)"
            );
            assertSql("index_of\tindex_of1\tindex_of2\tindex_of3\n" +
                            "5\t6\t0\t1\n" +
                            "0\t1\t0\t0\n" +
                            "null\tnull\tnull\tnull\n",
                    "SELECT " +
                            "index_of(arr1, 8), " +
                            "index_of(arr1, null), " +
                            "index_of(arr1, 11), " +
                            "index_of(arr1[2:], 9) " +
                            "FROM tango");

            assertSql("index_of\tindex_of1\tindex_of2\tindex_of3\n" +
                            "5\t6\t0\t1\n" +
                            "0\t1\t0\t0\n" +
                            "null\tnull\tnull\tnull\n",
                    "SELECT " +
                            "index_of(arr2[1], 8), " +
                            "index_of(arr2[1], null), " +
                            "index_of(arr2[1], 11), " +
                            "index_of(arr2[1][2:], 9) " +
                            "FROM tango");

            assertSql("index_of\tindex_of1\tindex_of2\tindex_of3\n" +
                            "1\t2\t3\t1\n" +
                            "1\t1\t1\t0\n" +
                            "null\tnull\tnull\tnull\n",
                    "SELECT " +
                            "index_of(arr1, arr1[1]), " +
                            "index_of(arr1, arr1[2]), " +
                            "index_of(arr1, arr1[3]), " +
                            "index_of(arr1[2:], arr1[2]) " +
                            "FROM tango");
            assertExceptionNoLeakCheck("SELECT index_of(arr2, 0) len FROM tango",
                    16, "array is not one-dimensional");
        });
    }

    @Test
    public void testIndexOfAssumeSorted() throws Exception {
        assertMemoryLeak(() -> {
            execute("CREATE TABLE tango (arr1 DOUBLE[], arr2 DOUBLE[][])");
            execute("INSERT INTO tango VALUES " +
                    "(ARRAY[9.0, 10, 12, 20, 22, 22, 100, 1000, 1001], ARRAY[[9.0, 10, 12, 20, 22, 100, 1000,1001]]), " +
                    "(ARRAY[1001.0, 1000, 100, 22, 22, 20, 12, 10, 9], ARRAY[[1001.0, 1000, 100, 22, 20, 12, 10, 9]])," +
                    "(null, null)"
            );
            assertSql("i1\ti2\ti3\ti4\ti5\ti6\ti7\ti8\n" +
                            "-1\t-1\t5\t-7\t8\t9\t-2\t5\n" +
                            "-10\t-1\t4\t-4\t2\t1\t-2\t1\n" +
                            "null\tnull\tnull\tnull\tnull\tnull\tnull\tnull\n",
                    "SELECT " +
                            "index_of_sorted(arr1, 8) i1, " +
                            "index_of_sorted(arr1, null) i2, " +
                            "index_of_sorted(arr1, 22) i3, " +
                            "index_of_sorted(arr1, 23) i4, " +
                            "index_of_sorted(arr1, 1000) i5, " +
                            "index_of_sorted(arr1, 1001) i6, " +
                            "index_of_sorted(arr1[3:4], 1000) i7, " +
                            "index_of_sorted(arr1[3:], 100) i8 " +
                            "FROM tango");

            assertSql("i1\ti2\ti3\ti4\ti5\ti6\ti7\n" +
                            "-1\t-1\t5\t7\t8\t-2\t4\n" +
                            "-9\t-1\t4\t2\t1\t-2\t1\n" +
                            "null\tnull\tnull\tnull\tnull\tnull\tnull\n",
                    "SELECT " +
                            "index_of_sorted(arr2[1], 8) i1, " +
                            "index_of_sorted(arr2[1], null) i2, " +
                            "index_of_sorted(arr2[1], 22) i3, " +
                            "index_of_sorted(arr2[1], 1000) i4, " +
                            "index_of_sorted(arr2[1], 1001) i5, " +
                            "index_of_sorted(arr2[1][3:4], 1000) i6, " +
                            "index_of_sorted(arr2[1][3:], 100) i7 " +
                            "FROM tango");

            assertSql("i1\ti2\ti3\ti4\n" +
                            "1\t2\t3\t1\n" +
                            "1\t2\t3\t1\n" +
                            "null\tnull\tnull\tnull\n",
                    "SELECT " +
                            "index_of_sorted(arr1, arr1[1]) i1, " +
                            "index_of_sorted(arr1, arr1[2]) i2, " +
                            "index_of_sorted(arr1, arr1[3]) i3, " +
                            "index_of_sorted(arr1[2:], arr1[2]) i4 " +
                            "FROM tango");
            assertExceptionNoLeakCheck("SELECT index_of_sorted(arr2, 0) len FROM tango",
                    23, "array is not one-dimensional");
        });
    }

    @Test
    public void testIndexOfAssumeSortedNonVanilla() throws Exception {
        assertMemoryLeak(() -> {
            execute("CREATE TABLE tango (arr DOUBLE[][])");
            execute("INSERT INTO tango VALUES " +
                    "(ARRAY[[9.0], [10], [12], [20], [22], [22], [100], [1000], [1001]])"
            );
            assertSql("i1\ti2\ti3\ti4\ti5\ti6\ti7\ti8\n" +
                            "-1\t-1\t5\t-7\t8\t9\t-2\t5\n",
                    "SELECT " +
                            "index_of_sorted(transpose(arr)[1], 8) i1, " +
                            "index_of_sorted(transpose(arr)[1], null) i2, " +
                            "index_of_sorted(transpose(arr)[1], 22) i3, " +
                            "index_of_sorted(transpose(arr)[1], 23) i4, " +
                            "index_of_sorted(transpose(arr)[1], 1000) i5, " +
                            "index_of_sorted(transpose(arr)[1], 1001) i6, " +
                            "index_of_sorted(transpose(arr)[1, 3:4], 1000) i7, " +
                            "index_of_sorted(transpose(arr)[1, 3:], 100) i8 " +
                            "FROM tango");
        });
    }

    @Test
    public void testIndexOfNonVanilla() throws Exception {
        assertMemoryLeak(() -> {
            execute("CREATE TABLE tango (arr DOUBLE[][])");
            execute("INSERT INTO tango VALUES " +
                    "(ARRAY[[1.0], [9], [10], [12], [8], [null], [20], [12]]) "
            );
            assertSql("index_of\tindex_of1\tindex_of2\tindex_of3\n" +
                            "5\t6\t0\t1\n",
                    "SELECT " +
                            "index_of(transpose(arr)[1], 8), " +
                            "index_of(transpose(arr)[1], null), " +
                            "index_of(transpose(arr)[1], 11), " +
                            "index_of(transpose(arr)[1, 2:], 9) " +
                            "FROM tango");
        });
    }

    @Test
    public void testInsertAsSelectDoubleNoWAL() throws Exception {
        assertMemoryLeak(() -> {
            execute("CREATE TABLE blah (a DOUBLE[][])");
            execute("INSERT INTO blah SELECT rnd_double_array(2, 1) FROM long_sequence(10)");

            assertQuery(
                    "a\n" +
                            "[[null,null,null,null,0.0843832076262595,0.6508594025855301,0.7905675319675964,0.22452340856088226,null,0.6254021542412018,0.4621835429127854,0.5599161804800813,null,0.2390529010846525,0.6693837147631712]]\n" +
                            "[[0.38539947865244994,0.0035983672154330515,0.3288176907679504,null,0.9771103146051203,0.24808812376657652,0.6381607531178513,null],[null,0.38179758047769774,0.12026122412833129,0.6700476391801052,0.3435685332942956,null,null,0.810161274171258]]\n" +
                            "[[null,null],[null,null],[null,0.29313719347837397],[null,null],[null,null],[0.931192737286751,null],[0.8001121139739173,null],[0.92050039469858,null]]\n" +
                            "[[null,null,0.40455469747939254,null,0.5659429139861241,0.8828228366697741,null,null,null,null,0.9566236549439661,null,null,null],[0.8164182592467494,null,0.5449155021518948,null,null,null,0.9640289041849747,0.7133910271555843,null,0.5891216483879789,null,null,0.48558682958070665,null],[0.44804689668613573,null,null,0.14830552335848957,null,null,0.6806873134626418,0.625966045857722,0.8733293804420821,null,0.17833722747266334,null,null,0.026836863013701473]]\n" +
                            "[[null,null,null,null,0.07246172621937097],[0.4892743433711657,0.8231249461985348,null,0.4295631643526773,null],[0.7632615004324503,0.8816905018995145,null,0.5357010561860446,null],[null,null,null,0.7458169804091256,null],[0.4274704286353759,null,null,null,0.7777024823107295],[null,0.7445998836567925,0.2825582712777682,0.2711532808184136,null],[null,null,null,0.029080850168636263,0.10459352312331183],[null,0.20585069039325443,null,0.9884011094887449,0.9457212646911386],[0.05024615679069011,0.9946372046359034,0.6940904779678791,0.5391626621794673,null],[0.4416432347777828,null,null,null,0.2445295612285482],[null,0.043606408996349044,null,null,0.7260468106076399]]\n" +
                            "[[null,null,0.06381657870188628,null,0.35731092171284307,0.9583687530177664,null,null,null,null,null,0.6069927532469744,null,null,null,null],[0.062027497477155635,0.6901976778065181,0.7586254118589676,null,null,null,null,null,0.5677191487344088,0.2677326840703891,null,0.23507754029460548,0.20727557301543031,null,0.9292491654871197,null],[0.49154607371672154,0.4167781163798937,0.3454148777596554,null,null,null,0.9423671624137644,null,null,0.7873229912811514,null,null,0.5859332388599638,null,0.3460851141092931,null],[null,null,null,null,null,0.6226001464598434,0.4346135812930124,0.8786111112537701,0.996637725831904,null,0.30028279396280155,null,0.8196554745841765,0.9130151105125102,null,null],[null,null,null,null,null,0.007985454958725269,0.5090837921075583,null,null,null,null,0.8775452659546193,0.8379891991223047,null,null,null],[null,null,null,0.5626370294064983,null,0.49199001716312474,0.6292086569587337,null,null,0.5779007672652298,0.5692090442741059,null,null,null,null,null],[0.7732229848518976,0.587752738240427,0.4667778758533798,null,0.7202789791127316,null,0.7407842990690816,0.9790787740413469,null,0.7527907209539796,null,0.9546417330809595,0.848083900630095,0.4698648140712085,0.8911615631017953,null],[null,0.7431472218131966,0.5889504900909748,null,null,null,0.798471808479839,null,null,null,null,null,0.8574212636138532,0.8280460741052847,0.7842455970681089,null],[null,null,0.3889200123396954,0.933609514582851,null,0.17202485647400034,null,0.4610963091405301,0.5673376522667354,0.48782086416459025,null,0.13312214396754163,0.9435138098640453,null,0.17094358360735395,null],[null,null,0.5449970817079417,null,null,null,null,0.3058008320091107,null,null,0.6479617440673516,0.5900836401674938,0.12217702189166091,0.7717552767944976,null,null]]\n" +
                            "[[null,0.4627885105398635,0.4028291715584078,null,null,null,null,null,null,0.5501133139397699,0.7134500775259477,null,0.734728770956117,null,null],[0.8531407145325477,null,0.009302399817494589,null,null,0.32824342042623134,null,0.4086323159337839,null,null,null,null,null,null,0.04404000858917945],[0.14295673988709012,null,null,0.36078878996232167,null,null,null,0.7397816490927717,null,0.8386104714017393,0.9561778292078881,0.11048000399634927,null,null,0.11947100943679911],[null,null,null,null,null,0.5335953576307257,null,0.8504099903010793,null,null,null,null,0.15274858078119136,null,0.7468602267994937],[0.55200903114214,null,0.12483505553793961,0.024056391028085766,null,null,0.3663509090570607,null,null,0.6940917925148332,null,null,0.4564667537900823,null,0.4412051102084278],[null,0.43159834345466475,null,null,0.97613283653158,null,0.7707892345682454,0.8782062052833822,null,null,0.8376372223926546,0.365427022047211,null,null,null],[null,null,0.31861843394057765,null,0.9370193388878216,0.39201296350741366,null,0.28813952005117305,0.65372393289891,null,0.9375691350784857,null,0.4913342104187668,null,null],[null,null,null,null,null,0.38881940598288367,0.4444125234732249,null,null,null,null,0.5261234649527643,0.030750139424332357,0.20921704056371593,0.681606585145203],[0.11134244333117826,null,0.5863937813368164,0.2103287968720018,0.3242526975448907,0.42558021324800144,null,0.6068565916347403,null,0.004918542726028763,null,0.008134052047644613,0.1339704489137793,0.4950615235019964,0.04558283749364911],[0.3595576962747611,null,null,0.0966240354078981,null,null,null,null,0.9694731343686098,0.24584615213823513,null,0.5965069739835686,null,0.16979644136429572,0.28122627418701307],[null,null,0.8545896910200949,null,0.40609845936584743,0.041230021906704994,null,0.6852762111021103,0.08039440728458325,0.7600550885615773,0.05890936334115593,0.023600615130049185,null,0.7630648900646654,null]]\n" +
                            "[[0.48573429889865705,null,null,null,0.6198590038961462],[null,0.7280036952357564,0.6404197786416339,0.828928908465152,null],[null,0.38000152873098747,0.5157225592346661,null,0.16320835762949149],[0.6952925744703682,null,null,null,null],[null,null,0.535993442770838,0.5725722946886976,null],[null,null,null,0.38392106356809774,null]]\n" +
                            "[[null],[null],[0.5320636725174561],[0.13226561658653546]]\n" +
                            "[[0.22371932699681862,null,0.38656452532530694,null,0.4019292440508081,null,null,null,0.6367746812001958],[null,null,0.7910659228440695,0.9578716688144072,null,null,0.7861254708288083,0.1319044042993568,0.45862629276476996],[0.3812506482325819,null,0.4104855595304533,null,0.7587860024773928,0.48422909268940273,0.9176263114713273,null,0.6281252905002019],[null,0.2824076895992761,0.9109198044456538,null,0.858967821197869,0.1900488162112337,null,null,0.736755875734414],[0.12465120312903266,0.04734223739255916,0.10424082472921137,null,0.9266929571641075,0.19823647700531244,null,0.265224199619046,null],[0.8306929906890365,null,null,null,null,0.4613501223216129,0.056099346819408535,null,null],[null,0.6355534187114189,0.19073234832401043,null,0.4246651384043666,0.3031376204022046,0.08533575092925538,0.6266142259812271,0.8925004728084927],[null,null,0.8645117110218422,0.7298540433653912,0.588707402066503,null,0.9891642698247116,null,null],[null,null,0.761296424148768,null,0.43990342764801993,0.6130518815428464,0.9755586311085417,0.5522442336842381,0.9385037871004874],[0.16227550791363532,null,null,0.9154548873622441,0.8470755372946043,0.8061988461374605,0.6343133564417237,null,null],[0.9213721848053825,0.30394683981054627,null,0.4510483042269017,null,null,null,null,0.38106875419134767],[0.3838483044911978,null,0.6224023788514188,null,0.3836027299974998,null,0.8151906661765794,null,0.3197593740177185],[null,null,0.4176571781712538,null,null,null,0.5191884769160172,null,null],[0.7200031730502818,null,0.11919556761688443,0.7183071061096172,null,null,0.6391251028594114,null,null],[0.1790475858715116,0.7504512900310369,0.9583685768295167,null,null,null,null,null,0.018689012580364706],[0.8940422626709261,null,0.7536836395346167,0.04727174057972261,null,null,null,0.28598292472656794,null]]\n",
                    "select * from blah",
                    true
            );
        });
    }

    @Test
    public void testInsertAsSelectLiteral1d() throws Exception {
        assertMemoryLeak(() -> {
            execute("CREATE TABLE tango (a DOUBLE, b DOUBLE)");
            execute("CREATE TABLE samba (arr DOUBLE[])");
            execute("INSERT INTO tango VALUES (1.0, 2.0)");
            execute("INSERT INTO samba SELECT ARRAY[a, b] FROM tango");
            assertSql("arr\n[1.0,2.0]\n", "samba");
        });
    }

    @Test
    public void testInsertAsSelectLiteral2d() throws Exception {
        assertMemoryLeak(() -> {
            execute("CREATE TABLE tango (a DOUBLE, b DOUBLE)");
            execute("CREATE TABLE samba (arr DOUBLE[][])");
            execute("INSERT INTO tango VALUES (1.0, 2.0)");
            execute("INSERT INTO samba SELECT ARRAY[[a, a], [b, b]] FROM tango");
            assertSql("arr\n[[1.0,1.0],[2.0,2.0]]\n", "samba");
        });
    }

    @Test
    public void testInsertEmpty1d() throws Exception {
        assertMemoryLeak(() -> {
            execute("CREATE TABLE tango (arr DOUBLE[])");
            execute("INSERT INTO tango VALUES (ARRAY[])");
            assertSql("arr\n[]\n", "tango");
        });
    }

    @Test
    public void testInsertEmpty2d() throws Exception {
        assertMemoryLeak(() -> {
            execute("CREATE TABLE tango (arr DOUBLE[][])");
            execute("INSERT INTO tango VALUES (ARRAY[[]])");
            execute("INSERT INTO tango VALUES (ARRAY[[],[]])");
            execute("INSERT INTO tango VALUES (ARRAY[[],[],[]])");
            assertSql("arr\n[]\n[]\n[]\n", "tango");
        });
    }

    @Test
    public void testInsertEmpty3d() throws Exception {
        assertMemoryLeak(() -> {
            execute("CREATE TABLE tango (arr DOUBLE[][][])");
            execute("INSERT INTO tango VALUES (ARRAY[[[]]])");
            execute("INSERT INTO tango VALUES (ARRAY[[[]],[[]]])");
            execute("INSERT INTO tango VALUES (ARRAY[[[],[]]])");
            assertSql("arr\n[]\n[]\n[]\n", "tango");
        });
    }

    @Test
    public void testInsertNonVanilla() throws Exception {
        assertMemoryLeak(() -> {
            execute("CREATE TABLE tango (arr DOUBLE[])");
            execute("INSERT INTO tango VALUES (ARRAY[1.0, 2, 3][2:])");
            assertSql("arr\n[2.0,3.0]\n", "tango");
        });
    }

    @Test
    public void testInsertPoint() throws Exception {
        assertMemoryLeak(() -> {
            execute("CREATE TABLE tango (arr1 DOUBLE[], arr2 DOUBLE[][])");
            execute("INSERT INTO tango VALUES " +
                    "(ARRAY[9.0, 10, 12, 20, 22, 22, 22, 100, 1000, 1001], ARRAY[[9.0, 10, 12, 20, 22, 22, 22, 100, 1000, 1001]]), " +
                    "(ARRAY[1001.0, 1000, 100, 22, 22, 22, 20, 12, 10, 9], ARRAY[[1001.0, 1000, 100, 22, 22, 22, 20, 12, 10, 9]])," +
                    "(null, null)"
            );
            assertSql("i1\ti2\ti3\ti4\ti5\ti6\ti7\n" +
                            "1\t11\t2\t11\t4\t8\t10\n" +
                            "11\t1\t11\t2\t8\t7\t3\n" +
                            "null\tnull\tnull\tnull\tnull\tnull\tnull\n",
                    "SELECT " +
                            "insertion_point(arr1, 8, false) i1, " +
                            "insertion_point(arr1, 2000, false) i2, " +
                            "insertion_point(arr1, 9, false) i3, " +
                            "insertion_point(arr1, 1001, false) i4, " +
                            "insertion_point(arr1, 18, false) i5, " +
                            "insertion_point(arr1, 22, false) i6, " +
                            "insertion_point(arr1[1:], 1000, false) i7, " +
                            "FROM tango");
            assertSql("i1\ti2\ti3\ti4\ti5\ti6\ti7\n" +
                            "1\t11\t1\t10\t4\t5\t9\n" +
                            "11\t1\t10\t1\t8\t4\t2\n" +
                            "null\tnull\tnull\tnull\tnull\tnull\tnull\n",
                    "SELECT " +
                            "insertion_point(arr1, 8, true) i1, " +
                            "insertion_point(arr1, 2000, true) i2, " +
                            "insertion_point(arr1, 9, true) i3, " +
                            "insertion_point(arr1, 1001, true) i4, " +
                            "insertion_point(arr1, 18, true) i5, " +
                            "insertion_point(arr1, 22, true) i6, " +
                            "insertion_point(arr1[1:], 1000, true) i7, " +
                            "FROM tango");
            assertSql("i1\ti2\ti3\ti4\ti5\ti6\ti7\n" +
                            "1\t11\t2\t11\t4\t8\t10\n" +
                            "11\t1\t11\t2\t8\t7\t3\n" +
                            "null\tnull\tnull\tnull\tnull\tnull\tnull\n",
                    "SELECT " +
                            "insertion_point(arr2[1], 8) i1, " +
                            "insertion_point(arr2[1], 2000) i2, " +
                            "insertion_point(arr2[1], 9) i3, " +
                            "insertion_point(arr2[1], 1001) i4, " +
                            "insertion_point(arr2[1], 18) i5, " +
                            "insertion_point(arr2[1], 22) i6, " +
                            "insertion_point(arr2[1, 1:], 1000) i7, " +
                            "FROM tango");

            assertExceptionNoLeakCheck("SELECT insertion_point(arr2, 0) len FROM tango",
                    23, "array is not one-dimensional");
        });
    }

    @Test
    public void testInsertPointNonVanilla() throws Exception {
        assertMemoryLeak(() -> {
            execute("CREATE TABLE tango (arr DOUBLE[][])");
            execute("INSERT INTO tango VALUES " +
                    "(ARRAY[[9.0], [10], [12], [20], [22], [22], [22], [100], [1000], [1001]]), " +
                    "(ARRAY[[1001.0], [1000], [100], [22], [22], [22], [20], [12], [10], [9]])," +
                    "(null)"
            );
            assertSql("i1\ti2\ti3\ti4\ti5\ti6\ti7\n" +
                            "1\t11\t2\t11\t4\t8\t10\n" +
                            "11\t1\t11\t2\t8\t7\t3\n" +
                            "null\tnull\tnull\tnull\tnull\tnull\tnull\n",
                    "SELECT " +
                            "insertion_point(transpose(arr)[1], 8, false) i1, " +
                            "insertion_point(transpose(arr)[1], 2000, false) i2, " +
                            "insertion_point(transpose(arr)[1], 9, false) i3, " +
                            "insertion_point(transpose(arr)[1], 1001, false) i4, " +
                            "insertion_point(transpose(arr)[1], 18, false) i5, " +
                            "insertion_point(transpose(arr)[1], 22, false) i6, " +
                            "insertion_point(transpose(arr)[1, 1:], 1000, false) i7, " +
                            "FROM tango");
            assertSql("i1\ti2\ti3\ti4\ti5\ti6\ti7\n" +
                            "1\t11\t1\t10\t4\t5\t9\n" +
                            "11\t1\t10\t1\t8\t4\t2\n" +
                            "null\tnull\tnull\tnull\tnull\tnull\tnull\n",
                    "SELECT " +
                            "insertion_point(transpose(arr)[1], 8, true) i1, " +
                            "insertion_point(transpose(arr)[1], 2000, true) i2, " +
                            "insertion_point(transpose(arr)[1], 9, true) i3, " +
                            "insertion_point(transpose(arr)[1], 1001, true) i4, " +
                            "insertion_point(transpose(arr)[1], 18, true) i5, " +
                            "insertion_point(transpose(arr)[1], 22, true) i6, " +
                            "insertion_point(transpose(arr)[1][1:], 1000, true) i7, " +
                            "FROM tango");
            assertSql("i1\ti2\ti3\ti4\ti5\ti6\ti7\n" +
                            "1\t11\t2\t11\t4\t8\t10\n" +
                            "11\t1\t11\t2\t8\t7\t3\n" +
                            "null\tnull\tnull\tnull\tnull\tnull\tnull\n",
                    "SELECT " +
                            "insertion_point(transpose(arr)[1], 8) i1, " +
                            "insertion_point(transpose(arr)[1], 2000) i2, " +
                            "insertion_point(transpose(arr)[1], 9) i3, " +
                            "insertion_point(transpose(arr)[1], 1001) i4, " +
                            "insertion_point(transpose(arr)[1], 18) i5, " +
                            "insertion_point(transpose(arr)[1], 22) i6, " +
                            "insertion_point(transpose(arr)[1, 1:], 1000) i7, " +
                            "FROM tango");
        });
    }

    @Test
    public void testInsertTransposed() throws Exception {
        assertMemoryLeak(() -> {
            String original = "[[1.0,2.0],[3.0,4.0],[5.0,6.0]]";
            String transposed = "[[1.0,3.0,5.0],[2.0,4.0,6.0]]";
            execute("CREATE TABLE tango AS (SELECT ARRAY" + original + " arr FROM long_sequence(1))");
            execute("INSERT INTO tango SELECT transpose(arr) FROM tango");
            assertSql("arr\n" + original + '\n' + transposed + '\n', "SELECT arr FROM tango");
        });
    }

    @Test
    public void testLength() throws Exception {
        assertMemoryLeak(() -> {
            execute("CREATE TABLE tango (arr DOUBLE[][])");
            execute("INSERT INTO tango VALUES " +
                    "(ARRAY[[1.0, 1]]), " +
                    "(ARRAY[[2.0, 2], [2.0, 2], [2.0, 2]]), " +
                    "(ARRAY[[2.0, 3, 3], [3.0, 3, 3]])"
            );
            assertSql("len\n1\n3\n2\n", "SELECT dim_length(arr, 1) len FROM tango");
            assertSql("len\n2\n2\n3\n", "SELECT dim_length(arr, 2) len FROM tango");
            assertSql("len\n1\n2\n3\n", "SELECT dim_length(arr, arr[1, 1]::int) len FROM tango");
        });
    }

    @Test
    public void testLengthInvalid() throws Exception {
        assertMemoryLeak(() -> {
            execute("CREATE TABLE tango AS (SELECT ARRAY[[1.0, 2], [3.0, 4], [5.0, 6]] arr FROM long_sequence(1))");
            assertExceptionNoLeakCheck("SELECT dim_length(arr, 0) len FROM tango",
                    23, "array dimension out of bounds [dim=0, nDims=2]");
            assertExceptionNoLeakCheck("SELECT dim_length(arr, 3) len FROM tango",
                    23, "array dimension out of bounds [dim=3, nDims=2]");
            assertExceptionNoLeakCheck("SELECT dim_length(arr, arr[2, 1]::int) len FROM tango",
                    32, "array dimension out of bounds [dim=3, nDims=2]");
        });
    }

    @Test
    public void testLevelTwoPrice1D() throws Exception {
        assertMemoryLeak(() -> {
            execute("CREATE TABLE tango (ask_price DOUBLE[], ask_size DOUBLE[])");
            execute("INSERT INTO tango VALUES (ARRAY[1.0, 2], ARRAY[1.0, 1])");
            assertSql("l2\n1.0\n", "SELECT l2price(1.0, ask_size, ask_price) l2 FROM tango");
            assertSql("l2\n1.5\n", "SELECT l2price(2.0, ask_size, ask_price) l2 FROM tango");
        });
    }

    @Test
    public void testLevelTwoPrice2D() throws Exception {
        assertMemoryLeak(() -> {
            execute("CREATE TABLE tango (ask DOUBLE[][])");
            execute("INSERT INTO tango VALUES (ARRAY[[1.0, 1], [1.0, 2]])");
            assertSql("l2\n1.0\n", "SELECT l2price(1.0, ask[1], ask[2]) l2 FROM tango");
            assertSql("l2\n1.5\n", "SELECT l2price(2.0, ask[1], ask[2]) l2 FROM tango");
        });
    }

    @Test
    public void testMatView() throws Exception {
        assertMemoryLeak(() -> {
            execute("create table test (ts timestamp, x int, v double[]) timestamp(ts) partition by DAY WAL dedup upsert keys (ts, x) ");
            execute("create materialized view test_mv as select ts, x, first(v) as v from test sample by 1s");
            execute("insert into test(ts,x,v) values ('2022-02-24', 1, ARRAY[1.0,1.0]), ('2022-02-24', 2, null), ('2022-02-24', 3, ARRAY[2.0,2.0])");

            drainWalAndMatViewQueues();

            assertSql(
                    "ts\tx\tv\n" +
                            "2022-02-24T00:00:00.000000Z\t1\t[1.0,1.0]\n" +
                            "2022-02-24T00:00:00.000000Z\t2\tnull\n" +
                            "2022-02-24T00:00:00.000000Z\t3\t[2.0,2.0]\n",
                    "test"
            );
        });
    }

    @Test
    public void testMatrixMultiply() throws Exception {
        assertMemoryLeak(() -> {
            execute("CREATE TABLE tango (left DOUBLE[][], right DOUBLE[][])");
            execute("INSERT INTO tango VALUES " +
                    "(ARRAY[[1.0, 3]], ARRAY[[5.0], [7.0]]), " +
                    "(ARRAY[[1.0, 1, 1], [2.0, 2, 2]], ARRAY[[3.0], [5.0], [7.0]])");
            assertSql("product\n[[26.0]]\n[[15.0],[30.0]]\n", "SELECT matmul(left, right) AS product FROM tango");
        });
    }

    @Test
    public void testMatrixMultiplyAutoBroadcasting() throws Exception {
        assertMemoryLeak(() -> {
            execute("CREATE TABLE tango AS (SELECT " +
                    "ARRAY[[2.0, 3.0],[4.0, 5.0], [6.0, 7.0]] left, ARRAY[1.0, 2.0] right " +
                    "FROM long_sequence(1))");
            assertSql("product\n" +
                    "[[8.0],[14.0],[20.0]]\n", "SELECT matmul(left, right) AS product FROM tango");
        });
    }

    @Test
    public void testMatrixMultiplyInvalid() throws Exception {
        assertMemoryLeak(() -> {
            execute("CREATE TABLE tango AS (SELECT " +
                    "ARRAY[[[1.0, 2.0]]] left3d, ARRAY[1.0] left1d, " +
                    "ARRAY[[[1.0]]] right3d, ARRAY[1.0, 2.0] right1d "
                    + "FROM long_sequence(1))");
            assertExceptionNoLeakCheck("SELECT matmul(left1d, right1d) FROM tango",
                    14, "left array row length doesn't match right array column length [leftRowLen=1, rightColLen=2]");
            assertExceptionNoLeakCheck("SELECT matmul(left3d, right1d) FROM tango",
                    22, "left array is not one or two-dimensional");
            assertExceptionNoLeakCheck("SELECT matmul(left1d, right3d) FROM tango",
                    22, "right array is not one or two-dimensional");
        });
    }

    @Test
    public void testMatrixMultiplyTransposed() throws Exception {
        assertMemoryLeak(() -> {
            execute("CREATE TABLE tango AS (SELECT ARRAY[[1.0, 2], [3.0, 4], [5.0, 6]] arr FROM long_sequence(1))");
            assertSql("product\n[[5.0,11.0,17.0],[11.0,25.0,39.0],[17.0,39.0,61.0]]\n",
                    "SELECT matmul(arr, transpose(arr)) product FROM tango");
        });
    }

    @Test
    public void testMultiplySlice1d() throws Exception {
        assertMemoryLeak(() -> {
            execute("CREATE TABLE tango (a DOUBLE[], b DOUBLE[])");
            execute("INSERT INTO tango VALUES " +
                    "(ARRAY[2.0, 3.0], ARRAY[4.0, 5]), " +
                    "(ARRAY[6.0, 7], ARRAY[8.0, 9])," +
                    "(null, null)");
            assertSql("product\n[15.0]\n[63.0]\nnull\n", "SELECT a[2:] * b[2:] product FROM tango");
        });
    }

    @Test
    public void testMultiplySlice3d() throws Exception {
        assertMemoryLeak(() -> {
            execute("CREATE TABLE tango (a DOUBLE[][][], b DOUBLE[][][])");
            execute("INSERT INTO tango VALUES " +
                    "( ARRAY[ [ [2.0, 3], [4.0, 5] ], [ [6.0, 7], [8.0, 9] ]  ], " +
                    "  ARRAY[ [ [10.0, 11], [12.0, 13] ], [ [14.0, 15], [16.0, 17] ]  ] ), " +
                    "( null, null )");
            assertSql("product\n[[[34.0]]]\nnull\n",
                    "SELECT a[1:2, 1:2, 1:2] * b[2:, 2:, 2:] product FROM tango");
        });
    }

    @Test
    public void testNativeFormatParser() {
        final long allocSize = 2048;
        long mem = Unsafe.malloc(allocSize, MemoryTag.NATIVE_DEFAULT);
        try (DirectArray array = new DirectArray(configuration);
             ArrayBinaryFormatParser parserNative = new ArrayBinaryFormatParser();
             DirectUtf8Sink sink = new DirectUtf8Sink(100)
        ) {
            // [[1.0, 2], [3.0, 4], [5.0, 6]]
            array.setType(ColumnType.encodeArrayType(ColumnType.DOUBLE, 2));
            array.setDimLen(0, 3);
            array.setDimLen(1, 2);
            array.applyShape();
            MemoryA memA = array.startMemoryA();
            memA.putDouble(1);
            memA.putDouble(2);
            memA.putDouble(3);
            memA.putDouble(4);
            memA.putDouble(5);
            memA.putDouble(6);
            sink.clear();
            ArrayTypeDriver.arrayToJson(array, sink, NoopArrayWriteState.INSTANCE);
            String textViewStr = sink.toString();

            long start = mem;
            sink.clear();
            parserNative.reset();
            arrayViewToBinaryFormat(array, mem);
            boolean finish;
            do {
                long size = parserNative.getNextExpectSize();
                finish = parserNative.processNextBinaryPart(start);
                start += size;
            } while (!finish);

            ArrayTypeDriver.arrayToJson(parserNative.getArray(), sink, NoopArrayWriteState.INSTANCE);
            assertEquals(textViewStr, sink.toString());
        } catch (ArrayBinaryFormatParser.ParseException e) {
            throw new RuntimeException(e);
        } finally {
            Unsafe.free(mem, allocSize, MemoryTag.NATIVE_DEFAULT);
        }
    }

    @Test
    public void testNotEqualsSameDimensionality() throws Exception {
        assertMemoryLeak(() -> {
            execute("CREATE TABLE tango (left DOUBLE[][], right DOUBLE[][])");
            execute("INSERT INTO tango VALUES " +
                    "(ARRAY[[1.0, 3]], ARRAY[[1.0, 3]]), " +
                    "(ARRAY[[1.0, 3], [5.0, 7]], ARRAY[[1.0, 3], [5.0, 7]]), " +
                    "(ARRAY[[1.0, 3]], ARRAY[[1.0, 4]]), " +
                    "(ARRAY[[1.0, 3]], ARRAY[[1.0, 3, 3]]), " +
                    "(ARRAY[[1.0, 3, 3]], ARRAY[[1.0, 3]])"

            );
            assertSql("eq\nfalse\nfalse\ntrue\ntrue\ntrue\n", "SELECT (left != right) eq FROM tango");
        });
    }

    @Test
    public void testNullArray() throws Exception {
        execute("CREATE TABLE tango (arr DOUBLE[])");
        execute("CREATE TABLE samba (left DOUBLE[][], right DOUBLE[][])");
        execute("INSERT INTO tango VALUES (null)");
        execute("INSERT INTO samba VALUES (null, null)");
        execute("INSERT INTO samba VALUES (ARRAY[[1.0],[2.0]], null)");
        execute("INSERT INTO samba VALUES (null, ARRAY[[1.0],[2.0]])");
        assertSql("arr\nnull\n", "tango");
        assertSql("arr\nnull\n", "SELECT arr FROM tango");
        assertSql("arr\nnull\n", "SELECT transpose(arr) arr FROM tango");
        assertSql("arr\nnull\n", "SELECT l2price(1.0, arr, arr) arr FROM tango");
    }

    @Test
    public void testOpComposition() throws Exception {
        assertMemoryLeak(() -> {
            execute("CREATE TABLE tango AS (SELECT ARRAY[[1.0,2.0],[3.0,4.0],[5.0,6.0]] arr FROM long_sequence(1))");
            assertSql("x\n[[3.0,4.0]]\n", "SELECT arr[2:3] x FROM tango");
            assertSql("x\n[3.0,4.0]\n", "SELECT arr[2] x FROM tango");
            assertSql("x\n[[3.0],[4.0]]\n", "SELECT transpose(arr[2:3]) x FROM tango");
            assertSql("x\n[2.0,4.0,6.0]\n", "SELECT transpose(arr)[2] x FROM tango");
            assertSql("x\n4.0\n", "SELECT arr[2][2] x FROM tango");
            assertSql("x\n[4.0]\n", "SELECT arr[2][2:3] x FROM tango");
            assertSql("x\n[5.0,6.0]\n", "SELECT arr[2:4][2] x FROM tango");
            assertSql("x\n[[5.0,6.0]]\n", "SELECT arr[2:4][2:3] x FROM tango");
        });
    }

    @Test
    public void testOrderBy() throws Exception {
        // this test is to ensure that we can order results set containing arrays
        // but array column is NOT used as part of the ORDER BY clause
        assertMemoryLeak(() -> {
            execute("CREATE TABLE tango (ts timestamp, i int, arr double[]) timestamp(ts) partition by DAY");
            execute("INSERT INTO tango VALUES ('2001-01', 1, '{1.0, 2.0}')");
            execute("INSERT INTO tango VALUES ('2001-02', 2, '{3.0, 4.0}')");
            execute("INSERT INTO tango VALUES ('2001-03', 3, '{5.0, 6.0, 7.0}')");
            execute("INSERT INTO tango VALUES ('2001-04', 42, null)");

            assertQuery("ts\ti\tarr\n" +
                            "2001-04-01T00:00:00.000000Z\t42\tnull\n" +
                            "2001-03-01T00:00:00.000000Z\t3\t[5.0,6.0,7.0]\n" +
                            "2001-02-01T00:00:00.000000Z\t2\t[3.0,4.0]\n" +
                            "2001-01-01T00:00:00.000000Z\t1\t[1.0,2.0]\n",
                    "select * from tango order by i desc",
                    true
            );

            // test also with no rowId - this simulates ordering output of a factory which does not support rowId
            assertQuery("ts\ti\tarr\n" +
                            "2001-04-01T00:00:00.000000Z\t42\tnull\n" +
                            "2001-03-01T00:00:00.000000Z\t3\t[5.0,6.0,7.0]\n" +
                            "2001-02-01T00:00:00.000000Z\t2\t[3.0,4.0]\n" +
                            "2001-01-01T00:00:00.000000Z\t1\t[1.0,2.0]\n",
                    "select * from '*!*tango' order by i desc",
                    true
            );
        });
    }

    @Test
    public void testOrderByArrayColFailsGracefully() throws Exception {
        assertException("select * from tab order by arr",
                "create table tab as (select rnd_double_array(2, 1) arr from long_sequence(10))",
                27,
                "DOUBLE[][] is not a supported type in ORDER BY clause"
        );
    }

    @Test
    public void testPartitionConversionToParquetFailsGracefully() throws Exception {
        assertMemoryLeak(() -> {
            execute("CREATE TABLE tango (ts timestamp, i int, arr double[]) timestamp(ts) partition by DAY");
            execute("INSERT INTO tango VALUES ('2001-01', 1, '{1.0, 2.0}')");
            execute("INSERT INTO tango VALUES ('2001-02', 1, '{1.0, 2.0}')");

            // with predicate
            assertException(
                    "ALTER TABLE tango CONVERT PARTITION TO PARQUET where ts in '2001-01';",
                    39,
                    "tables with array columns cannot be converted to Parquet partitions yet [table=tango, column=arr]"
            );

            // with list
            assertException(
                    "ALTER TABLE tango CONVERT PARTITION TO PARQUET list '2001-01';",
                    39,
                    "tables with array columns cannot be converted to Parquet partitions yet [table=tango, column=arr]"
            );
        });
    }

    @Test
    public void testProjection() throws Exception {
        assertMemoryLeak(() -> {
            execute("CREATE TABLE tango (a DOUBLE[], b DOUBLE[])");
            execute("INSERT INTO tango VALUES " +
                    "(ARRAY[2.0, 3.0], ARRAY[4.0, 5]), " +
                    "(ARRAY[6.0, 7], ARRAY[8.0, 9])");

            assertQuery("a1\tb1\ta2\tb2\n" +
                            "[2.0,3.0]\t[4.0,5.0]\t[2.0,3.0]\t[4.0,5.0]\n" +
                            "[6.0,7.0]\t[8.0,9.0]\t[6.0,7.0]\t[8.0,9.0]\n",
                    "select a as a1, b as b1, a as a2, b as b2 from 'tango' ",
                    true
            );
        });
    }

    @Test
    public void testRndDoubleFunctionEdgeCases() throws Exception {
        assertMemoryLeak(() -> {
            assertExceptionNoLeakCheck(
                    "select rnd_double_array(10, 0, 1000)",
                    7,
                    "array element count exceeds max"
            );

            assertExceptionNoLeakCheck(
                    "select rnd_double_array(10, 0, 0)",
                    31,
                    "maxDimLen must be positive int [maxDimLen=0]"
            );

            assertSql("rnd_double_array\n" +
                            "null\n",
                    "select rnd_double_array(0, 0, 1000)"
            );

            assertExceptionNoLeakCheck(
                    "select rnd_double_array(1, -1, 1000)",
                    27,
                    "invalid NaN rate [nanRate=-1]"
            );

            // not enough dim lens
            assertExceptionNoLeakCheck(
                    "select rnd_double_array(2, 1, 0, 1)",
                    33,
                    "not enough values for dim length [dimensionCount=2, dimLengths=1]"
            );

            assertExceptionNoLeakCheck(
                    "select rnd_double_array(2, 1, 0, 1, 2, 4)",
                    39,
                    "too many values for dim length [dimensionCount=2, dimLengths=3]"
            );

            assertSql(
                    "rnd_double_array\n" +
                            "[[0.13123360041292131,null],[null,0.22452340856088226]]\n",
                    "select rnd_double_array(2, 1, 0, 2, 2)"
            );

            assertSql(
                    "QUERY PLAN\n" +
                            "VirtualRecord\n" +
                            "  functions: [rnd_double_array(2,1,ignored,2,2)]\n" +
                            "    long_sequence count: 1\n",
                    "explain select rnd_double_array(2, 1, 0, 2, 2)"
            );

            assertSql(
                    "QUERY PLAN\n" +
                            "VirtualRecord\n" +
                            "  functions: [rnd_double_array(3,1,4)]\n" +
                            "    long_sequence count: 1\n",
                    "explain select rnd_double_array(3, 1, 4)"
            );
        });
    }

    @Test
    public void testSelectLiteral() throws Exception {
        assertMemoryLeak(() -> {
            execute("CREATE TABLE tango (a DOUBLE, b DOUBLE)");
            execute("INSERT INTO tango VALUES (1.0, 2.0)");
            assertSql("ARRAY\n[1.0,2.0]\n", "SELECT ARRAY[a, b] FROM tango");
            assertSql("ARRAY\n[[1.0],[2.0]]\n", "SELECT ARRAY[[a], [b]] FROM tango");
        });
    }

    @Test
    public void testSelectLiteralInvalid() throws Exception {
        assertMemoryLeak(() -> {
            execute("CREATE TABLE tango (a DOUBLE, b DOUBLE)");
            assertExceptionNoLeakCheck("SELECT ARRAY[a FROM tango",
                    15, "dangling literal");
            assertExceptionNoLeakCheck("SELECT ARRAY[a, [a] FROM tango",
                    20, "dangling literal");
            assertExceptionNoLeakCheck("SELECT ARRAY[a, [a]] FROM tango",
                    16, "mixed array and non-array elements");
            assertExceptionNoLeakCheck("SELECT ARRAY[[a], a] FROM tango",
                    18, "mixed array and non-array elements");
            assertExceptionNoLeakCheck("SELECT ARRAY[[a], [a, a]] FROM tango",
                    18, "element counts in sub-arrays don't match");
            assertExceptionNoLeakCheck("SELECT ARRAY[[a, a], [a]] FROM tango",
                    21, "element counts in sub-arrays don't match");
            assertExceptionNoLeakCheck("SELECT ARRAY[[[a], [a]], [a]] FROM tango",
                    25, "sub-arrays don't match in number of dimensions");
            assertExceptionNoLeakCheck("SELECT ARRAY[[[a], [a]], [a, a]] FROM tango",
                    25, "sub-arrays don't match in number of dimensions");
        });
    }

    @Test
    public void testSlice1d() throws Exception {
        assertMemoryLeak(() -> {
            execute("CREATE TABLE tango AS (SELECT ARRAY[1.0,2.0,3.0] arr FROM long_sequence(1))");
            assertSql("slice\n[1.0]\n", "SELECT arr[1:2] slice from tango");
            assertSql("slice\n[1.0,2.0]\n", "SELECT arr[1:3] slice from tango");
        });
    }

    @Test
    public void testSlice2d() throws Exception {
        assertMemoryLeak(() -> {
            execute("CREATE TABLE tango AS (SELECT ARRAY[[1.0, 2], [3.0, 4], [5.0, 6]] arr FROM long_sequence(1))");
            assertSql("slice\n[[1.0,2.0]]\n", "SELECT arr[1:2] slice FROM tango");
            assertSql("slice\n[[3.0,4.0],[5.0,6.0]]\n", "SELECT arr[2:] slice FROM tango");
            assertSql("slice\n[[5.0]]\n", "SELECT arr[3:, 1:2] slice FROM tango");
            assertSql("slice\n[6.0]\n", "SELECT arr[3:, 2] slice FROM tango");
            assertSql("slice\n[[1.0,2.0],[3.0,4.0]]\n", "SELECT arr[1:3] slice FROM tango");
            assertSql("slice\n[[1.0],[3.0]]\n", "SELECT arr[1:3, 1:2] slice FROM tango");
            assertSql("element\n4.0\n", "SELECT arr[2, 2] element FROM tango");
        });
    }

    @Test
    public void testSliceInvalid() throws Exception {
        assertMemoryLeak(() -> {
            execute("CREATE TABLE tango AS (SELECT ARRAY[[1.0, 2], [3.0, 4], [5.0, 6]] arr FROM long_sequence(1))");
            assertExceptionNoLeakCheck("SELECT arr[:1] FROM tango",
                    11, "undefined bind variable: :1"
            );
            assertExceptionNoLeakCheck("SELECT arr[0:1] FROM tango",
                    12, "array slice bounds must be positive [dim=1, lowerBound=0]"
            );
            assertExceptionNoLeakCheck("SELECT arr[1:0] FROM tango",
                    12, "array slice bounds must be positive [dim=1, upperBound=0]"
            );
            assertExceptionNoLeakCheck("SELECT arr[1:(arr[1, 1] - 1)::int] FROM tango",
                    12, "array slice bounds must be positive [dim=1, dimLen=3, lowerBound=1, upperBound=0]"
            );
            assertExceptionNoLeakCheck("SELECT arr[(arr[1, 1] - 1)::int : 2] FROM tango",
                    32, "array slice bounds must be positive [dim=1, dimLen=3, lowerBound=0, upperBound=2]"
            );
        });
    }

    @Test
    public void testSliceOutOfBounds() throws Exception {
        assertMemoryLeak(() -> {
            execute("CREATE TABLE tango AS (SELECT ARRAY[[1.0, 2], [3.0, 4], [5.0, 6]] arr FROM long_sequence(1))");
            assertSql("x\n[[1.0,2.0],[3.0,4.0],[5.0,6.0]]\n", "SELECT arr[1:5] x FROM tango");
            assertSql("x\n[]\n", "SELECT arr[4:5] x FROM tango");
            assertSql("x\n[]\n", "SELECT arr[2:1] x FROM tango");
        });
    }

    @Test
    public void testSliceTransposed() throws Exception {
        assertMemoryLeak(() -> {
            execute("CREATE TABLE tango AS (SELECT ARRAY[[1.0, 2], [3.0, 4], [5.0, 6]] arr FROM long_sequence(1))");
            // transposed array: [[1,3,5],[2,4,6]]; slice takes first row, and first two elements from it
            assertSql("slice\n[[1.0,3.0]]\n", "SELECT transpose(arr)[1:2, 1:3] slice FROM tango");
        });
    }

    @Test
    public void testSubArray3d() throws Exception {
        assertMemoryLeak(() -> {
            String subArr00 = "[1.0,2.0]";
            String subArr01 = "[3.0,4.0]";
            String subArr10 = "[5.0,6.0]";
            String subArr11 = "[7.0,8.0]";
            String subArr0 = "[" + subArr00 + "," + subArr01 + "]";
            String subArr1 = "[" + subArr10 + "," + subArr11 + "]";
            String fullArray = "[" + subArr0 + "," + subArr1 + "]";
            execute("CREATE TABLE tango AS (SELECT ARRAY" + fullArray + " arr FROM long_sequence(1))");
            assertSql("x\n" + subArr0 + "\n", "SELECT arr[1] x FROM tango");
            assertSql("x\n" + subArr1 + "\n", "SELECT arr[2] x FROM tango");
            assertSql("x\n" + subArr00 + "\n", "SELECT arr[1,1] x FROM tango");
            assertSql("x\n" + subArr01 + "\n", "SELECT arr[1,2] x FROM tango");
            assertSql("x\n" + subArr10 + "\n", "SELECT arr[2,1] x FROM tango");
            assertSql("x\n" + subArr11 + "\n", "SELECT arr[2,2] x FROM tango");
            assertSql("x\n[[4.0]]\n", "SELECT arr[1:2,2:3,2] x FROM tango");
            assertSql("x\n[" + subArr01 + "," + subArr11 + "]\n", "SELECT arr[1:,2] x FROM tango");
            assertSql("x\n[[4.0],[8.0]]\n", "SELECT arr[1:,2:3,2] x FROM tango");
            assertSql("x\n[[7.0,8.0]]\n", "SELECT arr[2,2:] x FROM tango");
            assertSql("x\n[[[7.0,8.0]]]\n", "SELECT arr[2:,2:] x FROM tango");
            assertSql("x\n[8.0]\n", "SELECT arr[2,2,2:] x FROM tango");
            assertSql("x\n[[8.0]]\n", "SELECT arr[2,2:,2:] x FROM tango");
            assertSql("x\n[[8.0]]\n", "SELECT arr[2,3-1:,2:] x FROM tango");
            assertPlanNoLeakCheck(
                    "SELECT arr[2,3-1:,2:] x FROM tango",
                    "VirtualRecord\n" +
                            "  functions: [arr[2,3-1:,2:]]\n" +
                            "    PageFrame\n" +
                            "        Row forward scan\n" +
                            "        Frame forward scan on: tango\n"
            );
        });
    }

    @Test
    public void testSubArrayInvalid() throws Exception {
        assertMemoryLeak(() -> {
            execute("CREATE TABLE tango AS (SELECT ARRAY[[[1.0, 2], [3.0, 4]], [[5.0, 6], [7.0, 8]]] arr FROM long_sequence(1))");
            assertExceptionNoLeakCheck("SELECT arr[0] FROM tango",
                    11, "array index must be positive [dim=1, index=0]"
            );
            assertExceptionNoLeakCheck("SELECT arr[1, 0] FROM tango",
                    14, "array index must be positive [dim=2, index=0]"
            );
        });
    }

    @Test
    public void testSubArrayOutOfBounds() throws Exception {
        assertMemoryLeak(() -> {
            execute("CREATE TABLE tango AS (SELECT ARRAY[[[1.0, 2], [3.0, 4]], [[5.0, 6], [7.0, 8]]] arr FROM long_sequence(1))");

            assertSql("x\nnull\n", "SELECT arr[3] x FROM tango");
            assertSql("x\nnull\n", "SELECT arr[2, 3] x FROM tango");
        });
    }

    @Test
    public void testToJsonDouble() {
        try (DirectArray array = new DirectArray(configuration);
             DirectUtf8Sink sink = new DirectUtf8Sink(20)
        ) {
            array.setType(ColumnType.encodeArrayType(ColumnType.DOUBLE, 2));
            array.setDimLen(0, 2);
            array.setDimLen(1, 2);
            array.applyShape();
            MemoryA memA = array.startMemoryA();
            memA.putDouble(1.0);
            memA.putDouble(2.0);
            memA.putDouble(3.0);
            memA.putDouble(4.0);
            sink.clear();
            ArrayTypeDriver.arrayToJson(array, sink, NoopArrayWriteState.INSTANCE);
            assertEquals("[[1.0,2.0],[3.0,4.0]]", sink.toString());
        }
    }

    @Test
    public void testTranspose() throws Exception {
        assertMemoryLeak(() -> {
            String original = "[[1.0,2.0],[3.0,4.0],[5.0,6.0]]";
            String transposed = "[[1.0,3.0,5.0],[2.0,4.0,6.0]]";
            assertSql("transposed\n" + transposed + "\n",
                    "SELECT transpose(ARRAY" + original + ") transposed FROM long_sequence(1)");
            execute("CREATE TABLE tango AS (SELECT ARRAY" + original + " arr FROM long_sequence(1))");
            assertSql("original\n" + original + '\n', "SELECT arr original FROM tango");
            assertSql("transposed\n" + transposed + "\n", "SELECT transpose(arr) transposed FROM tango");
            assertSql("twice_transposed\n" + original + '\n', "SELECT transpose(transpose(arr)) twice_transposed FROM tango");
        });
    }

    @Test
    public void testTransposeSubArray() throws Exception {
        assertMemoryLeak(() -> {
            String original = "[[[1.0,2.0],[3.0,4.0],[5.0,6.0]]]";
            String subTransposed = "[[1.0,3.0,5.0],[2.0,4.0,6.0]]";
            assertSql("transposed\n" + subTransposed + "\n",
                    "SELECT transpose(ARRAY" + original + "[1]) transposed FROM long_sequence(1)");
            execute("CREATE TABLE tango AS (SELECT ARRAY" + original + " arr FROM long_sequence(1))");
            assertSql("original\n" + original + '\n', "SELECT arr original FROM tango");
            assertSql("transposed\n" + subTransposed + "\n", "SELECT transpose(arr[1]) transposed FROM tango");
        });
    }

    @Test
    public void testTypeCast() {
        for (int i = 1; i < ColumnType.ARRAY_NDIMS_LIMIT; i++) {
            for (short j = ColumnType.BOOLEAN; j <= ColumnType.IPv4; j++) {
                if (!ColumnType.isSupportedArrayElementType(j)) {
                    continue;
                }
                Assert.assertTrue(ColumnType.isAssignableFrom(
                        ColumnType.encodeArrayType(j, i),
                        ColumnType.encodeArrayType(j, i)
                ));
                Assert.assertTrue(ColumnType.isAssignableFrom(
                        ColumnType.NULL,
                        ColumnType.encodeArrayType(j, i)
                ));
            }
        }

        for (int i = 1; i < ColumnType.ARRAY_NDIMS_LIMIT; i++) {
            for (short j = ColumnType.BOOLEAN; j <= ColumnType.IPv4; j++) {
                if (!ColumnType.isSupportedArrayElementType(j)) {
                    continue;
                }
                // not assignable from scalar to any array
                Assert.assertFalse(ColumnType.isAssignableFrom(j, ColumnType.encodeArrayType(j, i)));
                // ... nor the other way around
                Assert.assertFalse(ColumnType.isAssignableFrom(ColumnType.encodeArrayType(j, i), j));
            }
        }
    }

    @Test
    public void testUnionAll() throws Exception {
        assertMemoryLeak(() -> {
            execute("create table tango (a double)");
            execute("insert into tango values (null)");

            // 2 arrays of the same type and dimensionality
            assertQuery("ARRAY\n" +
                            "[1.0,2.0]\n" +
                            "[3.0,4.0,5.0]\n",
                    "SELECT ARRAY[1.0, 2.0] UNION ALL SELECT ARRAY[3.0, 4.0, 5.0] FROM long_sequence(1)",
                    null, null, false, true
            );

            // with scalar double
            assertQuery("ARRAY\n" +
                            "[1.0,2.0]\n" +
                            "[3.0]\n",
                    "SELECT ARRAY[1.0, 2.0] UNION ALL SELECT 3.0 FROM long_sequence(1)",
                    null, null, false, true
            );

            // with double::null
            assertQuery("ARRAY\n" +
                            "[1.0,2.0]\n" +
                            "null\n",
                    "SELECT ARRAY[1.0, 2.0] UNION ALL SELECT * from tango",
                    null, null, false, true
            );

            // with string
            assertQuery("ARRAY\n" +
                            "[1.0,2.0]\n" +
                            "foo\n",
                    "SELECT ARRAY[1.0, 2.0] UNION ALL SELECT 'foo' FROM long_sequence(1)",
                    null, null, false, true
            );

            // 1D and 2D arrays
            assertQuery("ARRAY\n" +
                            "[[1.0,2.0]]\n" +
                            "[[3.0,4.0],[5.0,6.0]]\n",
                    "SELECT ARRAY[1.0, 2.0] UNION ALL SELECT ARRAY[[3.0, 4.0], [5.0, 6.0]] FROM long_sequence(1)",
                    null, null, false, true
            );
        });
    }

    @Test
    public void testUnionDifferentDims() throws Exception {
        assertMemoryLeak(() -> {
            execute(
                    "create table x as (" +
                            "select" +
                            " timestamp_sequence(500000000000L,1000000L) ts, " +
                            " rnd_double_array(2,1) arr " +
                            " from long_sequence(10)" +
                            ") timestamp (ts) partition by DAY"
            );

            // Unlike x, y has single-dimension array.
            execute(
                    "create table y as (" +
                            "select" +
                            " timestamp_sequence(0L,100000000L) ts, " +
                            " rnd_double_array(1,1) arr " +
                            " from long_sequence(10)" +
                            ") timestamp (ts) partition by DAY"
            );

            execute("create table z as (x union all y)");

            assertSql(
                    "ts\tarr\n" +
                            "1970-01-06T18:53:20.000000Z\t[[null,null,null,null,0.0843832076262595,0.6508594025855301,0.7905675319675964,0.22452340856088226,null,0.6254021542412018,0.4621835429127854,0.5599161804800813,null,0.2390529010846525,0.6693837147631712]]\n" +
                            "1970-01-06T18:53:21.000000Z\t[[0.38539947865244994,0.0035983672154330515,0.3288176907679504,null,0.9771103146051203,0.24808812376657652,0.6381607531178513,null],[null,0.38179758047769774,0.12026122412833129,0.6700476391801052,0.3435685332942956,null,null,0.810161274171258]]\n" +
                            "1970-01-06T18:53:22.000000Z\t[[null,null],[null,null],[null,0.29313719347837397],[null,null],[null,null],[0.931192737286751,null],[0.8001121139739173,null],[0.92050039469858,null]]\n" +
                            "1970-01-06T18:53:23.000000Z\t[[null,null,0.40455469747939254,null,0.5659429139861241,0.8828228366697741,null,null,null,null,0.9566236549439661,null,null,null],[0.8164182592467494,null,0.5449155021518948,null,null,null,0.9640289041849747,0.7133910271555843,null,0.5891216483879789,null,null,0.48558682958070665,null],[0.44804689668613573,null,null,0.14830552335848957,null,null,0.6806873134626418,0.625966045857722,0.8733293804420821,null,0.17833722747266334,null,null,0.026836863013701473]]\n" +
                            "1970-01-06T18:53:24.000000Z\t[[null,null,null,null,0.07246172621937097],[0.4892743433711657,0.8231249461985348,null,0.4295631643526773,null],[0.7632615004324503,0.8816905018995145,null,0.5357010561860446,null],[null,null,null,0.7458169804091256,null],[0.4274704286353759,null,null,null,0.7777024823107295],[null,0.7445998836567925,0.2825582712777682,0.2711532808184136,null],[null,null,null,0.029080850168636263,0.10459352312331183],[null,0.20585069039325443,null,0.9884011094887449,0.9457212646911386],[0.05024615679069011,0.9946372046359034,0.6940904779678791,0.5391626621794673,null],[0.4416432347777828,null,null,null,0.2445295612285482],[null,0.043606408996349044,null,null,0.7260468106076399]]\n" +
                            "1970-01-06T18:53:25.000000Z\t[[null,null,0.06381657870188628,null,0.35731092171284307,0.9583687530177664,null,null,null,null,null,0.6069927532469744,null,null,null,null],[0.062027497477155635,0.6901976778065181,0.7586254118589676,null,null,null,null,null,0.5677191487344088,0.2677326840703891,null,0.23507754029460548,0.20727557301543031,null,0.9292491654871197,null],[0.49154607371672154,0.4167781163798937,0.3454148777596554,null,null,null,0.9423671624137644,null,null,0.7873229912811514,null,null,0.5859332388599638,null,0.3460851141092931,null],[null,null,null,null,null,0.6226001464598434,0.4346135812930124,0.8786111112537701,0.996637725831904,null,0.30028279396280155,null,0.8196554745841765,0.9130151105125102,null,null],[null,null,null,null,null,0.007985454958725269,0.5090837921075583,null,null,null,null,0.8775452659546193,0.8379891991223047,null,null,null],[null,null,null,0.5626370294064983,null,0.49199001716312474,0.6292086569587337,null,null,0.5779007672652298,0.5692090442741059,null,null,null,null,null],[0.7732229848518976,0.587752738240427,0.4667778758533798,null,0.7202789791127316,null,0.7407842990690816,0.9790787740413469,null,0.7527907209539796,null,0.9546417330809595,0.848083900630095,0.4698648140712085,0.8911615631017953,null],[null,0.7431472218131966,0.5889504900909748,null,null,null,0.798471808479839,null,null,null,null,null,0.8574212636138532,0.8280460741052847,0.7842455970681089,null],[null,null,0.3889200123396954,0.933609514582851,null,0.17202485647400034,null,0.4610963091405301,0.5673376522667354,0.48782086416459025,null,0.13312214396754163,0.9435138098640453,null,0.17094358360735395,null],[null,null,0.5449970817079417,null,null,null,null,0.3058008320091107,null,null,0.6479617440673516,0.5900836401674938,0.12217702189166091,0.7717552767944976,null,null]]\n" +
                            "1970-01-06T18:53:26.000000Z\t[[null,0.4627885105398635,0.4028291715584078,null,null,null,null,null,null,0.5501133139397699,0.7134500775259477,null,0.734728770956117,null,null],[0.8531407145325477,null,0.009302399817494589,null,null,0.32824342042623134,null,0.4086323159337839,null,null,null,null,null,null,0.04404000858917945],[0.14295673988709012,null,null,0.36078878996232167,null,null,null,0.7397816490927717,null,0.8386104714017393,0.9561778292078881,0.11048000399634927,null,null,0.11947100943679911],[null,null,null,null,null,0.5335953576307257,null,0.8504099903010793,null,null,null,null,0.15274858078119136,null,0.7468602267994937],[0.55200903114214,null,0.12483505553793961,0.024056391028085766,null,null,0.3663509090570607,null,null,0.6940917925148332,null,null,0.4564667537900823,null,0.4412051102084278],[null,0.43159834345466475,null,null,0.97613283653158,null,0.7707892345682454,0.8782062052833822,null,null,0.8376372223926546,0.365427022047211,null,null,null],[null,null,0.31861843394057765,null,0.9370193388878216,0.39201296350741366,null,0.28813952005117305,0.65372393289891,null,0.9375691350784857,null,0.4913342104187668,null,null],[null,null,null,null,null,0.38881940598288367,0.4444125234732249,null,null,null,null,0.5261234649527643,0.030750139424332357,0.20921704056371593,0.681606585145203],[0.11134244333117826,null,0.5863937813368164,0.2103287968720018,0.3242526975448907,0.42558021324800144,null,0.6068565916347403,null,0.004918542726028763,null,0.008134052047644613,0.1339704489137793,0.4950615235019964,0.04558283749364911],[0.3595576962747611,null,null,0.0966240354078981,null,null,null,null,0.9694731343686098,0.24584615213823513,null,0.5965069739835686,null,0.16979644136429572,0.28122627418701307],[null,null,0.8545896910200949,null,0.40609845936584743,0.041230021906704994,null,0.6852762111021103,0.08039440728458325,0.7600550885615773,0.05890936334115593,0.023600615130049185,null,0.7630648900646654,null]]\n" +
                            "1970-01-06T18:53:27.000000Z\t[[0.48573429889865705,null,null,null,0.6198590038961462],[null,0.7280036952357564,0.6404197786416339,0.828928908465152,null],[null,0.38000152873098747,0.5157225592346661,null,0.16320835762949149],[0.6952925744703682,null,null,null,null],[null,null,0.535993442770838,0.5725722946886976,null],[null,null,null,0.38392106356809774,null]]\n" +
                            "1970-01-06T18:53:28.000000Z\t[[null],[null],[0.5320636725174561],[0.13226561658653546]]\n" +
                            "1970-01-06T18:53:29.000000Z\t[[0.22371932699681862,null,0.38656452532530694,null,0.4019292440508081,null,null,null,0.6367746812001958],[null,null,0.7910659228440695,0.9578716688144072,null,null,0.7861254708288083,0.1319044042993568,0.45862629276476996],[0.3812506482325819,null,0.4104855595304533,null,0.7587860024773928,0.48422909268940273,0.9176263114713273,null,0.6281252905002019],[null,0.2824076895992761,0.9109198044456538,null,0.858967821197869,0.1900488162112337,null,null,0.736755875734414],[0.12465120312903266,0.04734223739255916,0.10424082472921137,null,0.9266929571641075,0.19823647700531244,null,0.265224199619046,null],[0.8306929906890365,null,null,null,null,0.4613501223216129,0.056099346819408535,null,null],[null,0.6355534187114189,0.19073234832401043,null,0.4246651384043666,0.3031376204022046,0.08533575092925538,0.6266142259812271,0.8925004728084927],[null,null,0.8645117110218422,0.7298540433653912,0.588707402066503,null,0.9891642698247116,null,null],[null,null,0.761296424148768,null,0.43990342764801993,0.6130518815428464,0.9755586311085417,0.5522442336842381,0.9385037871004874],[0.16227550791363532,null,null,0.9154548873622441,0.8470755372946043,0.8061988461374605,0.6343133564417237,null,null],[0.9213721848053825,0.30394683981054627,null,0.4510483042269017,null,null,null,null,0.38106875419134767],[0.3838483044911978,null,0.6224023788514188,null,0.3836027299974998,null,0.8151906661765794,null,0.3197593740177185],[null,null,0.4176571781712538,null,null,null,0.5191884769160172,null,null],[0.7200031730502818,null,0.11919556761688443,0.7183071061096172,null,null,0.6391251028594114,null,null],[0.1790475858715116,0.7504512900310369,0.9583685768295167,null,null,null,null,null,0.018689012580364706],[0.8940422626709261,null,0.7536836395346167,0.04727174057972261,null,null,null,0.28598292472656794,null]]\n" +
                            "1970-01-01T00:00:00.000000Z\t[[0.16638148883943538,0.42955172504398687,null,null,null,null,0.5455175324785665,0.8248550185892197,null,0.8669667625804924]]\n" +
                            "1970-01-01T00:01:40.000000Z\t[[0.8542659024913913,null,0.13027802162685043,null,null,0.7820780604033565,0.11594908641822632,0.865090011761414,null,null,0.3669999679163578,0.7116036820921031]]\n" +
                            "1970-01-01T00:03:20.000000Z\t[[null,null,0.7995154334778554,null,0.04653410879629005]]\n" +
                            "1970-01-01T00:05:00.000000Z\t[[null,null,null,null]]\n" +
                            "1970-01-01T00:06:40.000000Z\t[[0.32317345869453706,0.9632550816669818,null,null,null,null,0.7436419445622273,null,null,null,null,0.9700250276928207,0.9251043257912728,null,null,null]]\n" +
                            "1970-01-01T00:08:20.000000Z\t[[null,null]]\n" +
                            "1970-01-01T00:10:00.000000Z\t[[0.04229155272030727,null,0.11500943478849246,null,0.23290767295012593,0.5892857157920004,0.0983023224719013,null,0.04969674919093636,0.9615445349922865]]\n" +
                            "1970-01-01T00:11:40.000000Z\t[[null,null]]\n" +
                            "1970-01-01T00:13:20.000000Z\t[[0.8503316000896455,0.8671405978559277,null,null,null,null,null,null,null,null,null,null]]\n" +
                            "1970-01-01T00:15:00.000000Z\t[[0.543578943048389,0.2524690658195553,null,null,0.8503583964852268,null,0.9236914780318218,0.9759588687260482,null,0.39303711474170466,0.10999942140960017,null,0.8267002457663516,null,null]]\n",
                    "z"
            );
        });
    }

    @Test
    public void testUnionDistinct() throws Exception {
        assertMemoryLeak(() -> {
            execute("create table alpha (arr double[])");
            execute("create table bravo (arr double[])");

            execute("insert into alpha values (ARRAY[1.0, 2.0])");
            assertQuery("arr\n[1.0,2.0]\n",
                    "select * from alpha union select * from bravo",
                    null,
                    null,
                    false,
                    false
            );

            execute("insert into bravo values (ARRAY[1.0, 2.0])");
            assertQuery("arr\n[1.0,2.0]\n",
                    "select * from alpha union select * from bravo",
                    null,
                    null,
                    false,
                    false
            );

            execute("insert into alpha values (ARRAY[1.0, 2.0, 3.0])");
            assertQuery("arr\n" +
                            "[1.0,2.0]\n" +
                            "[1.0,2.0,3.0]\n",
                    "select * from alpha union select * from bravo",
                    null,
                    null,
                    false,
                    false
            );

            execute("insert into bravo values (ARRAY[1.0, 2.0, 3.0])");
            assertQuery("arr\n" +
                            "[1.0,2.0]\n" +
                            "[1.0,2.0,3.0]\n",
                    "select * from alpha union select * from bravo",
                    null,
                    null,
                    false,
                    false
            );

            execute("insert into alpha values (ARRAY[])");
            assertQuery("arr\n" +
                            "[1.0,2.0]\n" +
                            "[1.0,2.0,3.0]\n" +
                            "[]\n",
                    "select * from alpha union select * from bravo",
                    null,
                    null,
                    false,
                    false
            );

            execute("insert into bravo values (ARRAY[])");
            assertQuery("arr\n" +
                            "[1.0,2.0]\n" +
                            "[1.0,2.0,3.0]\n" +
                            "[]\n",
                    "select * from alpha union select * from bravo",
                    null,
                    null,
                    false,
                    false
            );

            execute("insert into alpha values (null)");
            assertQuery("arr\n" +
                            "[1.0,2.0]\n" +
                            "[1.0,2.0,3.0]\n" +
                            "[]\n" +
                            "null\n",
                    "select * from alpha union select * from bravo",
                    null,
                    null,
                    false,
                    false
            );
        });
    }

    @Test
    public void testUnsupportedDimensionality() throws Exception {
        assertMemoryLeak(() -> {
            execute("CREATE TABLE x (a DOUBLE[][][][][][][][][][][][][][][][])");
            try (TableMetadata m = engine.getTableMetadata(engine.verifyTableName("x"))) {
                Assert.assertEquals(1, m.getColumnCount());
                Assert.assertEquals("a", m.getColumnName(0));
                Assert.assertEquals("DOUBLE[][][][][][][][][][][][][][][][]", ColumnType.nameOf(m.getColumnType(0)));
            }
            assertExceptionNoLeakCheck(
                    "CREATE TABLE y (a DOUBLE[][][][][][][][][][][][][][][][][][][][][][][][][][][][][][][][][])", // 33 dimensions
                    18,
                    "too many array dimensions [nDims=33, maxNDims=32]"
            );
        });
    }
}<|MERGE_RESOLUTION|>--- conflicted
+++ resolved
@@ -313,7 +313,38 @@
     }
 
     @Test
-<<<<<<< HEAD
+    public void testArrayFirstFunction() throws Exception {
+        assertMemoryLeak(() -> {
+            execute("create table test (ts timestamp, x int, v double[]) timestamp(ts) partition by DAY");
+            execute("insert into test(ts,x,v) values ('2022-02-24', 1, ARRAY[1.0,1.0]), ('2022-02-24', 2, null), ('2022-02-24', 3, ARRAY[2.0,2.0])");
+
+            assertQuery(
+                    "ts\tx\tv\n" +
+                            "2022-02-24T00:00:00.000000Z\t1\t[1.0,1.0]\n" +
+                            "2022-02-24T00:00:00.000000Z\t2\tnull\n" +
+                            "2022-02-24T00:00:00.000000Z\t3\t[2.0,2.0]\n",
+                    "select ts, x, first(v) as v from test sample by 1s",
+                    "ts",
+                    true,
+                    true
+            );
+
+            assertPlanNoLeakCheck(
+                    "select ts, x, first(v) as v from test sample by 1s",
+                    "Radix sort light\n" +
+                            "  keys: [ts]\n" +
+                            "    Async Group By workers: 1\n" +
+                            "      keys: [ts,x]\n" +
+                            "      values: [first(v)]\n" +
+                            "      filter: null\n" +
+                            "        PageFrame\n" +
+                            "            Row forward scan\n" +
+                            "            Frame forward scan on: test\n"
+            );
+        });
+    }
+
+    @Test
     public void testArrayCount() throws Exception {
         assertMemoryLeak(() -> {
             execute("CREATE TABLE tango (arr1 DOUBLE[], arr2 DOUBLE[][])");
@@ -473,25 +504,11 @@
                             "            Row forward scan\n" +
                             "            Frame forward scan on: tango\n",
                     "select ts, sum(index_of_sorted(arr, a)) as v from tango sample by 1d",
-=======
-    public void testArrayFirstFunction() throws Exception {
-        assertMemoryLeak(() -> {
-            execute("create table test (ts timestamp, x int, v double[]) timestamp(ts) partition by DAY");
-            execute("insert into test(ts,x,v) values ('2022-02-24', 1, ARRAY[1.0,1.0]), ('2022-02-24', 2, null), ('2022-02-24', 3, ARRAY[2.0,2.0])");
-
-            assertQuery(
-                    "ts\tx\tv\n" +
-                            "2022-02-24T00:00:00.000000Z\t1\t[1.0,1.0]\n" +
-                            "2022-02-24T00:00:00.000000Z\t2\tnull\n" +
-                            "2022-02-24T00:00:00.000000Z\t3\t[2.0,2.0]\n",
-                    "select ts, x, first(v) as v from test sample by 1s",
->>>>>>> d4aeb081
                     "ts",
                     true,
                     true
             );
 
-<<<<<<< HEAD
             assertQueryAndPlan(
                     "ts\tv\n" +
                             "2025-06-26T00:00:00.000000Z\t2\n" +
@@ -691,20 +708,6 @@
             assertSql("array_sum\tarray_sum1\n" +
                             "45.0\t45.0\n",
                     "SELECT array_sum(arr), array_sum(transpose(arr)) FROM tango");
-=======
-            assertPlanNoLeakCheck(
-                    "select ts, x, first(v) as v from test sample by 1s",
-                    "Radix sort light\n" +
-                            "  keys: [ts]\n" +
-                            "    Async Group By workers: 1\n" +
-                            "      keys: [ts,x]\n" +
-                            "      values: [first(v)]\n" +
-                            "      filter: null\n" +
-                            "        PageFrame\n" +
-                            "            Row forward scan\n" +
-                            "            Frame forward scan on: test\n"
-            );
->>>>>>> d4aeb081
         });
     }
 
