--- conflicted
+++ resolved
@@ -241,11 +241,7 @@
             CairoConfiguration config = engine.getConfiguration();
             try (TxWriter txWriter = new TxWriter(config.getFilesFacade(), config)) {
                 Path p = Path.getThreadLocal(config.getDbRoot());
-<<<<<<< HEAD
                 txWriter.ofRW(p.concat(token).concat(TableUtils.TXN_FILE_NAME).$());
-=======
-                txWriter.ofRW(p.concat(token).concat(TableUtils.TXN_FILE_NAME).$(), ColumnType.TIMESTAMP, PartitionBy.DAY);
->>>>>>> 7f02ddd4
 
                 txWriter.setLagRowCount(100);
                 txWriter.setLagTxnCount(1);
