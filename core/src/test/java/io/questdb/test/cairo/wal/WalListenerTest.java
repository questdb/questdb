/*******************************************************************************
 *     ___                  _   ____  ____
 *    / _ \ _   _  ___  ___| |_|  _ \| __ )
 *   | | | | | | |/ _ \/ __| __| | | |  _ \
 *   | |_| | |_| |  __/\__ \ |_| |_| | |_) |
 *    \__\_\\__,_|\___||___/\__|____/|____/
 *
 *  Copyright (c) 2014-2019 Appsicle
 *  Copyright (c) 2019-2023 QuestDB
 *
 *  Licensed under the Apache License, Version 2.0 (the "License");
 *  you may not use this file except in compliance with the License.
 *  You may obtain a copy of the License at
 *
 *  http://www.apache.org/licenses/LICENSE-2.0
 *
 *  Unless required by applicable law or agreed to in writing, software
 *  distributed under the License is distributed on an "AS IS" BASIS,
 *  WITHOUT WARRANTIES OR CONDITIONS OF ANY KIND, either express or implied.
 *  See the License for the specific language governing permissions and
 *  limitations under the License.
 *
 ******************************************************************************/

package io.questdb.test.cairo.wal;

import io.questdb.cairo.ColumnType;
import io.questdb.cairo.PartitionBy;
import io.questdb.cairo.TableToken;
import io.questdb.cairo.TableWriter;
import io.questdb.cairo.vm.Vm;
import io.questdb.cairo.vm.api.MemoryMARW;
import io.questdb.cairo.wal.DefaultWalListener;
import io.questdb.cairo.wal.WalListener;
import io.questdb.cairo.wal.WalWriter;
import io.questdb.std.str.Path;
import io.questdb.test.AbstractCairoTest;
import io.questdb.test.cairo.TableModel;
import org.junit.AfterClass;
import org.junit.Assert;
import org.junit.BeforeClass;
import org.junit.Test;

import java.util.ArrayDeque;
import java.util.Deque;
import java.util.Objects;
import java.util.concurrent.atomic.AtomicReference;

public class WalListenerTest extends AbstractCairoTest {

    private static final TestWalListener listener = new TestWalListener();

    @BeforeClass
    public static void setUpStatic() throws Exception {
        AbstractCairoTest.setUpStatic();
        listener.events.clear();
        engine.setWalListener(listener);
    }

    @AfterClass
    public static void tearDownStatic() throws Exception {
        engine.setWalListener(DefaultWalListener.INSTANCE);
        if (!listener.events.isEmpty()) {
            System.err.println("Unexpected or unasserted WalListener events:");
            for (WalListenerEvent event : listener.events) {
                System.err.println("    " + event);
            }
            Assert.fail();
        }
        AbstractCairoTest.tearDownStatic();
    }

    @Test
    public void testWalListener() throws Exception {
        final AtomicReference<TableToken> tableToken1 = new AtomicReference<>();
        final AtomicReference<TableToken> tableToken2 = new AtomicReference<>();
        assertMemoryLeak(() -> {
            tableToken1.set(createTable(testName.getMethodName()));
            assertTableExistence(true, tableToken1.get());

            try (WalWriter walWriter1 = engine.getWalWriter(tableToken1.get())) {
                final TableWriter.Row row = walWriter1.newRow(0);
                row.putByte(0, (byte) 1);
                row.append();
                walWriter1.commit();
                Assert.assertEquals(
                        new WalListenerEvent(
                                WalListenerEventType.DATA_TXN_COMMITTED,
                                tableToken1.get(),
                                1,
                                1,
                                0,
                                0,
                                null
                        ),
                        listener.events.remove()
                );
                Assert.assertEquals(0, listener.events.size());

                final String newTableName = tableToken1.get().getTableName() + "_new";
                try (MemoryMARW mem = Vm.getMARWInstance()) {
                    tableToken2.set(engine.rename(
                            securityContext,
                            Path.getThreadLocal(""),
                            mem,
                            tableToken1.get().getTableName(),
                            Path.getThreadLocal2(""),
                            newTableName
                    ));

                    Assert.assertEquals(newTableName, tableToken2.get().getTableName());
                    Assert.assertEquals(tableToken1.get().getTableId(), tableToken2.get().getTableId());
                    Assert.assertEquals(tableToken1.get().getDirName(), tableToken2.get().getDirName());

                    Assert.assertEquals(
                            new WalListenerEvent(
                                    WalListenerEventType.TABLE_RENAMED,
                                    tableToken2.get(),
                                    2,
                                    -1,
                                    -1,
                                    -1,
                                    tableToken1.get()
                            ),
                            listener.events.remove()
                    );

                    drainWalQueue();
                    releaseInactive(engine);

<<<<<<< HEAD
                    // Empty segment does not generate close event
                    Assert.assertEquals(0, listener.events.size());
=======
                    Assert.assertEquals(
                            new WalListenerEvent(
                                    WalListenerEventType.SEGMENT_CLOSED,
                                    tableToken2.get(),
                                    -1,
                                    2,
                                    0,
                                    -1,
                                    null
                            ),
                            listener.events.remove()
                    );
>>>>>>> fde5f235
                }
            }

            releaseInactive(engine);

            Assert.assertEquals(
                    new WalListenerEvent(
                            WalListenerEventType.SEGMENT_CLOSED,
                            tableToken1.get(),
                            -1,
                            1,
                            0,
                            -1,
                            null
                    ),
                    listener.events.remove()
            );

            try (WalWriter walWriter2 = engine.getWalWriter(tableToken2.get())) {
                walWriter2.addColumn("c", ColumnType.INT);

                Assert.assertEquals(
                        new WalListenerEvent(
                                WalListenerEventType.NON_DATA_TXN_COMMITTED,
                                tableToken2.get(),
                                3,
                                -1,
                                -1,
                                -1,
                                null
                        ),
                        listener.events.remove()
                );
            }

            releaseInactive(engine);

<<<<<<< HEAD
            // No data event, segment closed ignored
            Assert.assertEquals(0, listener.events.size());
=======
            Assert.assertEquals(
                    new WalListenerEvent(
                            WalListenerEventType.SEGMENT_CLOSED,
                            tableToken2.get(),
                            -1,
                            3,
                            0,
                            -1,
                            null
                    ),
                    listener.events.remove()
            );
>>>>>>> fde5f235

            engine.drop(Path.getThreadLocal(""), tableToken2.get());

            Assert.assertEquals(
                    new WalListenerEvent(
                            WalListenerEventType.TABLE_DROPPED,
                            tableToken2.get(),
                            4,
                            -1,
                            -1,
                            -1,
                            null
                    ),
                    listener.events.remove()
            );
        });
    }

    static TableToken createTable(String tableName) {
        try (TableModel model = new TableModel(configuration, tableName, PartitionBy.HOUR)
                .col("a", ColumnType.BYTE)
                .col("b", ColumnType.STRING)
                .timestamp("ts")
                .wal()) {
            return createTable(model);
        }
    }

    enum WalListenerEventType {
        DATA_TXN_COMMITTED,
        NON_DATA_TXN_COMMITTED,
        SEGMENT_CLOSED,
        TABLE_DROPPED,
        TABLE_RENAMED
    }

    static class TestWalListener implements WalListener {
        public Deque<WalListenerEvent> events = new ArrayDeque<>();

        @Override
        public void dataTxnCommitted(TableToken tableToken, long txn, long timestamp, int walId, int segmentId, int segmentTxn) {
            events.add(new WalListenerEvent(
                    WalListenerEventType.DATA_TXN_COMMITTED,
                    tableToken,
                    txn,
                    walId,
                    segmentId,
                    segmentTxn,
                    null
            ));
        }

        @Override
        public void nonDataTxnCommitted(TableToken tableToken, long txn, long timestamp) {
            events.add(new WalListenerEvent(
                    WalListenerEventType.NON_DATA_TXN_COMMITTED,
                    tableToken,
                    txn,
                    -1,
                    -1,
                    -1,
                    null
            ));
        }

        @Override
        public void segmentClosed(TableToken tabletoken, int walId, int segmentId) {
            events.add(new WalListenerEvent(
                    WalListenerEventType.SEGMENT_CLOSED,
                    tabletoken,
                    -1,
                    walId,
                    segmentId,
                    -1,
                    null
            ));
        }

        @Override
        public void tableDropped(TableToken tableToken, long txn, long timestamp) {
            events.add(new WalListenerEvent(
                    WalListenerEventType.TABLE_DROPPED,
                    tableToken,
                    txn,
                    -1,
                    -1,
                    -1,
                    null
            ));
        }

        @Override
        public void tableRenamed(TableToken tableToken, long txn, long timestamp, TableToken oldTableToken) {
            events.add(new WalListenerEvent(
                    WalListenerEventType.TABLE_RENAMED,
                    tableToken,
                    txn,
                    -1,
                    -1,
                    -1,
                    oldTableToken
            ));
        }
    }

    static class WalListenerEvent {
        public final TableToken oldTableToken;
        public final int segmentId;
        public final int segmentTxn;
        public final TableToken tableToken;
        public final long txn;
        public final WalListenerEventType type;
        public final int walId;

        WalListenerEvent(
                WalListenerEventType type,
                TableToken tableToken,
                long txn,
                int walId,
                int segmentId,
                int segmentTxn,
                TableToken oldTableToken
        ) {
            this.type = type;
            this.tableToken = tableToken;
            this.txn = txn;
            this.walId = walId;
            this.segmentId = segmentId;
            this.segmentTxn = segmentTxn;
            this.oldTableToken = oldTableToken;
        }

        @Override
        public boolean equals(Object obj) {
            if (obj instanceof WalListenerEvent) {
                WalListenerEvent that = (WalListenerEvent) obj;
                return this.type == that.type &&
                        Objects.equals(this.tableToken, that.tableToken) &&
                        this.txn == that.txn &&
                        this.walId == that.walId &&
                        this.segmentId == that.segmentId &&
                        this.segmentTxn == that.segmentTxn &&
                        Objects.equals(this.oldTableToken, that.oldTableToken);
            }
            return false;
        }

        @Override
        public String toString() {
            return "WalListenerEvent{" +
                    "type=" + type +
                    ", tableToken=" + tableToken +
                    ", txn=" + txn +
                    ", walId=" + walId +
                    ", segmentId=" + segmentId +
                    ", segmentTxn=" + segmentTxn +
                    ", oldTableToken=" + oldTableToken +
                    '}';
        }
    }
}<|MERGE_RESOLUTION|>--- conflicted
+++ resolved
@@ -128,23 +128,9 @@
                     drainWalQueue();
                     releaseInactive(engine);
 
-<<<<<<< HEAD
                     // Empty segment does not generate close event
-                    Assert.assertEquals(0, listener.events.size());
-=======
-                    Assert.assertEquals(
-                            new WalListenerEvent(
-                                    WalListenerEventType.SEGMENT_CLOSED,
-                                    tableToken2.get(),
-                                    -1,
-                                    2,
-                                    0,
-                                    -1,
-                                    null
-                            ),
-                            listener.events.remove()
+                    Assert.assertEquals(0, listener.events.size()
                     );
->>>>>>> fde5f235
                 }
             }
 
@@ -182,23 +168,8 @@
 
             releaseInactive(engine);
 
-<<<<<<< HEAD
             // No data event, segment closed ignored
             Assert.assertEquals(0, listener.events.size());
-=======
-            Assert.assertEquals(
-                    new WalListenerEvent(
-                            WalListenerEventType.SEGMENT_CLOSED,
-                            tableToken2.get(),
-                            -1,
-                            3,
-                            0,
-                            -1,
-                            null
-                    ),
-                    listener.events.remove()
-            );
->>>>>>> fde5f235
 
             engine.drop(Path.getThreadLocal(""), tableToken2.get());
 
