/*******************************************************************************
 *     ___                  _   ____  ____
 *    / _ \ _   _  ___  ___| |_|  _ \| __ )
 *   | | | | | | |/ _ \/ __| __| | | |  _ \
 *   | |_| | |_| |  __/\__ \ |_| |_| | |_) |
 *    \__\_\\__,_|\___||___/\__|____/|____/
 *
 *  Copyright (c) 2014-2019 Appsicle
 *  Copyright (c) 2019-2023 QuestDB
 *
 *  Licensed under the Apache License, Version 2.0 (the "License");
 *  you may not use this file except in compliance with the License.
 *  You may obtain a copy of the License at
 *
 *  http://www.apache.org/licenses/LICENSE-2.0
 *
 *  Unless required by applicable law or agreed to in writing, software
 *  distributed under the License is distributed on an "AS IS" BASIS,
 *  WITHOUT WARRANTIES OR CONDITIONS OF ANY KIND, either express or implied.
 *  See the License for the specific language governing permissions and
 *  limitations under the License.
 *
 ******************************************************************************/

package io.questdb.test.cairo.wal;

import io.questdb.cairo.ColumnType;
import io.questdb.cairo.PartitionBy;
import io.questdb.cairo.TableToken;
import io.questdb.cairo.TableWriter;
import io.questdb.cairo.vm.Vm;
import io.questdb.cairo.vm.api.MemoryMARW;
import io.questdb.cairo.wal.DefaultWalListener;
import io.questdb.cairo.wal.WalListener;
import io.questdb.cairo.wal.WalWriter;
import io.questdb.std.str.Path;
import io.questdb.test.AbstractCairoTest;
import io.questdb.test.cairo.TableModel;
import org.junit.AfterClass;
import org.junit.Assert;
import org.junit.BeforeClass;
import org.junit.Test;

import java.util.ArrayDeque;
import java.util.Deque;
import java.util.Objects;
import java.util.concurrent.atomic.AtomicReference;

public class WalListenerTest extends AbstractCairoTest {

    private static final TestWalListener listener = new TestWalListener();

    @BeforeClass
    public static void setUpStatic() throws Exception {
        AbstractCairoTest.setUpStatic();
        listener.events.clear();
        engine.setWalListener(listener);
    }

    @AfterClass
    public static void tearDownStatic() throws Exception {
        engine.setWalListener(DefaultWalListener.INSTANCE);
        if (!listener.events.isEmpty()) {
            System.err.println("Unexpected or unasserted WalListener events:");
            for (WalListenerEvent event : listener.events) {
                System.err.println("    " + event);
            }
            Assert.fail();
        }
        AbstractCairoTest.tearDownStatic();
    }

    @Test
    public void testWalListener() throws Exception {
        final AtomicReference<TableToken> tableToken1 = new AtomicReference<>();
        final AtomicReference<TableToken> tableToken2 = new AtomicReference<>();
        assertMemoryLeak(() -> {
            tableToken1.set(createTable(testName.getMethodName()));
            assertTableExistence(true, tableToken1.get());

            Assert.assertEquals(
                    new WalListenerEvent(
                            WalListenerEventType.TABLE_CREATED,
                            tableToken1.get(),
                            0,
                            0,
                            -1,
                            -1,
                            -1,
                            null
                    ),
                    listener.events.remove()
            );

            try (WalWriter walWriter1 = engine.getWalWriter(tableToken1.get())) {
                final TableWriter.Row row = walWriter1.newRow(0);
                row.putByte(0, (byte) 1);
                row.append();
                walWriter1.commit();
                Assert.assertEquals(
                        new WalListenerEvent(
                                WalListenerEventType.DATA_TXN_COMMITTED,
                                tableToken1.get(),
                                1,
                                0,
                                1,
                                0,
                                0,
                                null
                        ),
                        listener.events.remove()
                );
                Assert.assertEquals(0, listener.events.size());

                final String newTableName = tableToken1.get().getTableName() + "_new";
                try (MemoryMARW mem = Vm.getMARWInstance()) {
                    tableToken2.set(engine.rename(
                            securityContext,
                            Path.getThreadLocal(""),
                            mem,
                            tableToken1.get().getTableName(),
                            Path.getThreadLocal2(""),
                            newTableName
                    ));

                    Assert.assertEquals(newTableName, tableToken2.get().getTableName());
                    Assert.assertEquals(tableToken1.get().getTableId(), tableToken2.get().getTableId());
                    Assert.assertEquals(tableToken1.get().getDirName(), tableToken2.get().getDirName());

                    Assert.assertEquals(
                            new WalListenerEvent(
                                    WalListenerEventType.TABLE_RENAMED,
                                    tableToken2.get(),
                                    2,
                                    0,
                                    -1,
                                    -1,
                                    -1,
                                    tableToken1.get()
                            ),
                            listener.events.remove()
                    );

                    drainWalQueue();
                    releaseInactive(engine);

<<<<<<< HEAD
                    Assert.assertEquals(
                            new WalListenerEvent(
                                    WalListenerEventType.SEGMENT_CLOSED,
                                    tableToken2.get(),
                                    2,
                                    0,
                                    2,
                                    0,
                                    -1,
                                    null
                            ),
                            listener.events.remove()
=======
                    // Empty segment does not generate close event
                    Assert.assertEquals(0, listener.events.size()
>>>>>>> 5feb8f7f
                    );
                }
            }

            releaseInactive(engine);

            Assert.assertEquals(
                    new WalListenerEvent(
                            WalListenerEventType.SEGMENT_CLOSED,
                            tableToken1.get(),
                            1,
                            0,
                            1,
                            0,
                            -1,
                            null
                    ),
                    listener.events.remove()
            );

            try (WalWriter walWriter2 = engine.getWalWriter(tableToken2.get())) {
                walWriter2.addColumn("c", ColumnType.INT);

                Assert.assertEquals(
                        new WalListenerEvent(
                                WalListenerEventType.NON_DATA_TXN_COMMITTED,
                                tableToken2.get(),
                                3,
                                0,
                                -1,
                                -1,
                                -1,
                                null
                        ),
                        listener.events.remove()
                );
            }

            releaseInactive(engine);

<<<<<<< HEAD
            Assert.assertEquals(
                    new WalListenerEvent(
                            WalListenerEventType.SEGMENT_CLOSED,
                            tableToken2.get(),
                            3,
                            0,
                            3,
                            0,
                            -1,
                            null
                    ),
                    listener.events.remove()
            );
=======
            // No data event, segment closed ignored
            Assert.assertEquals(0, listener.events.size());
>>>>>>> 5feb8f7f

            engine.drop(Path.getThreadLocal(""), tableToken2.get());

            Assert.assertEquals(
                    new WalListenerEvent(
                            WalListenerEventType.TABLE_DROPPED,
                            tableToken2.get(),
                            4,
                            0,
                            -1,
                            -1,
                            -1,
                            null
                    ),
                    listener.events.remove()
            );
        });
    }

    static TableToken createTable(String tableName) {
        try (TableModel model = new TableModel(configuration, tableName, PartitionBy.HOUR)
                .col("a", ColumnType.BYTE)
                .col("b", ColumnType.STRING)
                .timestamp("ts")
                .wal()) {
            return createTable(model);
        }
    }

    enum WalListenerEventType {
        DATA_TXN_COMMITTED,
        NON_DATA_TXN_COMMITTED,
        SEGMENT_CLOSED,
        TABLE_CREATED,
        TABLE_DROPPED,
        TABLE_RENAMED
    }

    static class TestWalListener implements WalListener {
        public Deque<WalListenerEvent> events = new ArrayDeque<>();

        @Override
        public void dataTxnCommitted(TableToken tableToken, long txn, long timestamp, int walId, int segmentId, int segmentTxn) {
            events.add(new WalListenerEvent(
                    WalListenerEventType.DATA_TXN_COMMITTED,
                    tableToken,
                    txn,
                    timestamp,
                    walId,
                    segmentId,
                    segmentTxn,
                    null
            ));
        }

        @Override
        public void nonDataTxnCommitted(TableToken tableToken, long txn, long timestamp) {
            events.add(new WalListenerEvent(
                    WalListenerEventType.NON_DATA_TXN_COMMITTED,
                    tableToken,
                    txn,
                    timestamp,
                    -1,
                    -1,
                    -1,
                    null
            ));
        }

        @Override
        public void segmentClosed(TableToken tabletoken, long txn, int walId, int segmentId) {
            events.add(new WalListenerEvent(
                    WalListenerEventType.SEGMENT_CLOSED,
                    tabletoken,
                    txn,
                    0,
                    walId,
                    segmentId,
                    -1,
                    null
            ));
        }

        @Override
        public void tableCreated(TableToken tableToken, long timestamp) {
            events.add(new WalListenerEvent(
                    WalListenerEventType.TABLE_CREATED,
                    tableToken,
                    0,
                    timestamp,
                    -1,
                    -1,
                    -1,
                    null
            ));
        }

        @Override
        public void tableDropped(TableToken tableToken, long txn, long timestamp) {
            events.add(new WalListenerEvent(
                    WalListenerEventType.TABLE_DROPPED,
                    tableToken,
                    txn,
                    timestamp,
                    -1,
                    -1,
                    -1,
                    null
            ));
        }

        @Override
        public void tableRenamed(TableToken tableToken, long txn, long timestamp, TableToken oldTableToken) {
            events.add(new WalListenerEvent(
                    WalListenerEventType.TABLE_RENAMED,
                    tableToken,
                    txn,
                    timestamp,
                    -1,
                    -1,
                    -1,
                    oldTableToken
            ));
        }
    }

    static class WalListenerEvent {
        public final TableToken oldTableToken;
        public final int segmentId;
        public final int segmentTxn;
        public final TableToken tableToken;
        public final long txn;
        public final long timestamp;
        public final WalListenerEventType type;
        public final int walId;

        WalListenerEvent(
                WalListenerEventType type,
                TableToken tableToken,
                long txn,
                long timestamp,
                int walId,
                int segmentId,
                int segmentTxn,
                TableToken oldTableToken
        ) {
            this.type = type;
            this.tableToken = tableToken;
            this.txn = txn;
            this.timestamp = timestamp;
            this.walId = walId;
            this.segmentId = segmentId;
            this.segmentTxn = segmentTxn;
            this.oldTableToken = oldTableToken;
        }

        @Override
        public boolean equals(Object obj) {
            if (obj instanceof WalListenerEvent) {
                WalListenerEvent that = (WalListenerEvent) obj;
                return this.type == that.type &&
                        Objects.equals(this.tableToken, that.tableToken) &&
                        this.txn == that.txn &&
                        // this.timestamp == that.timestamp && // do not compare timestamp in tests
                        this.walId == that.walId &&
                        this.segmentId == that.segmentId &&
                        this.segmentTxn == that.segmentTxn &&
                        Objects.equals(this.oldTableToken, that.oldTableToken);
            }
            return false;
        }

        @Override
        public String toString() {
            return "WalListenerEvent{" +
                    "type=" + type +
                    ", tableToken=" + tableToken +
                    ", txn=" + txn +
                    ", timestamp=" + timestamp +
                    ", walId=" + walId +
                    ", segmentId=" + segmentId +
                    ", segmentTxn=" + segmentTxn +
                    ", oldTableToken=" + oldTableToken +
                    '}';
        }
    }
}<|MERGE_RESOLUTION|>--- conflicted
+++ resolved
@@ -144,23 +144,8 @@
                     drainWalQueue();
                     releaseInactive(engine);
 
-<<<<<<< HEAD
-                    Assert.assertEquals(
-                            new WalListenerEvent(
-                                    WalListenerEventType.SEGMENT_CLOSED,
-                                    tableToken2.get(),
-                                    2,
-                                    0,
-                                    2,
-                                    0,
-                                    -1,
-                                    null
-                            ),
-                            listener.events.remove()
-=======
                     // Empty segment does not generate close event
                     Assert.assertEquals(0, listener.events.size()
->>>>>>> 5feb8f7f
                     );
                 }
             }
@@ -201,24 +186,8 @@
 
             releaseInactive(engine);
 
-<<<<<<< HEAD
-            Assert.assertEquals(
-                    new WalListenerEvent(
-                            WalListenerEventType.SEGMENT_CLOSED,
-                            tableToken2.get(),
-                            3,
-                            0,
-                            3,
-                            0,
-                            -1,
-                            null
-                    ),
-                    listener.events.remove()
-            );
-=======
             // No data event, segment closed ignored
             Assert.assertEquals(0, listener.events.size());
->>>>>>> 5feb8f7f
 
             engine.drop(Path.getThreadLocal(""), tableToken2.get());
 
