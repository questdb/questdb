--- conflicted
+++ resolved
@@ -6534,7 +6534,6 @@
         });
     }
 
-<<<<<<< HEAD
     private void testBaseTableNoInvalidateOnOperation(String operationSql) throws Exception {
         assertMemoryLeak(() -> {
             execute(
@@ -6576,10 +6575,7 @@
         });
     }
 
-    private void testEnableDedupWithSubsetKeys(String enableDedupSql, boolean expectInvalid) throws Exception {
-=======
     private void testEnableDedupWithSubsetKeys(String enableDedupSql) throws Exception {
->>>>>>> 38ffea4d
         assertMemoryLeak(() -> {
             execute(
                     "CREATE TABLE base_price (" +
@@ -6613,11 +6609,7 @@
 
             assertQueryNoLeakCheck(
                     "view_name\tbase_table_name\tview_status\n" +
-<<<<<<< HEAD
                             "price_1h\tbase_price\tvalid\n",
-=======
-                            "price_1h\tbase_price\t" + ("valid") + "\n",
->>>>>>> 38ffea4d
                     "select view_name, base_table_name, view_status from materialized_views",
                     null,
                     false
