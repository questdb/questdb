--- conflicted
+++ resolved
@@ -114,11 +114,10 @@
 
             // expect new limit
             assertQueryNoLeakCheck(
-                    "view_name\trefresh_type\tbase_table_name\tlast_refresh_timestamp\tview_sql\tview_table_dir_name\tinvalidation_reason\tview_status\trefresh_base_table_txn\tbase_table_txn\trefresh_limit_value\trefresh_limit_unit\n" +
-                            "price_1h\tincremental\tbase_price\t2024-09-10T16:00:00.000000Z\tselect sym, last(price) as price, ts from base_price sample by 1h\tprice_1h~2\t\tvalid\t1\t1\t2\tHOUR\n",
+                    "view_name\trefresh_type\tbase_table_name\tlast_refresh_start_timestamp\tlast_refresh_finish_timestamp\tview_sql\tview_table_dir_name\tinvalidation_reason\tview_status\trefresh_base_table_txn\tbase_table_txn\trefresh_limit_value\trefresh_limit_unit\n" +
+                            "price_1h\tincremental\tbase_price\t2024-09-10T16:00:00.000000Z\t2024-09-10T16:00:00.000000Z\tselect sym, last(price) as price, ts from base_price sample by 1h\tprice_1h~2\t\tvalid\t1\t1\t2\tHOUR\n",
                     "materialized_views",
-                    null,
-                    false
+                    null
             );
 
             // insert a few old timestamps
@@ -191,11 +190,10 @@
 
             // expect no limit
             assertQueryNoLeakCheck(
-                    "view_name\trefresh_type\tbase_table_name\tlast_refresh_timestamp\tview_sql\tview_table_dir_name\tinvalidation_reason\tview_status\trefresh_base_table_txn\tbase_table_txn\trefresh_limit_value\trefresh_limit_unit\n" +
-                            "price_1h\tincremental\tbase_price\t2024-01-01T01:01:01.842574Z\tselect sym, last(price) as price, ts from base_price sample by 1h\tprice_1h~2\t\tvalid\t1\t1\t0\tHOUR\n",
+                    "view_name\trefresh_type\tbase_table_name\tlast_refresh_start_timestamp\tlast_refresh_finish_timestamp\tview_sql\tview_table_dir_name\tinvalidation_reason\tview_status\trefresh_base_table_txn\tbase_table_txn\trefresh_limit_value\trefresh_limit_unit\n" +
+                            "price_1h\tincremental\tbase_price\t2024-01-01T01:01:01.842574Z\t2024-01-01T01:01:01.842574Z\tselect sym, last(price) as price, ts from base_price sample by 1h\tprice_1h~2\t\tvalid\t1\t1\t0\tHOUR\n",
                     "materialized_views",
-                    null,
-                    false
+                    null
             );
 
             assertQueryNoLeakCheck(
@@ -212,11 +210,10 @@
 
             // expect new limit
             assertQueryNoLeakCheck(
-                    "view_name\trefresh_type\tbase_table_name\tlast_refresh_timestamp\tview_sql\tview_table_dir_name\tinvalidation_reason\tview_status\trefresh_base_table_txn\tbase_table_txn\trefresh_limit_value\trefresh_limit_unit\n" +
-                            "price_1h\tincremental\tbase_price\t2024-01-01T01:01:01.842574Z\tselect sym, last(price) as price, ts from base_price sample by 1h\tprice_1h~2\t\tvalid\t1\t1\t1\tDAY\n",
+                    "view_name\trefresh_type\tbase_table_name\tlast_refresh_start_timestamp\tlast_refresh_finish_timestamp\tview_sql\tview_table_dir_name\tinvalidation_reason\tview_status\trefresh_base_table_txn\tbase_table_txn\trefresh_limit_value\trefresh_limit_unit\n" +
+                            "price_1h\tincremental\tbase_price\t2024-01-01T01:01:01.842574Z\t2024-01-01T01:01:01.842574Z\tselect sym, last(price) as price, ts from base_price sample by 1h\tprice_1h~2\t\tvalid\t1\t1\t1\tDAY\n",
                     "materialized_views",
-                    null,
-                    false
+                    null
             );
 
             // insert a few old timestamps and a single newer one
@@ -245,11 +242,10 @@
 
             // expect new limit
             assertQueryNoLeakCheck(
-                    "view_name\trefresh_type\tbase_table_name\tlast_refresh_timestamp\tview_sql\tview_table_dir_name\tinvalidation_reason\tview_status\trefresh_base_table_txn\tbase_table_txn\trefresh_limit_value\trefresh_limit_unit\n" +
-                            "price_1h\tincremental\tbase_price\t2024-09-10T16:00:00.000000Z\tselect sym, last(price) as price, ts from base_price sample by 1h\tprice_1h~2\t\tvalid\t2\t2\t0\tHOUR\n",
+                    "view_name\trefresh_type\tbase_table_name\tlast_refresh_start_timestamp\tlast_refresh_finish_timestamp\tview_sql\tview_table_dir_name\tinvalidation_reason\tview_status\trefresh_base_table_txn\tbase_table_txn\trefresh_limit_value\trefresh_limit_unit\n" +
+                            "price_1h\tincremental\tbase_price\t2024-09-10T16:00:00.000000Z\t2024-09-10T16:00:00.000000Z\tselect sym, last(price) as price, ts from base_price sample by 1h\tprice_1h~2\t\tvalid\t2\t2\t0\tHOUR\n",
                     "materialized_views",
-                    null,
-                    false
+                    null
             );
 
             // insert old timestamps once again
@@ -307,11 +303,10 @@
             );
 
             assertQueryNoLeakCheck(
-                    "view_name\trefresh_type\tbase_table_name\tlast_refresh_timestamp\tview_sql\tview_table_dir_name\tinvalidation_reason\tview_status\trefresh_base_table_txn\tbase_table_txn\trefresh_limit_value\trefresh_limit_unit\n" +
-                            "price_1h\tincremental\tbase_price\t\tselect sym, last(price) as price, ts from base_price sample by 1h\tprice_1h~2\t\tvalid\t-1\t0\t0\tHOUR\n",
+                    "view_name\trefresh_type\tbase_table_name\tlast_refresh_start_timestamp\tlast_refresh_finish_timestamp\tview_sql\tview_table_dir_name\tinvalidation_reason\tview_status\trefresh_base_table_txn\tbase_table_txn\trefresh_limit_value\trefresh_limit_unit\n" +
+                            "price_1h\tincremental\tbase_price\t\t\tselect sym, last(price) as price, ts from base_price sample by 1h\tprice_1h~2\t\tvalid\t-1\t0\t0\tHOUR\n",
                     "materialized_views",
-                    null,
-                    false
+                    null
             );
         });
     }
@@ -353,16 +348,10 @@
             );
 
             assertQueryNoLeakCheck(
-<<<<<<< HEAD
-                    "view_name\trefresh_type\tbase_table_name\tlast_refresh_timestamp\tview_sql\tview_table_dir_name\tinvalidation_reason\tview_status\trefresh_base_table_txn\tbase_table_txn\trefresh_limit_value\trefresh_limit_unit\n" +
-                            "price_1h\tincremental\tbase_price\t2024-01-01T01:01:01.842574Z\tselect sym, last(price) as price, ts from base_price sample by 1h\tprice_1h~2\t\tvalid\t1\t1\t0\tHOUR\n",
-=======
-                    "view_name\trefresh_type\tbase_table_name\tlast_refresh_start_timestamp\tlast_refresh_finish_timestamp\tview_sql\tview_table_dir_name\tinvalidation_reason\tview_status\trefresh_base_table_txn\tbase_table_txn\n" +
-                            "price_1h\tincremental\tbase_price\t2024-01-01T01:01:01.842574Z\t2024-01-01T01:01:01.842574Z\tselect sym, last(price) as price, ts from base_price sample by 1h\tprice_1h~2\t\tvalid\t1\t1\n",
->>>>>>> 24b1a7ae
+                    "view_name\trefresh_type\tbase_table_name\tlast_refresh_start_timestamp\tlast_refresh_finish_timestamp\tview_sql\tview_table_dir_name\tinvalidation_reason\tview_status\trefresh_base_table_txn\tbase_table_txn\trefresh_limit_value\trefresh_limit_unit\n" +
+                            "price_1h\tincremental\tbase_price\t2024-01-01T01:01:01.842574Z\t2024-01-01T01:01:01.842574Z\tselect sym, last(price) as price, ts from base_price sample by 1h\tprice_1h~2\t\tvalid\t1\t1\t0\tHOUR\n",
                     "materialized_views",
-                    null,
-                    false
+                    null
             );
 
             assertQueryNoLeakCheck(
@@ -462,12 +451,10 @@
             );
 
             assertQueryNoLeakCheck(
-<<<<<<< HEAD
-                    "view_name\trefresh_type\tbase_table_name\tlast_refresh_timestamp\tview_sql\tview_table_dir_name\tinvalidation_reason\tview_status\trefresh_base_table_txn\tbase_table_txn\trefresh_limit_value\trefresh_limit_unit\n" +
-                            "price_1h\tincremental\tbase_price\t\tselect sym, last(price) as price, ts from base_price sample by 1h\tprice_1h~2\t\tvalid\t-1\t0\t0\tHOUR\n",
+                    "view_name\trefresh_type\tbase_table_name\tlast_refresh_start_timestamp\tlast_refresh_finish_timestamp\tview_sql\tview_table_dir_name\tinvalidation_reason\tview_status\trefresh_base_table_txn\tbase_table_txn\trefresh_limit_value\trefresh_limit_unit\n" +
+                            "price_1h\tincremental\tbase_price\t\t\tselect sym, last(price) as price, ts from base_price sample by 1h\tprice_1h~2\t\tvalid\t-1\t0\t0\tHOUR\n",
                     "materialized_views",
-                    null,
-                    false
+                    null
             );
         });
     }
@@ -543,15 +530,10 @@
             );
 
             assertQueryNoLeakCheck(
-                    "view_name\trefresh_type\tbase_table_name\tlast_refresh_timestamp\tview_sql\tview_table_dir_name\tinvalidation_reason\tview_status\trefresh_base_table_txn\tbase_table_txn\trefresh_limit_value\trefresh_limit_unit\n" +
-                            "price_1h\tincremental\tbase_price\t\tselect sym, last(price) as price, ts from base_price sample by 1h\tprice_1h~2\t\tvalid\t-1\t0\t0\tHOUR\n",
-=======
-                    "view_name\trefresh_type\tbase_table_name\tlast_refresh_start_timestamp\tlast_refresh_finish_timestamp\tview_sql\tview_table_dir_name\tinvalidation_reason\tview_status\trefresh_base_table_txn\tbase_table_txn\n" +
-                            "price_1h\tincremental\tbase_price\t\t\tselect sym, last(price) as price, ts from base_price sample by 1h\tprice_1h~2\t\tvalid\t-1\t0\n",
->>>>>>> 24b1a7ae
+                    "view_name\trefresh_type\tbase_table_name\tlast_refresh_start_timestamp\tlast_refresh_finish_timestamp\tview_sql\tview_table_dir_name\tinvalidation_reason\tview_status\trefresh_base_table_txn\tbase_table_txn\trefresh_limit_value\trefresh_limit_unit\n" +
+                            "price_1h\tincremental\tbase_price\t\t\tselect sym, last(price) as price, ts from base_price sample by 1h\tprice_1h~2\t\tvalid\t-1\t0\t0\tHOUR\n",
                     "materialized_views",
-                    null,
-                    false
+                    null
             );
         });
     }
@@ -725,16 +707,10 @@
             drainQueues();
 
             assertQueryNoLeakCheck(
-<<<<<<< HEAD
-                    "view_name\trefresh_type\tbase_table_name\tlast_refresh_timestamp\tview_sql\tview_table_dir_name\tinvalidation_reason\tview_status\trefresh_base_table_txn\tbase_table_txn\trefresh_limit_value\trefresh_limit_unit\n" +
-                            "price_1h\tincremental\tbase_price\t2024-10-24T17:22:09.842574Z\tselect sym, last(price) as price, ts from base_price sample by 1h\tprice_1h~2\t\tvalid\t1\t1\t0\tHOUR\n",
-=======
-                    "view_name\trefresh_type\tbase_table_name\tlast_refresh_start_timestamp\tlast_refresh_finish_timestamp\tview_sql\tview_table_dir_name\tinvalidation_reason\tview_status\trefresh_base_table_txn\tbase_table_txn\n" +
-                            "price_1h\tincremental\tbase_price\t2024-10-24T17:22:09.842574Z\t2024-10-24T17:22:09.842574Z\tselect sym, last(price) as price, ts from base_price sample by 1h\tprice_1h~2\t\tvalid\t1\t1\n",
->>>>>>> 24b1a7ae
+                    "view_name\trefresh_type\tbase_table_name\tlast_refresh_start_timestamp\tlast_refresh_finish_timestamp\tview_sql\tview_table_dir_name\tinvalidation_reason\tview_status\trefresh_base_table_txn\tbase_table_txn\trefresh_limit_value\trefresh_limit_unit\n" +
+                            "price_1h\tincremental\tbase_price\t2024-10-24T17:22:09.842574Z\t2024-10-24T17:22:09.842574Z\tselect sym, last(price) as price, ts from base_price sample by 1h\tprice_1h~2\t\tvalid\t1\t1\t0\tHOUR\n",
                     "materialized_views",
-                    null,
-                    false
+                    null
             );
 
             currentMicros = parseFloorPartialTimestamp("2024-10-24T18");
@@ -743,16 +719,10 @@
             drainQueues();
 
             assertQueryNoLeakCheck(
-<<<<<<< HEAD
-                    "view_name\trefresh_type\tbase_table_name\tlast_refresh_timestamp\tview_sql\tview_table_dir_name\tinvalidation_reason\tview_status\trefresh_base_table_txn\tbase_table_txn\trefresh_limit_value\trefresh_limit_unit\n" +
-                            "price_1h\tincremental\tbase_price\t2024-10-24T18:00:00.000000Z\tselect sym, last(price) as price, ts from base_price sample by 1h\tprice_1h~2\t[-105]: table does not exist [table=base_price]\tinvalid\t1\t-1\t0\tHOUR\n",
-=======
-                    "view_name\trefresh_type\tbase_table_name\tlast_refresh_start_timestamp\tlast_refresh_finish_timestamp\tview_sql\tview_table_dir_name\tinvalidation_reason\tview_status\trefresh_base_table_txn\tbase_table_txn\n" +
-                            "price_1h\tincremental\tbase_price\t2024-10-24T17:22:09.842574Z\t2024-10-24T18:00:00.000000Z\tselect sym, last(price) as price, ts from base_price sample by 1h\tprice_1h~2\t[-105]: table does not exist [table=base_price]\tinvalid\t1\t-1\n",
->>>>>>> 24b1a7ae
+                    "view_name\trefresh_type\tbase_table_name\tlast_refresh_start_timestamp\tlast_refresh_finish_timestamp\tview_sql\tview_table_dir_name\tinvalidation_reason\tview_status\trefresh_base_table_txn\tbase_table_txn\trefresh_limit_value\trefresh_limit_unit\n" +
+                            "price_1h\tincremental\tbase_price\t2024-10-24T17:22:09.842574Z\t2024-10-24T18:00:00.000000Z\tselect sym, last(price) as price, ts from base_price sample by 1h\tprice_1h~2\t[-105]: table does not exist [table=base_price]\tinvalid\t1\t-1\t0\tHOUR\n",
                     "materialized_views",
-                    null,
-                    false
+                    null
             );
 
             // Create another base table instead of the one that was renamed.
@@ -767,16 +737,10 @@
             drainQueues();
 
             assertQueryNoLeakCheck(
-<<<<<<< HEAD
-                    "view_name\trefresh_type\tbase_table_name\tlast_refresh_timestamp\tview_sql\tview_table_dir_name\tinvalidation_reason\tview_status\trefresh_base_table_txn\tbase_table_txn\trefresh_limit_value\trefresh_limit_unit\n" +
-                            "price_1h\tincremental\tbase_price\t2024-10-24T19:00:00.000000Z\tselect sym, last(price) as price, ts from base_price sample by 1h\tprice_1h~2\tbase table is not a WAL table\tinvalid\t1\t-1\t0\tHOUR\n",
-=======
-                    "view_name\trefresh_type\tbase_table_name\tlast_refresh_start_timestamp\tlast_refresh_finish_timestamp\tview_sql\tview_table_dir_name\tinvalidation_reason\tview_status\trefresh_base_table_txn\tbase_table_txn\n" +
-                            "price_1h\tincremental\tbase_price\t2024-10-24T17:22:09.842574Z\t2024-10-24T19:00:00.000000Z\tselect sym, last(price) as price, ts from base_price sample by 1h\tprice_1h~2\tbase table is not a WAL table\tinvalid\t1\t-1\n",
->>>>>>> 24b1a7ae
+                    "view_name\trefresh_type\tbase_table_name\tlast_refresh_start_timestamp\tlast_refresh_finish_timestamp\tview_sql\tview_table_dir_name\tinvalidation_reason\tview_status\trefresh_base_table_txn\tbase_table_txn\trefresh_limit_value\trefresh_limit_unit\n" +
+                            "price_1h\tincremental\tbase_price\t2024-10-24T17:22:09.842574Z\t2024-10-24T19:00:00.000000Z\tselect sym, last(price) as price, ts from base_price sample by 1h\tprice_1h~2\tbase table is not a WAL table\tinvalid\t1\t-1\t0\tHOUR\n",
                     "materialized_views",
-                    null,
-                    false
+                    null
             );
         });
     }
@@ -818,16 +782,10 @@
             drainQueues();
 
             assertQueryNoLeakCheck(
-<<<<<<< HEAD
-                    "view_name\trefresh_type\tbase_table_name\tlast_refresh_timestamp\tview_sql\tview_table_dir_name\tinvalidation_reason\tview_status\trefresh_base_table_txn\tbase_table_txn\trefresh_limit_value\trefresh_limit_unit\n" +
-                            "price_1h\tincremental\tbase_price\t2024-10-24T17:22:09.842574Z\tselect sym, last(price) as price, ts from base_price sample by 1h\tprice_1h~3\t\tvalid\t1\t1\t0\tHOUR\n",
-=======
-                    "view_name\trefresh_type\tbase_table_name\tlast_refresh_start_timestamp\tlast_refresh_finish_timestamp\tview_sql\tview_table_dir_name\tinvalidation_reason\tview_status\trefresh_base_table_txn\tbase_table_txn\n" +
-                            "price_1h\tincremental\tbase_price\t2024-10-24T17:22:09.842574Z\t2024-10-24T17:22:09.842574Z\tselect sym, last(price) as price, ts from base_price sample by 1h\tprice_1h~3\t\tvalid\t1\t1\n",
->>>>>>> 24b1a7ae
+                    "view_name\trefresh_type\tbase_table_name\tlast_refresh_start_timestamp\tlast_refresh_finish_timestamp\tview_sql\tview_table_dir_name\tinvalidation_reason\tview_status\trefresh_base_table_txn\tbase_table_txn\trefresh_limit_value\trefresh_limit_unit\n" +
+                            "price_1h\tincremental\tbase_price\t2024-10-24T17:22:09.842574Z\t2024-10-24T17:22:09.842574Z\tselect sym, last(price) as price, ts from base_price sample by 1h\tprice_1h~3\t\tvalid\t1\t1\t0\tHOUR\n",
                     "materialized_views",
-                    null,
-                    false
+                    null
             );
 
             // Swap the tables with each other.
@@ -838,16 +796,10 @@
             drainQueues();
 
             assertQueryNoLeakCheck(
-<<<<<<< HEAD
-                    "view_name\trefresh_type\tbase_table_name\tlast_refresh_timestamp\tview_sql\tview_table_dir_name\tinvalidation_reason\tview_status\trefresh_base_table_txn\tbase_table_txn\trefresh_limit_value\trefresh_limit_unit\n" +
-                            "price_1h\tincremental\tbase_price\t2024-10-24T18:00:00.000000Z\tselect sym, last(price) as price, ts from base_price sample by 1h\tprice_1h~3\ttable rename operation\tinvalid\t1\t1\t0\tHOUR\n",
-=======
-                    "view_name\trefresh_type\tbase_table_name\tlast_refresh_start_timestamp\tlast_refresh_finish_timestamp\tview_sql\tview_table_dir_name\tinvalidation_reason\tview_status\trefresh_base_table_txn\tbase_table_txn\n" +
-                            "price_1h\tincremental\tbase_price\t2024-10-24T18:00:00.000000Z\t2024-10-24T18:00:00.000000Z\tselect sym, last(price) as price, ts from base_price sample by 1h\tprice_1h~3\ttable rename operation\tinvalid\t1\t1\n",
->>>>>>> 24b1a7ae
+                    "view_name\trefresh_type\tbase_table_name\tlast_refresh_start_timestamp\tlast_refresh_finish_timestamp\tview_sql\tview_table_dir_name\tinvalidation_reason\tview_status\trefresh_base_table_txn\tbase_table_txn\trefresh_limit_value\trefresh_limit_unit\n" +
+                            "price_1h\tincremental\tbase_price\t2024-10-24T18:00:00.000000Z\t2024-10-24T18:00:00.000000Z\tselect sym, last(price) as price, ts from base_price sample by 1h\tprice_1h~3\ttable rename operation\tinvalid\t1\t1\t0\tHOUR\n",
                     "materialized_views",
-                    null,
-                    false
+                    null
             );
         });
     }
@@ -1281,16 +1233,10 @@
             drainQueues();
 
             assertQueryNoLeakCheck(
-<<<<<<< HEAD
-                    "view_name\trefresh_type\tbase_table_name\tlast_refresh_timestamp\tview_sql\tview_table_dir_name\tinvalidation_reason\tview_status\trefresh_base_table_txn\tbase_table_txn\trefresh_limit_value\trefresh_limit_unit\n" +
-                            "price_1h\tincremental\tbase_price\t2024-01-01T01:01:01.842574Z\tselect sym, last(price) as price, ts from base_price sample by 1h\tprice_1h~2\t\tvalid\t1\t1\t0\tHOUR\n",
-=======
-                    "view_name\trefresh_type\tbase_table_name\tlast_refresh_start_timestamp\tlast_refresh_finish_timestamp\tview_sql\tview_table_dir_name\tinvalidation_reason\tview_status\trefresh_base_table_txn\tbase_table_txn\n" +
-                            "price_1h\tincremental\tbase_price\t2024-01-01T01:01:01.842574Z\t2024-01-01T01:01:01.842574Z\tselect sym, last(price) as price, ts from base_price sample by 1h\tprice_1h~2\t\tvalid\t1\t1\n",
->>>>>>> 24b1a7ae
+                    "view_name\trefresh_type\tbase_table_name\tlast_refresh_start_timestamp\tlast_refresh_finish_timestamp\tview_sql\tview_table_dir_name\tinvalidation_reason\tview_status\trefresh_base_table_txn\tbase_table_txn\trefresh_limit_value\trefresh_limit_unit\n" +
+                            "price_1h\tincremental\tbase_price\t2024-01-01T01:01:01.842574Z\t2024-01-01T01:01:01.842574Z\tselect sym, last(price) as price, ts from base_price sample by 1h\tprice_1h~2\t\tvalid\t1\t1\t0\tHOUR\n",
                     "materialized_views",
-                    null,
-                    false
+                    null
             );
 
             final String expected = "sym\tprice\tts\n" +
@@ -1303,32 +1249,20 @@
             drainQueues();
 
             assertQueryNoLeakCheck(
-<<<<<<< HEAD
-                    "view_name\trefresh_type\tbase_table_name\tlast_refresh_timestamp\tview_sql\tview_table_dir_name\tinvalidation_reason\tview_status\trefresh_base_table_txn\tbase_table_txn\trefresh_limit_value\trefresh_limit_unit\n" +
-                            "price_1h\tincremental\tbase_price\t2024-01-01T01:01:01.842574Z\tselect sym, last(price) as price, ts from base_price sample by 1h\tprice_1h~2\tdrop column operation\tinvalid\t1\t2\t0\tHOUR\n",
-=======
-                    "view_name\trefresh_type\tbase_table_name\tlast_refresh_start_timestamp\tlast_refresh_finish_timestamp\tview_sql\tview_table_dir_name\tinvalidation_reason\tview_status\trefresh_base_table_txn\tbase_table_txn\n" +
-                            "price_1h\tincremental\tbase_price\t2024-01-01T01:01:01.842574Z\t2024-01-01T01:01:01.842574Z\tselect sym, last(price) as price, ts from base_price sample by 1h\tprice_1h~2\tdrop column operation\tinvalid\t1\t2\n",
->>>>>>> 24b1a7ae
+                    "view_name\trefresh_type\tbase_table_name\tlast_refresh_start_timestamp\tlast_refresh_finish_timestamp\tview_sql\tview_table_dir_name\tinvalidation_reason\tview_status\trefresh_base_table_txn\tbase_table_txn\trefresh_limit_value\trefresh_limit_unit\n" +
+                            "price_1h\tincremental\tbase_price\t2024-01-01T01:01:01.842574Z\t2024-01-01T01:01:01.842574Z\tselect sym, last(price) as price, ts from base_price sample by 1h\tprice_1h~2\tdrop column operation\tinvalid\t1\t2\t0\tHOUR\n",
                     "materialized_views",
-                    null,
-                    false
+                    null
             );
 
             execute("refresh materialized view price_1h full");
             drainQueues();
 
             assertQueryNoLeakCheck(
-<<<<<<< HEAD
-                    "view_name\trefresh_type\tbase_table_name\tlast_refresh_timestamp\tview_sql\tview_table_dir_name\tinvalidation_reason\tview_status\trefresh_base_table_txn\tbase_table_txn\trefresh_limit_value\trefresh_limit_unit\n" +
-                            "price_1h\tincremental\tbase_price\t2024-01-01T01:01:01.842574Z\tselect sym, last(price) as price, ts from base_price sample by 1h\tprice_1h~2\t\tvalid\t2\t2\t0\tHOUR\n",
-=======
-                    "view_name\trefresh_type\tbase_table_name\tlast_refresh_start_timestamp\tlast_refresh_finish_timestamp\tview_sql\tview_table_dir_name\tinvalidation_reason\tview_status\trefresh_base_table_txn\tbase_table_txn\n" +
-                            "price_1h\tincremental\tbase_price\t2024-01-01T01:01:01.842574Z\t2024-01-01T01:01:01.842574Z\tselect sym, last(price) as price, ts from base_price sample by 1h\tprice_1h~2\t\tvalid\t2\t2\n",
->>>>>>> 24b1a7ae
+                    "view_name\trefresh_type\tbase_table_name\tlast_refresh_start_timestamp\tlast_refresh_finish_timestamp\tview_sql\tview_table_dir_name\tinvalidation_reason\tview_status\trefresh_base_table_txn\tbase_table_txn\trefresh_limit_value\trefresh_limit_unit\n" +
+                            "price_1h\tincremental\tbase_price\t2024-01-01T01:01:01.842574Z\t2024-01-01T01:01:01.842574Z\tselect sym, last(price) as price, ts from base_price sample by 1h\tprice_1h~2\t\tvalid\t2\t2\t0\tHOUR\n",
                     "materialized_views",
-                    null,
-                    false
+                    null
             );
             assertQueryNoLeakCheck(expected, "price_1h order by sym");
         });
@@ -1356,16 +1290,10 @@
             drainQueues();
 
             assertQueryNoLeakCheck(
-<<<<<<< HEAD
-                    "view_name\trefresh_type\tbase_table_name\tlast_refresh_timestamp\tview_sql\tview_table_dir_name\tinvalidation_reason\tview_status\trefresh_base_table_txn\tbase_table_txn\trefresh_limit_value\trefresh_limit_unit\n" +
-                            "price_1h\tincremental\tbase_price\t2024-01-01T01:01:01.842574Z\tselect sym, last(price) as price, ts from base_price sample by 1h\tprice_1h~2\t\tvalid\t1\t1\t0\tHOUR\n",
-=======
-                    "view_name\trefresh_type\tbase_table_name\tlast_refresh_start_timestamp\tlast_refresh_finish_timestamp\tview_sql\tview_table_dir_name\tinvalidation_reason\tview_status\trefresh_base_table_txn\tbase_table_txn\n" +
-                            "price_1h\tincremental\tbase_price\t2024-01-01T01:01:01.842574Z\t2024-01-01T01:01:01.842574Z\tselect sym, last(price) as price, ts from base_price sample by 1h\tprice_1h~2\t\tvalid\t1\t1\n",
->>>>>>> 24b1a7ae
+                    "view_name\trefresh_type\tbase_table_name\tlast_refresh_start_timestamp\tlast_refresh_finish_timestamp\tview_sql\tview_table_dir_name\tinvalidation_reason\tview_status\trefresh_base_table_txn\tbase_table_txn\trefresh_limit_value\trefresh_limit_unit\n" +
+                            "price_1h\tincremental\tbase_price\t2024-01-01T01:01:01.842574Z\t2024-01-01T01:01:01.842574Z\tselect sym, last(price) as price, ts from base_price sample by 1h\tprice_1h~2\t\tvalid\t1\t1\t0\tHOUR\n",
                     "materialized_views",
-                    null,
-                    false
+                    null
             );
 
             final String expected = "sym\tprice\tts\n" +
@@ -1378,32 +1306,20 @@
             drainQueues();
 
             assertQueryNoLeakCheck(
-<<<<<<< HEAD
-                    "view_name\trefresh_type\tbase_table_name\tlast_refresh_timestamp\tview_sql\tview_table_dir_name\tinvalidation_reason\tview_status\trefresh_base_table_txn\tbase_table_txn\trefresh_limit_value\trefresh_limit_unit\n" +
-                            "price_1h\tincremental\tbase_price\t2024-01-01T01:01:01.842574Z\tselect sym, last(price) as price, ts from base_price sample by 1h\tprice_1h~2\tdrop column operation\tinvalid\t1\t2\t0\tHOUR\n",
-=======
-                    "view_name\trefresh_type\tbase_table_name\tlast_refresh_start_timestamp\tlast_refresh_finish_timestamp\tview_sql\tview_table_dir_name\tinvalidation_reason\tview_status\trefresh_base_table_txn\tbase_table_txn\n" +
-                            "price_1h\tincremental\tbase_price\t2024-01-01T01:01:01.842574Z\t2024-01-01T01:01:01.842574Z\tselect sym, last(price) as price, ts from base_price sample by 1h\tprice_1h~2\tdrop column operation\tinvalid\t1\t2\n",
->>>>>>> 24b1a7ae
+                    "view_name\trefresh_type\tbase_table_name\tlast_refresh_start_timestamp\tlast_refresh_finish_timestamp\tview_sql\tview_table_dir_name\tinvalidation_reason\tview_status\trefresh_base_table_txn\tbase_table_txn\trefresh_limit_value\trefresh_limit_unit\n" +
+                            "price_1h\tincremental\tbase_price\t2024-01-01T01:01:01.842574Z\t2024-01-01T01:01:01.842574Z\tselect sym, last(price) as price, ts from base_price sample by 1h\tprice_1h~2\tdrop column operation\tinvalid\t1\t2\t0\tHOUR\n",
                     "materialized_views",
-                    null,
-                    false
+                    null
             );
 
             execute("refresh materialized view price_1h full;");
             drainQueues();
 
             assertQueryNoLeakCheck(
-<<<<<<< HEAD
-                    "view_name\trefresh_type\tbase_table_name\tlast_refresh_timestamp\tview_sql\tview_table_dir_name\tinvalidation_reason\tview_status\trefresh_base_table_txn\tbase_table_txn\trefresh_limit_value\trefresh_limit_unit\n" +
-                            "price_1h\tincremental\tbase_price\t2024-01-01T01:01:01.842574Z\tselect sym, last(price) as price, ts from base_price sample by 1h\tprice_1h~2\t[7]: Invalid column: sym\tinvalid\t-1\t2\t0\tHOUR\n",
-=======
-                    "view_name\trefresh_type\tbase_table_name\tlast_refresh_start_timestamp\tlast_refresh_finish_timestamp\tview_sql\tview_table_dir_name\tinvalidation_reason\tview_status\trefresh_base_table_txn\tbase_table_txn\n" +
-                            "price_1h\tincremental\tbase_price\t2024-01-01T01:01:01.842574Z\t2024-01-01T01:01:01.842574Z\tselect sym, last(price) as price, ts from base_price sample by 1h\tprice_1h~2\t[7]: Invalid column: sym\tinvalid\t-1\t2\n",
->>>>>>> 24b1a7ae
+                    "view_name\trefresh_type\tbase_table_name\tlast_refresh_start_timestamp\tlast_refresh_finish_timestamp\tview_sql\tview_table_dir_name\tinvalidation_reason\tview_status\trefresh_base_table_txn\tbase_table_txn\trefresh_limit_value\trefresh_limit_unit\n" +
+                            "price_1h\tincremental\tbase_price\t2024-01-01T01:01:01.842574Z\t2024-01-01T01:01:01.842574Z\tselect sym, last(price) as price, ts from base_price sample by 1h\tprice_1h~2\t[7]: Invalid column: sym\tinvalid\t-1\t2\t0\tHOUR\n",
                     "materialized_views",
-                    null,
-                    false
+                    null
             );
             assertQueryNoLeakCheck(
                     "sym\tprice\tts\n",
@@ -1431,16 +1347,10 @@
 
             // The view is expected to be invalid due to npe() in where clause.
             assertQueryNoLeakCheck(
-<<<<<<< HEAD
-                    "view_name\trefresh_type\tbase_table_name\tlast_refresh_timestamp\tview_sql\tview_table_dir_name\tinvalidation_reason\tview_status\trefresh_base_table_txn\tbase_table_txn\trefresh_limit_value\trefresh_limit_unit\n" +
-                            "price_1h\tincremental\tbase_price\t2001-01-01T01:01:01.000000Z\tselect sym, last(price) as price, ts from base_price where npe() sample by 1h\tprice_1h~2\t[-1]: unexpected filter error\tinvalid\t-1\t1\t0\tHOUR\n",
-=======
-                    "view_name\trefresh_type\tbase_table_name\tlast_refresh_start_timestamp\tlast_refresh_finish_timestamp\tview_sql\tview_table_dir_name\tinvalidation_reason\tview_status\trefresh_base_table_txn\tbase_table_txn\n" +
-                            "price_1h\tincremental\tbase_price\t2001-01-01T01:01:01.000000Z\t2001-01-01T01:01:01.000000Z\tselect sym, last(price) as price, ts from base_price where npe() sample by 1h\tprice_1h~2\t[-1]: unexpected filter error\tinvalid\t-1\t1\n",
->>>>>>> 24b1a7ae
+                    "view_name\trefresh_type\tbase_table_name\tlast_refresh_start_timestamp\tlast_refresh_finish_timestamp\tview_sql\tview_table_dir_name\tinvalidation_reason\tview_status\trefresh_base_table_txn\tbase_table_txn\trefresh_limit_value\trefresh_limit_unit\n" +
+                            "price_1h\tincremental\tbase_price\t2001-01-01T01:01:01.000000Z\t2001-01-01T01:01:01.000000Z\tselect sym, last(price) as price, ts from base_price where npe() sample by 1h\tprice_1h~2\t[-1]: unexpected filter error\tinvalid\t-1\t1\t0\tHOUR\n",
                     "materialized_views",
-                    null,
-                    false
+                    null
             );
 
             execute("refresh materialized view price_1h full");
@@ -1448,16 +1358,10 @@
 
             // The view is expected to be still invalid.
             assertQueryNoLeakCheck(
-<<<<<<< HEAD
-                    "view_name\trefresh_type\tbase_table_name\tlast_refresh_timestamp\tview_sql\tview_table_dir_name\tinvalidation_reason\tview_status\trefresh_base_table_txn\tbase_table_txn\trefresh_limit_value\trefresh_limit_unit\n" +
-                            "price_1h\tincremental\tbase_price\t2001-01-01T01:01:01.000000Z\tselect sym, last(price) as price, ts from base_price where npe() sample by 1h\tprice_1h~2\t[-1]: unexpected filter error\tinvalid\t-1\t1\t0\tHOUR\n",
-=======
-                    "view_name\trefresh_type\tbase_table_name\tlast_refresh_start_timestamp\tlast_refresh_finish_timestamp\tview_sql\tview_table_dir_name\tinvalidation_reason\tview_status\trefresh_base_table_txn\tbase_table_txn\n" +
-                            "price_1h\tincremental\tbase_price\t2001-01-01T01:01:01.000000Z\t2001-01-01T01:01:01.000000Z\tselect sym, last(price) as price, ts from base_price where npe() sample by 1h\tprice_1h~2\t[-1]: unexpected filter error\tinvalid\t-1\t1\n",
->>>>>>> 24b1a7ae
+                    "view_name\trefresh_type\tbase_table_name\tlast_refresh_start_timestamp\tlast_refresh_finish_timestamp\tview_sql\tview_table_dir_name\tinvalidation_reason\tview_status\trefresh_base_table_txn\tbase_table_txn\trefresh_limit_value\trefresh_limit_unit\n" +
+                            "price_1h\tincremental\tbase_price\t2001-01-01T01:01:01.000000Z\t2001-01-01T01:01:01.000000Z\tselect sym, last(price) as price, ts from base_price where npe() sample by 1h\tprice_1h~2\t[-1]: unexpected filter error\tinvalid\t-1\t1\t0\tHOUR\n",
                     "materialized_views",
-                    null,
-                    false
+                    null
             );
         });
     }
@@ -1477,32 +1381,20 @@
             drainQueues();
 
             assertQueryNoLeakCheck(
-<<<<<<< HEAD
-                    "view_name\trefresh_type\tbase_table_name\tlast_refresh_timestamp\tview_sql\tview_table_dir_name\tinvalidation_reason\tview_status\trefresh_base_table_txn\tbase_table_txn\trefresh_limit_value\trefresh_limit_unit\n" +
-                            "price_1h\tincremental\tbase_price\t2001-01-01T01:01:01.000000Z\tselect sym, last(price) as price, ts from base_price sample by 1h\tprice_1h~2\t\tvalid\t1\t1\t0\tHOUR\n",
-=======
-                    "view_name\trefresh_type\tbase_table_name\tlast_refresh_start_timestamp\tlast_refresh_finish_timestamp\tview_sql\tview_table_dir_name\tinvalidation_reason\tview_status\trefresh_base_table_txn\tbase_table_txn\n" +
-                            "price_1h\tincremental\tbase_price\t2001-01-01T01:01:01.000000Z\t2001-01-01T01:01:01.000000Z\tselect sym, last(price) as price, ts from base_price sample by 1h\tprice_1h~2\t\tvalid\t1\t1\n",
->>>>>>> 24b1a7ae
+                    "view_name\trefresh_type\tbase_table_name\tlast_refresh_start_timestamp\tlast_refresh_finish_timestamp\tview_sql\tview_table_dir_name\tinvalidation_reason\tview_status\trefresh_base_table_txn\tbase_table_txn\trefresh_limit_value\trefresh_limit_unit\n" +
+                            "price_1h\tincremental\tbase_price\t2001-01-01T01:01:01.000000Z\t2001-01-01T01:01:01.000000Z\tselect sym, last(price) as price, ts from base_price sample by 1h\tprice_1h~2\t\tvalid\t1\t1\t0\tHOUR\n",
                     "materialized_views",
-                    null,
-                    false
+                    null
             );
 
             execute("alter table base_price drop column price");
             drainQueues();
 
             assertQueryNoLeakCheck(
-<<<<<<< HEAD
-                    "view_name\trefresh_type\tbase_table_name\tlast_refresh_timestamp\tview_sql\tview_table_dir_name\tinvalidation_reason\tview_status\trefresh_base_table_txn\tbase_table_txn\trefresh_limit_value\trefresh_limit_unit\n" +
-                            "price_1h\tincremental\tbase_price\t2001-01-01T01:01:01.000000Z\tselect sym, last(price) as price, ts from base_price sample by 1h\tprice_1h~2\tdrop column operation\tinvalid\t1\t2\t0\tHOUR\n",
-=======
-                    "view_name\trefresh_type\tbase_table_name\tlast_refresh_start_timestamp\tlast_refresh_finish_timestamp\tview_sql\tview_table_dir_name\tinvalidation_reason\tview_status\trefresh_base_table_txn\tbase_table_txn\n" +
-                            "price_1h\tincremental\tbase_price\t2001-01-01T01:01:01.000000Z\t2001-01-01T01:01:01.000000Z\tselect sym, last(price) as price, ts from base_price sample by 1h\tprice_1h~2\tdrop column operation\tinvalid\t1\t2\n",
->>>>>>> 24b1a7ae
+                    "view_name\trefresh_type\tbase_table_name\tlast_refresh_start_timestamp\tlast_refresh_finish_timestamp\tview_sql\tview_table_dir_name\tinvalidation_reason\tview_status\trefresh_base_table_txn\tbase_table_txn\trefresh_limit_value\trefresh_limit_unit\n" +
+                            "price_1h\tincremental\tbase_price\t2001-01-01T01:01:01.000000Z\t2001-01-01T01:01:01.000000Z\tselect sym, last(price) as price, ts from base_price sample by 1h\tprice_1h~2\tdrop column operation\tinvalid\t1\t2\t0\tHOUR\n",
                     "materialized_views",
-                    null,
-                    false
+                    null
             );
 
             execute("refresh materialized view price_1h full");
@@ -1510,16 +1402,10 @@
 
             // The view is expected to be still invalid.
             assertQueryNoLeakCheck(
-<<<<<<< HEAD
-                    "view_name\trefresh_type\tbase_table_name\tlast_refresh_timestamp\tview_sql\tview_table_dir_name\tinvalidation_reason\tview_status\trefresh_base_table_txn\tbase_table_txn\trefresh_limit_value\trefresh_limit_unit\n" +
-                            "price_1h\tincremental\tbase_price\t2001-01-01T01:01:01.000000Z\tselect sym, last(price) as price, ts from base_price sample by 1h\tprice_1h~2\t[17]: Invalid column: price\tinvalid\t-1\t2\t0\tHOUR\n",
-=======
-                    "view_name\trefresh_type\tbase_table_name\tlast_refresh_start_timestamp\tlast_refresh_finish_timestamp\tview_sql\tview_table_dir_name\tinvalidation_reason\tview_status\trefresh_base_table_txn\tbase_table_txn\n" +
-                            "price_1h\tincremental\tbase_price\t2001-01-01T01:01:01.000000Z\t2001-01-01T01:01:01.000000Z\tselect sym, last(price) as price, ts from base_price sample by 1h\tprice_1h~2\t[17]: Invalid column: price\tinvalid\t-1\t2\n",
->>>>>>> 24b1a7ae
+                    "view_name\trefresh_type\tbase_table_name\tlast_refresh_start_timestamp\tlast_refresh_finish_timestamp\tview_sql\tview_table_dir_name\tinvalidation_reason\tview_status\trefresh_base_table_txn\tbase_table_txn\trefresh_limit_value\trefresh_limit_unit\n" +
+                            "price_1h\tincremental\tbase_price\t2001-01-01T01:01:01.000000Z\t2001-01-01T01:01:01.000000Z\tselect sym, last(price) as price, ts from base_price sample by 1h\tprice_1h~2\t[17]: Invalid column: price\tinvalid\t-1\t2\t0\tHOUR\n",
                     "materialized_views",
-                    null,
-                    false
+                    null
             );
         });
     }
@@ -1568,16 +1454,10 @@
             drainQueues();
 
             assertQueryNoLeakCheck(
-<<<<<<< HEAD
-                    "view_name\trefresh_type\tbase_table_name\tlast_refresh_timestamp\tview_sql\tview_table_dir_name\tinvalidation_reason\tview_status\trefresh_base_table_txn\tbase_table_txn\trefresh_limit_value\trefresh_limit_unit\n" +
-                            "price_1h\tincremental\tbase_price\t\tselect sym, last(price) as price, ts from base_price sample by 1h\tprice_1h~2\t\tvalid\t-1\t0\t0\tHOUR\n",
-=======
-                    "view_name\trefresh_type\tbase_table_name\tlast_refresh_start_timestamp\tlast_refresh_finish_timestamp\tview_sql\tview_table_dir_name\tinvalidation_reason\tview_status\trefresh_base_table_txn\tbase_table_txn\n" +
-                            "price_1h\tincremental\tbase_price\t\t\tselect sym, last(price) as price, ts from base_price sample by 1h\tprice_1h~2\t\tvalid\t-1\t0\n",
->>>>>>> 24b1a7ae
+                    "view_name\trefresh_type\tbase_table_name\tlast_refresh_start_timestamp\tlast_refresh_finish_timestamp\tview_sql\tview_table_dir_name\tinvalidation_reason\tview_status\trefresh_base_table_txn\tbase_table_txn\trefresh_limit_value\trefresh_limit_unit\n" +
+                            "price_1h\tincremental\tbase_price\t\t\tselect sym, last(price) as price, ts from base_price sample by 1h\tprice_1h~2\t\tvalid\t-1\t0\t0\tHOUR\n",
                     "materialized_views",
-                    null,
-                    false
+                    null
             );
         });
     }
@@ -1612,16 +1492,10 @@
             drainQueues();
 
             assertQueryNoLeakCheck(
-<<<<<<< HEAD
-                    "view_name\trefresh_type\tbase_table_name\tlast_refresh_timestamp\tview_sql\tview_table_dir_name\tinvalidation_reason\tview_status\trefresh_base_table_txn\tbase_table_txn\trefresh_limit_value\trefresh_limit_unit\n" +
-                            "price_1h\tincremental\tbase_price\t2024-01-01T01:01:01.842574Z\tselect sym, last(price) as price, ts from base_price sample by 1h\tprice_1h~2\t\tvalid\t1\t1\t0\tHOUR\n",
-=======
-                    "view_name\trefresh_type\tbase_table_name\tlast_refresh_start_timestamp\tlast_refresh_finish_timestamp\tview_sql\tview_table_dir_name\tinvalidation_reason\tview_status\trefresh_base_table_txn\tbase_table_txn\n" +
-                            "price_1h\tincremental\tbase_price\t2024-01-01T01:01:01.842574Z\t2024-01-01T01:01:01.842574Z\tselect sym, last(price) as price, ts from base_price sample by 1h\tprice_1h~2\t\tvalid\t1\t1\n",
->>>>>>> 24b1a7ae
+                    "view_name\trefresh_type\tbase_table_name\tlast_refresh_start_timestamp\tlast_refresh_finish_timestamp\tview_sql\tview_table_dir_name\tinvalidation_reason\tview_status\trefresh_base_table_txn\tbase_table_txn\trefresh_limit_value\trefresh_limit_unit\n" +
+                            "price_1h\tincremental\tbase_price\t2024-01-01T01:01:01.842574Z\t2024-01-01T01:01:01.842574Z\tselect sym, last(price) as price, ts from base_price sample by 1h\tprice_1h~2\t\tvalid\t1\t1\t0\tHOUR\n",
                     "materialized_views",
-                    null,
-                    false
+                    null
             );
 
             assertQueryNoLeakCheck(
@@ -2367,16 +2241,10 @@
             drainQueues();
 
             assertQueryNoLeakCheck(
-<<<<<<< HEAD
-                    "view_name\trefresh_type\tbase_table_name\tlast_refresh_timestamp\tview_sql\tview_table_dir_name\tinvalidation_reason\tview_status\trefresh_base_table_txn\tbase_table_txn\trefresh_limit_value\trefresh_limit_unit\n" +
-                            "price_1h\tincremental\tbase_price\t2024-01-01T01:01:01.842574Z\tselect sym, last(price) as price, ts from base_price sample by 1h\tprice_1h~2\t\tvalid\t1\t1\t0\tHOUR\n",
-=======
-                    "view_name\trefresh_type\tbase_table_name\tlast_refresh_start_timestamp\tlast_refresh_finish_timestamp\tview_sql\tview_table_dir_name\tinvalidation_reason\tview_status\trefresh_base_table_txn\tbase_table_txn\n" +
-                            "price_1h\tincremental\tbase_price\t2024-01-01T01:01:01.842574Z\t2024-01-01T01:01:01.842574Z\tselect sym, last(price) as price, ts from base_price sample by 1h\tprice_1h~2\t\tvalid\t1\t1\n",
->>>>>>> 24b1a7ae
+                    "view_name\trefresh_type\tbase_table_name\tlast_refresh_start_timestamp\tlast_refresh_finish_timestamp\tview_sql\tview_table_dir_name\tinvalidation_reason\tview_status\trefresh_base_table_txn\tbase_table_txn\trefresh_limit_value\trefresh_limit_unit\n" +
+                            "price_1h\tincremental\tbase_price\t2024-01-01T01:01:01.842574Z\t2024-01-01T01:01:01.842574Z\tselect sym, last(price) as price, ts from base_price sample by 1h\tprice_1h~2\t\tvalid\t1\t1\t0\tHOUR\n",
                     "materialized_views",
-                    null,
-                    false
+                    null
             );
 
             assertQueryNoLeakCheck(
@@ -2933,8 +2801,6 @@
     @Test
     public void testTimestampGetsRefreshedOnInvalidation() throws Exception {
         assertMemoryLeak(() -> {
-
-            currentMicros = parseFloorPartialTimestamp("2020-01-01T01:01:01.000000Z");
             execute(
                     "create table base_price (" +
                             "sym varchar, price double, amount int, ts timestamp" +
@@ -2958,20 +2824,15 @@
             assertQueryNoLeakCheck(expected, viewQuery, "ts", true, true);
             assertQueryNoLeakCheck(expected, "price_1h", "ts", true, true);
 
+            currentMicros = parseFloorPartialTimestamp("2020-01-01T01:01:01.000000Z");
             execute("drop table base_price;");
             drainQueues();
 
             assertQueryNoLeakCheck(
-<<<<<<< HEAD
-                    "view_name\trefresh_type\tbase_table_name\tlast_refresh_timestamp\tview_sql\tview_table_dir_name\tinvalidation_reason\tview_status\trefresh_base_table_txn\tbase_table_txn\trefresh_limit_value\trefresh_limit_unit\n" +
-                            "price_1h\tincremental\tbase_price\t2020-01-01T01:01:01.000000Z\tselect sym, last(price) as price, ts from base_price sample by 1d\tprice_1h~2\tbase table is dropped or renamed\tinvalid\t1\t-1\t0\tHOUR\n",
-=======
-                    "view_name\trefresh_type\tbase_table_name\tlast_refresh_start_timestamp\tlast_refresh_finish_timestamp\tview_sql\tview_table_dir_name\tinvalidation_reason\tview_status\trefresh_base_table_txn\tbase_table_txn\n" +
-                            "price_1h\tincremental\tbase_price\t2020-01-01T01:01:01.000000Z\t2020-01-01T01:01:01.000000Z\tselect sym, last(price) as price, ts from base_price sample by 1d\tprice_1h~2\tbase table is dropped or renamed\tinvalid\t1\t-1\n",
->>>>>>> 24b1a7ae
+                    "view_name\trefresh_type\tbase_table_name\tlast_refresh_start_timestamp\tlast_refresh_finish_timestamp\tview_sql\tview_table_dir_name\tinvalidation_reason\tview_status\trefresh_base_table_txn\tbase_table_txn\trefresh_limit_value\trefresh_limit_unit\n" +
+                            "price_1h\tincremental\tbase_price\t2020-01-01T01:01:01.000000Z\t2020-01-01T01:01:01.000000Z\tselect sym, last(price) as price, ts from base_price sample by 1d\tprice_1h~2\tbase table is dropped or renamed\tinvalid\t1\t-1\t0\tHOUR\n",
                     "materialized_views",
-                    null,
-                    false
+                    null
             );
         });
     }
@@ -3172,16 +3033,10 @@
             drainQueues();
 
             assertQueryNoLeakCheck(
-<<<<<<< HEAD
-                    "view_name\trefresh_type\tbase_table_name\tlast_refresh_timestamp\tview_sql\tview_table_dir_name\tinvalidation_reason\tview_status\trefresh_base_table_txn\tbase_table_txn\trefresh_limit_value\trefresh_limit_unit\n" +
-                            "price_1h\tincremental\tbase_price\t2024-10-24T19:00:00.000000Z\tselect sym, last(price) as price, ts from base_price sample by 1h\tprice_1h~2\ttable rename operation\tinvalid\t1\t3\t0\tHOUR\n",
-=======
-                    "view_name\trefresh_type\tbase_table_name\tlast_refresh_start_timestamp\tlast_refresh_finish_timestamp\tview_sql\tview_table_dir_name\tinvalidation_reason\tview_status\trefresh_base_table_txn\tbase_table_txn\n" +
-                            "price_1h\tincremental\tbase_price\t2024-10-24T19:00:00.000000Z\t2024-10-24T19:00:00.000000Z\tselect sym, last(price) as price, ts from base_price sample by 1h\tprice_1h~2\ttable rename operation\tinvalid\t1\t3\n",
->>>>>>> 24b1a7ae
+                    "view_name\trefresh_type\tbase_table_name\tlast_refresh_start_timestamp\tlast_refresh_finish_timestamp\tview_sql\tview_table_dir_name\tinvalidation_reason\tview_status\trefresh_base_table_txn\tbase_table_txn\trefresh_limit_value\trefresh_limit_unit\n" +
+                            "price_1h\tincremental\tbase_price\t2024-10-24T19:00:00.000000Z\t2024-10-24T19:00:00.000000Z\tselect sym, last(price) as price, ts from base_price sample by 1h\tprice_1h~2\ttable rename operation\tinvalid\t1\t3\t0\tHOUR\n",
                     "materialized_views",
-                    null,
-                    false
+                    null
             );
         });
     }
