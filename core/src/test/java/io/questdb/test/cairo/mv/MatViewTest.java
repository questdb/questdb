/*******************************************************************************
 *     ___                  _   ____  ____
 *    / _ \ _   _  ___  ___| |_|  _ \| __ )
 *   | | | | | | |/ _ \/ __| __| | | |  _ \
 *   | |_| | |_| |  __/\__ \ |_| |_| | |_) |
 *    \__\_\\__,_|\___||___/\__|____/|____/
 *
 *  Copyright (c) 2014-2019 Appsicle
 *  Copyright (c) 2019-2024 QuestDB
 *
 *  Licensed under the Apache License, Version 2.0 (the "License");
 *  you may not use this file except in compliance with the License.
 *  You may obtain a copy of the License at
 *
 *  http://www.apache.org/licenses/LICENSE-2.0
 *
 *  Unless required by applicable law or agreed to in writing, software
 *  distributed under the License is distributed on an "AS IS" BASIS,
 *  WITHOUT WARRANTIES OR CONDITIONS OF ANY KIND, either express or implied.
 *  See the License for the specific language governing permissions and
 *  limitations under the License.
 *
 ******************************************************************************/

package io.questdb.test.cairo.mv;

import io.questdb.PropertyKey;
import io.questdb.cairo.CairoEngine;
import io.questdb.cairo.CairoException;
import io.questdb.cairo.ColumnType;
import io.questdb.cairo.MicrosTimestampDriver;
import io.questdb.cairo.TableReader;
import io.questdb.cairo.TableToken;
import io.questdb.cairo.TimestampDriver;
import io.questdb.cairo.mv.MatViewDefinition;
import io.questdb.cairo.mv.MatViewRefreshJob;
import io.questdb.cairo.mv.MatViewRefreshSqlExecutionContext;
import io.questdb.cairo.mv.MatViewState;
import io.questdb.cairo.mv.MatViewTimerJob;
import io.questdb.cairo.mv.WalTxnRangeLoader;
import io.questdb.cairo.sql.RecordCursor;
import io.questdb.cairo.sql.RecordCursorFactory;
import io.questdb.cairo.wal.WalUtils;
import io.questdb.cairo.wal.WalWriter;
import io.questdb.griffin.SqlCompiler;
import io.questdb.griffin.SqlException;
import io.questdb.griffin.SqlExecutionContextImpl;
import io.questdb.griffin.engine.functions.catalogue.MatViewsFunctionFactory;
import io.questdb.griffin.engine.functions.test.TestTimestampCounterFactory;
import io.questdb.jit.JitUtil;
import io.questdb.mp.SOCountDownLatch;
import io.questdb.std.Files;
import io.questdb.std.LongList;
import io.questdb.std.Numbers;
import io.questdb.std.NumericException;
import io.questdb.std.Rnd;
import io.questdb.std.datetime.CommonUtils;
import io.questdb.std.datetime.DateLocaleFactory;
import io.questdb.std.datetime.TimeZoneRules;
import io.questdb.std.datetime.microtime.Micros;
import io.questdb.std.datetime.microtime.MicrosFormatUtils;
import io.questdb.std.datetime.nanotime.Nanos;
import io.questdb.std.str.Path;
import io.questdb.std.str.StringSink;
import io.questdb.std.str.Utf8s;
import io.questdb.test.AbstractCairoTest;
import io.questdb.test.TestTimestampType;
import io.questdb.test.tools.TestUtils;
import org.jetbrains.annotations.NotNull;
import org.jetbrains.annotations.Nullable;
import org.junit.Assert;
import org.junit.Assume;
import org.junit.Before;
import org.junit.BeforeClass;
import org.junit.Test;

import java.util.concurrent.atomic.AtomicBoolean;

import static io.questdb.cairo.TableUtils.DETACHED_DIR_MARKER;
import static io.questdb.cairo.wal.WalUtils.EVENT_FILE_NAME;
import static io.questdb.cairo.wal.WalUtils.WAL_NAME_BASE;
import static io.questdb.test.tools.TestUtils.generateRandom;


public class MatViewTest extends AbstractCairoTest {
    private final int rowsPerQuery;
    private final TestTimestampType timestampType;

    public MatViewTest() {
        final Rnd rnd = generateRandom(LOG);
        this.rowsPerQuery = rnd.nextInt(100) > 50 ? -1 : 1;
        this.timestampType = TestUtils.getTimestampType(rnd);
    }

    @BeforeClass
    public static void setUpStatic() throws Exception {
        // override default to test copy
        inputRoot = TestUtils.getCsvRoot();
        inputWorkRoot = TestUtils.unchecked(() -> temp.newFolder("imports" + System.nanoTime()).getAbsolutePath());
        AbstractCairoTest.setUpStatic();
    }

    @Before
    public void setUp() {
        super.setUp();
        setProperty(PropertyKey.DEV_MODE_ENABLED, "true");
        if (rowsPerQuery > 0) {
            setProperty(PropertyKey.CAIRO_MAT_VIEW_ROWS_PER_QUERY_ESTIMATE, rowsPerQuery);
        }
    }

    @Test
    public void testAlterAddIndexInvalidStatement() throws Exception {
        assertMemoryLeak(() -> {
            execute(
                    "create table base_price (" +
                            "  sym symbol, price double, ts timestamp" +
                            ") timestamp(ts) partition by DAY WAL"
            );
            currentMicros = 0;
            execute("create materialized view price_1h as select sym, last(price) as price, ts from base_price sample by 1h");

            assertExceptionNoLeakCheck(
                    "alter materialized view price_1h alter",
                    38,
                    "'column' expected"
            );

            assertExceptionNoLeakCheck(
                    "alter materialized view price_1h alter;",
                    38,
                    "'column' expected"
            );

            assertExceptionNoLeakCheck(
                    "alter materialized view price_1h alter blah",
                    39,
                    "'column' expected"
            );

            assertExceptionNoLeakCheck(
                    "alter materialized view price_1h alter column",
                    45,
                    "column name expected"
            );

            assertExceptionNoLeakCheck(
                    "alter materialized view price_1h alter column;",
                    45,
                    "column name expected"
            );

            assertExceptionNoLeakCheck(
                    "alter materialized view price_1h alter column xyz",
                    46,
                    "column 'xyz' does not exist in materialized view 'price_1h'"
            );

            assertExceptionNoLeakCheck(
                    "alter materialized view price_1h alter column price",
                    51,
                    "'symbol capacity', 'add index' or 'drop index' expected"
            );

            assertExceptionNoLeakCheck(
                    "alter materialized view price_1h alter column price;",
                    51,
                    "'symbol capacity', 'add index' or 'drop index' expected"
            );

            assertExceptionNoLeakCheck(
                    "alter materialized view price_1h alter column price x",
                    52,
                    "'symbol capacity', 'add index' or 'drop index' expected"
            );

            assertExceptionNoLeakCheck(
                    "alter materialized view price_1h alter column price ADD",
                    55,
                    "'index' expected"
            );

            assertExceptionNoLeakCheck(
                    "alter materialized view price_1h alter column price ADD something",
                    56,
                    "'index' expected"
            );

            assertExceptionNoLeakCheck(
                    "alter materialized view price_1h alter column price ADD index",
                    46,
                    "column 'price' is of type 'DOUBLE'. Index supports column type 'SYMBOL' only."
            );

            assertExceptionNoLeakCheck(
                    "alter materialized view price_1h alter column sym ADD index xxx",
                    60,
                    "'capacity' keyword expected"
            );

            assertExceptionNoLeakCheck(
                    "alter materialized view price_1h alter column sym ADD index Capacity",
                    68,
                    "index capacity value expected"
            );

            assertExceptionNoLeakCheck(
                    "alter materialized view price_1h alter column sym ADD index Capacity S",
                    69,
                    "index capacity value must be numeric"
            );
        });
    }

    @Test
    public void testAlterMixed() throws Exception {
        assertMemoryLeak(() -> {
            executeWithRewriteTimestamp(
                    "create table base_price (" +
                            "  sym symbol, price double, ts #TIMESTAMP" +
                            ") timestamp(ts) partition by DAY WAL"
            );
            createMatView("select sym, last(price) as price, ts from base_price sample by 1h");

            execute("insert into base_price(sym, price, ts) values ('gbpusd', 1.320, '2024-09-10T12:01')");
            // set refresh limit
            execute("alter materialized view price_1h set refresh limit 2 hours;");
            currentMicros = MicrosTimestampDriver.INSTANCE.parseFloorLiteral("2024-09-10T13:00:00.000000Z");
            drainQueues();

            // expect new limit
            assertQueryNoLeakCheck(
                    """
                            view_name\trefresh_type\tbase_table_name\tlast_refresh_start_timestamp\tlast_refresh_finish_timestamp\tview_status\trefresh_base_table_txn\tbase_table_txn\trefresh_limit\trefresh_limit_unit
                            price_1h\timmediate\tbase_price\t2024-09-10T13:00:00.000000Z\t2024-09-10T13:00:00.000000Z\tvalid\t1\t1\t2\tHOUR
                            """,
                    "select view_name, refresh_type, base_table_name, last_refresh_start_timestamp, last_refresh_finish_timestamp, " +
                            "view_status, refresh_base_table_txn, base_table_txn, " +
                            "refresh_limit, refresh_limit_unit " +
                            "from materialized_views",
                    null
            );

            // insert a few old timestamps
            execute(
                    "insert into base_price(sym, price, ts) values ('gbpusd', 1.320, '2024-09-01T12:01')" +
                            ",('gbpusd', 1.323, '2024-09-01T12:02')" +
                            ",('jpyusd', 103.21, '2024-09-01T12:02')"
            );
            currentMicros = MicrosTimestampDriver.INSTANCE.parseFloorLiteral("2024-09-10T16:00:00.000000Z");
            drainQueues();

            // all old timestamps should be ignored
            assertQueryNoLeakCheck(
                    replaceExpectedTimestamp("""
                            sym\tprice\tts
                            gbpusd\t1.32\t2024-09-10T12:00:00.000000Z
                            """),
                    "price_1h order by sym, ts"
            );

            // change symbol capacity
            execute("alter materialized view price_1h alter column sym symbol capacity 1000;");
            drainQueues();

            // expect new capacity
            assertSql(
                    "column\tsymbolCapacity\nsym\t1024\n",
                    "select \"column\", symbolCapacity from (show columns from price_1h) where type = 'SYMBOL'"
            );

            // change TTL
            execute("alter materialized view price_1h set TTL 2 DAYS;");
            drainQueues();

            // insert future timestamps
            execute(
                    "insert into base_price(sym, price, ts) values ('gbpusd', 1.320, '2024-09-30T12:01')" +
                            ",('gbpusd', 1.323, '2024-09-30T12:02')" +
                            ",('jpyusd', 103.21, '2024-09-30T12:02')"
            );
            drainQueues();

            // older partition should be dropped due to TTL
            assertQueryNoLeakCheck(
                    replaceExpectedTimestamp(
                            """
                                    sym\tprice\tts
                                    gbpusd\t1.323\t2024-09-30T12:00:00.000000Z
                                    jpyusd\t103.21\t2024-09-30T12:00:00.000000Z
                                    """),
                    "price_1h order by sym, ts"
            );
        });
    }

    @Test
    public void testAlterRefreshLimit() throws Exception {
        assertMemoryLeak(() -> {
            executeWithRewriteTimestamp(
                    "create table base_price (" +
                            "  sym symbol, price double, ts #TIMESTAMP" +
                            ") timestamp(ts) partition by DAY WAL"
            );
            createMatView("select sym, last(price) as price, ts from base_price sample by 1h");

            execute(
                    "insert into base_price(sym, price, ts) values ('gbpusd', 1.320, '2024-09-10T12:01')" +
                            ",('gbpusd', 1.323, '2024-09-10T12:02')" +
                            ",('jpyusd', 103.21, '2024-09-10T12:02')" +
                            ",('gbpusd', 1.321, '2024-09-10T13:02')"
            );

            currentMicros = parseFloorPartialTimestamp("2024-01-01T01:01:01.842574Z");
            drainQueues();

            // expect no limit
            final String matViewsSql = "select view_name, refresh_type, base_table_name, last_refresh_start_timestamp, last_refresh_finish_timestamp, " +
                    "view_status, refresh_base_table_txn, base_table_txn, " +
                    "refresh_limit, refresh_limit_unit " +
                    "from materialized_views";
            assertQueryNoLeakCheck(
                    """
                            view_name\trefresh_type\tbase_table_name\tlast_refresh_start_timestamp\tlast_refresh_finish_timestamp\tview_status\trefresh_base_table_txn\tbase_table_txn\trefresh_limit\trefresh_limit_unit
                            price_1h\timmediate\tbase_price\t2024-01-01T01:01:01.842574Z\t2024-01-01T01:01:01.842574Z\tvalid\t1\t1\t0\t
                            """,
                    matViewsSql,
                    null
            );

            assertQueryNoLeakCheck(
                    replaceExpectedTimestamp("""
                            sym\tprice\tts
                            gbpusd\t1.323\t2024-09-10T12:00:00.000000Z
                            gbpusd\t1.321\t2024-09-10T13:00:00.000000Z
                            jpyusd\t103.21\t2024-09-10T12:00:00.000000Z
                            """),
                    "price_1h order by sym, ts"
            );

            // set refresh limit
            execute("alter materialized view price_1h set refresh limit 1 day;");
            drainQueues();

            // expect new limit
            assertQueryNoLeakCheck(
                    """
                            view_name\trefresh_type\tbase_table_name\tlast_refresh_start_timestamp\tlast_refresh_finish_timestamp\tview_status\trefresh_base_table_txn\tbase_table_txn\trefresh_limit\trefresh_limit_unit
                            price_1h\timmediate\tbase_price\t2024-01-01T01:01:01.842574Z\t2024-01-01T01:01:01.842574Z\tvalid\t1\t1\t1\tDAY
                            """,
                    matViewsSql,
                    null
            );

            // insert a few old timestamps and a single newer one
            execute(
                    "insert into base_price(sym, price, ts) values ('gbpusd', 1.320, '2024-09-01T12:01')" +
                            ",('gbpusd', 1.323, '2024-09-01T12:02')" +
                            ",('jpyusd', 103.21, '2024-09-01T12:02')" +
                            ",('gbpusd', 1.321, '2024-09-10T15:02')"
            );
            currentMicros = parseFloorPartialTimestamp("2024-09-10T16:00:00.000000Z");
            drainQueues();

            // the older timestamps should be ignored
            assertQueryNoLeakCheck(
                    replaceExpectedTimestamp("sym\tprice\tts\n" +
                            "gbpusd\t1.323\t2024-09-10T12:00:00.000000Z\n" +
                            "gbpusd\t1.321\t2024-09-10T13:00:00.000000Z\n" +
                            "gbpusd\t1.321\t2024-09-10T15:00:00.000000Z\n" + // the newer timestamp
                            "jpyusd\t103.21\t2024-09-10T12:00:00.000000Z\n"),
                    "price_1h order by sym, ts"
            );

            // disable refresh limit
            execute("alter materialized view price_1h set refresh limit 0 hour;");
            drainQueues();

            // expect new limit
            assertQueryNoLeakCheck(
                    """
                            view_name\trefresh_type\tbase_table_name\tlast_refresh_start_timestamp\tlast_refresh_finish_timestamp\tview_status\trefresh_base_table_txn\tbase_table_txn\trefresh_limit\trefresh_limit_unit
                            price_1h\timmediate\tbase_price\t2024-09-10T16:00:00.000000Z\t2024-09-10T16:00:00.000000Z\tvalid\t2\t2\t0\t
                            """,
                    matViewsSql,
                    null
            );

            // insert old timestamps once again
            execute(
                    "insert into base_price(sym, price, ts) values ('gbpusd', 1.320, '2024-09-01T12:01')" +
                            ",('gbpusd', 1.323, '2024-09-01T12:02')" +
                            ",('jpyusd', 103.21, '2024-09-01T12:02')" +
                            ",('gbpusd', 1.321, '2024-09-10T15:02')"
            );
            drainQueues();

            // the older timestamps should be aggregated
            assertQueryNoLeakCheck(
                    replaceExpectedTimestamp("sym\tprice\tts\n" +
                            "gbpusd\t1.323\t2024-09-01T12:00:00.000000Z\n" + // old timestamp
                            "gbpusd\t1.323\t2024-09-10T12:00:00.000000Z\n" +
                            "gbpusd\t1.321\t2024-09-10T13:00:00.000000Z\n" +
                            "gbpusd\t1.321\t2024-09-10T15:00:00.000000Z\n" +
                            "jpyusd\t103.21\t2024-09-01T12:00:00.000000Z\n" + // old timestamp
                            "jpyusd\t103.21\t2024-09-10T12:00:00.000000Z\n"),
                    "price_1h order by sym, ts"
            );
        });
    }

    @Test
    public void testAlterRefreshLimitFullRefresh() throws Exception {
        assertMemoryLeak(() -> {
            executeWithRewriteTimestamp(
                    "create table base_price (" +
                            "  sym symbol, price double, ts #TIMESTAMP" +
                            ") timestamp(ts) partition by DAY WAL"
            );
            execute(
                    "insert into base_price(sym, price, ts) values ('gbpusd', 1.320, '2023-09-10T12:01')" +
                            ",('gbpusd', 1.323, '2023-09-10T12:02')" +
                            ",('jpyusd', 103.21, '2023-11-10T12:02')" +
                            ",('gbpusd', 1.321, '2023-11-10T13:02')"
            );
            drainWalQueue();

            execute(
                    "create materialized view price_1h refresh manual deferred as " +
                            "select sym, last(price) as price, ts from base_price sample by 1h;"
            );
            execute("alter materialized view price_1h set refresh limit 2 months;");

            currentMicros = parseFloorPartialTimestamp("2024-01-01T01:01:01.000000Z");
            drainQueues();

            // expect no refresh
            final String matViewsSql = "select view_name, refresh_type, base_table_name, last_refresh_start_timestamp, last_refresh_finish_timestamp, " +
                    "view_status, refresh_base_table_txn, base_table_txn, " +
                    "refresh_limit, refresh_limit_unit " +
                    "from materialized_views";
            assertQueryNoLeakCheck(
                    """
                            view_name\trefresh_type\tbase_table_name\tlast_refresh_start_timestamp\tlast_refresh_finish_timestamp\tview_status\trefresh_base_table_txn\tbase_table_txn\trefresh_limit\trefresh_limit_unit
                            price_1h\tmanual\tbase_price\t\t\tvalid\t-1\t1\t2\tMONTH
                            """,
                    matViewsSql,
                    null
            );
            assertQueryNoLeakCheck(
                    "sym\tprice\tts\n",
                    "price_1h order by sym, ts"
            );

            // full refresh should respect the refresh limit,
            // so only the 2023-11-10 rows should be aggregated in the view
            execute("refresh materialized view price_1h full;");
            drainQueues();

            assertQueryNoLeakCheck(
                    """
                            view_name\trefresh_type\tbase_table_name\tlast_refresh_start_timestamp\tlast_refresh_finish_timestamp\tview_status\trefresh_base_table_txn\tbase_table_txn\trefresh_limit\trefresh_limit_unit
                            price_1h\tmanual\tbase_price\t2024-01-01T01:01:01.000000Z\t2024-01-01T01:01:01.000000Z\tvalid\t1\t1\t2\tMONTH
                            """,
                    matViewsSql,
                    null
            );
            assertQueryNoLeakCheck(
                    replaceExpectedTimestamp("""
                            sym\tprice\tts
                            gbpusd\t1.321\t2023-11-10T13:00:00.000000Z
                            jpyusd\t103.21\t2023-11-10T12:00:00.000000Z
                            """),
                    "price_1h order by sym, ts"
            );
        });
    }

    @Test
    public void testAlterRefreshLimitInvalidStatement() throws Exception {
        assertMemoryLeak(() -> {
            executeWithRewriteTimestamp(
                    "create table base_price (" +
                            "  sym symbol, price double, ts #TIMESTAMP" +
                            ") timestamp(ts) partition by DAY WAL"
            );
            createMatView("select sym, last(price) as price, ts from base_price sample by 1h");

            assertExceptionNoLeakCheck(
                    "alter materialized view price_1h set refresh",
                    44,
                    "'limit' expected"
            );
            assertExceptionNoLeakCheck(
                    "alter materialized view price_1h set refresh;",
                    44,
                    "'limit' expected"
            );
            assertExceptionNoLeakCheck(
                    "alter materialized view price_1h set refresh limit;",
                    51,
                    "missing argument, should be <number> <unit> or <number_with_unit>"
            );
            assertExceptionNoLeakCheck(
                    "alter materialized view price_1h set refresh limit foobar;",
                    51,
                    "invalid argument, should be <number> <unit> or <number_with_unit>"
            );

            assertQueryNoLeakCheck(
                    """
                            view_name\trefresh_type\tbase_table_name\tlast_refresh_start_timestamp\tlast_refresh_finish_timestamp\tview_status\trefresh_base_table_txn\tbase_table_txn\trefresh_limit\trefresh_limit_unit
                            price_1h\timmediate\tbase_price\t\t\tvalid\t-1\t0\t0\t
                            """,
                    "select view_name, refresh_type, base_table_name, last_refresh_start_timestamp, last_refresh_finish_timestamp, " +
                            "view_status, refresh_base_table_txn, base_table_txn, " +
                            "refresh_limit, refresh_limit_unit " +
                            "from materialized_views",
                    null
            );
        });
    }

    @Test
    public void testAlterRefreshLimitPeriodMatView() throws Exception {
        assertMemoryLeak(() -> {
            executeWithRewriteTimestamp(
                    "create table base_price (" +
                            "  sym symbol, price double, ts #TIMESTAMP" +
                            ") timestamp(ts) partition by DAY WAL"
            );
            execute(
                    "insert into base_price(sym, price, ts) values ('gbpusd', 1.320, '2023-09-10T12:01')" +
                            ",('gbpusd', 1.323, '2023-09-10T12:02')" +
                            ",('jpyusd', 103.21, '2023-12-31T12:02')" +
                            ",('gbpusd', 1.321, '2023-12-31T13:02')"
            );
            drainWalQueue();

            execute(
                    "create materialized view price_1h refresh period(length 24h) as " +
                            "select sym, last(price) as price, ts from base_price sample by 1h;"
            );
            execute("alter materialized view price_1h set refresh limit 2 months;");

            // period refresh should respect the refresh limit,
            // so only the 2023-12-31 rows should be aggregated in the view
            currentMicros = parseFloorPartialTimestamp("2024-01-01T01:01:01.000000Z");
            drainQueues();

            assertQueryNoLeakCheck(
                    """
                            view_name\trefresh_type\tbase_table_name\tlast_refresh_start_timestamp\tlast_refresh_finish_timestamp\tview_status\trefresh_period_hi\trefresh_base_table_txn\tbase_table_txn\tperiod_length\tperiod_length_unit\trefresh_limit\trefresh_limit_unit
                            price_1h\timmediate\tbase_price\t2024-01-01T01:01:01.000000Z\t2024-01-01T01:01:01.000000Z\tvalid\t2024-01-02T00:00:00.000000Z\t1\t1\t24\tHOUR\t2\tMONTH
                            """,
                    "select view_name, refresh_type, base_table_name, last_refresh_start_timestamp, last_refresh_finish_timestamp, " +
                            "view_status, refresh_period_hi, refresh_base_table_txn, base_table_txn, " +
                            "period_length, period_length_unit, refresh_limit, refresh_limit_unit " +
                            "from materialized_views",
                    null
            );
            assertQueryNoLeakCheck(
                    replaceExpectedTimestamp("""
                            sym\tprice\tts
                            gbpusd\t1.321\t2023-12-31T13:00:00.000000Z
                            jpyusd\t103.21\t2023-12-31T12:00:00.000000Z
                            """),
                    "price_1h order by sym, ts"
            );
        });
    }

    @Test
    public void testAlterRefreshParamsImmediateToManual() throws Exception {
        testAlterRefreshParamsToManual("immediate");
    }

    @Test
    public void testAlterRefreshParamsManualToManual() throws Exception {
        testAlterRefreshParamsToManual("manual");
    }

    @Test
    public void testAlterRefreshParamsPeriodToManual() throws Exception {
        testAlterRefreshParamsToManual("period(length 1h)");
    }

    @Test
    public void testAlterRefreshParamsTimerToManual() throws Exception {
        testAlterRefreshParamsToManual("every 10m");
    }

    @Test
    public void testAlterRefreshParamsToImmediate() throws Exception {
        testAlterRefreshParamsToTarget(
                "immediate",
                new TestRefreshParams()
                        .ofDeferred()
                        .ofImmediate()
        );
    }

    @Test
    public void testAlterRefreshParamsToManual() throws Exception {
        testAlterRefreshParamsToTarget(
                "manual",
                new TestRefreshParams()
                        .ofDeferred()
                        .ofManual()
        );
    }

    @Test
    public void testAlterRefreshParamsToPeriod() throws Exception {
        testAlterRefreshParamsToTarget(
                "immediate period(length 12h time zone 'Europe/London' delay 1h)",
                new TestRefreshParams()
                        .ofDeferred()
                        .ofPeriod()
        );
    }

    @Test
    public void testAlterRefreshParamsToTimer() throws Exception {
        testAlterRefreshParamsToTarget(
                "every 42m start '1970-01-01T00:00:00.000000Z' time zone 'Europe/Sofia'",
                new TestRefreshParams()
                        .ofDeferred()
                        .ofTimer()
        );
    }

    @Test
    public void testAlterRefreshTimer1() throws Exception {
        assertMemoryLeak(() -> {
            executeWithRewriteTimestamp(
                    "create table base_price (" +
                            "sym varchar, price double, ts #TIMESTAMP" +
                            ") timestamp(ts) partition by DAY WAL"
            );
            execute(
                    "create materialized view price_1h refresh every 1h deferred start '2260-12-12T12:00:00.000000Z' as (" +
                            "select sym, last(price) as price, ts from base_price sample by 1h" +
                            ") partition by day"
            );
            execute(
                    "insert into base_price(sym, price, ts) values('gbpusd', 1.320, '2024-09-10T12:01')" +
                            ",('gbpusd', 1.323, '2024-09-10T12:02')" +
                            ",('jpyusd', 103.21, '2024-09-10T12:02')" +
                            ",('gbpusd', 1.321, '2024-09-10T13:02')"
            );

            // no refresh should happen as the start timestamp is in future
            final String start = "1999-01-01T01:01:01.842574Z";
            currentMicros = parseFloorPartialTimestamp(start);
            final MatViewTimerJob timerJob = new MatViewTimerJob(engine);
            drainMatViewTimerQueue(timerJob);
            drainQueues();

            assertQueryNoLeakCheck(
                    "sym\tprice\tts\n",
                    "price_1h order by sym"
            );
            final String matViewsSql = "select view_name, refresh_type, base_table_name, last_refresh_start_timestamp, last_refresh_finish_timestamp, " +
                    "view_status, refresh_base_table_txn, base_table_txn, " +
                    "timer_time_zone, timer_start, timer_interval, timer_interval_unit " +
                    "from materialized_views";
            assertQueryNoLeakCheck(
                    """
                            view_name\trefresh_type\tbase_table_name\tlast_refresh_start_timestamp\tlast_refresh_finish_timestamp\tview_status\trefresh_base_table_txn\tbase_table_txn\ttimer_time_zone\ttimer_start\ttimer_interval\ttimer_interval_unit
                            price_1h\ttimer\tbase_price\t\t\tvalid\t-1\t1\t\t2260-12-12T12:00:00.000000Z\t1\tHOUR
                            """,
                    matViewsSql,
                    null
            );

            // the view should refresh after we change the timer schedule
            execute("alter materialized view price_1h set refresh every 1m start '" + start + "';");
            drainQueues();
            // we need timers to tick
            currentMicros += Micros.MINUTE_MICROS;
            drainMatViewTimerQueue(timerJob);
            drainQueues();

            assertQueryNoLeakCheck(
                    """
                            view_name\trefresh_type\tbase_table_name\tlast_refresh_start_timestamp\tlast_refresh_finish_timestamp\tview_status\trefresh_base_table_txn\tbase_table_txn\ttimer_time_zone\ttimer_start\ttimer_interval\ttimer_interval_unit
                            price_1h\ttimer\tbase_price\t1999-01-01T01:02:01.842574Z\t1999-01-01T01:02:01.842574Z\tvalid\t1\t1\t\t1999-01-01T01:01:01.842574Z\t1\tMINUTE
                            """,
                    matViewsSql,
                    null
            );
            assertQueryNoLeakCheck(
                    replaceExpectedTimestamp("""
                            sym\tprice\tts
                            gbpusd\t1.323\t2024-09-10T12:00:00.000000Z
                            gbpusd\t1.321\t2024-09-10T13:00:00.000000Z
                            jpyusd\t103.21\t2024-09-10T12:00:00.000000Z
                            """),
                    "price_1h order by sym"
            );
        });
    }

    @Test
    public void testAlterRefreshTimer2() throws Exception {
        assertMemoryLeak(() -> {
            executeWithRewriteTimestamp(
                    "create table base_price (" +
                            "sym varchar, price double, ts #TIMESTAMP" +
                            ") timestamp(ts) partition by DAY WAL"
            );
            execute(
                    "create materialized view price_1h refresh manual deferred as (" +
                            "select sym, last(price) as price, ts from base_price sample by 1h" +
                            ") partition by day"
            );
            execute(
                    "insert into base_price(sym, price, ts) values('gbpusd', 1.320, '2024-09-10T12:01')" +
                            ",('gbpusd', 1.323, '2024-09-10T12:02')" +
                            ",('jpyusd', 103.21, '2024-09-10T12:02')" +
                            ",('gbpusd', 1.321, '2024-09-10T13:02')"
            );

            // no refresh should happen as the view is manual
            final String start = "1999-01-01T01:01:01.842574Z";
            currentMicros = parseFloorPartialTimestamp(start);
            final MatViewTimerJob timerJob = new MatViewTimerJob(engine);
            drainMatViewTimerQueue(timerJob);
            drainQueues();

            assertQueryNoLeakCheck(
                    "sym\tprice\tts\n",
                    "price_1h order by sym"
            );
            final String matViewsSql = "select view_name, refresh_type, base_table_name, last_refresh_start_timestamp, last_refresh_finish_timestamp, " +
                    "view_status, refresh_base_table_txn, base_table_txn, " +
                    "timer_time_zone, timer_start, timer_interval, timer_interval_unit " +
                    "from materialized_views";
            assertQueryNoLeakCheck(
                    """
                            view_name\trefresh_type\tbase_table_name\tlast_refresh_start_timestamp\tlast_refresh_finish_timestamp\tview_status\trefresh_base_table_txn\tbase_table_txn\ttimer_time_zone\ttimer_start\ttimer_interval\ttimer_interval_unit
                            price_1h\tmanual\tbase_price\t\t\tvalid\t-1\t1\t\t\t0\t
                            """,
                    matViewsSql,
                    null
            );

            // the view should refresh after we change the timer schedule
            execute("alter materialized view price_1h set refresh every 1m start '" + start + "';");
            drainQueues();
            // we need timers to tick
            currentMicros += Micros.MINUTE_MICROS;
            drainMatViewTimerQueue(timerJob);
            drainQueues();

            assertQueryNoLeakCheck(
                    """
                            view_name\trefresh_type\tbase_table_name\tlast_refresh_start_timestamp\tlast_refresh_finish_timestamp\tview_status\trefresh_base_table_txn\tbase_table_txn\ttimer_time_zone\ttimer_start\ttimer_interval\ttimer_interval_unit
                            price_1h\ttimer\tbase_price\t1999-01-01T01:02:01.842574Z\t1999-01-01T01:02:01.842574Z\tvalid\t1\t1\t\t1999-01-01T01:01:01.842574Z\t1\tMINUTE
                            """,
                    matViewsSql,
                    null
            );
            assertQueryNoLeakCheck(
                    replaceExpectedTimestamp("""
                            sym\tprice\tts
                            gbpusd\t1.323\t2024-09-10T12:00:00.000000Z
                            gbpusd\t1.321\t2024-09-10T13:00:00.000000Z
                            jpyusd\t103.21\t2024-09-10T12:00:00.000000Z
                            """),
                    "price_1h order by sym"
            );
        });
    }

    @Test
    public void testAlterRefreshTimerInvalidStatement() throws Exception {
        assertMemoryLeak(() -> {
            executeWithRewriteTimestamp(
                    "create table base_price (" +
                            "  sym symbol, price double, ts #TIMESTAMP" +
                            ") timestamp(ts) partition by DAY WAL"
            );
            currentMicros = 0;
            execute("create materialized view price_1h as select sym, last(price) as price, ts from base_price sample by 1h");
            execute("create materialized view price_1h_t refresh every 1h as select sym, last(price) as price, ts from base_price sample by 1h");

            assertExceptionNoLeakCheck(
                    "alter materialized view base_price set refresh every 1h",
                    24,
                    "materialized view name expected"
            );
            assertExceptionNoLeakCheck(
                    "alter materialized view price_1h set refresh every foobar",
                    51,
                    "Invalid unit: foobar"
            );
            assertExceptionNoLeakCheck(
                    "alter materialized view price_1h set refresh every 42h foobar",
                    55,
                    "unexpected token [foobar]"
            );
            assertExceptionNoLeakCheck(
                    "alter materialized view price_1h set refresh immediate foobar",
                    55,
                    "unexpected token [foobar]"
            );
            assertExceptionNoLeakCheck(
                    "alter materialized view price_1h set refresh manual foobar",
                    52,
                    "unexpected token [foobar]"
            );
            assertExceptionNoLeakCheck(
                    "alter materialized view price_1h_t set refresh",
                    46,
                    "'every' or 'limit' expected"
            );
            assertExceptionNoLeakCheck(
                    "alter materialized view price_1h_t set refresh start",
                    47,
                    "'every' or 'limit' expected"
            );
            assertExceptionNoLeakCheck(
                    "ALTER MATERIALIZED VIEW 'price_1h_t' SET REFRESH EVERY",
                    54,
                    "interval expected"
            );
            assertExceptionNoLeakCheck(
                    "ALTER MATERIALIZED VIEW 'price_1h_t' SET REFRESH EVERY foobaz",
                    55,
                    "Invalid unit: foobaz"
            );
            assertExceptionNoLeakCheck(
                    "ALTER MATERIALIZED VIEW 'price_1h_t' SET REFRESH EVERY 1s;",
                    55,
                    "unsupported interval unit: s, supported units are 'm', 'h', 'd', 'w', 'y', 'M'"
            );
            assertExceptionNoLeakCheck(
                    "alter materialized view price_1h_t set refresh every 1h start",
                    61,
                    "START timestamp"
            );
            assertExceptionNoLeakCheck(
                    "alter materialized view price_1h_t set refresh every 3d start 'foobar'",
                    62,
                    "invalid START timestamp value"
            );
            assertExceptionNoLeakCheck(
                    "alter materialized view price_1h_t set refresh every 3d foobar",
                    56,
                    "unexpected token [foobar]"
            );
            assertExceptionNoLeakCheck(
                    "alter materialized view price_1h_t set refresh every 3d start '2020-09-10T20:00:00.000000Z' time zone 'foobar'",
                    102,
                    "invalid timezone: foobar"
            );
            assertExceptionNoLeakCheck(
                    "alter materialized view price_1h_t set refresh every 3d start '2020-09-10T20:00:00.000000Z' time zone 'Europe/London' foobar",
                    118,
                    "unexpected token [foobar]"
            );
            assertExceptionNoLeakCheck(
                    "alter materialized view price_1h_t set refresh every 1M start '2020-09-10T20:00:00.000000Z' barbaz",
                    92,
                    "unexpected token [barbaz]"
            );
            assertExceptionNoLeakCheck(
                    "alter materialized view price_1h_t set refresh every -1M start '2020-09-10T20:00:00.000000Z'",
                    53,
                    "positive number expected: -"
            );
            assertExceptionNoLeakCheck(
                    "alter materialized view price_1h_t set refresh every 0M start '2020-09-10T20:00:00.000000Z'",
                    53,
                    "positive number expected: 0M"
            );
            assertExceptionNoLeakCheck(
                    "alter materialized view price_1h_t set refresh period foobar",
                    54,
                    "'(' expected"
            );
            assertExceptionNoLeakCheck(
                    "alter materialized view price_1h_t set refresh manual period length",
                    61,
                    "'(' expected"
            );
            assertExceptionNoLeakCheck(
                    "alter materialized view price_1h_t set refresh every 2h period (start)",
                    64,
                    "'length' expected"
            );
            assertExceptionNoLeakCheck(
                    "alter materialized view price_1h_t set refresh period( length",
                    61,
                    "LENGTH interval expected"
            );
            assertExceptionNoLeakCheck(
                    "alter materialized view price_1h_t set refresh period( length 30m",
                    65,
                    "'time zone' or 'delay' or ')' expected"
            );
            assertExceptionNoLeakCheck(
                    "alter materialized view price_1h_t set refresh period ( length 1d ) foobar",
                    68,
                    "unexpected token [foobar]"
            );
            assertExceptionNoLeakCheck(
                    "alter materialized view price_1h_t set refresh period ( length 2h time foobar )",
                    71,
                    "'zone' expected"
            );
            assertExceptionNoLeakCheck(
                    "alter materialized view price_1h_t set refresh period(length 30m time zone)",
                    74,
                    "TIME ZONE name expected"
            );
            assertExceptionNoLeakCheck(
                    "alter materialized view price_1h_t set refresh period (length 1h time zone 'foobar')",
                    75,
                    "invalid timezone: foobar"
            );
            assertExceptionNoLeakCheck(
                    "alter materialized view price_1h_t set refresh period (length 1h time zone delay)",
                    75,
                    "TIME ZONE name expected"
            );
            assertExceptionNoLeakCheck(
                    "alter materialized view price_1h_t set refresh period (length 1h time zone 'Europe/Sofia' delay foobar)",
                    96,
                    "Invalid unit: foobar"
            );
            assertExceptionNoLeakCheck(
                    "alter materialized view price_1h_t set refresh period (length 1h time zone 'Europe/Sofia' delay 2h)",
                    96,
                    "delay cannot be equal to or greater than length"
            );
            assertExceptionNoLeakCheck(
                    "alter materialized view price_1h_t set refresh period (length 1h time zone 'Europe/Sofia' delay -2h)",
                    96,
                    "positive number expected: -"
            );
            assertExceptionNoLeakCheck(
                    "alter materialized view price_1h_t set refresh period (length 1h time zone 'Europe/Sofia' delay 0h)",
                    96,
                    "positive number expected: 0h"
            );
            assertExceptionNoLeakCheck(
                    "alter materialized view price_1h_t set refresh period (length -1h delay 42m)",
                    62,
                    "positive number expected: -"
            );
            assertExceptionNoLeakCheck(
                    "alter materialized view price_1h_t set refresh period (length 0m)",
                    62,
                    "positive number expected: 0m"
            );
            assertExceptionNoLeakCheck(
                    "alter materialized view price_1h_t set refresh period (length 1h time zone 'Europe/Sofia' delay 30m foobar",
                    100,
                    "')' expected"
            );
            assertExceptionNoLeakCheck(
                    "alter materialized view price_1h_t set refresh period (length 25h delay 2h)",
                    62,
                    "maximum supported length interval is 24 hours: 25h"
            );

            assertQueryNoLeakCheck(
                    """
                            view_name\trefresh_type\tbase_table_name\tlast_refresh_start_timestamp\tlast_refresh_finish_timestamp\tview_status\trefresh_base_table_txn\tbase_table_txn\ttimer_time_zone\ttimer_start\ttimer_interval\ttimer_interval_unit
                            price_1h\timmediate\tbase_price\t\t\tvalid\t-1\t0\t\t\t0\t
                            price_1h_t\ttimer\tbase_price\t\t\tvalid\t-1\t0\t\t1970-01-01T00:00:00.000000Z\t1\tHOUR
                            """,
                    "select view_name, refresh_type, base_table_name, last_refresh_start_timestamp, last_refresh_finish_timestamp, " +
                            "view_status, refresh_base_table_txn, base_table_txn, " +
                            "timer_time_zone, timer_start, timer_interval, timer_interval_unit " +
                            "from materialized_views " +
                            "order by view_name",
                    null,
                    true
            );
        });
    }

    @Test
    public void testAlterSymbolCapacity() throws Exception {
        assertMemoryLeak(() -> {
            executeWithRewriteTimestamp(
                    "create table base_price (" +
                            "  sym symbol, price double, ts #TIMESTAMP" +
                            ") timestamp(ts) partition by DAY WAL"
            );
            createMatView("select sym, last(price) as price, ts from base_price sample by 1h");

            execute(
                    "insert into base_price(sym, price, ts) values ('gbpusd', 1.320, '2024-09-10T12:01')" +
                            ",('gbpusd', 1.323, '2024-09-10T12:02')" +
                            ",('jpyusd', 103.21, '2024-09-10T12:02')" +
                            ",('gbpusd', 1.321, '2024-09-10T13:02')"
            );

            currentMicros = parseFloorPartialTimestamp("2024-01-01T01:01:01.842574Z");
            drainQueues();

            // expect default capacity
            assertSql(
                    "column\tsymbolCapacity\nsym\t128\n",
                    "select \"column\", symbolCapacity from (show columns from price_1h) where type = 'SYMBOL'"
            );

            // change sym capacity
            execute("alter materialized view price_1h alter column sym symbol capacity 1000");
            drainQueues();

            // expect larger capacity
            assertSql(
                    "column\tsymbolCapacity\nsym\t1024\n",
                    "select \"column\", symbolCapacity from (show columns from price_1h) where type = 'SYMBOL'"
            );

            assertQueryNoLeakCheck(
                    """
                            view_name\trefresh_type\tbase_table_name\tlast_refresh_start_timestamp\tlast_refresh_finish_timestamp\tview_status\trefresh_base_table_txn\tbase_table_txn
                            price_1h\timmediate\tbase_price\t2024-01-01T01:01:01.842574Z\t2024-01-01T01:01:01.842574Z\tvalid\t1\t1
                            """,
                    "select view_name, refresh_type, base_table_name, last_refresh_start_timestamp, last_refresh_finish_timestamp, " +
                            "view_status, refresh_base_table_txn, base_table_txn " +
                            "from materialized_views",
                    null
            );

            assertQueryNoLeakCheck(
                    replaceExpectedTimestamp(
                            """
                                    sym\tprice\tts
                                    gbpusd\t1.323\t2024-09-10T12:00:00.000000Z
                                    gbpusd\t1.321\t2024-09-10T13:00:00.000000Z
                                    jpyusd\t103.21\t2024-09-10T12:00:00.000000Z
                                    """),
                    "price_1h order by sym"
            );
        });
    }

    @Test
    public void testAlterSymbolCapacityInvalidStatement() throws Exception {
        assertMemoryLeak(() -> {
            executeWithRewriteTimestamp(
                    "create table base_price (" +
                            "  sym symbol, price double, ts #TIMESTAMP" +
                            ") timestamp(ts) partition by DAY WAL"
            );
            createMatView("select sym, last(price) as price, ts from base_price sample by 1h");

            assertExceptionNoLeakCheck(
                    "alter materialized foobar;",
                    19,
                    "'view' expected"
            );
            assertExceptionNoLeakCheck(
                    "alter materialized view foobar;",
                    24,
                    "table does not exist [table=foobar]"
            );
            assertExceptionNoLeakCheck(
                    "alter materialized view price_1h",
                    32,
                    "'alter' or 'resume' or 'suspend' expected"
            );
            assertExceptionNoLeakCheck(
                    "alter materialized view price_1h foobar",
                    33,
                    "'alter' or 'resume' or 'suspend' expected"
            );
            assertExceptionNoLeakCheck(
                    "alter materialized view price_1h alter",
                    38,
                    "'column' expected"
            );
            assertExceptionNoLeakCheck(
                    "alter materialized view price_1h alter foobar;",
                    39,
                    "'column' expected"
            );
            assertExceptionNoLeakCheck(
                    "alter materialized view price_1h alter column foobar",
                    46,
                    "column 'foobar' does not exist in materialized view 'price_1h'"
            );
            assertExceptionNoLeakCheck(
                    "alter materialized view price_1h alter column sym;",
                    49,
                    "'symbol capacity', 'add index' or 'drop index' expected"
            );
            assertExceptionNoLeakCheck(
                    "alter materialized view price_1h alter column sym foobar;",
                    50,
                    "'symbol capacity', 'add index' or 'drop index' expected"
            );
            assertExceptionNoLeakCheck(
                    "alter materialized view price_1h alter column price symbol;",
                    46,
                    "column 'price' is not of symbol type"
            );
            assertExceptionNoLeakCheck(
                    "alter materialized view price_1h alter column sym symbol",
                    56,
                    "'capacity' expected"
            );
            assertExceptionNoLeakCheck(
                    "alter materialized view price_1h alter column sym symbol capacity;",
                    65,
                    "numeric capacity expected"
            );
            assertExceptionNoLeakCheck(
                    "alter materialized view price_1h alter column sym symbol capacity -42;",
                    66,
                    "min symbol capacity is 2"
            );
            assertExceptionNoLeakCheck(
                    "alter materialized view price_1h alter column sym symbol capacity 1073741825;",
                    66,
                    "max symbol capacity is 1073741824"
            );
            assertExceptionNoLeakCheck(
                    "ALTER MATERIALIZED VIEW price_1h ALTER COLUMN sym SYMBOL CAPACITY 42 foobar;",
                    69,
                    "unexpected token [foobar] while trying to change symbol capacity"
            );

            assertQueryNoLeakCheck(
                    """
                            view_name\trefresh_type\tbase_table_name\tlast_refresh_start_timestamp\tlast_refresh_finish_timestamp\tview_status\trefresh_base_table_txn\tbase_table_txn
                            price_1h\timmediate\tbase_price\t\t\tvalid\t-1\t0
                            """,
                    "select view_name, refresh_type, base_table_name, last_refresh_start_timestamp, last_refresh_finish_timestamp, " +
                            "view_status, refresh_base_table_txn, base_table_txn " +
                            "from materialized_views",
                    null
            );
        });
    }

    @Test
    public void testAlterTtl() throws Exception {
        assertMemoryLeak(() -> {
            executeWithRewriteTimestamp(
                    "create table base_price (" +
                            "sym varchar, price double, ts #TIMESTAMP" +
                            ") timestamp(ts) partition by DAY WAL"
            );

            execute("create materialized view price_1h as (select sym, last(price) as price, ts from base_price sample by 1h) partition by DAY;");
            execute("alter materialized view price_1h set ttl 2d;");

            execute(
                    "insert into base_price values('gbpusd', 1.310, '2024-09-10T12:05')" +
                            ",('gbpusd', 1.311, '2024-09-11T13:03')" +
                            ",('gbpusd', 1.312, '2024-09-12T13:03')" +
                            ",('gbpusd', 1.313, '2024-09-13T13:03')" +
                            ",('gbpusd', 1.314, '2024-09-14T13:03')"
            );
            drainQueues();

            assertQueryNoLeakCheck(
                    replaceExpectedTimestamp(
                            """
                                    sym\tprice\tts
                                    gbpusd\t1.312\t2024-09-12T13:00:00.000000Z
                                    gbpusd\t1.313\t2024-09-13T13:00:00.000000Z
                                    gbpusd\t1.314\t2024-09-14T13:00:00.000000Z
                                    """),
                    "price_1h order by ts, sym",
                    "ts",
                    true,
                    true
            );
        });
    }

    @Test
    public void testAlterTtlInvalidStatement() throws Exception {
        assertMemoryLeak(() -> {
            executeWithRewriteTimestamp(
                    "create table base_price (" +
                            "  sym symbol, price double, ts #TIMESTAMP" +
                            ") timestamp(ts) partition by DAY WAL"
            );
            createMatView("select sym, last(price) as price, ts from base_price sample by 1h");

            assertExceptionNoLeakCheck(
                    "alter materialized view price_1h set",
                    36,
                    "'ttl' or 'refresh' expected"
            );
            assertExceptionNoLeakCheck(
                    "alter materialized view price_1h set ttl",
                    40,
                    "missing argument, should be <number> <unit> or <number_with_unit>"
            );
            assertExceptionNoLeakCheck(
                    "alter materialized view price_1h set ttl;",
                    41,
                    "missing argument, should be <number> <unit> or <number_with_unit>"
            );
            assertExceptionNoLeakCheck(
                    "alter materialized view price_1h set ttl foobar",
                    41,
                    "invalid argument, should be <number> <unit> or <number_with_unit>"
            );
            assertExceptionNoLeakCheck(
                    "alter materialized view price_1h set ttl 1 hour;",
                    41,
                    "TTL value must be an integer multiple of partition size"
            );

            assertQueryNoLeakCheck(
                    """
                            view_name\trefresh_type\tbase_table_name\tlast_refresh_start_timestamp\tlast_refresh_finish_timestamp\tview_status\trefresh_base_table_txn\tbase_table_txn
                            price_1h\timmediate\tbase_price\t\t\tvalid\t-1\t0
                            """,
                    "select view_name, refresh_type, base_table_name, last_refresh_start_timestamp, last_refresh_finish_timestamp, " +
                            "view_status, refresh_base_table_txn, base_table_txn " +
                            "from materialized_views",
                    null
            );
        });
    }

    @Test
    public void testAsOfJoinBinarySearchHintInMatView() throws Exception {
        assertMemoryLeak(() -> {
            executeWithRewriteTimestamp("""
                    CREATE TABLE 'trades' (\s
                    price DOUBLE,
                    volume DOUBLE,
                    ts #TIMESTAMP
                    ) timestamp(ts) PARTITION BY DAY WAL""");

            execute("""
                    insert into trades
                      select\s
                        rnd_double() price,
                        rnd_double() volume,
                        ('2025'::timestamp + x * 200_000_000L + rnd_int(0, 10_000, 0))::timestamp as ts,
                      from long_sequence(5_000)
                    """
            );
            executeWithRewriteTimestamp("""
                    CREATE TABLE 'prices' (\s
                    bid DOUBLE,
                    ask DOUBLE,
                    valid BOOLEAN,
                    ts #TIMESTAMP
                    ) timestamp(ts) PARTITION BY DAY WAL
                    """);

            execute("""
                    insert into prices\s
                      select\s
                        rnd_double() bid,
                        rnd_double() ask,
                        rnd_boolean() valid,
                        ('2025'::timestamp + x * 1_000_000L + rnd_int(0, 10_000, 0))::timestamp as ts,
                      from long_sequence(1_000_000)
                    """
            );

            final String mvWithoutHint = """
                    create materialized view daily_summary\s
                    WITH BASE trades
                    as (
                    select trades.ts, count(*), sum(volume), min(price), max(price), avg(price)
                    FROM trades
                    asof join (select * from prices where valid) prices
                    sample by 1d
                    );""";
            final String mvWithLinearHint = """
                    create materialized view daily_summary\s
                    WITH BASE trades
                    as (
                    select /*+ ASOF_LINEAR(trades prices) */ trades.ts, count(*), sum(volume), min(price), max(price), avg(price)
                    FROM trades
                    asof join (select * from prices where valid) prices
                    sample by 1d
                    );""";

            // without the hint it does use Fast (=default)
            sink.clear();
            printSql("EXPLAIN " + mvWithoutHint);
            TestUtils.assertContains(sink, "Filtered AsOf Join Fast");

            // LINEAR hint -> does NOT use Fast
            sink.clear();
            printSql("EXPLAIN " + mvWithLinearHint);
            TestUtils.assertContains(sink, "AsOf Join");
            TestUtils.assertNotContains(sink, "Fast");

            // ok, now the real data: first try the view without the hint
            execute(mvWithoutHint);
            drainQueues();
            final String expectedView = """
                    ts\tcount\tsum\tmin\tmax\tavg
                    2025-01-01T00:00:00.000000Z\t431\t215.12906540853268\t0.0031075670450616544\t0.9975907992178104\t0.4923297830071461
                    2025-01-02T00:00:00.000000Z\t432\t214.8933638390628\t0.0027013057617086833\t0.9997998069306392\t0.5363814932706943
                    2025-01-03T00:00:00.000000Z\t432\t211.63403995544482\t0.0014510055926236776\t0.9979936641680203\t0.4900138748185357
                    2025-01-04T00:00:00.000000Z\t432\t225.1870697913935\t0.0026339327135822543\t0.9996217482017493\t0.49406088823120226
                    2025-01-05T00:00:00.000000Z\t432\t213.8124549264717\t0.00985149958244913\t0.9981734770138071\t0.4728684440748092
                    2025-01-06T00:00:00.000000Z\t432\t214.8994847762188\t0.0010433040681515626\t0.9998120012952196\t0.48758818235506823
                    2025-01-07T00:00:00.000000Z\t432\t220.0881500794553\t0.0014542249844708977\t0.9973956570924076\t0.5131734923704387
                    2025-01-08T00:00:00.000000Z\t432\t218.41372811829154\t8.166095924849737E-4\t0.9976953158075262\t0.5276052830143888
                    2025-01-09T00:00:00.000000Z\t432\t220.10482943202246\t0.0011023415061862663\t0.9974983068581821\t0.493060539742248
                    2025-01-10T00:00:00.000000Z\t432\t208.43848337612906\t0.0028067126112681917\t0.9976283386812487\t0.5136095078793146
                    2025-01-11T00:00:00.000000Z\t432\t213.02005186038846\t8.598501058093566E-4\t0.999708216046598\t0.5040670959429089
                    2025-01-12T00:00:00.000000Z\t249\t119.80938485754517\t0.007906045439897036\t0.9962991313334122\t0.4923923393746041
                    """;
            assertQueryNoLeakCheck(replaceExpectedTimestamp(expectedView), "SELECT * FROM daily_summary", "ts", true, true);

            // now, recreate the view with avoid hint
            execute("drop materialized view daily_summary");
            execute(mvWithLinearHint);
            drainQueues();

            // it must result in the same data
            assertQueryNoLeakCheck(replaceExpectedTimestamp(expectedView), "SELECT * FROM daily_summary", "ts", true, true);
        });
    }

    @Test
    public void testBaseTableInvalidateOnAttachPartition() throws Exception {
        final String partition = "2024-01-01";
        testBaseTableInvalidateOnOperation(
                () -> {
                    // insert a few rows to have a detachable partition
                    execute(
                            "insert into base_price (sym, price, ts) values('gbpusd', 1.223, '" + partition + "T00:01')," +
                                    "('gbpusd', 1.423, '2024-01-02T00:01');"
                    );
                    execute("alter table base_price detach partition list '" + partition + "';");
                    drainQueues();
                    // rename to .attachable
                    try (Path path = new Path(); Path other = new Path()) {
                        TableToken tableToken = engine.verifyTableName("base_price");
                        path.of(configuration.getDbRoot()).concat(tableToken).concat(partition).put(DETACHED_DIR_MARKER).$();
                        other.of(configuration.getDbRoot()).concat(tableToken).concat(partition).put(configuration.getAttachPartitionSuffix()).$();
                        Assert.assertTrue(Files.rename(path.$(), other.$()) > -1);
                    }
                },
                "alter table base_price attach partition list '" + partition + "';",
                "attach partition operation"
        );
    }

    @Test
    public void testBaseTableInvalidateOnChangeColumnType() throws Exception {
        testBaseTableInvalidateOnOperation("alter table base_price alter column amount type long;", "change column type operation");
    }

    @Test
    public void testBaseTableInvalidateOnDedupEnable() throws Exception {
        assertMemoryLeak(() -> {
            executeWithRewriteTimestamp(
                    "create table base_price (" +
                            "sym varchar, price double, amount int, ts #TIMESTAMP" +
                            ") timestamp(ts) partition by DAY WAL"
            );
            createMatView("select sym, last(price) as price, ts from base_price sample by 1h");

            execute(
                    "insert into base_price (sym, price, ts) values('gbpusd', 1.320, '2024-09-10T12:01')" +
                            ",('gbpusd', 1.323, '2024-09-10T12:02')" +
                            ",('jpyusd', 103.21, '2024-09-10T12:02')" +
                            ",('gbpusd', 1.321, '2024-09-10T13:02')"
            );
            drainQueues();

            currentMicros = MicrosTimestampDriver.floor("2024-10-24T17:22:09.842574Z");
            drainQueues();

            assertQueryNoLeakCheck(
                    """
                            view_name\tbase_table_name\tview_status
                            price_1h\tbase_price\tvalid
                            """,
                    "select view_name, base_table_name, view_status from materialized_views",
                    null,
                    false
            );

            execute("alter table base_price dedup enable upsert keys(ts);");
            drainQueues();

            assertQueryNoLeakCheck(
                    """
                            view_name\tbase_table_name\tview_status\tinvalidation_reason
                            price_1h\tbase_price\tvalid\t
                            """,
                    "select view_name, base_table_name, view_status, invalidation_reason from materialized_views",
                    null,
                    false
            );
        });
    }

    @Test
    public void testBaseTableInvalidateOnDetachPartition() throws Exception {
        testBaseTableInvalidateOnOperation("alter table base_price detach partition where ts > 0;", "detach partition operation");
    }

    @Test
    public void testBaseTableInvalidateOnDropColumn() throws Exception {
        testBaseTableInvalidateOnOperation("alter table base_price drop column amount;", "drop column operation");
    }

    @Test
    public void testBaseTableInvalidateOnDropPartition() throws Exception {
        testBaseTableInvalidateOnOperation("alter table base_price drop partition where ts > 0;", "drop partition operation");
    }

    @Test
    public void testBaseTableInvalidateOnDropTable() throws Exception {
        testBaseTableInvalidateOnOperation("drop table base_price;", "base table is dropped or renamed");
    }

    @Test
    public void testBaseTableInvalidateOnRenameColumn() throws Exception {
        testBaseTableInvalidateOnOperation("alter table base_price rename column amount to amount2;", "rename column operation");
    }

    @Test
    public void testBaseTableInvalidateOnTruncate() throws Exception {
        testBaseTableInvalidateOnOperation("truncate table base_price;", "truncate operation");
    }

    @Test
    public void testBaseTableInvalidateOnUpdate() throws Exception {
        testBaseTableInvalidateOnOperation("update base_price set amount = 42;", "update operation");
    }

    @Test
    public void testBaseTableNameCaseSensitivity() throws Exception {
        assertMemoryLeak(() -> {
            executeWithRewriteTimestamp(
                    "CREATE TABLE 'GLBXMDP3_mbp1_es' ( " +
                            "       ts_event #TIMESTAMP, " +
                            "       action SYMBOL, " +
                            "       price DOUBLE, " +
                            "       size INT, " +
                            "       sequence LONG " +
                            ") TIMESTAMP(ts_event) PARTITION BY HOUR WAL " +
                            "DEDUP UPSERT KEYS(ts_event,sequence);"
            );
            final String viewSql = "SELECT ts_event AS time, " +
                    "  first(price) AS open, " +
                    "  max(price)   AS high, " +
                    "  min(price)   AS low, " +
                    "  last(price)  AS close, " +
                    "  sum(size)    AS volume " +
                    "FROM glbxmdp3_mbp1_es " +
                    "WHERE action = 'T' " +
                    "SAMPLE BY 1s ALIGN TO CALENDAR";
            execute("CREATE MATERIALIZED VIEW 'mv_es_ohlcv_1s' WITH BASE 'glbxmdp3_mbp1_es' as (" + viewSql + ") partition by DAY");

            currentMicros = parseFloorPartialTimestamp("2024-10-24T17:22:09.842574Z");
            drainQueues();

            execute(
                    "insert into 'GLBXMDP3_mbp1_es' values ('2024-09-10T12:01', 'T', 42, 42, 0)" +
                            ",('2024-09-10T12:02', 'T', 42, 42, 1)" +
                            ",('2024-09-10T12:03', 'T', 42, 42, 2)"
            );

            drainQueues();

            assertQueryNoLeakCheck(
                    """
                            view_name\trefresh_type\tbase_table_name\tlast_refresh_start_timestamp\tlast_refresh_finish_timestamp\tview_sql\tview_status\trefresh_base_table_txn\tbase_table_txn
                            mv_es_ohlcv_1s\timmediate\tglbxmdp3_mbp1_es\t2024-10-24T17:22:09.842574Z\t2024-10-24T17:22:09.842574Z\tSELECT ts_event AS time,   first(price) AS open,   max(price)   AS high,   min(price)   AS low,   last(price)  AS close,   sum(size)    AS volume FROM glbxmdp3_mbp1_es WHERE action = 'T' SAMPLE BY 1s ALIGN TO CALENDAR\tvalid\t1\t1
                            """,
                    "select view_name, refresh_type, base_table_name, last_refresh_start_timestamp, last_refresh_finish_timestamp, " +
                            "view_sql, view_status, refresh_base_table_txn, base_table_txn " +
                            "from materialized_views",
                    null
            );

            try (SqlCompiler compiler = engine.getSqlCompiler()) {
                TestUtils.assertEquals(
                        compiler,
                        sqlExecutionContext,
                        viewSql,
                        "mv_es_ohlcv_1s"
                );
            }
        });
    }

    @Test
    public void testBaseTableNoDataRangeReplaceCommit() throws Exception {
        assertMemoryLeak(() -> {
            executeWithRewriteTimestamp(
                    "create table base_price (" +
                            "sym varchar, price double, ts #TIMESTAMP" +
                            ") timestamp(ts) partition by DAY WAL"
            );

            createMatView("select sym, last(price) as price, ts from base_price sample by 1h");

            execute(
                    "insert into base_price values('gbpusd', 1.320, '2024-09-10T12:01')" +
                            ",('gbpusd', 1.323, '2024-09-10T12:02')" +
                            ",('jpyusd', 103.21, '2024-09-10T12:02')" +
                            ",('gbpusd', 1.321, '2024-09-10T13:00')"
            );

            currentMicros = MicrosTimestampDriver.floor("2024-10-24T17:22:09.842574Z");
            drainQueues();

            assertQueryNoLeakCheck(
                    replaceExpectedTimestamp(
                            """
                                    sym\tprice\tts
                                    gbpusd\t1.323\t2024-09-10T12:00:00.000000Z
                                    jpyusd\t103.21\t2024-09-10T12:00:00.000000Z
                                    gbpusd\t1.321\t2024-09-10T13:00:00.000000Z
                                    """),
                    "price_1h",
                    "ts",
                    true,
                    true
            );

            final TableToken baseToken = engine.getTableTokenIfExists("base_price");
            Assert.assertNotNull(baseToken);
            try (WalWriter writer = engine.getWalWriter(baseToken)) {
                writer.commitWithParams(
                        timestampType.getDriver().parseFloorLiteral("2024-09-10T00:00:00.000000Z"),
                        timestampType.getDriver().parseFloorLiteral("2024-09-10T13:00"),
                        WalUtils.WAL_DEDUP_MODE_REPLACE_RANGE
                );
            }

            drainQueues();

            assertQueryNoLeakCheck(
                    replaceExpectedTimestamp(
                            """
                                    sym\tprice\tts
                                    gbpusd\t1.321\t2024-09-10T13:00:00.000000Z
                                    """),
                    "price_1h",
                    "ts",
                    true,
                    true
            );
        });
    }

    @Test
    public void testBaseTableRename1() throws Exception {
        assertMemoryLeak(() -> {
            executeWithRewriteTimestamp(
                    "create table base_price (" +
                            "sym varchar, price double, ts #TIMESTAMP" +
                            ") timestamp(ts) partition by DAY WAL"
            );

            createMatView("select sym, last(price) as price, ts from base_price sample by 1h");

            execute(
                    "insert into base_price values('gbpusd', 1.320, '2024-09-10T12:01')" +
                            ",('gbpusd', 1.323, '2024-09-10T12:02')" +
                            ",('jpyusd', 103.21, '2024-09-10T12:02')" +
                            ",('gbpusd', 1.321, '2024-09-10T13:02')"
            );

            currentMicros = parseFloorPartialTimestamp("2024-10-24T17:22:09.842574Z");
            drainQueues();

            assertQueryNoLeakCheck(
                    """
                            view_name\trefresh_type\tbase_table_name\tlast_refresh_start_timestamp\tlast_refresh_finish_timestamp\tview_sql\tview_status\trefresh_base_table_txn\tbase_table_txn
                            price_1h\timmediate\tbase_price\t2024-10-24T17:22:09.842574Z\t2024-10-24T17:22:09.842574Z\tselect sym, last(price) as price, ts from base_price sample by 1h\tvalid\t1\t1
                            """,
                    "select view_name, refresh_type, base_table_name, last_refresh_start_timestamp, last_refresh_finish_timestamp, " +
                            "view_sql, view_status, refresh_base_table_txn, base_table_txn " +
                            "from materialized_views",
                    null
            );

            currentMicros = parseFloorPartialTimestamp("2024-10-24T18");
            execute("rename table base_price to base_price2");
            execute("refresh materialized view 'price_1h' full;");
            drainQueues();

            assertQueryNoLeakCheck(
                    """
                            view_name\trefresh_type\tbase_table_name\tlast_refresh_start_timestamp\tlast_refresh_finish_timestamp\tview_sql\tview_status\tinvalidation_reason\trefresh_base_table_txn\tbase_table_txn
                            price_1h\timmediate\tbase_price\t2024-10-24T18:00:00.000000Z\t2024-10-24T18:00:00.000000Z\tselect sym, last(price) as price, ts from base_price sample by 1h\tinvalid\t[-105]: table does not exist [table=base_price]\t1\t-1
                            """,
                    "select view_name, refresh_type, base_table_name, last_refresh_start_timestamp, last_refresh_finish_timestamp, " +
                            "view_sql, view_status, invalidation_reason, refresh_base_table_txn, base_table_txn " +
                            "from materialized_views",
                    null
            );

            // Create another base table instead of the one that was renamed.
            // This table is non-WAL, so mat view should be still invalid.
            executeWithRewriteTimestamp(
                    "create table base_price (" +
                            "sym varchar, price double, ts #TIMESTAMP" +
                            ") timestamp(ts) partition by DAY BYPASS WAL"
            );
            currentMicros = parseFloorPartialTimestamp("2024-10-24T19");
            execute("refresh materialized view 'price_1h' full;");
            drainQueues();

            assertQueryNoLeakCheck(
                    """
                            view_name\trefresh_type\tbase_table_name\tlast_refresh_start_timestamp\tlast_refresh_finish_timestamp\tview_sql\tview_status\tinvalidation_reason\trefresh_base_table_txn\tbase_table_txn
                            price_1h\timmediate\tbase_price\t2024-10-24T18:00:00.000000Z\t2024-10-24T19:00:00.000000Z\tselect sym, last(price) as price, ts from base_price sample by 1h\tinvalid\tbase table is not a WAL table\t1\t-1
                            """,
                    "select view_name, refresh_type, base_table_name, last_refresh_start_timestamp, last_refresh_finish_timestamp, " +
                            "view_sql, view_status, invalidation_reason, refresh_base_table_txn, base_table_txn " +
                            "from materialized_views",
                    null
            );
        });
    }

    @Test
    public void testBaseTableRename2() throws Exception {
        assertMemoryLeak(() -> {
            executeWithRewriteTimestamp(
                    "create table base_price (" +
                            "sym varchar, price double, ts #TIMESTAMP" +
                            ") timestamp(ts) partition by DAY WAL"
            );

            createMatView("select sym, last(price) as price, ts from base_price sample by 1h");

            execute(
                    "insert into base_price values('gbpusd', 1.320, '2024-09-10T12:01')" +
                            ",('gbpusd', 1.323, '2024-09-10T12:02')" +
                            ",('jpyusd', 103.21, '2024-09-10T12:02')" +
                            ",('gbpusd', 1.321, '2024-09-10T13:02')"
            );

            currentMicros = parseFloorPartialTimestamp("2024-10-24T17:22:09.842574Z");
            drainQueues();

            assertQueryNoLeakCheck(
                    """
                            view_name\trefresh_type\tbase_table_name\tlast_refresh_start_timestamp\tlast_refresh_finish_timestamp\tview_sql\tview_status\tinvalidation_reason\trefresh_base_table_txn\tbase_table_txn
                            price_1h\timmediate\tbase_price\t2024-10-24T17:22:09.842574Z\t2024-10-24T17:22:09.842574Z\tselect sym, last(price) as price, ts from base_price sample by 1h\tvalid\t\t1\t1
                            """,
                    "select view_name, refresh_type, base_table_name, last_refresh_start_timestamp, last_refresh_finish_timestamp, " +
                            "view_sql, view_status, invalidation_reason, refresh_base_table_txn, base_table_txn " +
                            "from materialized_views",
                    null
            );

            execute("rename table base_price to base_price2");
            drainQueues();

            assertQueryNoLeakCheck(
                    """
                            view_name\trefresh_type\tbase_table_name\tlast_refresh_start_timestamp\tlast_refresh_finish_timestamp\tview_sql\tview_status\tinvalidation_reason\trefresh_base_table_txn\tbase_table_txn
                            price_1h\timmediate\tbase_price\t2024-10-24T17:22:09.842574Z\t2024-10-24T17:22:09.842574Z\tselect sym, last(price) as price, ts from base_price sample by 1h\tinvalid\tbase table is dropped or renamed\t1\t-1
                            """,
                    "select view_name, refresh_type, base_table_name, last_refresh_start_timestamp, last_refresh_finish_timestamp, " +
                            "view_sql, view_status, invalidation_reason, refresh_base_table_txn, base_table_txn " +
                            "from materialized_views",
                    null
            );
        });
    }

    @Test
    public void testBaseTableRenameAndThenRenameBack() throws Exception {
        assertMemoryLeak(() -> {
            executeWithRewriteTimestamp(
                    "create table base_price (" +
                            "sym varchar, price double, ts #TIMESTAMP" +
                            ") timestamp(ts) partition by DAY WAL"
            );

            execute(
                    "insert into base_price " +
                            "select 'gbpusd', 1.320 + x / 1000.0, timestamp_sequence('2024-09-10T12:02', 1000000*60*5) " +
                            "from long_sequence(24 * 20 * 5)"
            );

            createMatView("select sym, last(price) as price, ts from base_price sample by 1h");
            currentMicros = parseFloorPartialTimestamp("2024-10-24T19");
            drainQueues();

            execute("rename table base_price to base_price2");
            execute("rename table base_price2 to base_price");
            drainQueues();

            assertQueryNoLeakCheck(
                    """
                            view_name\trefresh_type\tbase_table_name\tlast_refresh_start_timestamp\tlast_refresh_finish_timestamp\tview_sql\tview_status\tinvalidation_reason\trefresh_base_table_txn\tbase_table_txn
                            price_1h\timmediate\tbase_price\t2024-10-24T19:00:00.000000Z\t2024-10-24T19:00:00.000000Z\tselect sym, last(price) as price, ts from base_price sample by 1h\tinvalid\ttable rename operation\t1\t3
                            """,
                    "select view_name, refresh_type, base_table_name, last_refresh_start_timestamp, last_refresh_finish_timestamp, " +
                            "view_sql, view_status, invalidation_reason, refresh_base_table_txn, base_table_txn " +
                            "from materialized_views",
                    null
            );
        });
    }

    @Test
    public void testBaseTableSwappedWithRename() throws Exception {
        assertMemoryLeak(() -> {
            executeWithRewriteTimestamp(
                    "create table base_price (" +
                            "sym varchar, price double, ts #TIMESTAMP" +
                            ") timestamp(ts) partition by DAY WAL"
            );
            executeWithRewriteTimestamp(
                    "create table base_price2 (" +
                            "sym varchar, price double, ts #TIMESTAMP" +
                            ") timestamp(ts) partition by DAY WAL"
            );

            createMatView("select sym, last(price) as price, ts from base_price sample by 1h");

            execute(
                    "insert into base_price values('gbpusd', 1.320, '2024-09-10T12:01')" +
                            ",('gbpusd', 1.323, '2024-09-10T12:02')" +
                            ",('jpyusd', 103.21, '2024-09-10T12:02')" +
                            ",('gbpusd', 1.321, '2024-09-10T13:02')"
            );

            currentMicros = parseFloorPartialTimestamp("2024-10-24T17:22:09.842574Z");
            drainQueues();

            assertQueryNoLeakCheck(
                    """
                            view_name\trefresh_type\tbase_table_name\tlast_refresh_start_timestamp\tlast_refresh_finish_timestamp\tview_sql\tview_status\trefresh_base_table_txn\tbase_table_txn
                            price_1h\timmediate\tbase_price\t2024-10-24T17:22:09.842574Z\t2024-10-24T17:22:09.842574Z\tselect sym, last(price) as price, ts from base_price sample by 1h\tvalid\t1\t1
                            """,
                    "select view_name, refresh_type, base_table_name, last_refresh_start_timestamp, last_refresh_finish_timestamp, " +
                            "view_sql, view_status, refresh_base_table_txn, base_table_txn " +
                            "from materialized_views",
                    null
            );

            // Swap the tables with each other.
            currentMicros = parseFloorPartialTimestamp("2024-10-24T18:00:00.000000Z");
            execute("rename table base_price to base_price_tmp");
            execute("rename table base_price2 to base_price");
            execute("rename table base_price_tmp to base_price2");
            drainQueues();

            assertQueryNoLeakCheck(
                    """
                            view_name\trefresh_type\tbase_table_name\tlast_refresh_start_timestamp\tlast_refresh_finish_timestamp\tview_sql\tview_status\tinvalidation_reason\trefresh_base_table_txn\tbase_table_txn
                            price_1h\timmediate\tbase_price\t2024-10-24T18:00:00.000000Z\t2024-10-24T18:00:00.000000Z\tselect sym, last(price) as price, ts from base_price sample by 1h\tinvalid\tbase table is dropped or renamed\t1\t1
                            """,
                    "select view_name, refresh_type, base_table_name, last_refresh_start_timestamp, last_refresh_finish_timestamp, " +
                            "view_sql, view_status, invalidation_reason, refresh_base_table_txn, base_table_txn " +
                            "from materialized_views",
                    null
            );
        });
    }

    @Test
    public void testBaseTableTimestampTypeChangeThrowError() throws Exception {
        Assume.assumeTrue(ColumnType.isTimestampMicro(timestampType.getTimestampType()));
        assertMemoryLeak(() -> {
            executeWithRewriteTimestamp(
                    "create table base_price (" +
                            "sym varchar, price double, ts timestamp_ns" +
                            ") timestamp(ts) partition by DAY WAL"
            );

            createMatView("select sym, last(price) as price, ts from base_price sample by 1h");

            execute(
                    "insert into base_price (sym, price, ts) values('gbpusd', 1.320, '2024-09-10T12:01')" +
                            ",('gbpusd', 1.323, '2024-09-10T12:02')" +
                            ",('jpyusd', 103.21, '2024-09-10T12:02')" +
                            ",('gbpusd', 1.321, '2024-09-10T13:02')"
            );
            drainQueues();

            currentMicros = parseFloorPartialTimestamp("2024-10-24T17:22:09.842574Z");
            drainQueues();

            assertQueryNoLeakCheck(
                    """
                            view_name\tbase_table_name\tview_status
                            price_1h\tbase_price\tvalid
                            """,
                    "select view_name, base_table_name, view_status from materialized_views",
                    null,
                    false
            );

            execute("drop table base_price;");
            drainQueues();
            assertQueryNoLeakCheck(
                    """
                            view_name\tbase_table_name\tview_status\tinvalidation_reason
                            price_1h\tbase_price\tinvalid\tbase table is dropped or renamed
                            """,
                    "select view_name, base_table_name, view_status, invalidation_reason from materialized_views",
                    null,
                    false
            );

            // recreate the base table with a different timestamp type
            executeWithRewriteTimestamp(
                    "create table base_price (" +
                            "sym varchar, price double, ts timestamp" +
                            ") timestamp(ts) partition by DAY WAL"
            );
            execute(
                    "insert into base_price (sym, price, ts) values('gbpusd', 1.320, '2024-09-10T12:01')" +
                            ",('gbpusd', 1.323, '2024-09-10T12:02')" +
                            ",('jpyusd', 103.21, '2024-09-10T12:02')" +
                            ",('gbpusd', 1.321, '2024-09-10T13:02')"
            );
            drainQueues();

            // revalidate the view
            execute("refresh materialized view price_1h full;)");
            drainQueues();
            assertQueryNoLeakCheck(
                    """
                            view_name\tbase_table_name\tview_status\tinvalidation_reason
                            price_1h\tbase_price\tinvalid\t[-1]: timestamp type mismatch between materialized view and query [view=TIMESTAMP_NS, query=TIMESTAMP]
                            """,
                    "select view_name, base_table_name, view_status, invalidation_reason from materialized_views",
                    null,
                    false
            );
        });
    }

    @Test
    public void testBaseTableTruncateDoesNotInvalidateFreshMatView() throws Exception {
        assertMemoryLeak(() -> {
            executeWithRewriteTimestamp(
                    "create table base_price (" +
                            "sym varchar, price double, ts #TIMESTAMP" +
                            ") timestamp(ts) partition by DAY WAL;"
            );

            final String viewSql = "select sym, last(price) as price, ts from base_price sample by 1h";
            execute("create materialized view price_1h refresh immediate deferred as (" + viewSql + ") partition by DAY");

            execute("truncate table base_price;");
            drainQueues();

            assertQueryNoLeakCheck(
                    """
                            view_name\tview_status
                            price_1h\tvalid
                            """,
                    "select view_name, view_status from materialized_views",
                    null,
                    false
            );
        });
    }

    @Test
    public void testBaseTableWalNotPurgedOnFullRefreshOfInvalidView() throws Exception {
        setProperty(PropertyKey.CAIRO_WAL_SEGMENT_ROLLOVER_ROW_COUNT, 5);
        assertMemoryLeak(() -> {
            executeWithRewriteTimestamp(
                    "create table base_price (" +
                            "sym varchar, price double, amount int, ts #TIMESTAMP" +
                            ") timestamp(ts) partition by DAY WAL"
            );
            execute(
                    "create materialized view price_1h refresh manual as " +
                            "select sym, last(price) as price, ts from base_price sample by 1h"
            );
            execute(
                    "insert into base_price (sym, price, ts) values('gbpusd', 1.320, '2024-09-10T12:01')" +
                            ",('gbpusd', 1.323, '2024-09-10T12:02')"
            );

            currentMicros = parseFloorPartialTimestamp("2024-10-24T17:22:09.842574Z");
            drainWalAndMatViewQueues();

            for (int i = 0; i < 10; i++) {
                execute(
                        "insert into base_price (sym, price, ts) values('gbpusd', 1.320, '2024-09-10T12:01')" +
                                ",('gbpusd', 1.323, '2024-09-10T12:02')"
                );
            }

            // make the view invalid
            execute("rename table base_price to base_price2;");
            drainWalAndMatViewQueues();

            execute("rename table base_price2 to base_price;");
            drainWalQueue();

            final TableToken baseTableToken = engine.getTableTokenIfExists("base_price");
            Assert.assertNotNull(baseTableToken);
            final TableToken viewToken = engine.getTableTokenIfExists("price_1h");
            Assert.assertNotNull(viewToken);

            assertQueryNoLeakCheck(
                    replaceExpectedTimestamp("""
                            sym\tprice\tts
                            gbpusd\t1.323\t2024-09-10T12:00:00.000000Z
                            """),
                    "price_1h",
                    "ts",
                    true,
                    true
            );

            final MatViewState viewState = engine.getMatViewStateStore().getViewState(viewToken);
            Assert.assertNotNull(viewState);
            Assert.assertTrue(viewState.isInvalid());

            // simulate a running full refresh by locking the state
            Assert.assertTrue(viewState.tryLock());
            try {
                engine.releaseInactiveTableSequencers();
                drainPurgeJob();

                // WAL segments should not be purged
                try (Path path = new Path()) {
                    path.of(configuration.getDbRoot()).concat(baseTableToken).concat(WalUtils.WAL_NAME_BASE).put(1).concat("1");
                    Assert.assertTrue(Utf8s.toString(path), Files.exists(path.$()));
                }
            } finally {
                viewState.unlock();
            }

            execute("refresh materialized view price_1h full;");
            drainWalAndMatViewQueues();

            assertQueryNoLeakCheck(
                    """
                            view_name\tbase_table_name\tview_status
                            price_1h\tbase_price\tvalid
                            """,
                    "select view_name, base_table_name, view_status from materialized_views",
                    null,
                    false
            );
            assertQueryNoLeakCheck(
                    replaceExpectedTimestamp("""
                            sym\tprice\tts
                            gbpusd\t1.323\t2024-09-10T12:00:00.000000Z
                            """),
                    "price_1h",
                    "ts",
                    true,
                    true
            );

            engine.releaseInactiveTableSequencers();
            drainPurgeJob();

            // WAL segments should now be purged
            try (Path path = new Path()) {
                path.of(configuration.getDbRoot()).concat(baseTableToken).concat(WalUtils.WAL_NAME_BASE).put(1).concat("1");
                Assert.assertFalse(Utf8s.toString(path), Files.exists(path.$()));
            }
        });
    }

    @Test
    public void testBaseTableWalNotPurgedOnInitialRefresh() throws Exception {
        setProperty(PropertyKey.CAIRO_WAL_SEGMENT_ROLLOVER_ROW_COUNT, 5);
        assertMemoryLeak(() -> {
            executeWithRewriteTimestamp(
                    "create table base_price (" +
                            "sym varchar, price double, amount int, ts #TIMESTAMP" +
                            ") timestamp(ts) partition by DAY WAL"
            );
            execute(
                    "create materialized view price_1h refresh manual deferred as " +
                            "select sym, last(price) as price, ts from base_price sample by 1h"
            );
            for (int i = 0; i < 10; i++) {
                execute(
                        "insert into base_price (sym, price, ts) values('gbpusd', 1.320, '2024-09-10T12:01')" +
                                ",('gbpusd', 1.323, '2024-09-10T12:02')"
                );
            }

            currentMicros = parseFloorPartialTimestamp("2024-10-24T17:22:09.842574Z");
            drainWalAndMatViewQueues();

            final TableToken baseTableToken = engine.getTableTokenIfExists("base_price");
            Assert.assertNotNull(baseTableToken);
            final TableToken viewToken = engine.getTableTokenIfExists("price_1h");
            Assert.assertNotNull(viewToken);

            assertQueryNoLeakCheck(
                    "sym\tprice\tts\n",
                    "price_1h",
                    "ts",
                    true,
                    true
            );

            final MatViewState viewState = engine.getMatViewStateStore().getViewState(viewToken);
            Assert.assertNotNull(viewState);

            // simulate a running first incremental refresh by locking the state
            Assert.assertTrue(viewState.tryLock());
            try {
                engine.releaseInactiveTableSequencers();
                drainPurgeJob();

                // WAL segments should not be purged
                try (Path path = new Path()) {
                    path.of(configuration.getDbRoot()).concat(baseTableToken).concat(WalUtils.WAL_NAME_BASE).put(1).concat("1");
                    Assert.assertTrue(Utf8s.toString(path), Files.exists(path.$()));
                }
            } finally {
                viewState.unlock();
            }

            execute("refresh materialized view price_1h incremental;");
            drainWalAndMatViewQueues();

            assertQueryNoLeakCheck(
                    """
                            view_name\tbase_table_name\tview_status
                            price_1h\tbase_price\tvalid
                            """,
                    "select view_name, base_table_name, view_status from materialized_views",
                    null,
                    false
            );
            assertQueryNoLeakCheck(
                    replaceExpectedTimestamp("""
                            sym\tprice\tts
                            gbpusd\t1.323\t2024-09-10T12:00:00.000000Z
                            """),
                    "price_1h",
                    "ts",
                    true,
                    true
            );

            engine.releaseInactiveTableSequencers();
            drainPurgeJob();

            // WAL segments should now be purged
            try (Path path = new Path()) {
                path.of(configuration.getDbRoot()).concat(baseTableToken).concat(WalUtils.WAL_NAME_BASE).put(1).concat("1");
                Assert.assertFalse(Utf8s.toString(path), Files.exists(path.$()));
            }
        });
    }

    @Test
    public void testBaseTableWalPurgedDespiteInvalidMatViewState() throws Exception {
        assertMemoryLeak(() -> {
            executeWithRewriteTimestamp(
                    "create table base_price (" +
                            "sym varchar, price double, amount int, ts #TIMESTAMP" +
                            ") timestamp(ts) partition by DAY WAL"
            );

            createMatView("select sym, last(price) as price, ts from base_price sample by 1h");

            execute(
                    "insert into base_price (sym, price, ts) values('gbpusd', 1.320, '2024-09-10T12:01')" +
                            ",('gbpusd', 1.323, '2024-09-10T12:02')" +
                            ",('jpyusd', 103.21, '2024-09-10T12:02')" +
                            ",('gbpusd', 1.321, '2024-09-10T13:02')"
            );
            drainQueues();
            final TableToken baseTableToken = engine.getTableTokenIfExists("base_price");
            Assert.assertNotNull(baseTableToken);
            currentMicros = parseFloorPartialTimestamp("2024-10-24T17:22:09.842574Z");
            drainQueues();

            assertQueryNoLeakCheck(
                    """
                            view_name\tbase_table_name\tview_status
                            price_1h\tbase_price\tvalid
                            """,
                    "select view_name, base_table_name, view_status from materialized_views",
                    null,
                    false
            );

            execute("alter table base_price drop column amount;");
            execute("insert into base_price (sym, price, ts) values('gbpusd', 1.330, '2024-09-15T12:01')");

            drainQueues();

            assertQueryNoLeakCheck(
                    """
                            view_name\tbase_table_name\tview_status\tinvalidation_reason
                            price_1h\tbase_price\tinvalid\tdrop column operation
                            """,
                    "select view_name, base_table_name, view_status, invalidation_reason from materialized_views",
                    null,
                    false
            );

            try (Path path = new Path()) {
                path.of(configuration.getDbRoot()).concat(baseTableToken).concat(WalUtils.WAL_NAME_BASE).put(1);
                Assert.assertTrue(Utf8s.toString(path), Files.exists(path.$()));

                engine.releaseInactiveTableSequencers();
                drainPurgeJob();

                Assert.assertFalse(Utf8s.toString(path), Files.exists(path.$()));
            }
        });
    }

    @Test
    public void testBatchInsert() throws Exception {
        setProperty(PropertyKey.CAIRO_MAT_VIEW_INSERT_AS_SELECT_BATCH_SIZE, 10);
        setProperty(PropertyKey.CAIRO_MAT_VIEW_ROWS_PER_QUERY_ESTIMATE, 2);

        assertMemoryLeak(() -> {
            executeWithRewriteTimestamp(
                    "create table base_price (" +
                            "sym varchar, price double, ts #TIMESTAMP" +
                            ") timestamp(ts) partition by MONTH WAL"
            );

            createMatView("select sym, last(price) as price, ts from base_price sample by 1h");

            execute("insert into base_price select concat('sym', x), x, timestamp_sequence('2022-02-24', 1000000*60*60*2) from long_sequence(30);");

            drainQueues();

            assertQueryNoLeakCheck(
                    replaceExpectedTimestamp("""
                            sym\tprice\tts
                            sym30\t30.0\t2022-02-23T12:00:00.000000Z
                            sym27\t27.0\t2022-02-23T13:00:00.000000Z
                            sym28\t28.0\t2022-02-23T13:00:00.000000Z
                            sym29\t29.0\t2022-02-23T13:00:00.000000Z
                            sym25\t25.0\t2022-02-23T14:00:00.000000Z
                            sym26\t26.0\t2022-02-23T14:00:00.000000Z
                            sym22\t22.0\t2022-02-23T15:00:00.000000Z
                            sym23\t23.0\t2022-02-23T15:00:00.000000Z
                            sym24\t24.0\t2022-02-23T15:00:00.000000Z
                            sym20\t20.0\t2022-02-23T16:00:00.000000Z
                            sym21\t21.0\t2022-02-23T16:00:00.000000Z
                            sym17\t17.0\t2022-02-23T17:00:00.000000Z
                            sym18\t18.0\t2022-02-23T17:00:00.000000Z
                            sym19\t19.0\t2022-02-23T17:00:00.000000Z
                            sym14\t14.0\t2022-02-23T18:00:00.000000Z
                            sym15\t15.0\t2022-02-23T18:00:00.000000Z
                            sym16\t16.0\t2022-02-23T18:00:00.000000Z
                            sym12\t12.0\t2022-02-23T19:00:00.000000Z
                            sym13\t13.0\t2022-02-23T19:00:00.000000Z
                            sym10\t10.0\t2022-02-23T20:00:00.000000Z
                            sym11\t11.0\t2022-02-23T20:00:00.000000Z
                            sym9\t9.0\t2022-02-23T20:00:00.000000Z
                            sym7\t7.0\t2022-02-23T21:00:00.000000Z
                            sym8\t8.0\t2022-02-23T21:00:00.000000Z
                            sym4\t4.0\t2022-02-23T22:00:00.000000Z
                            sym5\t5.0\t2022-02-23T22:00:00.000000Z
                            sym6\t6.0\t2022-02-23T22:00:00.000000Z
                            sym2\t2.0\t2022-02-23T23:00:00.000000Z
                            sym3\t3.0\t2022-02-23T23:00:00.000000Z
                            sym1\t1.0\t2022-02-24T00:00:00.000000Z
                            """),
                    "price_1h order by ts, sym",
                    "ts",
                    true,
                    true
            );

            // Expect 3 (30 rows / 10 rows per batch) commits.
            assertQueryNoLeakCheck(
                    """
                            writerTxn\tsequencerTxn
                            3\t3
                            """,
                    "select writerTxn, sequencerTxn from wal_tables() where name = 'price_1h'",
                    null,
                    false
            );
        });
    }

    @Test
    public void testCheckMatViewModification() throws Exception {
        assertMemoryLeak(() -> {
            executeWithRewriteTimestamp(
                    "create table base_price (" +
                            "sym varchar, price double, ts #TIMESTAMP" +
                            ") timestamp(ts) partition by DAY WAL"
            );

            createMatView("select sym, last(price) as price, ts from base_price sample by 1h");
            // copy
            assertCannotModifyMatView("copy price_1h from 'test-numeric-headers.csv' with header true");
            // rename table
            assertCannotModifyMatView("rename table price_1h to price_1h_bak");
            // update
            assertCannotModifyMatView("update price_1h set price = 1.1");
            // insert
            assertCannotModifyMatView("insert into base_price values('gbpusd', 1.319, '2024-09-10T12:05')");
            // insert as select
            assertCannotModifyMatView("insert into price_1h select sym, last(price) as price, ts from base_price sample by 1h");
            // alter
            assertCannotModifyMatView("alter table price_1h add column x int");
            assertCannotModifyMatView("alter table price_1h rename column sym to sym2");
            assertCannotModifyMatView("alter table price_1h alter column sym type varchar");
            assertCannotModifyMatView("alter table price_1h drop column sym");
            assertCannotModifyMatView("alter table price_1h drop partition where ts > 0");
            assertCannotModifyMatView("alter table price_1h dedup disable");
            assertCannotModifyMatView("alter table price_1h set type bypass wal");
            assertCannotModifyMatView("alter table price_1h set ttl 3 weeks");
            assertCannotModifyMatView("alter table price_1h set param o3MaxLag = 20s");
            assertCannotModifyMatView("alter table price_1h resume wal");
            // reindex
            assertCannotModifyMatView("reindex table price_1h");
            // truncate
            assertCannotModifyMatView("truncate table price_1h");
            // vacuum
            assertCannotModifyMatView("vacuum table price_1h");

            // drop
            assertSqlError("drop table price_1h", "table name expected, got view or materialized view name");
        });
    }

    @Test
    public void testCreateDropCreate() throws Exception {
        assertMemoryLeak(() -> {
            executeWithRewriteTimestamp(
                    "create table base_price (" +
                            "sym varchar, price double, ts #TIMESTAMP" +
                            ") timestamp(ts) partition by DAY WAL"
            );

            createMatView("select sym, last(price) as price, ts from base_price sample by 1h");
            TableToken matViewToken1 = engine.verifyTableName("price_1h");

            execute(
                    "insert into base_price values('gbpusd', 1.320, '2024-09-10T12:01')" +
                            ",('gbpusd', 1.323, '2024-09-10T12:02')" +
                            ",('jpyusd', 103.21, '2024-09-10T12:02')" +
                            ",('gbpusd', 1.321, '2024-09-10T13:02')"
            );
            drainQueues();

            assertQueryNoLeakCheck(
                    replaceExpectedTimestamp("""
                            sym\tprice\tts
                            gbpusd\t1.323\t2024-09-10T12:00:00.000000Z
                            jpyusd\t103.21\t2024-09-10T12:00:00.000000Z
                            gbpusd\t1.321\t2024-09-10T13:00:00.000000Z
                            """),
                    "price_1h order by ts, sym",
                    "ts",
                    true,
                    true
            );

            dropMatView();
            drainQueues();

            createMatView("select sym, last(price) as price, ts from base_price sample by 1h");
            TableToken matViewToken2 = engine.verifyTableName("price_1h");
            drainQueues();

            assertQueryNoLeakCheck(
                    replaceExpectedTimestamp("""
                            sym\tprice\tts
                            gbpusd\t1.323\t2024-09-10T12:00:00.000000Z
                            jpyusd\t103.21\t2024-09-10T12:00:00.000000Z
                            gbpusd\t1.321\t2024-09-10T13:00:00.000000Z
                            """),
                    "price_1h order by ts, sym",
                    "ts",
                    true,
                    true
            );

            Assert.assertNull(engine.getMatViewStateStore().getViewState(matViewToken1));
            Assert.assertNotNull(engine.getMatViewStateStore().getViewState(matViewToken2));
        });
    }

    @Test
    public void testCreateMatViewLoop() throws Exception {
        assertMemoryLeak(() -> {
            executeWithRewriteTimestamp(
                    "CREATE TABLE 'trades' (" +
                            "symbol SYMBOL CAPACITY 256 CACHE, " +
                            "side SYMBOL CAPACITY 256 CACHE, " +
                            "price DOUBLE, " +
                            "amount DOUBLE, " +
                            "timestamp #TIMESTAMP " +
                            ") timestamp(timestamp) PARTITION BY HOUR WAL;"
            );

            execute("INSERT INTO trades VALUES('BTC-USD', 'BUY', 29432.50, 0.5, '2023-08-15T09:30:45.789Z');");
            execute("INSERT INTO trades VALUES('BTC-USD', 'SELL', 29435.20, 1.2, '2023-08-15T09:31:12.345Z');");

            drainQueues();
            execute("""
                    CREATE MATERIALIZED VIEW a AS (
                      SELECT
                        timestamp,
                        symbol,
                        avg(price) AS avg_price
                      FROM trades
                      SAMPLE BY 1d
                    ) partition by HOUR;""");

            execute("""
                    create MATERIALIZED view b as (
                      SELECT
                        timestamp,
                        symbol,
                        avg(avg_price) AS avg_price
                      FROM a
                      SAMPLE BY 2d
                    ) partition by HOUR;""");

            execute("""
                    create MATERIALIZED view c as (
                      SELECT
                        timestamp,
                        symbol,
                        avg(avg_price) AS avg_price
                      FROM b
                      SAMPLE BY 2d
                    ) partition by HOUR;""");

            drainQueues();
            execute("drop MATERIALIZED VIEW a;");

            drainQueues();

            try {
                execute(
                        """
                                create MATERIALIZED view A as (
                                  SELECT
                                    timestamp,
                                    symbol,
                                    avg(avg_price) AS avg_price
                                  FROM c
                                  SAMPLE BY 2d
                                ) partition by HOUR;"""
                );
                Assert.fail("Expected a dependency loop exception");
            } catch (CairoException e) {
                TestUtils.assertContains(e.getFlyweightMessage(), "circular dependency detected");
            }
            // mat view table should be dropped
            TableToken token = engine.getTableTokenIfExists("a");
            Assert.assertNull(token);
        });
    }

    @Test
    public void testCreateMatViewNonDeterministicFunctionCompatibility() throws Exception {
        // Verifies that even if someone was able to create a mat view with non-deterministic function
        // on an older version, it'll be marked as invalid on the next refresh.
        assertMemoryLeak(() -> {
            executeWithRewriteTimestamp(
                    "create table base_price (" +
                            "sym varchar, price double, ts #TIMESTAMP" +
                            ") timestamp(ts) partition by DAY WAL"
            );

            try (var ctx = new SqlExecutionContextImpl(engine, 1) {
                @Override
                public boolean allowNonDeterministicFunctions() {
                    return true;
                }
            }) {
                ctx.with(sqlExecutionContext.getSecurityContext(), bindVariableService, sqlExecutionContext.getRandom(), sqlExecutionContext.getRequestFd(), circuitBreaker);
                execute("create materialized view price_1h as select sym, last(price) as price, ts from base_price where ts in today() sample by 42h", ctx);
            }

            execute(
                    "insert into base_price values('gbpusd', 1.320, '2024-09-10T12:01')" +
                            ",('gbpusd', 1.323, '2024-09-10T12:02')" +
                            ",('jpyusd', 103.21, '2024-09-10T12:02')" +
                            ",('gbpusd', 1.321, '2024-09-10T13:02')"
            );
            currentMicros = parseFloorPartialTimestamp("2023-01-01T01:01:01.123456Z");
            drainQueues();

            assertQueryNoLeakCheck(
                    """
                            view_name\trefresh_type\tbase_table_name\tlast_refresh_start_timestamp\tlast_refresh_finish_timestamp\tview_sql\tview_status\trefresh_base_table_txn\tbase_table_txn
                            price_1h\timmediate\tbase_price\t2023-01-01T01:01:01.123456Z\t2023-01-01T01:01:01.123456Z\tselect sym, last(price) as price, ts from base_price where ts in today() sample by 42h\tinvalid\t-1\t1
                            """,
                    "select view_name, refresh_type, base_table_name, last_refresh_start_timestamp, last_refresh_finish_timestamp, " +
                            "view_sql, view_status, refresh_base_table_txn, base_table_txn " +
                            "from materialized_views",
                    null
            );
        });
    }

    @Test
    public void testDedupKeysNoRowsRangeReplace() throws Exception {
        assertMemoryLeak(() -> {
            executeWithRewriteTimestamp(
                    "create table base_price (" +
                            "sym varchar, price double, ts #TIMESTAMP" +
                            ") timestamp(ts) partition by DAY WAL DEDUP UPSERT KEYS(ts);"
            );
            createMatView("select sym, last(price) as price, ts from base_price where sym <> 'gbpusd' sample by 1h");

            execute(
                    "insert into base_price values('gbpusd', 1.320, '2024-09-10T12:01')" +
                            ",('jpyusd', 103.21, '2024-09-10T12:02')"
            );
            currentMicros = parseFloorPartialTimestamp("2023-01-01T01:01:01.123456Z");
            drainQueues();

            assertQueryNoLeakCheck(
                    replaceExpectedTimestamp("""
                            sym\tprice\tts
                            jpyusd\t103.21\t2024-09-10T12:00:00.000000Z
                            """),
                    "price_1h",
                    "ts",
                    true,
                    true
            );

            // Replace the jpyusd symbol value with gbpusd, so that we get a no data range replace commit.
            execute("insert into base_price values('gbpusd', 103.21, '2024-09-10T12:02')");
            drainQueues();

            assertQueryNoLeakCheck(
                    "sym\tprice\tts\n",
                    "price_1h",
                    "ts",
                    true,
                    true
            );

            assertQueryNoLeakCheck(
                    """
                            view_name\trefresh_type\tbase_table_name\tlast_refresh_start_timestamp\tlast_refresh_finish_timestamp\tview_sql\tview_status\tinvalidation_reason\trefresh_base_table_txn\tbase_table_txn
                            price_1h\timmediate\tbase_price\t2023-01-01T01:01:01.123456Z\t2023-01-01T01:01:01.123456Z\tselect sym, last(price) as price, ts from base_price where sym <> 'gbpusd' sample by 1h\tvalid\t\t2\t2
                            """,
                    "select view_name, refresh_type, base_table_name, last_refresh_start_timestamp, last_refresh_finish_timestamp, " +
                            "view_sql, view_status, invalidation_reason, refresh_base_table_txn, base_table_txn " +
                            "from materialized_views",
                    null
            );
        });
    }

    @Test
    public void testDisableParallelSqlExecution() throws Exception {
        setProperty(PropertyKey.CAIRO_MAT_VIEW_PARALLEL_SQL_ENABLED, "false");
        assertMemoryLeak(() -> {
            executeWithRewriteTimestamp(
                    "create table base_price (" +
                            "sym varchar, price double, ts #TIMESTAMP" +
                            ") timestamp(ts) partition by DAY WAL"
            );

            final String viewSql = "select sym, last(price) as price, ts from base_price sample by 1h";
            createMatView(viewSql);

            execute(
                    "insert into base_price values('gbpusd', 1.320, '2024-09-10T12:01')" +
                            ",('gbpusd', 1.323, '2024-09-10T12:02')" +
                            ",('jpyusd', 103.21, '2024-09-10T12:02')" +
                            ",('gbpusd', 1.321, '2024-09-10T13:02')"
            );

            drainQueues();

            assertViewMatchesSqlOverBaseTable(viewSql);
        });
    }

    @Test
    public void testDropAll() throws Exception {
        assertMemoryLeak(() -> {
            executeWithRewriteTimestamp(
                    "create table base_price (" +
                            "sym varchar, price double, ts #TIMESTAMP" +
                            ") timestamp(ts) partition by DAY WAL"
            );

            createMatView("select sym, last(price) as price, ts from base_price sample by 1h");
            TableToken matViewToken = engine.verifyTableName("price_1h");

            execute(
                    "insert into base_price values('gbpusd', 1.320, '2024-09-10T12:01')" +
                            ",('gbpusd', 1.323, '2024-09-10T12:02')" +
                            ",('jpyusd', 103.21, '2024-09-10T12:02')" +
                            ",('gbpusd', 1.321, '2024-09-10T13:02')"
            );
            drainQueues();

            assertQueryNoLeakCheck(
                    replaceExpectedTimestamp(
                            """
                                    sym\tprice\tts
                                    gbpusd\t1.323\t2024-09-10T12:00:00.000000Z
                                    jpyusd\t103.21\t2024-09-10T12:00:00.000000Z
                                    gbpusd\t1.321\t2024-09-10T13:00:00.000000Z
                                    """),
                    "price_1h order by ts, sym",
                    "ts",
                    true,
                    true
            );

            // mat view should be deleted
            execute("drop all;");

            drainQueues();

            assertQueryNoLeakCheck(
                    """
                            count
                            0
                            """,
                    "select count() from materialized_views();",
                    null,
                    false,
                    true
            );
            assertQueryNoLeakCheck(
                    """
                            count
                            0
                            """,
                    "select count() from tables();",
                    null,
                    false,
                    true
            );

            Assert.assertNull(engine.getMatViewStateStore().getViewState(matViewToken));
        });
    }

    @Test
    public void testEnableDedupWithFewerKeysDoesNotInvalidateMatViews() throws Exception {
        testEnableDedupWithSubsetKeys("alter table base_price dedup enable upsert keys(ts);");
    }

    @Test
    public void testEnableDedupWithMoreKeysInvalidatesMatViews() throws Exception {
        testEnableDedupWithSubsetKeys("alter table base_price dedup enable upsert keys(ts, amount);");
    }

    @Test
    public void testEnableDedupWithSameKeysDoesNotInvalidateMatViews() throws Exception {
        testEnableDedupWithSubsetKeys("alter table base_price dedup enable upsert keys(ts, sym);");
    }

    @Test
    public void testEstimateRowsPerBucket() {
        Assume.assumeTrue(timestampType == TestTimestampType.MICRO);

        // Basic case: 1 billion rows, hourly bucket, daily partitions, 30 partitions
        // Expected: (1B * 1hour) / (24hours * 30 partitions) = 1B / 720 ≈ 1,388,888
        testEstimateRowsPerBucket(1_000_000_000L, Micros.HOUR_MICROS, Micros.DAY_MICROS, 30, 1_000_000, 2_000_000);

        // Small table: 1000 rows
        testEstimateRowsPerBucket(1_000L, Micros.HOUR_MICROS, Micros.DAY_MICROS, 30, 1, 100);

        // Large table: 5 billion rows
        // Expected: (5B * 1hour) / (24hours * 30 partitions) ≈ 6,944,444
        testEstimateRowsPerBucket(5_000_000_000L, Micros.HOUR_MICROS, Micros.DAY_MICROS, 30, 5_000_000, 10_000_000);

        // Daily bucket
        // Expected: (1B * 24hours) / (24hours * 30 partitions) = 1B / 30 ≈ 33,333,333
        testEstimateRowsPerBucket(1_000_000_000L, Micros.DAY_MICROS, Micros.DAY_MICROS, 30, 30_000_000, 40_000_000);

        // Weekly bucket
        // Expected: (1B * 168hours) / (24hours * 30 partitions) = 1B * 7 / 30 ≈ 233,333,333
        testEstimateRowsPerBucket(1_000_000_000L, Micros.WEEK_MICROS, Micros.DAY_MICROS, 30, 200_000_000, 300_000_000);

        // Monthly bucket (30 days)
        // Expected: (1B * 720hours) / (24hours * 30 partitions) = 1B * 30 / 30 = 1B
        testEstimateRowsPerBucket(1_000_000_000L, Micros.MONTH_MICROS_APPROX, Micros.DAY_MICROS, 30, 900_000_000, 1_100_000_000);

        // Edge case: Weekly partitions with hourly bucket
        // Expected: (1B * 1hour) / (168hours * 4 partitions) ≈ 1,488,095
        testEstimateRowsPerBucket(1_000_000_000L, Micros.HOUR_MICROS, Micros.WEEK_MICROS, 4, 1_000_000, 2_000_000);

        // Edge case: Single partition
        // Expected: (1B * 1hour) / (720hours * 1 partition) ≈ 1,388,888
        testEstimateRowsPerBucket(1_000_000_000L, Micros.HOUR_MICROS, Micros.MONTH_MICROS_APPROX, 1, 1_000_000, 2_000_000);

        // Edge case: Many partitions (1000)
        // Expected: (1B * 1hour) / (24hours * 1000 partitions) ≈ 41,666
        testEstimateRowsPerBucket(1_000_000_000L, Micros.HOUR_MICROS, Micros.DAY_MICROS, 1000, 30_000, 50_000);

        // Edge case: Zero partition count (should return 1)
        final long result = MatViewRefreshJob.estimateRowsPerBucket(1_000_000_000L, Micros.HOUR_MICROS, Micros.HOUR_MICROS, 0);
        Assert.assertEquals("expected 1 for zero partitions", 1, result);

        // Overflow prevention test: Very large rows and bucket that would overflow with naive multiplication
        // Should not overflow, should return a reasonable positive value
        testEstimateRowsPerBucket(Long.MAX_VALUE / 2, Micros.HOUR_MICROS, Micros.DAY_MICROS, 1, 1, Long.MAX_VALUE / 2);

        // Test with nanoseconds (1000x microseconds)
        // Expected: same ratio as microseconds ≈ 1,388,888
        testEstimateRowsPerBucket(1_000_000_000L, Nanos.HOUR_NANOS, Nanos.DAY_NANOS, 30, 1_000_000, 2_000_000);

        // Very small bucket compared to partition
        // Expected: very small number, but at least 1
        testEstimateRowsPerBucket(1_000_000_000L, Micros.MILLI_MICROS, Micros.DAY_MICROS, 30, 1, 1000);

        // Bucket larger than partition duration (unusual but possible)
        // Expected: (1B * 168hours) / (24hours * 1) = 1B * 7 = 7B
        testEstimateRowsPerBucket(1_000_000_000L, Micros.WEEK_MICROS, Micros.DAY_MICROS, 1, 6_000_000_000L, 8_000_000_000L);
    }

    @Test
    public void testFullRefresh() throws Exception {
        assertMemoryLeak(() -> {
            executeWithRewriteTimestamp(
                    "create table base_price (" +
                            "sym varchar, price double, ts #TIMESTAMP, extra_col long" +
                            ") timestamp(ts) partition by DAY WAL"
            );

            createMatView("select sym, last(price) as price, ts from base_price sample by 1h");

            execute(
                    "insert into base_price(sym, price, ts) values('gbpusd', 1.320, '2024-09-10T12:01')" +
                            ",('gbpusd', 1.323, '2024-09-10T12:02')" +
                            ",('jpyusd', 103.21, '2024-09-10T12:02')" +
                            ",('gbpusd', 1.321, '2024-09-10T13:02')"
            );

            currentMicros = parseFloorPartialTimestamp("2024-01-01T01:01:01.842574Z");
            drainQueues();

            final String matViewsSql = "select view_name, refresh_type, base_table_name, last_refresh_start_timestamp, last_refresh_finish_timestamp, " +
                    "view_sql, view_status, refresh_base_table_txn, base_table_txn " +
                    "from materialized_views";
            assertQueryNoLeakCheck(
                    """
                            view_name\trefresh_type\tbase_table_name\tlast_refresh_start_timestamp\tlast_refresh_finish_timestamp\tview_sql\tview_status\trefresh_base_table_txn\tbase_table_txn
                            price_1h\timmediate\tbase_price\t2024-01-01T01:01:01.842574Z\t2024-01-01T01:01:01.842574Z\tselect sym, last(price) as price, ts from base_price sample by 1h\tvalid\t1\t1
                            """,
                    matViewsSql,
                    null
            );

            final String expected = """
                    sym\tprice\tts
                    gbpusd\t1.323\t2024-09-10T12:00:00.000000Z
                    gbpusd\t1.321\t2024-09-10T13:00:00.000000Z
                    jpyusd\t103.21\t2024-09-10T12:00:00.000000Z
                    """;
            assertQueryNoLeakCheck(replaceExpectedTimestamp(expected), "price_1h order by sym");

            execute("alter table base_price drop column extra_col");
            drainQueues();

            assertQueryNoLeakCheck(
                    """
                            view_name\trefresh_type\tbase_table_name\tlast_refresh_start_timestamp\tlast_refresh_finish_timestamp\tview_sql\tview_status\trefresh_base_table_txn\tbase_table_txn
                            price_1h\timmediate\tbase_price\t2024-01-01T01:01:01.842574Z\t2024-01-01T01:01:01.842574Z\tselect sym, last(price) as price, ts from base_price sample by 1h\tinvalid\t1\t2
                            """,
                    matViewsSql,
                    null
            );

            execute("refresh materialized view price_1h full");
            drainQueues();

            assertQueryNoLeakCheck(
                    """
                            view_name\trefresh_type\tbase_table_name\tlast_refresh_start_timestamp\tlast_refresh_finish_timestamp\tview_sql\tview_status\trefresh_base_table_txn\tbase_table_txn
                            price_1h\timmediate\tbase_price\t2024-01-01T01:01:01.842574Z\t2024-01-01T01:01:01.842574Z\tselect sym, last(price) as price, ts from base_price sample by 1h\tvalid\t2\t2
                            """,
                    matViewsSql,
                    null
            );
            assertQueryNoLeakCheck(replaceExpectedTimestamp(expected), "price_1h order by sym");
        });
    }

    @Test
    public void testFullRefreshDroppedBaseColumn() throws Exception {
        assertMemoryLeak(() -> {
            executeWithRewriteTimestamp(
                    "create table base_price (" +
                            "sym varchar, price double, ts #TIMESTAMP, extra_col long" +
                            ") timestamp(ts) partition by DAY WAL"
            );

            createMatView("select sym, last(price) as price, ts from base_price sample by 1h");

            execute(
                    "insert into base_price(sym, price, ts) values('gbpusd', 1.320, '2024-09-10T12:01')" +
                            ",('gbpusd', 1.323, '2024-09-10T12:02')" +
                            ",('jpyusd', 103.21, '2024-09-10T12:02')" +
                            ",('gbpusd', 1.321, '2024-09-10T13:02')"
            );

            currentMicros = parseFloorPartialTimestamp("2024-01-01T01:01:01.842574Z");
            drainQueues();

            final String matViewsSql = "select view_name, refresh_type, base_table_name, last_refresh_start_timestamp, last_refresh_finish_timestamp, " +
                    "view_sql, view_status, refresh_base_table_txn, base_table_txn " +
                    "from materialized_views";
            assertQueryNoLeakCheck(
                    """
                            view_name\trefresh_type\tbase_table_name\tlast_refresh_start_timestamp\tlast_refresh_finish_timestamp\tview_sql\tview_status\trefresh_base_table_txn\tbase_table_txn
                            price_1h\timmediate\tbase_price\t2024-01-01T01:01:01.842574Z\t2024-01-01T01:01:01.842574Z\tselect sym, last(price) as price, ts from base_price sample by 1h\tvalid\t1\t1
                            """,
                    matViewsSql,
                    null
            );

            final String expected = """
                    sym\tprice\tts
                    gbpusd\t1.323\t2024-09-10T12:00:00.000000Z
                    gbpusd\t1.321\t2024-09-10T13:00:00.000000Z
                    jpyusd\t103.21\t2024-09-10T12:00:00.000000Z
                    """;
            assertQueryNoLeakCheck(replaceExpectedTimestamp(expected), "price_1h order by sym");

            execute("alter table base_price drop column sym;");
            drainQueues();

            assertQueryNoLeakCheck(
                    """
                            view_name\trefresh_type\tbase_table_name\tlast_refresh_start_timestamp\tlast_refresh_finish_timestamp\tview_sql\tview_status\trefresh_base_table_txn\tbase_table_txn
                            price_1h\timmediate\tbase_price\t2024-01-01T01:01:01.842574Z\t2024-01-01T01:01:01.842574Z\tselect sym, last(price) as price, ts from base_price sample by 1h\tinvalid\t1\t2
                            """,
                    matViewsSql,
                    null
            );

            execute("refresh materialized view price_1h full;");
            drainQueues();

            assertQueryNoLeakCheck(
                    """
                            view_name\trefresh_type\tbase_table_name\tlast_refresh_start_timestamp\tlast_refresh_finish_timestamp\tview_sql\tview_status\trefresh_base_table_txn\tbase_table_txn
                            price_1h\timmediate\tbase_price\t2024-01-01T01:01:01.842574Z\t2024-01-01T01:01:01.842574Z\tselect sym, last(price) as price, ts from base_price sample by 1h\tinvalid\t-1\t2
                            """,
                    matViewsSql,
                    null
            );
            assertQueryNoLeakCheck(
                    "sym\tprice\tts\n",
                    "price_1h",
                    "ts",
                    true,
                    true
            );
        });
    }

    @Test
    public void testFullRefreshFail1() throws Exception {
        assertMemoryLeak(() -> {
            executeWithRewriteTimestamp(
                    "create table base_price (" +
                            "sym varchar, price double, ts #TIMESTAMP" +
                            ") timestamp(ts) partition by DAY WAL"
            );
            createMatView("select sym, last(price) as price, ts from base_price where npe() sample by 1h");

            execute("insert into base_price(sym, price, ts) values('gbpusd', 1.320, '2024-09-10T12:01');");
            currentMicros = parseFloorPartialTimestamp("2001-01-01T01:01:01.000000Z");
            drainQueues();

            // The view is expected to be invalid due to npe() in where clause.
            final String matViewsSql = "select view_name, refresh_type, base_table_name, last_refresh_start_timestamp, last_refresh_finish_timestamp, " +
                    "view_sql, view_status, refresh_base_table_txn, base_table_txn " +
                    "from materialized_views";
            assertQueryNoLeakCheck(
                    """
                            view_name\trefresh_type\tbase_table_name\tlast_refresh_start_timestamp\tlast_refresh_finish_timestamp\tview_sql\tview_status\trefresh_base_table_txn\tbase_table_txn
                            price_1h\timmediate\tbase_price\t2001-01-01T01:01:01.000000Z\t2001-01-01T01:01:01.000000Z\tselect sym, last(price) as price, ts from base_price where npe() sample by 1h\tinvalid\t-1\t1
                            """,
                    matViewsSql,
                    null
            );

            execute("refresh materialized view price_1h full");
            drainQueues();

            // The view is expected to be still invalid.
            assertQueryNoLeakCheck(
                    """
                            view_name\trefresh_type\tbase_table_name\tlast_refresh_start_timestamp\tlast_refresh_finish_timestamp\tview_sql\tview_status\trefresh_base_table_txn\tbase_table_txn
                            price_1h\timmediate\tbase_price\t2001-01-01T01:01:01.000000Z\t2001-01-01T01:01:01.000000Z\tselect sym, last(price) as price, ts from base_price where npe() sample by 1h\tinvalid\t-1\t1
                            """,
                    matViewsSql,
                    null
            );
        });
    }

    @Test
    public void testFullRefreshFail2() throws Exception {
        assertMemoryLeak(() -> {
            executeWithRewriteTimestamp(
                    "create table base_price (" +
                            "sym varchar, price double, ts #TIMESTAMP" +
                            ") timestamp(ts) partition by DAY WAL"
            );
            createMatView("select sym, last(price) as price, ts from base_price sample by 1h");

            execute("insert into base_price(sym, price, ts) values('gbpusd', 1.320, '2024-09-10T12:01');");
            currentMicros = parseFloorPartialTimestamp("2001-01-01T01:01:01.000000Z");
            drainQueues();

            final String matViewsSql = "select view_name, refresh_type, base_table_name, last_refresh_start_timestamp, last_refresh_finish_timestamp, " +
                    "view_sql, view_status, refresh_base_table_txn, base_table_txn " +
                    "from materialized_views";
            assertQueryNoLeakCheck(
                    """
                            view_name\trefresh_type\tbase_table_name\tlast_refresh_start_timestamp\tlast_refresh_finish_timestamp\tview_sql\tview_status\trefresh_base_table_txn\tbase_table_txn
                            price_1h\timmediate\tbase_price\t2001-01-01T01:01:01.000000Z\t2001-01-01T01:01:01.000000Z\tselect sym, last(price) as price, ts from base_price sample by 1h\tvalid\t1\t1
                            """,
                    matViewsSql,
                    null
            );

            execute("alter table base_price drop column price");
            drainQueues();

            assertQueryNoLeakCheck(
                    """
                            view_name\trefresh_type\tbase_table_name\tlast_refresh_start_timestamp\tlast_refresh_finish_timestamp\tview_sql\tview_status\trefresh_base_table_txn\tbase_table_txn
                            price_1h\timmediate\tbase_price\t2001-01-01T01:01:01.000000Z\t2001-01-01T01:01:01.000000Z\tselect sym, last(price) as price, ts from base_price sample by 1h\tinvalid\t1\t2
                            """,
                    matViewsSql,
                    null
            );

            execute("refresh materialized view price_1h full");
            drainQueues();

            // The view is expected to be still invalid.
            assertQueryNoLeakCheck(
                    """
                            view_name\trefresh_type\tbase_table_name\tlast_refresh_start_timestamp\tlast_refresh_finish_timestamp\tview_sql\tview_status\trefresh_base_table_txn\tbase_table_txn
                            price_1h\timmediate\tbase_price\t2001-01-01T01:01:01.000000Z\t2001-01-01T01:01:01.000000Z\tselect sym, last(price) as price, ts from base_price sample by 1h\tinvalid\t-1\t2
                            """,
                    matViewsSql,
                    null
            );
        });
    }

    @Test
    public void testFullRefreshOfDroppedView() throws Exception {
        assertMemoryLeak(() -> {
            executeWithRewriteTimestamp(
                    "create table base_price (" +
                            "sym varchar, price double, ts #TIMESTAMP" +
                            ") timestamp(ts) partition by DAY WAL"
            );
            createMatView("select sym, last(price) as price, ts from base_price sample by 1h");
            drainQueues();

            assertSql(
                    """
                            count
                            1
                            """,
                    "select count() from materialized_views"
            );

            execute("refresh materialized view price_1h full");
            execute("drop materialized view price_1h");

            drainQueues();

            assertSql(
                    """
                            count
                            0
                            """,
                    "select count() from materialized_views"
            );
        });
    }

    @Test
    public void testFullRefreshOfEmptyBaseTable() throws Exception {
        assertMemoryLeak(() -> {
            executeWithRewriteTimestamp(
                    "create table base_price (" +
                            "sym varchar, price double, ts #TIMESTAMP" +
                            ") timestamp(ts) partition by DAY WAL"
            );
            createMatView("select sym, last(price) as price, ts from base_price sample by 1h");

            execute("refresh materialized view price_1h full");
            currentMicros = parseFloorPartialTimestamp("2024-12-31T01:00:00.000000Z");
            drainQueues();

            assertQueryNoLeakCheck(
                    """
                            view_name\trefresh_type\tbase_table_name\tlast_refresh_start_timestamp\tlast_refresh_finish_timestamp\tview_sql\tview_status\trefresh_base_table_txn\tbase_table_txn
                            price_1h\timmediate\tbase_price\t2024-12-31T01:00:00.000000Z\t2024-12-31T01:00:00.000000Z\tselect sym, last(price) as price, ts from base_price sample by 1h\tvalid\t0\t0
                            """,
                    "select view_name, refresh_type, base_table_name, last_refresh_start_timestamp, last_refresh_finish_timestamp, " +
                            "view_sql, view_status, refresh_base_table_txn, base_table_txn " +
                            "from materialized_views",
                    null
            );
        });
    }

    @Test
    public void testHugeSampleByInterval() throws Exception {
        assertMemoryLeak(() -> {
            execute(
                    "CREATE TABLE Samples (" +
                            "  Time TIMESTAMP," +
                            "  DeviceId INT," +
                            "  Register SYMBOL INDEX," +
                            "  Value DOUBLE" +
                            ") timestamp(Time) PARTITION BY MONTH WAL " +
                            "DEDUP UPSERT KEYS(Time, DeviceId, Register);"
            );
            execute(
                    "CREATE MATERIALIZED VIEW Samples_latest AS" +
                            "  SELECT" +
                            "    Time as UnixEpoch," +
                            "    last(Time) AS Time," +
                            "    DeviceId," +
                            "    Register," +
                            "    last(Value) AS Value" +
                            "  FROM" +
                            "    Samples" +
                            "  SAMPLE BY 1000y;"
            );
            execute("INSERT INTO Samples (Time, DeviceId, Register, Value) VALUES ('2025-08-08T12:57:07.388314Z', 1, 'hello', 123);");

            drainQueues();

            assertQueryNoLeakCheck(
                    """
                            UnixEpoch\tTime\tDeviceId\tRegister\tValue
                            1970-01-01T00:00:00.000000Z\t2025-08-08T12:57:07.388314Z\t1\thello\t123.0
                            """,
                    "Samples_latest",
                    "UnixEpoch",
                    true,
                    true
            );
        });
    }

    @Test
    public void testImmediatePeriodMatView() throws Exception {
        testPeriodRefresh("immediate", null, true);
    }

    @Test
    public void testImmediatePeriodMatViewFullRefreshNoTimerJob() throws Exception {
        testPeriodRefresh("immediate", "full", false);
    }

    @Test
    public void testImmediatePeriodMatViewFullRefreshRunTimerJob() throws Exception {
        testPeriodRefresh("immediate", "full", true);
    }

    @Test
    public void testImmediatePeriodMatViewIncrementalRefreshNoTimerJob() throws Exception {
        testPeriodRefresh("immediate", "incremental", false);
    }

    @Test
    public void testImmediatePeriodMatViewIncrementalRefreshRunTimerJob() throws Exception {
        testPeriodRefresh("immediate", "incremental", true);
    }

    @Test
    public void testImmediatePeriodMatViewWithTz() throws Exception {
        testPeriodWithTzRefresh("immediate", null, true);
    }

    @Test
    public void testImmediatePeriodWithTzMatViewFullRefreshNoTimerJob() throws Exception {
        testPeriodWithTzRefresh("immediate", "full", false);
    }

    @Test
    public void testImmediatePeriodWithTzMatViewFullRefreshRunTimerJob() throws Exception {
        testPeriodWithTzRefresh("immediate", "full", true);
    }

    @Test
    public void testImmediatePeriodWithTzMatViewIncrementalRefreshNoTimerJob() throws Exception {
        testPeriodWithTzRefresh("immediate", "incremental", false);
    }

    @Test
    public void testImmediatePeriodWithTzMatViewIncrementalRefreshRunTimerJob() throws Exception {
        testPeriodWithTzRefresh("immediate", "incremental", true);
    }

    @Test
    public void testIncrementalRefreshOnExistingTable() throws Exception {
        setProperty(PropertyKey.CAIRO_WAL_SEGMENT_ROLLOVER_ROW_COUNT, 10);
        assertMemoryLeak(() -> {
            executeWithRewriteTimestamp(
                    "create table base_price ( " +
                            "sym varchar, price double, ts #TIMESTAMP " +
                            ") timestamp(ts) partition by DAY WAL"
            );

            // we want multiple WAL segments
            for (int i = 0; i < 100; i++) {
                execute(
                        "insert into base_price(sym, price, ts) values('gbpusd', 1.320, '2024-09-10T12:01')" +
                                ",('gbpusd', 1.323, '2024-09-10T12:02')" +
                                ",('jpyusd', 103.21, '2024-09-10T12:02')" +
                                ",('gbpusd', 1.321, '2024-09-10T13:02')" +
                                ",('jpyusd', 103.21, '2024-09-10T14:02')"
                );
            }
            drainWalQueue();
            drainPurgeJob();

            // Now, some WAL segments are already purged, so initial incremental refresh should not try
            // to read WAL transactions, but simply refresh everything in the [min_ts, max_ts] interval.
            createMatView("select sym, last(price) as price, ts from base_price sample by 1h");
            currentMicros = parseFloorPartialTimestamp("2024-12-31T01:01:01.000000Z");
            drainQueues();

            assertQueryNoLeakCheck(
                    """
                            view_name\trefresh_type\tbase_table_name\tlast_refresh_start_timestamp\tlast_refresh_finish_timestamp\tview_sql\tview_status\trefresh_base_table_txn\tbase_table_txn
                            price_1h\timmediate\tbase_price\t2024-12-31T01:01:01.000000Z\t2024-12-31T01:01:01.000000Z\tselect sym, last(price) as price, ts from base_price sample by 1h\tvalid\t100\t100
                            """,
                    "select view_name, refresh_type, base_table_name, last_refresh_start_timestamp, last_refresh_finish_timestamp, " +
                            "view_sql, view_status, refresh_base_table_txn, base_table_txn " +
                            "from materialized_views",
                    null
            );

            assertQueryNoLeakCheck(
                    replaceExpectedTimestamp(
                            """
                                    sym\tprice\tts
                                    gbpusd\t1.323\t2024-09-10T12:00:00.000000Z
                                    gbpusd\t1.321\t2024-09-10T13:00:00.000000Z
                                    jpyusd\t103.21\t2024-09-10T12:00:00.000000Z
                                    jpyusd\t103.21\t2024-09-10T14:00:00.000000Z
                                    """),
                    "price_1h order by sym"
            );
        });
    }

    @Test
    public void testIncrementalRefreshRecoversWhenWalSegmentIsGone() throws Exception {
        setProperty(PropertyKey.CAIRO_WAL_SEGMENT_ROLLOVER_ROW_COUNT, 10);
        assertMemoryLeak(() -> {
            executeWithRewriteTimestamp(
                    "create table base_price ( " +
                            "sym varchar, price double, ts #TIMESTAMP " +
                            ") timestamp(ts) partition by DAY WAL"
            );
            execute(
                    "insert into base_price(sym, price, ts) values('gbpusd', 1.320, '2024-09-10T12:01')" +
                            ",('gbpusd', 1.323, '2024-09-10T12:02')" +
                            ",('jpyusd', 103.21, '2024-09-10T12:02')" +
                            ",('gbpusd', 1.321, '2024-09-10T13:02')" +
                            ",('jpyusd', 103.21, '2024-09-10T14:02')"
            );
            createMatView("select sym, last(price) as price, ts from base_price sample by 1h");

            currentMicros = parseFloorPartialTimestamp("2024-12-31T01:01:01.000000Z");
            drainQueues();

            // we want multiple WAL segments
            for (int i = 0; i < 10; i++) {
                execute(
                        "insert into base_price(sym, price, ts) values('gbpusd', 1.420, '2024-09-10T12:01')" +
                                ",('gbpusd', 1.423, '2024-09-10T12:02')" +
                                ",('jpyusd', 103.31, '2024-09-10T12:02')" +
                                ",('gbpusd', 1.521, '2024-09-10T13:02')" +
                                ",('jpyusd', 103.51, '2024-09-10T14:02')"
                );
            }
            drainWalQueue();

            // delete one of WAL segments
            final TableToken baseTableToken = engine.getTableTokenIfExists("base_price");
            Assert.assertNotNull(baseTableToken);
            try (Path path = new Path()) {
                path.of(engine.getConfiguration().getDbRoot()).concat(baseTableToken)
                        .concat(WAL_NAME_BASE).put(1).slash().put(5).concat(EVENT_FILE_NAME);
                engine.getConfiguration().getFilesFacade().removeQuiet(path.$());
            }

            drainQueues();

            assertQueryNoLeakCheck(
                    """
                            view_name\trefresh_type\tbase_table_name\tlast_refresh_start_timestamp\tlast_refresh_finish_timestamp\tview_sql\tview_status\trefresh_base_table_txn\tbase_table_txn
                            price_1h\timmediate\tbase_price\t2024-12-31T01:01:01.000000Z\t2024-12-31T01:01:01.000000Z\tselect sym, last(price) as price, ts from base_price sample by 1h\tvalid\t11\t11
                            """,
                    "select view_name, refresh_type, base_table_name, last_refresh_start_timestamp, last_refresh_finish_timestamp, " +
                            "view_sql, view_status, refresh_base_table_txn, base_table_txn " +
                            "from materialized_views",
                    null
            );

            assertQueryNoLeakCheck(
                    replaceExpectedTimestamp(
                            """
                                    sym\tprice\tts
                                    gbpusd\t1.423\t2024-09-10T12:00:00.000000Z
                                    gbpusd\t1.521\t2024-09-10T13:00:00.000000Z
                                    jpyusd\t103.31\t2024-09-10T12:00:00.000000Z
                                    jpyusd\t103.51\t2024-09-10T14:00:00.000000Z
                                    """),
                    "price_1h order by sym"
            );
        });
    }

    @Test
    public void testIncrementalRefreshStatement() throws Exception {
        assertMemoryLeak(() -> {
            executeWithRewriteTimestamp(
                    "create table base_price ( " +
                            "sym varchar, price double, ts #TIMESTAMP " +
                            ") timestamp(ts) partition by DAY WAL"
            );
            createMatView("select sym, last(price) as price, ts from base_price sample by 1h");

            execute(
                    "insert into base_price(sym, price, ts) values('gbpusd', 1.320, '2024-09-10T12:01')" +
                            ",('gbpusd', 1.323, '2024-09-10T12:02')" +
                            ",('jpyusd', 103.21, '2024-09-10T12:02')" +
                            ",('gbpusd', 1.321, '2024-09-10T13:02')"
            );

            currentMicros = parseFloorPartialTimestamp("2024-01-01T01:01:01.842574Z");
            // this statement will notify refresh job before the WAL apply job,
            // but technically that's redundant
            execute("refresh materialized view price_1h incremental");
            drainQueues();

            assertQueryNoLeakCheck(
                    """
                            view_name\trefresh_type\tbase_table_name\tlast_refresh_start_timestamp\tlast_refresh_finish_timestamp\tview_sql\tview_status\trefresh_base_table_txn\tbase_table_txn
                            price_1h\timmediate\tbase_price\t2024-01-01T01:01:01.842574Z\t2024-01-01T01:01:01.842574Z\tselect sym, last(price) as price, ts from base_price sample by 1h\tvalid\t1\t1
                            """,
                    "select view_name, refresh_type, base_table_name, last_refresh_start_timestamp, last_refresh_finish_timestamp, " +
                            "view_sql, view_status, refresh_base_table_txn, base_table_txn " +
                            "from materialized_views",
                    null
            );

            assertQueryNoLeakCheck(
                    replaceExpectedTimestamp(
                            """
                                    sym\tprice\tts
                                    gbpusd\t1.323\t2024-09-10T12:00:00.000000Z
                                    gbpusd\t1.321\t2024-09-10T13:00:00.000000Z
                                    jpyusd\t103.21\t2024-09-10T12:00:00.000000Z
                                    """),
                    "price_1h order by sym"
            );
        });
    }

    @Test
    public void testIncrementalRefreshStatementOnTimerMatView() throws Exception {
        assertMemoryLeak(() -> {
            executeWithRewriteTimestamp(
                    "create table base_price (" +
                            "sym varchar, price double, ts #TIMESTAMP" +
                            ") timestamp(ts) partition by DAY WAL"
            );
            execute(
                    "create materialized view price_1h refresh every 1h deferred start '2199-12-12T12:00:00.000000Z' as (" +
                            "select sym, last(price) as price, ts from base_price sample by 1h" +
                            ") partition by day"
            );

            execute(
                    "insert into base_price(sym, price, ts) values('gbpusd', 1.320, '2024-09-10T12:01')" +
                            ",('gbpusd', 1.323, '2024-09-10T12:02')" +
                            ",('jpyusd', 103.21, '2024-09-10T12:02')" +
                            ",('gbpusd', 1.321, '2024-09-10T13:02')"
            );

            // no refresh should happen as the start timestamp is in future
            currentMicros = parseFloorPartialTimestamp("2024-01-01T01:01:01.842574Z");
            final MatViewTimerJob timerJob = new MatViewTimerJob(engine);
            drainMatViewTimerQueue(timerJob);
            drainQueues();

            assertQueryNoLeakCheck(
                    "sym\tprice\tts\n",
                    "price_1h order by sym"
            );
            final String matViewsSql = "select view_name, refresh_type, base_table_name, last_refresh_start_timestamp, last_refresh_finish_timestamp, " +
                    "view_sql, view_status, refresh_base_table_txn, base_table_txn " +
                    "from materialized_views";
            assertQueryNoLeakCheck(
                    """
                            view_name\trefresh_type\tbase_table_name\tlast_refresh_start_timestamp\tlast_refresh_finish_timestamp\tview_sql\tview_status\trefresh_base_table_txn\tbase_table_txn
                            price_1h\ttimer\tbase_price\t\t\tselect sym, last(price) as price, ts from base_price sample by 1h\tvalid\t-1\t1
                            """,
                    matViewsSql,
                    null
            );

            // the view should refresh after an explicit incremental refresh call
            execute("refresh materialized view price_1h incremental;");
            drainMatViewTimerQueue(timerJob);
            drainQueues();

            assertQueryNoLeakCheck(
                    """
                            view_name\trefresh_type\tbase_table_name\tlast_refresh_start_timestamp\tlast_refresh_finish_timestamp\tview_sql\tview_status\trefresh_base_table_txn\tbase_table_txn
                            price_1h\ttimer\tbase_price\t2024-01-01T01:01:01.842574Z\t2024-01-01T01:01:01.842574Z\tselect sym, last(price) as price, ts from base_price sample by 1h\tvalid\t1\t1
                            """,
                    matViewsSql,
                    null
            );
            assertQueryNoLeakCheck(
                    replaceExpectedTimestamp(
                            """
                                    sym\tprice\tts
                                    gbpusd\t1.323\t2024-09-10T12:00:00.000000Z
                                    gbpusd\t1.321\t2024-09-10T13:00:00.000000Z
                                    jpyusd\t103.21\t2024-09-10T12:00:00.000000Z
                                    """),
                    "price_1h order by sym"
            );
        });
    }

    @Test
    public void testIncrementalRefreshTransactionLogV2() throws Exception {
        testIncrementalRefreshTransactionLogV2("select sym, last(price) as price, ts from base_price sample by 1h");
    }

    @Test
    public void testIncrementalRefreshTransactionLogV2WithViewWhereClauseSymbolFilters() throws Exception {
        testIncrementalRefreshTransactionLogV2(
                "select sym, last(price) as price, ts from base_price " +
                        "WHERE sym = 'gbpusd' or sym = 'jpyusd' " +
                        "sample by 1h"
        );
    }

    @Test
    public void testIncrementalRefreshTransactionLogV2WithViewWhereClauseTimestampFilters() throws Exception {
        testIncrementalRefreshTransactionLogV2(
                "select sym, last(price) price, ts from base_price " +
                        "WHERE ts > 0 or ts < '2040-01-01' " +
                        "sample by 1h"
        );
    }

    @Test
    public void testIndex() throws Exception {
        assertMemoryLeak(() -> {
            execute(
                    "create table base_price (" +
                            "sym symbol, price double, ts timestamp" +
                            ") timestamp(ts) partition by DAY WAL"
            );

            execute("create materialized view price_1h as (select sym, last(price) as price, ts from base_price sample by 1h) partition by DAY");

            execute(
                    "insert into base_price values('gbpusd', 1.310, '2024-09-10T12:05')" +
                            ",('gbpusd', 1.311, '2024-09-11T13:03')" +
                            ",('eurusd', 1.312, '2024-09-12T13:03')" +
                            ",('gbpusd', 1.313, '2024-09-13T13:03')" +
                            ",('eurusd', 1.314, '2024-09-14T13:03')"
            );

            drainQueues();

            execute("alter materialized view price_1h alter column sym add index");

            drainQueues();

            // index already exists - exception
            assertExceptionNoLeakCheck(
                    "alter materialized view price_1h alter column sym add index",
                    46,
                    "column 'sym' already indexed"
            );

            execute("alter materialized view price_1h alter column sym drop index;");
            drainQueues();
            execute("alter materialized view price_1h alter column sym add index;");
            drainQueues();

            String sql = "select * from price_1h where sym = 'eurusd';";
            assertQueryNoLeakCheck(
                    """
                            sym\tprice\tts
                            eurusd\t1.312\t2024-09-12T13:00:00.000000Z
                            eurusd\t1.314\t2024-09-14T13:00:00.000000Z
                            """,
                    sql,
                    "ts",
                    true,
                    false
            );

            assertSql("""
                            indexBlockCapacity
                            2
                            """,
                    "select indexBlockCapacity from (show columns from price_1h) where column = 'sym'"
            );

            assertSql(
                    """
                            QUERY PLAN
                            DeferredSingleSymbolFilterPageFrame
                                Index forward scan on: sym
                                  filter: sym=2
                                Frame forward scan on: price_1h
                            """,
                    "explain " + sql
            );

            execute("alter materialized view price_1h alter column sym drop index");

            drainQueues();

            // not indexed
            assertExceptionNoLeakCheck(
                    "alter materialized view price_1h alter column sym drop index",
                    46,
                    "column 'sym' is not indexed"
            );

            drainQueues();

            if (JitUtil.isJitSupported()) {
                assertSql(
                        """
                                QUERY PLAN
                                Async JIT Filter workers: 1
                                  filter: sym='eurusd'
                                    PageFrame
                                        Row forward scan
                                        Frame forward scan on: price_1h
                                """,
                        "explain " + sql
                );
            } else {
                assertSql(
                        """
                                QUERY PLAN
                                Async Filter workers: 1
                                  filter: sym='eurusd'
                                    PageFrame
                                        Row forward scan
                                        Frame forward scan on: price_1h
                                """,
                        "explain " + sql
                );
            }

            execute("alter materialized view price_1h alter column sym add index");

            drainQueues();

            assertSql(
                    """
                            QUERY PLAN
                            DeferredSingleSymbolFilterPageFrame
                                Index forward scan on: sym
                                  filter: sym=2
                                Frame forward scan on: price_1h
                            """,
                    "explain " + sql
            );
        });
    }

    @Test
    public void testIndexEmptyMV() throws Exception {
        assertMemoryLeak(() -> {
            setProperty(PropertyKey.CAIRO_INDEX_VALUE_BLOCK_SIZE, 312);

            execute(
                    "create table base_price (" +
                            "sym symbol, price double, ts timestamp" +
                            ") timestamp(ts) partition by DAY WAL"
            );

            execute("create materialized view price_1h as (select sym, last(price) as price, ts from base_price sample by 1h) partition by DAY");


            drainQueues();

            execute("alter materialized view price_1h alter column sym add index");

            drainQueues();

            // index already exists - exception
            assertExceptionNoLeakCheck(
                    "alter materialized view price_1h alter column sym add index",
                    46,
                    "column 'sym' already indexed"
            );

            execute(
                    "insert into base_price values('gbpusd', 1.310, '2024-09-10T12:05')" +
                            ",('gbpusd', 1.311, '2024-09-11T13:03')" +
                            ",('eurusd', 1.312, '2024-09-12T13:03')" +
                            ",('gbpusd', 1.313, '2024-09-13T13:03')" +
                            ",('eurusd', 1.314, '2024-09-14T13:03')"
            );

            drainQueues();

            String sql = "select * from price_1h where sym = 'eurusd';";
            assertQueryNoLeakCheck(
                    """
                            sym\tprice\tts
                            eurusd\t1.312\t2024-09-12T13:00:00.000000Z
                            eurusd\t1.314\t2024-09-14T13:00:00.000000Z
                            """,
                    sql,
                    "ts",
                    true,
                    false
            );

            assertSql(
                    """
                            QUERY PLAN
                            DeferredSingleSymbolFilterPageFrame
                                Index forward scan on: sym
                                  filter: sym=2
                                Frame forward scan on: price_1h
                            """,
                    "explain " + sql
            );

            assertSql("indexBlockCapacity\n" +
                            Numbers.ceilPow2(configuration.getIndexValueBlockSize()) + "\n",
                    "select indexBlockCapacity from (show columns from price_1h) where column = 'sym'"
            );
        });
    }

    @Test
    public void testIndexSampleByAlignToCalendar() throws Exception {
        assertMemoryLeak(() -> {
            final String viewName = "x_view";
            final String out = "select k, s, lat, lon";
            final String viewQuery = "select k, s, first(lat) lat, last(lon) lon " +
                    "from x " +
                    "where s in ('a') " +
                    "sample by 1h align to calendar";

            final long startTs = timestampType.getDriver().parseFloorLiteral("2021-03-27T23:30:00.000000Z");
            final long step = timestampType.getDriver().fromMicros(100000000L);
            final int N = 100;
            final int K = 5;
            final String columns = " rnd_double(1)*180 lat, rnd_double(1)*180 lon, rnd_symbol('a','b',null) s,";
            updateViewIncrementally(viewName, viewQuery, columns, "s", startTs, step, N, K);

            final String expected = """
                    k\ts\tlat\tlon
                    2021-03-27T23:00:00.000000Z\ta\t142.30215575416736\t165.69007104574442
                    2021-03-28T00:00:00.000000Z\ta\t106.0418967098362\tnull
                    2021-03-28T01:00:00.000000Z\ta\t79.9245166429184\t168.04971262491318
                    2021-03-28T02:00:00.000000Z\ta\t6.612327943200507\t128.42101395467057
                    """;

            assertQueryNoLeakCheck(replaceExpectedTimestamp(expected), outSelect(out, viewQuery), "k", true, true);
            assertQueryNoLeakCheck(replaceExpectedTimestamp(expected), outSelect(out, viewName), "k", true, true);
        });
    }

    @Test
    public void testIndexSampleByAlignToCalendarDSTForwardEdge() throws Exception {
        assertMemoryLeak(() -> {
            String viewName = "x_view";
            String out = "select to_timezone(k, 'Europe/Berlin') k, s, lat, lon";
            String viewQuery = "select k, s, first(lat) lat, last(lon) lon " +
                    "from x " +
                    "where s in ('a') " +
                    "sample by 1h align to calendar time zone 'Europe/Berlin'";

            long startTs = timestampType.getDriver().parseFloorLiteral("2021-03-28T00:59:00.000000Z");
            long step = timestampType.getDriver().fromMicros(60 * 1000000L);
            final int N = 100;
            final int K = 5;
            final String columns = " rnd_double(1)*180 lat, rnd_double(1)*180 lon, rnd_symbol('a') s,";
            updateViewIncrementally(viewName, viewQuery, columns, "s", startTs, step, N, K);

            final String expected = """
                    k\ts\tlat\tlon
                    2021-03-28T01:00:00.000000Z\ta\t144.77803379943109\t15.276535618609202
                    2021-03-28T03:00:00.000000Z\ta\tnull\t127.43011035722469
                    2021-03-28T04:00:00.000000Z\ta\t60.30746433578906\t128.42101395467057
                    """;

            assertQueryNoLeakCheck(replaceExpectedTimestamp(expected), outSelect(out, viewQuery), null, true, true);
            assertQueryNoLeakCheck(replaceExpectedTimestamp(expected), outSelect(out, viewName), null, true, true);
        });
    }

    @Test
    public void testIndexSampleByAlignToCalendarDSTForwardEdge2() throws Exception {
        assertMemoryLeak(() -> {
            final String viewName = "x_view";
            final String out = "select to_timezone(k, 'Europe/Berlin') k, s, lat, lon";
            final String viewQuery = "select k, s, first(lat) lat, last(lon) lon " +
                    "from x " +
                    "where s in ('a') " +
                    "sample by 1h align to calendar time zone 'Europe/Berlin'";

            final long startTs = timestampType.getDriver().parseFloorLiteral("2021-03-28T01:00:00.000000Z");
            final long step = timestampType.getDriver().fromMicros(60 * 1000000L);
            final int N = 100;
            final int K = 5;
            final String columns = " rnd_double(1)*180 lat, rnd_double(1)*180 lon, rnd_symbol('a') s,";
            updateViewIncrementally(viewName, viewQuery, columns, "s", startTs, step, N, K);

            final String expected = """
                    k\ts\tlat\tlon
                    2021-03-28T03:00:00.000000Z\ta\t144.77803379943109\tnull
                    2021-03-28T04:00:00.000000Z\ta\t98.27279585461298\t128.42101395467057
                    """;

            assertQueryNoLeakCheck(replaceExpectedTimestamp(expected), outSelect(out, viewQuery), null, true, true);
            assertQueryNoLeakCheck(replaceExpectedTimestamp(expected), outSelect(out, viewName), null, true, true);
        });
    }

    @Test
    public void testIndexSampleByAlignToCalendarDSTForwardEdge3() throws Exception {
        assertMemoryLeak(() -> {
            final String viewName = "x_view";
            final String out = "select to_timezone(k, 'Europe/Berlin') k, s, lat, lon";
            final String viewQuery = "select k, s, first(lat) lat, last(lon) lon " +
                    "from x " +
                    "where s in ('a') " +
                    "sample by 1h align to calendar time zone 'Europe/Berlin'";

            final long startTs = timestampType.getDriver().parseFloorLiteral("2021-03-28T01:59:00.000000Z");
            final long step = timestampType.getDriver().fromMicros(60 * 1000000L);
            final int N = 100;
            final int K = 5;
            final String columns = " rnd_double(1)*180 lat, rnd_double(1)*180 lon, rnd_symbol('a') s,";
            updateViewIncrementally(viewName, viewQuery, columns, "s", startTs, step, N, K);

            final String expected = """
                    k\ts\tlat\tlon
                    2021-03-28T03:00:00.000000Z\ta\t144.77803379943109\t15.276535618609202
                    2021-03-28T04:00:00.000000Z\ta\tnull\t127.43011035722469
                    2021-03-28T05:00:00.000000Z\ta\t60.30746433578906\t128.42101395467057
                    """;

            assertQueryNoLeakCheck(replaceExpectedTimestamp(expected), outSelect(out, viewQuery), null, true, true);
            assertQueryNoLeakCheck(replaceExpectedTimestamp(expected), outSelect(out, viewName), null, true, true);
        });
    }

    @Test
    public void testIndexSampleByAlignToCalendarDSTForwardLocalMidnight() throws Exception {
        assertMemoryLeak(() -> {
            final String viewName = "x_view";
            final String out = "select to_timezone(k, 'Europe/Berlin') k, s, lat, lon";
            final String viewQuery = "select k, s, first(lat) lat, last(lon) lon " +
                    "from x " +
                    "where s in ('a') " +
                    "sample by 1h align to calendar time zone 'Europe/Berlin'";

            final long startTs = timestampType.getDriver().parseFloorLiteral("2021-03-27T23:01:00.000000Z");
            final long step = timestampType.getDriver().fromMicros(60 * 1000000L);
            final int N = 100;
            final int K = 5;
            final String columns = " rnd_double(1)*180 lat, rnd_double(1)*180 lon, rnd_symbol('a','b',null) s,";
            updateViewIncrementally(viewName, viewQuery, columns, "s", startTs, step, N, K);

            final String expected = """
                    k\ts\tlat\tlon
                    2021-03-28T00:00:00.000000Z\ta\t142.30215575416736\t167.4566019970139
                    2021-03-28T01:00:00.000000Z\ta\t33.45558404694713\t128.42101395467057
                    """;
            assertQueryNoLeakCheck(replaceExpectedTimestamp(expected), outSelect(out, viewQuery), null, true, true);
            assertQueryNoLeakCheck(replaceExpectedTimestamp(expected), outSelect(out, viewName), null, true, true);
        });
    }

    @Test
    public void testIndexSampleByAlignToCalendarWithTimezoneBerlinShiftBack() throws Exception {
        assertMemoryLeak(() -> {
            final String viewName = "x_view";
            final String out = "select to_timezone(k, 'Europe/Berlin'), k, s, lat, lon";
            final String viewQuery = "select k, s, first(lat) lat, last(k) lon " +
                    "from x " +
                    "where s in ('a') " +
                    "sample by 1d align to calendar time zone 'Europe/Berlin'";

            final long startTs = timestampType.getDriver().parseFloorLiteral("2020-10-23T20:30:00.000000Z");
            final long step = timestampType.getDriver().fromMicros(50 * 60 * 1000000L);
            final int N = 120;
            final int K = 5;
            final String columns = " rnd_double(1)*180 lat, rnd_double(1)*180 lon, rnd_symbol('a','b',null) s,";
            updateViewIncrementally(viewName, viewQuery, columns, "s", startTs, step, N, K);

            final String expected = """
                    to_timezone\tk\ts\tlat\tlon
                    2020-10-24T00:00:00.000000Z\t2020-10-23T22:00:00.000000Z\ta\t142.30215575416736\t2020-10-24T19:50:00.000000Z
                    2020-10-25T00:00:00.000000Z\t2020-10-24T22:00:00.000000Z\ta\tnull\t2020-10-25T20:00:00.000000Z
                    2020-10-26T00:00:00.000000Z\t2020-10-25T23:00:00.000000Z\ta\t33.45558404694713\t2020-10-26T21:50:00.000000Z
                    2020-10-27T00:00:00.000000Z\t2020-10-26T23:00:00.000000Z\ta\t6.612327943200507\t2020-10-27T22:00:00.000000Z
                    2020-10-28T00:00:00.000000Z\t2020-10-27T23:00:00.000000Z\ta\tnull\t2020-10-27T23:40:00.000000Z
                    """;

            assertQueryNoLeakCheck(replaceExpectedTimestamp(expected), outSelect(out, viewQuery), "k", true, true);
            assertQueryNoLeakCheck(replaceExpectedTimestamp(expected), outSelect(out, viewName), "k", true, true);
        });
    }

    @Test
    public void testIndexSampleByAlignToCalendarWithTimezoneBerlinShiftBackHourlyWithOffset() throws Exception {
        assertMemoryLeak(() -> {
            final String viewName = "x_view";
            final String out = "select to_timezone(k, 'Europe/Berlin'), k, s, lat, lon";
            final String viewQuery = "select k, s, first(lat) lat, last(k) lon " +
                    "from x " +
                    "where s in ('a') and k between '2021-03-27 21:00' and '2021-03-28 04:00' " +
                    "sample by 1h align to calendar time zone 'Europe/Berlin' with offset '00:15'";

            final long startTs = timestampType.getDriver().parseFloorLiteral("2021-03-26T20:30:00.000000Z");
            final long step = timestampType.getDriver().fromMicros(13 * 60 * 1000000L);
            final int N = 1000;
            final int K = 25;
            final String columns = " rnd_double(1)*180 lat, rnd_double(1)*180 lon, rnd_symbol('a','b') s,";
            updateViewIncrementally(viewName, viewQuery, columns, "s", startTs, step, N, K);

            final String expected = """
                    to_timezone\tk\ts\tlat\tlon
                    2021-03-27T21:15:00.000000Z\t2021-03-27T20:15:00.000000Z\ta\t132.09083798490755\t2021-03-27T21:12:00.000000Z
                    2021-03-27T22:15:00.000000Z\t2021-03-27T21:15:00.000000Z\ta\t179.5841357536068\t2021-03-27T21:51:00.000000Z
                    2021-03-27T23:15:00.000000Z\t2021-03-27T22:15:00.000000Z\ta\t77.68770182183965\t2021-03-27T22:56:00.000000Z
                    2021-03-28T00:15:00.000000Z\t2021-03-27T23:15:00.000000Z\ta\tnull\t2021-03-27T23:48:00.000000Z
                    2021-03-28T01:15:00.000000Z\t2021-03-28T00:15:00.000000Z\ta\t3.6703591550328163\t2021-03-28T01:06:00.000000Z
                    2021-03-28T03:15:00.000000Z\t2021-03-28T01:15:00.000000Z\ta\tnull\t2021-03-28T02:11:00.000000Z
                    2021-03-28T04:15:00.000000Z\t2021-03-28T02:15:00.000000Z\ta\tnull\t2021-03-28T02:37:00.000000Z
                    2021-03-28T05:15:00.000000Z\t2021-03-28T03:15:00.000000Z\ta\t38.20430552091481\t2021-03-28T03:16:00.000000Z
                    """;
            assertQueryNoLeakCheck(replaceExpectedTimestamp(expected), outSelect(out, viewQuery), "k", true, true);
            assertQueryNoLeakCheck(replaceExpectedTimestamp(expected), outSelect(out, viewName), "k", true, true);
        });
    }

    @Test
    public void testIndexSampleByAlignToCalendarWithTimezoneBerlinShiftForward() throws Exception {
        assertMemoryLeak(() -> {
            final String viewName = "x_view";
            final String out = "select to_timezone(k, 'Europe/Berlin'), k, s, lat, lon";
            final String viewQuery = "select k, s, first(lat) lat, last(k) lon " +
                    "from x " +
                    "where s in ('a') " +
                    "sample by 1d align to calendar time zone 'Europe/Berlin'";

            final long startTs = timestampType.getDriver().parseFloorLiteral("2021-03-25T23:30:00.000000Z");
            final long step = timestampType.getDriver().fromMicros(50 * 60 * 1000000L);
            final int N = 120;
            final int K = 5;
            final String columns = " rnd_double(1)*180 lat, rnd_double(1)*180 lon, rnd_symbol('a','b',null) s,";
            updateViewIncrementally(viewName, viewQuery, columns, "s", startTs, step, N, K);
            final String expected = """
                    to_timezone\tk\ts\tlat\tlon
                    2021-03-26T00:00:00.000000Z\t2021-03-25T23:00:00.000000Z\ta\t142.30215575416736\t2021-03-26T22:50:00.000000Z
                    2021-03-27T00:00:00.000000Z\t2021-03-26T23:00:00.000000Z\ta\tnull\t2021-03-27T22:10:00.000000Z
                    2021-03-28T00:00:00.000000Z\t2021-03-27T23:00:00.000000Z\ta\t109.94209864193589\t2021-03-28T20:40:00.000000Z
                    2021-03-29T00:00:00.000000Z\t2021-03-28T22:00:00.000000Z\ta\t70.00560222114518\t2021-03-29T16:40:00.000000Z
                    2021-03-30T00:00:00.000000Z\t2021-03-29T22:00:00.000000Z\ta\t13.290235514836048\t2021-03-30T02:40:00.000000Z
                    """;

            assertQueryNoLeakCheck(replaceExpectedTimestamp(expected), outSelect(out, viewQuery), "k", true, true);
            assertQueryNoLeakCheck(replaceExpectedTimestamp(expected), outSelect(out, viewName), "k", true, true);
        });
    }

    @Test
    public void testIndexSampleByAlignToCalendarWithTimezoneLondonShiftBack() throws Exception {
        assertMemoryLeak(() -> {
            final String viewName = "x_view";
            final String out = "select to_timezone(k, 'Europe/London'), k, s, lat, lon";
            final String viewQuery = "select k, s, first(lat) lat, last(k) lon " +
                    "from x " +
                    "where s in ('a') " +
                    "sample by 1d align to calendar time zone 'Europe/London'";

            final long startTs = timestampType.getDriver().parseFloorLiteral("2021-03-25T23:30:00.000000Z");
            final long step = timestampType.getDriver().fromMicros(50 * 60 * 1000000L);
            final int N = 120;
            final int K = 5;
            final String columns = " rnd_double(1)*180 lat, rnd_double(1)*180 lon, rnd_symbol('a','b',null) s,";
            updateViewIncrementally(viewName, viewQuery, columns, "s", startTs, step, N, K);

            final String expected = """
                    to_timezone\tk\ts\tlat\tlon
                    2021-03-26T00:00:00.000000Z\t2021-03-26T00:00:00.000000Z\ta\t142.30215575416736\t2021-03-26T22:50:00.000000Z
                    2021-03-27T00:00:00.000000Z\t2021-03-27T00:00:00.000000Z\ta\tnull\t2021-03-27T23:00:00.000000Z
                    2021-03-28T00:00:00.000000Z\t2021-03-28T00:00:00.000000Z\ta\t33.45558404694713\t2021-03-28T20:40:00.000000Z
                    2021-03-29T00:00:00.000000Z\t2021-03-28T23:00:00.000000Z\ta\t70.00560222114518\t2021-03-29T16:40:00.000000Z
                    2021-03-30T00:00:00.000000Z\t2021-03-29T23:00:00.000000Z\ta\t13.290235514836048\t2021-03-30T02:40:00.000000Z
                    """;

            assertQueryNoLeakCheck(replaceExpectedTimestamp(expected), outSelect(out, viewQuery), "k", true, true);
            assertQueryNoLeakCheck(replaceExpectedTimestamp(expected), outSelect(out, viewName), "k", true, true);
        });
    }

    @Test
    public void testIndexSampleByAlignToCalendarWithTimezoneLondonShiftForwardHourly() throws Exception {
        assertMemoryLeak(() -> {
            final String viewName = "x_view";
            final String out = "select to_timezone(k, 'Europe/London'), k, s, lat, lastk";
            final String viewQuery = "select k, s, first(lat) lat, last(k) lastk " +
                    "from x " +
                    "where s in ('a') and k between '2020-10-24 21:00:00' and '2020-10-25 05:00:00'" +
                    "sample by 1h align to calendar time zone 'Europe/London'";

            final long startTs = timestampType.getDriver().parseFloorLiteral("2020-10-23T20:30:00.000000Z");
            final long step = timestampType.getDriver().fromMicros(259 * 1000000L);
            final int N = 1000;
            final int K = 25;
            final String columns = " rnd_double(1)*180 lat, rnd_double(1)*180 lon, rnd_symbol('a','b') s,";
            updateViewIncrementally(viewName, viewQuery, columns, "s", startTs, step, N, K);

            final String expected = """
                    to_timezone\tk\ts\tlat\tlastk
                    2020-10-24T22:00:00.000000Z\t2020-10-24T21:00:00.000000Z\ta\t154.93777586404912\t2020-10-24T21:49:28.000000Z
                    2020-10-24T23:00:00.000000Z\t2020-10-24T22:00:00.000000Z\ta\t43.799859246867385\t2020-10-24T22:54:13.000000Z
                    2020-10-25T00:00:00.000000Z\t2020-10-24T23:00:00.000000Z\ta\t38.34194069380561\t2020-10-24T23:41:42.000000Z
                    2020-10-25T01:00:00.000000Z\t2020-10-25T00:00:00.000000Z\ta\t4.158342987512034\t2020-10-25T01:51:12.000000Z
                    2020-10-25T02:00:00.000000Z\t2020-10-25T02:00:00.000000Z\ta\t95.73868763606973\t2020-10-25T02:47:19.000000Z
                    2020-10-25T03:00:00.000000Z\t2020-10-25T03:00:00.000000Z\ta\tnull\t2020-10-25T03:43:26.000000Z
                    2020-10-25T04:00:00.000000Z\t2020-10-25T04:00:00.000000Z\ta\t34.49948946607576\t2020-10-25T04:56:49.000000Z
                    """;

            assertQueryNoLeakCheck(replaceExpectedTimestamp(expected), outSelect(out, viewQuery), "k", true, true);
            assertQueryNoLeakCheck(replaceExpectedTimestamp(expected), outSelect(out, viewName), "k", true, true);
        });
    }

    @Test
    public void testInsertAfterTruncate() throws Exception {
        assertMemoryLeak(() -> {
            executeWithRewriteTimestamp(
                    "create table base_price (" +
                            "sym varchar, price double, ts #TIMESTAMP" +
                            ") timestamp(ts) partition by DAY WAL;"
            );

            execute("insert into base_price values('gbpusd', 1.320, '2024-09-10T12:01');");
            drainQueues();
            execute("truncate table base_price;");
            drainQueues();

            final String view1Sql = "select sym, last(price) as price, ts from base_price sample by 1h";
            execute("create materialized view price_1h as (" + view1Sql + ") partition by DAY");
            drainQueues();
            final String view2Sql = "select sym, last(price) as price, ts from base_price sample by 1d";
            execute("create materialized view price_1d as (" + view2Sql + ") partition by month");
            drainQueues();

            execute(
                    "insert into base_price values('gbpusd', 1.320, '2024-09-10T12:01')" +
                            ",('gbpusd', 1.323, '2024-09-10T12:02')" +
                            ",('jpyusd', 103.21, '2024-09-10T12:02')" +
                            ",('gbpusd', 1.321, '2024-09-10T13:02');"
            );
            drainQueues();

            final String expected1 = """
                    sym\tprice\tts
                    gbpusd\t1.323\t2024-09-10T12:00:00.000000Z
                    gbpusd\t1.321\t2024-09-10T13:00:00.000000Z
                    jpyusd\t103.21\t2024-09-10T12:00:00.000000Z
                    """;
            assertQueryNoLeakCheck(replaceExpectedTimestamp(expected1), "price_1h order by sym");
            assertQueryNoLeakCheck(replaceExpectedTimestamp(expected1), view1Sql + " order by sym");

            final String expected2 = """
                    sym\tprice\tts
                    gbpusd\t1.321\t2024-09-10T00:00:00.000000Z
                    jpyusd\t103.21\t2024-09-10T00:00:00.000000Z
                    """;
            assertQueryNoLeakCheck(replaceExpectedTimestamp(expected2), "price_1d order by sym");
            assertQueryNoLeakCheck(replaceExpectedTimestamp(expected2), view2Sql + " order by sym");
        });
    }

    @Test
    public void testLargeSampleByInterval() throws Exception {
        assertMemoryLeak(() -> {
            execute(
                    "CREATE TABLE Samples (" +
                            "  Time TIMESTAMP," +
                            "  DeviceId INT," +
                            "  Register SYMBOL INDEX," +
                            "  Value DOUBLE" +
                            ") timestamp(Time) PARTITION BY MONTH WAL " +
                            "DEDUP UPSERT KEYS(Time, DeviceId, Register);"
            );
            execute(
                    "CREATE MATERIALIZED VIEW Samples_latest AS" +
                            "  SELECT" +
                            "    Time as UnixEpoch," +
                            "    last(Time) AS Time," +
                            "    DeviceId," +
                            "    Register," +
                            "    last(Value) AS Value" +
                            "  FROM" +
                            "    Samples" +
                            "  SAMPLE BY 2y;"
            );
            execute("INSERT INTO Samples (Time, DeviceId, Register, Value) VALUES ('2025-08-08T12:57:07.388314Z', 1, 'hello', 123);");

            drainQueues();

            assertQueryNoLeakCheck(
                    """
                            UnixEpoch\tTime\tDeviceId\tRegister\tValue
                            2024-01-01T00:00:00.000000Z\t2025-08-08T12:57:07.388314Z\t1\thello\t123.0
                            """,
                    "Samples_latest",
                    "UnixEpoch",
                    true,
                    true
            );
        });
    }

    @Test
    public void testLargeSampleByIntervalButFewRows() throws Exception {
        assertMemoryLeak(() -> {
            executeWithRewriteTimestamp("create table x (ts #TIMESTAMP) timestamp(ts) partition by day wal;");
            execute("insert into x values('2000-01-01T12:00'),('2010-01-01T12:00'),('2020-01-01T12:00')");
            drainQueues();

            final String expected = """
                    ts\tfirst_ts
                    2000-01-01T00:00:00.000000Z\t2000-01-01T12:00:00.000000Z
                    2010-01-01T00:00:00.000000Z\t2010-01-01T12:00:00.000000Z
                    2020-01-01T00:00:00.000000Z\t2020-01-01T12:00:00.000000Z
                    """;
            final String viewSql = "select ts, first(ts) as first_ts from x sample by 10y";
            assertQueryNoLeakCheck(replaceExpectedTimestamp(expected), viewSql, "ts", true, true);

            execute("create materialized view x_1y as (" + viewSql + ") partition by year");
            drainQueues();

            assertQueryNoLeakCheck(replaceExpectedTimestamp(expected), "x_1y", "ts", true, true);
        });
    }

    @Test
    public void testManualDeferredMatView() throws Exception {
        assertMemoryLeak(() -> {
            executeWithRewriteTimestamp(
                    "create table base_price (" +
                            "sym varchar, price double, ts #TIMESTAMP" +
                            ") timestamp(ts) partition by DAY WAL"
            );
            currentMicros = parseFloorPartialTimestamp("2001-01-01T01:01:01.000000Z");
            execute(
                    "create materialized view price_1h refresh manual deferred as " +
                            "select sym, last(price) as price, ts from base_price sample by 1h;"
            );

            execute(
                    "insert into base_price(sym, price, ts) values('gbpusd', 1.320, '2024-09-10T12:01')" +
                            ",('gbpusd', 1.323, '2024-09-10T12:02')" +
                            ",('jpyusd', 103.21, '2024-09-10T12:02')" +
                            ",('gbpusd', 1.321, '2024-09-10T13:02')"
            );

            currentMicros = parseFloorPartialTimestamp("2099-01-01T01:01:01.000000Z");
            final MatViewTimerJob timerJob = new MatViewTimerJob(engine);
            drainMatViewTimerQueue(timerJob);
            drainQueues();

            assertQueryNoLeakCheck(
                    "sym\tprice\tts\n",
                    "price_1h order by sym"
            );
            final String matViewsSql = "select view_name, refresh_type, base_table_name, last_refresh_start_timestamp, last_refresh_finish_timestamp, " +
                    "view_sql, view_status, refresh_base_table_txn, base_table_txn " +
                    "from materialized_views";
            assertQueryNoLeakCheck(
                    """
                            view_name\trefresh_type\tbase_table_name\tlast_refresh_start_timestamp\tlast_refresh_finish_timestamp\tview_sql\tview_status\trefresh_base_table_txn\tbase_table_txn
                            price_1h\tmanual\tbase_price\t\t\tselect sym, last(price) as price, ts from base_price sample by 1h;\tvalid\t-1\t1
                            """,
                    matViewsSql,
                    null
            );

            // the view should refresh after an explicit incremental refresh call
            execute("refresh materialized view price_1h incremental;");
            drainMatViewTimerQueue(timerJob);
            drainQueues();

            assertQueryNoLeakCheck(
                    """
                            view_name\trefresh_type\tbase_table_name\tlast_refresh_start_timestamp\tlast_refresh_finish_timestamp\tview_sql\tview_status\trefresh_base_table_txn\tbase_table_txn
                            price_1h\tmanual\tbase_price\t2099-01-01T01:01:01.000000Z\t2099-01-01T01:01:01.000000Z\tselect sym, last(price) as price, ts from base_price sample by 1h;\tvalid\t1\t1
                            """,
                    matViewsSql,
                    null
            );
            assertQueryNoLeakCheck(
                    replaceExpectedTimestamp(
                            """
                                    sym\tprice\tts
                                    gbpusd\t1.323\t2024-09-10T12:00:00.000000Z
                                    gbpusd\t1.321\t2024-09-10T13:00:00.000000Z
                                    jpyusd\t103.21\t2024-09-10T12:00:00.000000Z
                                    """),
                    "price_1h order by sym"
            );

            execute("insert into base_price(sym, price, ts) values('gbpusd', 1.333, '2024-09-10T22:01')");

            // full refresh should also work
            currentMicros = parseFloorPartialTimestamp("2100-01-01T01:01:01.000000Z");
            execute("refresh materialized view price_1h full;");
            drainMatViewTimerQueue(timerJob);
            drainQueues();

            assertQueryNoLeakCheck(
                    """
                            view_name\trefresh_type\tbase_table_name\tlast_refresh_start_timestamp\tlast_refresh_finish_timestamp\tview_sql\tview_status\trefresh_base_table_txn\tbase_table_txn
                            price_1h\tmanual\tbase_price\t2100-01-01T01:01:01.000000Z\t2100-01-01T01:01:01.000000Z\tselect sym, last(price) as price, ts from base_price sample by 1h;\tvalid\t2\t2
                            """,
                    matViewsSql,
                    null
            );
            assertQueryNoLeakCheck(
                    replaceExpectedTimestamp(
                            """
                                    sym\tprice\tts
                                    gbpusd\t1.323\t2024-09-10T12:00:00.000000Z
                                    gbpusd\t1.321\t2024-09-10T13:00:00.000000Z
                                    gbpusd\t1.333\t2024-09-10T22:00:00.000000Z
                                    jpyusd\t103.21\t2024-09-10T12:00:00.000000Z
                                    """),
                    "price_1h order by sym"
            );
        });
    }

    @Test
    public void testManualMatView() throws Exception {
        assertMemoryLeak(() -> {
            executeWithRewriteTimestamp(
                    "create table base_price (" +
                            "sym varchar, price double, ts #TIMESTAMP" +
                            ") timestamp(ts) partition by DAY WAL"
            );
            currentMicros = parseFloorPartialTimestamp("2001-01-01T01:01:01.000000Z");
            execute(
                    "create materialized view price_1h refresh manual as " +
                            "select sym, last(price) as price, ts from base_price sample by 1h;"
            );

            execute(
                    "insert into base_price(sym, price, ts) values('gbpusd', 1.320, '2024-09-10T12:01')" +
                            ",('gbpusd', 1.323, '2024-09-10T12:02')" +
                            ",('jpyusd', 103.21, '2024-09-10T12:02')" +
                            ",('gbpusd', 1.321, '2024-09-10T13:02')"
            );

            currentMicros = parseFloorPartialTimestamp("2099-01-01T01:01:01.000000Z");
            final MatViewTimerJob timerJob = new MatViewTimerJob(engine);
            drainMatViewTimerQueue(timerJob);
            drainQueues();

            assertQueryNoLeakCheck(replaceExpectedTimestamp(
                            """
                                    sym\tprice\tts
                                    gbpusd\t1.323\t2024-09-10T12:00:00.000000Z
                                    gbpusd\t1.321\t2024-09-10T13:00:00.000000Z
                                    jpyusd\t103.21\t2024-09-10T12:00:00.000000Z
                                    """),
                    "price_1h order by sym"
            );
            final String matViewsSql = "select view_name, refresh_type, base_table_name, last_refresh_start_timestamp, last_refresh_finish_timestamp, " +
                    "view_sql, view_status, refresh_base_table_txn, base_table_txn " +
                    "from materialized_views";
            assertQueryNoLeakCheck(
                    """
                            view_name\trefresh_type\tbase_table_name\tlast_refresh_start_timestamp\tlast_refresh_finish_timestamp\tview_sql\tview_status\trefresh_base_table_txn\tbase_table_txn
                            price_1h\tmanual\tbase_price\t2099-01-01T01:01:01.000000Z\t2099-01-01T01:01:01.000000Z\tselect sym, last(price) as price, ts from base_price sample by 1h;\tvalid\t1\t1
                            """,
                    matViewsSql,
                    null
            );

            // insert a few more rows - they won't be reflected in the view until we refresh it explicitly
            execute(
                    "insert into base_price(sym, price, ts) values('gbpusd', 1.320, '2024-09-11T12:01')" +
                            ",('gbpusd', 1.323, '2024-09-11T12:02')"
            );
            drainMatViewTimerQueue(timerJob);
            drainQueues();

            assertQueryNoLeakCheck(
                    replaceExpectedTimestamp(
                            """
                                    sym\tprice\tts
                                    gbpusd\t1.323\t2024-09-10T12:00:00.000000Z
                                    gbpusd\t1.321\t2024-09-10T13:00:00.000000Z
                                    jpyusd\t103.21\t2024-09-10T12:00:00.000000Z
                                    """),
                    "price_1h order by sym"
            );

            // the view should refresh after an explicit incremental refresh call
            execute("refresh materialized view price_1h incremental;");
            drainMatViewTimerQueue(timerJob);
            drainQueues();

            assertQueryNoLeakCheck(
                    """
                            view_name\trefresh_type\tbase_table_name\tlast_refresh_start_timestamp\tlast_refresh_finish_timestamp\tview_sql\tview_status\trefresh_base_table_txn\tbase_table_txn
                            price_1h\tmanual\tbase_price\t2099-01-01T01:01:01.000000Z\t2099-01-01T01:01:01.000000Z\tselect sym, last(price) as price, ts from base_price sample by 1h;\tvalid\t2\t2
                            """,
                    matViewsSql,
                    null
            );
            assertQueryNoLeakCheck(
                    replaceExpectedTimestamp(
                            """
                                    sym\tprice\tts
                                    gbpusd\t1.323\t2024-09-10T12:00:00.000000Z
                                    gbpusd\t1.321\t2024-09-10T13:00:00.000000Z
                                    gbpusd\t1.323\t2024-09-11T12:00:00.000000Z
                                    jpyusd\t103.21\t2024-09-10T12:00:00.000000Z
                                    """),
                    "price_1h order by sym"
            );

            execute("insert into base_price(sym, price, ts) values('gbpusd', 1.333, '2024-09-10T22:01')");

            // full refresh should also work
            currentMicros = parseFloorPartialTimestamp("2100-01-01T01:01:01.000000Z");
            execute("refresh materialized view price_1h full;");
            drainMatViewTimerQueue(timerJob);
            drainQueues();

            assertQueryNoLeakCheck(
                    """
                            view_name\trefresh_type\tbase_table_name\tlast_refresh_start_timestamp\tlast_refresh_finish_timestamp\tview_sql\tview_status\trefresh_base_table_txn\tbase_table_txn
                            price_1h\tmanual\tbase_price\t2100-01-01T01:01:01.000000Z\t2100-01-01T01:01:01.000000Z\tselect sym, last(price) as price, ts from base_price sample by 1h;\tvalid\t3\t3
                            """,
                    matViewsSql,
                    null
            );
            assertQueryNoLeakCheck(
                    replaceExpectedTimestamp(
                            """
                                    sym\tprice\tts
                                    gbpusd\t1.323\t2024-09-10T12:00:00.000000Z
                                    gbpusd\t1.321\t2024-09-10T13:00:00.000000Z
                                    gbpusd\t1.333\t2024-09-10T22:00:00.000000Z
                                    gbpusd\t1.323\t2024-09-11T12:00:00.000000Z
                                    jpyusd\t103.21\t2024-09-10T12:00:00.000000Z
                                    """),
                    "price_1h order by sym"
            );
        });
    }

    @Test
    public void testManualPeriodMatViewFullRefreshNoTimerJob() throws Exception {
        testPeriodRefresh("manual deferred", "full", false);
    }

    @Test
    public void testManualPeriodMatViewFullRefreshRunTimerJob() throws Exception {
        testPeriodRefresh("manual deferred", "full", true);
    }

    @Test
    public void testManualPeriodMatViewIncrementalRefreshNoTimerJob() throws Exception {
        testPeriodRefresh("manual deferred", "incremental", false);
    }

    @Test
    public void testManualPeriodMatViewIncrementalRefreshRunTimerJob() throws Exception {
        testPeriodRefresh("manual deferred", "incremental", true);
    }

    @Test
    public void testManualPeriodWithTzIncrementalRefreshRunTimerJob() throws Exception {
        testPeriodWithTzRefresh("manual deferred", "incremental", true);
    }

    @Test
    public void testManualPeriodWithTzMatViewFullRefreshNoTimerJob() throws Exception {
        testPeriodWithTzRefresh("manual deferred", "full", false);
    }

    @Test
    public void testManualPeriodWithTzMatViewFullRefreshRunTimerJob() throws Exception {
        testPeriodWithTzRefresh("manual deferred", "full", true);
    }

    @Test
    public void testManualPeriodWithTzMatViewIncrementalRefreshNoTimerJob() throws Exception {
        testPeriodWithTzRefresh("manual deferred", "incremental", false);
    }

    @Test
    public void testManyTimerMatViews() throws Exception {
        assertMemoryLeak(() -> {
            final int views = 32;
            final long start = MicrosTimestampDriver.INSTANCE.parseFloorLiteral("2024-12-12T00:00:00.000000Z");

            executeWithRewriteTimestamp(
                    "create table base_price (" +
                            "sym varchar, price double, ts #TIMESTAMP" +
                            ") timestamp(ts) partition by DAY WAL"
            );

            final long viewStart = timestampType.getDriver().fromMicros(start);
            // Create first and last mat view before all others to verify timer list sort logic.
            createNthTimerMatView(timestampType.getDriver(), viewStart, 0);
            createNthTimerMatView(timestampType.getDriver(), viewStart, (views - 1));
            for (int i = 1; i < views - 1; i++) {
                createNthTimerMatView(timestampType.getDriver(), viewStart, i);
            }

            execute(
                    "insert into base_price(sym, price, ts) values('gbpusd', 1.320, '2024-09-10T12:01')" +
                            ",('gbpusd', 1.323, '2024-09-10T12:02')" +
                            ",('jpyusd', 103.21, '2024-09-10T12:02')" +
                            ",('gbpusd', 1.321, '2024-09-10T13:02')"
            );

            currentMicros = start;
            final MatViewTimerJob timerJob = new MatViewTimerJob(engine);

            for (int i = 0; i < views; i++) {
                drainMatViewTimerQueue(timerJob);
                drainQueues();

                assertQueryNoLeakCheck(
                        replaceExpectedTimestamp(
                                """
                                        sym\tprice\tts
                                        gbpusd\t1.323\t2024-09-10T12:00:00.000000Z
                                        gbpusd\t1.321\t2024-09-10T13:00:00.000000Z
                                        jpyusd\t103.21\t2024-09-10T12:00:00.000000Z
                                        """),
                        "price_1h_" + i + " order by sym"
                );

                currentMicros += Micros.SECOND_MICROS;
            }

            // Drop all mat views. All timers should be removed as well.
            dropNthTimerMatView(views - 1);
            dropNthTimerMatView(0);
            for (int i = 1; i < views - 1; i++) {
                dropNthTimerMatView(i);
            }

            currentMicros += Micros.DAY_MICROS;
            drainMatViewTimerQueue(timerJob);
            drainQueues();

            assertQueryNoLeakCheck(
                    """
                            count
                            0
                            """,
                    "select count() from materialized_views",
                    null,
                    false,
                    true
            );
        });
    }

    @Test
    public void testMatViewTableRename() throws Exception {
        // Mat views may not support renames, but the table can be renamed
        // during replication from a temp name, so the renaming has to be supported on storage level
        assertMemoryLeak(() -> {
            executeWithRewriteTimestamp(
                    "create table base_price (" +
                            "sym varchar, price double, ts #TIMESTAMP" +
                            ") timestamp(ts) partition by DAY WAL"
            );

            createMatView("select sym, last(price) as price, ts from base_price sample by 1h");

            execute(
                    "insert into base_price values('gbpusd', 1.320, '2024-09-10T12:01')" +
                            ",('gbpusd', 1.323, '2024-09-10T12:02')" +
                            ",('jpyusd', 103.21, '2024-09-10T12:02')" +
                            ",('gbpusd', 1.321, '2024-09-10T13:02')"
            );

            currentMicros = MicrosTimestampDriver.floor("2024-10-24T17:22:09.842574Z");
            drainQueues();

            final String matViewsSql = "select view_name, refresh_type, base_table_name, last_refresh_start_timestamp, last_refresh_finish_timestamp, " +
                    "view_sql, view_status, invalidation_reason, refresh_base_table_txn, base_table_txn " +
                    "from materialized_views";
            assertQueryNoLeakCheck(
                    """
                            view_name\trefresh_type\tbase_table_name\tlast_refresh_start_timestamp\tlast_refresh_finish_timestamp\tview_sql\tview_status\tinvalidation_reason\trefresh_base_table_txn\tbase_table_txn
                            price_1h\timmediate\tbase_price\t2024-10-24T17:22:09.842574Z\t2024-10-24T17:22:09.842574Z\tselect sym, last(price) as price, ts from base_price sample by 1h\tvalid\t\t1\t1
                            """,
                    matViewsSql,
                    null
            );

            TableToken matViewToken = engine.verifyTableName("price_1h");
            TableToken updatedToken = matViewToken.renamed("price_1h_renamed");

            engine.applyTableRename(matViewToken, updatedToken);

            assertQueryNoLeakCheck(
                    """
                            view_name\trefresh_type\tbase_table_name\tlast_refresh_start_timestamp\tlast_refresh_finish_timestamp\tview_sql\tview_status\tinvalidation_reason\trefresh_base_table_txn\tbase_table_txn
                            price_1h_renamed\timmediate\tbase_price\t2024-10-24T17:22:09.842574Z\t2024-10-24T17:22:09.842574Z\tselect sym, last(price) as price, ts from base_price sample by 1h\tvalid\t\t1\t1
                            """,
                    matViewsSql,
                    null
            );

            execute(
                    "insert into base_price values('gbpusd', 1.320, '2024-09-10T12:01')" +
                            ",('gbpusd', 1, '2024-09-10T12:02')" +
                            ",('jpyusd', 1, '2024-09-10T12:02')" +
                            ",('gbpusd', 1, '2024-09-10T13:02')"
            );
            drainQueues();

            assertQueryNoLeakCheck(
                    replaceExpectedTimestamp("""
                            sym\tprice\tts
                            gbpusd\t1.0\t2024-09-10T12:00:00.000000Z
                            jpyusd\t1.0\t2024-09-10T12:00:00.000000Z
                            gbpusd\t1.0\t2024-09-10T13:00:00.000000Z
                            """),
                    "price_1h_renamed",
                    "ts",
                    true,
                    true

            );
        });
    }

    @Test
    public void testMinRefreshInterval() throws Exception {
        assertMemoryLeak(() -> {
            execute(
                    "create table base_price (" +
                            "  sym symbol, price double, ts timestamp" +
                            ") timestamp(ts) partition by DAY WAL"
            );
            execute(
                    "insert into base_price(sym, price, ts) values ('gbpusd', 1.320, '2023-09-10T12:01')" +
                            ",('gbpusd', 1.323, '2023-09-10T12:01')" +
                            ",('jpyusd', 103.21, '2023-09-10T12:01')" +
                            ",('jpyusd', 103.22, '2023-09-10T12:01')"
            );
            drainWalQueue();

            execute(
                    "create materialized view price_1h as " +
                            "select sym, last(price) as price, ts from base_price sample by 1s;"
            );

            currentMicros = parseFloorPartialTimestamp("2024-01-01T01:01:01.000000Z");
            drainQueues();

            execute(
                    "insert into base_price(sym, price, ts) values ('gbpusd', 1.320, '2023-09-10T12:00')" +
                            ",('jpyusd', 103.21, '2023-09-10T12:00')"
            );
            drainQueues();

            // We've only inserted '2023-09-10T12:00' timestamps, so only this second should be refreshed
            // and inserted in the last transaction.
            final TableToken viewToken = engine.getTableTokenIfExists("price_1h");
            Assert.assertNotNull(viewToken);
            try (
                    Path path = new Path();
                    TableReader viewReader = engine.getReader(viewToken);
                    WalTxnRangeLoader txnRangeLoader = new WalTxnRangeLoader(configuration)
            ) {
                final LongList intervals = new LongList();
                final long seqTxn = viewReader.getSeqTxn();
                txnRangeLoader.load(engine, path, viewToken, intervals, seqTxn - 1, seqTxn);
                Assert.assertEquals(2, intervals.size());
                Assert.assertEquals(parseFloorPartialTimestamp("2023-09-10T12:00:00.000000Z"), intervals.getQuick(0));
                Assert.assertEquals(parseFloorPartialTimestamp("2023-09-10T12:00:00.999999Z"), intervals.getQuick(1));
            }

            assertQueryNoLeakCheck(
                    """
                            view_name\trefresh_type\tbase_table_name\tlast_refresh_start_timestamp\tlast_refresh_finish_timestamp\tview_status\trefresh_period_hi\trefresh_base_table_txn\tbase_table_txn\tperiod_length\tperiod_length_unit\trefresh_limit\trefresh_limit_unit
                            price_1h\timmediate\tbase_price\t2024-01-01T01:01:01.000000Z\t2024-01-01T01:01:01.000000Z\tvalid\t\t2\t2\t0\t\t0\t
                            """,
                    "select view_name, refresh_type, base_table_name, last_refresh_start_timestamp, last_refresh_finish_timestamp, " +
                            "view_status, refresh_period_hi, refresh_base_table_txn, base_table_txn, " +
                            "period_length, period_length_unit, refresh_limit, refresh_limit_unit " +
                            "from materialized_views",
                    null
            );
            assertQueryNoLeakCheck(
                    """
                            sym\tprice\tts
                            gbpusd\t1.32\t2023-09-10T12:00:00.000000Z
                            gbpusd\t1.323\t2023-09-10T12:01:00.000000Z
                            jpyusd\t103.21\t2023-09-10T12:00:00.000000Z
                            jpyusd\t103.22\t2023-09-10T12:01:00.000000Z
                            """,
                    "price_1h order by sym, ts"
            );
        });
    }

    @Test
    public void testPeriodMatViewSmoke() throws Exception {
        assertMemoryLeak(() -> {
            executeWithRewriteTimestamp(
                    "create table base_price (" +
                            "sym varchar, price double, ts #TIMESTAMP" +
                            ") timestamp(ts) partition by DAY WAL"
            );
            currentMicros = parseFloorPartialTimestamp("2000-01-01T00:00:00.000000Z");
            execute(
                    "create materialized view price_1h refresh immediate period (length 4h) as " +
                            "select sym, last(price) as price, ts from base_price sample by 1h"
            );
            execute(
                    "insert into base_price(sym, price, ts) values('gbpusd', 1.320, '2000-01-01T02:01')" +
                            ",('gbpusd', 1.323, '2000-01-01T04:02')" +
                            ",('jpyusd', 103.21, '2000-01-01T02:02')" +
                            ",('gbpusd', 1.321, '2000-01-01T04:02')" +
                            ",('jpyusd', 103.21, '2000-01-02T01:00')" +
                            ",('gbpusd', 1.321, '2000-01-02T01:00')"
            );

            final MatViewTimerJob timerJob = new MatViewTimerJob(engine);

            // no refresh should happen as the first period hasn't finished
            currentMicros = parseFloorPartialTimestamp("2000-01-01T00:00:00.000000Z");
            drainMatViewTimerQueue(timerJob);
            drainQueues();
            assertQueryNoLeakCheck(
                    "sym\tprice\tts\n",
                    "price_1h order by sym"
            );
            final String matViewsSql = "select view_name, refresh_type, base_table_name, last_refresh_start_timestamp, last_refresh_finish_timestamp, " +
                    "view_sql, view_status, refresh_base_table_txn, base_table_txn, refresh_period_hi, timer_time_zone, timer_start, " +
                    "timer_interval, timer_interval_unit, period_length, period_length_unit, period_delay, period_delay_unit " +
                    "from materialized_views";
            assertQueryNoLeakCheck(
                    """
                            view_name\trefresh_type\tbase_table_name\tlast_refresh_start_timestamp\tlast_refresh_finish_timestamp\tview_sql\tview_status\trefresh_base_table_txn\tbase_table_txn\trefresh_period_hi\ttimer_time_zone\ttimer_start\ttimer_interval\ttimer_interval_unit\tperiod_length\tperiod_length_unit\tperiod_delay\tperiod_delay_unit
                            price_1h\timmediate\tbase_price\t2000-01-01T00:00:00.000000Z\t2000-01-01T00:00:00.000000Z\tselect sym, last(price) as price, ts from base_price sample by 1h\tvalid\t1\t1\t\t\t2000-01-01T00:00:00.000000Z\t0\t\t4\tHOUR\t0\t
                            """,
                    matViewsSql,
                    null
            );

            // the first period still hasn't finished
            currentMicros = parseFloorPartialTimestamp("2000-01-01T03:59:59.999999Z");
            drainMatViewTimerQueue(timerJob);
            drainQueues();
            assertQueryNoLeakCheck(
                    "sym\tprice\tts\n",
                    "price_1h order by sym"
            );

            // the first period has finished
            currentMicros = parseFloorPartialTimestamp("2000-01-01T04:00:00.000000Z");
            drainMatViewTimerQueue(timerJob);
            drainQueues();
            assertQueryNoLeakCheck(
                    replaceExpectedTimestamp(
                            """
                                    sym\tprice\tts
                                    gbpusd\t1.32\t2000-01-01T02:00:00.000000Z
                                    jpyusd\t103.21\t2000-01-01T02:00:00.000000Z
                                    """),
                    "price_1h order by sym"
            );

            // let's insert some rows for the first period as well as for the incomplete one
            execute(
                    "insert into base_price(sym, price, ts) values('gbpusd', 1.323, '2000-01-01T03:01')" +
                            ",('jpyusd', 103.29, '2000-01-01T03:02')" +
                            ",('gbpusd', 1.322, '2000-01-01T05:00')" +
                            ",('jpyusd', 103.23, '2000-01-02T05:01')"
            );

            // only the rows for the first period should be reflected in the view
            drainMatViewTimerQueue(timerJob);
            drainQueues();

            assertQueryNoLeakCheck(
                    replaceExpectedTimestamp(
                            """
                                    sym\tprice\tts
                                    gbpusd\t1.32\t2000-01-01T02:00:00.000000Z
                                    gbpusd\t1.323\t2000-01-01T03:00:00.000000Z
                                    jpyusd\t103.21\t2000-01-01T02:00:00.000000Z
                                    jpyusd\t103.29\t2000-01-01T03:00:00.000000Z
                                    """),
                    "price_1h order by sym"
            );

            // all periods have finished, so expect everything to be reflected
            currentMicros = parseFloorPartialTimestamp("2000-01-03T00:00:00.000000Z");
            drainMatViewTimerQueue(timerJob);
            drainQueues();

            final String finalExpected = replaceExpectedTimestamp("""
                    sym\tprice\tts
                    gbpusd\t1.32\t2000-01-01T02:00:00.000000Z
                    gbpusd\t1.323\t2000-01-01T03:00:00.000000Z
                    gbpusd\t1.321\t2000-01-01T04:00:00.000000Z
                    gbpusd\t1.322\t2000-01-01T05:00:00.000000Z
                    gbpusd\t1.321\t2000-01-02T01:00:00.000000Z
                    jpyusd\t103.21\t2000-01-01T02:00:00.000000Z
                    jpyusd\t103.29\t2000-01-01T03:00:00.000000Z
                    jpyusd\t103.21\t2000-01-02T01:00:00.000000Z
                    jpyusd\t103.23\t2000-01-02T05:00:00.000000Z
                    """);
            assertQueryNoLeakCheck(
                    finalExpected,
                    "price_1h order by sym"
            );

            assertQueryNoLeakCheck(
                    """
                            view_name\trefresh_type\tbase_table_name\tlast_refresh_start_timestamp\tlast_refresh_finish_timestamp\tview_sql\tview_status\trefresh_base_table_txn\tbase_table_txn\trefresh_period_hi\ttimer_time_zone\ttimer_start\ttimer_interval\ttimer_interval_unit\tperiod_length\tperiod_length_unit\tperiod_delay\tperiod_delay_unit
                            price_1h\timmediate\tbase_price\t2000-01-03T00:00:00.000000Z\t2000-01-03T00:00:00.000000Z\tselect sym, last(price) as price, ts from base_price sample by 1h\tvalid\t2\t2\t2000-01-03T00:00:00.000000Z\t\t2000-01-01T00:00:00.000000Z\t0\t\t4\tHOUR\t0\t
                            """,
                    matViewsSql,
                    null
            );

            // insert some rows in the current incomplete period
            execute(
                    "insert into base_price(sym, price, ts) values('gbpusd', 1.424, '2000-01-03T01:02')" +
                            ",('jpyusd', 104.31, '2000-01-03T01:03')"
            );
            drainMatViewTimerQueue(timerJob);
            drainQueues();

            // no rows should be inserted into the view, yet the last refresh txn
            // should be bumped to let WalPurgeJob do its job
            assertQueryNoLeakCheck(
                    finalExpected,
                    "price_1h order by sym"
            );

            assertQueryNoLeakCheck(
                    """
                            view_name\trefresh_type\tbase_table_name\tlast_refresh_start_timestamp\tlast_refresh_finish_timestamp\tview_sql\tview_status\trefresh_base_table_txn\tbase_table_txn\trefresh_period_hi\ttimer_time_zone\ttimer_start\ttimer_interval\ttimer_interval_unit\tperiod_length\tperiod_length_unit\tperiod_delay\tperiod_delay_unit
                            price_1h\timmediate\tbase_price\t2000-01-03T00:00:00.000000Z\t2000-01-03T00:00:00.000000Z\tselect sym, last(price) as price, ts from base_price sample by 1h\tvalid\t3\t3\t2000-01-03T00:00:00.000000Z\t\t2000-01-01T00:00:00.000000Z\t0\t\t4\tHOUR\t0\t
                            """,
                    matViewsSql,
                    null
            );
        });
    }

    @Test
    public void testQueryError() throws Exception {
        assertMemoryLeak(() -> {
            executeWithRewriteTimestamp(
                    "create table base_price (" +
                            "sym varchar, price double, amount int, ts #TIMESTAMP" +
                            ") timestamp(ts) partition by DAY WAL"
            );

            createMatView("select sym, last(price) as price, ts from base_price where npe() sample by 1h");

            execute(
                    "insert into base_price (sym, price, ts) values('gbpusd', 1.320, '2024-09-10T12:01')" +
                            ",('gbpusd', 1.323, '2024-09-10T12:02')" +
                            ",('jpyusd', 103.21, '2024-09-10T12:02')" +
                            ",('gbpusd', 1.321, '2024-09-10T13:02')"
            );
            drainQueues();

            assertQueryNoLeakCheck(
                    """
                            view_name\tbase_table_name\tview_status\tinvalidation_reason
                            price_1h\tbase_price\tinvalid\t[-1]: unexpected filter error
                            """,
                    "select view_name, base_table_name, view_status, invalidation_reason from materialized_views",
                    null,
                    false
            );
        });
    }

    @Test
    public void testQueryError2() throws Exception {
        assertMemoryLeak(() -> {
            executeWithRewriteTimestamp(
                    "create table x (" +
                            "sym varchar, price double, amount int, ts #TIMESTAMP" +
                            ") timestamp(ts) partition by DAY WAL"
            );
            execute("create table y (sym varchar)");
            execute("insert into x values ('foo', 3, 42, '2024-09-10T12:01')");

            execute(
                    "create materialized view x_1h with base x as ( " +
                            "  select x.sym, last(x.price) as price, x.ts from x join y on (sym) sample by 1h " +
                            ") partition by week"
            );

            execute("drop table y");
            drainQueues();

            assertQueryNoLeakCheck(
                    """
                            view_name\tbase_table_name\tview_status\tinvalidation_reason
                            x_1h\tx\tinvalid\t[58]: table does not exist [table=y]
                            """,
                    "select view_name, base_table_name, view_status, invalidation_reason from materialized_views",
                    null,
                    false
            );
        });
    }

    @Test
    public void testQueryTimestampMixedWithAggregates() throws Exception {
        Assume.assumeTrue(timestampType == TestTimestampType.MICRO);
        assertMemoryLeak(() -> {
            execute("CREATE TABLE x (ts TIMESTAMP) TIMESTAMP(ts) PARTITION BY DAY WAL;");
            execute("INSERT INTO x VALUES ('2010-01-01T01'),('2010-01-01T01'),('2020-01-01T01'),('2030-01-01T01');");
            drainWalQueue();

            execute(
                    """
                            CREATE MATERIALIZED VIEW x_view AS
                            SELECT ts, count()::double / datediff('h', ts, dateadd('d', 1, ts, 'Europe/Copenhagen')) AS Coverage
                            FROM 'x'
                            SAMPLE BY 1d ALIGN TO CALENDAR TIME ZONE 'Europe/Copenhagen';
                            """
            );

            currentMicros = parseFloorPartialTimestamp("2024-01-01T01:01:01.000000Z");
            drainQueues();

            assertQueryNoLeakCheck(
                    """
                            view_name\trefresh_type\tbase_table_name\tlast_refresh_start_timestamp\tlast_refresh_finish_timestamp\tview_status\trefresh_period_hi\trefresh_base_table_txn\tbase_table_txn\tperiod_length\tperiod_length_unit\trefresh_limit\trefresh_limit_unit
                            x_view\timmediate\tx\t2024-01-01T01:01:01.000000Z\t2024-01-01T01:01:01.000000Z\tvalid\t\t1\t1\t0\t\t0\t
                            """,
                    "select view_name, refresh_type, base_table_name, last_refresh_start_timestamp, last_refresh_finish_timestamp, " +
                            "view_status, refresh_period_hi, refresh_base_table_txn, base_table_txn, " +
                            "period_length, period_length_unit, refresh_limit, refresh_limit_unit " +
                            "from materialized_views",
                    null
            );
            assertQueryNoLeakCheck(
                    """
                            ts\tCoverage
                            2009-12-31T23:00:00.000000Z\t0.08333333333333333
                            2019-12-31T23:00:00.000000Z\t0.041666666666666664
                            2029-12-31T23:00:00.000000Z\t0.041666666666666664
                            """,
                    "x_view",
                    "ts",
                    true,
                    true
            );
        });
    }

    @Test
    public void testQueryWithCte() throws Exception {
        assertMemoryLeak(() -> {
            executeWithRewriteTimestamp(
                    "create table exchanges (" +
                            " uid symbol, amount double, ts #TIMESTAMP " +
                            ") timestamp(ts) partition by day wal;"
            );
            executeWithRewriteTimestamp("create table aux_start_date (ts #TIMESTAMP);");

            execute(
                    "insert into exchanges values('foo', 1.320, '2024-09-10T12:01')" +
                            ",('foo', 1.323, '2024-09-10T12:02')" +
                            ",('bar', 103.21, '2024-09-10T12:02')" +
                            ",('foo', 1.321, '2024-09-10T13:02')"
            );
            execute("insert into aux_start_date values('2024-09-10')");
            drainQueues();

            final String expected = """
                    ts\tuid\tamount
                    2020-01-01T00:00:00.000000Z\tbar\t103.21
                    2020-01-01T00:00:00.000000Z\tfoo\t1.321
                    """;
            final String viewSql = "with starting_point as ( " +
                    "  select ts from aux_start_date " +
                    "  union " +
                    "  select '2024-09-10' " +
                    "), " +
                    "latest_query as ( " +
                    "  select * " +
                    "  from exchanges " +
                    "  where ts >= (select min(ts) from starting_point) " +
                    "  latest on ts partition by uid " +
                    ") " +
                    "select ts, uid, first(amount) as amount " +
                    "from latest_query " +
                    "sample by 10y";
            assertQueryNoLeakCheck(replaceExpectedTimestamp(expected), viewSql, "ts");

            execute("create materialized view exchanges_10y as (" + viewSql + ") partition by year");
            drainQueues();

            assertQueryNoLeakCheck(replaceExpectedTimestamp(expected), "exchanges_10y", "ts", true, true);
        });
    }

    @Test
    public void testRangeRefresh() throws Exception {
        assertMemoryLeak(() -> {
            executeWithRewriteTimestamp(
                    "create table x ( " +
                            "sym varchar, price double, ts #TIMESTAMP " +
                            ") timestamp(ts) partition by DAY WAL"
            );
            execute("create table y (sym varchar)");

            execute(
                    "create materialized view x_1h with base x as " +
                            "select x.sym, last(x.price) as price, x.ts " +
                            "from x join y on (sym) " +
                            "sample by 1h"
            );

            final String insertOlderRows = "insert into x values ('gbpusd', 1.320, '2024-09-09T12:01')" +
                    ",('gbpusd', 1.323, '2024-09-10T12:02')" +
                    ",('jpyusd', 103.21, '2024-09-11T12:02')" +
                    ",('gbpusd', 1.321, '2024-09-12T13:02')";
            execute(insertOlderRows);
            currentMicros = parseFloorPartialTimestamp("2024-01-01T01:01:01.842574Z");
            drainQueues();
            assertQueryNoLeakCheck("sym\tprice\tts\n", "x_1h order by sym");
            assertQueryNoLeakCheck(
                    """
                            view_name\trefresh_type\tbase_table_name\tview_status\tinvalidation_reason\tlast_refresh_start_timestamp\tlast_refresh_finish_timestamp\trefresh_base_table_txn\tbase_table_txn
                            x_1h\timmediate\tx\tvalid\t\t2024-01-01T01:01:01.842574Z\t2024-01-01T01:01:01.842574Z\t1\t1
                            """,
                    "select view_name, refresh_type, base_table_name, view_status, invalidation_reason, " +
                            "last_refresh_start_timestamp, last_refresh_finish_timestamp, " +
                            "refresh_base_table_txn, base_table_txn " +
                            "from materialized_views",
                    null
            );

            // Insert data into y. Range refresh should aggregate rows within the interval only.
            execute("insert into y values ('gbpusd'),('jpyusd')");
            execute("refresh materialized view x_1h range from '2024-09-10T12:02' to '2024-09-11T12:02'");
            drainQueues();
            assertQueryNoLeakCheck(
                    replaceExpectedTimestamp(
                            """
                                    sym\tprice\tts
                                    gbpusd\t1.323\t2024-09-10T12:00:00.000000Z
                                    jpyusd\t103.21\t2024-09-11T12:00:00.000000Z
                                    """),
                    "x_1h order by sym, ts"
            );
            assertQueryNoLeakCheck(
                    """
                            view_name\trefresh_type\tbase_table_name\tview_status\tinvalidation_reason\tlast_refresh_start_timestamp\tlast_refresh_finish_timestamp\trefresh_base_table_txn\tbase_table_txn
                            x_1h\timmediate\tx\tvalid\t\t2024-01-01T01:01:01.842574Z\t2024-01-01T01:01:01.842574Z\t1\t1
                            """,
                    "select view_name, refresh_type, base_table_name, view_status, invalidation_reason, " +
                            "last_refresh_start_timestamp, last_refresh_finish_timestamp, " +
                            "refresh_base_table_txn, base_table_txn " +
                            "from materialized_views",
                    null
            );

            // Insert a row with newer timestamp. This time incremental refresh should only aggregate the new row.
            execute("insert into x (sym, price, ts) values ('gbpusd', 1.320, '2024-09-13T13:13');");
            drainQueues();
            final String expected = "sym\tprice\tts\n" +
                    "gbpusd\t1.323\t2024-09-10T12:00:00.000000Z\n" +
                    "gbpusd\t1.32\t2024-09-13T13:00:00.000000Z\n" + // newer timestamp
                    "jpyusd\t103.21\t2024-09-11T12:00:00.000000Z\n";
            assertQueryNoLeakCheck(replaceExpectedTimestamp(expected), "x_1h order by sym, ts");
            assertQueryNoLeakCheck(
                    """
                            view_name\trefresh_type\tbase_table_name\tview_status\tinvalidation_reason\tlast_refresh_start_timestamp\tlast_refresh_finish_timestamp\trefresh_base_table_txn\tbase_table_txn
                            x_1h\timmediate\tx\tvalid\t\t2024-01-01T01:01:01.842574Z\t2024-01-01T01:01:01.842574Z\t2\t2
                            """,
                    "select view_name, refresh_type, base_table_name, view_status, invalidation_reason, " +
                            "last_refresh_start_timestamp, last_refresh_finish_timestamp, " +
                            "refresh_base_table_txn, base_table_txn " +
                            "from materialized_views",
                    null
            );

            // Make the view invalid. Range refresh should be ignored.
            execute("truncate table x;");
            execute(insertOlderRows);
            drainQueues();
            execute("refresh materialized view x_1h range from '2024-09-10T12:02' to '2024-09-11T12:02';");
            assertQueryNoLeakCheck(replaceExpectedTimestamp(expected), "x_1h order by sym, ts");
            assertQueryNoLeakCheck(
                    """
                            view_name\trefresh_type\tbase_table_name\tview_status\tinvalidation_reason\tlast_refresh_start_timestamp\tlast_refresh_finish_timestamp\trefresh_base_table_txn\tbase_table_txn
                            x_1h\timmediate\tx\tinvalid\ttruncate operation\t2024-01-01T01:01:01.842574Z\t2024-01-01T01:01:01.842574Z\t2\t4
                            """,
                    "select view_name, refresh_type, base_table_name, view_status, invalidation_reason, " +
                            "last_refresh_start_timestamp, last_refresh_finish_timestamp, " +
                            "refresh_base_table_txn, base_table_txn " +
                            "from materialized_views",
                    null
            );
        });
    }

    @Test
    public void testRangeRefreshIgnoresRefreshLimitHours() throws Exception {
        assertMemoryLeak(() -> {
            executeWithRewriteTimestamp(
                    "create table base_price ( " +
                            "sym varchar, price double, ts #TIMESTAMP " +
                            ") timestamp(ts) partition by DAY WAL"
            );
            createMatView("select sym, last(price) as price, ts from base_price sample by 1h");

            execute(
                    "insert into base_price values ('gbpusd', 1.320, '2024-09-09T12:01')" +
                            ",('gbpusd', 1.323, '2024-09-10T12:02')" +
                            ",('jpyusd', 103.21, '2024-09-11T12:02')" +
                            ",('gbpusd', 1.321, '2024-09-12T13:02')"
            );
            currentMicros = parseFloorPartialTimestamp("2024-09-13T00:00:00.000000Z");
            drainQueues();
            final String ogExpected = replaceExpectedTimestamp("""
                    sym\tprice\tts
                    gbpusd\t1.32\t2024-09-09T12:00:00.000000Z
                    gbpusd\t1.323\t2024-09-10T12:00:00.000000Z
                    gbpusd\t1.321\t2024-09-12T13:00:00.000000Z
                    jpyusd\t103.21\t2024-09-11T12:00:00.000000Z
                    """);
            assertQueryNoLeakCheck(ogExpected, "price_1h order by sym, ts");
            final String matViewsSql = "select view_name, refresh_type, base_table_name, view_status, invalidation_reason, " +
                    "last_refresh_start_timestamp, last_refresh_finish_timestamp, " +
                    "refresh_base_table_txn, base_table_txn " +
                    "from materialized_views";
            assertQueryNoLeakCheck(
                    """
                            view_name\trefresh_type\tbase_table_name\tview_status\tinvalidation_reason\tlast_refresh_start_timestamp\tlast_refresh_finish_timestamp\trefresh_base_table_txn\tbase_table_txn
                            price_1h\timmediate\tbase_price\tvalid\t\t2024-09-13T00:00:00.000000Z\t2024-09-13T00:00:00.000000Z\t1\t1
                            """,
                    matViewsSql,
                    null
            );

            execute("alter materialized view price_1h set refresh limit 8h;");

            // Insert rows with older timestamps. They should be ignored due to the refresh limit.
            execute(
                    "insert into base_price values ('gbpusd', 2.431, '2024-09-09T00:01')" +
                            ",('jpyusd', 214.32, '2024-09-11T00:02')"
            );
            drainQueues();
            assertQueryNoLeakCheck(ogExpected, "price_1h order by sym, ts");
            assertQueryNoLeakCheck(
                    """
                            view_name\trefresh_type\tbase_table_name\tview_status\tinvalidation_reason\tlast_refresh_start_timestamp\tlast_refresh_finish_timestamp\trefresh_base_table_txn\tbase_table_txn
                            price_1h\timmediate\tbase_price\tvalid\t\t2024-09-13T00:00:00.000000Z\t2024-09-13T00:00:00.000000Z\t2\t2
                            """,
                    matViewsSql,
                    null
            );

            // Run range refresh. The newly inserted rows should now be reflected in the mat view.
            execute("refresh materialized view price_1h range from '2024-09-09' to '2024-09-12';");
            drainQueues();
            assertQueryNoLeakCheck(
                    replaceExpectedTimestamp(
                            "sym\tprice\tts\n" +
                                    "gbpusd\t2.431\t2024-09-09T00:00:00.000000Z\n" + // new row
                                    "gbpusd\t1.32\t2024-09-09T12:00:00.000000Z\n" +
                                    "gbpusd\t1.323\t2024-09-10T12:00:00.000000Z\n" +
                                    "gbpusd\t1.321\t2024-09-12T13:00:00.000000Z\n" +
                                    "jpyusd\t214.32\t2024-09-11T00:00:00.000000Z\n" + // new row
                                    "jpyusd\t103.21\t2024-09-11T12:00:00.000000Z\n"),
                    "price_1h order by sym, ts"
            );
            assertQueryNoLeakCheck(
                    """
                            view_name\trefresh_type\tbase_table_name\tview_status\tinvalidation_reason\tlast_refresh_start_timestamp\tlast_refresh_finish_timestamp\trefresh_base_table_txn\tbase_table_txn
                            price_1h\timmediate\tbase_price\tvalid\t\t2024-09-13T00:00:00.000000Z\t2024-09-13T00:00:00.000000Z\t2\t2
                            """,
                    matViewsSql,
                    null
            );
        });
    }

    @Test
    public void testRangeRefreshIgnoresRefreshLimitMonths() throws Exception {
        assertMemoryLeak(() -> {
            executeWithRewriteTimestamp(
                    "create table base_price ( " +
                            "sym varchar, price double, ts #TIMESTAMP " +
                            ") timestamp(ts) partition by DAY WAL"
            );
            createMatView("select sym, last(price) as price, ts from base_price sample by 1h");

            execute(
                    "insert into base_price values ('gbpusd', 1.320, '2024-09-09T12:01')" +
                            ",('gbpusd', 1.323, '2024-09-10T12:02')" +
                            ",('jpyusd', 103.21, '2024-09-11T12:02')" +
                            ",('gbpusd', 1.321, '2024-09-12T13:02')"
            );
            currentMicros = parseFloorPartialTimestamp("2024-09-13T00:00:00.000000Z");
            drainQueues();
            assertQueryNoLeakCheck(
                    replaceExpectedTimestamp(
                            """
                                    sym\tprice\tts
                                    gbpusd\t1.32\t2024-09-09T12:00:00.000000Z
                                    gbpusd\t1.323\t2024-09-10T12:00:00.000000Z
                                    gbpusd\t1.321\t2024-09-12T13:00:00.000000Z
                                    jpyusd\t103.21\t2024-09-11T12:00:00.000000Z
                                    """),
                    "price_1h order by sym, ts"
            );
            assertQueryNoLeakCheck(
                    """
                            view_name\trefresh_type\tbase_table_name\tview_status\tinvalidation_reason\tlast_refresh_start_timestamp\tlast_refresh_finish_timestamp\trefresh_base_table_txn\tbase_table_txn
                            price_1h\timmediate\tbase_price\tvalid\t\t2024-09-13T00:00:00.000000Z\t2024-09-13T00:00:00.000000Z\t1\t1
                            """,
                    "select view_name, refresh_type, base_table_name, view_status, invalidation_reason, " +
                            "last_refresh_start_timestamp, last_refresh_finish_timestamp, " +
                            "refresh_base_table_txn, base_table_txn " +
                            "from materialized_views",
                    null
            );

            execute("alter materialized view price_1h set refresh limit 1M;");

            // Insert rows with older and newer timestamps. The older rows should be ignored due to the refresh limit.
            execute(
                    "insert into base_price values ('gbpusd', 2.431, '2024-08-01T00:01')" +
                            ",('jpyusd', 214.32, '2024-08-01T00:02')" +
                            ",('gbpusd', 2.432, '2024-09-12T01:01')" +
                            ",('jpyusd', 214.32, '2024-09-12T01:02')"
            );
            drainQueues();
            assertQueryNoLeakCheck(
                    replaceExpectedTimestamp(
                            "sym\tprice\tts\n" +
                                    "gbpusd\t1.32\t2024-09-09T12:00:00.000000Z\n" +
                                    "gbpusd\t1.323\t2024-09-10T12:00:00.000000Z\n" +
                                    "gbpusd\t2.432\t2024-09-12T01:00:00.000000Z\n" + // newer row
                                    "gbpusd\t1.321\t2024-09-12T13:00:00.000000Z\n" +
                                    "jpyusd\t103.21\t2024-09-11T12:00:00.000000Z\n" +
                                    "jpyusd\t214.32\t2024-09-12T01:00:00.000000Z\n"), // newer row
                    "price_1h order by sym, ts"
            );
            assertQueryNoLeakCheck(
                    """
                            view_name\trefresh_type\tbase_table_name\tview_status\tinvalidation_reason\tlast_refresh_start_timestamp\tlast_refresh_finish_timestamp\trefresh_base_table_txn\tbase_table_txn
                            price_1h\timmediate\tbase_price\tvalid\t\t2024-09-13T00:00:00.000000Z\t2024-09-13T00:00:00.000000Z\t2\t2
                            """,
                    "select view_name, refresh_type, base_table_name, view_status, invalidation_reason, " +
                            "last_refresh_start_timestamp, last_refresh_finish_timestamp, " +
                            "refresh_base_table_txn, base_table_txn " +
                            "from materialized_views",
                    null
            );

            // Run range refresh. The older rows should now be reflected in the mat view.
            execute("refresh materialized view price_1h range from '2024-08-01' to '2024-09-12';");
            drainQueues();
            assertQueryNoLeakCheck(
                    replaceExpectedTimestamp(
                            "sym\tprice\tts\n" +
                                    "gbpusd\t2.431\t2024-08-01T00:00:00.000000Z\n" + // older row
                                    "gbpusd\t1.32\t2024-09-09T12:00:00.000000Z\n" +
                                    "gbpusd\t1.323\t2024-09-10T12:00:00.000000Z\n" +
                                    "gbpusd\t2.432\t2024-09-12T01:00:00.000000Z\n" +
                                    "gbpusd\t1.321\t2024-09-12T13:00:00.000000Z\n" +
                                    "jpyusd\t214.32\t2024-08-01T00:00:00.000000Z\n" + // older row
                                    "jpyusd\t103.21\t2024-09-11T12:00:00.000000Z\n" +
                                    "jpyusd\t214.32\t2024-09-12T01:00:00.000000Z\n"),
                    "price_1h order by sym, ts"
            );
            assertQueryNoLeakCheck(
                    """
                            view_name\trefresh_type\tbase_table_name\tview_status\tinvalidation_reason\tlast_refresh_start_timestamp\tlast_refresh_finish_timestamp\trefresh_base_table_txn\tbase_table_txn
                            price_1h\timmediate\tbase_price\tvalid\t\t2024-09-13T00:00:00.000000Z\t2024-09-13T00:00:00.000000Z\t2\t2
                            """,
                    "select view_name, refresh_type, base_table_name, view_status, invalidation_reason, " +
                            "last_refresh_start_timestamp, last_refresh_finish_timestamp, " +
                            "refresh_base_table_txn, base_table_txn " +
                            "from materialized_views",
                    null
            );
        });
    }

    @Test
    public void testRecursiveInvalidation() throws Exception {
        assertMemoryLeak(() -> {
            long startTs = timestampType.getDriver().parseFloorLiteral("2025-02-18T00:00:00.000000Z");
            long step = timestampType.getDriver().fromMicros(100000000L);
            final int N = 100;

            String tableName = "base";
            String columns = " rnd_double(1)*180 lat, rnd_double(1)*180 lon, rnd_symbol('a','b',null) s, ";
            execute(createTableSql(tableName, columns, null, startTs, step, N));
            drainQueues();

            String view1Name = "v1_base";
            String view1Query = "select k, s, first(lat) lat, last(lon) lon from " + tableName + " sample by 1h";
            createMatView(view1Name, view1Query);
            drainQueues();

            String view2Name = "v2_v1";
            String view2Query = "select k, s, first(lat) lat, last(lon) lon from " + view1Name + " sample by 2h";
            createMatView(view2Name, view2Query);
            drainQueues();

            String view3Name = "v3_v1";
            String view3Query = "select k, s, first(lat) lat, last(lon) lon from " + view1Name + " sample by 2h";
            createMatView(view3Name, view3Query);
            drainQueues();

            String view4Name = "v4_v3";
            String view4Query = "select k, s, first(lat) lat, last(lon) lon from " + view3Name + " sample by 4h";
            createMatView(view4Name, view4Query);

            drainQueues();

            assertQueryNoLeakCheck(
                    """
                            view_name\trefresh_type\tbase_table_name\tview_status\tinvalidation_reason
                            v1_base\timmediate\tbase\tvalid\t
                            v2_v1\timmediate\tv1_base\tvalid\t
                            v3_v1\timmediate\tv1_base\tvalid\t
                            v4_v3\timmediate\tv3_v1\tvalid\t
                            """,
                    "select view_name, refresh_type, base_table_name, view_status, invalidation_reason from materialized_views order by view_name",
                    null,
                    true
            );

            execute("truncate table " + tableName);
            long ts = timestampType.getDriver().parseFloorLiteral("2025-05-17T00:00:00.000000Z");
            execute("insert into " + tableName + " " + generateSelectSql(columns, ts, step, N, N));

            drainQueues();

            // all views should be invalid
            assertQueryNoLeakCheck(
                    """
                            view_name\trefresh_type\tbase_table_name\tview_status\tinvalidation_reason
                            v1_base\timmediate\tbase\tinvalid\ttruncate operation
                            v2_v1\timmediate\tv1_base\tinvalid\tbase materialized view is invalidated
                            v3_v1\timmediate\tv1_base\tinvalid\tbase materialized view is invalidated
                            v4_v3\timmediate\tv3_v1\tinvalid\tbase materialized view is invalidated
                            """,
                    "select view_name, refresh_type, base_table_name, view_status, invalidation_reason from materialized_views order by view_name",
                    null,
                    true
            );

            execute("refresh materialized view " + view1Name + " full");
            drainQueues();

            assertQueryNoLeakCheck(
                    """
                            view_name\trefresh_type\tbase_table_name\tview_status\tinvalidation_reason
                            v1_base\timmediate\tbase\tvalid\t
                            v2_v1\timmediate\tv1_base\tinvalid\tbase materialized view is invalidated
                            v3_v1\timmediate\tv1_base\tinvalid\tbase materialized view is invalidated
                            v4_v3\timmediate\tv3_v1\tinvalid\tbase materialized view is invalidated
                            """,
                    "select view_name, refresh_type, base_table_name, view_status, invalidation_reason from materialized_views order by view_name",
                    null,
                    true
            );

            // Refresh the rest
            execute("refresh materialized view " + view2Name + " full");
            drainQueues();
            execute("refresh materialized view " + view3Name + " full");
            drainQueues();
            execute("refresh materialized view " + view4Name + " full");
            drainQueues();

            assertQueryNoLeakCheck(
                    """
                            view_name\trefresh_type\tbase_table_name\tview_status\tinvalidation_reason
                            v1_base\timmediate\tbase\tvalid\t
                            v2_v1\timmediate\tv1_base\tvalid\t
                            v3_v1\timmediate\tv1_base\tvalid\t
                            v4_v3\timmediate\tv3_v1\tvalid\t
                            """,
                    "select view_name, refresh_type, base_table_name, view_status, invalidation_reason from materialized_views order by view_name",
                    null,
                    true
            );
        });
    }

    @Test
    public void testRecursiveInvalidationOnDropMatView() throws Exception {
        assertMemoryLeak(() -> {
            long startTs = timestampType.getDriver().parseFloorLiteral("2025-02-18T00:00:00.000000Z");
            long step = timestampType.getDriver().fromMicros(10L);
            final int N = 100;

            String tableName = "base";
            String columns = " rnd_double(1)*180 lat, rnd_double(1)*180 lon, rnd_symbol('a','b',null) s, ";
            execute(createTableSql(tableName, columns, null, startTs, step, N));
            drainQueues();

            String view1Name = "v1_base";
            String view1Query = "select k, s, first(lat) lat, last(lon) lon from " + tableName + " sample by 1h";
            createMatView(view1Name, view1Query);
            drainQueues();

            String view2Name = "v2_v1";
            String view2Query = "select k, s, first(lat) lat, last(lon) lon from " + view1Name + " sample by 2h";
            createMatView(view2Name, view2Query);
            drainQueues();

            String view3Name = "v3_v1";
            String view3Query = "select k, s, first(lat) lat, last(lon) lon from " + view1Name + " sample by 2h";
            createMatView(view3Name, view3Query);
            drainQueues();

            String view4Name = "v4_v3";
            String view4Query = "select k, s, first(lat) lat, last(lon) lon from " + view3Name + " sample by 4h";
            createMatView(view4Name, view4Query);

            drainQueues();

            assertQueryNoLeakCheck(
                    """
                            view_name\trefresh_type\tbase_table_name\tview_status\tinvalidation_reason
                            v1_base\timmediate\tbase\tvalid\t
                            v2_v1\timmediate\tv1_base\tvalid\t
                            v3_v1\timmediate\tv1_base\tvalid\t
                            v4_v3\timmediate\tv3_v1\tvalid\t
                            """,
                    "select view_name, refresh_type, base_table_name, view_status, invalidation_reason from materialized_views order by view_name",
                    null,
                    true
            );

            execute("drop materialized view v1_base");

            drainQueues();

            assertQueryNoLeakCheck(
                    """
                            view_name\trefresh_type\tbase_table_name\tview_status\tinvalidation_reason
                            v2_v1\timmediate\tv1_base\tinvalid\tbase table is dropped or renamed
                            v3_v1\timmediate\tv1_base\tinvalid\tbase table is dropped or renamed
                            v4_v3\timmediate\tv3_v1\tinvalid\tbase materialized view is invalidated
                            """,
                    "select view_name, refresh_type, base_table_name, view_status, invalidation_reason from materialized_views order by view_name",
                    null,
                    true
            );
        });
    }

    @Test
    public void testRecursiveInvalidationOnFailedRefresh() throws Exception {
        assertMemoryLeak(() -> {
            executeWithRewriteTimestamp(
                    "create table base_price (" +
                            "sym varchar, price double, amount int, ts #TIMESTAMP" +
                            ") timestamp(ts) partition by DAY WAL"
            );

            createMatView("price_1h", "select sym, last(price) as price, ts from base_price where npe() sample by 1h");
            createMatView("price_1d", "select sym, last(price) as price, ts from price_1h sample by 1d");
            createMatView("price_1d_2", "select sym, last(price) as price, ts from price_1h sample by 1d");
            createMatView("price_1w", "select sym, last(price) as price, ts from price_1d sample by 1w");

            execute(
                    "insert into base_price (sym, price, ts) values('gbpusd', 1.320, '2024-09-10T12:01')" +
                            ",('gbpusd', 1.323, '2024-09-10T12:02')" +
                            ",('jpyusd', 103.21, '2024-09-10T12:02')" +
                            ",('gbpusd', 1.321, '2024-09-10T13:02')"
            );
            drainQueues();

            assertQueryNoLeakCheck(
                    """
                            view_name\trefresh_type\tbase_table_name\tview_status\tinvalidation_reason
                            price_1d\timmediate\tprice_1h\tinvalid\tbase materialized view refresh failed
                            price_1d_2\timmediate\tprice_1h\tinvalid\tbase materialized view refresh failed
                            price_1h\timmediate\tbase_price\tinvalid\t[-1]: unexpected filter error
                            price_1w\timmediate\tprice_1d\tinvalid\tbase materialized view is invalidated
                            """,
                    "select view_name, refresh_type, base_table_name, view_status, invalidation_reason from materialized_views order by view_name",
                    null,
                    true
            );
        });
    }

    @Test
    public void testRefreshExecutionContextBansWrongInsertions() throws Exception {
        assertMemoryLeak(() -> {
            executeWithRewriteTimestamp(
                    "create table x (" +
                            "sym varchar, price double, ts #TIMESTAMP" +
                            ") timestamp(ts) partition by DAY WAL"
            );
            executeWithRewriteTimestamp(
                    "create table y (" +
                            "sym varchar, price double, ts #TIMESTAMP" +
                            ") timestamp(ts) partition by DAY WAL"
            );

            final MatViewRefreshSqlExecutionContext refreshExecutionContext = new MatViewRefreshSqlExecutionContext(engine, 0);

            try (TableReader baseReader = engine.getReader("x")) {
                refreshExecutionContext.of(baseReader);

                // Base table writes should be permitted.
                engine.execute("insert into x values('gbpusd', 1.320, '2024-09-10T12:01')", refreshExecutionContext);
                // Everything else should be banned.
                try {
                    engine.execute("insert into y values('gbpusd', 1.320, '2024-09-10T12:01')", refreshExecutionContext);
                    Assert.fail();
                } catch (CairoException e) {
                    TestUtils.assertContains(e.getFlyweightMessage(), "Write permission denied");
                }
            }
        });
    }

    @Test
    public void testRefreshIntervalsCachingSmoke() throws Exception {
        setProperty(PropertyKey.CAIRO_MAT_VIEW_REFRESH_INTERVALS_UPDATE_PERIOD, "5s");
        assertMemoryLeak(() -> {
            executeWithRewriteTimestamp(
                    "create table base_price (" +
                            "sym varchar, price double, ts #TIMESTAMP" +
                            ") timestamp(ts) partition by DAY WAL"
            );
            execute(
                    "create materialized view price_1h refresh manual as " +
                            "select sym, last(price) as price, ts from base_price sample by 1h;"
            );
            execute(
                    "insert into base_price(sym, price, ts) values('gbpusd', 1.320, '2024-09-10T12:01')" +
                            ",('gbpusd', 1.323, '2024-09-10T12:02')" +
                            ",('jpyusd', 103.21, '2024-09-10T12:02')" +
                            ",('gbpusd', 1.321, '2024-09-10T13:02')"
            );

            currentMicros = parseFloorPartialTimestamp("2099-01-01T01:01:01.000000Z");
            final MatViewTimerJob timerJob = new MatViewTimerJob(engine);
            drainMatViewTimerQueue(timerJob);
            drainQueues();

            final TableToken viewToken = engine.getTableTokenIfExists("price_1h");
            Assert.assertNotNull(viewToken);
            final MatViewState viewState = engine.getMatViewStateStore().getViewState(viewToken);
            Assert.assertNotNull(viewState);

            // nothing is cached after a successful refresh
            Assert.assertEquals(-1, viewState.getRefreshIntervalsBaseTxn());
            Assert.assertEquals(0, viewState.getRefreshIntervals().size());

            execute(
                    "insert into base_price(sym, price, ts) values('gbpusd', 1.320, '2024-09-11T12:01')" +
                            ",('jpyusd', 103.21, '2024-09-11T12:02')"
            );
            execute(
                    "insert into base_price(sym, price, ts) values('gbpusd', 1.320, '2024-09-12T13:01')" +
                            ",('jpyusd', 103.21, '2024-09-12T13:02')"
            );
            execute(
                    "insert into base_price(sym, price, ts) values('gbpusd', 1.320, '2024-09-12T03:01')" +
                            ",('jpyusd', 103.21, '2024-09-12T23:02')"
            );
            currentMicros += 6 * Micros.SECOND_MICROS;
            drainMatViewTimerQueue(timerJob);
            drainQueues();

            // the newly inserted intervals should be in the cache
            Assert.assertEquals(4, viewState.getRefreshIntervalsBaseTxn());
            final LongList expectedIntervals = new LongList();
            expectedIntervals.add(timestampType.getDriver().parseFloorLiteral("2024-09-11T12:01"), timestampType.getDriver().parseFloorLiteral("2024-09-11T12:02"));
            expectedIntervals.add(timestampType.getDriver().parseFloorLiteral("2024-09-12T03:01"), timestampType.getDriver().parseFloorLiteral("2024-09-12T23:02"));
            TestUtils.assertEquals(expectedIntervals, viewState.getRefreshIntervals());

            // at this point, new rows shouldn't be reflected in the view
            assertQueryNoLeakCheck(
                    replaceExpectedTimestamp(
                            """
                                    sym\tprice\tts
                                    gbpusd\t1.323\t2024-09-10T12:00:00.000000Z
                                    gbpusd\t1.321\t2024-09-10T13:00:00.000000Z
                                    jpyusd\t103.21\t2024-09-10T12:00:00.000000Z
                                    """),
                    "price_1h order by sym"
            );
            final String matViewsSql = "select view_name, refresh_type, base_table_name, last_refresh_start_timestamp, last_refresh_finish_timestamp, " +
                    "view_sql, view_status, refresh_base_table_txn, base_table_txn " +
                    "from materialized_views";
            assertQueryNoLeakCheck(
                    """
                            view_name\trefresh_type\tbase_table_name\tlast_refresh_start_timestamp\tlast_refresh_finish_timestamp\tview_sql\tview_status\trefresh_base_table_txn\tbase_table_txn
                            price_1h\tmanual\tbase_price\t2099-01-01T01:01:01.000000Z\t2099-01-01T01:01:01.000000Z\tselect sym, last(price) as price, ts from base_price sample by 1h;\tvalid\t1\t4
                            """,
                    matViewsSql,
                    null
            );

            // WalPurgeJob should be able to delete WAL segments freely
            final TableToken baseTableToken = engine.getTableTokenIfExists("base_price");
            Assert.assertNotNull(baseTableToken);
            try (Path path = new Path()) {
                path.of(configuration.getDbRoot()).concat(baseTableToken).concat(WalUtils.WAL_NAME_BASE).put(1);
                Assert.assertTrue(Utf8s.toString(path), Files.exists(path.$()));

                engine.releaseInactiveTableSequencers();
                drainPurgeJob();

                Assert.assertFalse(Utf8s.toString(path), Files.exists(path.$()));
            }

            // the new rows should be reflected in the view after an explicit incremental refresh call
            execute("refresh materialized view price_1h incremental;");
            drainMatViewTimerQueue(timerJob);
            drainQueues();

            // nothing is cached after a successful refresh
            Assert.assertEquals(-1, viewState.getRefreshIntervalsBaseTxn());
            Assert.assertEquals(0, viewState.getRefreshIntervals().size());

            assertQueryNoLeakCheck(
                    """
                            view_name\trefresh_type\tbase_table_name\tlast_refresh_start_timestamp\tlast_refresh_finish_timestamp\tview_sql\tview_status\trefresh_base_table_txn\tbase_table_txn
                            price_1h\tmanual\tbase_price\t2099-01-01T01:01:07.000000Z\t2099-01-01T01:01:07.000000Z\tselect sym, last(price) as price, ts from base_price sample by 1h;\tvalid\t4\t4
                            """,
                    matViewsSql,
                    null
            );
            assertQueryNoLeakCheck(
                    replaceExpectedTimestamp(
                            """
                                    sym\tprice\tts
                                    gbpusd\t1.323\t2024-09-10T12:00:00.000000Z
                                    gbpusd\t1.321\t2024-09-10T13:00:00.000000Z
                                    gbpusd\t1.32\t2024-09-11T12:00:00.000000Z
                                    gbpusd\t1.32\t2024-09-12T03:00:00.000000Z
                                    gbpusd\t1.32\t2024-09-12T13:00:00.000000Z
                                    jpyusd\t103.21\t2024-09-10T12:00:00.000000Z
                                    jpyusd\t103.21\t2024-09-11T12:00:00.000000Z
                                    jpyusd\t103.21\t2024-09-12T13:00:00.000000Z
                                    jpyusd\t103.21\t2024-09-12T23:00:00.000000Z
                                    """),
                    "price_1h order by sym"
            );
        });
    }

    @Test
    public void testRefreshIntervalsCapacity() throws Exception {
        final int capacity = 10;
        setProperty(PropertyKey.CAIRO_MAT_VIEW_MAX_REFRESH_INTERVALS, capacity);
        setProperty(PropertyKey.CAIRO_MAT_VIEW_REFRESH_INTERVALS_UPDATE_PERIOD, "10s");
        assertMemoryLeak(() -> {
            executeWithRewriteTimestamp(
                    "create table base_price (" +
                            "sym varchar, price double, ts #TIMESTAMP" +
                            ") timestamp(ts) partition by DAY WAL"
            );
            execute(
                    "create materialized view price_1h refresh manual as " +
                            "select sym, last(price) as price, ts from base_price sample by 1h;"
            );
            execute("insert into base_price(sym, price, ts) values ('gbpusd', 1.320, '2024-09-10T12:01')");

            currentMicros = parseFloorPartialTimestamp("2025-01-01T01:01:01.000000Z");
            final MatViewTimerJob timerJob = new MatViewTimerJob(engine);
            drainMatViewTimerQueue(timerJob);
            drainQueues();

            for (int i = 0; i < 3 * capacity; i++) {
                execute("insert into base_price(sym, price, ts) values ('gbpusd', " + i + ", (" + i + "*1000000)::timestamp)");
            }

            final TableToken viewToken = engine.getTableTokenIfExists("price_1h");
            Assert.assertNotNull(viewToken);
            final MatViewState viewState = engine.getMatViewStateStore().getViewState(viewToken);
            Assert.assertNotNull(viewState);

            // nothing is cached after a successful refresh
            Assert.assertEquals(-1, viewState.getRefreshIntervalsBaseTxn());
            Assert.assertEquals(0, viewState.getRefreshIntervals().size());

            currentMicros += 11 * Micros.SECOND_MICROS;
            drainMatViewTimerQueue(timerJob);
            drainQueues();

            // the newly inserted intervals should be in the cache
            Assert.assertEquals(3 * capacity + 1, viewState.getRefreshIntervalsBaseTxn());
            final int intervalsSize = viewState.getRefreshIntervals().size();
            Assert.assertEquals(2 * capacity, intervalsSize);
            for (int i = 0; i < capacity - 1; i++) {
                Assert.assertEquals(timestampType.getDriver().fromSeconds(i), viewState.getRefreshIntervals().getQuick(2 * i));
                Assert.assertEquals(timestampType.getDriver().fromSeconds(i), viewState.getRefreshIntervals().getQuick(2 * i + 1));
            }
            // The latest intervals should be squashed into the last one.
            Assert.assertEquals(timestampType.getDriver().fromSeconds(capacity - 1), viewState.getRefreshIntervals().getQuick(intervalsSize - 2));
            Assert.assertEquals(timestampType.getDriver().fromSeconds(3 * capacity - 1), viewState.getRefreshIntervals().getQuick(intervalsSize - 1));

            // at this point, new rows shouldn't be reflected in the view
            assertQueryNoLeakCheck(
                    replaceExpectedTimestamp(
                            """
                                    sym\tprice\tts
                                    gbpusd\t1.32\t2024-09-10T12:00:00.000000Z
                                    """),
                    "price_1h order by sym"
            );
            final String matViewsSql = "select view_name, refresh_type, base_table_name, last_refresh_start_timestamp, last_refresh_finish_timestamp, " +
                    "view_sql, view_status, refresh_base_table_txn, base_table_txn " +
                    "from materialized_views";
            assertQueryNoLeakCheck(
                    """
                            view_name\trefresh_type\tbase_table_name\tlast_refresh_start_timestamp\tlast_refresh_finish_timestamp\tview_sql\tview_status\trefresh_base_table_txn\tbase_table_txn
                            price_1h\tmanual\tbase_price\t2025-01-01T01:01:01.000000Z\t2025-01-01T01:01:01.000000Z\tselect sym, last(price) as price, ts from base_price sample by 1h;\tvalid\t1\t31
                            """,
                    matViewsSql,
                    null
            );

            // WalPurgeJob should be able to delete WAL segments freely
            final TableToken baseTableToken = engine.getTableTokenIfExists("base_price");
            Assert.assertNotNull(baseTableToken);
            try (Path path = new Path()) {
                path.of(configuration.getDbRoot()).concat(baseTableToken).concat(WalUtils.WAL_NAME_BASE).put(1);
                Assert.assertTrue(Utf8s.toString(path), Files.exists(path.$()));

                engine.releaseInactiveTableSequencers();
                drainPurgeJob();

                Assert.assertFalse(Utf8s.toString(path), Files.exists(path.$()));
            }

            // the new rows should be reflected in the view after an explicit incremental refresh call
            execute("refresh materialized view price_1h incremental;");
            drainMatViewTimerQueue(timerJob);
            drainQueues();

            // nothing is cached after a successful refresh
            Assert.assertEquals(-1, viewState.getRefreshIntervalsBaseTxn());
            Assert.assertEquals(0, viewState.getRefreshIntervals().size());

            assertQueryNoLeakCheck(
                    """
                            view_name\trefresh_type\tbase_table_name\tlast_refresh_start_timestamp\tlast_refresh_finish_timestamp\tview_sql\tview_status\trefresh_base_table_txn\tbase_table_txn
                            price_1h\tmanual\tbase_price\t2025-01-01T01:01:12.000000Z\t2025-01-01T01:01:12.000000Z\tselect sym, last(price) as price, ts from base_price sample by 1h;\tvalid\t31\t31
                            """,
                    matViewsSql,
                    null
            );
            assertQueryNoLeakCheck(
                    replaceExpectedTimestamp(
                            """
                                    sym\tprice\tts
                                    gbpusd\t29.0\t1970-01-01T00:00:00.000000Z
                                    gbpusd\t1.32\t2024-09-10T12:00:00.000000Z
                                    """),
                    "price_1h order by sym"
            );
        });
    }

    @Test
    public void testRefreshSkipsUnchangedBuckets() throws Exception {
        // Verify that incremental refresh skips unchanged SAMPLE BY buckets.
        assertMemoryLeak(() -> {
            TestTimestampCounterFactory.COUNTER.set(0);

            executeWithRewriteTimestamp(
                    "create table base_price (" +
                            "  price double, ts #TIMESTAMP" +
                            ") timestamp(ts) partition by DAY WAL;"
            );

            final String viewSql = "select ts, test_timestamp_counter(ts) ts0, max(price) max_price " +
                    "from base_price " +
                    "sample by 1d";
            createMatView(viewSql);

            execute("insert into base_price(price, ts) values (1.320, '2024-01-01T00:01'), (1.321, '2024-01-30T00:01');");

            drainQueues();

            assertQueryNoLeakCheck(
                    """
                            view_name\tbase_table_name\tview_status
                            price_1h\tbase_price\tvalid
                            """,
                    "select view_name, base_table_name, view_status from materialized_views",
                    null,
                    false
            );

            // The function must have been called for two days only although the full interval is 30 days.
            Assert.assertEquals(2, TestTimestampCounterFactory.COUNTER.get());

            final String expected = """
                    ts\tts0\tmax_price
                    2024-01-01T00:00:00.000000Z\t2024-01-01T00:00:00.000000Z\t1.32
                    2024-01-30T00:00:00.000000Z\t2024-01-30T00:00:00.000000Z\t1.321
                    """;
            assertQueryNoLeakCheck(replaceExpectedTimestamp(expected), viewSql + " order by ts", "ts", true, true);
            assertQueryNoLeakCheck(replaceExpectedTimestamp(expected), "price_1h order by ts", "ts", true, true);
        });
    }

    @Test
    public void testResumeSuspendMatView() throws Exception {
        assertMemoryLeak(() -> {
            executeWithRewriteTimestamp(
                    "create table base_price (" +
                            "sym varchar, price double, ts #TIMESTAMP, extra_col long" +
                            ") timestamp(ts) partition by DAY WAL"
            );

            createMatView("select sym, last(price) as price, ts from base_price sample by 1h");

            execute(
                    "insert into base_price(sym, price, ts) values('gbpusd', 1.320, '2024-09-10T12:01')" +
                            ",('gbpusd', 1.323, '2024-09-10T12:02')" +
                            ",('jpyusd', 103.21, '2024-09-10T12:02')" +
                            ",('gbpusd', 1.321, '2024-09-10T13:02')"
            );

            currentMicros = parseFloorPartialTimestamp("2024-01-01T01:01:01.842574Z");
            drainQueues();

            assertQueryNoLeakCheck(
                    """
                            view_name\trefresh_type\tbase_table_name\tlast_refresh_start_timestamp\tlast_refresh_finish_timestamp\tview_sql\tview_status\trefresh_base_table_txn\tbase_table_txn
                            price_1h\timmediate\tbase_price\t2024-01-01T01:01:01.842574Z\t2024-01-01T01:01:01.842574Z\tselect sym, last(price) as price, ts from base_price sample by 1h\tvalid\t1\t1
                            """,
                    "select view_name, refresh_type, base_table_name, last_refresh_start_timestamp, last_refresh_finish_timestamp, " +
                            "view_sql, view_status, refresh_base_table_txn, base_table_txn " +
                            "from materialized_views",
                    null
            );

            assertQueryNoLeakCheck(
                    replaceExpectedTimestamp(
                            """
                                    sym\tprice\tts
                                    gbpusd\t1.323\t2024-09-10T12:00:00.000000Z
                                    gbpusd\t1.321\t2024-09-10T13:00:00.000000Z
                                    jpyusd\t103.21\t2024-09-10T12:00:00.000000Z
                                    """),
                    "price_1h order by sym"
            );

            // suspend mat view
            execute("alter materialized view price_1h suspend wal");

            execute("insert into base_price(sym, price, ts) values('jpyusd', 103.14, '2024-09-10T13:04')");
            drainQueues();

            assertQueryNoLeakCheck(
                    replaceExpectedTimestamp(
                            """
                                    sym\tprice\tts
                                    gbpusd\t1.323\t2024-09-10T12:00:00.000000Z
                                    gbpusd\t1.321\t2024-09-10T13:00:00.000000Z
                                    jpyusd\t103.21\t2024-09-10T12:00:00.000000Z
                                    """),
                    "price_1h order by sym"
            );

            assertQueryNoLeakCheck(
                    """
                            name\tsuspended\twriterTxn\tbufferedTxnSize\tsequencerTxn\terrorTag\terrorMessage\tmemoryPressure
                            base_price\tfalse\t2\t0\t2\t\t\t0
                            price_1h\ttrue\t1\t0\t3\t\t\t0
                            """,
                    "wal_tables()",
                    null,
                    false
            );

            // resume mat view
            execute("alter materialized view price_1h resume wal");
            drainQueues();

            assertQueryNoLeakCheck(
                    replaceExpectedTimestamp(
                            """
                                    sym\tprice\tts
                                    gbpusd\t1.323\t2024-09-10T12:00:00.000000Z
                                    gbpusd\t1.321\t2024-09-10T13:00:00.000000Z
                                    jpyusd\t103.21\t2024-09-10T12:00:00.000000Z
                                    jpyusd\t103.14\t2024-09-10T13:00:00.000000Z
                                    """),
                    "price_1h order by sym"
            );

            assertQueryNoLeakCheck(
                    """
                            name\tsuspended\twriterTxn\tbufferedTxnSize\tsequencerTxn\terrorTag\terrorMessage\tmemoryPressure
                            base_price\tfalse\t2\t0\t2\t\t\t0
                            price_1h\tfalse\t3\t0\t3\t\t\t0
                            """,
                    "wal_tables()",
                    null,
                    false
            );

            // suspend mat view again
            execute("alter materialized view price_1h suspend wal");

            execute("insert into base_price(sym, price, ts) values('jpyusd', 103.17, '2024-09-10T13:22')");
            drainQueues();

            assertQueryNoLeakCheck(
                    replaceExpectedTimestamp(
                            """
                                    sym\tprice\tts
                                    gbpusd\t1.323\t2024-09-10T12:00:00.000000Z
                                    gbpusd\t1.321\t2024-09-10T13:00:00.000000Z
                                    jpyusd\t103.21\t2024-09-10T12:00:00.000000Z
                                    jpyusd\t103.14\t2024-09-10T13:00:00.000000Z
                                    """),
                    "price_1h order by sym"
            );

            assertQueryNoLeakCheck(
                    """
                            name\tsuspended\twriterTxn\tbufferedTxnSize\tsequencerTxn\terrorTag\terrorMessage\tmemoryPressure
                            base_price\tfalse\t3\t0\t3\t\t\t0
                            price_1h\ttrue\t3\t0\t5\t\t\t0
                            """,
                    "wal_tables()",
                    null,
                    false
            );

            // resume mat view from txn
            execute("alter materialized view price_1h resume wal from txn 3");
            drainQueues();

            assertQueryNoLeakCheck(
                    replaceExpectedTimestamp(
                            """
                                    sym\tprice\tts
                                    gbpusd\t1.323\t2024-09-10T12:00:00.000000Z
                                    gbpusd\t1.321\t2024-09-10T13:00:00.000000Z
                                    jpyusd\t103.21\t2024-09-10T12:00:00.000000Z
                                    jpyusd\t103.17\t2024-09-10T13:00:00.000000Z
                                    """),
                    "price_1h order by sym"
            );

            assertQueryNoLeakCheck(
                    """
                            name\tsuspended\twriterTxn\tbufferedTxnSize\tsequencerTxn\terrorTag\terrorMessage\tmemoryPressure
                            base_price\tfalse\t3\t0\t3\t\t\t0
                            price_1h\tfalse\t5\t0\t5\t\t\t0
                            """,
                    "wal_tables()",
                    null,
                    false
            );
        });
    }

    @Test
    public void testSampleByDST() throws Exception {
        assertMemoryLeak(() -> {
            executeWithRewriteTimestamp(
                    "create table base_price (" +
                            "sym varchar, price double, ts #TIMESTAMP" +
                            ") timestamp(ts) partition by DAY WAL"
            );

            execute(
                    "insert into base_price values" +
                            " ('gbpusd', 1.320, '2024-10-26T00:00')" +
                            ",('gbpusd', 1.321, '2024-10-26T01:00')" +
                            ",('gbpusd', 1.324, '2024-10-27T00:00')" +
                            ",('gbpusd', 1.325, '2024-10-27T01:00')" +
                            ",('gbpusd', 1.326, '2024-10-27T02:00')" +
                            ",('gbpusd', 1.327, '2024-10-28T00:00')" +
                            ",('gbpusd', 1.328, '2024-10-28T01:00')"
            );
            drainQueues();

            final String expected = """
                    sym\tfirst\tlast\tcount\tts
                    gbpusd\t1.32\t1.321\t2\t2024-10-25T22:00:00.000000Z
                    gbpusd\t1.324\t1.326\t3\t2024-10-26T22:00:00.000000Z
                    gbpusd\t1.327\t1.328\t2\t2024-10-27T23:00:00.000000Z
                    """;
            assertQueryNoLeakCheck(
                    replaceExpectedTimestamp(expected),
                    "select sym, first(price) as first, last(price) as last, count() count, ts " +
                            "from base_price " +
                            "sample by 1d ALIGN TO CALENDAR TIME ZONE 'Europe/Berlin' " +
                            "order by ts, sym",
                    "ts",
                    true,
                    true
            );
        });
    }

    @Test
    public void testSampleByNanos() throws Exception {
        assertMemoryLeak(() -> {
            executeWithRewriteTimestamp(
                    "create table base_price (" +
                            "sym varchar, price double, ts #TIMESTAMP" +
                            ") timestamp(ts) partition by DAY WAL"
            );

            createMatView("select sym, last(price) as price, ts from base_price sample by 1000000000n");

            execute(
                    "insert into base_price values('gbpusd', 1.320, '2024-09-10T12:01')" +
                            ",('gbpusd', 1.323, '2024-09-10T12:02')" +
                            ",('jpyusd', 103.21, '2024-09-10T12:02')" +
                            ",('gbpusd', 1.321, '2024-09-10T13:02')"
            );

            currentMicros = parseFloorPartialTimestamp("2024-10-24T17:22:09.842574Z");
            drainQueues();

            assertQueryNoLeakCheck(
                    """
                            view_name\trefresh_type\tbase_table_name\tlast_refresh_start_timestamp\tlast_refresh_finish_timestamp\tview_sql\tview_status\tinvalidation_reason\trefresh_base_table_txn\tbase_table_txn
                            price_1h\timmediate\tbase_price\t2024-10-24T17:22:09.842574Z\t2024-10-24T17:22:09.842574Z\tselect sym, last(price) as price, ts from base_price sample by 1000000000n\tvalid\t\t1\t1
                            """,
                    "select view_name, refresh_type, base_table_name, last_refresh_start_timestamp, last_refresh_finish_timestamp, " +
                            "view_sql, view_status, invalidation_reason, refresh_base_table_txn, base_table_txn " +
                            "from materialized_views",
                    null
            );

            final String expected = timestampType == TestTimestampType.MICRO
                    ? """
                    sym\tprice\tts
                    gbpusd\t1.32\t2024-09-10T12:01:00.000000Z
                    gbpusd\t1.323\t2024-09-10T12:02:00.000000Z
                    jpyusd\t103.21\t2024-09-10T12:02:00.000000Z
                    gbpusd\t1.321\t2024-09-10T13:02:00.000000Z
                    """
                    : """
                    sym\tprice\tts
                    gbpusd\t1.32\t2024-09-10T12:01:00.000000000Z
                    gbpusd\t1.323\t2024-09-10T12:02:00.000000000Z
                    jpyusd\t103.21\t2024-09-10T12:02:00.000000000Z
                    gbpusd\t1.321\t2024-09-10T13:02:00.000000000Z
                    """;
            assertQueryNoLeakCheck(
                    expected,
                    "price_1h",
                    "ts",
                    true,
                    true
            );
        });
    }

    @Test
    public void testSampleByNoFillAlignToCalendarTimezoneOffset() throws Exception {
        assertMemoryLeak(() -> {
            final String viewName = "x_view";
            final String out = "select to_timezone(k, 'PST') k, c";
            final String viewQuery = "select k, count() c from x sample by 2h align to calendar time zone 'PST' with offset '00:42'";
            final long startTs = timestampType.getDriver().parseFloorLiteral("1970-01-03T00:20:00.000000Z");
            final long step = timestampType.getDriver().fromMicros(300000000);
            final int N = 100;
            final int K = 5;
            updateViewIncrementally(viewQuery, startTs, step, N, K);

            final String expected = """
                    k\tc
                    1970-01-02T14:42:00.000000Z\t5
                    1970-01-02T16:42:00.000000Z\t24
                    1970-01-02T18:42:00.000000Z\t24
                    1970-01-02T20:42:00.000000Z\t24
                    1970-01-02T22:42:00.000000Z\t23
                    """;

            assertQueryNoLeakCheck(replaceExpectedTimestamp(expected), outSelect(out, viewQuery), null, true, true);
            assertQueryNoLeakCheck(replaceExpectedTimestamp(expected), outSelect(out, viewName), null, true, true);
        });
    }

    @Test
    public void testSampleByNoFillNotKeyedAlignToCalendarMisalignedTimezone() throws Exception {
        // IRAN timezone is +4:30, which doesn't align well with 1hr sample
        assertMemoryLeak(() -> {
            final String viewName = "x_view";
            final String viewQuery = "select k, count() c from x sample by 1h align to calendar time zone 'Iran'";
            final long startTs = timestampType.getDriver().parseFloorLiteral("2021-03-28T00:15:00.000000Z");
            final long step = timestampType.getDriver().fromMicros(6 * 60000000);
            final int N = 100;
            final int K = 5;
            updateViewIncrementally(viewQuery, startTs, step, N, K);

            final String expected = """
                    k\tc
                    2021-03-28T04:00:00.000000Z\t3
                    2021-03-28T05:00:00.000000Z\t10
                    2021-03-28T06:00:00.000000Z\t10
                    2021-03-28T07:00:00.000000Z\t10
                    2021-03-28T08:00:00.000000Z\t10
                    2021-03-28T09:00:00.000000Z\t10
                    2021-03-28T10:00:00.000000Z\t10
                    2021-03-28T11:00:00.000000Z\t10
                    2021-03-28T12:00:00.000000Z\t10
                    2021-03-28T13:00:00.000000Z\t10
                    2021-03-28T14:00:00.000000Z\t7
                    """;

            final String out = "select to_timezone(k, 'Iran') k, c";
            assertQueryNoLeakCheck(replaceExpectedTimestamp(expected), outSelect(out, viewQuery), null, true, true);
            assertQueryNoLeakCheck(replaceExpectedTimestamp(expected), outSelect(out, viewName), null, true, true);
        });
    }

    @Test
    public void testSampleByNoFillNotKeyedAlignToCalendarTimezone() throws Exception {
        assertMemoryLeak(() -> {
            final String viewName = "x_view";
            final String viewQuery = "select k, count() c from x sample by 1h align to calendar time zone 'Europe/Berlin'";
            final long startTs = timestampType.getDriver().parseFloorLiteral("2021-03-28T00:15:00.000000Z");
            final long step = timestampType.getDriver().fromMicros(6 * 60000000);
            final int N = 100;
            final int K = 5;
            updateViewIncrementally(viewQuery, startTs, step, N, K);

            final String expected = """
                    k\tc
                    2021-03-28T01:00:00.000000Z\t8
                    2021-03-28T03:00:00.000000Z\t10
                    2021-03-28T04:00:00.000000Z\t10
                    2021-03-28T05:00:00.000000Z\t10
                    2021-03-28T06:00:00.000000Z\t10
                    2021-03-28T07:00:00.000000Z\t10
                    2021-03-28T08:00:00.000000Z\t10
                    2021-03-28T09:00:00.000000Z\t10
                    2021-03-28T10:00:00.000000Z\t10
                    2021-03-28T11:00:00.000000Z\t10
                    2021-03-28T12:00:00.000000Z\t2
                    """;

            final String out = "select to_timezone(k, 'Europe/Berlin') k, c";
            assertQueryNoLeakCheck(replaceExpectedTimestamp(expected), outSelect(out, viewQuery), null, true, true);
            assertQueryNoLeakCheck(replaceExpectedTimestamp(expected), outSelect(out, viewName), null, true, true);
        });
    }

    @Test
    public void testSampleByNoFillNotKeyedAlignToCalendarTimezoneFixedFormat() throws Exception {
        assertMemoryLeak(() -> testAlignToCalendarTimezoneOffset("GMT+01:00"));
    }

    @Test
    public void testSampleByNoFillNotKeyedAlignToCalendarTimezoneOct() throws Exception {
        // We are going over spring time change. Because time is "expanding" we don't have
        // to do anything special. Our UTC timestamps will show "gap" and data doesn't
        // have to change
        assertMemoryLeak(() -> {
            final String viewName = "x_view";
            final String viewQuery = "select k, count() c from x sample by 1h align to calendar time zone 'Europe/Berlin'";
            final long startTs = timestampType.getDriver().parseFloorLiteral("2021-10-31T00:15:00.000000Z");
            final long step = timestampType.getDriver().fromMicros(6 * 60000000);
            final int N = 100;
            final int K = 5;
            updateViewIncrementally(viewQuery, startTs, step, N, K);

            final String expected = """
                    k\tc
                    2021-10-31T02:00:00.000000Z\t18
                    2021-10-31T03:00:00.000000Z\t10
                    2021-10-31T04:00:00.000000Z\t10
                    2021-10-31T05:00:00.000000Z\t10
                    2021-10-31T06:00:00.000000Z\t10
                    2021-10-31T07:00:00.000000Z\t10
                    2021-10-31T08:00:00.000000Z\t10
                    2021-10-31T09:00:00.000000Z\t10
                    2021-10-31T10:00:00.000000Z\t10
                    2021-10-31T11:00:00.000000Z\t2
                    """;
            final String out = "select to_timezone(k, 'Europe/Berlin') k, c";
            assertQueryNoLeakCheck(replaceExpectedTimestamp(expected), outSelect(out, viewQuery));
            assertQueryNoLeakCheck(replaceExpectedTimestamp(expected), outSelect(out, viewName));
        });
    }

    @Test
    public void testSampleByNoFillNotKeyedAlignToCalendarTimezoneOctMin() throws Exception {
        // We are going over spring time change. Because time is "expanding" we don't have
        // to do anything special. Our UTC timestamps will show "gap" and data doesn't
        // have to change
        assertMemoryLeak(() -> {
            final String viewName = "x_view";
            final String viewQuery = "select k, count() c from x sample by 30m align to calendar time zone 'Europe/Berlin'";
            final long startTs = timestampType.getDriver().parseFloorLiteral("2021-10-31T00:15:00.000000Z");
            final long step = timestampType.getDriver().fromMicros(6 * 60000000);
            final int N = 100;
            final int K = 5;
            updateViewIncrementally(viewQuery, startTs, step, N, K);

            final String expected = """
                    k\tc
                    2021-10-31T02:00:00.000000Z\t8
                    2021-10-31T02:30:00.000000Z\t10
                    2021-10-31T03:00:00.000000Z\t5
                    2021-10-31T03:30:00.000000Z\t5
                    2021-10-31T04:00:00.000000Z\t5
                    2021-10-31T04:30:00.000000Z\t5
                    2021-10-31T05:00:00.000000Z\t5
                    2021-10-31T05:30:00.000000Z\t5
                    2021-10-31T06:00:00.000000Z\t5
                    2021-10-31T06:30:00.000000Z\t5
                    2021-10-31T07:00:00.000000Z\t5
                    2021-10-31T07:30:00.000000Z\t5
                    2021-10-31T08:00:00.000000Z\t5
                    2021-10-31T08:30:00.000000Z\t5
                    2021-10-31T09:00:00.000000Z\t5
                    2021-10-31T09:30:00.000000Z\t5
                    2021-10-31T10:00:00.000000Z\t5
                    2021-10-31T10:30:00.000000Z\t5
                    2021-10-31T11:00:00.000000Z\t2
                    """;

            final String out = "select to_timezone(k, 'Europe/Berlin') k, c";
            assertQueryNoLeakCheck(replaceExpectedTimestamp(expected), outSelect(out, viewQuery), null, true, true);
            assertQueryNoLeakCheck(replaceExpectedTimestamp(expected), outSelect(out, viewName), null, true, true);
        });
    }

    @Test
    public void testSampleByNoFillNotKeyedAlignToCalendarTimezoneOffset() throws Exception {
        assertMemoryLeak(() -> testAlignToCalendarTimezoneOffset("PST"));
    }

    @Test
    public void testSampleByNoFillNotKeyedAlignToCalendarUTC() throws Exception {
        assertMemoryLeak(() -> {
            final String viewName = "x_view";
            final String viewQuery = "select k, count() c from x sample by 90m align to calendar";
            final long startTs = timestampType.getDriver().fromMicros(172800000000L);
            final long step = timestampType.getDriver().fromMicros(300000000);
            final int N = 100;
            final int K = 5;
            updateViewIncrementally(viewQuery, startTs, step, N, K);

            final String expected = """
                    k\tc
                    1970-01-03T00:00:00.000000Z\t18
                    1970-01-03T01:30:00.000000Z\t18
                    1970-01-03T03:00:00.000000Z\t18
                    1970-01-03T04:30:00.000000Z\t18
                    1970-01-03T06:00:00.000000Z\t18
                    1970-01-03T07:30:00.000000Z\t10
                    """;

            assertQueryNoLeakCheck(replaceExpectedTimestamp(expected), viewQuery, "k", true, true);
            assertQueryNoLeakCheck(replaceExpectedTimestamp(expected), viewName, "k", true, true);
        });
    }

    @Test
    public void testSampleByNoFillNotKeyedAlignToCalendarUTCOffset() throws Exception {
        assertMemoryLeak(() -> {
            final String viewName = "x_view";
            final String viewQuery = "select k, count() c from x sample by 90m align to calendar with offset '00:42'";
            final long startTs = timestampType.getDriver().fromMicros(172800000000L);
            final long step = timestampType.getDriver().fromMicros(300000000);
            final int N = 100;
            final int K = 5;
            updateViewIncrementally(viewQuery, startTs, step, N, K);

            final String expected = """
                    k\tc
                    1970-01-02T23:12:00.000000Z\t9
                    1970-01-03T00:42:00.000000Z\t18
                    1970-01-03T02:12:00.000000Z\t18
                    1970-01-03T03:42:00.000000Z\t18
                    1970-01-03T05:12:00.000000Z\t18
                    1970-01-03T06:42:00.000000Z\t18
                    1970-01-03T08:12:00.000000Z\t1
                    """;

            assertQueryNoLeakCheck(replaceExpectedTimestamp(expected), viewQuery, "k", true, true);
            assertQueryNoLeakCheck(replaceExpectedTimestamp(expected), viewName, "k", true, true);
        });
    }

    @Test
    public void testSelfJoinQuery() throws Exception {
        // Verify that the detached base table reader used by the refresh job
        // can be safely used in the mat view query multiple times.
        assertMemoryLeak(() -> {
            executeWithRewriteTimestamp(
                    "create table base_price (" +
                            "sym symbol index, sym2 symbol, price double, ts #TIMESTAMP, extra_col long" +
                            ") timestamp(ts) partition by DAY WAL"
            );

            final String viewSql = "select a.sym sym_a, b.sym sym_b, a.sym2 sym2_a, b.sym2 sym2_b, last(b.price) as price, a.ts " +
                    "from (base_price where sym = 'foobar') a " +
                    "asof join (base_price where sym = 'barbaz') b on (sym2) " +
                    "sample by 1h";
            createMatView(viewSql);

            execute(
                    "insert into base_price(sym, sym2, price, ts) values('foobar', 's1', 1.320, '2024-09-10T12:01')" +
                            ",('foobar', 's1', 1.323, '2024-09-10T12:02')" +
                            ",('barbaz', 's1', 103.21, '2024-09-10T12:02')" +
                            ",('foobar', 's1', 1.321, '2024-09-10T13:02')" +
                            ",('barbaz', 's1', 103.23, '2024-09-10T13:02')"
            );

            currentMicros = parseFloorPartialTimestamp("2024-01-01T01:01:01.842574Z");
            drainQueues();

            assertQueryNoLeakCheck(
                    """
                            view_name\tbase_table_name\tview_status
                            price_1h\tbase_price\tvalid
                            """,
                    "select view_name, base_table_name, view_status from materialized_views",
                    null,
                    false
            );

            final String expected = """
                    sym_a\tsym_b\tsym2_a\tsym2_b\tprice\tts
                    foobar\t\ts1\t\tnull\t2024-09-10T12:00:00.000000Z
                    foobar\tbarbaz\ts1\ts1\t103.21\t2024-09-10T12:00:00.000000Z
                    foobar\tbarbaz\ts1\ts1\t103.23\t2024-09-10T13:00:00.000000Z
                    """;
            assertQueryNoLeakCheck(replaceExpectedTimestamp(expected), viewSql + " order by ts, sym_a, sym_b", "ts", true);
            assertQueryNoLeakCheck(replaceExpectedTimestamp(expected), "price_1h order by ts, sym_a, sym_b", "ts", true, true);
        });
    }

    @Test
    public void testSimpleCancelRefresh() throws Exception {
        assertMemoryLeak(() -> {
            final SOCountDownLatch started = new SOCountDownLatch(1);
            final SOCountDownLatch stopped = new SOCountDownLatch(1);
            final AtomicBoolean refreshed = new AtomicBoolean(true);

            executeWithRewriteTimestamp(
                    "create table base_price (" +
                            "sym varchar, price double, ts #TIMESTAMP" +
                            ") timestamp(ts) partition by DAY WAL"
            );

            String viewSql = "select sym, last(price) as price, ts from base_price where sleep(120000) sample by 1h";
            createMatView(viewSql);
            drainQueues();

            execute(
                    "insert into base_price values('gbpusd', 1.320, '2024-09-10T12:01')" +
                            ",('gbpusd', 1.323, '2024-09-10T12:02')" +
                            ",('jpyusd', 103.21, '2024-09-10T12:02')" +
                            ",('gbpusd', 1.321, '2024-09-10T13:02')"
            );
            drainWalQueue();

            new Thread(
                    () -> {
                        started.countDown();
                        try {
                            try (MatViewRefreshJob job = new MatViewRefreshJob(0, engine, 0)) {
                                refreshed.set(job.run(0));
                            }
                        } finally {
                            Path.clearThreadLocals();
                            stopped.countDown();
                        }
                    }, "mat_view_refresh_thread"
            ).start();

            started.await();

            long queryId = -1;
            try (SqlCompiler compiler = engine.getSqlCompiler()) {
                String activityQuery = "select query_id, query from query_activity() where query ='" + viewSql + "'";
                try (final RecordCursorFactory factory = CairoEngine.select(compiler, activityQuery, sqlExecutionContext)) {
                    while (stopped.getCount() != 0) {
                        try (RecordCursor cursor = factory.getCursor(sqlExecutionContext)) {
                            if (cursor.hasNext()) {
                                queryId = cursor.getRecord().getLong(0);
                                break;
                            }
                        }
                    }
                } catch (SqlException e) {
                    Assert.fail(e.getMessage());
                }
            }

            Assert.assertTrue(queryId > 0);
            execute("cancel query " + queryId);
            stopped.await();
            Assert.assertFalse(refreshed.get());

            drainWalQueue();
            assertQueryNoLeakCheck(
                    """
                            view_name\tview_status
                            price_1h\tinvalid
                            """,
                    "select view_name, view_status from materialized_views",
                    null,
                    false
            );
        });
    }

    @Test
    public void testSimpleRefresh() throws Exception {
        assertMemoryLeak(() -> {
            executeWithRewriteTimestamp(
                    "create table base_price (" +
                            "sym varchar, price double, ts #TIMESTAMP" +
                            ") timestamp(ts) partition by DAY WAL"
            );

            createMatView("select sym, last(price) as price, ts from base_price sample by 1h");

            execute(
                    "insert into base_price values('gbpusd', 1.320, '2024-09-10T12:01')" +
                            ",('gbpusd', 1.323, '2024-09-10T12:02')" +
                            ",('jpyusd', 103.21, '2024-09-10T12:02')" +
                            ",('gbpusd', 1.321, '2024-09-10T13:02')"
            );
            drainQueues();

            assertQueryNoLeakCheck(
                    replaceExpectedTimestamp(
                            """
                                    sym\tprice\tts
                                    gbpusd\t1.323\t2024-09-10T12:00:00.000000Z
                                    jpyusd\t103.21\t2024-09-10T12:00:00.000000Z
                                    gbpusd\t1.321\t2024-09-10T13:00:00.000000Z
                                    """),
                    "price_1h order by ts, sym",
                    "ts",
                    true,
                    true
            );

            execute(
                    "insert into base_price values('gbpusd', 1.319, '2024-09-10T12:05')" +
                            ",('gbpusd', 1.325, '2024-09-10T13:03')"
            );
            drainQueues();

            String expected = """
                    sym\tprice\tts
                    gbpusd\t1.319\t2024-09-10T12:00:00.000000Z
                    jpyusd\t103.21\t2024-09-10T12:00:00.000000Z
                    gbpusd\t1.325\t2024-09-10T13:00:00.000000Z
                    """;

            assertQueryNoLeakCheck(replaceExpectedTimestamp(expected), "select sym, last(price) as price, ts from base_price sample by 1h order by ts, sym", "ts", true, true);
            assertQueryNoLeakCheck(replaceExpectedTimestamp(expected), "price_1h order by ts, sym", "ts", true, true);
        });
    }

    @Test
    public void testSubQuery() throws Exception {
        assertMemoryLeak(() -> {
            executeWithRewriteTimestamp(
                    "create table base_price (" +
                            "  sym varchar, price double, ts #TIMESTAMP" +
                            ") timestamp(ts) partition by DAY WAL"
            );

            final String viewSql = "select sym0, last(price0) price, ts0 " +
                    "from (select ts as ts0, sym as sym0, price as price0 from base_price) " +
                    "sample by 1h";

            createMatView(viewSql);
            execute(
                    "insert into base_price " +
                            "select 'gbpusd', 1.320 + x / 1000.0, timestamp_sequence('2024-09-10T12:02', 1000000*60*5) " +
                            "from long_sequence(24 * 20 * 5)"
            );
            drainQueues();

            try (SqlCompiler compiler = engine.getSqlCompiler()) {
                TestUtils.assertEquals(
                        compiler,
                        sqlExecutionContext,
                        viewSql + " order by ts0, sym0",
                        "price_1h order by ts0, sym0"
                );
            }
        });
    }

    @Test
    public void testTimerMatViewBigJumpsClockAfterTickBoundary() throws Exception {
        testTimerMatViewBigJumps(
                null,
                "2024-12-12T12:00:01.000000Z",
                "2024-12-12T13:00:01.000000Z",
                2 * Micros.HOUR_MICROS
        );
    }

    @Test
    public void testTimerMatViewBigJumpsClockAfterTickBoundaryWithTz() throws Exception {
        testTimerMatViewBigJumps(
                "Europe/London",
                "2024-12-12T12:00:01.000000Z",
                "2024-12-12T13:00:01.000000Z",
                2 * Micros.HOUR_MICROS
        );
    }

    @Test
    public void testTimerMatViewBigJumpsClockAtTickBoundary() throws Exception {
        testTimerMatViewBigJumps(
                null,
                "2024-12-12T12:00:00.000000Z",
                "2024-12-12T12:00:00.000000Z",
                Micros.HOUR_MICROS
        );
    }

    @Test
    public void testTimerMatViewBigJumpsClockAtTickBoundaryWithTz() throws Exception {
        testTimerMatViewBigJumps(
                "Europe/London",
                "2024-12-12T12:00:00.000000Z",
                "2024-12-12T12:00:00.000000Z",
                Micros.HOUR_MICROS
        );
    }

    @Test
    public void testTimerMatViewDeferredRefresh() throws Exception {
        assertMemoryLeak(() -> {
            final long start = parseFloorPartialTimestamp("2024-12-12T00:00:00.000000Z");

            executeWithRewriteTimestamp(
                    "create table base_price (" +
                            "sym varchar, price double, ts #TIMESTAMP" +
                            ") timestamp(ts) partition by DAY WAL"
            );

            createNthTimerMatView(timestampType.getDriver(), timestampType.getDriver().fromMicros(start), 0);

            execute(
                    "insert into base_price(sym, price, ts) values('gbpusd', 1.320, '2024-09-10T12:01')" +
                            ",('gbpusd', 1.323, '2024-09-10T12:02')" +
                            ",('jpyusd', 103.21, '2024-09-10T12:02')" +
                            ",('gbpusd', 1.321, '2024-09-10T13:02')"
            );

            currentMicros = start + 61 * Micros.SECOND_MICROS;
            final MatViewTimerJob timerJob = new MatViewTimerJob(engine);
            drainMatViewTimerQueue(timerJob);
            drainQueues();

            // The current time is after the [start, start+epsilon] interval, so the view shouldn't refresh.
            assertQueryNoLeakCheck(
                    "sym\tprice\tts\n",
                    "price_1h_0 order by sym"
            );

            currentMicros = start + Micros.HOUR_MICROS;
            drainMatViewTimerQueue(timerJob);
            drainQueues();

            // It's the next hourly interval now, so the view should refresh.
            assertQueryNoLeakCheck(
                    replaceExpectedTimestamp(
                            """
                                    sym\tprice\tts
                                    gbpusd\t1.323\t2024-09-10T12:00:00.000000Z
                                    gbpusd\t1.321\t2024-09-10T13:00:00.000000Z
                                    jpyusd\t103.21\t2024-09-10T12:00:00.000000Z
                                    """),
                    "price_1h_0 order by sym"
            );
        });
    }

    @Test
    public void testTimerMatViewRefreshAfterCreation() throws Exception {
        assertMemoryLeak(() -> {
            executeWithRewriteTimestamp(
                    "create table base_price (" +
                            "sym varchar, price double, ts #TIMESTAMP" +
                            ") timestamp(ts) partition by DAY WAL"
            );

            currentMicros = parseFloorPartialTimestamp("2024-12-12T01:00:00.000000Z");
            execute(
                    "create materialized view price_1h refresh every 1m as (" +
                            "select sym, last(price) as price, ts from base_price sample by 1h" +
                            ") partition by day;"
            );

            execute(
                    "insert into base_price(sym, price, ts) values('gbpusd', 1.320, '2024-09-10T12:01')" +
                            ",('gbpusd', 1.323, '2024-09-10T12:02')" +
                            ",('jpyusd', 103.21, '2024-09-10T12:02')" +
                            ",('gbpusd', 1.321, '2024-09-10T13:02')"
            );

            // move clock one hour before, so that the timer doesn't trigger
            currentMicros = parseFloorPartialTimestamp("2024-12-12T00:00:00.000000Z");
            final MatViewTimerJob timerJob = new MatViewTimerJob(engine);
            drainMatViewTimerQueue(timerJob);
            drainQueues();

            // the view should still get refreshed since it's non-deferred
            assertQueryNoLeakCheck(
                    replaceExpectedTimestamp(
                            """
                                    sym\tprice\tts
                                    gbpusd\t1.323\t2024-09-10T12:00:00.000000Z
                                    gbpusd\t1.321\t2024-09-10T13:00:00.000000Z
                                    jpyusd\t103.21\t2024-09-10T12:00:00.000000Z
                                    """),
                    "price_1h order by sym"
            );
        });
    }

    @Test
    public void testTimerMatViewSmallHourJumps() throws Exception {
        testTimerMatViewSmallJumps(
                null,
                "2024-12-12T00:00:00.000000Z",
                "2d",
                "2024-12-11T00:00:00.000000Z",
                Micros.HOUR_MICROS,
                23
        );
    }

    @Test
    public void testTimerMatViewSmallHourJumpsWithTz() throws Exception {
        testTimerMatViewSmallJumps(
                "Europe/London",
                "2024-12-12T00:00:00.000000Z",
                "2d",
                "2024-12-11T00:00:00.000000Z",
                Micros.HOUR_MICROS,
                23
        );
    }

    @Test
    public void testTimerMatViewSmallMinuteJumps1() throws Exception {
        testTimerMatViewSmallJumps(
                null,
                "2024-12-12T01:30:00.000000Z",
                "30m",
                "2024-12-12T01:00:00.000000Z",
                Micros.MINUTE_MICROS,
                29
        );
    }

    @Test
    public void testTimerMatViewSmallMinuteJumps2() throws Exception {
        testTimerMatViewSmallJumps(
                null,
                "2024-12-12T01:30:00.000000Z",
                "30m",
                "2024-12-12T01:45:00.000000Z",
                Micros.MINUTE_MICROS,
                14
        );
    }

    @Test
    public void testTimerMatViewSmallMinuteJumpsWithTz1() throws Exception {
        testTimerMatViewSmallJumps(
                "Europe/London",
                "2024-12-12T01:30:00.000000Z",
                "30m",
                "2024-12-12T01:00:00.000000Z",
                Micros.MINUTE_MICROS,
                29
        );
    }

    @Test
    public void testTimerMatViewSmallMinuteJumpsWithTz2() throws Exception {
        testTimerMatViewSmallJumps(
                "Europe/London",
                "2024-12-12T01:30:00.000000Z",
                "30m",
                "2024-12-12T01:45:00.000000Z",
                Micros.MINUTE_MICROS,
                14
        );
    }

    @Test
    public void testTimerMatViewSmoke() throws Exception {
        assertMemoryLeak(() -> {
            final long start = parseFloorPartialTimestamp("2024-12-12T00:00:00.000000Z");

            executeWithRewriteTimestamp(
                    "create table base_price (" +
                            "sym varchar, price double, ts #TIMESTAMP" +
                            ") timestamp(ts) partition by DAY WAL"
            );

            createNthTimerMatView(timestampType.getDriver(), timestampType.getDriver().fromMicros(start), 0);

            execute(
                    "insert into base_price(sym, price, ts) values('gbpusd', 1.320, '2024-09-10T12:01')" +
                            ",('gbpusd', 1.323, '2024-09-10T12:02')" +
                            ",('jpyusd', 103.21, '2024-09-10T12:02')" +
                            ",('gbpusd', 1.321, '2024-09-10T13:02')"
            );

            currentMicros = start;
            final MatViewTimerJob timerJob = new MatViewTimerJob(engine);
            drainMatViewTimerQueue(timerJob);
            drainQueues();

            assertQueryNoLeakCheck(
                    replaceExpectedTimestamp(
                            """
                                    sym\tprice\tts
                                    gbpusd\t1.323\t2024-09-10T12:00:00.000000Z
                                    gbpusd\t1.321\t2024-09-10T13:00:00.000000Z
                                    jpyusd\t103.21\t2024-09-10T12:00:00.000000Z
                                    """),
                    "price_1h_0 order by sym"
            );

            // Tick the timer once again, this time with no new transaction.
            currentMicros += 2 * Micros.HOUR_MICROS;
            drainMatViewTimerQueue(timerJob);
            drainQueues();

            // Insert new rows
            execute(
                    "insert into base_price(sym, price, ts) values('gbpusd', 1.321, '2024-09-10T14:02')" +
                            ",('jpyusd', 103.22, '2024-09-10T14:03')"
            );

            // Do more timer ticks.
            currentMicros += 2 * Micros.HOUR_MICROS;
            drainMatViewTimerQueue(timerJob);
            drainQueues();

            assertQueryNoLeakCheck(
                    replaceExpectedTimestamp(
                            """
                                    sym\tprice\tts
                                    gbpusd\t1.323\t2024-09-10T12:00:00.000000Z
                                    gbpusd\t1.321\t2024-09-10T13:00:00.000000Z
                                    gbpusd\t1.321\t2024-09-10T14:00:00.000000Z
                                    jpyusd\t103.21\t2024-09-10T12:00:00.000000Z
                                    jpyusd\t103.22\t2024-09-10T14:00:00.000000Z
                                    """),
                    "price_1h_0 order by sym"
            );
        });
    }

    @Test
    public void testTimerPeriodMatView() throws Exception {
        testPeriodRefresh("every 1h deferred", null, true);
    }

    @Test
    public void testTimerPeriodMatViewFullRefresh() throws Exception {
        testPeriodRefresh("every 1h deferred", "full", true);
    }

    @Test
    public void testTimerPeriodMatViewIncrementalRefresh() throws Exception {
        testPeriodRefresh("every 1h deferred", "incremental", true);
    }

    @Test
    public void testTimerPeriodWithTzMatView() throws Exception {
        testPeriodWithTzRefresh("every 1h deferred", null, true);
    }

    @Test
    public void testTimerPeriodWithTzMatViewFullRefresh() throws Exception {
        testPeriodWithTzRefresh("every 1h deferred", "full", true);
    }

    @Test
    public void testTimerPeriodWithTzMatViewIncrementalRefresh() throws Exception {
        testPeriodWithTzRefresh("every 1h deferred", "incremental", true);
    }

    @Test
    public void testTimestampGetsRefreshedOnInvalidation() throws Exception {
        assertMemoryLeak(() -> {
            executeWithRewriteTimestamp(
                    "create table base_price (" +
                            "sym varchar, price double, amount int, ts #TIMESTAMP" +
                            ") timestamp(ts) partition by DAY WAL"
            );

            final String viewQuery = "select sym, last(price) as price, ts from base_price sample by 1d";
            createMatView(viewQuery);

            execute(
                    "insert into base_price (sym, price, ts) values('gbpusd', 1.320, '2024-09-10T12:01')" +
                            ",('gbpusd', 1.323, '2024-09-10T12:02')" +
                            ",('jpyusd', 103.21, '2024-09-10T12:02')" +
                            ",('gbpusd', 1.321, '2024-09-10T13:02')"
            );
            drainQueues();

            final String expected = """
                    sym\tprice\tts
                    gbpusd\t1.321\t2024-09-10T00:00:00.000000Z
                    jpyusd\t103.21\t2024-09-10T00:00:00.000000Z
                    """;
            assertQueryNoLeakCheck(replaceExpectedTimestamp(expected), viewQuery, "ts", true, true);
            assertQueryNoLeakCheck(replaceExpectedTimestamp(expected), "price_1h", "ts", true, true);

            currentMicros = parseFloorPartialTimestamp("2020-01-01T01:01:01.000000Z");
            execute("drop table base_price;");
            drainQueues();

            assertQueryNoLeakCheck(
                    """
                            view_name\trefresh_type\tbase_table_name\tlast_refresh_start_timestamp\tlast_refresh_finish_timestamp\tview_sql\tview_status\trefresh_base_table_txn\tbase_table_txn
                            price_1h\timmediate\tbase_price\t2020-01-01T01:01:01.000000Z\t2020-01-01T01:01:01.000000Z\tselect sym, last(price) as price, ts from base_price sample by 1d\tinvalid\t1\t-1
                            """,
                    "select view_name, refresh_type, base_table_name, last_refresh_start_timestamp, last_refresh_finish_timestamp, " +
                            "view_sql, view_status, refresh_base_table_txn, base_table_txn " +
                            "from materialized_views",
                    null
            );
        });
    }

    @Test
    public void testTtl() throws Exception {
        assertMemoryLeak(() -> {
            executeWithRewriteTimestamp(
                    "create table base_price (" +
                            "sym varchar, price double, ts #TIMESTAMP" +
                            ") timestamp(ts) partition by DAY WAL"
            );

            execute("create materialized view price_1h as (select sym, last(price) as price, ts from base_price sample by 1h) partition by DAY ttl 2 days");

            execute(
                    "insert into base_price values('gbpusd', 1.310, '2024-09-10T12:05')" +
                            ",('gbpusd', 1.311, '2024-09-11T13:03')" +
                            ",('gbpusd', 1.312, '2024-09-12T13:03')" +
                            ",('gbpusd', 1.313, '2024-09-13T13:03')" +
                            ",('gbpusd', 1.314, '2024-09-14T13:03')"
            );
            drainQueues();

            assertQueryNoLeakCheck(
                    replaceExpectedTimestamp(
                            """
                                    sym\tprice\tts
                                    gbpusd\t1.312\t2024-09-12T13:00:00.000000Z
                                    gbpusd\t1.313\t2024-09-13T13:00:00.000000Z
                                    gbpusd\t1.314\t2024-09-14T13:00:00.000000Z
                                    """),
                    "price_1h order by ts, sym",
                    "ts",
                    true,
                    true
            );
        });
    }

    @Test
    public void testViewInvalidatedOnRefreshAfterBaseTableRename() throws Exception {
        assertMemoryLeak(() -> {
            execute(
                    "create table base_price (" +
                            "sym varchar, price double, ts timestamp" +
                            ") timestamp(ts) partition by DAY WAL"
            );
            execute(
                    "create table base_price2 (" +
                            "sym varchar, price double, ts timestamp" +
                            ") timestamp(ts) partition by DAY WAL"
            );
            execute(
                    "create materialized view price_1h refresh manual as " +
                            "select sym, last(price) as price, ts from base_price sample by 1h;"
            );
            execute(
                    "insert into base_price(sym, price, ts) values ('gbpusd', 1.320, '2024-09-10T12:01')" +
                            ",('gbpusd', 1.323, '2024-09-10T12:02')"
            );
            execute(
                    "insert into base_price(sym, price, ts) values ('jpyusd', 103.21, '2024-09-10T12:02')" +
                            ",('gbpusd', 1.321, '2024-09-10T13:02')"
            );

            currentMicros = parseFloorPartialTimestamp("2025-01-01T01:01:01.000000Z");
            final MatViewTimerJob timerJob = new MatViewTimerJob(engine);
            drainMatViewTimerQueue(timerJob);
            drainQueues();

            execute(
                    "insert into base_price(sym, price, ts) values('gbpusd', 1.320, '2024-09-11T12:01')" +
                            ",('jpyusd', 103.21, '2024-09-11T12:02')"
            );
            currentMicros += 6 * Micros.SECOND_MICROS;

            drainMatViewTimerQueue(timerJob);
            drainQueues();

            execute("refresh materialized view price_1h incremental;");
            execute("drop table base_price;");
            execute("rename table base_price2 to base_price;");

            drainQueues();

            // the view must be marked as invalid as the result of refresh attempt
            assertQueryNoLeakCheck(
                    """
                            view_name\trefresh_type\tbase_table_name\tlast_refresh_start_timestamp\tlast_refresh_finish_timestamp\tview_sql\tview_status\tinvalidation_reason\trefresh_base_table_txn\tbase_table_txn
                            price_1h\tmanual\tbase_price\t2025-01-01T01:01:01.000000Z\t2025-01-01T01:01:07.000000Z\tselect sym, last(price) as price, ts from base_price sample by 1h;\tinvalid\t[-1]: unexpected txn numbers, base table may have been renamed [view=price_1h, fromBaseTxn=2, toBaseTxn=1]\t2\t1
                            """,
                    "select view_name, refresh_type, base_table_name, last_refresh_start_timestamp, last_refresh_finish_timestamp, " +
                            "view_sql, view_status, invalidation_reason, refresh_base_table_txn, base_table_txn " +
                            "from materialized_views",
                    null
            );
        });
    }

    @Test
    public void testViewInvalidatedOnRefreshIntervalsUpdateAfterBaseTableRename() throws Exception {
        setProperty(PropertyKey.CAIRO_MAT_VIEW_REFRESH_INTERVALS_UPDATE_PERIOD, "5s");
        assertMemoryLeak(() -> {
            execute(
                    "create table base_price (" +
                            "sym varchar, price double, ts timestamp" +
                            ") timestamp(ts) partition by DAY WAL"
            );
            execute(
                    "create table base_price2 (" +
                            "sym varchar, price double, ts timestamp" +
                            ") timestamp(ts) partition by DAY WAL"
            );
            execute(
                    "create materialized view price_1h refresh manual as " +
                            "select sym, last(price) as price, ts from base_price sample by 1h;"
            );
            execute(
                    "insert into base_price(sym, price, ts) values ('gbpusd', 1.320, '2024-09-10T12:01')" +
                            ",('gbpusd', 1.323, '2024-09-10T12:02')"
            );
            execute(
                    "insert into base_price(sym, price, ts) values ('jpyusd', 103.21, '2024-09-10T12:02')" +
                            ",('gbpusd', 1.321, '2024-09-10T13:02')"
            );

            currentMicros = parseFloorPartialTimestamp("2099-01-01T01:01:01.000000Z");
            final MatViewTimerJob timerJob = new MatViewTimerJob(engine);
            drainMatViewTimerQueue(timerJob);
            drainQueues();

            execute(
                    "insert into base_price(sym, price, ts) values('gbpusd', 1.320, '2024-09-11T12:01')" +
                            ",('jpyusd', 103.21, '2024-09-11T12:02')"
            );
            currentMicros += 6 * Micros.SECOND_MICROS;

            drainMatViewTimerQueue(timerJob);

            execute("drop table base_price;");
            execute("rename table base_price2 to base_price;");

            drainQueues();

            // the view must be marked as invalid since the base table was dropped
            assertQueryNoLeakCheck(
                    """
                            view_name\trefresh_type\tbase_table_name\tlast_refresh_start_timestamp\tlast_refresh_finish_timestamp\tview_sql\tview_status\tinvalidation_reason\trefresh_base_table_txn\tbase_table_txn
                            price_1h\tmanual\tbase_price\t2099-01-01T01:01:07.000000Z\t2099-01-01T01:01:07.000000Z\tselect sym, last(price) as price, ts from base_price sample by 1h;\tinvalid\tbase table is dropped or renamed\t2\t1
                            """,
                    "select view_name, refresh_type, base_table_name, last_refresh_start_timestamp, last_refresh_finish_timestamp, " +
                            "view_sql, view_status, invalidation_reason, refresh_base_table_txn, base_table_txn " +
                            "from materialized_views",
                    null
            );
        });
    }

    @Test
    public void testWeeklySampleTimestampOutOfRangeIssue6089() throws Exception {
        assertMemoryLeak(() -> {
            executeWithRewriteTimestamp(
                    "CREATE TABLE historical_prices (" +
                            "  symbol SYMBOL," +
                            "  market SYMBOL," +
                            "  timestamp #TIMESTAMP," +
                            "  price DOUBLE," +
                            "  volume LONG" +
                            ") timestamp(timestamp) PARTITION BY DAY WAL"
            );

            execute(
                    "CREATE MATERIALIZED VIEW 'historical_prices_1week' AS (" +
                            "  SELECT timestamp, symbol, market, " +
                            "  first(price) AS open, max(price) AS high, " +
                            "  min(price) AS low, last(price) AS close, " +
                            "  sum(volume) AS volume" +
                            "  FROM historical_prices" +
                            "  SAMPLE BY 1w" +
                            ") PARTITION BY MONTH TTL 5 YEARS"
            );

            execute(
                    "INSERT INTO historical_prices VALUES" +
                            "('HP', 'NYSE', '2025-08-31T15:49:00.309937Z', 28.50, 100)," +
                            "('HP', 'NYSE', '2025-08-31T15:49:00.309937Z', 28.55, 120)," +
                            "('HP', 'NYSE', '2025-08-31T15:49:00.309937Z', 28.52, 80)"
            );

            drainQueues();

            assertSql(
                    timestampType == TestTimestampType.MICRO
                            ? """
                            symbol\tmarket\ttimestamp\tprice\tvolume
                            HP\tNYSE\t2025-08-31T15:49:00.309937Z\t28.5\t100
                            HP\tNYSE\t2025-08-31T15:49:00.309937Z\t28.55\t120
                            HP\tNYSE\t2025-08-31T15:49:00.309937Z\t28.52\t80
                            """
                            : """
                            symbol\tmarket\ttimestamp\tprice\tvolume
                            HP\tNYSE\t2025-08-31T15:49:00.309937000Z\t28.5\t100
                            HP\tNYSE\t2025-08-31T15:49:00.309937000Z\t28.55\t120
                            HP\tNYSE\t2025-08-31T15:49:00.309937000Z\t28.52\t80
                            """,
                    "select * from historical_prices"
            );

            final String expected = timestampType == TestTimestampType.MICRO
                    ? """
                    timestamp\tsymbol\tmarket\topen\thigh\tlow\tclose\tvolume
                    2025-08-25T00:00:00.000000Z\tHP\tNYSE\t28.5\t28.55\t28.5\t28.52\t300
                    """
                    : """
                    timestamp\tsymbol\tmarket\topen\thigh\tlow\tclose\tvolume
                    2025-08-25T00:00:00.000000000Z\tHP\tNYSE\t28.5\t28.55\t28.5\t28.52\t300
                    """;
            assertQueryNoLeakCheck(
                    expected,
                    "SELECT timestamp, symbol, market, " +
                            "first(price) AS open, max(price) AS high, min(price) AS low, last(price) AS close, sum(volume) AS volume " +
                            "FROM historical_prices " +
                            "SAMPLE BY 1w",
                    "timestamp",
                    true,
                    true
            );

            // Assert that materialized view status is valid
            assertSql(
                    """
                            view_name\tview_status
                            historical_prices_1week\tvalid
                            """,
                    "select view_name, view_status from materialized_views where view_name = 'historical_prices_1week'"
            );

            // Assert that view returns aggregated data
            assertQueryNoLeakCheck(
                    expected,
                    "historical_prices_1week",
                    "timestamp",
                    true,
                    true
            );
        });
    }

    private static void assertCannotModifyMatView(String updateSql) {
        try {
            execute(updateSql);
        } catch (SqlException e) {
            Assert.assertTrue(e.getMessage().contains("cannot modify materialized view"));
        }
    }

    private static void assertSqlError(String badSql, String expectedErrorMessage) {
        try {
            execute(badSql);
        } catch (SqlException e) {
            Assert.assertTrue(e.getMessage().contains(expectedErrorMessage));
        }
    }

    private static void assertViewMatchesSqlOverBaseTable(String viewSql) throws SqlException {
        try (SqlCompiler compiler = engine.getSqlCompiler()) {
            TestUtils.assertEquals(
                    compiler,
                    sqlExecutionContext,
                    viewSql + " order by ts, sym",
                    "price_1h order by ts, sym"
            );
        }
    }

    private static void createMatView(String viewSql) throws SqlException {
        execute("create materialized view price_1h as (" + viewSql + ") partition by DAY");
    }

    private static void createMatView(String viewName, String viewSql) throws SqlException {
        execute("create materialized view " + viewName + " as (" + viewSql + ") partition by DAY");
    }

    private static void createNthTimerMatView(TimestampDriver driver, long start, int n) throws SqlException {
        sink.clear();
        driver.append(sink, start + driver.fromSeconds(n));
        execute(
                "create materialized view price_1h_" + n + " refresh every 1m deferred start '" + sink + "' as (" +
                        "select sym, last(price) as price, ts from base_price sample by 1h" +
                        ") partition by day;"
        );
    }

    private static void dropNthTimerMatView(int n) throws SqlException {
        execute("drop materialized view if exists price_1h_" + n + ";");
    }

    private String copySql(int from, int count) {
        return "select * from tmp where n >= " + from + " and n < " + (from + count);
    }

    private String createTableSql(String tableName, String columns, @Nullable String index, long startTs, long step, int count) {
        String indexStr = index == null ? "" : ",index(" + index + ") ";
        return "create table " + tableName + " as (" + generateSelectSql(columns, startTs, step, 0, count) + ")" +
                indexStr +
                " timestamp(k) partition by DAY WAL";
    }

    private void drainQueues() {
        drainWalAndMatViewQueues();
        // purge job may create MatViewRefreshList for existing tables by calling engine.getDependentMatViews();
        // this affects refresh logic in some scenarios, so make sure to run it
        drainPurgeJob();
    }

    private void dropMatView() throws SqlException {
        execute("drop materialized view price_1h;");
    }

    private void executeWithRewriteTimestamp(CharSequence sqlText) throws SqlException {
        sqlText = sqlText.toString().replaceAll("#TIMESTAMP", timestampType.getTypeName());
        engine.execute(sqlText, sqlExecutionContext);
    }

    private String generateSelectSql(String columns, long startTs, long step, int init, int count) {
        return "select" +
                " x + " + init + " as n," +
                columns +
                (ColumnType.isTimestampMicro(timestampType.getTimestampType()) ?
                        " timestamp_sequence(" + startTs + ", " + step + ") k" :
                        " timestamp_sequence_ns(" + startTs + ", " + step + ") k") +
                " from" +
                " long_sequence(" + count + ")";
    }

    private String outSelect(String out, String in) {
        return out + " from (" + in + ")";
    }

    private String replaceExpectedTimestamp(String expected) {
        return ColumnType.isTimestampMicro(timestampType.getTimestampType()) ? expected : expected.replaceAll(".000000Z", ".000000000Z");
    }

    private void testAlignToCalendarTimezoneOffset(final String timezone) throws Exception {
        final String viewName = "x_view";
        final String viewQuery = "select k, count() c from x sample by 90m align to calendar time zone '" + timezone + "' with offset '00:42'";
        final long startTs = timestampType.getDriver().fromMicros(172800000000L);
        final long step = timestampType.getDriver().fromMicros(300000000);
        final int N = 100;
        final int K = 5;
        updateViewIncrementally(viewQuery, startTs, step, N, K);

        final String expected = """
                k\tc
                1970-01-02T23:42:00.000000Z\t15
                1970-01-03T01:12:00.000000Z\t18
                1970-01-03T02:42:00.000000Z\t18
                1970-01-03T04:12:00.000000Z\t18
                1970-01-03T05:42:00.000000Z\t18
                1970-01-03T07:12:00.000000Z\t13
                """;

        assertQueryNoLeakCheck(replaceExpectedTimestamp(expected), viewQuery, "k", true, true);
        assertQueryNoLeakCheck(replaceExpectedTimestamp(expected), viewName, "k", true, true);
    }

    private void testAlterRefreshParamsToManual(String initialRefreshType) throws Exception {
        assertMemoryLeak(() -> {
            executeWithRewriteTimestamp(
                    "create table base_price (" +
                            "sym varchar, price double, ts #TIMESTAMP" +
                            ") timestamp(ts) partition by DAY WAL"
            );
            currentMicros = parseFloorPartialTimestamp("2020-12-12T00:00:00.000000Z");
            execute(
                    "create materialized view price_1h refresh " + initialRefreshType + " as " +
                            "select sym, last(price) as price, ts from base_price sample by 1h;"
            );

            final MatViewTimerJob timerJob = new MatViewTimerJob(engine);
            drainMatViewTimerQueue(timerJob);
            drainQueues();

            assertQueryNoLeakCheck(
                    "sym\tprice\tts\n",
                    "price_1h order by sym"
            );

            execute("alter materialized view price_1h set refresh manual;");
            drainWalQueue();

            execute(
                    "insert into base_price(sym, price, ts) values('gbpusd', 1.320, '2024-12-12T12:01')" +
                            ",('gbpusd', 1.323, '2024-12-12T12:02')" +
                            ",('jpyusd', 103.21, '2024-12-13T12:02')" +
                            ",('jpyusd', 1.321, '2024-12-13T13:02')"
            );

            // no refresh should happen even if we move the clock one day ahead
            currentMicros += Micros.DAY_MICROS;
            drainMatViewTimerQueue(timerJob);
            drainQueues();

            assertQueryNoLeakCheck(
                    "sym\tprice\tts\n",
                    "price_1h order by sym"
            );

            execute("refresh materialized view price_1h incremental;");
            drainQueues();

            assertQueryNoLeakCheck(
                    replaceExpectedTimestamp(
                            """
                                    sym\tprice\tts
                                    gbpusd\t1.323\t2024-12-12T12:00:00.000000Z
                                    jpyusd\t103.21\t2024-12-13T12:00:00.000000Z
                                    jpyusd\t1.321\t2024-12-13T13:00:00.000000Z
                                    """),
                    "price_1h order by sym"
            );
            assertQueryNoLeakCheck(
                    """
                            view_name\tbase_table_name\tlast_refresh_start_timestamp\tlast_refresh_finish_timestamp\tview_sql\tview_status\ttimer_interval\ttimer_interval_unit\ttimer_time_zone\ttimer_start\tperiod_length\tperiod_length_unit\tperiod_delay\tperiod_delay_unit
                            price_1h\tbase_price\t2020-12-13T00:00:00.000000Z\t2020-12-13T00:00:00.000000Z\tselect sym, last(price) as price, ts from base_price sample by 1h;\tvalid\t0\t\t\t\t0\t\t0\t
                            """,
                    "select view_name, base_table_name, last_refresh_start_timestamp, last_refresh_finish_timestamp, " +
                            "view_sql, view_status, timer_interval, timer_interval_unit, timer_time_zone, timer_start, " +
                            "period_length, period_length_unit, period_delay, period_delay_unit " +
                            "from materialized_views",
                    null
            );
        });
    }

    private void testAlterRefreshParamsToTarget(String targetRefreshType, TestRefreshParams targetRefreshParams) throws Exception {
        assertMemoryLeak(() -> {
            executeWithRewriteTimestamp(
                    "create table base_price (" +
                            "sym varchar, price double, ts #TIMESTAMP" +
                            ") timestamp(ts) partition by DAY WAL"
            );
            currentMicros = parseFloorPartialTimestamp("2020-12-12T00:00:00.000000Z");
            execute(
                    "create materialized view price_1h refresh manual deferred as " +
                            "select sym, last(price) as price, ts from base_price sample by 1h;"
            );

            drainQueues();

            assertQueryNoLeakCheck(
                    "sym\tprice\tts\n",
                    "price_1h order by sym"
            );

            execute("alter materialized view price_1h set refresh " + targetRefreshType);
            drainWalQueue();

            execute("refresh materialized view price_1h incremental;");
            execute(
                    "insert into base_price(sym, price, ts) values('gbpusd', 1.320, '2020-12-12T12:01')" +
                            ",('gbpusd', 1.323, '2020-12-12T13:02')" +
                            ",('jpyusd', 103.21, '2020-12-12T12:02')" +
                            ",('jpyusd', 1.321, '2020-12-12T13:02')"
            );
            currentMicros += 2 * Micros.DAY_MICROS;
            drainQueues();

            assertQueryNoLeakCheck(
                    replaceExpectedTimestamp(
                            """
                                    sym\tprice\tts
                                    gbpusd\t1.32\t2020-12-12T12:00:00.000000Z
                                    gbpusd\t1.323\t2020-12-12T13:00:00.000000Z
                                    jpyusd\t103.21\t2020-12-12T12:00:00.000000Z
                                    jpyusd\t1.321\t2020-12-12T13:00:00.000000Z
                                    """),
                    "price_1h order by sym"
            );
            assertQueryNoLeakCheck(
                    """
                            view_name\tview_status
                            price_1h\tvalid
                            """,
                    "select view_name, view_status from materialized_views",
                    null
            );

            final TableToken viewToken = engine.getTableTokenIfExists("price_1h");
            Assert.assertNotNull(viewToken);
            final MatViewDefinition viewDefinition = engine.getMatViewGraph().getViewDefinition(viewToken);
            Assert.assertNotNull(viewDefinition);
            final MatViewState viewState = engine.getMatViewStateStore().getViewState(viewToken);
            Assert.assertNotNull(viewState);
            Assert.assertSame(viewDefinition, viewState.getViewDefinition());

            Assert.assertEquals(targetRefreshParams.refreshType, viewDefinition.getRefreshType());
            Assert.assertEquals(targetRefreshParams.deferred, viewDefinition.isDeferred());
            Assert.assertEquals(targetRefreshParams.periodDelay, viewDefinition.getPeriodDelay());
            Assert.assertEquals(targetRefreshParams.periodDelayUnit, viewDefinition.getPeriodDelayUnit());
            Assert.assertEquals(targetRefreshParams.periodLength, viewDefinition.getPeriodLength());
            Assert.assertEquals(targetRefreshParams.periodLengthUnit, viewDefinition.getPeriodLengthUnit());
            Assert.assertEquals(targetRefreshParams.timerInterval, viewDefinition.getTimerInterval());
            Assert.assertEquals(targetRefreshParams.timerUnit, viewDefinition.getTimerUnit());
            Assert.assertEquals(targetRefreshParams.timerStartUs, viewDefinition.getTimerStartUs());
            Assert.assertEquals(targetRefreshParams.timerTimeZone, viewDefinition.getTimerTimeZone());
        });
    }

    private void testBaseTableInvalidateOnOperation(String operationSql, String invalidationReason) throws Exception {
        testBaseTableInvalidateOnOperation(null, operationSql, invalidationReason);
    }

    private void testBaseTableInvalidateOnOperation(
            @Nullable TestUtils.LeakProneCode runBeforeMatViewCreate,
            String operationSql,
            String invalidationReason
    ) throws Exception {
        assertMemoryLeak(() -> {
            execute(
                    "create table base_price (" +
                            "sym varchar, price double, amount int, ts timestamp" +
                            ") timestamp(ts) partition by DAY WAL"
            );
            if (runBeforeMatViewCreate != null) {
                runBeforeMatViewCreate.run();
            }

            createMatView("select sym, last(price) as price, ts from base_price sample by 1h");

            execute(
                    "insert into base_price (sym, price, ts) values('gbpusd', 1.320, '2024-09-10T12:01')" +
                            ",('gbpusd', 1.323, '2024-09-10T12:02')" +
                            ",('jpyusd', 103.21, '2024-09-10T12:02')" +
                            ",('gbpusd', 1.321, '2024-09-10T13:02')"
            );
            drainQueues();

            currentMicros = parseFloorPartialTimestamp("2024-10-24T17:22:09.842574Z");
            drainQueues();

            assertQueryNoLeakCheck(
                    """
                            view_name\tbase_table_name\tview_status
                            price_1h\tbase_price\tvalid
                            """,
                    "select view_name, base_table_name, view_status from materialized_views",
                    null,
                    false
            );

            execute(operationSql);
            drainQueues();

            assertQueryNoLeakCheck(
                    "view_name\tbase_table_name\tview_status\tinvalidation_reason\n" +
                            "price_1h\tbase_price\tinvalid\t" + invalidationReason + "\n",
                    "select view_name, base_table_name, view_status, invalidation_reason from materialized_views",
                    null,
                    false
            );
        });
    }

    private void testBaseTableNoInvalidateOnOperation(String operationSql) throws Exception {
        assertMemoryLeak(() -> {
            execute(
                    "create table base_price (" +
                            "sym varchar, price double, amount int, ts timestamp" +
                            ") timestamp(ts) partition by DAY WAL"
            );
            createMatView("select sym, last(price) as price, ts from base_price sample by 1h");

            execute(
                    "insert into base_price (sym, price, ts) values('gbpusd', 1.320, '2024-09-10T12:01')" +
                            ",('gbpusd', 1.323, '2024-09-10T12:02')" +
                            ",('jpyusd', 103.21, '2024-09-10T12:02')" +
                            ",('gbpusd', 1.321, '2024-09-10T13:02')"
            );
            drainQueues();

            currentMicros = parseFloorPartialTimestamp("2024-10-24T17:22:09.842574Z");
            drainQueues();

            assertQueryNoLeakCheck(
<<<<<<< HEAD
                    "view_name\tbase_table_name\tview_status\n" +
                            "price_1h\tbase_price\tvalid\n",
=======
                    """
                            view_name\tbase_table_name\tview_status
                            price_1h\tbase_price\tvalid
                            """,
>>>>>>> 08bdbf76
                    "select view_name, base_table_name, view_status from materialized_views",
                    null,
                    false
            );

            execute(operationSql);
            drainQueues();

            assertQueryNoLeakCheck(
<<<<<<< HEAD
                    "view_name\tbase_table_name\tview_status\tinvalidation_reason\n" +
                            "price_1h\tbase_price\tvalid\t\n",
=======
                    """
                            view_name\tbase_table_name\tview_status\tinvalidation_reason
                            price_1h\tbase_price\tvalid\t
                            """,
>>>>>>> 08bdbf76
                    "select view_name, base_table_name, view_status, invalidation_reason from materialized_views",
                    null,
                    false
            );
        });
    }

    private void testEnableDedupWithSubsetKeys(String enableDedupSql) throws Exception {
        assertMemoryLeak(() -> {
            execute(
                    "CREATE TABLE base_price (" +
                            "  sym VARCHAR, price DOUBLE, amount INT, ts TIMESTAMP" +
                            ") TIMESTAMP(ts) PARTITION BY DAY WAL DEDUP UPSERT KEYS(ts, sym);"
            );

            createMatView("select sym, last(price) as price, ts from base_price sample by 1h");

            execute(
                    "insert into base_price (sym, price, ts) values('gbpusd', 1.320, '2024-09-10T12:01')" +
                            ",('gbpusd', 1.323, '2024-09-10T12:02')" +
                            ",('jpyusd', 103.21, '2024-09-10T12:02')" +
                            ",('gbpusd', 1.321, '2024-09-10T13:02')"
            );
            drainQueues();

            currentMicros = parseFloorPartialTimestamp("2024-10-24T17:22:09.842574Z");
            drainQueues();

            assertQueryNoLeakCheck(
                    """
                            view_name\tbase_table_name\tview_status
                            price_1h\tbase_price\tvalid
                            """,
                    "select view_name, base_table_name, view_status from materialized_views",
                    null,
                    false
            );

            execute(enableDedupSql);
            drainQueues();

            assertQueryNoLeakCheck(
                    """
                            view_name\tbase_table_name\tview_status
                            price_1h\tbase_price\tvalid
                            """,
                    "select view_name, base_table_name, view_status from materialized_views",
                    null,
                    false
            );
        });
    }

    private void testEstimateRowsPerBucket(long tableRows, long bucket, long partitionDuration, int partitionCount, long expectedLo, long expectedHi) {
        long result = MatViewRefreshJob.estimateRowsPerBucket(tableRows, bucket, partitionDuration, partitionCount);
        Assert.assertTrue("Expected from " + expectedLo + " to " + expectedHi + ", got " + result, result >= expectedLo && result < expectedHi);
    }

    private void testIncrementalRefreshTransactionLogV2(String viewSql) throws Exception {
        node1.setProperty(PropertyKey.CAIRO_DEFAULT_SEQ_PART_TXN_COUNT, 10);
        assertMemoryLeak(() -> {
            execute(
                    "create table base_price (" +
                            "sym varchar, price double, ts timestamp" +
                            ") timestamp(ts) partition by DAY WAL"
            );

            createMatView(viewSql);

            execute(
                    "insert into base_price " +
                            "select 'gbpusd', 1.320 + x / 1000.0, timestamp_sequence('2024-09-10T12:02', 1000000*60*5) " +
                            "from long_sequence(24 * 20 * 5)"
            );
            drainQueues();

            assertQueryNoLeakCheck(
                    """
                            sequencerTxn\tminTimestamp\tmaxTimestamp
                            1\t2024-09-10T12:00:00.000000Z\t2024-09-18T19:00:00.000000Z
                            """,
                    "select sequencerTxn, minTimestamp, maxTimestamp from wal_transactions('price_1h')",
                    null,
                    false
            );

            execute(
                    "insert into base_price values('gbpusd', 1.319, '2024-09-10T12:05')" +
                            ",('gbpusd', 1.325, '2024-09-10T13:03')"
            );
            drainQueues();

            assertQueryNoLeakCheck(
                    """
                            sequencerTxn\tminTimestamp\tmaxTimestamp
                            1\t2024-09-10T12:00:00.000000Z\t2024-09-18T19:00:00.000000Z
                            2\t\t
                            3\t2024-09-10T12:00:00.000000Z\t2024-09-10T13:00:00.000000Z
                            """,
                    "select sequencerTxn, minTimestamp, maxTimestamp from wal_transactions('price_1h')",
                    null,
                    false
            );

            assertViewMatchesSqlOverBaseTable(viewSql);
        });
    }

    private void testPeriodRefresh(@NotNull String viewType, @Nullable String refreshType, boolean runTimerJob) throws Exception {
        assertMemoryLeak(() -> {
            executeWithRewriteTimestamp(
                    "create table base_price (" +
                            "sym varchar, price double, ts #TIMESTAMP" +
                            ") timestamp(ts) partition by DAY WAL"
            );
            currentMicros = parseFloorPartialTimestamp("2000-01-01T00:00:00.000000Z");
            execute(
                    "create materialized view price_1h refresh " + viewType + " period (length 1d)  as " +
                            "select sym, last(price) as price, ts from base_price sample by 1d"
            );
            execute(
                    "insert into base_price(sym, price, ts) values ('gbpusd', 1.320, '1999-12-31T09:01')" +
                            ",('gbpusd', 1.320, '2000-01-01T12:01')" +
                            ",('gbpusd', 1.323, '2000-01-01T12:02')" +
                            ",('jpyusd', 103.21, '2000-01-01T12:02')" +
                            ",('gbpusd', 1.321, '2000-01-01T13:02')" +
                            ",('jpyusd', 103.21, '2000-01-02T01:00')" +
                            ",('gbpusd', 1.321, '2000-01-02T01:00')"
            );
            drainWalQueue();

            final MatViewTimerJob timerJob = new MatViewTimerJob(engine);

            // only the 1999-12-31 period should be refreshed
            currentMicros = parseFloorPartialTimestamp("2000-01-01T00:00:00.000000Z");
            if (refreshType != null) {
                execute("refresh materialized view price_1h " + refreshType);
            }
            if (runTimerJob) {
                drainMatViewTimerQueue(timerJob);
            }
            drainQueues();
            assertQueryNoLeakCheck(
                    replaceExpectedTimestamp(
                            """
                                    sym\tprice\tts
                                    gbpusd\t1.32\t1999-12-31T00:00:00.000000Z
                                    """),
                    "price_1h order by sym"
            );
            final String matViewsSql = "select view_name, base_table_name, last_refresh_start_timestamp, last_refresh_finish_timestamp, " +
                    "view_sql, view_status, timer_time_zone, timer_start, " +
                    "period_length, period_length_unit, period_delay, period_delay_unit " +
                    "from materialized_views";
            assertQueryNoLeakCheck(
                    """
                            view_name\tbase_table_name\tlast_refresh_start_timestamp\tlast_refresh_finish_timestamp\tview_sql\tview_status\ttimer_time_zone\ttimer_start\tperiod_length\tperiod_length_unit\tperiod_delay\tperiod_delay_unit
                            price_1h\tbase_price\t2000-01-01T00:00:00.000000Z\t2000-01-01T00:00:00.000000Z\tselect sym, last(price) as price, ts from base_price sample by 1d\tvalid\t\t2000-01-01T00:00:00.000000Z\t1\tDAY\t0\t
                            """,
                    matViewsSql,
                    null
            );

            // the second period still hasn't finished
            currentMicros = parseFloorPartialTimestamp("2000-01-01T23:59:59.999999Z");
            if (refreshType != null) {
                execute("refresh materialized view price_1h " + refreshType);
            }
            if (runTimerJob) {
                drainMatViewTimerQueue(timerJob);
            }
            drainQueues();
            assertQueryNoLeakCheck(
                    replaceExpectedTimestamp(
                            """
                                    sym\tprice\tts
                                    gbpusd\t1.32\t1999-12-31T00:00:00.000000Z
                                    """),
                    "price_1h order by sym"
            );

            // the first period has finished - only half of the rows should be aggregated
            currentMicros = parseFloorPartialTimestamp("2000-01-02T00:00:00.000000Z");
            if (refreshType != null) {
                execute("refresh materialized view price_1h " + refreshType);
            }
            if (runTimerJob) {
                drainMatViewTimerQueue(timerJob);
            }
            drainQueues();
            assertQueryNoLeakCheck(
                    replaceExpectedTimestamp(
                            """
                                    sym\tprice\tts
                                    gbpusd\t1.32\t1999-12-31T00:00:00.000000Z
                                    gbpusd\t1.321\t2000-01-01T00:00:00.000000Z
                                    jpyusd\t103.21\t2000-01-01T00:00:00.000000Z
                                    """),
                    "price_1h order by sym"
            );

            // finally, the second period has finished - all rows should be aggregated
            currentMicros = parseFloorPartialTimestamp("2000-01-03T00:00:01.000000Z");
            if (refreshType != null) {
                execute("refresh materialized view price_1h " + refreshType);
            }
            if (runTimerJob) {
                drainMatViewTimerQueue(timerJob);
            }
            drainQueues();

            assertQueryNoLeakCheck(
                    replaceExpectedTimestamp(
                            """
                                    sym\tprice\tts
                                    gbpusd\t1.32\t1999-12-31T00:00:00.000000Z
                                    gbpusd\t1.321\t2000-01-01T00:00:00.000000Z
                                    gbpusd\t1.321\t2000-01-02T00:00:00.000000Z
                                    jpyusd\t103.21\t2000-01-01T00:00:00.000000Z
                                    jpyusd\t103.21\t2000-01-02T00:00:00.000000Z
                                    """),
                    "price_1h order by sym"
            );

            assertQueryNoLeakCheck(
                    """
                            view_name\tbase_table_name\tlast_refresh_start_timestamp\tlast_refresh_finish_timestamp\tview_sql\tview_status\ttimer_time_zone\ttimer_start\tperiod_length\tperiod_length_unit\tperiod_delay\tperiod_delay_unit
                            price_1h\tbase_price\t2000-01-03T00:00:01.000000Z\t2000-01-03T00:00:01.000000Z\tselect sym, last(price) as price, ts from base_price sample by 1d\tvalid\t\t2000-01-01T00:00:00.000000Z\t1\tDAY\t0\t
                            """,
                    matViewsSql,
                    null
            );
        });
    }

    private void testPeriodWithTzRefresh(@NotNull String viewType, @Nullable String refreshType, boolean runTimerJob) throws Exception {
        assertMemoryLeak(() -> {
            executeWithRewriteTimestamp(
                    "create table base_price (" +
                            "sym varchar, price double, ts #TIMESTAMP" +
                            ") timestamp(ts) partition by DAY WAL"
            );
            currentMicros = parseFloorPartialTimestamp("2020-01-01T00:00:00.000000Z");
            execute(
                    "create materialized view price_1h refresh " + viewType + " period (length 1d time zone 'Europe/Berlin' delay 1h) as " +
                            "select sym, last(price) as price, ts from base_price sample by 1d"
            );
            execute(
                    "insert into base_price(sym, price, ts) values('gbpusd', 1.320, '2020-01-01T12:01')" +
                            ",('gbpusd', 1.323, '2020-01-01T12:02')" +
                            ",('jpyusd', 103.21, '2020-01-01T12:02')" +
                            ",('gbpusd', 1.321, '2020-01-01T13:02')" +
                            ",('jpyusd', 103.21, '2020-01-02T01:00')" +
                            ",('gbpusd', 1.321, '2020-01-02T01:00')"
            );

            final MatViewTimerJob timerJob = new MatViewTimerJob(engine);

            // no refresh should happen as the first period hasn't finished
            currentMicros = parseFloorPartialTimestamp("2020-01-01T00:00:00.000000Z");
            if (refreshType != null) {
                execute("refresh materialized view price_1h " + refreshType);
            }
            if (runTimerJob) {
                drainMatViewTimerQueue(timerJob);
            }
            drainQueues();
            assertQueryNoLeakCheck(
                    "sym\tprice\tts\n",
                    "price_1h order by sym"
            );
            final String matViewsSql = "select view_name, base_table_name, last_refresh_start_timestamp, last_refresh_finish_timestamp, " +
                    "view_sql, view_status, timer_time_zone, timer_start, " +
                    "period_length, period_length_unit, period_delay, period_delay_unit " +
                    "from materialized_views";
            assertQueryNoLeakCheck(
                    """
                            view_name\tbase_table_name\tlast_refresh_start_timestamp\tlast_refresh_finish_timestamp\tview_sql\tview_status\ttimer_time_zone\ttimer_start\tperiod_length\tperiod_length_unit\tperiod_delay\tperiod_delay_unit
                            price_1h\tbase_price\t2020-01-01T00:00:00.000000Z\t2020-01-01T00:00:00.000000Z\tselect sym, last(price) as price, ts from base_price sample by 1d\tvalid\tEurope/Berlin\t2020-01-01T00:00:00.000000Z\t1\tDAY\t1\tHOUR
                            """,
                    matViewsSql,
                    null
            );

            // the first period still hasn't finished due to 1h delay
            currentMicros = parseFloorPartialTimestamp("2020-01-01T22:59:59.000000Z");
            if (refreshType != null) {
                execute("refresh materialized view price_1h " + refreshType);
            }
            if (runTimerJob) {
                drainMatViewTimerQueue(timerJob);
            }
            drainQueues();
            assertQueryNoLeakCheck(
                    "sym\tprice\tts\n",
                    "price_1h order by sym"
            );

            // the first period has finished - only half of the rows should be aggregated
            currentMicros = parseFloorPartialTimestamp("2020-01-02T00:00:00.000001Z");
            if (refreshType != null) {
                execute("refresh materialized view price_1h " + refreshType);
            }
            if (runTimerJob) {
                drainMatViewTimerQueue(timerJob);
            }
            drainQueues();
            assertQueryNoLeakCheck(
                    replaceExpectedTimestamp(
                            """
                                    sym\tprice\tts
                                    gbpusd\t1.321\t2020-01-01T00:00:00.000000Z
                                    jpyusd\t103.21\t2020-01-01T00:00:00.000000Z
                                    """),
                    "price_1h order by sym"
            );

            // finally, the second period has finished - all rows should be aggregated
            currentMicros = parseFloorPartialTimestamp("2020-01-03T00:00:01.000000Z");
            if (refreshType != null) {
                execute("refresh materialized view price_1h " + refreshType);
            }
            if (runTimerJob) {
                drainMatViewTimerQueue(timerJob);
            }
            drainQueues();

            assertQueryNoLeakCheck(
                    replaceExpectedTimestamp(
                            """
                                    sym\tprice\tts
                                    gbpusd\t1.321\t2020-01-01T00:00:00.000000Z
                                    gbpusd\t1.321\t2020-01-02T00:00:00.000000Z
                                    jpyusd\t103.21\t2020-01-01T00:00:00.000000Z
                                    jpyusd\t103.21\t2020-01-02T00:00:00.000000Z
                                    """),
                    "price_1h order by sym"
            );

            assertQueryNoLeakCheck(
                    """
                            view_name\tbase_table_name\tlast_refresh_start_timestamp\tlast_refresh_finish_timestamp\tview_sql\tview_status\ttimer_time_zone\ttimer_start\tperiod_length\tperiod_length_unit\tperiod_delay\tperiod_delay_unit
                            price_1h\tbase_price\t2020-01-03T00:00:01.000000Z\t2020-01-03T00:00:01.000000Z\tselect sym, last(price) as price, ts from base_price sample by 1d\tvalid\tEurope/Berlin\t2020-01-01T00:00:00.000000Z\t1\tDAY\t1\tHOUR
                            """,
                    matViewsSql,
                    null
            );
        });
    }

    private void testTimerMatViewBigJumps(String timeZone, String start, String initialClock, long clockJump) throws Exception {
        assertMemoryLeak(() -> {
            final TimeZoneRules tzRules = timeZone != null ? Micros.getTimezoneRules(DateLocaleFactory.EN_LOCALE, timeZone) : null;

            executeWithRewriteTimestamp(
                    "create table base_price (" +
                            "sym varchar, price double, ts #TIMESTAMP" +
                            ") timestamp(ts) partition by DAY WAL"
            );

            if (timeZone != null) {
                execute(
                        "create materialized view price_1h refresh every h start '" + start + "' time zone '" + timeZone + "' as (" +
                                "select sym, last(price) as price, ts from base_price sample by 1h" +
                                ") partition by day"
                );
            } else {
                execute(
                        "create materialized view price_1h refresh every 1h start '" + start + "' as (" +
                                "select sym, last(price) as price, ts from base_price sample by 1h" +
                                ") partition by day"
                );
            }

            execute(
                    "insert into base_price(sym, price, ts) values('gbpusd', 1.320, '2024-09-10T12:01')" +
                            ",('gbpusd', 1.323, '2024-09-10T12:02')" +
                            ",('jpyusd', 103.21, '2024-09-10T12:02')" +
                            ",('gbpusd', 1.321, '2024-09-10T13:02')"
            );

            long initialMicros = parseFloorPartialTimestamp(initialClock);
            if (tzRules != null) {
                initialMicros += tzRules.getOffset(initialMicros);
            }
            currentMicros = initialMicros;
            final MatViewTimerJob timerJob = new MatViewTimerJob(engine);
            drainMatViewTimerQueue(timerJob);
            drainQueues();

            assertQueryNoLeakCheck(
                    replaceExpectedTimestamp(
                            """
                                    sym\tprice\tts
                                    gbpusd\t1.323\t2024-09-10T12:00:00.000000Z
                                    gbpusd\t1.321\t2024-09-10T13:00:00.000000Z
                                    jpyusd\t103.21\t2024-09-10T12:00:00.000000Z
                                    """),
                    "price_1h order by sym"
            );
            final StringSink tsSink = new StringSink();
            MicrosFormatUtils.appendDateTimeUSec(tsSink, currentMicros);
            assertQueryNoLeakCheck(
                    "view_name\trefresh_type\tbase_table_name\tlast_refresh_start_timestamp\tlast_refresh_finish_timestamp\tview_sql\tview_status\trefresh_base_table_txn\tbase_table_txn\ttimer_time_zone\ttimer_start\ttimer_interval\ttimer_interval_unit\n" +
                            "price_1h\ttimer\tbase_price\t" + tsSink + "\t" + tsSink + "\tselect sym, last(price) as price, ts from base_price sample by 1h\tvalid\t1\t1\t" + (timeZone != null ? timeZone : "") + "\t" + start + "\t1\tHOUR\n",
                    "select view_name, refresh_type, base_table_name, last_refresh_start_timestamp, last_refresh_finish_timestamp, " +
                            "view_sql, view_status, refresh_base_table_txn, base_table_txn, " +
                            "timer_time_zone, timer_start, timer_interval, timer_interval_unit " +
                            "from materialized_views",
                    null
            );

            execute("insert into base_price(sym, price, ts) values('jpyusd', 104.57, '2024-09-10T13:02')");

            currentMicros += clockJump;
            drainMatViewTimerQueue(timerJob);
            drainQueues();

            assertQueryNoLeakCheck(
                    replaceExpectedTimestamp(
                            """
                                    sym\tprice\tts
                                    gbpusd\t1.323\t2024-09-10T12:00:00.000000Z
                                    gbpusd\t1.321\t2024-09-10T13:00:00.000000Z
                                    jpyusd\t103.21\t2024-09-10T12:00:00.000000Z
                                    jpyusd\t104.57\t2024-09-10T13:00:00.000000Z
                                    """),
                    "price_1h order by sym"
            );
        });
    }

    private void testTimerMatViewSmallJumps(String timeZone, String start, String every, String initialClock, long clockJump, int ticksBeforeRefresh) throws Exception {
        assertMemoryLeak(() -> {
            final TimeZoneRules tzRules = timeZone != null ? Micros.getTimezoneRules(DateLocaleFactory.EN_LOCALE, timeZone) : null;
            final int interval = CommonUtils.getStrideMultiple(every, 0);
            final char unit = CommonUtils.getStrideUnit(every, -1);
            final String unitStr = MatViewsFunctionFactory.getIntervalUnit(unit);

            executeWithRewriteTimestamp(
                    "create table base_price (" +
                            "sym varchar, price double, ts #TIMESTAMP" +
                            ") timestamp(ts) partition by DAY WAL"
            );

            if (timeZone != null) {
                execute(
                        "create materialized view price_1h refresh every " + every + " deferred start '" + start + "' time zone '" + timeZone + "' as (" +
                                "select sym, last(price) as price, ts from base_price sample by 1h" +
                                ") partition by day"
                );
            } else {
                execute(
                        "create materialized view price_1h refresh every " + every + " deferred start '" + start + "' as (" +
                                "select sym, last(price) as price, ts from base_price sample by 1h" +
                                ") partition by day"
                );
            }

            execute(
                    "insert into base_price(sym, price, ts) values('gbpusd', 1.320, '2024-09-10T12:01')" +
                            ",('gbpusd', 1.323, '2024-09-10T12:02')" +
                            ",('jpyusd', 103.21, '2024-09-10T12:02')" +
                            ",('gbpusd', 1.321, '2024-09-10T13:02')"
            );

            long initialMicros = parseFloorPartialTimestamp(initialClock);
            if (tzRules != null) {
                initialMicros += tzRules.getOffset(initialMicros);
            }
            currentMicros = initialMicros;
            final MatViewTimerJob timerJob = new MatViewTimerJob(engine);

            for (int i = 0; i < ticksBeforeRefresh; i++) {
                drainMatViewTimerQueue(timerJob);
                drainQueues();

                assertQueryNoLeakCheck(
                        "sym\tprice\tts\n",
                        "price_1h order by sym"
                );
                assertQueryNoLeakCheck(
                        """
                                view_name\tbase_table_name\tview_status\tinvalidation_reason
                                price_1h\tbase_price\tvalid\t
                                """,
                        "select view_name, base_table_name, view_status, invalidation_reason from materialized_views",
                        null
                );

                currentMicros += clockJump;
            }

            currentMicros += clockJump;
            drainMatViewTimerQueue(timerJob);
            drainQueues();

            assertQueryNoLeakCheck(
                    replaceExpectedTimestamp(
                            """
                                    sym\tprice\tts
                                    gbpusd\t1.323\t2024-09-10T12:00:00.000000Z
                                    gbpusd\t1.321\t2024-09-10T13:00:00.000000Z
                                    jpyusd\t103.21\t2024-09-10T12:00:00.000000Z
                                    """),
                    "price_1h order by sym"
            );
            final StringSink tsSink = new StringSink();
            MicrosTimestampDriver.INSTANCE.append(tsSink, currentMicros);
            assertQueryNoLeakCheck(
                    "view_name\trefresh_type\tbase_table_name\tlast_refresh_start_timestamp\tlast_refresh_finish_timestamp\tview_sql\tview_status\trefresh_base_table_txn\tbase_table_txn\ttimer_time_zone\ttimer_start\ttimer_interval\ttimer_interval_unit\n" +
                            "price_1h\ttimer\tbase_price\t" + tsSink + "\t" + tsSink + "\tselect sym, last(price) as price, ts from base_price sample by 1h\tvalid\t1\t1\t" + (timeZone != null ? timeZone : "") + "\t" + start + "\t" + interval + "\t" + unitStr + "\n",
                    "select view_name, refresh_type, base_table_name, last_refresh_start_timestamp, last_refresh_finish_timestamp, " +
                            "view_sql, view_status, refresh_base_table_txn, base_table_txn, " +
                            "timer_time_zone, timer_start, timer_interval, timer_interval_unit " +
                            "from materialized_views",
                    null
            );
        });
    }

    private void updateViewIncrementally(String viewQuery, long startTs, long step, int N, int K) throws SqlException {
        updateViewIncrementally(viewQuery, " rnd_double(0)*100 a, rnd_symbol(5,4,4,1) b,", startTs, step, N, K);
    }

    private void updateViewIncrementally(String viewQuery, String columns, long startTs, long step, int N, int K) throws SqlException {
        updateViewIncrementally("x_view", viewQuery, columns, null, startTs, step, N, K);
    }

    private void updateViewIncrementally(String viewName, String viewQuery, String columns, @Nullable String index, long startTs, long step, int N, int K) throws SqlException {
        Rnd rnd = new Rnd();
        int initSize = rnd.nextInt(N / K) + 1;
        int remainingSize = N - initSize;
        int chunkSize = remainingSize / K;
        int tail = remainingSize % K;

        // create full tmp table in one go
        execute(createTableSql("tmp", columns, index, startTs, step, N));
        drainQueues();
        execute("create table " + "x" + " as (" + copySql(1, initSize) + ") timestamp(k) partition by DAY WAL");
        drainQueues();
        createMatView(viewName, viewQuery);
        drainQueues();

        int prev = initSize + 1;
        for (int i = 0; i < K; i++) {
            int size = chunkSize + (i < tail ? 1 : 0);
            execute("insert into x " + copySql(prev, size));
            prev = prev + size;
            drainWalAndMatViewQueues();
            remainingSize -= size;
        }

        Assert.assertEquals(0, remainingSize);
    }

    private static class TestRefreshParams {
        boolean deferred;
        int periodDelay;
        char periodDelayUnit;
        int periodLength;
        char periodLengthUnit;
        int refreshType;
        int timerInterval;
        long timerStartUs = Numbers.LONG_NULL;
        String timerTimeZone;
        char timerUnit;

        TestRefreshParams ofDeferred() {
            deferred = true;
            return this;
        }

        TestRefreshParams ofImmediate() {
            refreshType = MatViewDefinition.REFRESH_TYPE_IMMEDIATE;
            return this;
        }

        TestRefreshParams ofManual() {
            refreshType = MatViewDefinition.REFRESH_TYPE_MANUAL;
            return this;
        }

        TestRefreshParams ofPeriod() throws NumericException {
            refreshType = MatViewDefinition.REFRESH_TYPE_IMMEDIATE;
            this.periodLength = 12;
            this.periodLengthUnit = 'h';
            this.periodDelay = 1;
            this.periodDelayUnit = 'h';
            this.timerStartUs = MicrosTimestampDriver.INSTANCE.parseFloorLiteral("2020-12-12T00:00:00.000000Z");
            this.timerTimeZone = "Europe/London";
            return this;
        }

        TestRefreshParams ofTimer() {
            refreshType = MatViewDefinition.REFRESH_TYPE_TIMER;
            this.timerInterval = 42;
            this.timerUnit = 'm';
            this.timerStartUs = 0;
            this.timerTimeZone = "Europe/Sofia";
            return this;
        }
    }
}<|MERGE_RESOLUTION|>--- conflicted
+++ resolved
@@ -7097,15 +7097,10 @@
             drainQueues();
 
             assertQueryNoLeakCheck(
-<<<<<<< HEAD
-                    "view_name\tbase_table_name\tview_status\n" +
-                            "price_1h\tbase_price\tvalid\n",
-=======
                     """
                             view_name\tbase_table_name\tview_status
                             price_1h\tbase_price\tvalid
                             """,
->>>>>>> 08bdbf76
                     "select view_name, base_table_name, view_status from materialized_views",
                     null,
                     false
@@ -7115,15 +7110,10 @@
             drainQueues();
 
             assertQueryNoLeakCheck(
-<<<<<<< HEAD
-                    "view_name\tbase_table_name\tview_status\tinvalidation_reason\n" +
-                            "price_1h\tbase_price\tvalid\t\n",
-=======
                     """
                             view_name\tbase_table_name\tview_status\tinvalidation_reason
                             price_1h\tbase_price\tvalid\t
                             """,
->>>>>>> 08bdbf76
                     "select view_name, base_table_name, view_status, invalidation_reason from materialized_views",
                     null,
                     false
