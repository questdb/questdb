--- conflicted
+++ resolved
@@ -955,11 +955,7 @@
         assertMemoryLeak(() -> {
             final String viewName = "x_view";
             final String out = "select to_timezone(k, 'Europe/Berlin'), k, s, lat, lon";
-<<<<<<< HEAD
             final String viewQuery = "select k, s, first(lat) lat, last(k) lon " +
-=======
-            final String viewQuery = "select k, s, first(lat) lat, last(k) lon " + // TODO(eugene): last(k) or last(lon) ?
->>>>>>> eedb7623
                     "from x " +
                     "where s in ('a') and k between '2021-03-27 21:00' and '2021-03-28 04:00' " +
                     "sample by 1h align to calendar time zone 'Europe/Berlin' with offset '00:15'";
@@ -971,43 +967,6 @@
             final String columns = " rnd_double(1)*180 lat, rnd_double(1)*180 lon, rnd_symbol('a','b') s,";
             updateViewIncrementally(viewName, viewQuery, columns, "s", startTs, step, N, K);
 
-<<<<<<< HEAD
-            assertQueryNoLeakCheck(
-                    "to_timezone\tk\ts\tlat\tlon\n" +
-                            "2021-03-27T21:15:00.000000Z\t2021-03-27T20:15:00.000000Z\ta\t132.09083798490755\t2021-03-27T21:12:00.000000Z\n" +
-                            "2021-03-27T22:15:00.000000Z\t2021-03-27T21:15:00.000000Z\ta\t179.5841357536068\t2021-03-27T21:51:00.000000Z\n" +
-                            "2021-03-27T23:15:00.000000Z\t2021-03-27T22:15:00.000000Z\ta\t77.68770182183965\t2021-03-27T22:56:00.000000Z\n" +
-                            "2021-03-28T00:15:00.000000Z\t2021-03-27T23:15:00.000000Z\ta\tnull\t2021-03-27T23:48:00.000000Z\n" +
-                            "2021-03-28T01:15:00.000000Z\t2021-03-28T00:15:00.000000Z\ta\t3.6703591550328163\t2021-03-28T00:27:00.000000Z\n" +
-                            "2021-03-28T03:15:00.000000Z\t2021-03-28T01:15:00.000000Z\ta\t94.70222369149758\t2021-03-28T01:06:00.000000Z\n" +
-                            "2021-03-28T03:15:00.000000Z\t2021-03-28T01:15:00.000000Z\ta\tnull\t2021-03-28T02:11:00.000000Z\n" +
-                            "2021-03-28T04:15:00.000000Z\t2021-03-28T02:15:00.000000Z\ta\tnull\t2021-03-28T02:37:00.000000Z\n" +
-                            "2021-03-28T05:15:00.000000Z\t2021-03-28T03:15:00.000000Z\ta\t38.20430552091481\t2021-03-28T03:16:00.000000Z\n",
-                    outSelect(out, viewQuery),
-                    "k",
-                    true,
-                    true
-            );
-            // Due to the '00:15' offset, some timestamps get mapped to bucket with "non-existing" local time
-            // (the clock shifted one hour ahead). When the bucket is later converted back to UTC time, it's
-            // mapped to an "existing" previous UTC hour.
-            // As a result, mat view has one row less due to the deduplication.
-            assertQueryNoLeakCheck(
-                    "to_timezone\tk\ts\tlat\tlon\n" +
-                            "2021-03-27T21:15:00.000000Z\t2021-03-27T20:15:00.000000Z\ta\t132.09083798490755\t2021-03-27T21:12:00.000000Z\n" +
-                            "2021-03-27T22:15:00.000000Z\t2021-03-27T21:15:00.000000Z\ta\t179.5841357536068\t2021-03-27T21:51:00.000000Z\n" +
-                            "2021-03-27T23:15:00.000000Z\t2021-03-27T22:15:00.000000Z\ta\t77.68770182183965\t2021-03-27T22:56:00.000000Z\n" +
-                            "2021-03-28T00:15:00.000000Z\t2021-03-27T23:15:00.000000Z\ta\tnull\t2021-03-27T23:48:00.000000Z\n" +
-                            "2021-03-28T01:15:00.000000Z\t2021-03-28T00:15:00.000000Z\ta\t3.6703591550328163\t2021-03-28T00:27:00.000000Z\n" +
-                            "2021-03-28T03:15:00.000000Z\t2021-03-28T01:15:00.000000Z\ta\tnull\t2021-03-28T02:11:00.000000Z\n" +
-                            "2021-03-28T04:15:00.000000Z\t2021-03-28T02:15:00.000000Z\ta\tnull\t2021-03-28T02:37:00.000000Z\n" +
-                            "2021-03-28T05:15:00.000000Z\t2021-03-28T03:15:00.000000Z\ta\t38.20430552091481\t2021-03-28T03:16:00.000000Z\n",
-                    outSelect(out, viewName),
-                    "k",
-                    true,
-                    true
-            );
-=======
             final String expected = "to_timezone\tk\ts\tlat\tlon\n" +
                     "2021-03-27T21:15:00.000000Z\t2021-03-27T20:15:00.000000Z\ta\t132.09083798490755\t2021-03-27T21:12:00.000000Z\n" +
                     "2021-03-27T22:15:00.000000Z\t2021-03-27T21:15:00.000000Z\ta\t179.5841357536068\t2021-03-27T21:51:00.000000Z\n" +
@@ -1019,7 +978,6 @@
                     "2021-03-28T05:15:00.000000Z\t2021-03-28T03:15:00.000000Z\ta\t38.20430552091481\t2021-03-28T03:16:00.000000Z\n";
             assertQueryNoLeakCheck(expected, outSelect(out, viewQuery), "k", true, true);
             assertQueryNoLeakCheck(expected, outSelect(out, viewName), "k", true, true);
->>>>>>> eedb7623
         });
     }
 
