--- conflicted
+++ resolved
@@ -883,7 +883,6 @@
     }
 
     @Test
-<<<<<<< HEAD
     public void testBaseTableNoDataRangeReplaceCommit() throws Exception {
         assertMemoryLeak(() -> {
             execute(
@@ -939,10 +938,7 @@
     }
 
     @Test
-    public void testBaseTableRename() throws Exception {
-=======
     public void testBaseTableRename1() throws Exception {
->>>>>>> fed05ef0
         assertMemoryLeak(() -> {
             execute(
                     "create table base_price (" +
@@ -3920,7 +3916,6 @@
         });
     }
 
-<<<<<<< HEAD
     private void testBaseTableNoInvalidateOnOperation(String operationSql) throws Exception {
         assertMemoryLeak(() -> {
             execute(
@@ -3962,43 +3957,6 @@
         });
     }
 
-    private void testBaseTableRenameAndThenRenameBack(boolean drainWalQueue) throws Exception {
-        assertMemoryLeak(() -> {
-            execute(
-                    "create table base_price (" +
-                            "sym varchar, price double, ts timestamp" +
-                            ") timestamp(ts) partition by DAY WAL"
-            );
-
-            execute(
-                    "insert into base_price " +
-                            "select 'gbpusd', 1.320 + x / 1000.0, timestamp_sequence('2024-09-10T12:02', 1000000*60*5) " +
-                            "from long_sequence(24 * 20 * 5)"
-            );
-
-            createMatView("select sym, last(price) as price, ts from base_price sample by 1h");
-            currentMicros = parseFloorPartialTimestamp("2024-10-24T19");
-            drainQueues();
-
-            execute("rename table base_price to base_price2");
-            if (drainWalQueue) {
-                drainWalQueue();
-            }
-
-            execute("rename table base_price2 to base_price");
-            drainQueues();
-
-            assertQueryNoLeakCheck(
-                    "view_name\trefresh_type\tbase_table_name\tlast_refresh_start_timestamp\tlast_refresh_finish_timestamp\tview_sql\tview_table_dir_name\tinvalidation_reason\tview_status\trefresh_base_table_txn\tbase_table_txn\trefresh_limit_value\trefresh_limit_unit\ttimer_start\ttimer_interval_value\ttimer_interval_unit\n" +
-                            "price_1h\tincremental\tbase_price\t2024-10-24T19:00:00.000000Z\t2024-10-24T19:00:00.000000Z\tselect sym, last(price) as price, ts from base_price sample by 1h\tprice_1h~2\ttable rename operation\tinvalid\t1\t3\t0\t\t\t0\t\n",
-                    "materialized_views",
-                    null
-            );
-        });
-    }
-
-=======
->>>>>>> fed05ef0
     private void testEnableDedupWithSubsetKeys(String enableDedupSql, boolean expectInvalid) throws Exception {
         assertMemoryLeak(() -> {
             execute(
