--- conflicted
+++ resolved
@@ -1246,7 +1246,6 @@
     @Test
     public void testAsOfJoinBinarySearchHintInMatView() throws Exception {
         assertMemoryLeak(() -> {
-<<<<<<< HEAD
             executeWithRewriteTimestamp("""
                     CREATE TABLE 'trades' (\s
                     price DOUBLE,
@@ -1282,65 +1281,6 @@
                                 ('2025'::timestamp + x * 1_000_000L + rnd_int(0, 10_000, 0))::timestamp as ts,
                               from long_sequence(1_000_000)
                             """
-            );
-
-            final String mvWithoutHint = """
-                    create materialized view daily_summary\s
-                    WITH BASE trades
-                    as (
-                    select trades.ts, count(*), sum(volume), min(price), max(price), avg(price)
-                    FROM trades
-                    asof join (select * from prices where valid) prices
-                    sample by 1d
-                    );""";
-            final String mvWithUseHint = """
-                    create materialized view daily_summary\s
-                    WITH BASE trades
-                    as (
-                    select /*+ USE_ASOF_BINARY_SEARCH(trades prices) */ trades.ts, count(*), sum(volume), min(price), max(price), avg(price)
-                    FROM trades
-                    asof join (select * from prices where valid) prices
-                    sample by 1d
-                    );""";
-            final String mvWithAvoidHint = """
-                    create materialized view daily_summary\s
-                    WITH BASE trades
-                    as (
-                    select /*+ AVOID_ASOF_BINARY_SEARCH(trades prices) */ trades.ts, count(*), sum(volume), min(price), max(price), avg(price)
-                    FROM trades
-                    asof join (select * from prices where valid) prices
-                    sample by 1d
-                    );""";
-=======
-            executeWithRewriteTimestamp("CREATE TABLE 'trades' ( \n" +
-                    "price DOUBLE,\n" +
-                    "volume DOUBLE,\n" +
-                    "ts #TIMESTAMP\n" +
-                    ") timestamp(ts) PARTITION BY DAY WAL");
-
-            execute(
-                    "insert into trades\n" +
-                            "  select \n" +
-                            "    rnd_double() price,\n" +
-                            "    rnd_double() volume,\n" +
-                            "    ('2025'::timestamp + x * 200_000_000L + rnd_int(0, 10_000, 0))::timestamp as ts,\n" +
-                            "  from long_sequence(5_000)\n"
-            );
-            executeWithRewriteTimestamp("CREATE TABLE 'prices' ( \n" +
-                    "bid DOUBLE,\n" +
-                    "ask DOUBLE,\n" +
-                    "valid BOOLEAN,\n" +
-                    "ts #TIMESTAMP\n" +
-                    ") timestamp(ts) PARTITION BY DAY WAL");
-
-            execute(
-                    "insert into prices \n" +
-                            "  select \n" +
-                            "    rnd_double() bid,\n" +
-                            "    rnd_double() ask,\n" +
-                            "    rnd_boolean() valid,\n" +
-                            "    ('2025'::timestamp + x * 1_000_000L + rnd_int(0, 10_000, 0))::timestamp as ts,\n" +
-                            "  from long_sequence(1_000_000)\n"
             );
 
             final String mvWithoutHint = "create materialized view daily_summary \n" +
@@ -1359,7 +1299,6 @@
                     "asof join (select * from prices where valid) prices\n" +
                     "sample by 1d\n" +
                     ");";
->>>>>>> f51825a7
 
             // without the hint it does use binary search (=default)
             sink.clear();
