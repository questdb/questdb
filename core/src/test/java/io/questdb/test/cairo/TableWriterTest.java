--- conflicted
+++ resolved
@@ -1376,11 +1376,7 @@
         testConstructor(new TestFilesFacadeImpl() {
             @Override
             public boolean exists(LPSZ path) {
-<<<<<<< HEAD
-                return !Utf8s.endsWithAscii(path, "category.o.2") && super.exists(path);
-=======
-                return !Utf8s.containsAscii(path, "category.o") && super.exists(path);
->>>>>>> e30cd1fe
+                return !Utf8s.containsAscii(path, "category.o.2") && super.exists(path);
             }
         }, false);
     }
@@ -2234,49 +2230,6 @@
     }
 
     @Test
-<<<<<<< HEAD
-=======
-    public void testRemoveColumnCannotOpenSwap() throws Exception {
-        testRemoveColumnRecoverableFailure(new LazyTestFilesFacade() {
-            int counter = configuration.getMaxSwapFileCount() + 1;
-
-            @Override
-            public long openRW(LPSZ name, int opts) {
-                if (active && Utf8s.containsAscii(name, TableUtils.META_SWAP_FILE_NAME) && --counter > 0) {
-                    return -1;
-                }
-                return super.openRW(name, opts);
-            }
-
-            @Override
-            public boolean wasCalled() {
-                return counter < configuration.getMaxSwapFileCount();
-            }
-        });
-    }
-
-    @Test
-    public void testRemoveColumnCannotRemoveAnyMetadataPrev() throws Exception {
-        testRemoveColumnRecoverableFailure(new LazyTestFilesFacade() {
-            int removes = configuration.getFileOperationRetryCount() + 1;
-
-            @Override
-            public boolean removeQuiet(LPSZ name) {
-                if (active && Utf8s.containsAscii(name, TableUtils.META_PREV_FILE_NAME) && --removes > 0) {
-                    return false;
-                }
-                return super.removeQuiet(name);
-            }
-
-            @Override
-            public boolean wasCalled() {
-                return removes < configuration.getFileOperationRetryCount() + 1;
-            }
-        });
-    }
-
-    @Test
->>>>>>> e30cd1fe
     public void testRemoveColumnCannotRemoveFiles() throws Exception {
         removeColumn(new TestFilesFacade() {
             int count = 0;
@@ -2339,24 +2292,6 @@
     }
 
     @Test
-<<<<<<< HEAD
-=======
-    public void testRemoveColumnCannotRemoveSwap() throws Exception {
-        testRemoveColumnRecoverableFailure(new FailMetadataSwapFilesFacade());
-    }
-
-    @Test
-    public void testRemoveColumnCannotRenameMeta() throws Exception {
-        testRemoveColumnRecoverableFailure(new MetaRenameDenyingFacade());
-    }
-
-    @Test
-    public void testRemoveColumnCannotRenameMetaSwap() throws Exception {
-        testRemoveColumnRecoverableFailure(new SwapMetaRenameDenyingFacade());
-    }
-
-    @Test
->>>>>>> e30cd1fe
     public void testRemoveColumnUnrecoverableRenameFailure() throws Exception {
         testUnrecoverableRemoveColumn(new FilesFacadeImpl() {
             int count = 2;
@@ -2449,49 +2384,6 @@
     }
 
     @Test
-<<<<<<< HEAD
-=======
-    public void testRenameColumnCannotOpenSwap() throws Exception {
-        testRenameColumnRecoverableFailure(new LazyTestFilesFacade() {
-            int counter = configuration.getMaxSwapFileCount() + 1;
-
-            @Override
-            public long openRW(LPSZ name, int opts) {
-                if (active && Utf8s.containsAscii(name, TableUtils.META_SWAP_FILE_NAME) && --counter > 0) {
-                    return -1;
-                }
-                return super.openRW(name, opts);
-            }
-
-            @Override
-            public boolean wasCalled() {
-                return counter < configuration.getMaxSwapFileCount();
-            }
-        });
-    }
-
-    @Test
-    public void testRenameColumnCannotRemoveAnyMetadataPrev() throws Exception {
-        testRenameColumnRecoverableFailure(new LazyTestFilesFacade() {
-            int removes = configuration.getFileOperationRetryCount() + 1;
-
-            @Override
-            public boolean removeQuiet(LPSZ name) {
-                if (active && Utf8s.containsAscii(name, TableUtils.META_PREV_FILE_NAME) && --removes > 0) {
-                    return false;
-                }
-                return super.removeQuiet(name);
-            }
-
-            @Override
-            public boolean wasCalled() {
-                return removes < configuration.getFileOperationRetryCount() + 1;
-            }
-        });
-    }
-
-    @Test
->>>>>>> e30cd1fe
     public void testRenameColumnCannotRemoveCFile() throws Exception {
         renameColumn(new TestFilesFacade() {
             int count = 0;
@@ -2554,24 +2446,6 @@
     }
 
     @Test
-<<<<<<< HEAD
-=======
-    public void testRenameColumnCannotRemoveSwap() throws Exception {
-        testRenameColumnRecoverableFailure(new FailMetadataSwapFilesFacade());
-    }
-
-    @Test
-    public void testRenameColumnCannotRenameMeta() throws Exception {
-        testRenameColumnRecoverableFailure(new MetaRenameDenyingFacade());
-    }
-
-    @Test
-    public void testRenameColumnCannotRenameMetaSwap() throws Exception {
-        testRenameColumnRecoverableFailure(new SwapMetaRenameDenyingFacade());
-    }
-
-    @Test
->>>>>>> e30cd1fe
     public void testRenameColumnUnrecoverableRenameFailure() throws Exception {
         testUnrecoverableRenameColumn(new FilesFacadeImpl() {
             int count = 2;
@@ -2660,116 +2534,6 @@
     }
 
     @Test
-<<<<<<< HEAD
-=======
-    public void testRollbackPartitionRemoveFailure() {
-        final int N = 10000;
-        create(FF, PartitionBy.DAY, N);
-
-
-        final TestFilesFacade ff = new TestFilesFacade() {
-            boolean removeAttempted = false;
-
-            @Override
-            public boolean rmdir(Path from, boolean lazy) {
-                if (Utf8s.containsAscii(from, "2013-03-12")) {
-                    removeAttempted = true;
-                    return false;
-                }
-                return super.rmdir(from, lazy);
-            }
-
-            @Override
-            public boolean wasCalled() {
-                return removeAttempted;
-            }
-        };
-
-        long ts = timestampDriver.parseFloorLiteral("2013-03-04T00:00:00.000Z");
-        final long increment = 60000L * 1000;
-        Rnd rnd = new Rnd();
-        try (TableWriter writer = newOffPoolWriter(new DefaultTestCairoConfiguration(root) {
-            @Override
-            public @NotNull FilesFacade getFilesFacade() {
-                return ff;
-            }
-        }, PRODUCT)) {
-            ts = populateProducts(writer, rnd, ts, N, increment);
-            writer.commit();
-
-            populateProducts(writer, rnd, ts, N, increment);
-
-            Assert.assertEquals(2 * N, writer.size());
-            writer.rollback();
-
-            Assert.assertTrue(ff.wasCalled());
-
-            // make sure row rollback works after rollback
-            writer.newRow(ts).cancel();
-
-            // we should be able to repeat timestamps
-            populateProducts(writer, rnd, ts, N, increment);
-            writer.commit();
-
-            Assert.assertEquals(2 * N, writer.size());
-        }
-    }
-
-    @Test
-    public void testRollbackPartitionRenameFailure() {
-        final int N = 10000;
-        create(FF, PartitionBy.DAY, N);
-
-        final TestFilesFacade ff = new TestFilesFacade() {
-            boolean removeAttempted = false;
-
-            @Override
-            public boolean rmdir(Path path, boolean lazy) {
-                if (Utf8s.containsAscii(path, "2013-03-12")) {
-                    removeAttempted = true;
-                    return false;
-                }
-                return super.rmdir(path, lazy);
-            }
-
-            @Override
-            public boolean wasCalled() {
-                return removeAttempted;
-            }
-        };
-
-        long ts = timestampDriver.parseFloorLiteral("2013-03-04T00:00:00.000Z");
-        final long increment = 60000L * 1000;
-        Rnd rnd = new Rnd();
-        try (TableWriter writer = newOffPoolWriter(new DefaultTestCairoConfiguration(root) {
-            @Override
-            public @NotNull FilesFacade getFilesFacade() {
-                return ff;
-            }
-        }, PRODUCT)) {
-            ts = populateProducts(writer, rnd, ts, N, increment);
-            writer.commit();
-
-            populateProducts(writer, rnd, ts, N, increment);
-
-            Assert.assertEquals(2 * N, writer.size());
-            writer.rollback();
-
-            Assert.assertTrue(ff.wasCalled());
-
-            // make sure row rollback works after rollback
-            writer.newRow(ts).cancel();
-
-            // we should be able to repeat timestamps
-            populateProducts(writer, rnd, ts, N, increment);
-            writer.commit();
-
-            Assert.assertEquals(2 * N, writer.size());
-        }
-    }
-
-    @Test
->>>>>>> e30cd1fe
     public void testRollbackPartitioned() {
         int N = 20000;
         create(FF, PartitionBy.DAY, N);
@@ -4011,46 +3775,6 @@
         });
     }
 
-<<<<<<< HEAD
-=======
-    private void testRemoveColumnRecoverableFailure(TestFilesFacade ff) throws Exception {
-        assertMemoryLeak(() -> {
-            create(FF, PartitionBy.DAY, 10000);
-            long ts = timestampDriver.parseFloorLiteral("2013-03-04T00:00:00.000Z");
-            Rnd rnd = new Rnd();
-            try (TableWriter writer = newOffPoolWriter(new DefaultTestCairoConfiguration(root) {
-                @Override
-                public @NotNull FilesFacade getFilesFacade() {
-                    return ff;
-                }
-            }, PRODUCT)) {
-                ts = append10KProducts(ts, rnd, writer);
-                writer.commit();
-
-                if (ff instanceof LazyTestFilesFacade) {
-                    ((LazyTestFilesFacade) ff).activate();
-                }
-                try {
-                    writer.removeColumn("productName");
-                    Assert.fail();
-                } catch (CairoException ignore) {
-                }
-
-                Assert.assertTrue(ff.wasCalled());
-
-                ts = append10KProducts(ts, rnd, writer);
-                writer.commit();
-            }
-
-            try (TableWriter writer = newOffPoolWriter(configuration, PRODUCT)) {
-                append10KProducts(ts, rnd, writer);
-                writer.commit();
-                Assert.assertEquals(30000, writer.size());
-            }
-        });
-    }
-
->>>>>>> e30cd1fe
     private void testRenameColumn(TableModel model) throws Exception {
         assertMemoryLeak(() -> {
             AbstractCairoTest.create(model);
@@ -4129,50 +3853,6 @@
         });
     }
 
-<<<<<<< HEAD
-=======
-    private void testRenameColumnRecoverableFailure(TestFilesFacade ff) throws Exception {
-        assertMemoryLeak(() -> {
-            create(FF, PartitionBy.DAY, 10000);
-            long ts = timestampDriver.parseFloorLiteral("2013-03-04T00:00:00.000Z");
-            Rnd rnd = new Rnd();
-            DefaultTestCairoConfiguration conf = new DefaultTestCairoConfiguration(root) {
-                @Override
-                public @NotNull FilesFacade getFilesFacade() {
-                    return ff;
-                }
-            };
-            try (TableWriter writer = newOffPoolWriter(conf, PRODUCT)) {
-                ts = append10KProducts(ts, rnd, writer);
-                writer.commit();
-
-                if (ff instanceof LazyTestFilesFacade) {
-                    ((LazyTestFilesFacade) ff).activate();
-                }
-                try {
-                    writer.renameColumn("productName", "nameOfProduct");
-                    Assert.fail();
-                } catch (CairoError renameError) {
-                    Assert.assertTrue(writer.isDistressed());
-                }
-
-                Assert.assertTrue(ff.wasCalled());
-            }
-
-            try (TableWriter writer = newOffPoolWriter(conf, PRODUCT)) {
-                ts = append10KProducts(ts, rnd, writer);
-                writer.commit();
-            }
-
-            try (TableWriter writer = newOffPoolWriter(configuration, PRODUCT)) {
-                append10KProducts(ts, rnd, writer);
-                writer.commit();
-                Assert.assertEquals(30000, writer.size());
-            }
-        });
-    }
-
->>>>>>> e30cd1fe
     private void testRollback(int N) throws NumericException {
         long ts = timestampDriver.parseFloorLiteral("2013-03-04T00:00:00.000Z");
         Rnd rnd = new Rnd();
@@ -4545,11 +4225,7 @@
         long count = Long.MAX_VALUE;
     }
 
-<<<<<<< HEAD
-    private static class FailMetadataSwapFilesFacade extends TestFilesFacade {
-=======
     private static class FailMetadataSwapFilesFacade extends LazyTestFilesFacade {
->>>>>>> e30cd1fe
         int count = configuration.getMaxSwapFileCount() + 1;
 
         @Override
@@ -4559,11 +4235,7 @@
 
         @Override
         public boolean removeQuiet(LPSZ name) {
-<<<<<<< HEAD
-            if (Utf8s.containsAscii(name, TableUtils.META_SWAP_FILE_NAME) && --count > 0) {
-=======
             if (active && Utf8s.containsAscii(name, TableUtils.META_SWAP_FILE_NAME) && --count > 0) {
->>>>>>> e30cd1fe
                 return false;
             }
             return super.removeQuiet(name);
@@ -4575,9 +4247,6 @@
         }
     }
 
-<<<<<<< HEAD
-    private static class MetaRenameDenyingFacade extends TestFilesFacade {
-=======
     private static abstract class LazyTestFilesFacade extends TestFilesFacade {
         protected boolean active;
 
@@ -4596,16 +4265,11 @@
     }
 
     private static class MetaRenameDenyingFacade extends LazyTestFilesFacade {
->>>>>>> e30cd1fe
         int counter = configuration.getFileOperationRetryCount() + 1;
 
         @Override
         public int rename(LPSZ from, LPSZ to) {
-<<<<<<< HEAD
-            if (Utf8s.containsAscii(to, TableUtils.META_PREV_FILE_NAME) && --counter > 0) {
-=======
             if (active && Utf8s.containsAscii(to, TableUtils.META_PREV_FILE_NAME) && --counter > 0) {
->>>>>>> e30cd1fe
                 return Files.FILES_RENAME_ERR_OTHER;
             }
             return super.rename(from, to);
@@ -4622,11 +4286,7 @@
 
         @Override
         public int rename(LPSZ from, LPSZ to) {
-<<<<<<< HEAD
-            if (Utf8s.endsWithAscii(from, TableUtils.META_SWAP_FILE_NAME) && !hit) {
-=======
             if (active && Utf8s.endsWithAscii(from, TableUtils.META_SWAP_FILE_NAME) && !hit) {
->>>>>>> e30cd1fe
                 hit = true;
                 return Files.FILES_RENAME_ERR_OTHER;
             }
