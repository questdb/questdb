package io.questdb.test.cairo.mv;

import io.questdb.PropertyKey;
import io.questdb.cairo.TableToken;
import io.questdb.cairo.TableWriter;
import io.questdb.cairo.file.BlockFileReader;
import io.questdb.cairo.mv.MatViewState;
import io.questdb.cairo.mv.MatViewStateReader;
import io.questdb.cairo.wal.WalWriter;
import io.questdb.std.FilesFacade;
import io.questdb.std.Rnd;
import io.questdb.std.str.LPSZ;
import io.questdb.std.str.Path;
import io.questdb.std.str.Utf8s;
import io.questdb.test.AbstractCairoTest;
import io.questdb.test.std.TestFilesFacadeImpl;
import org.junit.Before;
import org.junit.BeforeClass;
import org.junit.Test;

import java.util.concurrent.atomic.AtomicBoolean;

import static org.junit.Assert.assertEquals;
import static org.junit.Assert.assertFalse;

public class MatViewStateTest extends AbstractCairoTest {

    @BeforeClass
    public static void setUpStatic() throws Exception {
        setProperty(PropertyKey.CAIRO_MAT_VIEW_ENABLED, "true");
        AbstractCairoTest.setUpStatic();
    }

    @Before
    public void setUp() {
        super.setUp();
        setProperty(PropertyKey.CAIRO_MAT_VIEW_ENABLED, "true");
        setProperty(PropertyKey.DEV_MODE_ENABLED, "true");
    }

    @Test
    public void testMatViewNoStateFile() throws Exception {
        assertMemoryLeak(() -> {
            execute(
                    "create table base_price (" +
                            "  sym string, price double, ts timestamp" +
                            ") timestamp(ts) partition by DAY WAL"
            );

            final String viewSql = "select sym0, last(price0) price, ts0 " +
                    "from (select ts as ts0, sym as sym0, price as price0 from base_price) " +
                    "sample by 1h";

            execute("create materialized view price_1h as (" + viewSql + ") partition by DAY");
            drainWalQueue();
            TableToken tableToken = engine.verifyTableName("price_1h");
            try (Path path = new Path()) {
                path.of(configuration.getDbRoot()).concat(tableToken).concat(MatViewState.MAT_VIEW_STATE_FILE_NAME).$();
                assertFalse(configuration.getFilesFacade().exists(path.$()));
                assertSql(
                        "view_name\trefresh_type\tbase_table_name\tlast_refresh_timestamp\tview_sql\tview_table_dir_name\tinvalidation_reason\tview_status\tbase_table_txn\tapplied_base_table_txn\n" +
                                "price_1h\tincremental\tbase_price\t\tselect sym0, last(price0) price, ts0 from (select ts as ts0, sym as sym0, price as price0 from base_price) sample by 1h\tprice_1h~2\t\tvalid\t-1\t0\n",
                        "select * from materialized_views()"
                );
            }
        });
    }

    @Test
    public void testMatViewStateMaintenance() throws Exception {
        final int iterations = 10;
        AtomicBoolean fail = new AtomicBoolean(false);
        FilesFacade ff = new TestFilesFacadeImpl() {
            @Override
            public long openRO(LPSZ name) {
                if (Utf8s.containsAscii(name, "_event.i")) {
                    if (fail.get()) {
                        return -1;
                    }
                }
                return super.openRO(name);
            }
        };

<<<<<<< HEAD
        assertMemoryLeak(ff, () -> {
            execute(
                    "create table base_price (" +
                            "  sym string, price double, ts timestamp" +
                            ") timestamp(ts) partition by DAY WAL"
            );

            final String viewSql = "select sym0, last(price0) price, ts0 " +
                    "from (select ts as ts0, sym as sym0, price as price0 from base_price) " +
                    "sample by 1h";

            execute("create materialized view price_1h as (" + viewSql + ") partition by DAY");
            drainWalQueue();
            TableToken tableToken = engine.verifyTableName("price_1h");
            Rnd rnd = new Rnd();
            try (WalWriter walWriter = engine.getWalWriter(tableToken)) {
                for (int i = 0; i < iterations; i++) {
                    boolean invalidate = rnd.nextBoolean();
                    if (invalidate) {
                        walWriter.invalidate(i, i, true, "Invalidating " + i);
                        assertState(tableToken, i, i, true, "Invalidating " + i);
=======
        assertMemoryLeak(
                ff, () -> {
                    execute(
                            "create table base_price (" +
                                    "  sym string, price double, ts timestamp" +
                                    ") timestamp(ts) partition by DAY WAL"
                    );

                    final String viewSql = "select sym0, last(price0) price, ts0 " +
                            "from (select ts as ts0, sym as sym0, price as price0 from base_price) " +
                            "sample by 1h";

                    execute("create materialized view price_1h as (" + viewSql + ") partition by DAY");
                    drainWalQueue();
                    TableToken tableToken = engine.verifyTableName("price_1h");
                    Rnd rnd = new Rnd();
                    try (WalWriter walWriter = engine.getWalWriter(tableToken)) {
                        for (int i = 0; i < ITERS; i++) {
                            boolean invalidate = rnd.nextBoolean();
                            if (invalidate) {
                                walWriter.invalidateMatView(i, i, invalidate, "Invalidating " + i);
                                checkState(tableToken, i, i, invalidate, "Invalidating " + i);
                            }
                            TableWriter.Row row = walWriter.newRow(0);
                            row.putStr(0, "ABC");
                            row.putDouble(1, rnd.nextDouble());
                            row.append();
                            walWriter.matViewRefreshCommit(i, i);
                            checkState(tableToken, i, i, false, null);
                        }
                        checkState(tableToken, ITERS - 1, ITERS - 1, false, null);

                        fail.set(true);
                        // all subsequent state updates should fail
                        for (int i = 10; i < 2 * ITERS; i++) {
                            TableWriter.Row row = walWriter.newRow(0);
                            row.putStr(0, "ABC");
                            row.putDouble(1, rnd.nextDouble());
                            row.append();
                            walWriter.matViewRefreshCommit(i, i);
                            drainWalQueue();
                            checkState(tableToken, ITERS - 1, ITERS - 1, false, null);
                        }

                        walWriter.invalidateMatView(42, 42, true, "missed invalidation");
                        drainWalQueue();
                        checkState(tableToken, ITERS - 1, ITERS - 1, false, null);
>>>>>>> 80520bf2
                    }
                    TableWriter.Row row = walWriter.newRow(0);
                    row.putStr(0, "ABC");
                    row.putDouble(1, rnd.nextDouble());
                    row.append();
                    walWriter.commitWithExtra(i, i);
                    assertState(tableToken, i, i, false, null);
                }
                assertState(tableToken, iterations - 1, iterations - 1, false, null);

                fail.set(true);
                // all subsequent state updates should fail
                for (int i = 10; i < 2 * iterations; i++) {
                    TableWriter.Row row = walWriter.newRow(0);
                    row.putStr(0, "ABC");
                    row.putDouble(1, rnd.nextDouble());
                    row.append();
                    walWriter.commitWithExtra(i, i);
                    drainWalQueue();
                    assertState(tableToken, iterations - 1, iterations - 1, false, null);
                }

                walWriter.invalidate(42, 42, true, "missed invalidation");
                drainWalQueue();
                assertState(tableToken, iterations - 1, iterations - 1, false, null);
            }
        });
    }

    private static void assertState(TableToken viewToken, long lastRefreshBaseTxn, long lastRefreshTimestamp, boolean invalid, String invalidationReason) {
        drainWalQueue();
        try (Path path = new Path(); BlockFileReader reader = new BlockFileReader(configuration)) {
            reader.of(path.of(configuration.getDbRoot()).concat(viewToken).concat(MatViewState.MAT_VIEW_STATE_FILE_NAME).$());
            final MatViewStateReader viewState = new MatViewStateReader().of(reader, viewToken);
            assertEquals(invalid, viewState.isInvalid());
            assertEquals(lastRefreshBaseTxn, viewState.getLastRefreshBaseTxn());
            assertEquals(lastRefreshTimestamp, viewState.getLastRefreshTimestamp());
            assertEquals(invalidationReason, viewState.getInvalidationReason());
        }
    }
}<|MERGE_RESOLUTION|>--- conflicted
+++ resolved
@@ -82,7 +82,6 @@
             }
         };
 
-<<<<<<< HEAD
         assertMemoryLeak(ff, () -> {
             execute(
                     "create table base_price (" +
@@ -102,63 +101,14 @@
                 for (int i = 0; i < iterations; i++) {
                     boolean invalidate = rnd.nextBoolean();
                     if (invalidate) {
-                        walWriter.invalidate(i, i, true, "Invalidating " + i);
+                        walWriter.invalidateMatView(i, i, true, "Invalidating " + i);
                         assertState(tableToken, i, i, true, "Invalidating " + i);
-=======
-        assertMemoryLeak(
-                ff, () -> {
-                    execute(
-                            "create table base_price (" +
-                                    "  sym string, price double, ts timestamp" +
-                                    ") timestamp(ts) partition by DAY WAL"
-                    );
-
-                    final String viewSql = "select sym0, last(price0) price, ts0 " +
-                            "from (select ts as ts0, sym as sym0, price as price0 from base_price) " +
-                            "sample by 1h";
-
-                    execute("create materialized view price_1h as (" + viewSql + ") partition by DAY");
-                    drainWalQueue();
-                    TableToken tableToken = engine.verifyTableName("price_1h");
-                    Rnd rnd = new Rnd();
-                    try (WalWriter walWriter = engine.getWalWriter(tableToken)) {
-                        for (int i = 0; i < ITERS; i++) {
-                            boolean invalidate = rnd.nextBoolean();
-                            if (invalidate) {
-                                walWriter.invalidateMatView(i, i, invalidate, "Invalidating " + i);
-                                checkState(tableToken, i, i, invalidate, "Invalidating " + i);
-                            }
-                            TableWriter.Row row = walWriter.newRow(0);
-                            row.putStr(0, "ABC");
-                            row.putDouble(1, rnd.nextDouble());
-                            row.append();
-                            walWriter.matViewRefreshCommit(i, i);
-                            checkState(tableToken, i, i, false, null);
-                        }
-                        checkState(tableToken, ITERS - 1, ITERS - 1, false, null);
-
-                        fail.set(true);
-                        // all subsequent state updates should fail
-                        for (int i = 10; i < 2 * ITERS; i++) {
-                            TableWriter.Row row = walWriter.newRow(0);
-                            row.putStr(0, "ABC");
-                            row.putDouble(1, rnd.nextDouble());
-                            row.append();
-                            walWriter.matViewRefreshCommit(i, i);
-                            drainWalQueue();
-                            checkState(tableToken, ITERS - 1, ITERS - 1, false, null);
-                        }
-
-                        walWriter.invalidateMatView(42, 42, true, "missed invalidation");
-                        drainWalQueue();
-                        checkState(tableToken, ITERS - 1, ITERS - 1, false, null);
->>>>>>> 80520bf2
                     }
                     TableWriter.Row row = walWriter.newRow(0);
                     row.putStr(0, "ABC");
                     row.putDouble(1, rnd.nextDouble());
                     row.append();
-                    walWriter.commitWithExtra(i, i);
+                    walWriter.matViewRefreshCommit(i, i);
                     assertState(tableToken, i, i, false, null);
                 }
                 assertState(tableToken, iterations - 1, iterations - 1, false, null);
@@ -170,12 +120,12 @@
                     row.putStr(0, "ABC");
                     row.putDouble(1, rnd.nextDouble());
                     row.append();
-                    walWriter.commitWithExtra(i, i);
+                    walWriter.matViewRefreshCommit(i, i);
                     drainWalQueue();
                     assertState(tableToken, iterations - 1, iterations - 1, false, null);
                 }
 
-                walWriter.invalidate(42, 42, true, "missed invalidation");
+                walWriter.invalidateMatView(42, 42, true, "missed invalidation");
                 drainWalQueue();
                 assertState(tableToken, iterations - 1, iterations - 1, false, null);
             }
