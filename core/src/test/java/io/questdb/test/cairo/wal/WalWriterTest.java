--- conflicted
+++ resolved
@@ -3026,15 +3026,6 @@
 
             assertTableExistence(true, tableToken);
 
-<<<<<<< HEAD
-            engine.setWalInitializer((segmentDir, tableToken1, walId, segmentId) -> {
-                final File segmentDirFile = new File(segmentDir.toString());
-                final File customInitFile = new File(segmentDirFile, "customInitFile");
-                try {
-                    customInitFile.createNewFile();
-                } catch (IOException e) {
-                    throw new RuntimeException(e);
-=======
             engine.setWalInitializer(new WalInitializer() {
                 @Override
                 public void initDirectory(Path dirPath) {
@@ -3050,7 +3041,6 @@
                 @Override
                 public void rollbackDirectory(Path path) {
                     // do nothing
->>>>>>> 54fb15fc
                 }
             });
 
