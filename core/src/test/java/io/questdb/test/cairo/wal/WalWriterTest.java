/*******************************************************************************
 *     ___                  _   ____  ____
 *    / _ \ _   _  ___  ___| |_|  _ \| __ )
 *   | | | | | | |/ _ \/ __| __| | | |  _ \
 *   | |_| | |_| |  __/\__ \ |_| |_| | |_) |
 *    \__\_\\__,_|\___||___/\__|____/|____/
 *
 *  Copyright (c) 2014-2019 Appsicle
 *  Copyright (c) 2019-2024 QuestDB
 *
 *  Licensed under the Apache License, Version 2.0 (the "License");
 *  you may not use this file except in compliance with the License.
 *  You may obtain a copy of the License at
 *
 *  http://www.apache.org/licenses/LICENSE-2.0
 *
 *  Unless required by applicable law or agreed to in writing, software
 *  distributed under the License is distributed on an "AS IS" BASIS,
 *  WITHOUT WARRANTIES OR CONDITIONS OF ANY KIND, either express or implied.
 *  See the License for the specific language governing permissions and
 *  limitations under the License.
 *
 ******************************************************************************/

package io.questdb.test.cairo.wal;

import io.questdb.PropertyKey;
import io.questdb.cairo.CairoException;
import io.questdb.cairo.ColumnType;
import io.questdb.cairo.PartitionBy;
import io.questdb.cairo.TableReader;
import io.questdb.cairo.TableToken;
import io.questdb.cairo.TableUtils;
import io.questdb.cairo.TableWriter;
import io.questdb.cairo.TableWriterAPI;
import io.questdb.cairo.file.BlockFileReader;
import io.questdb.cairo.mv.MatViewState;
import io.questdb.cairo.mv.MatViewStateReader;
import io.questdb.cairo.sql.Record;
import io.questdb.cairo.sql.RecordCursor;
import io.questdb.cairo.vm.Vm;
import io.questdb.cairo.vm.api.MemoryCMR;
import io.questdb.cairo.wal.SymbolMapDiff;
import io.questdb.cairo.wal.SymbolMapDiffEntry;
import io.questdb.cairo.wal.WalDataRecord;
import io.questdb.cairo.wal.WalDirectoryPolicy;
import io.questdb.cairo.wal.WalEventCursor;
import io.questdb.cairo.wal.WalEventReader;
import io.questdb.cairo.wal.WalReader;
import io.questdb.cairo.wal.WalTxnType;
import io.questdb.cairo.wal.WalUtils;
import io.questdb.cairo.wal.WalWriter;
import io.questdb.cairo.wal.seq.TransactionLogCursor;
import io.questdb.griffin.SqlCompiler;
import io.questdb.griffin.SqlUtil;
import io.questdb.griffin.engine.ops.AlterOperationBuilder;
import io.questdb.griffin.model.IntervalUtils;
import io.questdb.mp.SOCountDownLatch;
import io.questdb.mp.WorkerPool;
import io.questdb.mp.WorkerPoolUtils;
import io.questdb.std.BinarySequence;
import io.questdb.std.Chars;
import io.questdb.std.DirectBinarySequence;
import io.questdb.std.Files;
import io.questdb.std.FilesFacade;
import io.questdb.std.IntList;
import io.questdb.std.Long256Impl;
import io.questdb.std.LongHashSet;
import io.questdb.std.MemoryTag;
import io.questdb.std.Misc;
import io.questdb.std.Numbers;
import io.questdb.std.ObjList;
import io.questdb.std.Os;
import io.questdb.std.Rnd;
import io.questdb.std.Unsafe;
import io.questdb.std.Vect;
import io.questdb.std.datetime.microtime.Timestamps;
import io.questdb.std.str.DirectUtf8String;
import io.questdb.std.str.LPSZ;
import io.questdb.std.str.Path;
import io.questdb.std.str.Sinkable;
import io.questdb.std.str.StringSink;
import io.questdb.std.str.Utf8String;
import io.questdb.std.str.Utf8StringSink;
import io.questdb.std.str.Utf8s;
import io.questdb.test.AbstractCairoTest;
import io.questdb.test.cairo.TableModel;
import io.questdb.test.cairo.TestTableReaderRecordCursor;
import io.questdb.test.mp.TestWorkerPool;
import io.questdb.test.std.TestFilesFacadeImpl;
import io.questdb.test.tools.TestUtils;
import org.junit.Assert;
import org.junit.Test;

import java.io.File;
import java.io.IOException;
import java.util.Map;
import java.util.concurrent.ConcurrentHashMap;
import java.util.concurrent.ConcurrentMap;
import java.util.concurrent.CountDownLatch;
import java.util.concurrent.atomic.AtomicInteger;
import java.util.concurrent.atomic.AtomicReference;
import java.util.function.Consumer;

import static io.questdb.cairo.wal.WalUtils.*;
import static org.junit.Assert.*;

public class WalWriterTest extends AbstractCairoTest {

    @Test
    public void apply1RowCommits1Writer() throws Exception {
        testApply1RowCommitManyWriters(Timestamps.SECOND_MICROS, 1_000_000, 1);
    }

    @Test
    public void apply1RowCommitsManyWriters() throws Exception {
        testApply1RowCommitManyWriters(Timestamps.SECOND_MICROS, 1_000_000, 16);
    }

    @Test
    public void apply1RowCommitsManyWritersExceedsBlockSortRanges() throws Exception {
        testApply1RowCommitManyWriters(Timestamps.YEAR_10000 / 300, 265, 16);
    }

    @Test
    public void test1RowCommitEqualSize() throws Exception {
        // Force 1 by 1 commit application
        setProperty(PropertyKey.CAIRO_MAX_UNCOMMITTED_ROWS, 1);
        setProperty(PropertyKey.CAIRO_WAL_SQUASH_UNCOMMITTED_ROWS_MULTIPLIER, 1);

        assertMemoryLeak(() -> {
            execute("create table sm (id int, ts timestamp, y long, s string, v varchar, m symbol) timestamp(ts) partition by DAY WAL dedup upsert keys (ts, id)");
            TableToken tableToken = engine.verifyTableName("sm");

            execute("insert into " + tableToken.getTableName() + "(id, ts) values (1, '2022-02-24')");
            execute("insert into " + tableToken.getTableName() + "(id, ts) values (2, '2022-02-24')");
            drainWalQueue();

            assertSqlCursors("sm", "select * from sm order by id");
            assertSql("count\tmin\tmax\n" +
                    "2\t2022-02-24T00:00:00.000000Z\t2022-02-24T00:00:00.000000Z\n", "select count(*), min(ts), max(ts) from sm");
        });
    }

    @Test
    public void testAddColumnRollsUncommittedRowsToNewSegment() throws Exception {
        assertMemoryLeak(() -> {
            TableToken tableToken = createTable(testName.getMethodName());

            final String walName1, walName2;
            try (WalWriter walWriter1 = engine.getWalWriter(tableToken)) {
                try (WalWriter walWriter2 = engine.getWalWriter(tableToken)) {
                    walName1 = walWriter1.getWalName();
                    walName2 = walWriter2.getWalName();

                    TableWriter.Row row = walWriter1.newRow(0);
                    row.putByte(0, (byte) 1);
                    row.append();
                    walWriter1.commit();

                    row = walWriter2.newRow(0);
                    row.putByte(0, (byte) 10);
                    row.append();
                    walWriter2.commit();

                    row = walWriter2.newRow(0);
                    row.putByte(0, (byte) 100);
                    row.append();

                    addColumn(walWriter1, "c", ColumnType.INT);

                    walWriter2.commit();

                    row = walWriter1.newRow(0);
                    row.putByte(0, (byte) 110);
                    row.append();
                    walWriter1.commit();
                }
            }

            TableModel model = defaultModel(tableToken.getTableName());
            try (WalReader reader = engine.getWalReader(sqlExecutionContext.getSecurityContext(), tableToken, walName1, 0, 1)) {
                assertEquals(3, reader.getColumnCount());
                assertEquals(walName1, reader.getWalName());
                assertEquals(tableToken.getTableName(), reader.getTableName());
                assertEquals(1, reader.size());

                final RecordCursor cursor = reader.getDataCursor();
                final Record record = cursor.getRecord();
                assertTrue(cursor.hasNext());
                assertEquals(1, record.getByte(0));
                assertNull(record.getStrA(1));
                assertEquals(0, record.getRowId());
                assertFalse(cursor.hasNext());

                assertColumnMetadata(model, reader);

                final WalEventCursor eventCursor = reader.getEventCursor();
                assertTrue(eventCursor.hasNext());
                assertEquals(0, eventCursor.getTxn());
                assertEquals(WalTxnType.DATA, eventCursor.getType());

                final WalEventCursor.DataInfo dataInfo = eventCursor.getDataInfo();
                assertEquals(0, dataInfo.getStartRowID());
                assertEquals(1, dataInfo.getEndRowID());
                assertEquals(0, dataInfo.getMinTimestamp());
                assertEquals(0, dataInfo.getMaxTimestamp());
                assertFalse(dataInfo.isOutOfOrder());
                assertNull(dataInfo.nextSymbolMapDiff());

                assertFalse(eventCursor.hasNext());
            }
            try (WalReader reader = engine.getWalReader(sqlExecutionContext.getSecurityContext(), tableToken, walName2, 0, 1)) {
                assertEquals(3, reader.getColumnCount());
                assertEquals(walName2, reader.getWalName());
                assertEquals(tableToken.getTableName(), reader.getTableName());
                assertEquals(1, reader.size());

                final RecordCursor cursor = reader.getDataCursor();
                final Record record = cursor.getRecord();
                assertTrue(cursor.hasNext());
                assertEquals(10, record.getByte(0));
                assertNull(record.getStrA(1));
                assertEquals(0, record.getRowId());
                assertFalse(cursor.hasNext());

                assertColumnMetadata(model, reader);

                final WalEventCursor eventCursor = reader.getEventCursor();
                assertTrue(eventCursor.hasNext());
                assertEquals(0, eventCursor.getTxn());
                assertEquals(WalTxnType.DATA, eventCursor.getType());

                final WalEventCursor.DataInfo dataInfo = eventCursor.getDataInfo();
                assertEquals(0, dataInfo.getStartRowID());
                assertEquals(1, dataInfo.getEndRowID());
                assertEquals(0, dataInfo.getMinTimestamp());
                assertEquals(0, dataInfo.getMaxTimestamp());
                assertFalse(dataInfo.isOutOfOrder());
                assertNull(dataInfo.nextSymbolMapDiff());

                assertFalse(eventCursor.hasNext());
            }
            model.col("c", ColumnType.INT);
            try (WalReader reader = engine.getWalReader(sqlExecutionContext.getSecurityContext(), tableToken, walName1, 1, 1)) {
                assertEquals(4, reader.getColumnCount());
                assertEquals(walName1, reader.getWalName());
                assertEquals(tableToken.getTableName(), reader.getTableName());
                assertEquals(1, reader.size());

                final RecordCursor cursor = reader.getDataCursor();
                final Record record = cursor.getRecord();
                assertTrue(cursor.hasNext());
                assertEquals(110, record.getByte(0));
                assertNull(record.getStrA(1));
                assertEquals(0, record.getRowId());
                assertFalse(cursor.hasNext());

                assertColumnMetadata(model, reader);

                final WalEventCursor eventCursor = reader.getEventCursor();
                assertTrue(eventCursor.hasNext());
                assertEquals(0, eventCursor.getTxn());
                assertEquals(WalTxnType.DATA, eventCursor.getType());

                final WalEventCursor.DataInfo dataInfo = eventCursor.getDataInfo();
                assertEquals(0, dataInfo.getStartRowID());
                assertEquals(1, dataInfo.getEndRowID());
                assertEquals(0, dataInfo.getMinTimestamp());
                assertEquals(0, dataInfo.getMaxTimestamp());
                assertFalse(dataInfo.isOutOfOrder());
                assertNull(dataInfo.nextSymbolMapDiff());

                assertFalse(eventCursor.hasNext());
            }
            try (WalReader reader = engine.getWalReader(sqlExecutionContext.getSecurityContext(), tableToken, walName2, 1, 1)) {
                assertEquals(4, reader.getColumnCount());
                assertEquals(walName2, reader.getWalName());
                assertEquals(tableToken.getTableName(), reader.getTableName());
                assertEquals(1, reader.size());

                final RecordCursor cursor = reader.getDataCursor();
                final Record record = cursor.getRecord();
                assertTrue(cursor.hasNext());
                assertEquals(100, record.getByte(0));
                assertNull(record.getStrA(1));
                assertEquals(0, record.getRowId());
                assertFalse(cursor.hasNext());

                assertColumnMetadata(model, reader);

                final WalEventCursor eventCursor = reader.getEventCursor();
                assertTrue(eventCursor.hasNext());
                assertEquals(0, eventCursor.getTxn());
                assertEquals(WalTxnType.DATA, eventCursor.getType());

                final WalEventCursor.DataInfo dataInfo = eventCursor.getDataInfo();
                assertEquals(0, dataInfo.getStartRowID());
                assertEquals(1, dataInfo.getEndRowID());
                assertEquals(0, dataInfo.getMinTimestamp());
                assertEquals(0, dataInfo.getMaxTimestamp());
                assertFalse(dataInfo.isOutOfOrder());
                assertNull(dataInfo.nextSymbolMapDiff());

                assertFalse(eventCursor.hasNext());
            }
        });
    }

    @Test
    public void testAddColumnsRollLargeSegment() throws Exception {
        assertMemoryLeak(() -> {
            // This test reproduces a bug where rolling a large segment file sized over 2GB
            // resulted in int overflow and commit exception.

            // The test is a bit slow writing a column over 2Gb to WAL
            node1.setProperty(PropertyKey.CAIRO_WAL_SEGMENT_ROLLOVER_ROW_COUNT, 3000_000);
            node1.setProperty(PropertyKey.CAIRO_WAL_SEGMENT_ROLLOVER_SIZE, 3 * Numbers.SIZE_1GB);

            TableToken tableToken = createTable(new TableModel(configuration, testName.getMethodName(), PartitionBy.HOUR)
                    .col("desk", ColumnType.VARCHAR)
                    .timestamp("instanceName")
                    .wal()
            );

            long initialTimestamp = IntervalUtils.parseFloorPartialTimestamp("2022-02-24T00:40:00.000Z");
            long tsIncrement = 1000_0000L;

            int varcharSize = 20 * Numbers.SIZE_1MB;
            long buffer = Unsafe.malloc(varcharSize, MemoryTag.NATIVE_DEFAULT);
            Vect.memset(buffer, varcharSize, (byte) 'a');
            DirectUtf8String longVarchar = new DirectUtf8String();
            longVarchar.of(buffer, buffer + varcharSize);

            try (WalWriter writer = engine.getWalWriter(tableToken)) {
                // Add rows so that total size of varchar column is > 2Gb
                int rowCount = (int) ((Numbers.SIZE_1GB * 2 + Numbers.SIZE_1MB * 20) / varcharSize);
                for (int i = 0; i < rowCount; i++) {
                    TableWriter.Row row = writer.newRow(initialTimestamp);
                    initialTimestamp += tsIncrement;
                    row.putVarchar(0, longVarchar);
                    row.append();
                }
                writer.commit();

                // Add few more rows and then add a column
                for (int i = 0; i < 1; i++) {
                    TableWriter.Row row = writer.newRow(initialTimestamp);
                    initialTimestamp += tsIncrement;
                    row.putVarchar(0, longVarchar);
                    row.append();
                }
                writer.addColumn("newColumn", ColumnType.DOUBLE);
                writer.commit();
            } finally {
                Path.clearThreadLocals();
                Unsafe.free(buffer, varcharSize, MemoryTag.NATIVE_DEFAULT);
            }
        });

    }

    @Test
    public void testAddManyColumnsExistingSegments() throws Exception {
        assertMemoryLeak(() -> {
            Rnd rnd = TestUtils.generateRandom(LOG);
            int threadCount = 2 + rnd.nextInt(1);
            int columnAddLimit = 10 + rnd.nextInt(5);

            node1.setProperty(PropertyKey.CAIRO_WAL_SEGMENT_ROLLOVER_ROW_COUNT, 30);

            TableToken tableToken = createTable(new TableModel(configuration, testName.getMethodName(), PartitionBy.HOUR)
                    .col("cluster", ColumnType.SYMBOL)
                    .col("hostName", ColumnType.SYMBOL)
                    .col("desk", ColumnType.SYMBOL)
                    .timestamp("instanceName")
                    .wal()
            );

            ObjList<Thread> writerThreads = new ObjList<>();

            AtomicInteger error = new AtomicInteger();

            long initialTimestamp = IntervalUtils.parseFloorPartialTimestamp("2022-02-24T00:40:00.000Z");
            long tsIncrement = rnd.nextLong(1000_0000L);
            for (int th = 0; th < threadCount; th++) {
                Rnd threadRnd = new Rnd(rnd.nextLong(), rnd.nextLong());

                writerThreads.add(new Thread(() -> {
                    try (WalWriter writer = engine.getWalWriter(tableToken)) {
                        int columnNum = 1;
                        long timestamp = initialTimestamp;

                        while (columnNum < columnAddLimit) {
                            int rowCount = 10 + threadRnd.nextInt(10);
                            boolean addColumn = threadRnd.nextInt(20) == 0;
                            if (addColumn) {
                                rowCount = 30 + threadRnd.nextInt(10);
                            }
                            int initialRows = addColumn ? rnd.nextInt(rowCount) : Integer.MAX_VALUE;

                            for (int r = 0; r < rowCount; r++) {
                                generateRow(writer, threadRnd, timestamp);
                                timestamp += tsIncrement;
                                if (r == initialRows) {
                                    while (true) {
                                        String columnName = rnd.nextBoolean() ? "d" : "D" + (columnNum++);
                                        try {
                                            int typeRnd = rnd.nextInt(3);
                                            int columnType;
                                            switch (typeRnd) {
                                                case 0:
                                                case 1:
                                                    columnType = ColumnType.DOUBLE;
                                                    break;
                                                default:
                                                    columnType = ColumnType.STRING;
                                                    break;
                                            }
                                            addColumn(writer, columnName, columnType);
                                            break;
                                        } catch (CairoException e) {
                                            int columnWriterIndex = writer.getMetadata().getColumnIndexQuiet(columnName);
                                            if (columnWriterIndex < 0) {
                                                // the column is still not there, something must be wrong
                                                throw e;
                                            }
                                            // all good, someone added the column concurrently
                                            columnNum++;
                                        }
                                    }
                                }
                            }
                            writer.commit();

                            if (rnd.nextInt(20) == 0) {
                                String columnName = rnd.nextBoolean() ? "d" : "D" + (1 + rnd.nextInt(columnNum));
                                try {
                                    AlterOperationBuilder removeColumnOperation = new AlterOperationBuilder().ofDropColumn(0, writer.getTableToken(), 0);
                                    removeColumnOperation.ofDropColumn(columnName);
                                    writer.apply(removeColumnOperation.build(), true);
                                } catch (CairoException ex) {
                                    if (ex.getMessage().contains("column does not exist")) {
                                        // all good, someone removed the column concurrently
                                        continue;
                                    }
                                    throw ex;
                                }
                            }
                        }
                    } catch (Throwable e) {
                        error.incrementAndGet();
                        throw e;
                    } finally {
                        Path.clearThreadLocals();
                    }
                }));
                writerThreads.getLast().start();
            }

            for (int i = 0; i < writerThreads.size(); i++) {
                writerThreads.getQuick(i).join();
            }

            Assert.assertEquals(0, error.get());
        });

    }

    @Test
    public void testAddingColumnClosesSegment() throws Exception {
        assertMemoryLeak(() -> {
            TableToken tableToken = createTable(testName.getMethodName());

            final String walName;
            try (WalWriter walWriter = engine.getWalWriter(tableToken)) {
                walName = walWriter.getWalName();
                TableWriter.Row row = walWriter.newRow(0);
                row.putByte(0, (byte) 1);
                row.append();
                walWriter.commit();

                addColumn(walWriter, "c", ColumnType.INT);
                row = walWriter.newRow(0);
                row.putByte(0, (byte) 10);
                row.append();
                walWriter.commit();

                addColumn(walWriter, "d", ColumnType.SHORT);
                row = walWriter.newRow(0);
                row.putByte(0, (byte) 100);
                row.putShort(4, (short) 1000);
                row.append();
                walWriter.commit();
            }

            TableModel model = defaultModel(tableToken.getTableName());
            try (WalReader reader = engine.getWalReader(sqlExecutionContext.getSecurityContext(), tableToken, walName, 0, 1)) {
                assertEquals(3, reader.getColumnCount());
                assertEquals(walName, reader.getWalName());
                assertEquals(tableToken.getTableName(), reader.getTableName());
                assertEquals(1, reader.size());

                final RecordCursor cursor = reader.getDataCursor();
                final Record record = cursor.getRecord();
                assertTrue(cursor.hasNext());
                assertEquals(1, record.getByte(0));
                assertNull(record.getStrA(1));
                assertEquals(0, record.getRowId());
                assertFalse(cursor.hasNext());

                assertColumnMetadata(model, reader);

                final WalEventCursor eventCursor = reader.getEventCursor();
                assertTrue(eventCursor.hasNext());
                assertEquals(0, eventCursor.getTxn());
                assertEquals(WalTxnType.DATA, eventCursor.getType());

                final WalEventCursor.DataInfo dataInfo = eventCursor.getDataInfo();
                assertEquals(0, dataInfo.getStartRowID());
                assertEquals(1, dataInfo.getEndRowID());
                assertEquals(0, dataInfo.getMinTimestamp());
                assertEquals(0, dataInfo.getMaxTimestamp());
                assertFalse(dataInfo.isOutOfOrder());
                assertNull(dataInfo.nextSymbolMapDiff());

                assertFalse(eventCursor.hasNext());
            }
            model.col("c", ColumnType.INT);
            try (WalReader reader = engine.getWalReader(sqlExecutionContext.getSecurityContext(), tableToken, walName, 1, 1)) {
                assertEquals(4, reader.getColumnCount());
                assertEquals(walName, reader.getWalName());
                assertEquals(tableToken.getTableName(), reader.getTableName());
                assertEquals(1, reader.size());

                final RecordCursor cursor = reader.getDataCursor();
                final Record record = cursor.getRecord();
                assertTrue(cursor.hasNext());
                assertEquals(10, record.getByte(0));
                assertNull(record.getStrA(1));
                assertEquals(Integer.MIN_VALUE, record.getInt(3));
                assertEquals(0, record.getRowId());
                assertFalse(cursor.hasNext());

                assertColumnMetadata(model, reader);

                final WalEventCursor eventCursor = reader.getEventCursor();
                assertTrue(eventCursor.hasNext());
                assertEquals(0, eventCursor.getTxn());
                assertEquals(WalTxnType.DATA, eventCursor.getType());

                final WalEventCursor.DataInfo dataInfo = eventCursor.getDataInfo();
                assertEquals(0, dataInfo.getStartRowID());
                assertEquals(1, dataInfo.getEndRowID());
                assertEquals(0, dataInfo.getMinTimestamp());
                assertEquals(0, dataInfo.getMaxTimestamp());
                assertFalse(dataInfo.isOutOfOrder());
                assertNull(dataInfo.nextSymbolMapDiff());

                assertFalse(eventCursor.hasNext());
            }
            model.col("d", ColumnType.SHORT);
            try (WalReader reader = engine.getWalReader(sqlExecutionContext.getSecurityContext(), tableToken, walName, 2, 1)) {
                assertEquals(5, reader.getColumnCount());
                assertEquals(walName, reader.getWalName());
                assertEquals(tableToken.getTableName(), reader.getTableName());
                assertEquals(1, reader.size());

                final RecordCursor cursor = reader.getDataCursor();
                final Record record = cursor.getRecord();
                assertTrue(cursor.hasNext());
                assertEquals(100, record.getByte(0));
                assertEquals(1000, record.getShort(4));
                assertNull(record.getStrA(1));
                assertEquals(Integer.MIN_VALUE, record.getInt(3));
                assertEquals(0, record.getRowId());
                assertFalse(cursor.hasNext());

                assertColumnMetadata(model, reader);

                final WalEventCursor eventCursor = reader.getEventCursor();
                assertTrue(eventCursor.hasNext());
                assertEquals(0, eventCursor.getTxn());
                assertEquals(WalTxnType.DATA, eventCursor.getType());

                final WalEventCursor.DataInfo dataInfo = eventCursor.getDataInfo();
                assertEquals(0, dataInfo.getStartRowID());
                assertEquals(1, dataInfo.getEndRowID());
                assertEquals(0, dataInfo.getMinTimestamp());
                assertEquals(0, dataInfo.getMaxTimestamp());
                assertFalse(dataInfo.isOutOfOrder());
                assertNull(dataInfo.nextSymbolMapDiff());

                assertFalse(eventCursor.hasNext());
            }
        });
    }

    @Test
    public void testAddingColumnOverlapping() throws Exception {
        assertMemoryLeak(() -> {
            TableToken tableToken = createTable(testName.getMethodName());

            final String walName1, walName2;
            try (WalWriter walWriter1 = engine.getWalWriter(tableToken)) {
                try (WalWriter walWriter2 = engine.getWalWriter(tableToken)) {
                    walName1 = walWriter1.getWalName();
                    walName2 = walWriter2.getWalName();
                    addColumn(walWriter1, "c", ColumnType.INT);
                    addColumn(walWriter2, "d", ColumnType.INT);
                }
            }

            TableModel model = defaultModel(tableToken.getTableName());
            model.col("c", ColumnType.INT);
            try (WalReader reader = engine.getWalReader(sqlExecutionContext.getSecurityContext(), tableToken, walName1, 0, 0)) {
                assertEquals(4, reader.getColumnCount());
                assertEquals(walName1, reader.getWalName());
                assertEquals(tableToken.getTableName(), reader.getTableName());
                assertEquals(0, reader.size());

                final RecordCursor cursor = reader.getDataCursor();
                assertFalse(cursor.hasNext());

                assertColumnMetadata(model, reader);

                final WalEventCursor eventCursor = reader.getEventCursor();
                assertFalse(eventCursor.hasNext());
            }

            model.col("d", ColumnType.INT);
            try (WalReader reader = engine.getWalReader(sqlExecutionContext.getSecurityContext(), tableToken, walName2, 0, 0)) {
                assertEquals(5, reader.getColumnCount());
                assertEquals(walName2, reader.getWalName());
                assertEquals(tableToken.getTableName(), reader.getTableName());
                assertEquals(0, reader.size());

                final RecordCursor cursor = reader.getDataCursor();
                assertFalse(cursor.hasNext());

                assertColumnMetadata(model, reader);

                final WalEventCursor eventCursor = reader.getEventCursor();
                assertFalse(eventCursor.hasNext());
            }
        });
    }

    @Test
    public void testAddingColumnOverlappingAndAddRow() throws Exception {
        assertMemoryLeak(() -> {
            final String tableName = testName.getMethodName();
            TableToken tableToken = createTable(testName.getMethodName());

            final String walName1, walName2;
            try (WalWriter walWriter1 = engine.getWalWriter(tableToken)) {
                try (WalWriter walWriter2 = engine.getWalWriter(tableToken)) {
                    walName1 = walWriter1.getWalName();
                    walName2 = walWriter2.getWalName();
                    addColumn(walWriter1, "c", ColumnType.INT);
                    addColumn(walWriter2, "d", ColumnType.INT);

                    TableWriter.Row row = walWriter1.newRow();
                    row.putByte(0, (byte) 1);
                    row.append();
                    walWriter1.commit();
                }
            }

            TableModel model = defaultModel(tableName);
            model.col("c", ColumnType.INT);
            model.col("d", ColumnType.INT);
            try (WalReader reader = engine.getWalReader(sqlExecutionContext.getSecurityContext(), tableToken, walName1, 0, 1)) {
                assertEquals(5, reader.getColumnCount());
                assertEquals(walName1, reader.getWalName());
                assertEquals(tableName, reader.getTableName());
                assertEquals(1, reader.size());

                final RecordCursor cursor = reader.getDataCursor();
                final Record record = cursor.getRecord();
                assertTrue(cursor.hasNext());
                assertEquals(1, record.getByte(0));
                assertNull(record.getStrA(1));
                assertEquals(0, record.getRowId());
                assertFalse(cursor.hasNext());

                assertColumnMetadata(model, reader);

                final WalEventCursor eventCursor = reader.getEventCursor();
                assertTrue(eventCursor.hasNext());
                assertEquals(0, eventCursor.getTxn());
                assertEquals(WalTxnType.DATA, eventCursor.getType());

                final WalEventCursor.DataInfo dataInfo = eventCursor.getDataInfo();
                assertEquals(0, dataInfo.getStartRowID());
                assertEquals(1, dataInfo.getEndRowID());
                assertEquals(0, dataInfo.getMinTimestamp());
                assertEquals(0, dataInfo.getMaxTimestamp());
                assertFalse(dataInfo.isOutOfOrder());
                assertNull(dataInfo.nextSymbolMapDiff());

                assertFalse(eventCursor.hasNext());
            }
            try (WalReader reader = engine.getWalReader(sqlExecutionContext.getSecurityContext(), tableToken, walName2, 0, 0)) {
                assertEquals(5, reader.getColumnCount());
                assertEquals(walName2, reader.getWalName());
                assertEquals(tableName, reader.getTableName());
                assertEquals(0, reader.size());

                final RecordCursor cursor = reader.getDataCursor();
                assertFalse(cursor.hasNext());

                assertColumnMetadata(model, reader);

                final WalEventCursor eventCursor = reader.getEventCursor();
                assertFalse(eventCursor.hasNext());
            }
        });
    }

    @Test
    public void testAddingDuplicateColumn() throws Exception {
        assertMemoryLeak(() -> {
            final String tableName = testName.getMethodName();
            TableToken tableToken = createTable(testName.getMethodName());

            final String walName;
            try (WalWriter walWriter = engine.getWalWriter(tableToken)) {
                walName = walWriter.getWalName();
                TableWriter.Row row = walWriter.newRow(0);
                row.putByte(0, (byte) 1);
                row.append();
                walWriter.commit();

                addColumn(walWriter, "c", ColumnType.INT);
                row = walWriter.newRow(0);
                row.putByte(0, (byte) 10);
                row.append();
                walWriter.commit();

                try {
                    addColumn(walWriter, "c", ColumnType.SHORT);
                    assertExceptionNoLeakCheck("Should not be able to add duplicate column");
                } catch (CairoException e) {
                    assertEquals("[-100] duplicate column [name=c]", e.getMessage());
                }

                row = walWriter.newRow(0);
                row.putByte(0, (byte) 100);
                row.append();
                walWriter.commit();
            }

            TableModel model = defaultModel(tableName);
            try (WalReader reader = engine.getWalReader(sqlExecutionContext.getSecurityContext(), tableToken, walName, 0, 1)) {
                assertEquals(3, reader.getColumnCount());
                assertEquals(walName, reader.getWalName());
                assertEquals(tableName, reader.getTableName());
                assertEquals(1, reader.size());

                final RecordCursor cursor = reader.getDataCursor();
                final Record record = cursor.getRecord();
                assertTrue(cursor.hasNext());
                assertEquals(1, record.getByte(0));
                assertNull(record.getStrA(1));
                assertEquals(0, record.getRowId());
                assertFalse(cursor.hasNext());

                assertColumnMetadata(model, reader);

                final WalEventCursor eventCursor = reader.getEventCursor();
                assertTrue(eventCursor.hasNext());
                assertEquals(0, eventCursor.getTxn());
                assertEquals(WalTxnType.DATA, eventCursor.getType());

                final WalEventCursor.DataInfo dataInfo = eventCursor.getDataInfo();
                assertEquals(0, dataInfo.getStartRowID());
                assertEquals(1, dataInfo.getEndRowID());
                assertEquals(0, dataInfo.getMinTimestamp());
                assertEquals(0, dataInfo.getMaxTimestamp());
                assertFalse(dataInfo.isOutOfOrder());
                assertNull(dataInfo.nextSymbolMapDiff());

                assertFalse(eventCursor.hasNext());
            }
            model.col("c", ColumnType.INT);
            try (WalReader reader = engine.getWalReader(sqlExecutionContext.getSecurityContext(), tableToken, walName, 1, 2)) {
                assertEquals(4, reader.getColumnCount());
                assertEquals(walName, reader.getWalName());
                assertEquals(tableName, reader.getTableName());
                assertEquals(2, reader.size());

                final RecordCursor cursor = reader.getDataCursor();
                final Record record = cursor.getRecord();
                assertTrue(cursor.hasNext());
                assertEquals(10, record.getByte(0));
                assertNull(record.getStrA(1));
                assertEquals(Integer.MIN_VALUE, record.getInt(3));
                assertEquals(0, record.getRowId());
                assertTrue(cursor.hasNext());
                assertEquals(100, record.getByte(0));
                assertNull(record.getStrA(1));
                assertEquals(Integer.MIN_VALUE, record.getInt(3));
                assertEquals(1, record.getRowId());
                assertFalse(cursor.hasNext());

                assertColumnMetadata(model, reader);

                final WalEventCursor eventCursor = reader.getEventCursor();
                assertTrue(eventCursor.hasNext());
                assertEquals(0, eventCursor.getTxn());
                assertEquals(WalTxnType.DATA, eventCursor.getType());

                WalEventCursor.DataInfo dataInfo = eventCursor.getDataInfo();
                assertEquals(0, dataInfo.getStartRowID());
                assertEquals(1, dataInfo.getEndRowID());
                assertEquals(0, dataInfo.getMinTimestamp());
                assertEquals(0, dataInfo.getMaxTimestamp());
                assertFalse(dataInfo.isOutOfOrder());
                assertNull(dataInfo.nextSymbolMapDiff());

                assertTrue(eventCursor.hasNext());
                assertEquals(1, eventCursor.getTxn());
                assertEquals(WalTxnType.DATA, eventCursor.getType());

                dataInfo = eventCursor.getDataInfo();
                assertEquals(1, dataInfo.getStartRowID());
                assertEquals(2, dataInfo.getEndRowID());
                assertEquals(0, dataInfo.getMinTimestamp());
                assertEquals(0, dataInfo.getMaxTimestamp());
                assertFalse(dataInfo.isOutOfOrder());
                assertNull(dataInfo.nextSymbolMapDiff());

                assertFalse(eventCursor.hasNext());
            }

            try {
                engine.getWalReader(sqlExecutionContext.getSecurityContext(), tableToken, walName, 2, 1);
                assertExceptionNoLeakCheck("Segment 2 should not exist");
            } catch (CairoException e) {
                assertTrue(e.getMessage().endsWith("could not open, file does not exist: " + engine.getConfiguration().getDbRoot() +
                        File.separatorChar + tableName + TableUtils.SYSTEM_TABLE_NAME_SUFFIX + "1" +
                        File.separatorChar + walName +
                        File.separatorChar + "2" +
                        File.separatorChar + TableUtils.META_FILE_NAME + "]"));
            }
        });
    }

    @Test
    public void testAddingSymbolColumn() throws Exception {
        assertMemoryLeak(() -> {
            final String tableName = "testTableAddSymbolCol";
            TableToken tableToken = createTable(tableName);

            final String walName;
            try (WalWriter walWriter = engine.getWalWriter(tableToken)) {
                walName = walWriter.getWalName();
                TableWriter.Row row = walWriter.newRow(0);
                row.putByte(0, (byte) 125);
                row.append();
                walWriter.commit();
                addColumn(walWriter, "c", ColumnType.SYMBOL);
            }

            TableModel model = defaultModel(tableName);
            try (WalReader reader = engine.getWalReader(sqlExecutionContext.getSecurityContext(), tableToken, walName, 0, 1)) {
                assertEquals(3, reader.getColumnCount());
                assertEquals(walName, reader.getWalName());
                assertEquals(tableName, reader.getTableName());
                assertEquals(1, reader.size());

                final RecordCursor cursor = reader.getDataCursor();
                final Record record = cursor.getRecord();
                assertTrue(cursor.hasNext());
                assertEquals(125, record.getByte(0));
                assertNull(record.getStrA(1));
                assertEquals(0, record.getRowId());
                assertFalse(cursor.hasNext());

                assertColumnMetadata(model, reader);

                final WalEventCursor eventCursor = reader.getEventCursor();
                assertTrue(eventCursor.hasNext());
                assertEquals(0, eventCursor.getTxn());
                assertEquals(WalTxnType.DATA, eventCursor.getType());

                final WalEventCursor.DataInfo dataInfo = eventCursor.getDataInfo();
                assertEquals(0, dataInfo.getStartRowID());
                assertEquals(1, dataInfo.getEndRowID());
                assertEquals(0, dataInfo.getMinTimestamp());
                assertEquals(0, dataInfo.getMaxTimestamp());
                assertFalse(dataInfo.isOutOfOrder());
                assertNull(dataInfo.nextSymbolMapDiff());

                assertFalse(eventCursor.hasNext());
            }
        });
    }

    @Test
    public void testAlterAddChangeLag() throws Exception {
        assertMemoryLeak(() -> {
            TableToken tableToken = createTable(testName.getMethodName());
            execute("alter table " + tableToken.getTableName() + " SET PARAM o3MaxLag = 20s");
            execute("alter table " + tableToken.getTableName() + " add i2 int");
            execute("insert into " + tableToken.getTableName() + "(ts, i2) values ('2022-02-24', 2)");

            drainWalQueue();
            Assert.assertFalse(engine.getTableSequencerAPI().isSuspended(tableToken));
            assertSql(
                    "a\tb\tts\ti2\n" +
                            "0\t\t2022-02-24T00:00:00.000000Z\t2\n", tableToken.getTableName()
            );
        });
    }

    @Test
    public void testAlterAddChangeMaxUncommitted() throws Exception {
        assertMemoryLeak(() -> {
            TableToken tableToken = createTable(testName.getMethodName());
            execute("alter table " + tableToken.getTableName() + " set PARAM maxUncommittedRows = 20000");
            execute("alter table " + tableToken.getTableName() + " add i2 int");
            execute("insert into " + tableToken.getTableName() + "(ts, i2) values ('2022-02-24', 2)");

            drainWalQueue();
            Assert.assertFalse(engine.getTableSequencerAPI().isSuspended(tableToken));
            assertSql(
                    "a\tb\tts\ti2\n" +
                            "0\t\t2022-02-24T00:00:00.000000Z\t2\n", tableToken.getTableName()
            );
        });
    }

    @Test
    public void testAlterAddDropIndex() throws Exception {
        assertMemoryLeak(() -> {
            TableToken tableToken = createTable(testName.getMethodName());
            execute("alter table " + tableToken.getTableName() + " add sym2 symbol");
            execute("alter table " + tableToken.getTableName() + " alter column sym2 add index");
            execute("alter table " + tableToken.getTableName() + " alter column sym2 drop index");
            execute("alter table " + tableToken.getTableName() + " add i2 int");

            drainWalQueue();

            execute("insert into " + tableToken.getTableName() + "(ts, i2) values ('2022-02-24', 2)");

            drainWalQueue();
            Assert.assertFalse(engine.getTableSequencerAPI().isSuspended(tableToken));
            assertSql(
                    "a\tb\tts\tsym2\ti2\n" +
                            "0\t\t2022-02-24T00:00:00.000000Z\t\t2\n", tableToken.getTableName()
            );
        });
    }

    @Test
    public void testAlterTableAllowedWhenDataTransactionPending() throws Exception {
        assertMemoryLeak(() -> {
            TableToken tableToken = createTable(testName.getMethodName());

            try (WalWriter walWriter = engine.getWalWriter(tableToken)) {
                TableWriter.Row row = walWriter.newRow(0);
                row.putByte(0, (byte) 1);
                row.append();
                // no commit intentional
                addColumn(walWriter, "c", ColumnType.INT);
                walWriter.commit();
            }

            drainWalQueue();


            assertSql(
                    "a\tb\tts\tc\n" +
                            "1\t\t1970-01-01T00:00:00.000000Z\tnull\n", tableToken.getTableName()
            );
        });
    }

    @Test
    public void testApplyManySmallCommits2Writers() throws Exception {
        assertMemoryLeak(() -> {
            execute("create table sm (id int, ts timestamp, y long, s string, v varchar, m symbol) timestamp(ts) partition by DAY WAL");
            TableToken tableToken = engine.verifyTableName("sm");
            long startTs = IntervalUtils.parseFloorPartialTimestamp("2022-02-24");
            long tsIncrement = Timestamps.MINUTE_MICROS;

            long ts = startTs;
            int totalRows = 2000;
            int iterations = 20;
            int symbolCount = 75;

            Utf8StringSink sink = new Utf8StringSink();
            StringSink stringSink = new StringSink();
            for (int c = 0; c < iterations; c++) {
                try (WalWriter walWriter1 = engine.getWalWriter(tableToken)) {
                    try (WalWriter walWriter2 = engine.getWalWriter(tableToken)) {

                        int n = totalRows * (c + 1);
                        for (int i = c * totalRows; i < n; i += 2) {
                            TableWriter.Row row = walWriter1.newRow(ts);
                            row.putInt(0, i);
                            row.putLong(2, i + 1);
                            stringSink.clear();
                            stringSink.put(i);
                            row.putStr(3, stringSink);
                            sink.clear();
                            sink.put(i);
                            row.putVarchar(4, sink);
                            stringSink.clear();
                            stringSink.put(i % symbolCount);
                            row.putSym(5, stringSink);
                            row.append();
                            walWriter1.commit();

                            TableWriter.Row row2 = walWriter2.newRow(ts);
                            row2.putInt(0, i + 1);
                            row2.putLong(2, i + 2);
                            stringSink.clear();
                            stringSink.put(i + 1);
                            row2.putStr(3, stringSink);
                            sink.clear();
                            sink.put(i + 1);
                            row2.putVarchar(4, sink);
                            stringSink.clear();
                            stringSink.put((i + 1) % symbolCount);
                            row2.putSym(5, stringSink);
                            row2.append();
                            walWriter2.commit();

                            ts += tsIncrement;
                        }
                    }

                    drainWalQueue();
                    Assert.assertFalse(engine.getTableSequencerAPI().isSuspended(tableToken));
                    assertSql(
                            "count\tmin\tmax\n" +
                                    (c + 1) * totalRows + "\t2022-02-24T00:00:00.000000Z\t" + Timestamps.toUSecString(ts - tsIncrement) + "\n", "select count(*), min(ts), max(ts) from sm"
                    );
                    assertSqlCursors("sm", "select * from sm order by id");
                    assertSql("id\tts\ty\ts\tv\tm\n", "select * from sm WHERE id <> cast(s as int)");
                    assertSql("id\tts\ty\ts\tv\tm\n", "select * from sm WHERE id <> cast(v as int)");
                    assertSql("id\tts\ty\ts\tv\tm\n", "select * from sm WHERE id % " + symbolCount + " <> cast(m as int)");
                }
            }
        });
    }

    @Test
    public void testCancelRowDoesNotStartsNewSegment() throws Exception {
        assertMemoryLeak(() -> {
            final String tableName = testName.getMethodName();
            TableToken tableToken = createTable(testName.getMethodName());

            final String walName;
            try (WalWriter walWriter = engine.getWalWriter(tableToken)) {
                walName = walWriter.getWalName();
                assertEquals(0, walWriter.getSegmentRowCount());
                TableWriter.Row row = walWriter.newRow(0);
                row.putByte(0, (byte) 1);
                row.append();
                assertEquals(1, walWriter.getSegmentRowCount());
                row = walWriter.newRow(0);
                row.putByte(0, (byte) 11);
                row.append();
                assertEquals(2, walWriter.getSegmentRowCount());
                row = walWriter.newRow(0);

                row.putByte(0, (byte) 111);
                assertEquals(2, walWriter.getSegmentRowCount());
                row.cancel();

                assertEquals(2, walWriter.getSegmentRowCount());
                row = walWriter.newRow(0);
                row.putByte(0, (byte) 112);
                row.append();
                assertEquals(3, walWriter.getSegmentRowCount());
                walWriter.commit();
            }

            TableModel model = defaultModel(tableName);
            try (WalReader reader = engine.getWalReader(sqlExecutionContext.getSecurityContext(), tableToken, walName, 0, 3)) {
                assertEquals(3, reader.getColumnCount());
                assertEquals(walName, reader.getWalName());
                assertEquals(tableName, reader.getTableName());
                assertEquals(3, reader.size());

                final RecordCursor cursor = reader.getDataCursor();
                final Record record = cursor.getRecord();
                assertTrue(cursor.hasNext());
                assertEquals(1, record.getByte(0));
                assertNull(record.getStrA(1));
                assertEquals(0, record.getRowId());

                assertTrue(cursor.hasNext());
                assertEquals(11, record.getByte(0));
                assertNull(record.getStrA(1));
                assertEquals(1, record.getRowId());

                assertTrue(cursor.hasNext());
                assertEquals(112, record.getByte(0));
                assertNull(record.getStrA(1));
                assertEquals(2, record.getRowId());

                assertFalse(cursor.hasNext());
                assertColumnMetadata(model, reader);
            }

            try (Path path = new Path().of(configuration.getDbRoot())) {
                assertWalFileExist(path, tableToken, walName, 0, "_meta");
                assertWalFileExist(path, tableToken, walName, 0, "_event");
                assertWalFileExist(path, tableToken, walName, 0, "a.d");
                assertWalFileExist(path, tableToken, walName, 0, "b.d");
                assertWalFileExist(path, tableToken, walName, 0, "b.i");
            }
        });
    }

    @Test
    public void testCommit() throws Exception {
        assertMemoryLeak(() -> {
            final String tableName = testName.getMethodName();
            TableToken tableToken = createTable(testName.getMethodName());

            final String walName;
            try (WalWriter walWriter = engine.getWalWriter(tableToken)) {
                walName = walWriter.getWalName();
                for (int i = 0; i < 18; i++) {
                    TableWriter.Row row = walWriter.newRow(0);
                    row.putByte(0, (byte) i);
                    row.append();
                }
                walWriter.commit();
                for (int i = 0; i < 6; i++) {
                    TableWriter.Row row = walWriter.newRow(0);
                    row.putByte(0, (byte) i);
                    row.append();
                }
                walWriter.commit();
                walWriter.commit(); //should not create new txn, this is noop
                walWriter.commit(); //should not create new txn, this is noop
                for (int i = 0; i < 20; i++) {
                    TableWriter.Row row = walWriter.newRow(0);
                    row.putByte(0, (byte) i);
                    row.append();
                }
                walWriter.commit();
                walWriter.rollSegment();
                for (int i = 0; i < 7; i++) {
                    TableWriter.Row row = walWriter.newRow(0);
                    row.putByte(0, (byte) i);
                    row.append();
                }

                walWriter.commit();
            }

            TableModel model = defaultModel(tableName);
            try (WalReader reader = engine.getWalReader(sqlExecutionContext.getSecurityContext(), tableToken, walName, 0, 44)) {
                assertEquals(3, reader.getColumnCount());
                assertEquals(walName, reader.getWalName());
                assertEquals(tableName, reader.getTableName());
                assertEquals(44, reader.size());

                final RecordCursor cursor = reader.getDataCursor();
                final Record record = cursor.getRecord();
                int i = 0;
                while (cursor.hasNext()) {
                    assertEquals(i > 23 ? i - 24 : (i > 17 ? i - 18 : i), record.getByte(0));
                    assertNull(record.getStrA(1));
                    assertEquals(i, record.getRowId());
                    i++;
                }
                assertEquals(44, i);

                assertColumnMetadata(model, reader);

                final WalEventCursor eventCursor = reader.getEventCursor();
                assertTrue(eventCursor.hasNext());
                assertEquals(0, eventCursor.getTxn());
                assertEquals(WalTxnType.DATA, eventCursor.getType());

                WalEventCursor.DataInfo dataInfo = eventCursor.getDataInfo();
                assertEquals(0, dataInfo.getStartRowID());
                assertEquals(18, dataInfo.getEndRowID());
                assertEquals(0, dataInfo.getMinTimestamp());
                assertEquals(0, dataInfo.getMaxTimestamp());
                assertFalse(dataInfo.isOutOfOrder());
                assertNull(dataInfo.nextSymbolMapDiff());

                assertTrue(eventCursor.hasNext());
                assertEquals(1, eventCursor.getTxn());
                assertEquals(WalTxnType.DATA, eventCursor.getType());

                dataInfo = eventCursor.getDataInfo();
                assertEquals(18, dataInfo.getStartRowID());
                assertEquals(24, dataInfo.getEndRowID());
                assertEquals(0, dataInfo.getMinTimestamp());
                assertEquals(0, dataInfo.getMaxTimestamp());
                assertFalse(dataInfo.isOutOfOrder());
                assertNull(dataInfo.nextSymbolMapDiff());

                assertTrue(eventCursor.hasNext());
                assertEquals(2, eventCursor.getTxn());
                assertEquals(WalTxnType.DATA, eventCursor.getType());

                dataInfo = eventCursor.getDataInfo();
                assertEquals(24, dataInfo.getStartRowID());
                assertEquals(44, dataInfo.getEndRowID());
                assertEquals(0, dataInfo.getMinTimestamp());
                assertEquals(0, dataInfo.getMaxTimestamp());
                assertFalse(dataInfo.isOutOfOrder());
                assertNull(dataInfo.nextSymbolMapDiff());

                assertFalse(eventCursor.hasNext());
            }
            try (WalReader reader = engine.getWalReader(sqlExecutionContext.getSecurityContext(), tableToken, walName, 1, 7)) {
                assertEquals(3, reader.getColumnCount());
                assertEquals(walName, reader.getWalName());
                assertEquals(tableName, reader.getTableName());
                assertEquals(7, reader.size());

                final RecordCursor cursor = reader.getDataCursor();
                final Record record = cursor.getRecord();
                int i = 0;
                while (cursor.hasNext()) {
                    assertEquals(i, record.getByte(0));
                    assertNull(record.getStrA(1));
                    assertEquals(i, record.getRowId());
                    i++;
                }
                assertEquals(7, i);

                assertColumnMetadata(model, reader);

                final WalEventCursor eventCursor = reader.getEventCursor();
                assertTrue(eventCursor.hasNext());
                assertEquals(0, eventCursor.getTxn());
                assertEquals(WalTxnType.DATA, eventCursor.getType());

                final WalEventCursor.DataInfo dataInfo = eventCursor.getDataInfo();
                assertEquals(0, dataInfo.getStartRowID());
                assertEquals(7, dataInfo.getEndRowID());
                assertEquals(0, dataInfo.getMinTimestamp());
                assertEquals(0, dataInfo.getMaxTimestamp());
                assertFalse(dataInfo.isOutOfOrder());
                assertNull(dataInfo.nextSymbolMapDiff());

                assertFalse(eventCursor.hasNext());
            }
        });
    }

    @Test
    public void testConcurrentAddRemoveColumnDifferentColNamePerThread() throws Exception {
        assertMemoryLeak(() -> {
            final String tableName = testName.getMethodName();
            TableToken tableToken = createTable(testName.getMethodName());

            final int numOfRows = 11;
            final int numOfThreads = 10;
            final CountDownLatch alterFinished = new CountDownLatch(numOfThreads);
            final SOCountDownLatch writeFinished = new SOCountDownLatch(numOfThreads);
            final AtomicInteger columnNumber = new AtomicInteger();

            // map<walId, Error|Exception>
            final ConcurrentMap<Integer, Throwable> errors = new ConcurrentHashMap<>(numOfThreads);
            // map<walId, numOfThreadsUsedThisWalWriter>
            final ConcurrentMap<Integer, AtomicInteger> counters = new ConcurrentHashMap<>(numOfThreads);
            for (int i = 0; i < numOfThreads; i++) {
                new Thread(() -> {
                    final String colName = "col" + columnNumber.incrementAndGet();
                    TableWriter.Row row;
                    int walId = -1;
                    boolean countedDown = false;
                    try (WalWriter walWriter = engine.getWalWriter(tableToken)) {
                        walId = walWriter.getWalId();
                        final AtomicInteger counter = counters.computeIfAbsent(walId, name -> new AtomicInteger());
                        counter.incrementAndGet();

                        addColumn(walWriter, colName, ColumnType.LONG);
                        removeColumn(walWriter, colName);
                        addColumn(walWriter, colName, ColumnType.STRING);
                        removeColumn(walWriter, colName);
                        addColumn(walWriter, colName, ColumnType.BYTE);
                        removeColumn(walWriter, colName);

                        alterFinished.countDown();
                        countedDown = true;

                        alterFinished.await();
                        for (int n = 0; n < numOfRows; n++) {
                            row = walWriter.newRow(0);
                            row.putByte(0, (byte) 1);
                            row.putStr(1, "test" + n);
                            row.append();
                        }
                        walWriter.commit();
                        walWriter.rollSegment();
                    } catch (Throwable th) {
                        errors.put(walId, th);
                    } finally {
                        Path.clearThreadLocals();
                        if (!countedDown) {
                            alterFinished.countDown();
                        }
                        writeFinished.countDown();
                    }
                }).start();
            }
            writeFinished.await();

            if (!errors.isEmpty()) {
                for (Throwable th : errors.values()) {
                    th.printStackTrace(System.out);
                }
                Assert.fail("Write failed");
            }

            final LongHashSet txnSet = new LongHashSet(numOfThreads);
            final IntList symbolCounts = new IntList();
            symbolCounts.add(numOfRows);
            TableModel model = defaultModel(tableName);
            for (Map.Entry<Integer, AtomicInteger> counterEntry : counters.entrySet()) {
                final int walId = counterEntry.getKey();
                final int count = counterEntry.getValue().get();
                final String walName = WAL_NAME_BASE + walId;

                for (int i = 0; i < count; i++) {
                    try (WalReader reader = engine.getWalReader(sqlExecutionContext.getSecurityContext(), tableToken, walName, 2 * i, numOfRows)) {
                        assertEquals(3, reader.getRealColumnCount());
                        assertEquals(walName, reader.getWalName());
                        assertEquals(tableName, reader.getTableName());
                        assertEquals(numOfRows, reader.size());

                        final RecordCursor cursor = reader.getDataCursor();
                        final Record record = cursor.getRecord();
                        int n = 0;
                        while (cursor.hasNext()) {
                            assertEquals(1, record.getByte(0));
                            TestUtils.assertEquals("test" + n, record.getStrA(1));
                            assertEquals(n, record.getRowId());
                            n++;
                        }
                        assertEquals(numOfRows, n);

                        assertColumnMetadata(model, reader);

                        final WalEventCursor eventCursor = reader.getEventCursor();
                        assertTrue(eventCursor.hasNext());
                        assertEquals(WalTxnType.DATA, eventCursor.getType());
                        txnSet.add(Numbers.encodeLowHighInts(walId * 10 + i, (int) eventCursor.getTxn()));

                        final WalEventCursor.DataInfo dataInfo = eventCursor.getDataInfo();
                        assertEquals(0, dataInfo.getStartRowID());
                        assertEquals(numOfRows, dataInfo.getEndRowID());
                        assertEquals(0, dataInfo.getMinTimestamp());
                        assertEquals(0, dataInfo.getMaxTimestamp());
                        assertFalse(dataInfo.isOutOfOrder());

                        assertNull(dataInfo.nextSymbolMapDiff());

                        assertFalse(eventCursor.hasNext());
                    }

                    try (WalReader reader = engine.getWalReader(sqlExecutionContext.getSecurityContext(), tableToken, walName, 2 * i + 1, 0)) {
                        assertEquals(3, reader.getRealColumnCount());
                        assertEquals(walName, reader.getWalName());
                        assertEquals(tableName, reader.getTableName());
                        assertEquals(0, reader.size());

                        final RecordCursor cursor = reader.getDataCursor();
                        assertFalse(cursor.hasNext());

                        assertColumnMetadata(model, reader);

                        final WalEventCursor eventCursor = reader.getEventCursor();
                        assertFalse(eventCursor.hasNext());
                    }

                    try (Path path = new Path().of(configuration.getDbRoot())) {
                        assertWalFileExist(path, tableToken, walName, 0, "_meta");
                        assertWalFileExist(path, tableToken, walName, 0, "_event");
                        assertWalFileExist(path, tableToken, walName, 0, "a.d");
                        assertWalFileExist(path, tableToken, walName, 0, "b.d");
                        assertWalFileExist(path, tableToken, walName, 1, "_meta");
                        assertWalFileExist(path, tableToken, walName, 1, "_event");
                        assertWalFileExist(path, tableToken, walName, 1, "a.d");
                        assertWalFileExist(path, tableToken, walName, 1, "b.d");
                    }
                }
            }

            assertEquals(numOfThreads, txnSet.size());
        });
    }

    @Test
    public void testConcurrentInsert() throws Exception {
        assertMemoryLeak(() -> {
            final String tableName = "testTable";
            TableToken tableToken;
            TableModel model = new TableModel(configuration, tableName, PartitionBy.HOUR)
                    .col("a", ColumnType.INT)
                    .col("b", ColumnType.SYMBOL)
                    .timestamp("ts")
                    .wal();
            tableToken = createTable(model);

            final int numOfRows = 4000;
            final int maxRowCount = 500;
            node1.setProperty(PropertyKey.CAIRO_WAL_SEGMENT_ROLLOVER_ROW_COUNT, maxRowCount);
            assertEquals(maxRowCount, configuration.getWalSegmentRolloverRowCount());
            final int numOfSegments = numOfRows / maxRowCount;
            final int numOfThreads = 10;
            final int numOfTxn = numOfThreads * numOfSegments;
            final SOCountDownLatch writeFinished = new SOCountDownLatch(numOfThreads);

            // map<walId, Error|Exception>
            final ConcurrentMap<Integer, Throwable> errors = new ConcurrentHashMap<>(numOfThreads);
            // map<walId, numOfThreadsUsedThisWalWriter>
            final ConcurrentMap<Integer, AtomicInteger> counters = new ConcurrentHashMap<>(numOfThreads);
            for (int i = 0; i < numOfThreads; i++) {
                new Thread(() -> {
                    TableWriter.Row row;
                    int walId = -1;
                    try (WalWriter walWriter = engine.getWalWriter(tableToken)) {
                        walId = walWriter.getWalId();
                        final AtomicInteger counter = counters.computeIfAbsent(walId, name -> new AtomicInteger());
                        assertEquals(counter.get() > 0 ? maxRowCount : 0, walWriter.getSegmentRowCount());
                        counter.incrementAndGet();
                        for (int n = 0; n < numOfRows; n++) {
                            row = walWriter.newRow(0);
                            row.putInt(0, n);
                            row.putSym(1, "test" + n);
                            row.append();
                            if ((n + 1) % maxRowCount == 0) {
                                walWriter.commit();
                            }
                        }
                        walWriter.commit();
                        assertWalExistence(true, tableName, walId);
                        for (int n = 0; n < counter.get() * numOfSegments; n++) {
                            assertSegmentExistence(true, tableName, walId, n);
                        }
                        assertSegmentExistence(false, tableName, walId, counter.get() * numOfSegments);
                    } catch (Throwable th) {
                        errors.put(walId, th);
                    } finally {
                        Path.clearThreadLocals();
                        writeFinished.countDown();
                    }
                }).start();
            }
            writeFinished.await();

            if (!errors.isEmpty()) {
                for (Throwable th : errors.values()) {
                    th.printStackTrace(System.out);
                }
                Assert.fail("Write failed");
            }

            final LongHashSet txnSet = new LongHashSet(numOfTxn);
            final IntList symbolCounts = new IntList();
            symbolCounts.add(numOfRows);
            model = new TableModel(configuration, tableName, PartitionBy.HOUR)
                    .col("a", ColumnType.INT)
                    .col("b", ColumnType.SYMBOL)
                    .timestamp("ts")
                    .wal();
            for (Map.Entry<Integer, AtomicInteger> counterEntry : counters.entrySet()) {
                final int walId = counterEntry.getKey();
                final int count = counterEntry.getValue().get();
                final String walName = WAL_NAME_BASE + walId;

                for (int segmentId = 0; segmentId < count * numOfSegments; segmentId++) {
                    try (WalReader reader = engine.getWalReader(sqlExecutionContext.getSecurityContext(), tableToken, walName, segmentId, maxRowCount)) {
                        assertEquals(3, reader.getColumnCount());
                        assertEquals(walName, reader.getWalName());
                        assertEquals(tableName, reader.getTableName());
                        assertEquals(maxRowCount, reader.size());

                        final RecordCursor cursor = reader.getDataCursor();
                        final Record record = cursor.getRecord();
                        int n = 0;
                        while (cursor.hasNext()) {
                            assertEquals((segmentId % numOfSegments) * maxRowCount + n, record.getInt(0));
                            assertEquals(n, record.getInt(1)); // New symbol value every row
                            assertEquals("test" + ((segmentId % numOfSegments) * maxRowCount + n), record.getSymA(1));
                            assertEquals(n, record.getRowId());
                            n++;
                        }
                        assertEquals(maxRowCount, n);

                        assertColumnMetadata(model, reader);

                        final WalEventCursor eventCursor = reader.getEventCursor();
                        assertTrue(eventCursor.hasNext());
                        assertEquals(WalTxnType.DATA, eventCursor.getType());
                        txnSet.add(Numbers.encodeLowHighInts(walId, segmentId * 1000 + (int) eventCursor.getTxn()));

                        final WalEventCursor.DataInfo dataInfo = eventCursor.getDataInfo();
                        assertEquals(0, dataInfo.getStartRowID());
                        assertEquals(maxRowCount, dataInfo.getEndRowID());
                        assertEquals(0, dataInfo.getMinTimestamp());
                        assertEquals(0, dataInfo.getMaxTimestamp());
                        assertFalse(dataInfo.isOutOfOrder());

                        final SymbolMapDiff symbolMapDiff = dataInfo.nextSymbolMapDiff();
                        assertEquals(1, symbolMapDiff.getColumnIndex());
                        int expectedKey = 0;
                        SymbolMapDiffEntry entry;
                        while ((entry = symbolMapDiff.nextEntry()) != null) {
                            assertEquals("test" + ((segmentId % numOfSegments) * maxRowCount + expectedKey), entry.getSymbol().toString());
                            expectedKey++;
                        }
                        assertEquals(maxRowCount, expectedKey);
                        assertNull(dataInfo.nextSymbolMapDiff());

                        assertFalse(eventCursor.hasNext());
                    }

                    try (Path path = new Path().of(configuration.getDbRoot())) {
                        assertWalFileExist(path, tableToken, walName, segmentId, "_meta");
                        assertWalFileExist(path, tableToken, walName, segmentId, "_event");
                        assertWalFileExist(path, tableToken, walName, segmentId, "a.d");
                        assertWalFileExist(path, tableToken, walName, segmentId, "b.d");
                        assertWalFileExist(path, tableToken, walName, segmentId, "ts.d");
                    }
                }
            }

            assertEquals(numOfTxn, txnSet.size());
            for (Map.Entry<Integer, AtomicInteger> counterEntry : counters.entrySet()) {
                final int walId = counterEntry.getKey();
                final int count = counterEntry.getValue().get();
                for (int segmentId = 0; segmentId < count * numOfSegments; segmentId++) {
                    txnSet.remove(Numbers.encodeLowHighInts(walId, segmentId * 1000));
                }
            }
            assertEquals(0, txnSet.size());
        });
    }

    @Test
    public void testDesignatedTimestampIncludesSegmentRowNumber_NotOOO() throws Exception {
        testDesignatedTimestampIncludesSegmentRowNumber(new int[]{1000, 1200}, false);
    }

    @Test
    public void testDesignatedTimestampIncludesSegmentRowNumber_OOO() throws Exception {
        testDesignatedTimestampIncludesSegmentRowNumber(new int[]{1500, 1200}, true);
    }

    @Test
    public void testExceptionThrownIfSequencerCannotBeOpened() throws Exception {
        final FilesFacade ff = new TestFilesFacadeImpl() {
            @Override
            public long getPageSize() {
                RuntimeException e = new RuntimeException("Test failure");
                e.fillInStackTrace();
                final StackTraceElement[] stackTrace = e.getStackTrace();
                if (stackTrace[4].getClassName().endsWith("TableSequencerImpl")) {
                    throw e;
                }
                return Files.PAGE_SIZE;
            }
        };

        assertMemoryLeak(
                ff, () -> {
                    try {
                        createTable(testName.getMethodName());
                        assertExceptionNoLeakCheck("Exception expected");
                    } catch (Exception e) {
                        // this exception will be handled in ILP/PG/HTTP
                        assertEquals("Test failure", e.getMessage());
                    }
                }
        );
    }

    @Test
    public void testExceptionThrownIfSequencerCannotCreateDir() throws Exception {
        final FilesFacade ff = new TestFilesFacadeImpl() {
            @Override
            public int errno() {
                return 999;
            }

            @Override
            public int mkdirs(Path path, int mode) {
                try {
                    throw new RuntimeException("Test failure");
                } catch (Exception e) {
                    final StackTraceElement[] stackTrace = e.getStackTrace();
                    if (stackTrace[1].getClassName().endsWith("TableSequencerImpl") && stackTrace[1].getMethodName().equals("createSequencerDir")) {
                        return 1;
                    }
                }
                return Files.mkdirs(path, mode);
            }
        };

        assertMemoryLeak(
                ff, () -> {
                    try {
                        createTable(testName.getMethodName());
                        assertExceptionNoLeakCheck("Exception expected");
                    } catch (Exception e) {
                        // this exception will be handled in ILP/PG/HTTP
                        assertTrue(e.getMessage().startsWith("[999] Cannot create sequencer directory:"));
                    }
                }
        );
    }

    @Test
    public void testExtractLastRefreshBaseTableTxn() throws Exception {
        assertMemoryLeak(() -> {
            final String tableName = "testExtractLastRefreshBaseTableTxn";
            TableToken tableToken;
            TableModel model = new TableModel(configuration, tableName, PartitionBy.YEAR)
                    .col("a", ColumnType.BYTE)
                    .col("b", ColumnType.SYMBOL)
                    .timestamp("ts")
                    .wal();
            tableToken = createTable(model);

            FilesFacade ff = configuration.getFilesFacade();
            try (Path path = new Path();
                 MemoryCMR txnMem = Vm.getCMRInstance();
                 BlockFileReader reader = new BlockFileReader(configuration);
                 WalEventReader walEventReader = new WalEventReader(ff)
            ) {
                MatViewStateReader matViewStateReader = new MatViewStateReader();
                path.of(configuration.getDbRoot()).concat(tableToken.getDirName());
                int tableLen = path.size();
                boolean success = WalUtils.readMatViewState(path.trimTo(tableLen), tableToken, configuration, txnMem, walEventReader, reader, matViewStateReader);
                assertFalse(success); // no transactions

                long maxTxn = 3;
                try (WalWriter walWriter = engine.getWalWriter(tableToken)) {
                    for (int i = 0; i < maxTxn; i++) {
                        TableWriter.Row row = walWriter.newRow(0);
                        row.putByte(0, (byte) i);
                        row.putSym(1, "sym" + i);
                        row.append();
                        walWriter.commit();
                    }
                }


                success = WalUtils.readMatViewState(path.trimTo(tableLen), tableToken, configuration, txnMem, walEventReader, reader, matViewStateReader);
                assertFalse(success); // incomplete refresh, no commitMatView

                try (WalWriter walWriter = engine.getWalWriter(tableToken)) {
                    for (int i = 0; i < maxTxn; i++) {
                        TableWriter.Row row = walWriter.newRow(0);
                        row.putByte(0, (byte) i);
                        row.putSym(1, "sym" + i);
                        row.append();
                        if (i == 1) {
                            walWriter.commitMatView(42, 42);
                        } else {
                            walWriter.commit();
                        }
                    }
                }


                success = WalUtils.readMatViewState(path.trimTo(tableLen), tableToken, configuration, txnMem, walEventReader, reader, matViewStateReader);
                assertTrue(success);
                assertEquals(42, matViewStateReader.getLastRefreshBaseTxn()); // refresh commit

                try (WalWriter walWriter = engine.getWalWriter(tableToken)) {
                    walWriter.invalidateMatView(45, 45, true, "test_invalidate");
                }


                success = WalUtils.readMatViewState(path.trimTo(tableLen), tableToken, configuration, txnMem, walEventReader, reader, matViewStateReader);
                assertTrue(success);
                assertTrue(matViewStateReader.isInvalid());
                assertEquals(45, matViewStateReader.getLastRefreshBaseTxn()); // invalidate commit

                try (WalWriter walWriter = engine.getWalWriter(tableToken)) {
                    // reset invalidation
                    walWriter.invalidateMatView(43, 43, false, "test_invalidate");
                }

                drainWalQueue();
                engine.clear(); // release Wal writers
                path.trimTo(tableLen).concat(WAL_NAME_BASE).put(1).slash().put(0).concat(EVENT_FILE_NAME);
                ff.remove(path.$());
                Assert.assertFalse(ff.exists(path.$()));
                success = WalUtils.readMatViewState(path.trimTo(tableLen), tableToken, configuration, txnMem, walEventReader, reader, matViewStateReader);
                assertTrue(success);
                assertEquals(43, matViewStateReader.getLastRefreshBaseTxn()); // no _event file, state file

                path.trimTo(tableLen).concat(MatViewState.MAT_VIEW_STATE_FILE_NAME);
                ff.remove(path.$());
                Assert.assertFalse(ff.exists(path.$()));
                success = WalUtils.readMatViewState(path.trimTo(tableLen), tableToken, configuration, txnMem, walEventReader, reader, matViewStateReader);
                assertFalse(success);  // no _event file, no state file
            }
        });
    }

    @Test
    public void testExtractNewWalEvents() throws Exception {
        assertMemoryLeak(() -> {
            final String tableName = "testExtractNewWalEvents";
            TableToken tableToken;
            TableModel model = new TableModel(configuration, tableName, PartitionBy.YEAR)
                    .col("a", ColumnType.BYTE)
                    .col("b", ColumnType.SYMBOL)
                    .timestamp("ts")
                    .wal();
            tableToken = createTable(model);
            final long refreshTxn = 42;
            try (WalWriter walWriter = engine.getWalWriter(tableToken)) {
                walWriter.invalidateMatView(0, 0, true, "test_invalidate0");
                for (int i = 0; i < 10; i++) {
                    TableWriter.Row row = walWriter.newRow(0);
                    row.putByte(0, (byte) i);
                    row.putSym(1, "sym" + i);
                    row.append();
                    if (i % 2 == 0) {
                        walWriter.commit();
                    } else {
                        walWriter.commitMatView(refreshTxn + i, i);
                    }
                }
                walWriter.invalidateMatView(1, 1, false, "test_invalidate1");
            }

            try (Path path = new Path();
                 WalEventReader walEventReader = new WalEventReader(configuration.getFilesFacade());
                 TransactionLogCursor transactionLogCursor = engine.getTableSequencerAPI().getCursor(tableToken, 0)) {
                path.of(configuration.getDbRoot()).concat(tableToken.getDirName());
                int pathLen = path.size();
                int i = 0;
                while (transactionLogCursor.hasNext()) {
                    final int walId = transactionLogCursor.getWalId();
                    final int segmentId = transactionLogCursor.getSegmentId();
                    final int segmentTxn = transactionLogCursor.getSegmentTxn();
                    path.trimTo(pathLen).concat(WAL_NAME_BASE).put(walId).slash().put(segmentId);
                    WalEventCursor walEventCursor = walEventReader.of(path, segmentTxn);
                    if (walEventCursor.getType() == WalTxnType.MAT_VIEW_INVALIDATE) {
                        WalEventCursor.MatViewInvalidationInfo info = walEventCursor.getMvInvalidationInfo();
                        if (i == 0) {
                            assertTrue(info.isInvalid());
                            assertEquals("test_invalidate0", info.getInvalidationReason().toString());
                            assertEquals(0, info.getLastRefreshBaseTableTxn());
                            assertEquals(0, info.getLastRefreshTimestamp());
                        } else {
                            assertFalse(info.isInvalid());
                            assertEquals("test_invalidate1", info.getInvalidationReason().toString());
                            assertEquals(1, info.getLastRefreshBaseTableTxn());
                            assertEquals(1, info.getLastRefreshTimestamp());
                        }
                    }
                    if (WalTxnType.isDataType(walEventCursor.getType())) {
                        WalEventCursor.DataInfo info = walEventCursor.getDataInfo();
                        assertEquals(segmentTxn - 1, info.getStartRowID());
                        assertEquals(segmentTxn, info.getEndRowID());
                    }
                    if (walEventCursor.getType() == WalTxnType.MAT_VIEW_DATA) {
                        WalEventCursor.MatViewDataInfo info = walEventCursor.getMatViewDataInfo();
                        assertEquals(segmentTxn - 1, info.getStartRowID());
                        assertEquals(segmentTxn, info.getEndRowID());
                        assertEquals(refreshTxn + segmentTxn - 1, info.getLastRefreshBaseTableTxn());
                        assertEquals(segmentTxn - 1, info.getLastRefreshTimestamp());
                    }
                    i++;
                }
            }

            drainWalQueue();
            Assert.assertFalse(engine.getTableSequencerAPI().isSuspended(tableToken));
            assertSql(
                    "a\tb\n" +
                            "0\tsym0\n" +
                            "1\tsym1\n" +
                            "2\tsym2\n" +
                            "3\tsym3\n" +
                            "4\tsym4\n" +
                            "5\tsym5\n" +
                            "6\tsym6\n" +
                            "7\tsym7\n" +
                            "8\tsym8\n" +
                            "9\tsym9\n", "select a,b from " + tableName
            );
        });
    }

    @Test
    public void testFileOpenExceptionThrownIfSequencerCannotBeOpened() throws Exception {
        assertMemoryLeak(() -> {

            createTable(testName.getMethodName());
            TableToken tableToken = engine.verifyTableName(testName.getMethodName());

            engine.execute("alter table " + tableToken.getTableName() + " set type bypass wal");
            engine.load();

            try {
                engine.getTableSequencerAPI().lastTxn(tableToken);
                assertExceptionNoLeakCheck("Exception expected");
            } catch (CairoException e) {
                // The table is not dropped in the table registry, the exception should not be table dropped exception
                Assert.assertFalse(e.isTableDropped());
                TestUtils.assertContains(e.getFlyweightMessage(), "could not open read-write");
            }
        });
    }

    @Test
    public void testIgnoreNewWalEvents() throws Exception {
        assertMemoryLeak(() -> {
            final String tableName = "new_wal_events";
            final String tableCopyName = tableName + "_copy";
            TableModel model = new TableModel(configuration, tableName, PartitionBy.YEAR)
                    .col("a", ColumnType.INT)
                    .col("b", ColumnType.SYMBOL)
                    .timestamp("ts").wal();
            TableModel copyModel = new TableModel(configuration, tableCopyName, PartitionBy.YEAR)
                    .col("a", ColumnType.INT)
                    .col("b", ColumnType.SYMBOL)
                    .timestamp("ts").noWal();
            TableToken tableToken = createTable(model);
            createTable(copyModel);

            final int rowsToInsertTotal = 100;
            Rnd rnd = new Rnd();
            try (
                    SqlCompiler compiler = engine.getSqlCompiler();
                    WalWriter walWriter = engine.getWalWriter(tableToken);
                    TableWriter copyWriter = getWriter(tableCopyName)
            ) {
                for (int i = 0; i < rowsToInsertTotal; i++) {
                    boolean invalidate = rnd.nextBoolean();
                    if (invalidate) {
                        walWriter.invalidateMatView(i, i, invalidate, "Invalidating " + i);
                    }
                    String symbol = rnd.nextInt(10) == 5 ? null : rnd.nextString(rnd.nextInt(9) + 1);
                    int v = rnd.nextInt(rowsToInsertTotal);

                    TableWriter.Row row = walWriter.newRow(0);
                    row.putInt(0, v);
                    row.putSym(1, symbol);
                    row.append();

                    TableWriter.Row rowc = copyWriter.newRow(0);
                    rowc.putInt(0, v);
                    rowc.putSym(1, symbol);
                    rowc.append();
                }

                copyWriter.commit();
                if (rnd.nextBoolean()) {
                    walWriter.commit();
                } else {
                    walWriter.commitMatView(0, 0);
                }

                drainWalQueue();
                TestUtils.assertSqlCursors(compiler, sqlExecutionContext, tableCopyName, tableName, LOG);
            }
        });
    }

    @Test
    public void testLargeSegmentRollover() throws Exception {
        assertMemoryLeak(() -> {
            String tableName = testName.getMethodName();
            TableToken tableToken;
            // Schema with 8 columns, 8 bytes each = 64 bytes per row
            TableModel model = new TableModel(configuration, tableName, PartitionBy.DAY)
                    .timestamp("ts")
                    .col("a", ColumnType.LONG)
                    .wal();
            tableToken = createTable(model);

            try (WalWriter walWriter = engine.getWalWriter(tableToken)) {
                final RowInserter ins = new RowInserter() {
                    private long count;
                    private long ts = 1000000000L;

                    @Override
                    public long getCount() {
                        return count;
                    }

                    @Override
                    public void insertRow() {
                        TableWriter.Row row = walWriter.newRow(ts);
                        row.putLong(1, count);
                        row.append();
                        ts += 1000;
                        ++count;
                    }
                };

                ins.insertRow();
                walWriter.commit();
                assertEquals(1, ins.getCount());

                // Just one segment.
                assertWalExistence(true, tableName, 1);
                assertWalExistence(false, tableName, 2);
                assertSegmentExistence(true, tableName, 1, 0);
                assertSegmentExistence(false, tableName, 1, 1);

                while (ins.getCount() < configuration.getWalSegmentRolloverRowCount()) {
                    ins.insertRow();
                    if (ins.getCount() % 1000 == 0) {  // Committing occasionally to avoid too many log messages.
                        walWriter.commit();
                    }
                }
                walWriter.commit();

                // Still just one segment.
                assertWalExistence(true, tableName, 1);
                assertSegmentExistence(true, tableName, 1, 0);
                assertSegmentExistence(false, tableName, 1, 1);

                ins.insertRow();
                walWriter.commit();

                // Rolled over to second segment.
                assertWalExistence(true, tableName, 1);
                assertSegmentExistence(true, tableName, 1, 0);
                assertSegmentExistence(true, tableName, 1, 1);
                assertSegmentExistence(false, tableName, 1, 2);

                assertSegmentLockEngagement(false, tableName, 1, 0);

                drainWalQueue();
                runWalPurgeJob();

                assertSegmentExistence(false, tableName, 1, 0);
            }
        });
    }

    @Test
    public void testMaxLagTxnCount() throws Exception {
        node1.setProperty(PropertyKey.CAIRO_WAL_APPLY_TABLE_TIME_QUOTA, 0);
        configOverrideWalMaxLagTxnCount();
        assertMemoryLeak(() -> {
            TableToken tableToken = createTable(testName.getMethodName());

            execute("insert into " + tableToken.getTableName() + "(ts) values ('2023-08-04T23:00:00.000000Z')");
            tickWalQueue(1);

            assertSql(
                    "a\tb\tts\n" +
                            "0\t\t2023-08-04T23:00:00.000000Z\n",
                    tableToken.getTableName()
            );

            execute("insert into " + tableToken.getTableName() + "(ts) values ('2023-08-04T22:00:00.000000Z')");
            execute("insert into " + tableToken.getTableName() + "(ts) values ('2023-08-04T21:00:00.000000Z')");
            execute("insert into " + tableToken.getTableName() + "(ts) values ('2023-08-04T20:00:00.000000Z')");

            // Run WAL apply job two times:
            // Tick 1. Put row 2023-08-04T22 into the lag.
            // Tick 2. Instead of putting row 2023-08-04T21 into the lag, we force full commit.
            // Add memory pressure to switch to 1 by 1 txn commit
            var pressureControl = engine.getTableSequencerAPI().getTxnTracker(tableToken).getMemPressureControl();
            pressureControl.setMaxBlockRowCount(1);

            tickWalQueue(2);

            // We expect all, but the last row to be visible.
            assertSql(
                    "a\tb\tts\n" +
                            "0\t\t2023-08-04T21:00:00.000000Z\n" +
                            "0\t\t2023-08-04T22:00:00.000000Z\n" +
                            "0\t\t2023-08-04T23:00:00.000000Z\n",
                    tableToken.getTableName()
            );

            drainWalQueue();

            assertSql(
                    "a\tb\tts\n" +
                            "0\t\t2023-08-04T20:00:00.000000Z\n" +
                            "0\t\t2023-08-04T21:00:00.000000Z\n" +
                            "0\t\t2023-08-04T22:00:00.000000Z\n" +
                            "0\t\t2023-08-04T23:00:00.000000Z\n",
                    tableToken.getTableName()
            );
        });
    }

    @Test
    public void testOverlappingStructureChangeCannotCreateFile() throws Exception {
        final FilesFacade ff = new TestFilesFacadeImpl() {
            @Override
            public long openRW(LPSZ name, long opts) {
                if (Utf8s.endsWithAscii(name, "0" + Files.SEPARATOR + "c.d")) {
                    return -1;
                }
                return TestFilesFacadeImpl.INSTANCE.openRW(name, opts);
            }
        };

        assertMemoryLeak(
                ff, () -> {
                    TableToken tableToken = createTable(testName.getMethodName());

                    try (WalWriter walWriter1 = engine.getWalWriter(tableToken)) {
                        try (WalWriter walWriter2 = engine.getWalWriter(tableToken)) {
                            addColumn(walWriter1, "c", ColumnType.INT);
                            addColumn(walWriter2, "d", ColumnType.INT);
                            assertExceptionNoLeakCheck("Exception expected");
                        } catch (CairoException e) {
                            // this exception will be handled in ILP/PG/HTTP
                            TestUtils.assertContains(e.getFlyweightMessage(), "could not open read-write");
                        }
                    }
                }
        );
    }

    @Test
    public void testOverlappingStructureChangeFails() throws Exception {
        final FilesFacade ff = new TestFilesFacadeImpl() {
            @Override
            public long openRO(LPSZ name) {
                if (Chars.endsWith(name.asAsciiCharSequence(), "_txnlog.meta.d")) {
                    return -1;
                }
                return TestFilesFacadeImpl.INSTANCE.openRO(name);
            }
        };

        assertMemoryLeak(
                ff, () -> {
                    final TableToken tableToken = createTable(testName.getMethodName());

                    try (WalWriter walWriter1 = engine.getWalWriter(tableToken)) {
                        try (WalWriter walWriter2 = engine.getWalWriter(tableToken)) {
                            addColumn(walWriter1, "c", ColumnType.INT);
                            addColumn(walWriter2, "d", ColumnType.INT);
                            Assert.fail("Exception expected");
                        } catch (Exception e) {
                            // this exception will be handled in ILP/PG/HTTP
                            assertTrue(e.getMessage().contains("could not open"));
                        }
                    }
                }
        );
    }

    @Test
    public void testOverlappingStructureChangeMissing() throws Exception {
        final FilesFacade ff = new TestFilesFacadeImpl() {
            @Override
            public long readNonNegativeLong(long fd, long offset) {
                try {
                    throw new RuntimeException("Test failure");
                } catch (Exception e) {
                    final StackTraceElement[] stackTrace = e.getStackTrace();
                    if (stackTrace[1].getClassName().endsWith("TableTransactionLog$TableMetadataChangeLogImpl") && stackTrace[1].getMethodName().equals("of")) {
                        return -1;
                    }
                }
                return Files.readNonNegativeLong(fd, offset);
            }
        };

        assertMemoryLeak(
                ff, () -> {
                    TableToken tableToken = createTable(testName.getMethodName());

                    try (WalWriter walWriter1 = engine.getWalWriter(tableToken)) {
                        try (WalWriter walWriter2 = engine.getWalWriter(tableToken)) {
                            addColumn(walWriter1, "c", ColumnType.INT);
                            addColumn(walWriter2, "d", ColumnType.INT);
                            assertExceptionNoLeakCheck("Exception expected");
                        } catch (Exception e) {
                            // this exception will be handled in ILP/PG/HTTP
                            assertEquals("[0] expected to read table structure changes but there is no saved in the sequencer [structureVersionLo=0]", e.getMessage());
                        }
                    }
                }
        );
    }

    @Test
    public void testReadAndWriteAllTypes() throws Exception {
        assertMemoryLeak(() -> {
            final String tableName = "testTableAllTypes";
            TableToken tableToken;
            TableModel model = new TableModel(configuration, tableName, PartitionBy.HOUR)
                    .col("int", ColumnType.INT)
                    .col("byte", ColumnType.BYTE)
                    .col("long", ColumnType.LONG)
                    .col("long256", ColumnType.LONG256)
                    .col("double", ColumnType.DOUBLE)
                    .col("float", ColumnType.FLOAT)
                    .col("short", ColumnType.SHORT)
                    .col("timestamp", ColumnType.TIMESTAMP)
                    .col("char", ColumnType.CHAR)
                    .col("boolean", ColumnType.BOOLEAN)
                    .col("date", ColumnType.DATE)
                    .col("string", ColumnType.STRING)
                    .col("geoByte", ColumnType.GEOBYTE)
                    .col("geoInt", ColumnType.GEOINT)
                    .col("geoShort", ColumnType.GEOSHORT)
                    .col("geoLong", ColumnType.GEOLONG)
                    .col("bin", ColumnType.BINARY)
                    .col("bin2", ColumnType.BINARY)
                    .col("long256b", ColumnType.LONG256) // putLong256(int columnIndex, Long256 value)
                    .col("long256c", ColumnType.LONG256) // putLong256(int columnIndex, CharSequence hexString)
                    .col("long256d", ColumnType.LONG256) // putLong256(int columnIndex, @NotNull CharSequence hexString, int start, int end)
                    .col("timestampb", ColumnType.TIMESTAMP) // putTimestamp(int columnIndex, CharSequence value)
                    .col("stringb", ColumnType.STRING) // putStr(int columnIndex, char value)
                    .col("stringc", ColumnType.STRING) // putStr(int columnIndex, CharSequence value, int pos, int len)
                    .col("symbol", ColumnType.SYMBOL) // putSym(int columnIndex, CharSequence value)
                    .col("symbolb", ColumnType.SYMBOL) // putSym(int columnIndex, char value)
                    .col("symbol8", ColumnType.SYMBOL) // putSymUtf8(int columnIndex, DirectUtf8Sequence value)
                    .col("string8", ColumnType.STRING) // putStrUtf8(int columnIndex, DirectUtf8Sequence value)
                    .col("uuida", ColumnType.UUID) // putUUID(int columnIndex, long lo, long hi)
                    .col("uuidb", ColumnType.UUID) // putUUID(int columnIndex, CharSequence value)
                    .col("IPv4", ColumnType.IPv4)
                    .col("varchara", ColumnType.VARCHAR)
                    .col("varcharb", ColumnType.VARCHAR)
                    .timestamp("ts")
                    .wal();
            tableToken = createTable(model);

            final int rowsToInsertTotal = 100;
            final long pointer = Unsafe.malloc(rowsToInsertTotal, MemoryTag.NATIVE_DEFAULT);
            try {
                final long ts = Os.currentTimeMicros();
                final Long256Impl long256 = new Long256Impl();
                final StringSink stringSink = new StringSink();
                final DirectBinarySequence binSeq = new DirectBinarySequence();

                final String walName;
                final IntList walSymbolCounts = new IntList();
                try (WalWriter walWriter = engine.getWalWriter(tableToken)) {
                    assertEquals(tableName, walWriter.getTableToken().getTableName());
                    walName = walWriter.getWalName();
                    for (int i = 0; i < rowsToInsertTotal; i++) {
                        stringSink.clear();
                        TableWriter.Row row = walWriter.newRow(ts);
                        row.putInt(0, i);
                        row.putByte(1, (byte) i);
                        row.putLong(2, i);
                        row.putLong256(3, i, i + 1, i + 2, i + 3);
                        row.putDouble(4, i + .5);
                        row.putFloat(5, i + .5f);
                        row.putShort(6, (short) i);
                        row.putTimestamp(7, i);
                        row.putChar(8, (char) i);
                        row.putBool(9, i % 2 == 0);
                        row.putDate(10, i);
                        row.putStr(11, String.valueOf(i));
                        row.putGeoHash(12, i); // geo byte
                        row.putGeoHash(13, i); // geo int
                        row.putGeoHash(14, i); // geo short
                        row.putGeoHash(15, i); // geo long

                        prepareBinPayload(pointer, i);
                        row.putBin(16, binSeq.of(pointer, i));
                        // putBin(address, length) treats length 0 the same as null.
                        // so let's start from 1 to avoid that edge-case
                        prepareBinPayload(pointer, i + 1);
                        row.putBin(17, pointer, i + 1);

                        long256.setAll(i, i + 1, i + 2, i + 3);
                        row.putLong256(18, long256);
                        long256.toSink(stringSink);
                        row.putLong256(19, stringSink);
                        int strLen = stringSink.length();
                        stringSink.put("some rubbish to be ignored");
                        row.putLong256(20, stringSink, 2, strLen);

                        row.putTimestamp(21, SqlUtil.implicitCastStrAsTimestamp("2022-06-10T09:13:46." + (i + 1)));

                        row.putStr(22, (char) (65 + i % 26));
                        row.putStr(23, "abcdefghijklmnopqrstuvwxyz", 0, i % 26 + 1);

                        row.putSym(24, String.valueOf(i));
                        row.putSym(25, (char) (65 + i % 26));

                        TestUtils.putUtf8(row, (i % 2) == 0 ? "Щось" : "Таке-Сяке", 26, true);
                        TestUtils.putUtf8(row, (i % 2) == 0 ? "Щось" : "Таке-Сяке", 27, false);

                        row.putLong128(28, i, i + 1); // UUID
                        stringSink.clear();
                        Numbers.appendUuid(i, i + 1, stringSink);
                        row.putUuid(29, stringSink);
                        row.putInt(30, i);

                        row.putVarchar(31, new Utf8String(String.valueOf(i)));
                        row.putVarchar(32, null);

                        row.append();
                    }

                    walSymbolCounts.add(walWriter.getSymbolMapReader(24).getSymbolCount());
                    walSymbolCounts.add(walWriter.getSymbolMapReader(25).getSymbolCount());
                    walSymbolCounts.add(walWriter.getSymbolMapReader(26).getSymbolCount());

                    assertEquals(rowsToInsertTotal, walWriter.getSegmentRowCount());
                    assertEquals("WalWriter{name=" + walName + ", table=" + tableName + "}", walWriter.toString());
                    walWriter.commit();
                }

                try (WalReader reader = engine.getWalReader(sqlExecutionContext.getSecurityContext(), tableToken, walName, 0, rowsToInsertTotal)) {
                    assertEquals(34, reader.getColumnCount());
                    assertEquals(walName, reader.getWalName());
                    assertEquals(tableName, reader.getTableName());
                    assertEquals(rowsToInsertTotal, reader.size());

                    final RecordCursor cursor = reader.getDataCursor();
                    final Record record = cursor.getRecord();
                    final StringSink testSink = new StringSink();
                    int i = 0;
                    while (cursor.hasNext()) {
                        assertEquals(i, record.getInt(0));
                        assertEquals(i, record.getByte(1));
                        assertEquals(i, record.getLong(2));
                        long256.setAll(i, i + 1, i + 2, i + 3);
                        assertEquals(long256, record.getLong256A(3));
                        assertEquals(long256, record.getLong256B(3));
                        assertEquals(i + 0.5, record.getDouble(4), 0.1);
                        assertEquals(i + 0.5, record.getFloat(5), 0.1);
                        assertEquals(i, record.getShort(6));
                        assertEquals(i, record.getTimestamp(7));
                        assertEquals(i, record.getChar(8));
                        assertEquals(i % 2 == 0, record.getBool(9));
                        assertEquals(i, record.getDate(10));
                        TestUtils.assertEquals(String.valueOf(i), record.getStrA(11));
                        TestUtils.assertEquals(record.getStrA(11), record.getStrB(11));
                        assertEquals(String.valueOf(i).length(), record.getStrLen(11));
                        assertEquals(i, record.getGeoByte(12));
                        assertEquals(i, record.getGeoInt(13));
                        assertEquals(i, record.getGeoShort(14));
                        assertEquals(i, record.getGeoLong(15));

                        prepareBinPayload(pointer, i);
                        assertBinSeqEquals(binSeq.of(pointer, i), record.getBin(16));
                        prepareBinPayload(pointer, i + 1);
                        assertBinSeqEquals(binSeq.of(pointer, i + 1), record.getBin(17));
                        assertEquals(i + 1, record.getBinLen(17));

                        testSink.clear();
                        long256.toSink(testSink);
                        stringSink.clear();
                        record.getLong256(18, stringSink);
                        assertEquals(testSink.toString(), stringSink.toString());
                        stringSink.clear();
                        record.getLong256(19, stringSink);
                        assertEquals(testSink.toString(), stringSink.toString());
                        stringSink.clear();
                        record.getLong256(20, stringSink);
                        assertEquals(testSink.toString(), stringSink.toString());

                        assertEquals(1654852426000000L + (i + 1) * (long) (Math.pow(10, 5 - (int) Math.log10(i + 1))), record.getTimestamp(21));

                        TestUtils.assertEquals(String.valueOf((char) (65 + i % 26)), record.getStrA(22));
                        TestUtils.assertEquals("abcdefghijklmnopqrstuvwxyz".substring(0, i % 26 + 1), record.getStrA(23));

                        assertEquals(String.valueOf(i), record.getSymA(24));
                        assertEquals(String.valueOf((char) (65 + i % 26)), record.getSymA(25));

                        TestUtils.assertEquals((i % 2) == 0 ? "Щось" : "Таке-Сяке", record.getSymA(26));
                        TestUtils.assertEquals((i % 2) == 0 ? "Щось" : "Таке-Сяке", record.getStrA(27));

                        assertEquals(i, record.getLong128Lo(28));
                        assertEquals(i + 1, record.getLong128Hi(28));

                        assertEquals(i, record.getLong128Lo(29));
                        assertEquals(i + 1, record.getLong128Hi(29));
                        assertEquals(i, record.getIPv4(30));

                        TestUtils.assertEquals(String.valueOf(i), record.getVarcharA(31));
                        TestUtils.assertEquals(record.getVarcharA(31), record.getVarcharB(31));
                        // the string is ascii, so length is same as size
                        assertEquals(String.valueOf(i).length(), record.getVarcharSize(31));

                        assertNull(record.getVarcharA(32));
                        assertNull(record.getVarcharB(32));
                        // the string is ascii, so length is same as size
                        assertEquals(-1, record.getVarcharSize(32));

                        assertEquals(ts, record.getTimestamp(33));
                        assertEquals(i, record.getRowId());
                        testSink.clear();
                        ((Sinkable) record).toSink(testSink);
                        assertEquals("WalReaderRecord [recordIndex=" + i + "]", testSink.toString());
                        try {
                            cursor.getRecordB();
                            assertExceptionNoLeakCheck("UnsupportedOperationException expected");
                        } catch (UnsupportedOperationException e) {
                            // ignore, this is expected
                        }
                        try {
                            record.getUpdateRowId();
                            assertExceptionNoLeakCheck("UnsupportedOperationException expected");
                        } catch (UnsupportedOperationException e) {
                            // ignore, this is expected
                        }
                        i++;
                    }
                    assertEquals(i, cursor.size());
                    assertEquals(i, reader.size());
                }
            } finally {
                Unsafe.free(pointer, rowsToInsertTotal, MemoryTag.NATIVE_DEFAULT);
            }
        });
    }

    @Test
    public void testRemoveColumnRollsUncommittedRowsToNewSegment() throws Exception {
        assertMemoryLeak(() -> {
            final String tableName = testName.getMethodName();
            TableToken tableToken = createTable(testName.getMethodName());

            final String walName1, walName2;
            try (WalWriter walWriter1 = engine.getWalWriter(tableToken)) {
                try (WalWriter walWriter2 = engine.getWalWriter(tableToken)) {
                    walName1 = walWriter1.getWalName();
                    walName2 = walWriter2.getWalName();

                    TableWriter.Row row = walWriter1.newRow(0);
                    row.putByte(0, (byte) 1);
                    row.append();
                    walWriter1.commit();

                    row = walWriter2.newRow(0);
                    row.putByte(0, (byte) 10);
                    row.append();
                    walWriter2.commit();

                    row = walWriter2.newRow(0);
                    row.putByte(0, (byte) 100);
                    row.append();

                    removeColumn(walWriter1, "b");

                    walWriter2.commit();

                    row = walWriter1.newRow(0);
                    row.putByte(0, (byte) 110);
                    row.append();
                    walWriter1.commit();
                }
            }

            TableModel model = defaultModel(tableName);
            try (WalReader reader = engine.getWalReader(sqlExecutionContext.getSecurityContext(), tableToken, walName1, 0, 1)) {
                assertEquals(3, reader.getColumnCount());
                assertEquals(walName1, reader.getWalName());
                assertEquals(tableName, reader.getTableName());
                assertEquals(1, reader.size());

                final RecordCursor cursor = reader.getDataCursor();
                final Record record = cursor.getRecord();
                assertTrue(cursor.hasNext());
                assertEquals(1, record.getByte(0));
                assertNull(record.getStrA(1));
                assertEquals(0, record.getRowId());
                assertFalse(cursor.hasNext());

                assertColumnMetadata(model, reader);

                final WalEventCursor eventCursor = reader.getEventCursor();
                assertTrue(eventCursor.hasNext());
                assertEquals(0, eventCursor.getTxn());
                assertEquals(WalTxnType.DATA, eventCursor.getType());

                final WalEventCursor.DataInfo dataInfo = eventCursor.getDataInfo();
                assertEquals(0, dataInfo.getStartRowID());
                assertEquals(1, dataInfo.getEndRowID());
                assertEquals(0, dataInfo.getMinTimestamp());
                assertEquals(0, dataInfo.getMaxTimestamp());
                assertFalse(dataInfo.isOutOfOrder());
                assertNull(dataInfo.nextSymbolMapDiff());

                assertFalse(eventCursor.hasNext());
            }
            try (WalReader reader = engine.getWalReader(sqlExecutionContext.getSecurityContext(), tableToken, walName2, 0, 1)) {
                assertEquals(3, reader.getColumnCount());
                assertEquals(walName2, reader.getWalName());
                assertEquals(tableName, reader.getTableName());
                assertEquals(1, reader.size());

                final RecordCursor cursor = reader.getDataCursor();
                final Record record = cursor.getRecord();
                assertTrue(cursor.hasNext());
                assertEquals(10, record.getByte(0));
                assertNull(record.getStrA(1));
                assertEquals(0, record.getRowId());
                assertFalse(cursor.hasNext());

                assertColumnMetadata(model, reader);

                final WalEventCursor eventCursor = reader.getEventCursor();
                assertTrue(eventCursor.hasNext());
                assertEquals(0, eventCursor.getTxn());
                assertEquals(WalTxnType.DATA, eventCursor.getType());

                final WalEventCursor.DataInfo dataInfo = eventCursor.getDataInfo();
                assertEquals(0, dataInfo.getStartRowID());
                assertEquals(1, dataInfo.getEndRowID());
                assertEquals(0, dataInfo.getMinTimestamp());
                assertEquals(0, dataInfo.getMaxTimestamp());
                assertFalse(dataInfo.isOutOfOrder());
                assertNull(dataInfo.nextSymbolMapDiff());

                assertFalse(eventCursor.hasNext());
            }
            model = new TableModel(configuration, tableName, PartitionBy.NONE)
                    .col("a", ColumnType.BYTE)
                    .timestamp("ts")
                    .wal();
            try (WalReader reader = engine.getWalReader(sqlExecutionContext.getSecurityContext(), tableToken, walName1, 1, 1)) {
                assertEquals(3, reader.getColumnCount());
                assertEquals(2, reader.getRealColumnCount());
                assertEquals(walName1, reader.getWalName());
                assertEquals(tableName, reader.getTableName());
                assertEquals(1, reader.size());

                final RecordCursor cursor = reader.getDataCursor();
                final Record record = cursor.getRecord();
                assertTrue(cursor.hasNext());
                assertEquals(110, record.getByte(0));
                assertEquals(0, record.getRowId());
                assertFalse(cursor.hasNext());

                assertColumnMetadata(model, reader);

                final WalEventCursor eventCursor = reader.getEventCursor();
                assertTrue(eventCursor.hasNext());
                assertEquals(0, eventCursor.getTxn());
                assertEquals(WalTxnType.DATA, eventCursor.getType());

                final WalEventCursor.DataInfo dataInfo = eventCursor.getDataInfo();
                assertEquals(0, dataInfo.getStartRowID());
                assertEquals(1, dataInfo.getEndRowID());
                assertEquals(0, dataInfo.getMinTimestamp());
                assertEquals(0, dataInfo.getMaxTimestamp());
                assertFalse(dataInfo.isOutOfOrder());
                assertNull(dataInfo.nextSymbolMapDiff());

                assertFalse(eventCursor.hasNext());
            }
            try (WalReader reader = engine.getWalReader(sqlExecutionContext.getSecurityContext(), tableToken, walName2, 1, 1)) {
                assertEquals(3, reader.getColumnCount());
                assertEquals(2, reader.getRealColumnCount());
                assertEquals(walName2, reader.getWalName());
                assertEquals(tableName, reader.getTableName());
                assertEquals(1, reader.size());

                final RecordCursor cursor = reader.getDataCursor();
                final Record record = cursor.getRecord();
                assertTrue(cursor.hasNext());
                assertEquals(100, record.getByte(0));
                assertEquals(0, record.getRowId());
                assertFalse(cursor.hasNext());

                assertColumnMetadata(model, reader);

                final WalEventCursor eventCursor = reader.getEventCursor();
                assertTrue(eventCursor.hasNext());
                assertEquals(0, eventCursor.getTxn());
                assertEquals(WalTxnType.DATA, eventCursor.getType());

                final WalEventCursor.DataInfo dataInfo = eventCursor.getDataInfo();
                assertEquals(0, dataInfo.getStartRowID());
                assertEquals(1, dataInfo.getEndRowID());
                assertEquals(0, dataInfo.getMinTimestamp());
                assertEquals(0, dataInfo.getMaxTimestamp());
                assertFalse(dataInfo.isOutOfOrder());
                assertNull(dataInfo.nextSymbolMapDiff());

                assertFalse(eventCursor.hasNext());
            }
        });
    }

    @Test
    public void testRemovingColumnClosesSegment() throws Exception {
        assertMemoryLeak(() -> {
            final String tableName = testName.getMethodName();
            TableToken tableToken = createTable(testName.getMethodName());

            final String walName;
            try (WalWriter walWriter = engine.getWalWriter(tableToken)) {
                walName = walWriter.getWalName();
                TableWriter.Row row = walWriter.newRow(0);
                row.putByte(0, (byte) 1);
                row.append();
                walWriter.commit();
                removeColumn(walWriter, "a");
            }

            TableModel model = defaultModel(tableName);
            try (WalReader reader = engine.getWalReader(sqlExecutionContext.getSecurityContext(), tableToken, walName, 0, 1)) {
                assertEquals(3, reader.getColumnCount());
                assertEquals(walName, reader.getWalName());
                assertEquals(tableName, reader.getTableName());
                assertEquals(1, reader.size());

                final RecordCursor cursor = reader.getDataCursor();
                final Record record = cursor.getRecord();
                assertTrue(cursor.hasNext());
                assertEquals(1, record.getByte(0));
                assertNull(record.getStrA(1));
                assertEquals(0, record.getRowId());
                assertFalse(cursor.hasNext());

                assertColumnMetadata(model, reader);

                final WalEventCursor eventCursor = reader.getEventCursor();
                assertTrue(eventCursor.hasNext());
                assertEquals(0, eventCursor.getTxn());
                assertEquals(WalTxnType.DATA, eventCursor.getType());

                final WalEventCursor.DataInfo dataInfo = eventCursor.getDataInfo();
                assertEquals(0, dataInfo.getStartRowID());
                assertEquals(1, dataInfo.getEndRowID());
                assertEquals(0, dataInfo.getMinTimestamp());
                assertEquals(0, dataInfo.getMaxTimestamp());
                assertFalse(dataInfo.isOutOfOrder());
                assertNull(dataInfo.nextSymbolMapDiff());

                assertFalse(eventCursor.hasNext());
            }

            try {
                engine.getWalReader(sqlExecutionContext.getSecurityContext(), tableToken, walName, 1, 0);
                assertExceptionNoLeakCheck("Segment 1 should not exist");
            } catch (CairoException e) {
                TestUtils.assertContains(
                        e.getFlyweightMessage(), "could not open, file does not exist: " + engine.getConfiguration().getDbRoot() +
                                File.separatorChar + tableName + TableUtils.SYSTEM_TABLE_NAME_SUFFIX + "1" +
                                File.separatorChar + walName +
                                File.separatorChar + "1" +
                                File.separatorChar + TableUtils.META_FILE_NAME + "]"
                );
            }
        });
    }

    @Test
    public void testRemovingNonExistentColumn() throws Exception {
        assertMemoryLeak(() -> {
            final String tableName = testName.getMethodName();
            TableToken tableToken = createTable(testName.getMethodName());

            final String walName;
            try (WalWriter walWriter = engine.getWalWriter(tableToken)) {
                walName = walWriter.getWalName();
                TableWriter.Row row = walWriter.newRow(0);
                row.putByte(0, (byte) 1);
                row.append();
                walWriter.commit();

                try {
                    removeColumn(walWriter, "noColLikeThis");
                    assertExceptionNoLeakCheck("Should not be able to remove non existent column");
                } catch (CairoException e) {
                    TestUtils.assertContains(e.getMessage(), "cannot remove, column does not exist [table=testRemovingNonExistentColumn, column=noColLikeThis]");
                }
                row = walWriter.newRow(0);
                row.putByte(0, (byte) 10);
                row.append();

                walWriter.commit();
            }

            TableModel model = defaultModel(tableName);
            try (WalReader reader = engine.getWalReader(sqlExecutionContext.getSecurityContext(), tableToken, walName, 0, 2)) {
                assertEquals(3, reader.getColumnCount());
                assertEquals(walName, reader.getWalName());
                assertEquals(tableName, reader.getTableName());
                assertEquals(2, reader.size());

                final RecordCursor cursor = reader.getDataCursor();
                final Record record = cursor.getRecord();
                assertTrue(cursor.hasNext());
                assertEquals(1, record.getByte(0));
                assertNull(record.getStrA(1));
                assertEquals(0, record.getRowId());
                assertTrue(cursor.hasNext());
                assertEquals(10, record.getByte(0));
                assertNull(record.getStrA(1));
                assertEquals(1, record.getRowId());
                assertFalse(cursor.hasNext());

                assertColumnMetadata(model, reader);

                final WalEventCursor eventCursor = reader.getEventCursor();
                assertTrue(eventCursor.hasNext());
                assertEquals(0, eventCursor.getTxn());
                assertEquals(WalTxnType.DATA, eventCursor.getType());

                WalEventCursor.DataInfo dataInfo = eventCursor.getDataInfo();
                assertEquals(0, dataInfo.getStartRowID());
                assertEquals(1, dataInfo.getEndRowID());
                assertEquals(0, dataInfo.getMinTimestamp());
                assertEquals(0, dataInfo.getMaxTimestamp());
                assertFalse(dataInfo.isOutOfOrder());
                assertNull(dataInfo.nextSymbolMapDiff());

                assertTrue(eventCursor.hasNext());
                assertEquals(1, eventCursor.getTxn());
                assertEquals(WalTxnType.DATA, eventCursor.getType());

                dataInfo = eventCursor.getDataInfo();
                assertEquals(1, dataInfo.getStartRowID());
                assertEquals(2, dataInfo.getEndRowID());
                assertEquals(0, dataInfo.getMinTimestamp());
                assertEquals(0, dataInfo.getMaxTimestamp());
                assertFalse(dataInfo.isOutOfOrder());
                assertNull(dataInfo.nextSymbolMapDiff());

                assertFalse(eventCursor.hasNext());
            }
        });
    }

    @Test
    public void testRemovingSymbolColumn() throws Exception {
        assertMemoryLeak(() -> {
            final String tableName = testName.getMethodName();
            TableToken tableToken;
            TableModel model = new TableModel(configuration, tableName, PartitionBy.YEAR)
                    .col("a", ColumnType.INT)
                    .col("b", ColumnType.SYMBOL)
                    .col("c", ColumnType.SYMBOL)
                    .timestamp("ts")
                    .wal();
            tableToken = createTable(model);

            final String walName;
            try (WalWriter walWriter = engine.getWalWriter(tableToken)) {
                walName = walWriter.getWalName();
                TableWriter.Row row = walWriter.newRow(0);
                row.putInt(0, 12);
                row.putSym(1, "symb");
                row.putSym(2, "symc");
                row.append();
                walWriter.commit();

                removeColumn(walWriter, "b");

                row = walWriter.newRow(0);
                row.putInt(0, 133);
                try {
                    row.putSym(1, "anything");
                    assertExceptionNoLeakCheck("UnsupportedOperationException expected");
                } catch (UnsupportedOperationException ignore) {
                }
                try {
                    TestUtils.putUtf8(row, "Щось", 1, true);
                    assertExceptionNoLeakCheck("UnsupportedOperationException expected");
                } catch (UnsupportedOperationException ignore) {
                }

                TestUtils.putUtf8(row, "Таке-Сяке", 2, true);
                row.append();
                walWriter.commit();
            }

            model = new TableModel(configuration, tableName, PartitionBy.NONE)
                    .col("a", ColumnType.INT)
                    .col("b", ColumnType.SYMBOL)
                    .col("c", ColumnType.SYMBOL)
                    .timestamp("ts");
            try (WalReader reader = engine.getWalReader(sqlExecutionContext.getSecurityContext(), tableToken, walName, 0, 1)) {
                assertEquals(4, reader.getColumnCount());
                assertEquals(walName, reader.getWalName());
                assertEquals(tableName, reader.getTableName());
                assertEquals(1, reader.size());

                final RecordCursor cursor = reader.getDataCursor();
                final Record record = cursor.getRecord();
                assertTrue(cursor.hasNext());
                assertEquals(12, record.getInt(0));
                assertEquals("symb", record.getSymA(1));
                assertEquals("symc", record.getSymA(2));
                assertEquals(0, record.getRowId());
                assertFalse(cursor.hasNext());

                assertColumnMetadata(model, reader);

                final WalEventCursor eventCursor = reader.getEventCursor();
                assertTrue(eventCursor.hasNext());
                assertEquals(0, eventCursor.getTxn());
                assertEquals(WalTxnType.DATA, eventCursor.getType());

                final WalEventCursor.DataInfo dataInfo = eventCursor.getDataInfo();
                assertEquals(0, dataInfo.getStartRowID());
                assertEquals(1, dataInfo.getEndRowID());
                assertEquals(0, dataInfo.getMinTimestamp());
                assertEquals(0, dataInfo.getMaxTimestamp());
                assertFalse(dataInfo.isOutOfOrder());

                SymbolMapDiff symbolMapDiff = dataInfo.nextSymbolMapDiff();
                assertEquals(1, symbolMapDiff.getColumnIndex());
                int expectedKey = 0;
                SymbolMapDiffEntry entry;
                while ((entry = symbolMapDiff.nextEntry()) != null) {
                    assertEquals(expectedKey, entry.getKey());
                    assertEquals("symb", entry.getSymbol().toString());
                    expectedKey++;
                }
                assertEquals(1, expectedKey);
                symbolMapDiff = dataInfo.nextSymbolMapDiff();
                assertEquals(2, symbolMapDiff.getColumnIndex());
                expectedKey = 0;
                while ((entry = symbolMapDiff.nextEntry()) != null) {
                    assertEquals(expectedKey, entry.getKey());
                    assertEquals("symc", entry.getSymbol().toString());
                    expectedKey++;
                }
                assertEquals(1, expectedKey);
                assertNull(dataInfo.nextSymbolMapDiff());

                assertFalse(eventCursor.hasNext());
            }
            model = new TableModel(configuration, tableName, PartitionBy.NONE)
                    .col("a", ColumnType.INT)
                    .col("c", ColumnType.SYMBOL)
                    .timestamp("ts");
            try (WalReader reader = engine.getWalReader(sqlExecutionContext.getSecurityContext(), tableToken, walName, 1, 1)) {
                assertEquals(4, reader.getColumnCount());
                assertEquals(walName, reader.getWalName());
                assertEquals(tableName, reader.getTableName());
                assertEquals(1, reader.size());

                final RecordCursor cursor = reader.getDataCursor();
                final Record record = cursor.getRecord();
                assertTrue(cursor.hasNext());
                assertEquals(133, record.getInt(0));
                assertEquals("Таке-Сяке", record.getSymA(2));
                assertEquals(0, record.getRowId());
                assertFalse(cursor.hasNext());

                assertColumnMetadata(model, reader);

                final WalEventCursor eventCursor = reader.getEventCursor();
                assertTrue(eventCursor.hasNext());
                assertEquals(0, eventCursor.getTxn());
                assertEquals(WalTxnType.DATA, eventCursor.getType());

                final WalEventCursor.DataInfo dataInfo = eventCursor.getDataInfo();
                assertEquals(0, dataInfo.getStartRowID());
                assertEquals(1, dataInfo.getEndRowID());
                assertEquals(0, dataInfo.getMinTimestamp());
                assertEquals(0, dataInfo.getMaxTimestamp());
                assertFalse(dataInfo.isOutOfOrder());
                SymbolMapDiff symbolMapDiff = dataInfo.nextSymbolMapDiff();
                assertEquals(1, symbolMapDiff.getRecordCount());
                assertEquals(2, symbolMapDiff.getColumnIndex());
                assertEquals(0, symbolMapDiff.getCleanSymbolCount());

                assertFalse(eventCursor.hasNext());
            }
        });
    }

    @Test
    public void testRenameColumnRollsUncommittedRowsToNewSegment() throws Exception {
        assertMemoryLeak(() -> {
            final String tableName = testName.getMethodName();
            TableToken tableToken = createTable(testName.getMethodName());

            final String walName1, walName2;
            try (WalWriter walWriter1 = engine.getWalWriter(tableToken)) {
                try (WalWriter walWriter2 = engine.getWalWriter(tableToken)) {
                    walName1 = walWriter1.getWalName();
                    walName2 = walWriter2.getWalName();

                    TableWriter.Row row = walWriter1.newRow();
                    row.putByte(0, (byte) 1);
                    row.append();
                    walWriter1.commit();

                    row = walWriter2.newRow();
                    row.putByte(0, (byte) 10);
                    row.append();
                    walWriter2.commit();

                    row = walWriter2.newRow();
                    row.putByte(0, (byte) 100);
                    row.append();

                    renameColumn(walWriter1);

                    walWriter2.commit();

                    row = walWriter1.newRow();
                    row.putByte(0, (byte) 110);
                    row.append();
                    walWriter1.commit();
                }
            }

            TableModel model = defaultModel(tableName);
            try (WalReader reader = engine.getWalReader(sqlExecutionContext.getSecurityContext(), tableToken, walName1, 0, 1)) {
                assertEquals(3, reader.getColumnCount());
                assertEquals(walName1, reader.getWalName());
                assertEquals(tableName, reader.getTableName());
                assertEquals(1, reader.size());

                final RecordCursor cursor = reader.getDataCursor();
                final Record record = cursor.getRecord();
                assertTrue(cursor.hasNext());
                assertEquals(1, record.getByte(0));
                assertNull(record.getStrA(1));
                assertEquals(0, record.getRowId());
                assertFalse(cursor.hasNext());

                assertColumnMetadata(model, reader);

                final WalEventCursor eventCursor = reader.getEventCursor();
                assertTrue(eventCursor.hasNext());
                assertEquals(0, eventCursor.getTxn());
                assertEquals(WalTxnType.DATA, eventCursor.getType());

                final WalEventCursor.DataInfo dataInfo = eventCursor.getDataInfo();
                assertEquals(0, dataInfo.getStartRowID());
                assertEquals(1, dataInfo.getEndRowID());
                assertEquals(0, dataInfo.getMinTimestamp());
                assertEquals(0, dataInfo.getMaxTimestamp());
                assertFalse(dataInfo.isOutOfOrder());
                assertNull(dataInfo.nextSymbolMapDiff());

                assertFalse(eventCursor.hasNext());
            }
            try (WalReader reader = engine.getWalReader(sqlExecutionContext.getSecurityContext(), tableToken, walName2, 0, 1)) {
                assertEquals(3, reader.getColumnCount());
                assertEquals(walName2, reader.getWalName());
                assertEquals(tableName, reader.getTableName());
                assertEquals(1, reader.size());

                final RecordCursor cursor = reader.getDataCursor();
                final Record record = cursor.getRecord();
                assertTrue(cursor.hasNext());
                assertEquals(10, record.getByte(0));
                assertNull(record.getStrA(1));
                assertEquals(0, record.getRowId());
                assertFalse(cursor.hasNext());

                assertColumnMetadata(model, reader);

                final WalEventCursor eventCursor = reader.getEventCursor();
                assertTrue(eventCursor.hasNext());
                assertEquals(0, eventCursor.getTxn());
                assertEquals(WalTxnType.DATA, eventCursor.getType());

                final WalEventCursor.DataInfo dataInfo = eventCursor.getDataInfo();
                assertEquals(0, dataInfo.getStartRowID());
                assertEquals(1, dataInfo.getEndRowID());
                assertEquals(0, dataInfo.getMinTimestamp());
                assertEquals(0, dataInfo.getMaxTimestamp());
                assertFalse(dataInfo.isOutOfOrder());
                assertNull(dataInfo.nextSymbolMapDiff());

                assertFalse(eventCursor.hasNext());
            }
            model = new TableModel(configuration, tableName, PartitionBy.NONE)
                    .col("a", ColumnType.BYTE)
                    .col("c", ColumnType.STRING)
                    .timestamp("ts")
                    .wal();
            try (WalReader reader = engine.getWalReader(sqlExecutionContext.getSecurityContext(), tableToken, walName1, 1, 1)) {
                assertEquals(3, reader.getColumnCount());
                assertEquals(walName1, reader.getWalName());
                assertEquals(tableName, reader.getTableName());
                assertEquals(1, reader.size());

                final RecordCursor cursor = reader.getDataCursor();
                final Record record = cursor.getRecord();
                assertTrue(cursor.hasNext());
                assertEquals(110, record.getByte(0));
                assertNull(record.getStrA(1));
                assertEquals(0, record.getRowId());
                assertFalse(cursor.hasNext());

                assertColumnMetadata(model, reader);

                final WalEventCursor eventCursor = reader.getEventCursor();
                assertTrue(eventCursor.hasNext());
                assertEquals(0, eventCursor.getTxn());
                assertEquals(WalTxnType.DATA, eventCursor.getType());

                final WalEventCursor.DataInfo dataInfo = eventCursor.getDataInfo();
                assertEquals(0, dataInfo.getStartRowID());
                assertEquals(1, dataInfo.getEndRowID());
                assertEquals(0, dataInfo.getMinTimestamp());
                assertEquals(0, dataInfo.getMaxTimestamp());
                assertFalse(dataInfo.isOutOfOrder());
                assertNull(dataInfo.nextSymbolMapDiff());

                assertFalse(eventCursor.hasNext());
            }
            try (WalReader reader = engine.getWalReader(sqlExecutionContext.getSecurityContext(), tableToken, walName2, 1, 1)) {
                assertEquals(3, reader.getColumnCount());
                assertEquals(walName2, reader.getWalName());
                assertEquals(tableName, reader.getTableName());
                assertEquals(1, reader.size());

                final RecordCursor cursor = reader.getDataCursor();
                final Record record = cursor.getRecord();
                assertTrue(cursor.hasNext());
                assertEquals(100, record.getByte(0));
                assertNull(record.getStrA(1));
                assertEquals(0, record.getRowId());
                assertFalse(cursor.hasNext());

                assertColumnMetadata(model, reader);

                final WalEventCursor eventCursor = reader.getEventCursor();
                assertTrue(eventCursor.hasNext());
                assertEquals(0, eventCursor.getTxn());
                assertEquals(WalTxnType.DATA, eventCursor.getType());

                final WalEventCursor.DataInfo dataInfo = eventCursor.getDataInfo();
                assertEquals(0, dataInfo.getStartRowID());
                assertEquals(1, dataInfo.getEndRowID());
                assertEquals(0, dataInfo.getMinTimestamp());
                assertEquals(0, dataInfo.getMaxTimestamp());
                assertFalse(dataInfo.isOutOfOrder());
                assertNull(dataInfo.nextSymbolMapDiff());

                assertFalse(eventCursor.hasNext());
            }
        });
    }

    @Test
    public void testRollToNextSegment() throws Exception {
        assertMemoryLeak(() -> {
            final String tableName = testName.getMethodName();
            TableToken tableToken = createTable(testName.getMethodName());

            final String walName;
            try (WalWriter walWriter = engine.getWalWriter(tableToken)) {
                walName = walWriter.getWalName();
                assertEquals(0, walWriter.getSegmentRowCount());
                TableWriter.Row row = walWriter.newRow(0);
                row.putByte(0, (byte) 1);
                row.append();
                assertEquals(1, walWriter.getSegmentRowCount());
                row = walWriter.newRow(0);
                row.putByte(0, (byte) 11);
                row.append();
                assertEquals(2, walWriter.getSegmentRowCount());

                walWriter.commit();
                walWriter.rollSegment();
                assertEquals(0, walWriter.getSegmentRowCount());
                row = walWriter.newRow(0);
                row.putByte(0, (byte) 112);
                row.append();
                walWriter.commit();
                assertEquals(1, walWriter.getSegmentRowCount());
            }

            TableModel model = defaultModel(tableName);
            try (WalReader reader = engine.getWalReader(sqlExecutionContext.getSecurityContext(), tableToken, walName, 0, 2)) {
                assertEquals(3, reader.getColumnCount());
                assertEquals(walName, reader.getWalName());
                assertEquals(tableName, reader.getTableName());
                assertEquals(2, reader.size());

                final RecordCursor cursor = reader.getDataCursor();
                final Record record = cursor.getRecord();
                assertTrue(cursor.hasNext());
                assertEquals(1, record.getByte(0));
                assertNull(record.getStrA(1));
                assertEquals(0, record.getRowId());
                assertTrue(cursor.hasNext());
                assertEquals(11, record.getByte(0));
                assertNull(record.getStrA(1));
                assertEquals(1, record.getRowId());
                assertFalse(cursor.hasNext());

                assertColumnMetadata(model, reader);

                final WalEventCursor eventCursor = reader.getEventCursor();
                assertTrue(eventCursor.hasNext());
                assertEquals(0, eventCursor.getTxn());
                assertEquals(WalTxnType.DATA, eventCursor.getType());

                final WalEventCursor.DataInfo dataInfo = eventCursor.getDataInfo();
                assertEquals(0, dataInfo.getStartRowID());
                assertEquals(2, dataInfo.getEndRowID());
                assertEquals(0, dataInfo.getMinTimestamp());
                assertEquals(0, dataInfo.getMaxTimestamp());
                assertFalse(dataInfo.isOutOfOrder());

                assertFalse(eventCursor.hasNext());
            }
            try (WalReader reader = engine.getWalReader(sqlExecutionContext.getSecurityContext(), tableToken, walName, 1, 1)) {
                assertEquals(3, reader.getColumnCount());
                assertEquals(walName, reader.getWalName());
                assertEquals(tableName, reader.getTableName());
                assertEquals(1, reader.size());

                final RecordCursor cursor = reader.getDataCursor();
                final Record record = cursor.getRecord();
                assertTrue(cursor.hasNext());
                assertEquals(112, record.getByte(0));
                assertNull(record.getStrA(1));
                assertEquals(0, record.getRowId());
                assertFalse(cursor.hasNext());

                assertColumnMetadata(model, reader);

                final WalEventCursor eventCursor = reader.getEventCursor();
                assertTrue(eventCursor.hasNext());
                assertEquals(0, eventCursor.getTxn());
                assertEquals(WalTxnType.DATA, eventCursor.getType());

                final WalEventCursor.DataInfo dataInfo = eventCursor.getDataInfo();
                assertEquals(0, dataInfo.getStartRowID());
                assertEquals(1, dataInfo.getEndRowID());
                assertEquals(0, dataInfo.getMinTimestamp());
                assertEquals(0, dataInfo.getMaxTimestamp());
                assertFalse(dataInfo.isOutOfOrder());

                assertFalse(eventCursor.hasNext());
            }

            try (Path path = new Path().of(configuration.getDbRoot())) {
                assertWalFileExist(path, tableToken, walName, 0, "_meta");
                assertWalFileExist(path, tableToken, walName, 0, "_event");
                assertWalFileExist(path, tableToken, walName, 0, "a.d");
                assertWalFileExist(path, tableToken, walName, 0, "b.d");
                assertWalFileExist(path, tableToken, walName, 0, "b.i");
                assertWalFileExist(path, tableToken, walName, 1, "_meta");
                assertWalFileExist(path, tableToken, walName, 1, "_event");
                assertWalFileExist(path, tableToken, walName, 1, "a.d");
                assertWalFileExist(path, tableToken, walName, 1, "b.d");
                assertWalFileExist(path, tableToken, walName, 1, "b.i");
            }
        });
    }

    public void testRolloverSegmentSize(int colType, boolean colNeedsIndex, long bytesPerRow, long additionalBytesPerTxn, Consumer<TableWriter.Row> valueInserter) throws Exception {
        try {
            assertMemoryLeak(() -> {
                final String tableName = testName.getMethodName();
                final TableToken tableToken;
                TableModel model = new TableModel(configuration, tableName, PartitionBy.DAY)
                        .col("a", colType)
                        .timestamp("ts")
                        .wal();
                tableToken = createTable(model);

                final long rolloverSize = 1024;
                // 1 KiB
                node1.setProperty(PropertyKey.CAIRO_WAL_SEGMENT_ROLLOVER_SIZE, rolloverSize);

                final long eventsBytesPerTxn = 50 + additionalBytesPerTxn;
                final long eventsHeader = 12;  // number of bytes in the events file header.
                final long txnCount = 3;  // number of `.commit()` calls in this test.

                // The maximum number of rows we can insert before we trigger the size-based rollover.
                // If the col needs an index, we need to remove this from the size count.
                final long nonBreachRowCount = (
                        rolloverSize
                                - (colNeedsIndex ? 8 : 0)
                                - eventsHeader
                                - (eventsBytesPerTxn * txnCount)
                ) / bytesPerRow;

                long timestamp = 1694590000000000L;

                try (WalWriter walWriter = engine.getWalWriter(tableToken)) {
                    // Insert the one less than the maximum number of rows to cause a roll-over at the next row.
                    for (long rowIndex = 0; rowIndex < (nonBreachRowCount - 1); ++rowIndex, timestamp += 1000) {
                        final TableWriter.Row row = walWriter.newRow(timestamp);
                        valueInserter.accept(row);
                        row.append();
                    }
                    walWriter.commit();

                    assertWalExistence(true, tableName, 1);
                    assertSegmentExistence(true, tableName, 1, 0);
                    assertSegmentExistence(false, tableName, 1, 1);

                    // Inserting the next row is still within limit: Will not roll over.
                    {
                        final TableWriter.Row row = walWriter.newRow(timestamp);
                        valueInserter.accept(row);
                        row.append();
                        timestamp += 1000;
                    }
                    walWriter.commit();

                    assertSegmentExistence(false, tableName, 1, 1);

                    // We're now over the limit, but the logic is to roll over the row _after_ this one.
                    {
                        final TableWriter.Row row = walWriter.newRow(timestamp);
                        valueInserter.accept(row);
                        row.append();
                        timestamp += 1000;
                    }
                    walWriter.commit();

                    assertSegmentExistence(false, tableName, 1, 1);

                    // finally, a row rolled over.
                    {
                        final TableWriter.Row row = walWriter.newRow(timestamp);
                        valueInserter.accept(row);
                        row.append();
                    }
                    walWriter.commit();

                    assertSegmentExistence(true, tableName, 1, 1);
                }
            });
        } finally {
            node1.setProperty(PropertyKey.CAIRO_WAL_SEGMENT_ROLLOVER_SIZE, 0);
        }
    }

    @Test
    public void testRolloverSegmentSizeInt() throws Exception {
        // Size of all columns per row: 4 bytes for INT, 16 bytes for timestamp (8 bytes index + 8 bytes timestamp).
        final long bytesPerRow = 4 + 16;
        final AtomicInteger value = new AtomicInteger();
        testRolloverSegmentSize(ColumnType.INT, false, bytesPerRow, 0, (row) -> row.putInt(0, value.getAndIncrement()));
    }

    @Test
    public void testRolloverSegmentSizeStr() throws Exception {
        // NB. All our test strings are unique 3 chars. This gives us fixed sizes per row.
        //
        // Size of all columns per row:
        //   * 8 bytes for the string index column (secondary column).
        //   * 10 bytes data column (primary column):
        //       * 6 bytes payload (because utf-16).
        //       * 4 bytes len prefix.
        //   * 16 bytes for timestamp (8 bytes index + 8 bytes timestamp).
        final long bytesPerRow = 8 + 10 + 16;
        final AtomicInteger value = new AtomicInteger();
        testRolloverSegmentSize(
                ColumnType.STRING, true, bytesPerRow, 0, (row) -> {
                    final String formatted = String.format("%03d", value.getAndIncrement());
                    row.putStr(0, formatted);
                }
        );
    }

    @Test
    public void testRolloverSegmentSizeSymbol() throws Exception {
        // NB. All our test strings are unique 3 chars. This gives us fixed sizes per row.
        //
        // Size of all columns per row:
        //   * 4 bytes for the symbol index column (primary column):
        //   * 14 bytes in the events file:
        //       * 4 bytes for symbol index value.
        //       * 4 bytes len prefix.
        //       * 6 bytes payload (because utf-16).
        final long bytesPerRow = 4 + 14 + 16;

        // Overhead to track symbols per txn (per symbol column, in actual fact - but we only have one).
        final long additionalBytesPerTxn = 17;
        final AtomicInteger value = new AtomicInteger();
        testRolloverSegmentSize(
                ColumnType.SYMBOL, false, bytesPerRow, additionalBytesPerTxn, (row) -> {
                    final String formatted = String.format("%03d", value.getAndIncrement());
                    row.putSym(0, formatted);
                }
        );
    }

    @Test
    public void testSameWalAfterEngineCleared() throws Exception {
        assertMemoryLeak(() -> {
            final String tableName = testName.getMethodName();
            TableToken tableToken = createTable(testName.getMethodName());

            String wal1Name;
            try (WalWriter walWriter = engine.getWalWriter(tableToken)) {
                wal1Name = walWriter.getWalName();
                for (int i = 0; i < 18; i++) {
                    TableWriter.Row row = walWriter.newRow(0);
                    row.putByte(0, (byte) i);
                    row.append();
                }
                walWriter.commit();
                for (int i = 0; i < 6; i++) {
                    TableWriter.Row row = walWriter.newRow(0);
                    row.putByte(0, (byte) i);
                    row.append();
                }
                walWriter.commit();
                walWriter.commit(); //should not create new txn, this is noop
                walWriter.commit(); //should not create new txn, this is noop
                for (int i = 0; i < 20; i++) {
                    TableWriter.Row row = walWriter.newRow(0);
                    row.putByte(0, (byte) i);
                    row.append();
                }
                walWriter.commit();
                walWriter.rollSegment();
                for (int i = 0; i < 7; i++) {
                    TableWriter.Row row = walWriter.newRow(0);
                    row.putByte(0, (byte) i);
                    row.append();
                }
                walWriter.commit();
            }

            engine.clear();

            String wal2Name;
            try (WalWriter walWriter = engine.getWalWriter(tableToken)) {
                wal2Name = walWriter.getWalName();
                for (int i = 0; i < 18; i++) {
                    TableWriter.Row row = walWriter.newRow(0);
                    row.putByte(0, (byte) i);
                    row.append();
                }
                walWriter.commit();
                for (int i = 0; i < 6; i++) {
                    TableWriter.Row row = walWriter.newRow(0);
                    row.putByte(0, (byte) i);
                    row.append();
                }
                walWriter.commit();
                walWriter.commit(); //should not create new txn, this is noop
                walWriter.commit(); //should not create new txn, this is noop
                for (int i = 0; i < 10; i++) {
                    TableWriter.Row row = walWriter.newRow(0);
                    row.putByte(0, (byte) i);
                    row.append();
                }
                walWriter.commit();
                walWriter.rollSegment();
                for (int i = 0; i < 7; i++) {
                    TableWriter.Row row = walWriter.newRow(0);
                    row.putByte(0, (byte) i);
                    row.append();
                }
                walWriter.commit();
            }

            TableModel model = defaultModel(tableName);
            try (WalReader reader = engine.getWalReader(sqlExecutionContext.getSecurityContext(), tableToken, wal1Name, 0, 44)) {
                assertEquals(3, reader.getColumnCount());
                assertEquals(wal1Name, reader.getWalName());
                assertEquals(tableName, reader.getTableName());
                assertEquals(44, reader.size());

                final RecordCursor cursor = reader.getDataCursor();
                final Record record = cursor.getRecord();
                int i = 0;
                while (cursor.hasNext()) {
                    assertEquals(i > 23 ? i - 24 : (i > 17 ? i - 18 : i), record.getByte(0));
                    assertNull(record.getStrA(1));
                    assertEquals(i, record.getRowId());
                    i++;
                }
                assertEquals(44, i);

                assertColumnMetadata(model, reader);

                final WalEventCursor eventCursor = reader.getEventCursor();
                assertTrue(eventCursor.hasNext());
                assertEquals(0, eventCursor.getTxn());
                assertEquals(WalTxnType.DATA, eventCursor.getType());

                WalEventCursor.DataInfo dataInfo = eventCursor.getDataInfo();
                assertEquals(0, dataInfo.getStartRowID());
                assertEquals(18, dataInfo.getEndRowID());
                assertEquals(0, dataInfo.getMinTimestamp());
                assertEquals(0, dataInfo.getMaxTimestamp());
                assertFalse(dataInfo.isOutOfOrder());
                assertNull(dataInfo.nextSymbolMapDiff());

                assertTrue(eventCursor.hasNext());
                assertEquals(1, eventCursor.getTxn());
                assertEquals(WalTxnType.DATA, eventCursor.getType());

                dataInfo = eventCursor.getDataInfo();
                assertEquals(18, dataInfo.getStartRowID());
                assertEquals(24, dataInfo.getEndRowID());
                assertEquals(0, dataInfo.getMinTimestamp());
                assertEquals(0, dataInfo.getMaxTimestamp());
                assertFalse(dataInfo.isOutOfOrder());
                assertNull(dataInfo.nextSymbolMapDiff());

                assertTrue(eventCursor.hasNext());
                assertEquals(2, eventCursor.getTxn());
                assertEquals(WalTxnType.DATA, eventCursor.getType());

                dataInfo = eventCursor.getDataInfo();
                assertEquals(24, dataInfo.getStartRowID());
                assertEquals(44, dataInfo.getEndRowID());
                assertEquals(0, dataInfo.getMinTimestamp());
                assertEquals(0, dataInfo.getMaxTimestamp());
                assertFalse(dataInfo.isOutOfOrder());
                assertNull(dataInfo.nextSymbolMapDiff());

                assertFalse(eventCursor.hasNext());
            }
            try (WalReader reader = engine.getWalReader(sqlExecutionContext.getSecurityContext(), tableToken, wal1Name, 1, 7)) {
                assertEquals(3, reader.getColumnCount());
                assertEquals(wal1Name, reader.getWalName());
                assertEquals(tableName, reader.getTableName());
                assertEquals(7, reader.size());

                final RecordCursor cursor = reader.getDataCursor();
                final Record record = cursor.getRecord();
                int i = 0;
                while (cursor.hasNext()) {
                    assertEquals(i, record.getByte(0));
                    assertNull(record.getStrA(1));
                    assertEquals(i, record.getRowId());
                    i++;
                }
                assertEquals(7, i);

                assertColumnMetadata(model, reader);

                final WalEventCursor eventCursor = reader.getEventCursor();
                assertTrue(eventCursor.hasNext());
                assertEquals(0, eventCursor.getTxn());
                assertEquals(WalTxnType.DATA, eventCursor.getType());

                final WalEventCursor.DataInfo dataInfo = eventCursor.getDataInfo();
                assertEquals(0, dataInfo.getStartRowID());
                assertEquals(7, dataInfo.getEndRowID());
                assertEquals(0, dataInfo.getMinTimestamp());
                assertEquals(0, dataInfo.getMaxTimestamp());
                assertFalse(dataInfo.isOutOfOrder());
                assertNull(dataInfo.nextSymbolMapDiff());

                assertFalse(eventCursor.hasNext());
            }
            try (WalReader reader = engine.getWalReader(sqlExecutionContext.getSecurityContext(), tableToken, wal2Name, 0, 34)) {
                assertEquals(3, reader.getColumnCount());
                assertEquals(wal2Name, reader.getWalName());
                assertEquals(tableName, reader.getTableName());
                assertEquals(34, reader.size());

                final RecordCursor cursor = reader.getDataCursor();
                final Record record = cursor.getRecord();
                int i = 0;
                while (cursor.hasNext()) {
                    assertEquals(i > 23 ? i - 24 : (i > 17 ? i - 18 : i), record.getByte(0));
                    assertNull(record.getStrA(1));
                    assertEquals(i, record.getRowId());
                    i++;
                }
                assertEquals(34, i);

                assertColumnMetadata(model, reader);

                final WalEventCursor eventCursor = reader.getEventCursor();
                assertTrue(eventCursor.hasNext());
                assertEquals(0, eventCursor.getTxn());
                assertEquals(WalTxnType.DATA, eventCursor.getType());

                WalEventCursor.DataInfo dataInfo = eventCursor.getDataInfo();
                assertEquals(0, dataInfo.getStartRowID());
                assertEquals(18, dataInfo.getEndRowID());
                assertEquals(0, dataInfo.getMinTimestamp());
                assertEquals(0, dataInfo.getMaxTimestamp());
                assertFalse(dataInfo.isOutOfOrder());
                assertNull(dataInfo.nextSymbolMapDiff());

                assertTrue(eventCursor.hasNext());
                assertEquals(1, eventCursor.getTxn());
                assertEquals(WalTxnType.DATA, eventCursor.getType());

                dataInfo = eventCursor.getDataInfo();
                assertEquals(18, dataInfo.getStartRowID());
                assertEquals(24, dataInfo.getEndRowID());
                assertEquals(0, dataInfo.getMinTimestamp());
                assertEquals(0, dataInfo.getMaxTimestamp());
                assertFalse(dataInfo.isOutOfOrder());
                assertNull(dataInfo.nextSymbolMapDiff());

                assertTrue(eventCursor.hasNext());
                assertEquals(2, eventCursor.getTxn());
                assertEquals(WalTxnType.DATA, eventCursor.getType());

                dataInfo = eventCursor.getDataInfo();
                assertEquals(24, dataInfo.getStartRowID());
                assertEquals(34, dataInfo.getEndRowID());
                assertEquals(0, dataInfo.getMinTimestamp());
                assertEquals(0, dataInfo.getMaxTimestamp());
                assertFalse(dataInfo.isOutOfOrder());
                assertNull(dataInfo.nextSymbolMapDiff());

                assertFalse(eventCursor.hasNext());
            }
            try (WalReader reader = engine.getWalReader(sqlExecutionContext.getSecurityContext(), tableToken, wal2Name, 1, 7)) {
                assertEquals(3, reader.getColumnCount());
                assertEquals(wal2Name, reader.getWalName());
                assertEquals(tableName, reader.getTableName());
                assertEquals(7, reader.size());

                final RecordCursor cursor = reader.getDataCursor();
                final Record record = cursor.getRecord();
                int i = 0;
                while (cursor.hasNext()) {
                    assertEquals(i, record.getByte(0));
                    assertNull(record.getStrA(1));
                    assertEquals(i, record.getRowId());
                    i++;
                }
                assertEquals(7, i);

                assertColumnMetadata(model, reader);

                final WalEventCursor eventCursor = reader.getEventCursor();
                assertTrue(eventCursor.hasNext());
                assertEquals(0, eventCursor.getTxn());
                assertEquals(WalTxnType.DATA, eventCursor.getType());

                final WalEventCursor.DataInfo dataInfo = eventCursor.getDataInfo();
                assertEquals(0, dataInfo.getStartRowID());
                assertEquals(7, dataInfo.getEndRowID());
                assertEquals(0, dataInfo.getMinTimestamp());
                assertEquals(0, dataInfo.getMaxTimestamp());
                assertFalse(dataInfo.isOutOfOrder());
                assertNull(dataInfo.nextSymbolMapDiff());

                assertFalse(eventCursor.hasNext());
            }
        });
    }

    @Test
    public void testSymbolWal() throws Exception {
        assertMemoryLeak(() -> {
            final String tableName = "testSymTable";
            TableToken tableToken;
            TableModel model = new TableModel(configuration, tableName, PartitionBy.YEAR)
                    .col("a", ColumnType.BYTE)
                    .col("b", ColumnType.SYMBOL)
                    .col("c", ColumnType.SYMBOL)
                    .col("d", ColumnType.SYMBOL)
                    .timestamp("ts")
                    .wal();
            tableToken = createTable(model);

            try (TableWriter tableWriter = getWriter(tableToken)) {
                for (int i = 0; i < 5; i++) {
                    TableWriter.Row row = tableWriter.newRow(0);
                    row.putByte(0, (byte) i);
                    row.putSym(1, "sym" + i);
                    row.putSym(2, "s" + i % 2);
                    row.putSym(3, "symbol" + i % 2);
                    row.append();
                }
                tableWriter.commit();
            }

            final String walName;
            final IntList walSymbolCounts = new IntList();
            try (WalWriter walWriter = engine.getWalWriter(tableToken)) {
                walName = walWriter.getWalName();
                for (int i = 0; i < 10; i++) {
                    TableWriter.Row row = walWriter.newRow(0);
                    row.putByte(0, (byte) i);
                    row.putSym(1, "sym" + i);
                    row.putSym(2, "s" + i % 2);
                    row.putSym(3, "symbol" + i % 3);
                    row.append();
                }

                assertNull(walWriter.getSymbolMapReader(0));
                walSymbolCounts.add(walWriter.getSymbolMapReader(1).getSymbolCount());
                walSymbolCounts.add(walWriter.getSymbolMapReader(2).getSymbolCount());
                walSymbolCounts.add(walWriter.getSymbolMapReader(3).getSymbolCount());

                assertNull(walWriter.getSymbolMapReader(1).valueOf(10));

                walWriter.commit();
            }

            try (
                    TableReader reader = engine.getReader(tableToken);
                    TestTableReaderRecordCursor cursor = new TestTableReaderRecordCursor().of(reader)
            ) {
                assertEquals(5, reader.getMetadata().getColumnCount());
                assertEquals(5, reader.getTransientRowCount());
                Record record = cursor.getRecord();
                int i = 0;
                while (cursor.hasNext()) {
                    assertEquals(i, record.getByte(0));
                    assertEquals(i, record.getInt(1));
                    assertEquals("sym" + i, record.getSymA(1));
                    assertEquals("sym" + i, reader.getSymbolMapReader(1).valueOf(i));
                    assertEquals(i % 2, record.getInt(2));
                    assertEquals("s" + i % 2, record.getSymA(2));
                    assertEquals("s" + i % 2, reader.getSymbolMapReader(2).valueOf(i % 2));
                    assertEquals(i % 2, record.getInt(3));
                    assertEquals("symbol" + i % 2, record.getSymA(3));
                    assertEquals(record.getSymB(3), record.getSymA(3));
                    assertEquals("symbol" + i % 2, reader.getSymbolMapReader(3).valueOf(i % 2));
                    i++;
                }
                assertEquals(i, reader.getTransientRowCount());
                assertNull(reader.getSymbolMapReader(0));
                assertNull(reader.getSymbolMapReader(1).valueOf(5));
                assertNull(reader.getSymbolMapReader(2).valueOf(2));
                assertNull(reader.getSymbolMapReader(3).valueOf(2));
            }

            try (WalReader reader = engine.getWalReader(sqlExecutionContext.getSecurityContext(), tableToken, walName, 0, 10L)) {
                assertEquals(5, reader.getColumnCount());
                assertEquals(10, reader.size());
                RecordCursor cursor = reader.getDataCursor();
                Record record = cursor.getRecord();
                int i = 0;
                while (cursor.hasNext()) {
                    assertEquals(i, record.getByte(0));
                    assertEquals(i, record.getInt(1));
                    assertEquals("sym" + i, record.getSymA(1));
                    assertEquals(i % 2, record.getInt(2));
                    assertEquals("s" + i % 2, record.getSymA(2));
                    assertEquals(i % 3, record.getInt(3));
                    assertEquals("symbol" + i % 3, record.getSymA(3));
                    assertEquals(record.getSymB(3), record.getSymA(3));
                    i++;
                }
                assertEquals(i, reader.size());
                final WalEventCursor eventCursor = reader.getEventCursor();
                assertTrue(eventCursor.hasNext());
                assertEquals(0, eventCursor.getTxn());
                assertEquals(WalTxnType.DATA, eventCursor.getType());

                final WalEventCursor.DataInfo dataInfo = eventCursor.getDataInfo();
                assertEquals(0, dataInfo.getStartRowID());
                assertEquals(10, dataInfo.getEndRowID());
                assertEquals(0, dataInfo.getMinTimestamp());
                assertEquals(0, dataInfo.getMaxTimestamp());
                assertFalse(dataInfo.isOutOfOrder());

                SymbolMapDiff symbolMapDiff = dataInfo.nextSymbolMapDiff();
                assertEquals(1, symbolMapDiff.getColumnIndex());
                int expectedKey = 5;
                SymbolMapDiffEntry entry;
                while ((entry = symbolMapDiff.nextEntry()) != null) {
                    assertEquals(expectedKey, entry.getKey());
                    assertEquals("sym" + expectedKey, entry.getSymbol().toString());
                    expectedKey++;
                }
                assertEquals(10, expectedKey);
                assertEmptySymbolDiff(dataInfo, 2);

                symbolMapDiff = dataInfo.nextSymbolMapDiff();
                assertEquals(3, symbolMapDiff.getColumnIndex());
                expectedKey = 2;
                while ((entry = symbolMapDiff.nextEntry()) != null) {
                    assertEquals(expectedKey, entry.getKey());
                    assertEquals("symbol" + expectedKey, entry.getSymbol().toString());
                    expectedKey++;
                }
                assertEquals(3, expectedKey);
                assertNull(dataInfo.nextSymbolMapDiff());

                assertFalse(eventCursor.hasNext());
            }

            try (Path path = new Path().of(configuration.getDbRoot())) {
                assertWalFileExist(path, tableToken, walName, 0, "_meta");
                assertWalFileExist(path, tableToken, walName, 0, "_event");
                assertWalFileExist(path, tableToken, walName, 0, "a.d");
                assertWalFileExist(path, tableToken, walName, 0, "b.d");
                assertWalFileExist(path, tableToken, walName, 0, "c.d");
                assertWalFileExist(path, tableToken, walName, 0, "d.d");
                assertWalFileExist(path, tableToken, walName, "b.c");
                assertWalFileExist(path, tableToken, walName, "b.k");
                assertWalFileExist(path, tableToken, walName, "b.o");
                assertWalFileExist(path, tableToken, walName, "b.v");
                assertWalFileExist(path, tableToken, walName, "c.c");
                assertWalFileExist(path, tableToken, walName, "c.k");
                assertWalFileExist(path, tableToken, walName, "c.o");
                assertWalFileExist(path, tableToken, walName, "c.v");
                assertWalFileExist(path, tableToken, walName, "d.c");
                assertWalFileExist(path, tableToken, walName, "d.k");
                assertWalFileExist(path, tableToken, walName, "d.o");
                assertWalFileExist(path, tableToken, walName, "d.v");
            }
        });
    }

    @Test
    public void testTableDropExceptionThrownIfSequencerCannotBeOpenTableIsDropped() throws Exception {
        assertMemoryLeak(() -> {
            createTable(testName.getMethodName());
            TableToken tableToken = engine.verifyTableName(testName.getMethodName());

            // Now that the table is really dropped
            engine.execute("drop table " + tableToken.getTableName());

            ff = new TestFilesFacadeImpl() {
                @Override
                public long openRW(LPSZ name, long opts) {
                    if (Utf8s.endsWithAscii(name, WAL_INDEX_FILE_NAME)) {
                        // Set errno to path does not exist
                        this.openRO(Path.getThreadLocal2("does-not-exist").$());
                        return -1;
                    }
                    return TestFilesFacadeImpl.INSTANCE.openRW(name, opts);
                }
            };

            try {
                engine.getTableSequencerAPI().lastTxn(tableToken);
                Assert.fail("Exception expected");
            } catch (CairoException e) {
                // We should receive table is dropped error
                Assert.assertTrue(e.isTableDropped());
                TestUtils.assertContains(e.getFlyweightMessage(), "table is dropped");
            }
        });
    }

    @Test
    public void testTruncateWithoutKeepingSymbolTablesThrows() throws Exception {
        assertMemoryLeak(() -> {
            TableToken tableToken = createTable(testName.getMethodName());

            try (WalWriter walWriter = engine.getWalWriter(tableToken)) {
                walWriter.truncate();
                Assert.fail();
            } catch (UnsupportedOperationException ex) {
                TestUtils.assertContains(ex.getMessage(), "cannot truncate symbol tables on WAL table");
            }
        });
    }

    @Test
    public void testWalEvenReaderConcurrentReadWrite() throws Exception {
        AtomicReference<TestUtils.LeakProneCode> evenFileLengthCallBack = new AtomicReference<>();

        FilesFacade ff = new TestFilesFacadeImpl() {

            @Override
            public long length(long fd) {
                long len = super.length(fd);
                if (fd == this.fd && evenFileLengthCallBack.get() != null) {
                    TestUtils.unchecked(() -> {
                        evenFileLengthCallBack.get().run();
                        evenFileLengthCallBack.set(null);
                    });
                }
                return len;
            }

            @Override
            public long mmap(long fd, long len, long offset, int flags, int memoryTag) {
                if (fd == this.fd) {
                    if (evenFileLengthCallBack.get() != null) {
                        TestUtils.unchecked(() -> {
                            evenFileLengthCallBack.get().run();
                            evenFileLengthCallBack.set(null);
                        });
                    }

                    // Windows does not allow to map beyond file length
                    // simulate it with asserts for all other platforms
                    Assert.assertTrue(offset + len <= super.length(fd));
                }
                return super.mmap(fd, len, offset, flags, memoryTag);
            }

            @Override
            public long openRO(LPSZ path) {
                long fd = super.openRO(path);
                if (Utf8s.endsWithAscii(path, EVENT_FILE_NAME)) {
                    this.fd = fd;
                }
                return fd;
            }
        };

        assertMemoryLeak(
                ff, () -> {
                    final String tableName = testName.getMethodName();
                    TableToken tableToken;
                    TableModel model = new TableModel(configuration, tableName, PartitionBy.HOUR)
                            .col("a", ColumnType.INT)
                            .col("b", ColumnType.SYMBOL)
                            .timestamp("ts")
                            .wal();
                    tableToken = createTable(model);

                    WalWriter walWriter = engine.getWalWriter(tableToken);
                    TableWriter.Row row = walWriter.newRow(0);
                    row.putInt(0, 1);
                    row.append();

                    walWriter.commit();

                    evenFileLengthCallBack.set(() -> {
                        // Close wal segments after the moment when _even file length is taken
                        // but before it's mapped to memory
                        walWriter.close();
                        engine.releaseInactive();
                    });

                    drainWalQueue();

                    assertSql(
                            "a\tb\tts\n" +
                                    "1\t\t1970-01-01T00:00:00.000000Z\n", tableName
                    );
                }
        );
    }

    @Test
    public void testWalSegmentInit() throws Exception {
        assertMemoryLeak(() -> {
            final String tableName = "testWalSegmentInit";
            TableToken tableToken;
            TableModel model = new TableModel(configuration, tableName, PartitionBy.YEAR)
                    .col("a", ColumnType.BYTE)
                    .timestamp("ts")
                    .wal();
            tableToken = createTable(model);

            assertTableExistence(true, tableToken);

            WalDirectoryPolicy oldPolicy = engine.getWalDirectoryPolicy();
            try {
                engine.setWalDirectoryPolicy(new WalDirectoryPolicy() {
                    @Override
                    public void initDirectory(Path dirPath) {
                        final File segmentDirFile = new File(dirPath.toString());
                        final File customInitFile = new File(segmentDirFile, "customInitFile");
                        try {
                            //noinspection ResultOfMethodCallIgnored
                            customInitFile.createNewFile();
                        } catch (IOException e) {
                            throw new RuntimeException(e);
                        }
                    }

                    @Override
                    public boolean isInUse(Path path) {
                        return false;
                    }

                    @Override
                    public void rollbackDirectory(Path path) {
                        // do nothing
                    }

                    @Override
                    public boolean truncateFilesOnClose() {
                        return true;
                    }
                });

                try (WalWriter walWriter = engine.getWalWriter(tableToken)) {
                    for (int i = 0; i < 10; i++) {
                        TableWriter.Row row = walWriter.newRow(0);
                        row.putByte(0, (byte) i);
                        row.append();
                    }

                    walWriter.commit();
                }

                assertWalExistence(true, tableToken, 1);
                File segmentDir = assertSegmentExistence(true, tableToken, 1, 0);

                final File customInitFile = new File(segmentDir, "customInitFile");
                assertTrue(customInitFile.exists());
            } finally {
                engine.setWalDirectoryPolicy(oldPolicy);
            }
        });
    }

    @Test
    public void testWalSegmentKeepsPendingOnClose() throws Exception {
        assertMemoryLeak(() -> {
            final String tableName = "testWalSegmentKeepsPendingOnClose";
            TableToken tableToken;
            TableModel model = new TableModel(configuration, tableName, PartitionBy.YEAR)
                    .col("a", ColumnType.BYTE)
                    .timestamp("ts")
                    .wal();
            tableToken = createTable(model);

            assertTableExistence(true, tableToken);
            String pending = "custom.pending";
            WalDirectoryPolicy oldPolicy = engine.getWalDirectoryPolicy();
            try {
                engine.setWalDirectoryPolicy(new WalDirectoryPolicy() {
                    @Override
                    public void initDirectory(Path dirPath) {
                        final File segmentDirFile = new File(dirPath.toString());
                        final File customInitFile = new File(segmentDirFile, pending);
                        try {
                            //noinspection ResultOfMethodCallIgnored
                            customInitFile.createNewFile();
                        } catch (IOException e) {
                            throw new RuntimeException(e);
                        }
                    }

                    @Override
                    public boolean isInUse(Path path) {
                        return true;
                    }

                    @Override
                    public void rollbackDirectory(Path path) {
                        final File segmentDirFile = new File(path.toString());
                        final File customInitFile = new File(segmentDirFile, pending);
                        customInitFile.delete();
                    }

                    @Override
                    public boolean truncateFilesOnClose() {
                        return true;
                    }
                });

                try (WalWriter wal1 = engine.getWalWriter(tableToken);
                     WalWriter wal2 = engine.getWalWriter(tableToken)
                ) {
                    for (int i = 0; i < 10; i++) {
                        TableWriter.Row row = wal1.newRow(0);
                        row.putByte(0, (byte) i);
                        row.append();
                    }
                    wal1.commit();

                    // wal2 without commits
                    wal2.truncateSoft();
                }

                assertWalExistence(true, tableToken, 1);
                File segmentDir = assertSegmentExistence(true, tableToken, 1, 0);

                final File pendingFile = new File(segmentDir, pending);
                assertTrue(pendingFile.exists());

                assertWalExistence(true, tableToken, 2);
                File segmentDir2 = assertSegmentExistence(true, tableToken, 2, 0);

                final File pendingFile2 = new File(segmentDir2, pending);
                assertTrue(pendingFile2.exists());
            } finally {
                engine.setWalDirectoryPolicy(oldPolicy);
            }
        });
    }

    @Test
    public void testWalWritersUnknownTable() throws Exception {
        assertMemoryLeak(() -> {
            final String tableName = testName.getMethodName();
            TableToken tableToken;
            TableModel model = new TableModel(configuration, tableName, PartitionBy.HOUR)
                    .col("a", ColumnType.INT)
                    .col("b", ColumnType.SYMBOL)
                    .timestamp("ts"); // not a WAL table
            tableToken = createTable(model);
            try (WalWriter ignored = engine.getWalWriter(tableToken)) {
                Assert.fail();
            } catch (CairoException e) {
                TestUtils.assertContains(e.getFlyweightMessage(), "could not open read-write");
                TestUtils.assertContains(e.getFlyweightMessage(), tableName);
            }
        });
    }

    @SuppressWarnings("SameParameterValue")
    private static void checkWalEvents(TableToken tableToken, long refreshTxn, boolean newFormat) {
        try (Path path = new Path();
             WalEventReader walEventReader = new WalEventReader(configuration.getFilesFacade());
             TransactionLogCursor transactionLogCursor = engine.getTableSequencerAPI().getCursor(tableToken, 0)) {
            path.of(configuration.getDbRoot()).concat(tableToken.getDirName());
            int pathLen = path.size();
            while (transactionLogCursor.hasNext()) {
                final int walId = transactionLogCursor.getWalId();
                final int segmentId = transactionLogCursor.getSegmentId();
                final int segmentTxn = transactionLogCursor.getSegmentTxn();
                path.trimTo(pathLen).concat(WAL_NAME_BASE).put(walId).slash().put(segmentId);
                WalEventCursor walEventCursor = walEventReader.of(path, segmentTxn);
                if (walEventCursor.getType() == WalTxnType.MAT_VIEW_INVALIDATE) {
                    if (newFormat) {
                        WalEventCursor.MatViewInvalidationInfo info = walEventCursor.getMvInvalidationInfo();
                        assertTrue(info.isInvalid());
                        assertEquals("test_invalidate", info.getInvalidationReason().toString());
                    } else {
                        Assert.fail("Invalidation event should not be present in old format");
                    }
                }
                if (WalTxnType.isDataType(walEventCursor.getType())) {
                    WalEventCursor.DataInfo info = walEventCursor.getDataInfo();
                    assertEquals(segmentTxn, info.getStartRowID());
                    assertEquals(segmentTxn + 1, info.getEndRowID());
                }
                if (walEventCursor.getType() == WalTxnType.MAT_VIEW_DATA) {
                    if (newFormat) {
                        WalEventCursor.MatViewDataInfo info = walEventCursor.getMatViewDataInfo();
                        assertEquals(segmentTxn, info.getStartRowID());
                        assertEquals(segmentTxn + 1, info.getEndRowID());
                        assertEquals(refreshTxn + segmentTxn, info.getLastRefreshBaseTableTxn());
                        assertEquals(segmentTxn, info.getLastRefreshTimestamp());
                    } else {
                        Assert.fail("MVData event should not be present in old format");
                    }
                }
            }
        }
    }

    private static Path constructPath(Path path, TableToken tableName, CharSequence walName, long segment, CharSequence fileName) {
        return segment < 0
                ? path.concat(tableName).slash().concat(walName).slash().concat(fileName)
                : path.concat(tableName).slash().concat(walName).slash().put(segment).slash().concat(fileName);
    }

    private static TableModel defaultModel(String tableName) {
        return new TableModel(configuration, tableName, PartitionBy.HOUR)
                .col("a", ColumnType.BYTE)
                .col("b", ColumnType.STRING)
                .timestamp("ts")
                .wal();
    }

    private void assertColumnMetadata(TableModel expected, WalReader reader) {
        final int columnCount = expected.getColumnCount();
        assertEquals(columnCount, reader.getRealColumnCount());
        int skip = 0;
        for (int i = 0; i < reader.getColumnCount(); i++) {
            if (reader.getColumnType(i) < 0) {
                skip++;
                continue;
            }
            assertEquals(expected.getColumnName(i - skip), reader.getColumnName(i));
            assertEquals(expected.getColumnType(i - skip), reader.getColumnType(i));
        }
    }

    @SuppressWarnings("SameParameterValue")
    private void assertEmptySymbolDiff(WalEventCursor.DataInfo dataInfo, int columnIndex) {
        SymbolMapDiff symbolMapDiff = dataInfo.nextSymbolMapDiff();
        assertEquals(columnIndex, symbolMapDiff.getColumnIndex());
        assertEquals(0, symbolMapDiff.getRecordCount());
        assertNotNull(symbolMapDiff);
        assertNull(symbolMapDiff.nextEntry());
    }

    @SuppressWarnings("SameParameterValue")
    private void assertWalFileExist(Path path, TableToken tableName, String walName, String fileName) {
        assertWalFileExist(path, tableName, walName, -1, fileName);
    }

    private void assertWalFileExist(Path path, TableToken tableName, String walName, int segment, String fileName) {
        final int pathLen = path.size();
        try {
            path = constructPath(path, tableName, walName, segment, fileName);
            if (!Files.exists(path.$())) {
                throw new AssertionError("Path " + path + " does not exists!");
            }
        } finally {
            path.trimTo(pathLen);
        }
    }

<<<<<<< HEAD
=======
    @SuppressWarnings("SameParameterValue")
    private TableToken createPopulateTable(String tableName, long refreshTxn, boolean newFormat) {
        TableModel model = new TableModel(configuration, tableName, PartitionBy.YEAR)
                .col("a", ColumnType.BYTE)
                .col("b", ColumnType.SYMBOL)
                .timestamp("ts")
                .wal();

        TableToken tableToken = createTable(model);
        try (WalWriter walWriter = engine.getWalWriter(tableToken)) {
            for (int i = 0; i < 10; i++) {
                TableWriter.Row row = walWriter.newRow(0);
                row.putByte(0, (byte) i);
                row.putSym(1, "sym" + i);
                row.append();

                if (i % 2 == 0) {
                    walWriter.commit();
                } else {
                    if (newFormat) {
                        walWriter.commitWithExtra(refreshTxn + i, i);
                    } else {
                        walWriter.commit();
                    }
                }
            }
            if (newFormat) {
                walWriter.invalidate(true, "test_invalidate");
            }
        }
        return tableToken;
    }

>>>>>>> f7a383c1
    private void generateRow(WalWriter writer, Rnd threadRnd, long timestamp) {
        var row = writer.newRow(timestamp);
        var meta = writer.getMetadata();
        for (int c = 0, n = meta.getColumnCount(); c < n; c++) {
            int type = meta.getColumnType(c);
            if (type > 0) {
                if (threadRnd.nextInt(10) > 0) {
                    switch (type) {
                        case ColumnType.SYMBOL:
                            row.putSym(c, threadRnd.nextChars(2));
                            break;
                        case ColumnType.DOUBLE:
                            if (threadRnd.nextInt(50) != 0) {
                                row.putDouble(c, threadRnd.nextDouble());
                            }
                            break;
                        case ColumnType.STRING:
                            row.putStr(c, threadRnd.nextChars(6));
                            break;
                        case ColumnType.LONG:
                            row.putLong(c, threadRnd.nextLong());
                            break;
                    }
                }
            }
        }
        row.append();
    }

    private void testApply1RowCommitManyWriters(long tsStep, int totalRows, int walWriterCount) throws Exception {
        setProperty(PropertyKey.CAIRO_MAX_UNCOMMITTED_ROWS, 500_000);
        assertMemoryLeak(() -> {
            execute("create table sm (id int, ts timestamp, y long, s string, v varchar, m symbol) timestamp(ts) partition by DAY WAL");
            TableToken tableToken = engine.verifyTableName("sm");

            long ts = IntervalUtils.parseFloorPartialTimestamp("2022-02-24");
            int symbolCount = 75;

            Utf8StringSink sink = new Utf8StringSink();
            StringSink stringSink = new StringSink();

            Rnd rnd = TestUtils.generateRandom(LOG);

            ObjList<WalWriter> writerObjList = new ObjList<>();
            for (int c = 0; c < walWriterCount; c++) {
                writerObjList.add(engine.getWalWriter(tableToken));
            }

            try {
                for (int i = 0; i < totalRows; i++) {
                    var writer = writerObjList.getQuick(rnd.nextInt(walWriterCount));

                    TableWriter.Row row = writer.newRow(ts);
                    row.putInt(0, i);
                    row.putLong(2, i + 1);
                    stringSink.clear();
                    stringSink.put(i);
                    row.putStr(3, stringSink);
                    sink.clear();
                    sink.put(i);
                    row.putVarchar(4, sink);
                    stringSink.clear();
                    stringSink.put(i % symbolCount);
                    row.putSym(5, stringSink);
                    row.append();
                    writer.commit();

                    ts += tsStep;
                }
            } finally {
                Misc.freeObjListIfCloseable(writerObjList);
            }

            WorkerPool sharedWorkerPool = null;
            try {
                sharedWorkerPool = new TestWorkerPool(4, node1.getMetrics());
                WorkerPoolUtils.setupWriterJobs(sharedWorkerPool, engine);
                sharedWorkerPool.start(LOG);

                long start = Os.currentTimeMicros();
                drainWalQueue();
                long end = Os.currentTimeMicros();

                LOG.info().$("Time to drain WAL queue: ").$((end - start) / 1_000_000.0).$("s").$();

            } finally {
                if (sharedWorkerPool != null) {
                    sharedWorkerPool.halt();
                }
            }

            Assert.assertFalse(engine.getTableSequencerAPI().isSuspended(tableToken));
            assertSql(
                    "count\tmin\tmax\n" +
                            totalRows + "\t2022-02-24T00:00:00.000000Z\t" + Timestamps.toUSecString(ts - tsStep) + "\n", "select count(*), min(ts), max(ts) from sm"
            );
            assertSqlCursors("sm", "select * from sm order by id");
            assertSql("id\tts\ty\ts\tv\tm\n", "select * from sm WHERE id <> cast(s as int)");
            assertSql("id\tts\ty\ts\tv\tm\n", "select * from sm WHERE id <> cast(v as int)");
            assertSql("id\tts\ty\ts\tv\tm\n", "select * from sm WHERE id % " + symbolCount + " <> cast(m as int)");

            Assert.assertTrue(engine.getTableSequencerAPI().getTxnTracker(tableToken).getMemPressureControl().getMaxBlockRowCount() > 1000);

        });
    }

    private void testDesignatedTimestampIncludesSegmentRowNumber(int[] timestampOffsets, boolean expectedOutOfOrder) throws Exception {
        assertMemoryLeak(() -> {
            final String tableName = "testTable";
            TableToken tableToken = createTable();

            final String walName;
            final long ts = Os.currentTimeMicros();
            try (WalWriter walWriter = engine.getWalWriter(tableToken)) {
                walName = walWriter.getWalName();
                TableWriter.Row row = walWriter.newRow(ts);
                row.putByte(0, (byte) 1);
                row.append();
                row = walWriter.newRow(ts + timestampOffsets[0]);
                row.putByte(0, (byte) 17);
                row.append();
                row = walWriter.newRow(ts + timestampOffsets[1]);
                row.append();
                walWriter.commit();
            }

            try (WalReader reader = engine.getWalReader(sqlExecutionContext.getSecurityContext(), tableToken, walName, 0, 3)) {
                assertEquals(3, reader.getColumnCount());
                assertEquals(walName, reader.getWalName());
                assertEquals(tableName, reader.getTableName());
                assertEquals(3, reader.size());

                final RecordCursor cursor = reader.getDataCursor();
                final Record record = cursor.getRecord();
                assertTrue(cursor.hasNext());
                assertEquals(1, record.getByte(0));
                assertNull(record.getStrA(1));
                assertEquals(ts, record.getTimestamp(2));
                assertEquals(0, record.getRowId());
                assertEquals(0, ((WalDataRecord) record).getDesignatedTimestampRowId(2));
                assertTrue(cursor.hasNext());
                assertEquals(17, record.getByte(0));
                assertNull(record.getStrA(1));
                assertEquals(ts + timestampOffsets[0], record.getTimestamp(2));
                assertEquals(1, record.getRowId());
                assertEquals(1, ((WalDataRecord) record).getDesignatedTimestampRowId(2));
                assertTrue(cursor.hasNext());
                assertEquals(0, record.getByte(0));
                assertNull(record.getStrA(1));
                assertEquals(ts + timestampOffsets[1], record.getTimestamp(2));
                assertEquals(2, record.getRowId());
                assertEquals(2, ((WalDataRecord) record).getDesignatedTimestampRowId(2));
                assertFalse(cursor.hasNext());

                TableModel model = defaultModel(tableName);
                assertColumnMetadata(model, reader);

                final WalEventCursor eventCursor = reader.getEventCursor();
                assertTrue(eventCursor.hasNext());
                assertEquals(0, eventCursor.getTxn());
                assertEquals(WalTxnType.DATA, eventCursor.getType());

                final WalEventCursor.DataInfo dataInfo = eventCursor.getDataInfo();
                assertEquals(0, dataInfo.getStartRowID());
                assertEquals(3, dataInfo.getEndRowID());
                assertEquals(ts, dataInfo.getMinTimestamp());
                assertEquals(ts + Math.max(timestampOffsets[0], timestampOffsets[1]), dataInfo.getMaxTimestamp());
                assertEquals(expectedOutOfOrder, dataInfo.isOutOfOrder());
                assertNull(dataInfo.nextSymbolMapDiff());

                assertFalse(eventCursor.hasNext());
            }
        });
    }

    static void addColumn(WalWriter writer, String columnName, int columnType) {
        writer.addColumn(columnName, columnType);
    }

    static void assertBinSeqEquals(BinarySequence expected, BinarySequence actual) {
        assertNotNull(expected);
        assertNotNull(actual);
        assertEquals(expected.length(), actual.length());
        for (int i = 0; i < expected.length(); i++) {
            byte expectedByte = expected.byteAt(i);
            byte actualByte = actual.byteAt(i);
            assertEquals(
                    "Binary sequences not equals at offset " + i
                            + ". Expected byte: " + expectedByte + ", actual byte: " + actualByte + ".",
                    expectedByte, actualByte
            );
        }
    }

    static TableToken createTable(String tableName) {
        return createTable(defaultModel(tableName));
    }

    static TableToken createTable() {
        return createTable(defaultModel("testTable"));
    }

    static void prepareBinPayload(long pointer, int limit) {
        for (int offset = 0; offset < limit; offset++) {
            Unsafe.getUnsafe().putByte(pointer + offset, (byte) limit);
        }
    }

    static void removeColumn(TableWriterAPI writer, String columnName) {
        AlterOperationBuilder removeColumnOperation = new AlterOperationBuilder().ofDropColumn(0, writer.getTableToken(), 0);
        removeColumnOperation.ofDropColumn(columnName);
        writer.apply(removeColumnOperation.build(), true);
    }

    static void renameColumn(TableWriterAPI writer) {
        AlterOperationBuilder renameColumnC = new AlterOperationBuilder().ofRenameColumn(0, writer.getTableToken(), 0);
        renameColumnC.ofRenameColumn("b", "c");
        writer.apply(renameColumnC.build(), true);
    }


    interface RowInserter {
        long getCount();

        void insertRow();
    }
}<|MERGE_RESOLUTION|>--- conflicted
+++ resolved
@@ -3986,8 +3986,6 @@
         }
     }
 
-<<<<<<< HEAD
-=======
     @SuppressWarnings("SameParameterValue")
     private TableToken createPopulateTable(String tableName, long refreshTxn, boolean newFormat) {
         TableModel model = new TableModel(configuration, tableName, PartitionBy.YEAR)
@@ -4021,7 +4019,6 @@
         return tableToken;
     }
 
->>>>>>> f7a383c1
     private void generateRow(WalWriter writer, Rnd threadRnd, long timestamp) {
         var row = writer.newRow(timestamp);
         var meta = writer.getMetadata();
