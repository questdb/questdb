/*******************************************************************************
 *     ___                  _   ____  ____
 *    / _ \ _   _  ___  ___| |_|  _ \| __ )
 *   | | | | | | |/ _ \/ __| __| | | |  _ \
 *   | |_| | |_| |  __/\__ \ |_| |_| | |_) |
 *    \__\_\\__,_|\___||___/\__|____/|____/
 *
 *  Copyright (c) 2014-2019 Appsicle
 *  Copyright (c) 2019-2023 QuestDB
 *
 *  Licensed under the Apache License, Version 2.0 (the "License");
 *  you may not use this file except in compliance with the License.
 *  You may obtain a copy of the License at
 *
 *  http://www.apache.org/licenses/LICENSE-2.0
 *
 *  Unless required by applicable law or agreed to in writing, software
 *  distributed under the License is distributed on an "AS IS" BASIS,
 *  WITHOUT WARRANTIES OR CONDITIONS OF ANY KIND, either express or implied.
 *  See the License for the specific language governing permissions and
 *  limitations under the License.
 *
 ******************************************************************************/

package io.questdb.test.cairo.wal;

import io.questdb.DefaultFactoryProvider;
import io.questdb.cairo.*;
import io.questdb.cairo.sql.Record;
import io.questdb.cairo.sql.RecordCursor;
import io.questdb.cairo.wal.*;
import io.questdb.griffin.SqlUtil;
import io.questdb.griffin.engine.ops.AlterOperationBuilder;
import io.questdb.mp.SOCountDownLatch;
import io.questdb.std.*;
import io.questdb.std.str.LPSZ;
import io.questdb.std.str.Path;
import io.questdb.std.str.StringSink;
import io.questdb.test.AbstractCairoTest;
import io.questdb.test.cairo.TableModel;
import io.questdb.test.std.TestFilesFacadeImpl;
import io.questdb.test.tools.TestUtils;
import org.junit.Assert;
import org.junit.Test;

import java.io.File;
import java.io.IOException;
import java.util.Map;
import java.util.concurrent.ConcurrentHashMap;
import java.util.concurrent.ConcurrentMap;
import java.util.concurrent.CountDownLatch;
import java.util.concurrent.atomic.AtomicInteger;
import java.util.concurrent.atomic.AtomicReference;

import static io.questdb.cairo.wal.WalUtils.*;
import static org.junit.Assert.*;

public class WalWriterTest extends AbstractCairoTest {

    @Test
    public void testAddColumnRollsUncommittedRowsToNewSegment() throws Exception {
        assertMemoryLeak(() -> {
            TableToken tableToken = createTable(testName.getMethodName());

            final String walName1, walName2;
            try (WalWriter walWriter1 = engine.getWalWriter(tableToken)) {
                try (WalWriter walWriter2 = engine.getWalWriter(tableToken)) {
                    walName1 = walWriter1.getWalName();
                    walName2 = walWriter2.getWalName();

                    TableWriter.Row row = walWriter1.newRow(0);
                    row.putByte(0, (byte) 1);
                    row.append();
                    walWriter1.commit();

                    row = walWriter2.newRow(0);
                    row.putByte(0, (byte) 10);
                    row.append();
                    walWriter2.commit();

                    row = walWriter2.newRow(0);
                    row.putByte(0, (byte) 100);
                    row.append();

                    addColumn(walWriter1, "c", ColumnType.INT);

                    walWriter2.commit();

                    row = walWriter1.newRow(0);
                    row.putByte(0, (byte) 110);
                    row.append();
                    walWriter1.commit();
                }
            }

            try (TableModel model = defaultModel(tableToken.getTableName())) {
                try (WalReader reader = engine.getWalReader(tableToken, walName1, 0, 1)) {
                    assertEquals(3, reader.getColumnCount());
                    assertEquals(walName1, reader.getWalName());
                    assertEquals(tableToken.getTableName(), reader.getTableName());
                    assertEquals(1, reader.size());

                    final RecordCursor cursor = reader.getDataCursor();
                    final Record record = cursor.getRecord();
                    assertTrue(cursor.hasNext());
                    assertEquals(1, record.getByte(0));
                    assertNull(record.getStr(1));
                    assertEquals(0, record.getRowId());
                    assertFalse(cursor.hasNext());

                    assertColumnMetadata(model, reader);

                    final WalEventCursor eventCursor = reader.getEventCursor();
                    assertTrue(eventCursor.hasNext());
                    assertEquals(0, eventCursor.getTxn());
                    Assert.assertEquals(WalTxnType.DATA, eventCursor.getType());

                    final WalEventCursor.DataInfo dataInfo = eventCursor.getDataInfo();
                    assertEquals(0, dataInfo.getStartRowID());
                    assertEquals(1, dataInfo.getEndRowID());
                    assertEquals(0, dataInfo.getMinTimestamp());
                    assertEquals(0, dataInfo.getMaxTimestamp());
                    assertFalse(dataInfo.isOutOfOrder());
                    assertNull(dataInfo.nextSymbolMapDiff());

                    assertFalse(eventCursor.hasNext());
                }
                try (WalReader reader = engine.getWalReader(tableToken, walName2, 0, 1)) {
                    assertEquals(3, reader.getColumnCount());
                    assertEquals(walName2, reader.getWalName());
                    assertEquals(tableToken.getTableName(), reader.getTableName());
                    assertEquals(1, reader.size());

                    final RecordCursor cursor = reader.getDataCursor();
                    final Record record = cursor.getRecord();
                    assertTrue(cursor.hasNext());
                    assertEquals(10, record.getByte(0));
                    assertNull(record.getStr(1));
                    assertEquals(0, record.getRowId());
                    assertFalse(cursor.hasNext());

                    assertColumnMetadata(model, reader);

                    final WalEventCursor eventCursor = reader.getEventCursor();
                    assertTrue(eventCursor.hasNext());
                    assertEquals(0, eventCursor.getTxn());
                    assertEquals(WalTxnType.DATA, eventCursor.getType());

                    final WalEventCursor.DataInfo dataInfo = eventCursor.getDataInfo();
                    assertEquals(0, dataInfo.getStartRowID());
                    assertEquals(1, dataInfo.getEndRowID());
                    assertEquals(0, dataInfo.getMinTimestamp());
                    assertEquals(0, dataInfo.getMaxTimestamp());
                    assertFalse(dataInfo.isOutOfOrder());
                    assertNull(dataInfo.nextSymbolMapDiff());

                    assertFalse(eventCursor.hasNext());
                }
                model.col("c", ColumnType.INT);
                try (WalReader reader = engine.getWalReader(tableToken, walName1, 1, 1)) {
                    assertEquals(4, reader.getColumnCount());
                    assertEquals(walName1, reader.getWalName());
                    assertEquals(tableToken.getTableName(), reader.getTableName());
                    assertEquals(1, reader.size());

                    final RecordCursor cursor = reader.getDataCursor();
                    final Record record = cursor.getRecord();
                    assertTrue(cursor.hasNext());
                    assertEquals(110, record.getByte(0));
                    assertNull(record.getStr(1));
                    assertEquals(0, record.getRowId());
                    assertFalse(cursor.hasNext());

                    assertColumnMetadata(model, reader);

                    final WalEventCursor eventCursor = reader.getEventCursor();
                    assertTrue(eventCursor.hasNext());
                    assertEquals(0, eventCursor.getTxn());
                    assertEquals(WalTxnType.DATA, eventCursor.getType());

                    final WalEventCursor.DataInfo dataInfo = eventCursor.getDataInfo();
                    assertEquals(0, dataInfo.getStartRowID());
                    assertEquals(1, dataInfo.getEndRowID());
                    assertEquals(0, dataInfo.getMinTimestamp());
                    assertEquals(0, dataInfo.getMaxTimestamp());
                    assertFalse(dataInfo.isOutOfOrder());
                    assertNull(dataInfo.nextSymbolMapDiff());

                    assertFalse(eventCursor.hasNext());
                }
                try (WalReader reader = engine.getWalReader(tableToken, walName2, 1, 1)) {
                    assertEquals(4, reader.getColumnCount());
                    assertEquals(walName2, reader.getWalName());
                    assertEquals(tableToken.getTableName(), reader.getTableName());
                    assertEquals(1, reader.size());

                    final RecordCursor cursor = reader.getDataCursor();
                    final Record record = cursor.getRecord();
                    assertTrue(cursor.hasNext());
                    assertEquals(100, record.getByte(0));
                    assertNull(record.getStr(1));
                    assertEquals(0, record.getRowId());
                    assertFalse(cursor.hasNext());

                    assertColumnMetadata(model, reader);

                    final WalEventCursor eventCursor = reader.getEventCursor();
                    assertTrue(eventCursor.hasNext());
                    assertEquals(0, eventCursor.getTxn());
                    assertEquals(WalTxnType.DATA, eventCursor.getType());

                    final WalEventCursor.DataInfo dataInfo = eventCursor.getDataInfo();
                    assertEquals(0, dataInfo.getStartRowID());
                    assertEquals(1, dataInfo.getEndRowID());
                    assertEquals(0, dataInfo.getMinTimestamp());
                    assertEquals(0, dataInfo.getMaxTimestamp());
                    assertFalse(dataInfo.isOutOfOrder());
                    assertNull(dataInfo.nextSymbolMapDiff());

                    assertFalse(eventCursor.hasNext());
                }
            }
        });
    }

    @Test
    public void testAddingColumnClosesSegment() throws Exception {
        assertMemoryLeak(() -> {
            TableToken tableToken = createTable(testName.getMethodName());

            final String walName;
            try (WalWriter walWriter = engine.getWalWriter(tableToken)) {
                walName = walWriter.getWalName();
                TableWriter.Row row = walWriter.newRow(0);
                row.putByte(0, (byte) 1);
                row.append();
                walWriter.commit();

                addColumn(walWriter, "c", ColumnType.INT);
                row = walWriter.newRow(0);
                row.putByte(0, (byte) 10);
                row.append();
                walWriter.commit();

                addColumn(walWriter, "d", ColumnType.SHORT);
                row = walWriter.newRow(0);
                row.putByte(0, (byte) 100);
                row.putShort(4, (short) 1000);
                row.append();
                walWriter.commit();
            }

            try (TableModel model = defaultModel(tableToken.getTableName())) {
                try (WalReader reader = engine.getWalReader(tableToken, walName, 0, 1)) {
                    assertEquals(3, reader.getColumnCount());
                    assertEquals(walName, reader.getWalName());
                    assertEquals(tableToken.getTableName(), reader.getTableName());
                    assertEquals(1, reader.size());

                    final RecordCursor cursor = reader.getDataCursor();
                    final Record record = cursor.getRecord();
                    assertTrue(cursor.hasNext());
                    assertEquals(1, record.getByte(0));
                    assertNull(record.getStr(1));
                    assertEquals(0, record.getRowId());
                    assertFalse(cursor.hasNext());

                    assertColumnMetadata(model, reader);

                    final WalEventCursor eventCursor = reader.getEventCursor();
                    assertTrue(eventCursor.hasNext());
                    assertEquals(0, eventCursor.getTxn());
                    assertEquals(WalTxnType.DATA, eventCursor.getType());

                    final WalEventCursor.DataInfo dataInfo = eventCursor.getDataInfo();
                    assertEquals(0, dataInfo.getStartRowID());
                    assertEquals(1, dataInfo.getEndRowID());
                    assertEquals(0, dataInfo.getMinTimestamp());
                    assertEquals(0, dataInfo.getMaxTimestamp());
                    assertFalse(dataInfo.isOutOfOrder());
                    assertNull(dataInfo.nextSymbolMapDiff());

                    assertFalse(eventCursor.hasNext());
                }
                model.col("c", ColumnType.INT);
                try (WalReader reader = engine.getWalReader(tableToken, walName, 1, 1)) {
                    assertEquals(4, reader.getColumnCount());
                    assertEquals(walName, reader.getWalName());
                    assertEquals(tableToken.getTableName(), reader.getTableName());
                    assertEquals(1, reader.size());

                    final RecordCursor cursor = reader.getDataCursor();
                    final Record record = cursor.getRecord();
                    assertTrue(cursor.hasNext());
                    assertEquals(10, record.getByte(0));
                    assertNull(record.getStr(1));
                    assertEquals(Integer.MIN_VALUE, record.getInt(3));
                    assertEquals(0, record.getRowId());
                    assertFalse(cursor.hasNext());

                    assertColumnMetadata(model, reader);

                    final WalEventCursor eventCursor = reader.getEventCursor();
                    assertTrue(eventCursor.hasNext());
                    assertEquals(0, eventCursor.getTxn());
                    assertEquals(WalTxnType.DATA, eventCursor.getType());

                    final WalEventCursor.DataInfo dataInfo = eventCursor.getDataInfo();
                    assertEquals(0, dataInfo.getStartRowID());
                    assertEquals(1, dataInfo.getEndRowID());
                    assertEquals(0, dataInfo.getMinTimestamp());
                    assertEquals(0, dataInfo.getMaxTimestamp());
                    assertFalse(dataInfo.isOutOfOrder());
                    assertNull(dataInfo.nextSymbolMapDiff());

                    assertFalse(eventCursor.hasNext());
                }
                model.col("d", ColumnType.SHORT);
                try (WalReader reader = engine.getWalReader(tableToken, walName, 2, 1)) {
                    assertEquals(5, reader.getColumnCount());
                    assertEquals(walName, reader.getWalName());
                    assertEquals(tableToken.getTableName(), reader.getTableName());
                    assertEquals(1, reader.size());

                    final RecordCursor cursor = reader.getDataCursor();
                    final Record record = cursor.getRecord();
                    assertTrue(cursor.hasNext());
                    assertEquals(100, record.getByte(0));
                    assertEquals(1000, record.getShort(4));
                    assertNull(record.getStr(1));
                    assertEquals(Integer.MIN_VALUE, record.getInt(3));
                    assertEquals(0, record.getRowId());
                    assertFalse(cursor.hasNext());

                    assertColumnMetadata(model, reader);

                    final WalEventCursor eventCursor = reader.getEventCursor();
                    assertTrue(eventCursor.hasNext());
                    assertEquals(0, eventCursor.getTxn());
                    assertEquals(WalTxnType.DATA, eventCursor.getType());

                    final WalEventCursor.DataInfo dataInfo = eventCursor.getDataInfo();
                    assertEquals(0, dataInfo.getStartRowID());
                    assertEquals(1, dataInfo.getEndRowID());
                    assertEquals(0, dataInfo.getMinTimestamp());
                    assertEquals(0, dataInfo.getMaxTimestamp());
                    assertFalse(dataInfo.isOutOfOrder());
                    assertNull(dataInfo.nextSymbolMapDiff());

                    assertFalse(eventCursor.hasNext());
                }
            }
        });
    }

    @Test
    public void testAddingColumnOverlapping() throws Exception {
        assertMemoryLeak(() -> {
            TableToken tableToken = createTable(testName.getMethodName());

            final String walName1, walName2;
            try (WalWriter walWriter1 = engine.getWalWriter(tableToken)) {
                try (WalWriter walWriter2 = engine.getWalWriter(tableToken)) {
                    walName1 = walWriter1.getWalName();
                    walName2 = walWriter2.getWalName();
                    addColumn(walWriter1, "c", ColumnType.INT);
                    addColumn(walWriter2, "d", ColumnType.INT);
                }
            }

            try (TableModel model = defaultModel(tableToken.getTableName())) {
                model.col("c", ColumnType.INT);
                try (WalReader reader = engine.getWalReader(tableToken, walName1, 0, 0)) {
                    assertEquals(4, reader.getColumnCount());
                    assertEquals(walName1, reader.getWalName());
                    assertEquals(tableToken.getTableName(), reader.getTableName());
                    assertEquals(0, reader.size());

                    final RecordCursor cursor = reader.getDataCursor();
                    assertFalse(cursor.hasNext());

                    assertColumnMetadata(model, reader);

                    final WalEventCursor eventCursor = reader.getEventCursor();
                    assertFalse(eventCursor.hasNext());
                }

                model.col("d", ColumnType.INT);
                try (WalReader reader = engine.getWalReader(tableToken, walName2, 0, 0)) {
                    assertEquals(5, reader.getColumnCount());
                    assertEquals(walName2, reader.getWalName());
                    assertEquals(tableToken.getTableName(), reader.getTableName());
                    assertEquals(0, reader.size());

                    final RecordCursor cursor = reader.getDataCursor();
                    assertFalse(cursor.hasNext());

                    assertColumnMetadata(model, reader);

                    final WalEventCursor eventCursor = reader.getEventCursor();
                    assertFalse(eventCursor.hasNext());
                }
            }
        });
    }

    @Test
    public void testAddingColumnOverlappingAndAddRow() throws Exception {
        assertMemoryLeak(() -> {
            final String tableName = testName.getMethodName();
            TableToken tableToken = createTable(testName.getMethodName());

            final String walName1, walName2;
            try (WalWriter walWriter1 = engine.getWalWriter(tableToken)) {
                try (WalWriter walWriter2 = engine.getWalWriter(tableToken)) {
                    walName1 = walWriter1.getWalName();
                    walName2 = walWriter2.getWalName();
                    addColumn(walWriter1, "c", ColumnType.INT);
                    addColumn(walWriter2, "d", ColumnType.INT);

                    TableWriter.Row row = walWriter1.newRow();
                    row.putByte(0, (byte) 1);
                    row.append();
                    walWriter1.commit();
                }
            }

            try (TableModel model = defaultModel(tableName)) {
                model.col("c", ColumnType.INT);
                model.col("d", ColumnType.INT);
                try (WalReader reader = engine.getWalReader(tableToken, walName1, 0, 1)) {
                    assertEquals(5, reader.getColumnCount());
                    assertEquals(walName1, reader.getWalName());
                    assertEquals(tableName, reader.getTableName());
                    assertEquals(1, reader.size());

                    final RecordCursor cursor = reader.getDataCursor();
                    final Record record = cursor.getRecord();
                    assertTrue(cursor.hasNext());
                    assertEquals(1, record.getByte(0));
                    assertNull(record.getStr(1));
                    assertEquals(0, record.getRowId());
                    assertFalse(cursor.hasNext());

                    assertColumnMetadata(model, reader);

                    final WalEventCursor eventCursor = reader.getEventCursor();
                    assertTrue(eventCursor.hasNext());
                    assertEquals(0, eventCursor.getTxn());
                    assertEquals(WalTxnType.DATA, eventCursor.getType());

                    final WalEventCursor.DataInfo dataInfo = eventCursor.getDataInfo();
                    assertEquals(0, dataInfo.getStartRowID());
                    assertEquals(1, dataInfo.getEndRowID());
                    assertEquals(0, dataInfo.getMinTimestamp());
                    assertEquals(0, dataInfo.getMaxTimestamp());
                    assertFalse(dataInfo.isOutOfOrder());
                    assertNull(dataInfo.nextSymbolMapDiff());

                    assertFalse(eventCursor.hasNext());
                }
                try (WalReader reader = engine.getWalReader(tableToken, walName2, 0, 0)) {
                    assertEquals(5, reader.getColumnCount());
                    assertEquals(walName2, reader.getWalName());
                    assertEquals(tableName, reader.getTableName());
                    assertEquals(0, reader.size());

                    final RecordCursor cursor = reader.getDataCursor();
                    assertFalse(cursor.hasNext());

                    assertColumnMetadata(model, reader);

                    final WalEventCursor eventCursor = reader.getEventCursor();
                    assertFalse(eventCursor.hasNext());
                }
            }
        });
    }

    @Test
    public void testAddingDuplicateColumn() throws Exception {
        assertMemoryLeak(() -> {
            final String tableName = testName.getMethodName();
            TableToken tableToken = createTable(testName.getMethodName());

            final String walName;
            try (WalWriter walWriter = engine.getWalWriter(tableToken)) {
                walName = walWriter.getWalName();
                TableWriter.Row row = walWriter.newRow(0);
                row.putByte(0, (byte) 1);
                row.append();
                walWriter.commit();

                addColumn(walWriter, "c", ColumnType.INT);
                row = walWriter.newRow(0);
                row.putByte(0, (byte) 10);
                row.append();
                walWriter.commit();

                try {
                    addColumn(walWriter, "c", ColumnType.SHORT);
                    assertException("Should not be able to add duplicate column");
                } catch (CairoException e) {
                    assertEquals("[-1] duplicate column name: c", e.getMessage());
                }

                row = walWriter.newRow(0);
                row.putByte(0, (byte) 100);
                row.append();
                walWriter.commit();
            }

            try (TableModel model = defaultModel(tableName)) {
                try (WalReader reader = engine.getWalReader(tableToken, walName, 0, 1)) {
                    assertEquals(3, reader.getColumnCount());
                    assertEquals(walName, reader.getWalName());
                    assertEquals(tableName, reader.getTableName());
                    assertEquals(1, reader.size());

                    final RecordCursor cursor = reader.getDataCursor();
                    final Record record = cursor.getRecord();
                    assertTrue(cursor.hasNext());
                    assertEquals(1, record.getByte(0));
                    assertNull(record.getStr(1));
                    assertEquals(0, record.getRowId());
                    assertFalse(cursor.hasNext());

                    assertColumnMetadata(model, reader);

                    final WalEventCursor eventCursor = reader.getEventCursor();
                    assertTrue(eventCursor.hasNext());
                    assertEquals(0, eventCursor.getTxn());
                    assertEquals(WalTxnType.DATA, eventCursor.getType());

                    final WalEventCursor.DataInfo dataInfo = eventCursor.getDataInfo();
                    assertEquals(0, dataInfo.getStartRowID());
                    assertEquals(1, dataInfo.getEndRowID());
                    assertEquals(0, dataInfo.getMinTimestamp());
                    assertEquals(0, dataInfo.getMaxTimestamp());
                    assertFalse(dataInfo.isOutOfOrder());
                    assertNull(dataInfo.nextSymbolMapDiff());

                    assertFalse(eventCursor.hasNext());
                }
                model.col("c", ColumnType.INT);
                try (WalReader reader = engine.getWalReader(tableToken, walName, 1, 2)) {
                    assertEquals(4, reader.getColumnCount());
                    assertEquals(walName, reader.getWalName());
                    assertEquals(tableName, reader.getTableName());
                    assertEquals(2, reader.size());

                    final RecordCursor cursor = reader.getDataCursor();
                    final Record record = cursor.getRecord();
                    assertTrue(cursor.hasNext());
                    assertEquals(10, record.getByte(0));
                    assertNull(record.getStr(1));
                    assertEquals(Integer.MIN_VALUE, record.getInt(3));
                    assertEquals(0, record.getRowId());
                    assertTrue(cursor.hasNext());
                    assertEquals(100, record.getByte(0));
                    assertNull(record.getStr(1));
                    assertEquals(Integer.MIN_VALUE, record.getInt(3));
                    assertEquals(1, record.getRowId());
                    assertFalse(cursor.hasNext());

                    assertColumnMetadata(model, reader);

                    final WalEventCursor eventCursor = reader.getEventCursor();
                    assertTrue(eventCursor.hasNext());
                    assertEquals(0, eventCursor.getTxn());
                    assertEquals(WalTxnType.DATA, eventCursor.getType());

                    WalEventCursor.DataInfo dataInfo = eventCursor.getDataInfo();
                    assertEquals(0, dataInfo.getStartRowID());
                    assertEquals(1, dataInfo.getEndRowID());
                    assertEquals(0, dataInfo.getMinTimestamp());
                    assertEquals(0, dataInfo.getMaxTimestamp());
                    assertFalse(dataInfo.isOutOfOrder());
                    assertNull(dataInfo.nextSymbolMapDiff());

                    assertTrue(eventCursor.hasNext());
                    assertEquals(1, eventCursor.getTxn());
                    assertEquals(WalTxnType.DATA, eventCursor.getType());

                    dataInfo = eventCursor.getDataInfo();
                    assertEquals(1, dataInfo.getStartRowID());
                    assertEquals(2, dataInfo.getEndRowID());
                    assertEquals(0, dataInfo.getMinTimestamp());
                    assertEquals(0, dataInfo.getMaxTimestamp());
                    assertFalse(dataInfo.isOutOfOrder());
                    assertNull(dataInfo.nextSymbolMapDiff());

                    assertFalse(eventCursor.hasNext());
                }

                try {
<<<<<<< HEAD
                    engine.getWalReader(tableToken, walName, 2, 1);
                    fail("Segment 2 should not exist");
=======
                    engine.getWalReader(sqlExecutionContext.getSecurityContext(), tableToken, walName, 2, 1);
                    assertException("Segment 2 should not exist");
>>>>>>> 83dacadf
                } catch (CairoException e) {
                    assertTrue(e.getMessage().endsWith("could not open read-only [file=" + engine.getConfiguration().getRoot() +
                            File.separatorChar + tableName + TableUtils.SYSTEM_TABLE_NAME_SUFFIX + "1" +
                            File.separatorChar + walName +
                            File.separatorChar + "2" +
                            File.separatorChar + TableUtils.META_FILE_NAME + "]"));
                }
            }
        });
    }

    @Test
    public void testAddingSymbolColumn() throws Exception {
        assertMemoryLeak(() -> {
            final String tableName = "testTableAddSymbolCol";
            TableToken tableToken = createTable(tableName);

            final String walName;
            try (WalWriter walWriter = engine.getWalWriter(tableToken)) {
                walName = walWriter.getWalName();
                TableWriter.Row row = walWriter.newRow(0);
                row.putByte(0, (byte) 125);
                row.append();
                walWriter.commit();
                addColumn(walWriter, "c", ColumnType.SYMBOL);
            }

            try (TableModel model = defaultModel(tableName)) {
                try (WalReader reader = engine.getWalReader(tableToken, walName, 0, 1)) {
                    assertEquals(3, reader.getColumnCount());
                    assertEquals(walName, reader.getWalName());
                    assertEquals(tableName, reader.getTableName());
                    assertEquals(1, reader.size());

                    final RecordCursor cursor = reader.getDataCursor();
                    final Record record = cursor.getRecord();
                    assertTrue(cursor.hasNext());
                    assertEquals(125, record.getByte(0));
                    assertNull(record.getStr(1));
                    assertEquals(0, record.getRowId());
                    assertFalse(cursor.hasNext());

                    assertColumnMetadata(model, reader);

                    final WalEventCursor eventCursor = reader.getEventCursor();
                    assertTrue(eventCursor.hasNext());
                    assertEquals(0, eventCursor.getTxn());
                    assertEquals(WalTxnType.DATA, eventCursor.getType());

                    final WalEventCursor.DataInfo dataInfo = eventCursor.getDataInfo();
                    assertEquals(0, dataInfo.getStartRowID());
                    assertEquals(1, dataInfo.getEndRowID());
                    assertEquals(0, dataInfo.getMinTimestamp());
                    assertEquals(0, dataInfo.getMaxTimestamp());
                    assertFalse(dataInfo.isOutOfOrder());
                    assertNull(dataInfo.nextSymbolMapDiff());

                    assertFalse(eventCursor.hasNext());
                }
            }
        });
    }

    @Test
    public void testAlterAddChangeLag() throws Exception {
        assertMemoryLeak(() -> {
            TableToken tableToken = createTable(testName.getMethodName());
            ddl("alter table " + tableToken.getTableName() + " SET PARAM o3MaxLag = 20s");
            ddl("alter table " + tableToken.getTableName() + " add i2 int");
            insert("insert into " + tableToken.getTableName() + "(ts, i2) values ('2022-02-24', 2)");

            drainWalQueue();
            Assert.assertFalse(engine.getTableSequencerAPI().isSuspended(tableToken));
            assertSql("a\tb\tts\ti2\n" +
                    "0\t\t2022-02-24T00:00:00.000000Z\t2\n", tableToken.getTableName());
        });
    }

    @Test
    public void testAlterAddChangeMaxUncommitted() throws Exception {
        assertMemoryLeak(() -> {
            TableToken tableToken = createTable(testName.getMethodName());
            ddl("alter table " + tableToken.getTableName() + " set PARAM maxUncommittedRows = 20000");
            ddl("alter table " + tableToken.getTableName() + " add i2 int");
            insert("insert into " + tableToken.getTableName() + "(ts, i2) values ('2022-02-24', 2)");

            drainWalQueue();
            Assert.assertFalse(engine.getTableSequencerAPI().isSuspended(tableToken));
            assertSql("a\tb\tts\ti2\n" +
                    "0\t\t2022-02-24T00:00:00.000000Z\t2\n", tableToken.getTableName());
        });
    }

    @Test
    public void testAlterAddDropIndex() throws Exception {
        assertMemoryLeak(() -> {
            TableToken tableToken = createTable(testName.getMethodName());
            compile("alter table " + tableToken.getTableName() + " add sym2 symbol");
            compile("alter table " + tableToken.getTableName() + " alter column sym2 add index");
            compile("alter table " + tableToken.getTableName() + " alter column sym2 drop index");
            compile("alter table " + tableToken.getTableName() + " add i2 int");
            insert("insert into " + tableToken.getTableName() + "(ts, i2) values ('2022-02-24', 2)");

            drainWalQueue();
            Assert.assertFalse(engine.getTableSequencerAPI().isSuspended(tableToken));
            assertSql("a\tb\tts\tsym2\ti2\n" +
                    "0\t\t2022-02-24T00:00:00.000000Z\t\t2\n", tableToken.getTableName());
        });
    }

    @Test
    public void testAlterTableRejectedIfTransactionPending() throws Exception {
        assertMemoryLeak(() -> {
            TableToken tableToken = createTable(testName.getMethodName());

            try (WalWriter walWriter = engine.getWalWriter(tableToken)) {
                TableWriter.Row row = walWriter.newRow(0);
                row.putByte(0, (byte) 1);
                row.append();
                // no commit intentional
                addColumn(walWriter, "c", ColumnType.INT);
                assertException("Exception expected");
            } catch (Exception e) {
                // this exception will be handled in ILP/PG/HTTP
                assertTrue(e.getMessage().endsWith("cannot alter table with uncommitted inserts [table=testAlterTableRejectedIfTransactionPending]"));
            }
        });
    }

    @Test
    public void testCancelRowDoesNotStartsNewSegment() throws Exception {
        assertMemoryLeak(() -> {
            final String tableName = testName.getMethodName();
            TableToken tableToken = createTable(testName.getMethodName());

            final String walName;
            try (WalWriter walWriter = engine.getWalWriter(tableToken)) {
                walName = walWriter.getWalName();
                assertEquals(0, walWriter.getSegmentRowCount());
                TableWriter.Row row = walWriter.newRow(0);
                row.putByte(0, (byte) 1);
                row.append();
                assertEquals(1, walWriter.getSegmentRowCount());
                row = walWriter.newRow(0);
                row.putByte(0, (byte) 11);
                row.append();
                assertEquals(2, walWriter.getSegmentRowCount());
                row = walWriter.newRow(0);

                row.putByte(0, (byte) 111);
                assertEquals(2, walWriter.getSegmentRowCount());
                row.cancel();

                assertEquals(2, walWriter.getSegmentRowCount());
                row = walWriter.newRow(0);
                row.putByte(0, (byte) 112);
                row.append();
                assertEquals(3, walWriter.getSegmentRowCount());
                walWriter.commit();
            }

            try (TableModel model = defaultModel(tableName)) {
                try (WalReader reader = engine.getWalReader(tableToken, walName, 0, 3)) {
                    assertEquals(3, reader.getColumnCount());
                    assertEquals(walName, reader.getWalName());
                    assertEquals(tableName, reader.getTableName());
                    assertEquals(3, reader.size());

                    final RecordCursor cursor = reader.getDataCursor();
                    final Record record = cursor.getRecord();
                    assertTrue(cursor.hasNext());
                    assertEquals(1, record.getByte(0));
                    assertNull(record.getStr(1));
                    assertEquals(0, record.getRowId());

                    assertTrue(cursor.hasNext());
                    assertEquals(11, record.getByte(0));
                    assertNull(record.getStr(1));
                    assertEquals(1, record.getRowId());

                    assertTrue(cursor.hasNext());
                    assertEquals(112, record.getByte(0));
                    assertNull(record.getStr(1));
                    assertEquals(2, record.getRowId());

                    assertFalse(cursor.hasNext());
                    assertColumnMetadata(model, reader);
                }
            }

            try (Path path = new Path().of(configuration.getRoot())) {
                assertWalFileExist(path, tableToken, walName, 0, "_meta");
                assertWalFileExist(path, tableToken, walName, 0, "_event");
                assertWalFileExist(path, tableToken, walName, 0, "a.d");
                assertWalFileExist(path, tableToken, walName, 0, "b.d");
                assertWalFileExist(path, tableToken, walName, 0, "b.i");
            }
        });
    }

    @Test
    public void testCommit() throws Exception {
        assertMemoryLeak(() -> {
            final String tableName = testName.getMethodName();
            TableToken tableToken = createTable(testName.getMethodName());

            final String walName;
            try (WalWriter walWriter = engine.getWalWriter(tableToken)) {
                walName = walWriter.getWalName();
                for (int i = 0; i < 18; i++) {
                    TableWriter.Row row = walWriter.newRow(0);
                    row.putByte(0, (byte) i);
                    row.append();
                }
                walWriter.commit();
                for (int i = 0; i < 6; i++) {
                    TableWriter.Row row = walWriter.newRow(0);
                    row.putByte(0, (byte) i);
                    row.append();
                }
                walWriter.commit();
                walWriter.commit(); //should not create new txn, this is noop
                walWriter.commit(); //should not create new txn, this is noop
                for (int i = 0; i < 20; i++) {
                    TableWriter.Row row = walWriter.newRow(0);
                    row.putByte(0, (byte) i);
                    row.append();
                }
                walWriter.commit();
                walWriter.rollSegment();
                for (int i = 0; i < 7; i++) {
                    TableWriter.Row row = walWriter.newRow(0);
                    row.putByte(0, (byte) i);
                    row.append();
                }

                walWriter.commit();
            }

            try (TableModel model = defaultModel(tableName)) {
                try (WalReader reader = engine.getWalReader(tableToken, walName, 0, 44)) {
                    assertEquals(3, reader.getColumnCount());
                    assertEquals(walName, reader.getWalName());
                    assertEquals(tableName, reader.getTableName());
                    assertEquals(44, reader.size());

                    final RecordCursor cursor = reader.getDataCursor();
                    final Record record = cursor.getRecord();
                    int i = 0;
                    while (cursor.hasNext()) {
                        assertEquals(i > 23 ? i - 24 : (i > 17 ? i - 18 : i), record.getByte(0));
                        assertNull(record.getStr(1));
                        assertEquals(i, record.getRowId());
                        i++;
                    }
                    assertEquals(44, i);

                    assertColumnMetadata(model, reader);

                    final WalEventCursor eventCursor = reader.getEventCursor();
                    assertTrue(eventCursor.hasNext());
                    assertEquals(0, eventCursor.getTxn());
                    assertEquals(WalTxnType.DATA, eventCursor.getType());

                    WalEventCursor.DataInfo dataInfo = eventCursor.getDataInfo();
                    assertEquals(0, dataInfo.getStartRowID());
                    assertEquals(18, dataInfo.getEndRowID());
                    assertEquals(0, dataInfo.getMinTimestamp());
                    assertEquals(0, dataInfo.getMaxTimestamp());
                    assertFalse(dataInfo.isOutOfOrder());
                    assertNull(dataInfo.nextSymbolMapDiff());

                    assertTrue(eventCursor.hasNext());
                    assertEquals(1, eventCursor.getTxn());
                    assertEquals(WalTxnType.DATA, eventCursor.getType());

                    dataInfo = eventCursor.getDataInfo();
                    assertEquals(18, dataInfo.getStartRowID());
                    assertEquals(24, dataInfo.getEndRowID());
                    assertEquals(0, dataInfo.getMinTimestamp());
                    assertEquals(0, dataInfo.getMaxTimestamp());
                    assertFalse(dataInfo.isOutOfOrder());
                    assertNull(dataInfo.nextSymbolMapDiff());

                    assertTrue(eventCursor.hasNext());
                    assertEquals(2, eventCursor.getTxn());
                    assertEquals(WalTxnType.DATA, eventCursor.getType());

                    dataInfo = eventCursor.getDataInfo();
                    assertEquals(24, dataInfo.getStartRowID());
                    assertEquals(44, dataInfo.getEndRowID());
                    assertEquals(0, dataInfo.getMinTimestamp());
                    assertEquals(0, dataInfo.getMaxTimestamp());
                    assertFalse(dataInfo.isOutOfOrder());
                    assertNull(dataInfo.nextSymbolMapDiff());

                    assertFalse(eventCursor.hasNext());
                }
                try (WalReader reader = engine.getWalReader(tableToken, walName, 1, 7)) {
                    assertEquals(3, reader.getColumnCount());
                    assertEquals(walName, reader.getWalName());
                    assertEquals(tableName, reader.getTableName());
                    assertEquals(7, reader.size());

                    final RecordCursor cursor = reader.getDataCursor();
                    final Record record = cursor.getRecord();
                    int i = 0;
                    while (cursor.hasNext()) {
                        assertEquals(i, record.getByte(0));
                        assertNull(record.getStr(1));
                        assertEquals(i, record.getRowId());
                        i++;
                    }
                    assertEquals(7, i);

                    assertColumnMetadata(model, reader);

                    final WalEventCursor eventCursor = reader.getEventCursor();
                    assertTrue(eventCursor.hasNext());
                    assertEquals(0, eventCursor.getTxn());
                    assertEquals(WalTxnType.DATA, eventCursor.getType());

                    final WalEventCursor.DataInfo dataInfo = eventCursor.getDataInfo();
                    assertEquals(0, dataInfo.getStartRowID());
                    assertEquals(7, dataInfo.getEndRowID());
                    assertEquals(0, dataInfo.getMinTimestamp());
                    assertEquals(0, dataInfo.getMaxTimestamp());
                    assertFalse(dataInfo.isOutOfOrder());
                    assertNull(dataInfo.nextSymbolMapDiff());

                    assertFalse(eventCursor.hasNext());
                }
            }
        });
    }

    @Test
    public void testConcurrentAddRemoveColumn_DifferentColNamePerThread() throws Exception {
        assertMemoryLeak(() -> {
            final String tableName = testName.getMethodName();
            TableToken tableToken = createTable(testName.getMethodName());

            final int numOfRows = 11;
            final int numOfThreads = 10;
            final CountDownLatch alterFinished = new CountDownLatch(numOfThreads);
            final SOCountDownLatch writeFinished = new SOCountDownLatch(numOfThreads);
            final AtomicInteger columnNumber = new AtomicInteger();

            // map<walId, Error|Exception>
            final ConcurrentMap<Integer, Throwable> errors = new ConcurrentHashMap<>(numOfThreads);
            // map<walId, numOfThreadsUsedThisWalWriter>
            final ConcurrentMap<Integer, AtomicInteger> counters = new ConcurrentHashMap<>(numOfThreads);
            for (int i = 0; i < numOfThreads; i++) {
                new Thread(() -> {
                    final String colName = "col" + columnNumber.incrementAndGet();
                    TableWriter.Row row;
                    int walId = -1;
                    boolean countedDown = false;
                    try (WalWriter walWriter = engine.getWalWriter(tableToken)) {
                        walId = walWriter.getWalId();
                        final AtomicInteger counter = counters.computeIfAbsent(walId, name -> new AtomicInteger());
                        counter.incrementAndGet();

                        addColumn(walWriter, colName, ColumnType.LONG);
                        removeColumn(walWriter, colName);
                        addColumn(walWriter, colName, ColumnType.STRING);
                        removeColumn(walWriter, colName);
                        addColumn(walWriter, colName, ColumnType.BYTE);
                        removeColumn(walWriter, colName);

                        alterFinished.countDown();
                        countedDown = true;

                        alterFinished.await();
                        for (int n = 0; n < numOfRows; n++) {
                            row = walWriter.newRow(0);
                            row.putByte(0, (byte) 1);
                            row.putStr(1, "test" + n);
                            row.append();
                        }
                        walWriter.commit();
                        walWriter.rollSegment();
                    } catch (Throwable th) {
                        errors.put(walId, th);
                    } finally {
                        Path.clearThreadLocals();
                        if (!countedDown) {
                            alterFinished.countDown();
                        }
                        writeFinished.countDown();
                    }
                }).start();
            }
            writeFinished.await();

            if (!errors.isEmpty()) {
                for (Throwable th : errors.values()) {
                    th.printStackTrace();
                }
                Assert.fail("Write failed");
            }

            final LongHashSet txnSet = new LongHashSet(numOfThreads);
            final IntList symbolCounts = new IntList();
            symbolCounts.add(numOfRows);
            try (TableModel model = defaultModel(tableName)) {
                for (Map.Entry<Integer, AtomicInteger> counterEntry : counters.entrySet()) {
                    final int walId = counterEntry.getKey();
                    final int count = counterEntry.getValue().get();
                    final String walName = WAL_NAME_BASE + walId;

                    for (int i = 0; i < count; i++) {
                        try (WalReader reader = engine.getWalReader(tableToken, walName, 2 * i, numOfRows)) {
                            assertEquals(3, reader.getRealColumnCount());
                            assertEquals(walName, reader.getWalName());
                            assertEquals(tableName, reader.getTableName());
                            assertEquals(numOfRows, reader.size());

                            final RecordCursor cursor = reader.getDataCursor();
                            final Record record = cursor.getRecord();
                            int n = 0;
                            while (cursor.hasNext()) {
                                assertEquals(1, record.getByte(0));
                                assertEquals("test" + n, record.getStr(1).toString());
                                assertEquals(n, record.getRowId());
                                n++;
                            }
                            assertEquals(numOfRows, n);

                            assertColumnMetadata(model, reader);

                            final WalEventCursor eventCursor = reader.getEventCursor();
                            assertTrue(eventCursor.hasNext());
                            assertEquals(WalTxnType.DATA, eventCursor.getType());
                            txnSet.add(Numbers.encodeLowHighInts(walId * 10 + i, (int) eventCursor.getTxn()));

                            final WalEventCursor.DataInfo dataInfo = eventCursor.getDataInfo();
                            assertEquals(0, dataInfo.getStartRowID());
                            assertEquals(numOfRows, dataInfo.getEndRowID());
                            assertEquals(0, dataInfo.getMinTimestamp());
                            assertEquals(0, dataInfo.getMaxTimestamp());
                            assertFalse(dataInfo.isOutOfOrder());

                            assertNull(dataInfo.nextSymbolMapDiff());

                            assertFalse(eventCursor.hasNext());
                        }

                        try (WalReader reader = engine.getWalReader(tableToken, walName, 2 * i + 1, 0)) {
                            assertEquals(3, reader.getRealColumnCount());
                            assertEquals(walName, reader.getWalName());
                            assertEquals(tableName, reader.getTableName());
                            assertEquals(0, reader.size());

                            final RecordCursor cursor = reader.getDataCursor();
                            assertFalse(cursor.hasNext());

                            assertColumnMetadata(model, reader);

                            final WalEventCursor eventCursor = reader.getEventCursor();
                            assertFalse(eventCursor.hasNext());
                        }

                        try (Path path = new Path().of(configuration.getRoot())) {
                            assertWalFileExist(path, tableToken, walName, 0, "_meta");
                            assertWalFileExist(path, tableToken, walName, 0, "_event");
                            assertWalFileExist(path, tableToken, walName, 0, "a.d");
                            assertWalFileExist(path, tableToken, walName, 0, "b.d");
                            assertWalFileExist(path, tableToken, walName, 1, "_meta");
                            assertWalFileExist(path, tableToken, walName, 1, "_event");
                            assertWalFileExist(path, tableToken, walName, 1, "a.d");
                            assertWalFileExist(path, tableToken, walName, 1, "b.d");
                        }
                    }
                }
            }

            assertEquals(numOfThreads, txnSet.size());
        });
    }

    @Test
    public void testConcurrentInsert() throws Exception {
        assertMemoryLeak(() -> {
            final String tableName = "testTable";
            TableToken tableToken;
            try (TableModel model = new TableModel(configuration, tableName, PartitionBy.HOUR)
                    .col("a", ColumnType.INT)
                    .col("b", ColumnType.SYMBOL)
                    .timestamp("ts")
                    .wal()
            ) {
                tableToken = createTable(model);
            }

            final int numOfRows = 4000;
            final int maxRowCount = 500;
            configOverrideWalSegmentRolloverRowCount(maxRowCount);
            Assert.assertEquals(configuration.getWalSegmentRolloverRowCount(), maxRowCount);
            final int numOfSegments = numOfRows / maxRowCount;
            final int numOfThreads = 10;
            final int numOfTxn = numOfThreads * numOfSegments;
            final SOCountDownLatch writeFinished = new SOCountDownLatch(numOfThreads);

            // map<walId, Error|Exception>
            final ConcurrentMap<Integer, Throwable> errors = new ConcurrentHashMap<>(numOfThreads);
            // map<walId, numOfThreadsUsedThisWalWriter>
            final ConcurrentMap<Integer, AtomicInteger> counters = new ConcurrentHashMap<>(numOfThreads);
            for (int i = 0; i < numOfThreads; i++) {
                new Thread(() -> {
                    TableWriter.Row row;
                    int walId = -1;
                    try (WalWriter walWriter = engine.getWalWriter(tableToken)) {
                        walId = walWriter.getWalId();
                        final AtomicInteger counter = counters.computeIfAbsent(walId, name -> new AtomicInteger());
                        assertEquals(counter.get() > 0 ? maxRowCount : 0, walWriter.getSegmentRowCount());
                        counter.incrementAndGet();
                        for (int n = 0; n < numOfRows; n++) {
                            row = walWriter.newRow(0);
                            row.putInt(0, n);
                            row.putSym(1, "test" + n);
                            row.append();
                            if ((n + 1) % maxRowCount == 0) {
                                walWriter.commit();
                            }
                        }
                        walWriter.commit();
                        assertWalExistence(true, tableName, walId);
                        for (int n = 0; n < counter.get() * numOfSegments; n++) {
                            assertSegmentExistence(true, tableName, walId, n);
                        }
                        assertSegmentExistence(false, tableName, walId, counter.get() * numOfSegments);
                    } catch (Throwable th) {
                        errors.put(walId, th);
                    } finally {
                        Path.clearThreadLocals();
                        writeFinished.countDown();
                    }
                }).start();
            }
            writeFinished.await();

            if (!errors.isEmpty()) {
                for (Throwable th : errors.values()) {
                    th.printStackTrace();
                }
                Assert.fail("Write failed");
            }

            final LongHashSet txnSet = new LongHashSet(numOfTxn);
            final IntList symbolCounts = new IntList();
            symbolCounts.add(numOfRows);
            try (TableModel model = new TableModel(configuration, tableName, PartitionBy.HOUR)
                    .col("a", ColumnType.INT)
                    .col("b", ColumnType.SYMBOL)
                    .timestamp("ts")
                    .wal()
            ) {
                for (Map.Entry<Integer, AtomicInteger> counterEntry : counters.entrySet()) {
                    final int walId = counterEntry.getKey();
                    final int count = counterEntry.getValue().get();
                    final String walName = WAL_NAME_BASE + walId;

                    for (int segmentId = 0; segmentId < count * numOfSegments; segmentId++) {
                        try (WalReader reader = engine.getWalReader(tableToken, walName, segmentId, maxRowCount)) {
                            assertEquals(3, reader.getColumnCount());
                            assertEquals(walName, reader.getWalName());
                            assertEquals(tableName, reader.getTableName());
                            assertEquals(maxRowCount, reader.size());

                            final RecordCursor cursor = reader.getDataCursor();
                            final Record record = cursor.getRecord();
                            int n = 0;
                            while (cursor.hasNext()) {
                                assertEquals((segmentId % numOfSegments) * maxRowCount + n, record.getInt(0));
                                assertEquals(n, record.getInt(1)); // New symbol value every row
                                assertEquals("test" + ((segmentId % numOfSegments) * maxRowCount + n), record.getSym(1));
                                assertEquals(n, record.getRowId());
                                n++;
                            }
                            assertEquals(maxRowCount, n);

                            assertColumnMetadata(model, reader);

                            final WalEventCursor eventCursor = reader.getEventCursor();
                            assertTrue(eventCursor.hasNext());
                            assertEquals(WalTxnType.DATA, eventCursor.getType());
                            txnSet.add(Numbers.encodeLowHighInts(walId, segmentId * 1000 + (int) eventCursor.getTxn()));

                            final WalEventCursor.DataInfo dataInfo = eventCursor.getDataInfo();
                            assertEquals(0, dataInfo.getStartRowID());
                            assertEquals(maxRowCount, dataInfo.getEndRowID());
                            assertEquals(0, dataInfo.getMinTimestamp());
                            assertEquals(0, dataInfo.getMaxTimestamp());
                            assertFalse(dataInfo.isOutOfOrder());

                            final SymbolMapDiff symbolMapDiff = dataInfo.nextSymbolMapDiff();
                            assertEquals(1, symbolMapDiff.getColumnIndex());
                            int expectedKey = 0;
                            SymbolMapDiffEntry entry;
                            while ((entry = symbolMapDiff.nextEntry()) != null) {
                                assertEquals("test" + ((segmentId % numOfSegments) * maxRowCount + expectedKey), entry.getSymbol().toString());
                                expectedKey++;
                            }
                            assertEquals(maxRowCount, expectedKey);
                            assertNull(dataInfo.nextSymbolMapDiff());

                            assertFalse(eventCursor.hasNext());
                        }

                        try (Path path = new Path().of(configuration.getRoot())) {
                            assertWalFileExist(path, tableToken, walName, segmentId, "_meta");
                            assertWalFileExist(path, tableToken, walName, segmentId, "_event");
                            assertWalFileExist(path, tableToken, walName, segmentId, "a.d");
                            assertWalFileExist(path, tableToken, walName, segmentId, "b.d");
                            assertWalFileExist(path, tableToken, walName, segmentId, "ts.d");
                        }
                    }
                }
            }

            assertEquals(numOfTxn, txnSet.size());
            for (Map.Entry<Integer, AtomicInteger> counterEntry : counters.entrySet()) {
                final int walId = counterEntry.getKey();
                final int count = counterEntry.getValue().get();
                for (int segmentId = 0; segmentId < count * numOfSegments; segmentId++) {
                    txnSet.remove(Numbers.encodeLowHighInts(walId, segmentId * 1000));
                }
            }
            assertEquals(0, txnSet.size());
        });
    }

    @Test
    public void testDesignatedTimestampIncludesSegmentRowNumber_NotOOO() throws Exception {
        testDesignatedTimestampIncludesSegmentRowNumber(new int[]{1000, 1200}, false);
    }

    @Test
    public void testDesignatedTimestampIncludesSegmentRowNumber_OOO() throws Exception {
        testDesignatedTimestampIncludesSegmentRowNumber(new int[]{1500, 1200}, true);
    }

    @Test
    public void testExceptionThrownIfSequencerCannotBeCreated() throws Exception {
        assertMemoryLeak(() -> {
            ff = new TestFilesFacadeImpl() {
                @Override
                public int openRW(LPSZ name, long opts) {
                    if (Chars.endsWith(name, WAL_INDEX_FILE_NAME)) {
                        // Set errno to path does not exist
                        this.openRO(Path.getThreadLocal2("does-not-exist").$());
                        return -1;
                    }
                    return TestFilesFacadeImpl.INSTANCE.openRW(name, opts);
                }
            };

            try {
                createTable(testName.getMethodName());
                assertException("Exception expected");
            } catch (CairoException e) {
                TestUtils.assertContains(e.getFlyweightMessage(), "table is dropped");
            }
        });
    }

    @Test
    public void testExceptionThrownIfSequencerCannotBeOpened() throws Exception {
        final FilesFacade ff = new TestFilesFacadeImpl() {
            @Override
            public long getPageSize() {
                try {
                    throw new RuntimeException("Test failure");
                } catch (Exception e) {
                    final StackTraceElement[] stackTrace = e.getStackTrace();
                    if (stackTrace[4].getClassName().endsWith("TableSequencerImpl") && stackTrace[4].getMethodName().equals("open")) {
                        throw e;
                    }
                }
                return Files.PAGE_SIZE;
            }
        };

        assertMemoryLeak(ff, () -> {
            try {
                createTable(testName.getMethodName());
                assertException("Exception expected");
            } catch (Exception e) {
                // this exception will be handled in ILP/PG/HTTP
                assertEquals("Test failure", e.getMessage());
            }
        });
    }

    @Test
    public void testExceptionThrownIfSequencerCannotCreateDir() throws Exception {
        final FilesFacade ff = new TestFilesFacadeImpl() {
            @Override
            public int errno() {
                return 999;
            }

            @Override
            public int mkdirs(Path path, int mode) {
                try {
                    throw new RuntimeException("Test failure");
                } catch (Exception e) {
                    final StackTraceElement[] stackTrace = e.getStackTrace();
                    if (stackTrace[1].getClassName().endsWith("TableSequencerImpl") && stackTrace[1].getMethodName().equals("createSequencerDir")) {
                        return 1;
                    }
                }
                return Files.mkdirs(path, mode);
            }
        };

        assertMemoryLeak(ff, () -> {
            try {
                createTable(testName.getMethodName());
                assertException("Exception expected");
            } catch (Exception e) {
                // this exception will be handled in ILP/PG/HTTP
                assertTrue(e.getMessage().startsWith("[999] Cannot create sequencer directory:"));
            }
        });
    }

    @Test
    public void testLargeSegmentRollover() throws Exception {
        assertMemoryLeak(() -> {
            String tableName = testName.getMethodName();
            TableToken tableToken;
            // Schema with 8 columns, 8 bytes each = 64 bytes per row
            try (TableModel model = new TableModel(configuration, tableName, PartitionBy.DAY)
                    .timestamp("ts")
                    .col("a", ColumnType.LONG)
                    .wal()
            ) {
                tableToken = createTable(model);
            }

            try (WalWriter walWriter = engine.getWalWriter(tableToken)) {
                final RowInserter ins = new RowInserter() {
                    private long count;
                    private long ts = 1000000000L;

                    @Override
                    public long getCount() {
                        return count;
                    }

                    @Override
                    public void insertRow() {
                        TableWriter.Row row = walWriter.newRow(ts);
                        row.putLong(1, count);
                        row.append();
                        ts += 1000;
                        ++count;
                    }
                };

                ins.insertRow();
                walWriter.commit();
                Assert.assertEquals(ins.getCount(), 1);

                // Just one segment.
                assertWalExistence(true, tableName, 1);
                assertWalExistence(false, tableName, 2);
                assertSegmentExistence(true, tableName, 1, 0);
                assertSegmentExistence(false, tableName, 1, 1);

                while (ins.getCount() < configuration.getWalSegmentRolloverRowCount()) {
                    ins.insertRow();
                    if (ins.getCount() % 1000 == 0) {  // Committing occasionally to avoid too many log messages.
                        walWriter.commit();
                    }
                }
                walWriter.commit();

                // Still just one segment.
                assertWalExistence(true, tableName, 1);
                assertSegmentExistence(true, tableName, 1, 0);
                assertSegmentExistence(false, tableName, 1, 1);

                ins.insertRow();
                walWriter.commit();

                // Rolled over to second segment.
                assertWalExistence(true, tableName, 1);
                assertSegmentExistence(true, tableName, 1, 0);
                assertSegmentExistence(true, tableName, 1, 1);
                assertSegmentExistence(false, tableName, 1, 2);

                assertSegmentLockEngagement(false, tableName, 1, 0);

                drainWalQueue();
                runWalPurgeJob();

                assertSegmentExistence(false, tableName, 1, 0);
            }
        });
    }

    @Test
    public void testMaxLagTxnCount() throws Exception {
        configOverrideWalApplyTableTimeQuota(0);
        configOverrideWalMaxLagTxnCount(1);
        assertMemoryLeak(() -> {
            TableToken tableToken = createTable(testName.getMethodName());

            insert("insert into " + tableToken.getTableName() + "(ts) values ('2023-08-04T23:00:00.000000Z')");
            tickWalQueue(1);

            assertSql(
                    "a\tb\tts\n" +
                            "0\t\t2023-08-04T23:00:00.000000Z\n",
                    tableToken.getTableName()
            );

            insert("insert into " + tableToken.getTableName() + "(ts) values ('2023-08-04T22:00:00.000000Z')");
            insert("insert into " + tableToken.getTableName() + "(ts) values ('2023-08-04T21:00:00.000000Z')");
            insert("insert into " + tableToken.getTableName() + "(ts) values ('2023-08-04T20:00:00.000000Z')");

            // Run WAL apply job two times:
            // Tick 1. Put row 2023-08-04T22 into the lag.
            // Tick 2. Instead of putting row 2023-08-04T21 into the lag, we force full commit.
            tickWalQueue(2);

            // We expect all, but the last row to be visible.
            assertSql(
                    "a\tb\tts\n" +
                            "0\t\t2023-08-04T21:00:00.000000Z\n" +
                            "0\t\t2023-08-04T22:00:00.000000Z\n" +
                            "0\t\t2023-08-04T23:00:00.000000Z\n",
                    tableToken.getTableName()
            );

            drainWalQueue();

            assertSql(
                    "a\tb\tts\n" +
                            "0\t\t2023-08-04T20:00:00.000000Z\n" +
                            "0\t\t2023-08-04T21:00:00.000000Z\n" +
                            "0\t\t2023-08-04T22:00:00.000000Z\n" +
                            "0\t\t2023-08-04T23:00:00.000000Z\n",
                    tableToken.getTableName()
            );
        });
    }

    @Test
    public void testOverlappingStructureChangeCannotCreateFile() throws Exception {
        final FilesFacade ff = new TestFilesFacadeImpl() {
            @Override
            public int openRW(LPSZ name, long opts) {
                if (Chars.endsWith(name, "0" + Files.SEPARATOR + "c.d")) {
                    return -1;
                }
                return TestFilesFacadeImpl.INSTANCE.openRW(name, opts);
            }
        };

        assertMemoryLeak(ff, () -> {
            TableToken tableToken = createTable(testName.getMethodName());

            try (WalWriter walWriter1 = engine.getWalWriter(tableToken)) {
                try (WalWriter walWriter2 = engine.getWalWriter(tableToken)) {
                    addColumn(walWriter1, "c", ColumnType.INT);
                    addColumn(walWriter2, "d", ColumnType.INT);
                    assertException("Exception expected");
                } catch (CairoException e) {
                    // this exception will be handled in ILP/PG/HTTP
                    TestUtils.assertContains(e.getFlyweightMessage(), "could not open read-write");
                }
            }
        });
    }

    @Test
    public void testOverlappingStructureChangeFails() throws Exception {
        final FilesFacade ff = new TestFilesFacadeImpl() {
            @Override
            public int openRO(LPSZ name) {
                try {
                    throw new RuntimeException("Test failure");
                } catch (Exception e) {
                    final StackTraceElement[] stackTrace = e.getStackTrace();
                    if (stackTrace[2].getClassName().endsWith("TableTransactionLog") && stackTrace[2].getMethodName().equals("openFileRO")) {
                        return -1;
                    }
                }
                return TestFilesFacadeImpl.INSTANCE.openRO(name);
            }
        };

        assertMemoryLeak(ff, () -> {
            TableToken tableToken = createTable(testName.getMethodName());

            try (WalWriter walWriter1 = engine.getWalWriter(tableToken)) {
                try (WalWriter walWriter2 = engine.getWalWriter(tableToken)) {
                    addColumn(walWriter1, "c", ColumnType.INT);
                    addColumn(walWriter2, "d", ColumnType.INT);
                    assertException("Exception expected");
                } catch (Exception e) {
                    // this exception will be handled in ILP/PG/HTTP
                    assertTrue(e.getMessage().contains("could not open read-only"));
                }
            }
        });
    }

    @Test
    public void testOverlappingStructureChangeMissing() throws Exception {
        final FilesFacade ff = new TestFilesFacadeImpl() {
            @Override
            public long readNonNegativeLong(int fd, long offset) {
                try {
                    throw new RuntimeException("Test failure");
                } catch (Exception e) {
                    final StackTraceElement[] stackTrace = e.getStackTrace();
                    if (stackTrace[1].getClassName().endsWith("TableTransactionLog$TableMetadataChangeLogImpl") && stackTrace[1].getMethodName().equals("of")) {
                        return -1;
                    }
                }
                return Files.readNonNegativeLong(fd, offset);
            }
        };

        assertMemoryLeak(ff, () -> {
            TableToken tableToken = createTable(testName.getMethodName());

            try (WalWriter walWriter1 = engine.getWalWriter(tableToken)) {
                try (WalWriter walWriter2 = engine.getWalWriter(tableToken)) {
                    addColumn(walWriter1, "c", ColumnType.INT);
                    addColumn(walWriter2, "d", ColumnType.INT);
                    assertException("Exception expected");
                } catch (Exception e) {
                    // this exception will be handled in ILP/PG/HTTP
                    assertEquals("[0] expected to read table structure changes but there is no saved in the sequencer [structureVersionLo=0]", e.getMessage());
                }
            }
        });
    }

    @Test
    public void testReadAndWriteAllTypes() throws Exception {
        assertMemoryLeak(() -> {
            final String tableName = "testTableAllTypes";
            TableToken tableToken;
            try (TableModel model = new TableModel(configuration, tableName, PartitionBy.HOUR)
                    .col("int", ColumnType.INT)
                    .col("byte", ColumnType.BYTE)
                    .col("long", ColumnType.LONG)
                    .col("long256", ColumnType.LONG256)
                    .col("double", ColumnType.DOUBLE)
                    .col("float", ColumnType.FLOAT)
                    .col("short", ColumnType.SHORT)
                    .col("timestamp", ColumnType.TIMESTAMP)
                    .col("char", ColumnType.CHAR)
                    .col("boolean", ColumnType.BOOLEAN)
                    .col("date", ColumnType.DATE)
                    .col("string", ColumnType.STRING)
                    .col("geoByte", ColumnType.GEOBYTE)
                    .col("geoInt", ColumnType.GEOINT)
                    .col("geoShort", ColumnType.GEOSHORT)
                    .col("geoLong", ColumnType.GEOLONG)
                    .col("bin", ColumnType.BINARY)
                    .col("bin2", ColumnType.BINARY)
                    .col("long256b", ColumnType.LONG256) // putLong256(int columnIndex, Long256 value)
                    .col("long256c", ColumnType.LONG256) // putLong256(int columnIndex, CharSequence hexString)
                    .col("long256d", ColumnType.LONG256) // putLong256(int columnIndex, @NotNull CharSequence hexString, int start, int end)
                    .col("timestampb", ColumnType.TIMESTAMP) // putTimestamp(int columnIndex, CharSequence value)
                    .col("stringb", ColumnType.STRING) // putStr(int columnIndex, char value)
                    .col("stringc", ColumnType.STRING) // putStr(int columnIndex, CharSequence value, int pos, int len)
                    .col("symbol", ColumnType.SYMBOL) // putSym(int columnIndex, CharSequence value)
                    .col("symbolb", ColumnType.SYMBOL) // putSym(int columnIndex, char value)
                    .col("symbol8", ColumnType.SYMBOL) // putSymUtf8(int columnIndex, DirectByteCharSequence value, boolean hasNonAsciiChars)
                    .col("string8", ColumnType.STRING) // putStrUtf8AsUtf16(int columnIndex, DirectByteCharSequence value, boolean hasNonAsciiChars)
                    .col("uuida", ColumnType.UUID) // putUUID(int columnIndex, long lo, long hi)
                    .col("uuidb", ColumnType.UUID) // putUUID(int columnIndex, CharSequence value)
                    .col("IPv4", ColumnType.IPv4)
                    .timestamp("ts")
                    .wal()
            ) {
                tableToken = createTable(model);
            }

            final int rowsToInsertTotal = 100;
            final long pointer = Unsafe.getUnsafe().allocateMemory(rowsToInsertTotal);
            try {
                final long ts = Os.currentTimeMicros();
                final Long256Impl long256 = new Long256Impl();
                final StringSink stringSink = new StringSink();
                final DirectBinarySequence binSeq = new DirectBinarySequence();

                final String walName;
                final IntList walSymbolCounts = new IntList();
                try (WalWriter walWriter = engine.getWalWriter(tableToken)) {
                    assertEquals(tableName, walWriter.getTableToken().getTableName());
                    walName = walWriter.getWalName();
                    for (int i = 0; i < rowsToInsertTotal; i++) {
                        stringSink.clear();
                        TableWriter.Row row = walWriter.newRow(ts);
                        row.putInt(0, i);
                        row.putByte(1, (byte) i);
                        row.putLong(2, i);
                        row.putLong256(3, i, i + 1, i + 2, i + 3);
                        row.putDouble(4, i + .5);
                        row.putFloat(5, i + .5f);
                        row.putShort(6, (short) i);
                        row.putTimestamp(7, i);
                        row.putChar(8, (char) i);
                        row.putBool(9, i % 2 == 0);
                        row.putDate(10, i);
                        row.putStr(11, String.valueOf(i));
                        row.putGeoHash(12, i); // geo byte
                        row.putGeoHash(13, i); // geo int
                        row.putGeoHash(14, i); // geo short
                        row.putGeoHash(15, i); // geo long

                        prepareBinPayload(pointer, i);
                        row.putBin(16, binSeq.of(pointer, i));
                        // putBin(address, length) treats length 0 the same as null.
                        // so let's start from 1 to avoid that edge-case
                        prepareBinPayload(pointer, i + 1);
                        row.putBin(17, pointer, i + 1);

                        long256.setAll(i, i + 1, i + 2, i + 3);
                        row.putLong256(18, long256);
                        long256.toSink(stringSink);
                        row.putLong256(19, stringSink);
                        int strLen = stringSink.length();
                        stringSink.put("some rubbish to be ignored");
                        row.putLong256(20, stringSink, 2, strLen);

                        row.putTimestamp(21, SqlUtil.implicitCastStrAsTimestamp("2022-06-10T09:13:46." + (i + 1)));

                        row.putStr(22, (char) (65 + i % 26));
                        row.putStr(23, "abcdefghijklmnopqrstuvwxyz", 0, i % 26 + 1);

                        row.putSym(24, String.valueOf(i));
                        row.putSym(25, (char) (65 + i % 26));

                        TestUtils.putUtf8(row, (i % 2) == 0 ? "Щось" : "Таке-Сяке", 26, true);
                        TestUtils.putUtf8(row, (i % 2) == 0 ? "Щось" : "Таке-Сяке", 27, false);

                        row.putLong128(28, i, i + 1); // UUID
                        stringSink.clear();
                        Numbers.appendUuid(i, i + 1, stringSink);
                        row.putUuid(29, stringSink);
                        row.putInt(30, i);

                        row.append();
                    }

                    walSymbolCounts.add(walWriter.getSymbolMapReader(24).getSymbolCount());
                    walSymbolCounts.add(walWriter.getSymbolMapReader(25).getSymbolCount());
                    walSymbolCounts.add(walWriter.getSymbolMapReader(26).getSymbolCount());

                    assertEquals(rowsToInsertTotal, walWriter.getSegmentRowCount());
                    assertEquals("WalWriter{name=" + walName + ", table=" + tableName + "}", walWriter.toString());
                    walWriter.commit();
                }

<<<<<<< HEAD
                try (WalReader reader = engine.getWalReader(tableToken, walName, 0, rowsToInsertTotal)) {
                    assertEquals(31, reader.getColumnCount());
=======
                try (WalReader reader = engine.getWalReader(sqlExecutionContext.getSecurityContext(), tableToken, walName, 0, rowsToInsertTotal)) {
                    assertEquals(32, reader.getColumnCount());
>>>>>>> 83dacadf
                    assertEquals(walName, reader.getWalName());
                    assertEquals(tableName, reader.getTableName());
                    assertEquals(rowsToInsertTotal, reader.size());

                    final RecordCursor cursor = reader.getDataCursor();
                    final Record record = cursor.getRecord();
                    final StringSink testSink = new StringSink();
                    int i = 0;
                    while (cursor.hasNext()) {
                        assertEquals(i, record.getInt(0));
                        assertEquals(i, record.getByte(1));
                        assertEquals(i, record.getLong(2));
                        long256.setAll(i, i + 1, i + 2, i + 3);
                        assertEquals(long256, record.getLong256A(3));
                        assertEquals(long256, record.getLong256B(3));
                        assertEquals(i + 0.5, record.getDouble(4), 0.1);
                        assertEquals(i + 0.5, record.getFloat(5), 0.1);
                        assertEquals(i, record.getShort(6));
                        assertEquals(i, record.getTimestamp(7));
                        assertEquals(i, record.getChar(8));
                        assertEquals(i % 2 == 0, record.getBool(9));
                        assertEquals(i, record.getDate(10));
                        assertEquals(String.valueOf(i), record.getStr(11).toString());
                        assertEquals(record.getStr(11).toString(), record.getStrB(11).toString());
                        assertEquals(String.valueOf(i).length(), record.getStrLen(11));
                        assertEquals(i, record.getGeoByte(12));
                        assertEquals(i, record.getGeoInt(13));
                        assertEquals(i, record.getGeoShort(14));
                        assertEquals(i, record.getGeoLong(15));

                        prepareBinPayload(pointer, i);
                        assertBinSeqEquals(binSeq.of(pointer, i), record.getBin(16));
                        prepareBinPayload(pointer, i + 1);
                        assertBinSeqEquals(binSeq.of(pointer, i + 1), record.getBin(17));
                        assertEquals(i + 1, record.getBinLen(17));

                        testSink.clear();
                        long256.toSink(testSink);
                        stringSink.clear();
                        record.getLong256(18, stringSink);
                        assertEquals(testSink.toString(), stringSink.toString());
                        stringSink.clear();
                        record.getLong256(19, stringSink);
                        assertEquals(testSink.toString(), stringSink.toString());
                        stringSink.clear();
                        record.getLong256(20, stringSink);
                        assertEquals(testSink.toString(), stringSink.toString());

                        assertEquals(1654852426000000L + (i + 1) * (long) (Math.pow(10, 5 - (int) Math.log10(i + 1))), record.getTimestamp(21));

                        assertEquals(String.valueOf((char) (65 + i % 26)), record.getStr(22).toString());
                        assertEquals("abcdefghijklmnopqrstuvwxyz".substring(0, i % 26 + 1), record.getStr(23).toString());

                        assertEquals(String.valueOf(i), record.getSym(24));
                        assertEquals(String.valueOf((char) (65 + i % 26)), record.getSym(25));

                        assertEquals((i % 2) == 0 ? "Щось" : "Таке-Сяке", record.getSym(26).toString());
                        assertEquals((i % 2) == 0 ? "Щось" : "Таке-Сяке", record.getStr(27).toString());

                        assertEquals(i, record.getLong128Lo(28));
                        assertEquals(i + 1, record.getLong128Hi(28));

                        assertEquals(i, record.getLong128Lo(29));
                        assertEquals(i + 1, record.getLong128Hi(29));
                        assertEquals(i, record.getIPv4(30));

                        assertEquals(ts, record.getTimestamp(31));
                        assertEquals(i, record.getRowId());
                        testSink.clear();
                        ((Sinkable) record).toSink(testSink);
                        assertEquals("WalReaderRecord [recordIndex=" + i + "]", testSink.toString());
                        try {
                            cursor.getRecordB();
                            assertException("UnsupportedOperationException expected");
                        } catch (UnsupportedOperationException e) {
                            // ignore, this is expected
                        }
                        try {
                            record.getUpdateRowId();
                            assertException("UnsupportedOperationException expected");
                        } catch (UnsupportedOperationException e) {
                            // ignore, this is expected
                        }
                        i++;
                    }
                    assertEquals(i, cursor.size());
                    assertEquals(i, reader.size());
                }
            } finally {
                Unsafe.getUnsafe().freeMemory(pointer);
            }
        });
    }

    @Test
    public void testRemoveColumnRollsUncommittedRowsToNewSegment() throws Exception {
        assertMemoryLeak(() -> {
            final String tableName = testName.getMethodName();
            TableToken tableToken = createTable(testName.getMethodName());

            final String walName1, walName2;
            try (WalWriter walWriter1 = engine.getWalWriter(tableToken)) {
                try (WalWriter walWriter2 = engine.getWalWriter(tableToken)) {
                    walName1 = walWriter1.getWalName();
                    walName2 = walWriter2.getWalName();

                    TableWriter.Row row = walWriter1.newRow(0);
                    row.putByte(0, (byte) 1);
                    row.append();
                    walWriter1.commit();

                    row = walWriter2.newRow(0);
                    row.putByte(0, (byte) 10);
                    row.append();
                    walWriter2.commit();

                    row = walWriter2.newRow(0);
                    row.putByte(0, (byte) 100);
                    row.append();

                    removeColumn(walWriter1, "b");

                    walWriter2.commit();

                    row = walWriter1.newRow(0);
                    row.putByte(0, (byte) 110);
                    row.append();
                    walWriter1.commit();
                }
            }

            try (TableModel model = defaultModel(tableName)) {
                try (WalReader reader = engine.getWalReader(tableToken, walName1, 0, 1)) {
                    assertEquals(3, reader.getColumnCount());
                    assertEquals(walName1, reader.getWalName());
                    assertEquals(tableName, reader.getTableName());
                    assertEquals(1, reader.size());

                    final RecordCursor cursor = reader.getDataCursor();
                    final Record record = cursor.getRecord();
                    assertTrue(cursor.hasNext());
                    assertEquals(1, record.getByte(0));
                    assertNull(record.getStr(1));
                    assertEquals(0, record.getRowId());
                    assertFalse(cursor.hasNext());

                    assertColumnMetadata(model, reader);

                    final WalEventCursor eventCursor = reader.getEventCursor();
                    assertTrue(eventCursor.hasNext());
                    assertEquals(0, eventCursor.getTxn());
                    assertEquals(WalTxnType.DATA, eventCursor.getType());

                    final WalEventCursor.DataInfo dataInfo = eventCursor.getDataInfo();
                    assertEquals(0, dataInfo.getStartRowID());
                    assertEquals(1, dataInfo.getEndRowID());
                    assertEquals(0, dataInfo.getMinTimestamp());
                    assertEquals(0, dataInfo.getMaxTimestamp());
                    assertFalse(dataInfo.isOutOfOrder());
                    assertNull(dataInfo.nextSymbolMapDiff());

                    assertFalse(eventCursor.hasNext());
                }
                try (WalReader reader = engine.getWalReader(tableToken, walName2, 0, 1)) {
                    assertEquals(3, reader.getColumnCount());
                    assertEquals(walName2, reader.getWalName());
                    assertEquals(tableName, reader.getTableName());
                    assertEquals(1, reader.size());

                    final RecordCursor cursor = reader.getDataCursor();
                    final Record record = cursor.getRecord();
                    assertTrue(cursor.hasNext());
                    assertEquals(10, record.getByte(0));
                    assertNull(record.getStr(1));
                    assertEquals(0, record.getRowId());
                    assertFalse(cursor.hasNext());

                    assertColumnMetadata(model, reader);

                    final WalEventCursor eventCursor = reader.getEventCursor();
                    assertTrue(eventCursor.hasNext());
                    assertEquals(0, eventCursor.getTxn());
                    assertEquals(WalTxnType.DATA, eventCursor.getType());

                    final WalEventCursor.DataInfo dataInfo = eventCursor.getDataInfo();
                    assertEquals(0, dataInfo.getStartRowID());
                    assertEquals(1, dataInfo.getEndRowID());
                    assertEquals(0, dataInfo.getMinTimestamp());
                    assertEquals(0, dataInfo.getMaxTimestamp());
                    assertFalse(dataInfo.isOutOfOrder());
                    assertNull(dataInfo.nextSymbolMapDiff());

                    assertFalse(eventCursor.hasNext());
                }
            }
            try (TableModel model = new TableModel(configuration, tableName, PartitionBy.NONE)
                    .col("a", ColumnType.BYTE)
                    .timestamp("ts")
                    .wal()
            ) {
                try (WalReader reader = engine.getWalReader(tableToken, walName1, 1, 1)) {
                    assertEquals(3, reader.getColumnCount());
                    assertEquals(2, reader.getRealColumnCount());
                    assertEquals(walName1, reader.getWalName());
                    assertEquals(tableName, reader.getTableName());
                    assertEquals(1, reader.size());

                    final RecordCursor cursor = reader.getDataCursor();
                    final Record record = cursor.getRecord();
                    assertTrue(cursor.hasNext());
                    assertEquals(110, record.getByte(0));
                    assertEquals(0, record.getRowId());
                    assertFalse(cursor.hasNext());

                    assertColumnMetadata(model, reader);

                    final WalEventCursor eventCursor = reader.getEventCursor();
                    assertTrue(eventCursor.hasNext());
                    assertEquals(0, eventCursor.getTxn());
                    assertEquals(WalTxnType.DATA, eventCursor.getType());

                    final WalEventCursor.DataInfo dataInfo = eventCursor.getDataInfo();
                    assertEquals(0, dataInfo.getStartRowID());
                    assertEquals(1, dataInfo.getEndRowID());
                    assertEquals(0, dataInfo.getMinTimestamp());
                    assertEquals(0, dataInfo.getMaxTimestamp());
                    assertFalse(dataInfo.isOutOfOrder());
                    assertNull(dataInfo.nextSymbolMapDiff());

                    assertFalse(eventCursor.hasNext());
                }
                try (WalReader reader = engine.getWalReader(tableToken, walName2, 1, 1)) {
                    assertEquals(3, reader.getColumnCount());
                    assertEquals(2, reader.getRealColumnCount());
                    assertEquals(walName2, reader.getWalName());
                    assertEquals(tableName, reader.getTableName());
                    assertEquals(1, reader.size());

                    final RecordCursor cursor = reader.getDataCursor();
                    final Record record = cursor.getRecord();
                    assertTrue(cursor.hasNext());
                    assertEquals(100, record.getByte(0));
                    assertEquals(0, record.getRowId());
                    assertFalse(cursor.hasNext());

                    assertColumnMetadata(model, reader);

                    final WalEventCursor eventCursor = reader.getEventCursor();
                    assertTrue(eventCursor.hasNext());
                    assertEquals(0, eventCursor.getTxn());
                    assertEquals(WalTxnType.DATA, eventCursor.getType());

                    final WalEventCursor.DataInfo dataInfo = eventCursor.getDataInfo();
                    assertEquals(0, dataInfo.getStartRowID());
                    assertEquals(1, dataInfo.getEndRowID());
                    assertEquals(0, dataInfo.getMinTimestamp());
                    assertEquals(0, dataInfo.getMaxTimestamp());
                    assertFalse(dataInfo.isOutOfOrder());
                    assertNull(dataInfo.nextSymbolMapDiff());

                    assertFalse(eventCursor.hasNext());
                }
            }
        });
    }

    @Test
    public void testRemovingColumnClosesSegment() throws Exception {
        assertMemoryLeak(() -> {
            final String tableName = testName.getMethodName();
            TableToken tableToken = createTable(testName.getMethodName());

            final String walName;
            try (WalWriter walWriter = engine.getWalWriter(tableToken)) {
                walName = walWriter.getWalName();
                TableWriter.Row row = walWriter.newRow(0);
                row.putByte(0, (byte) 1);
                row.append();
                walWriter.commit();
                removeColumn(walWriter, "a");
            }

            try (TableModel model = defaultModel(tableName)) {
                try (WalReader reader = engine.getWalReader(tableToken, walName, 0, 1)) {
                    assertEquals(3, reader.getColumnCount());
                    assertEquals(walName, reader.getWalName());
                    assertEquals(tableName, reader.getTableName());
                    assertEquals(1, reader.size());

                    final RecordCursor cursor = reader.getDataCursor();
                    final Record record = cursor.getRecord();
                    assertTrue(cursor.hasNext());
                    assertEquals(1, record.getByte(0));
                    assertNull(record.getStr(1));
                    assertEquals(0, record.getRowId());
                    assertFalse(cursor.hasNext());

                    assertColumnMetadata(model, reader);

                    final WalEventCursor eventCursor = reader.getEventCursor();
                    assertTrue(eventCursor.hasNext());
                    assertEquals(0, eventCursor.getTxn());
                    assertEquals(WalTxnType.DATA, eventCursor.getType());

                    final WalEventCursor.DataInfo dataInfo = eventCursor.getDataInfo();
                    assertEquals(0, dataInfo.getStartRowID());
                    assertEquals(1, dataInfo.getEndRowID());
                    assertEquals(0, dataInfo.getMinTimestamp());
                    assertEquals(0, dataInfo.getMaxTimestamp());
                    assertFalse(dataInfo.isOutOfOrder());
                    assertNull(dataInfo.nextSymbolMapDiff());

                    assertFalse(eventCursor.hasNext());
                }

                try {
<<<<<<< HEAD
                    engine.getWalReader(tableToken, walName, 1, 0);
                    fail("Segment 1 should not exist");
=======
                    engine.getWalReader(sqlExecutionContext.getSecurityContext(), tableToken, walName, 1, 0);
                    assertException("Segment 1 should not exist");
>>>>>>> 83dacadf
                } catch (CairoException e) {
                    TestUtils.assertContains(e.getFlyweightMessage(), "could not open read-only [file=" + engine.getConfiguration().getRoot() +
                            File.separatorChar + tableName + TableUtils.SYSTEM_TABLE_NAME_SUFFIX + "1" +
                            File.separatorChar + walName +
                            File.separatorChar + "1" +
                            File.separatorChar + TableUtils.META_FILE_NAME + "]");
                }
            }
        });
    }

    @Test
    public void testRemovingNonExistentColumn() throws Exception {
        assertMemoryLeak(() -> {
            final String tableName = testName.getMethodName();
            TableToken tableToken = createTable(testName.getMethodName());

            final String walName;
            try (WalWriter walWriter = engine.getWalWriter(tableToken)) {
                walName = walWriter.getWalName();
                TableWriter.Row row = walWriter.newRow(0);
                row.putByte(0, (byte) 1);
                row.append();
                walWriter.commit();

                try {
                    removeColumn(walWriter, "noColLikeThis");
                    assertException("Should not be able to remove non existent column");
                } catch (CairoException e) {
                    TestUtils.assertContains(e.getMessage(), "cannot remove column, column does not exists [table=testRemovingNonExistentColumn, column=noColLikeThis]");
                }
                row = walWriter.newRow(0);
                row.putByte(0, (byte) 10);
                row.append();

                walWriter.commit();
            }

            try (TableModel model = defaultModel(tableName)) {
                try (WalReader reader = engine.getWalReader(tableToken, walName, 0, 2)) {
                    assertEquals(3, reader.getColumnCount());
                    assertEquals(walName, reader.getWalName());
                    assertEquals(tableName, reader.getTableName());
                    assertEquals(2, reader.size());

                    final RecordCursor cursor = reader.getDataCursor();
                    final Record record = cursor.getRecord();
                    assertTrue(cursor.hasNext());
                    assertEquals(1, record.getByte(0));
                    assertNull(record.getStr(1));
                    assertEquals(0, record.getRowId());
                    assertTrue(cursor.hasNext());
                    assertEquals(10, record.getByte(0));
                    assertNull(record.getStr(1));
                    assertEquals(1, record.getRowId());
                    assertFalse(cursor.hasNext());

                    assertColumnMetadata(model, reader);

                    final WalEventCursor eventCursor = reader.getEventCursor();
                    assertTrue(eventCursor.hasNext());
                    assertEquals(0, eventCursor.getTxn());
                    assertEquals(WalTxnType.DATA, eventCursor.getType());

                    WalEventCursor.DataInfo dataInfo = eventCursor.getDataInfo();
                    assertEquals(0, dataInfo.getStartRowID());
                    assertEquals(1, dataInfo.getEndRowID());
                    assertEquals(0, dataInfo.getMinTimestamp());
                    assertEquals(0, dataInfo.getMaxTimestamp());
                    assertFalse(dataInfo.isOutOfOrder());
                    assertNull(dataInfo.nextSymbolMapDiff());

                    assertTrue(eventCursor.hasNext());
                    assertEquals(1, eventCursor.getTxn());
                    assertEquals(WalTxnType.DATA, eventCursor.getType());

                    dataInfo = eventCursor.getDataInfo();
                    assertEquals(1, dataInfo.getStartRowID());
                    assertEquals(2, dataInfo.getEndRowID());
                    assertEquals(0, dataInfo.getMinTimestamp());
                    assertEquals(0, dataInfo.getMaxTimestamp());
                    assertFalse(dataInfo.isOutOfOrder());
                    assertNull(dataInfo.nextSymbolMapDiff());

                    assertFalse(eventCursor.hasNext());
                }
            }
        });
    }

    @Test
    public void testRemovingSymbolColumn() throws Exception {
        assertMemoryLeak(() -> {
            final String tableName = testName.getMethodName();
            TableToken tableToken;
            try (TableModel model = new TableModel(configuration, tableName, PartitionBy.YEAR)
                    .col("a", ColumnType.INT)
                    .col("b", ColumnType.SYMBOL)
                    .col("c", ColumnType.SYMBOL)
                    .timestamp("ts")
                    .wal()
            ) {
                tableToken = createTable(model);
            }

            final String walName;
            try (WalWriter walWriter = engine.getWalWriter(tableToken)) {
                walName = walWriter.getWalName();
                TableWriter.Row row = walWriter.newRow(0);
                row.putInt(0, 12);
                row.putSym(1, "symb");
                row.putSym(2, "symc");
                row.append();
                walWriter.commit();

                removeColumn(walWriter, "b");

                row = walWriter.newRow(0);
                row.putInt(0, 133);
                try {
                    row.putSym(1, "anything");
                    assertException("UnsupportedOperationException expected");
                } catch (UnsupportedOperationException ignore) {
                }
                try {
                    TestUtils.putUtf8(row, "Щось", 1, true);
                    assertException("UnsupportedOperationException expected");
                } catch (UnsupportedOperationException ignore) {
                }

                TestUtils.putUtf8(row, "Таке-Сяке", 2, true);
                row.append();
                walWriter.commit();
            }

            try (TableModel model = new TableModel(configuration, tableName, PartitionBy.NONE)
                    .col("a", ColumnType.INT)
                    .col("b", ColumnType.SYMBOL)
                    .col("c", ColumnType.SYMBOL)
                    .timestamp("ts")
            ) {
                try (WalReader reader = engine.getWalReader(tableToken, walName, 0, 1)) {
                    assertEquals(4, reader.getColumnCount());
                    assertEquals(walName, reader.getWalName());
                    assertEquals(tableName, reader.getTableName());
                    assertEquals(1, reader.size());

                    final RecordCursor cursor = reader.getDataCursor();
                    final Record record = cursor.getRecord();
                    assertTrue(cursor.hasNext());
                    assertEquals(12, record.getInt(0));
                    assertEquals("symb", record.getSym(1));
                    assertEquals("symc", record.getSym(2));
                    assertEquals(0, record.getRowId());
                    assertFalse(cursor.hasNext());

                    assertColumnMetadata(model, reader);

                    final WalEventCursor eventCursor = reader.getEventCursor();
                    assertTrue(eventCursor.hasNext());
                    assertEquals(0, eventCursor.getTxn());
                    assertEquals(WalTxnType.DATA, eventCursor.getType());

                    final WalEventCursor.DataInfo dataInfo = eventCursor.getDataInfo();
                    assertEquals(0, dataInfo.getStartRowID());
                    assertEquals(1, dataInfo.getEndRowID());
                    assertEquals(0, dataInfo.getMinTimestamp());
                    assertEquals(0, dataInfo.getMaxTimestamp());
                    assertFalse(dataInfo.isOutOfOrder());

                    SymbolMapDiff symbolMapDiff = dataInfo.nextSymbolMapDiff();
                    assertEquals(1, symbolMapDiff.getColumnIndex());
                    int expectedKey = 0;
                    SymbolMapDiffEntry entry;
                    while ((entry = symbolMapDiff.nextEntry()) != null) {
                        assertEquals(expectedKey, entry.getKey());
                        assertEquals("symb", entry.getSymbol().toString());
                        expectedKey++;
                    }
                    assertEquals(1, expectedKey);
                    symbolMapDiff = dataInfo.nextSymbolMapDiff();
                    assertEquals(2, symbolMapDiff.getColumnIndex());
                    expectedKey = 0;
                    while ((entry = symbolMapDiff.nextEntry()) != null) {
                        assertEquals(expectedKey, entry.getKey());
                        assertEquals("symc", entry.getSymbol().toString());
                        expectedKey++;
                    }
                    assertEquals(1, expectedKey);
                    assertNull(dataInfo.nextSymbolMapDiff());

                    assertFalse(eventCursor.hasNext());
                }
            }
            try (TableModel model = new TableModel(configuration, tableName, PartitionBy.NONE)
                    .col("a", ColumnType.INT)
                    .col("c", ColumnType.SYMBOL)
                    .timestamp("ts")
            ) {
                try (WalReader reader = engine.getWalReader(tableToken, walName, 1, 1)) {
                    assertEquals(4, reader.getColumnCount());
                    assertEquals(walName, reader.getWalName());
                    assertEquals(tableName, reader.getTableName());
                    assertEquals(1, reader.size());

                    final RecordCursor cursor = reader.getDataCursor();
                    final Record record = cursor.getRecord();
                    assertTrue(cursor.hasNext());
                    assertEquals(133, record.getInt(0));
                    assertEquals("Таке-Сяке", record.getSym(2));
                    assertEquals(0, record.getRowId());
                    assertFalse(cursor.hasNext());

                    assertColumnMetadata(model, reader);

                    final WalEventCursor eventCursor = reader.getEventCursor();
                    assertTrue(eventCursor.hasNext());
                    assertEquals(0, eventCursor.getTxn());
                    assertEquals(WalTxnType.DATA, eventCursor.getType());

                    final WalEventCursor.DataInfo dataInfo = eventCursor.getDataInfo();
                    assertEquals(0, dataInfo.getStartRowID());
                    assertEquals(1, dataInfo.getEndRowID());
                    assertEquals(0, dataInfo.getMinTimestamp());
                    assertEquals(0, dataInfo.getMaxTimestamp());
                    assertFalse(dataInfo.isOutOfOrder());
                    SymbolMapDiff symbolMapDiff = dataInfo.nextSymbolMapDiff();
                    assertEquals(1, symbolMapDiff.getSize());
                    assertEquals(2, symbolMapDiff.getColumnIndex());
                    assertEquals(0, symbolMapDiff.getCleanSymbolCount());

                    assertFalse(eventCursor.hasNext());
                }
            }
        });
    }

    @Test
    public void testRenameColumnRollsUncommittedRowsToNewSegment() throws Exception {
        assertMemoryLeak(() -> {
            final String tableName = testName.getMethodName();
            TableToken tableToken = createTable(testName.getMethodName());

            final String walName1, walName2;
            try (WalWriter walWriter1 = engine.getWalWriter(tableToken)) {
                try (WalWriter walWriter2 = engine.getWalWriter(tableToken)) {
                    walName1 = walWriter1.getWalName();
                    walName2 = walWriter2.getWalName();

                    TableWriter.Row row = walWriter1.newRow();
                    row.putByte(0, (byte) 1);
                    row.append();
                    walWriter1.commit();

                    row = walWriter2.newRow();
                    row.putByte(0, (byte) 10);
                    row.append();
                    walWriter2.commit();

                    row = walWriter2.newRow();
                    row.putByte(0, (byte) 100);
                    row.append();

                    renameColumn(walWriter1);

                    walWriter2.commit();

                    row = walWriter1.newRow();
                    row.putByte(0, (byte) 110);
                    row.append();
                    walWriter1.commit();
                }
            }

            try (TableModel model = defaultModel(tableName)) {
                try (WalReader reader = engine.getWalReader(tableToken, walName1, 0, 1)) {
                    assertEquals(3, reader.getColumnCount());
                    assertEquals(walName1, reader.getWalName());
                    assertEquals(tableName, reader.getTableName());
                    assertEquals(1, reader.size());

                    final RecordCursor cursor = reader.getDataCursor();
                    final Record record = cursor.getRecord();
                    assertTrue(cursor.hasNext());
                    assertEquals(1, record.getByte(0));
                    assertNull(record.getStr(1));
                    assertEquals(0, record.getRowId());
                    assertFalse(cursor.hasNext());

                    assertColumnMetadata(model, reader);

                    final WalEventCursor eventCursor = reader.getEventCursor();
                    assertTrue(eventCursor.hasNext());
                    assertEquals(0, eventCursor.getTxn());
                    assertEquals(WalTxnType.DATA, eventCursor.getType());

                    final WalEventCursor.DataInfo dataInfo = eventCursor.getDataInfo();
                    assertEquals(0, dataInfo.getStartRowID());
                    assertEquals(1, dataInfo.getEndRowID());
                    assertEquals(0, dataInfo.getMinTimestamp());
                    assertEquals(0, dataInfo.getMaxTimestamp());
                    assertFalse(dataInfo.isOutOfOrder());
                    assertNull(dataInfo.nextSymbolMapDiff());

                    assertFalse(eventCursor.hasNext());
                }
                try (WalReader reader = engine.getWalReader(tableToken, walName2, 0, 1)) {
                    assertEquals(3, reader.getColumnCount());
                    assertEquals(walName2, reader.getWalName());
                    assertEquals(tableName, reader.getTableName());
                    assertEquals(1, reader.size());

                    final RecordCursor cursor = reader.getDataCursor();
                    final Record record = cursor.getRecord();
                    assertTrue(cursor.hasNext());
                    assertEquals(10, record.getByte(0));
                    assertNull(record.getStr(1));
                    assertEquals(0, record.getRowId());
                    assertFalse(cursor.hasNext());

                    assertColumnMetadata(model, reader);

                    final WalEventCursor eventCursor = reader.getEventCursor();
                    assertTrue(eventCursor.hasNext());
                    assertEquals(0, eventCursor.getTxn());
                    assertEquals(WalTxnType.DATA, eventCursor.getType());

                    final WalEventCursor.DataInfo dataInfo = eventCursor.getDataInfo();
                    assertEquals(0, dataInfo.getStartRowID());
                    assertEquals(1, dataInfo.getEndRowID());
                    assertEquals(0, dataInfo.getMinTimestamp());
                    assertEquals(0, dataInfo.getMaxTimestamp());
                    assertFalse(dataInfo.isOutOfOrder());
                    assertNull(dataInfo.nextSymbolMapDiff());

                    assertFalse(eventCursor.hasNext());
                }
            }
            try (TableModel model = new TableModel(configuration, tableName, PartitionBy.NONE)
                    .col("a", ColumnType.BYTE)
                    .col("c", ColumnType.STRING)
                    .timestamp("ts")
                    .wal()
            ) {
                try (WalReader reader = engine.getWalReader(tableToken, walName1, 1, 1)) {
                    assertEquals(3, reader.getColumnCount());
                    assertEquals(walName1, reader.getWalName());
                    assertEquals(tableName, reader.getTableName());
                    assertEquals(1, reader.size());

                    final RecordCursor cursor = reader.getDataCursor();
                    final Record record = cursor.getRecord();
                    assertTrue(cursor.hasNext());
                    assertEquals(110, record.getByte(0));
                    assertNull(record.getStr(1));
                    assertEquals(0, record.getRowId());
                    assertFalse(cursor.hasNext());

                    assertColumnMetadata(model, reader);

                    final WalEventCursor eventCursor = reader.getEventCursor();
                    assertTrue(eventCursor.hasNext());
                    assertEquals(0, eventCursor.getTxn());
                    assertEquals(WalTxnType.DATA, eventCursor.getType());

                    final WalEventCursor.DataInfo dataInfo = eventCursor.getDataInfo();
                    assertEquals(0, dataInfo.getStartRowID());
                    assertEquals(1, dataInfo.getEndRowID());
                    assertEquals(0, dataInfo.getMinTimestamp());
                    assertEquals(0, dataInfo.getMaxTimestamp());
                    assertFalse(dataInfo.isOutOfOrder());
                    assertNull(dataInfo.nextSymbolMapDiff());

                    assertFalse(eventCursor.hasNext());
                }
                try (WalReader reader = engine.getWalReader(tableToken, walName2, 1, 1)) {
                    assertEquals(3, reader.getColumnCount());
                    assertEquals(walName2, reader.getWalName());
                    assertEquals(tableName, reader.getTableName());
                    assertEquals(1, reader.size());

                    final RecordCursor cursor = reader.getDataCursor();
                    final Record record = cursor.getRecord();
                    assertTrue(cursor.hasNext());
                    assertEquals(100, record.getByte(0));
                    assertNull(record.getStr(1));
                    assertEquals(0, record.getRowId());
                    assertFalse(cursor.hasNext());

                    assertColumnMetadata(model, reader);

                    final WalEventCursor eventCursor = reader.getEventCursor();
                    assertTrue(eventCursor.hasNext());
                    assertEquals(0, eventCursor.getTxn());
                    assertEquals(WalTxnType.DATA, eventCursor.getType());

                    final WalEventCursor.DataInfo dataInfo = eventCursor.getDataInfo();
                    assertEquals(0, dataInfo.getStartRowID());
                    assertEquals(1, dataInfo.getEndRowID());
                    assertEquals(0, dataInfo.getMinTimestamp());
                    assertEquals(0, dataInfo.getMaxTimestamp());
                    assertFalse(dataInfo.isOutOfOrder());
                    assertNull(dataInfo.nextSymbolMapDiff());

                    assertFalse(eventCursor.hasNext());
                }
            }
        });
    }

    @Test
    public void testRollToNextSegment() throws Exception {
        assertMemoryLeak(() -> {
            final String tableName = testName.getMethodName();
            TableToken tableToken = createTable(testName.getMethodName());

            final String walName;
            try (WalWriter walWriter = engine.getWalWriter(tableToken)) {
                walName = walWriter.getWalName();
                assertEquals(0, walWriter.getSegmentRowCount());
                TableWriter.Row row = walWriter.newRow(0);
                row.putByte(0, (byte) 1);
                row.append();
                assertEquals(1, walWriter.getSegmentRowCount());
                row = walWriter.newRow(0);
                row.putByte(0, (byte) 11);
                row.append();
                assertEquals(2, walWriter.getSegmentRowCount());

                walWriter.commit();
                walWriter.rollSegment();
                assertEquals(0, walWriter.getSegmentRowCount());
                row = walWriter.newRow(0);
                row.putByte(0, (byte) 112);
                row.append();
                walWriter.commit();
                assertEquals(1, walWriter.getSegmentRowCount());
            }

            try (TableModel model = defaultModel(tableName)) {
                try (WalReader reader = engine.getWalReader(tableToken, walName, 0, 2)) {
                    assertEquals(3, reader.getColumnCount());
                    assertEquals(walName, reader.getWalName());
                    assertEquals(tableName, reader.getTableName());
                    assertEquals(2, reader.size());

                    final RecordCursor cursor = reader.getDataCursor();
                    final Record record = cursor.getRecord();
                    assertTrue(cursor.hasNext());
                    assertEquals(1, record.getByte(0));
                    assertNull(record.getStr(1));
                    assertEquals(0, record.getRowId());
                    assertTrue(cursor.hasNext());
                    assertEquals(11, record.getByte(0));
                    assertNull(record.getStr(1));
                    assertEquals(1, record.getRowId());
                    assertFalse(cursor.hasNext());

                    assertColumnMetadata(model, reader);

                    final WalEventCursor eventCursor = reader.getEventCursor();
                    assertTrue(eventCursor.hasNext());
                    assertEquals(0, eventCursor.getTxn());
                    assertEquals(WalTxnType.DATA, eventCursor.getType());

                    final WalEventCursor.DataInfo dataInfo = eventCursor.getDataInfo();
                    assertEquals(0, dataInfo.getStartRowID());
                    assertEquals(2, dataInfo.getEndRowID());
                    assertEquals(0, dataInfo.getMinTimestamp());
                    assertEquals(0, dataInfo.getMaxTimestamp());
                    assertFalse(dataInfo.isOutOfOrder());

                    assertFalse(eventCursor.hasNext());
                }
                try (WalReader reader = engine.getWalReader(tableToken, walName, 1, 1)) {
                    assertEquals(3, reader.getColumnCount());
                    assertEquals(walName, reader.getWalName());
                    assertEquals(tableName, reader.getTableName());
                    assertEquals(1, reader.size());

                    final RecordCursor cursor = reader.getDataCursor();
                    final Record record = cursor.getRecord();
                    assertTrue(cursor.hasNext());
                    assertEquals(112, record.getByte(0));
                    assertNull(record.getStr(1));
                    assertEquals(0, record.getRowId());
                    assertFalse(cursor.hasNext());

                    assertColumnMetadata(model, reader);

                    final WalEventCursor eventCursor = reader.getEventCursor();
                    assertTrue(eventCursor.hasNext());
                    assertEquals(0, eventCursor.getTxn());
                    assertEquals(WalTxnType.DATA, eventCursor.getType());

                    final WalEventCursor.DataInfo dataInfo = eventCursor.getDataInfo();
                    assertEquals(0, dataInfo.getStartRowID());
                    assertEquals(1, dataInfo.getEndRowID());
                    assertEquals(0, dataInfo.getMinTimestamp());
                    assertEquals(0, dataInfo.getMaxTimestamp());
                    assertFalse(dataInfo.isOutOfOrder());

                    assertFalse(eventCursor.hasNext());
                }
            }

            try (Path path = new Path().of(configuration.getRoot())) {
                assertWalFileExist(path, tableToken, walName, 0, "_meta");
                assertWalFileExist(path, tableToken, walName, 0, "_event");
                assertWalFileExist(path, tableToken, walName, 0, "a.d");
                assertWalFileExist(path, tableToken, walName, 0, "b.d");
                assertWalFileExist(path, tableToken, walName, 0, "b.i");
                assertWalFileExist(path, tableToken, walName, 1, "_meta");
                assertWalFileExist(path, tableToken, walName, 1, "_event");
                assertWalFileExist(path, tableToken, walName, 1, "a.d");
                assertWalFileExist(path, tableToken, walName, 1, "b.d");
                assertWalFileExist(path, tableToken, walName, 1, "b.i");
            }
        });
    }

    @Test
    public void testSameWalAfterEngineCleared() throws Exception {
        assertMemoryLeak(() -> {
            final String tableName = testName.getMethodName();
            TableToken tableToken = createTable(testName.getMethodName());

            String wal1Name;
            try (WalWriter walWriter = engine.getWalWriter(tableToken)) {
                wal1Name = walWriter.getWalName();
                for (int i = 0; i < 18; i++) {
                    TableWriter.Row row = walWriter.newRow(0);
                    row.putByte(0, (byte) i);
                    row.append();
                }
                walWriter.commit();
                for (int i = 0; i < 6; i++) {
                    TableWriter.Row row = walWriter.newRow(0);
                    row.putByte(0, (byte) i);
                    row.append();
                }
                walWriter.commit();
                walWriter.commit(); //should not create new txn, this is noop
                walWriter.commit(); //should not create new txn, this is noop
                for (int i = 0; i < 20; i++) {
                    TableWriter.Row row = walWriter.newRow(0);
                    row.putByte(0, (byte) i);
                    row.append();
                }
                walWriter.commit();
                walWriter.rollSegment();
                for (int i = 0; i < 7; i++) {
                    TableWriter.Row row = walWriter.newRow(0);
                    row.putByte(0, (byte) i);
                    row.append();
                }
                walWriter.commit();
            }

            engine.clear();

            String wal2Name;
            try (WalWriter walWriter = engine.getWalWriter(tableToken)) {
                wal2Name = walWriter.getWalName();
                for (int i = 0; i < 18; i++) {
                    TableWriter.Row row = walWriter.newRow(0);
                    row.putByte(0, (byte) i);
                    row.append();
                }
                walWriter.commit();
                for (int i = 0; i < 6; i++) {
                    TableWriter.Row row = walWriter.newRow(0);
                    row.putByte(0, (byte) i);
                    row.append();
                }
                walWriter.commit();
                walWriter.commit(); //should not create new txn, this is noop
                walWriter.commit(); //should not create new txn, this is noop
                for (int i = 0; i < 10; i++) {
                    TableWriter.Row row = walWriter.newRow(0);
                    row.putByte(0, (byte) i);
                    row.append();
                }
                walWriter.commit();
                walWriter.rollSegment();
                for (int i = 0; i < 7; i++) {
                    TableWriter.Row row = walWriter.newRow(0);
                    row.putByte(0, (byte) i);
                    row.append();
                }
                walWriter.commit();
            }

            try (TableModel model = defaultModel(tableName)) {
                try (WalReader reader = engine.getWalReader(tableToken, wal1Name, 0, 44)) {
                    assertEquals(3, reader.getColumnCount());
                    assertEquals(wal1Name, reader.getWalName());
                    assertEquals(tableName, reader.getTableName());
                    assertEquals(44, reader.size());

                    final RecordCursor cursor = reader.getDataCursor();
                    final Record record = cursor.getRecord();
                    int i = 0;
                    while (cursor.hasNext()) {
                        assertEquals(i > 23 ? i - 24 : (i > 17 ? i - 18 : i), record.getByte(0));
                        assertNull(record.getStr(1));
                        assertEquals(i, record.getRowId());
                        i++;
                    }
                    assertEquals(44, i);

                    assertColumnMetadata(model, reader);

                    final WalEventCursor eventCursor = reader.getEventCursor();
                    assertTrue(eventCursor.hasNext());
                    assertEquals(0, eventCursor.getTxn());
                    assertEquals(WalTxnType.DATA, eventCursor.getType());

                    WalEventCursor.DataInfo dataInfo = eventCursor.getDataInfo();
                    assertEquals(0, dataInfo.getStartRowID());
                    assertEquals(18, dataInfo.getEndRowID());
                    assertEquals(0, dataInfo.getMinTimestamp());
                    assertEquals(0, dataInfo.getMaxTimestamp());
                    assertFalse(dataInfo.isOutOfOrder());
                    assertNull(dataInfo.nextSymbolMapDiff());

                    assertTrue(eventCursor.hasNext());
                    assertEquals(1, eventCursor.getTxn());
                    assertEquals(WalTxnType.DATA, eventCursor.getType());

                    dataInfo = eventCursor.getDataInfo();
                    assertEquals(18, dataInfo.getStartRowID());
                    assertEquals(24, dataInfo.getEndRowID());
                    assertEquals(0, dataInfo.getMinTimestamp());
                    assertEquals(0, dataInfo.getMaxTimestamp());
                    assertFalse(dataInfo.isOutOfOrder());
                    assertNull(dataInfo.nextSymbolMapDiff());

                    assertTrue(eventCursor.hasNext());
                    assertEquals(2, eventCursor.getTxn());
                    assertEquals(WalTxnType.DATA, eventCursor.getType());

                    dataInfo = eventCursor.getDataInfo();
                    assertEquals(24, dataInfo.getStartRowID());
                    assertEquals(44, dataInfo.getEndRowID());
                    assertEquals(0, dataInfo.getMinTimestamp());
                    assertEquals(0, dataInfo.getMaxTimestamp());
                    assertFalse(dataInfo.isOutOfOrder());
                    assertNull(dataInfo.nextSymbolMapDiff());

                    assertFalse(eventCursor.hasNext());
                }
                try (WalReader reader = engine.getWalReader(tableToken, wal1Name, 1, 7)) {
                    assertEquals(3, reader.getColumnCount());
                    assertEquals(wal1Name, reader.getWalName());
                    assertEquals(tableName, reader.getTableName());
                    assertEquals(7, reader.size());

                    final RecordCursor cursor = reader.getDataCursor();
                    final Record record = cursor.getRecord();
                    int i = 0;
                    while (cursor.hasNext()) {
                        assertEquals(i, record.getByte(0));
                        assertNull(record.getStr(1));
                        assertEquals(i, record.getRowId());
                        i++;
                    }
                    assertEquals(7, i);

                    assertColumnMetadata(model, reader);

                    final WalEventCursor eventCursor = reader.getEventCursor();
                    assertTrue(eventCursor.hasNext());
                    assertEquals(0, eventCursor.getTxn());
                    assertEquals(WalTxnType.DATA, eventCursor.getType());

                    final WalEventCursor.DataInfo dataInfo = eventCursor.getDataInfo();
                    assertEquals(0, dataInfo.getStartRowID());
                    assertEquals(7, dataInfo.getEndRowID());
                    assertEquals(0, dataInfo.getMinTimestamp());
                    assertEquals(0, dataInfo.getMaxTimestamp());
                    assertFalse(dataInfo.isOutOfOrder());
                    assertNull(dataInfo.nextSymbolMapDiff());

                    assertFalse(eventCursor.hasNext());
                }
                try (WalReader reader = engine.getWalReader(tableToken, wal2Name, 0, 34)) {
                    assertEquals(3, reader.getColumnCount());
                    assertEquals(wal2Name, reader.getWalName());
                    assertEquals(tableName, reader.getTableName());
                    assertEquals(34, reader.size());

                    final RecordCursor cursor = reader.getDataCursor();
                    final Record record = cursor.getRecord();
                    int i = 0;
                    while (cursor.hasNext()) {
                        assertEquals(i > 23 ? i - 24 : (i > 17 ? i - 18 : i), record.getByte(0));
                        assertNull(record.getStr(1));
                        assertEquals(i, record.getRowId());
                        i++;
                    }
                    assertEquals(34, i);

                    assertColumnMetadata(model, reader);

                    final WalEventCursor eventCursor = reader.getEventCursor();
                    assertTrue(eventCursor.hasNext());
                    assertEquals(0, eventCursor.getTxn());
                    assertEquals(WalTxnType.DATA, eventCursor.getType());

                    WalEventCursor.DataInfo dataInfo = eventCursor.getDataInfo();
                    assertEquals(0, dataInfo.getStartRowID());
                    assertEquals(18, dataInfo.getEndRowID());
                    assertEquals(0, dataInfo.getMinTimestamp());
                    assertEquals(0, dataInfo.getMaxTimestamp());
                    assertFalse(dataInfo.isOutOfOrder());
                    assertNull(dataInfo.nextSymbolMapDiff());

                    assertTrue(eventCursor.hasNext());
                    assertEquals(1, eventCursor.getTxn());
                    assertEquals(WalTxnType.DATA, eventCursor.getType());

                    dataInfo = eventCursor.getDataInfo();
                    assertEquals(18, dataInfo.getStartRowID());
                    assertEquals(24, dataInfo.getEndRowID());
                    assertEquals(0, dataInfo.getMinTimestamp());
                    assertEquals(0, dataInfo.getMaxTimestamp());
                    assertFalse(dataInfo.isOutOfOrder());
                    assertNull(dataInfo.nextSymbolMapDiff());

                    assertTrue(eventCursor.hasNext());
                    assertEquals(2, eventCursor.getTxn());
                    assertEquals(WalTxnType.DATA, eventCursor.getType());

                    dataInfo = eventCursor.getDataInfo();
                    assertEquals(24, dataInfo.getStartRowID());
                    assertEquals(34, dataInfo.getEndRowID());
                    assertEquals(0, dataInfo.getMinTimestamp());
                    assertEquals(0, dataInfo.getMaxTimestamp());
                    assertFalse(dataInfo.isOutOfOrder());
                    assertNull(dataInfo.nextSymbolMapDiff());

                    assertFalse(eventCursor.hasNext());
                }
                try (WalReader reader = engine.getWalReader(tableToken, wal2Name, 1, 7)) {
                    assertEquals(3, reader.getColumnCount());
                    assertEquals(wal2Name, reader.getWalName());
                    assertEquals(tableName, reader.getTableName());
                    assertEquals(7, reader.size());

                    final RecordCursor cursor = reader.getDataCursor();
                    final Record record = cursor.getRecord();
                    int i = 0;
                    while (cursor.hasNext()) {
                        assertEquals(i, record.getByte(0));
                        assertNull(record.getStr(1));
                        assertEquals(i, record.getRowId());
                        i++;
                    }
                    assertEquals(7, i);

                    assertColumnMetadata(model, reader);

                    final WalEventCursor eventCursor = reader.getEventCursor();
                    assertTrue(eventCursor.hasNext());
                    assertEquals(0, eventCursor.getTxn());
                    assertEquals(WalTxnType.DATA, eventCursor.getType());

                    final WalEventCursor.DataInfo dataInfo = eventCursor.getDataInfo();
                    assertEquals(0, dataInfo.getStartRowID());
                    assertEquals(7, dataInfo.getEndRowID());
                    assertEquals(0, dataInfo.getMinTimestamp());
                    assertEquals(0, dataInfo.getMaxTimestamp());
                    assertFalse(dataInfo.isOutOfOrder());
                    assertNull(dataInfo.nextSymbolMapDiff());

                    assertFalse(eventCursor.hasNext());
                }
            }
        });
    }

    @Test
    public void testSymbolWal() throws Exception {
        assertMemoryLeak(() -> {
            final String tableName = "testSymTable";
            TableToken tableToken;
            try (TableModel model = new TableModel(configuration, tableName, PartitionBy.YEAR)
                    .col("a", ColumnType.BYTE)
                    .col("b", ColumnType.SYMBOL)
                    .col("c", ColumnType.SYMBOL)
                    .col("d", ColumnType.SYMBOL)
                    .timestamp("ts")
                    .wal()
            ) {
                tableToken = createTable(model);
            }

            try (TableWriter tableWriter = getWriter(tableToken)) {
                for (int i = 0; i < 5; i++) {
                    TableWriter.Row row = tableWriter.newRow(0);
                    row.putByte(0, (byte) i);
                    row.putSym(1, "sym" + i);
                    row.putSym(2, "s" + i % 2);
                    row.putSym(3, "symbol" + i % 2);
                    row.append();
                }
                tableWriter.commit();
            }

            final String walName;
            final IntList walSymbolCounts = new IntList();
            try (WalWriter walWriter = engine.getWalWriter(tableToken)) {
                walName = walWriter.getWalName();
                for (int i = 0; i < 10; i++) {
                    TableWriter.Row row = walWriter.newRow(0);
                    row.putByte(0, (byte) i);
                    row.putSym(1, "sym" + i);
                    row.putSym(2, "s" + i % 2);
                    row.putSym(3, "symbol" + i % 3);
                    row.append();
                }

                assertNull(walWriter.getSymbolMapReader(0));
                walSymbolCounts.add(walWriter.getSymbolMapReader(1).getSymbolCount());
                walSymbolCounts.add(walWriter.getSymbolMapReader(2).getSymbolCount());
                walSymbolCounts.add(walWriter.getSymbolMapReader(3).getSymbolCount());

                assertNull(walWriter.getSymbolMapReader(1).valueOf(10));

                walWriter.commit();
            }

            try (TableReader reader = engine.getReader(tableToken)) {
                assertEquals(5, reader.getMetadata().getColumnCount());
                assertEquals(5, reader.getTransientRowCount());
                RecordCursor cursor = reader.getCursor();
                Record record = cursor.getRecord();
                int i = 0;
                while (cursor.hasNext()) {
                    assertEquals(i, record.getByte(0));
                    assertEquals(i, record.getInt(1));
                    assertEquals("sym" + i, record.getSym(1));
                    assertEquals("sym" + i, reader.getSymbolMapReader(1).valueOf(i));
                    assertEquals(i % 2, record.getInt(2));
                    assertEquals("s" + i % 2, record.getSym(2));
                    assertEquals("s" + i % 2, reader.getSymbolMapReader(2).valueOf(i % 2));
                    assertEquals(i % 2, record.getInt(3));
                    assertEquals("symbol" + i % 2, record.getSym(3));
                    assertEquals(record.getSymB(3), record.getSym(3));
                    assertEquals("symbol" + i % 2, reader.getSymbolMapReader(3).valueOf(i % 2));
                    i++;
                }
                assertEquals(i, reader.getTransientRowCount());
                assertNull(reader.getSymbolMapReader(0));
                assertNull(reader.getSymbolMapReader(1).valueOf(5));
                assertNull(reader.getSymbolMapReader(2).valueOf(2));
                assertNull(reader.getSymbolMapReader(3).valueOf(2));
            }

            try (WalReader reader = engine.getWalReader(tableToken, walName, 0, 10L)) {
                assertEquals(5, reader.getColumnCount());
                assertEquals(10, reader.size());
                RecordCursor cursor = reader.getDataCursor();
                Record record = cursor.getRecord();
                int i = 0;
                while (cursor.hasNext()) {
                    assertEquals(i, record.getByte(0));
                    assertEquals(i, record.getInt(1));
                    assertEquals("sym" + i, record.getSym(1));
                    assertEquals(i % 2, record.getInt(2));
                    assertEquals("s" + i % 2, record.getSym(2));
                    assertEquals(i % 3, record.getInt(3));
                    assertEquals("symbol" + i % 3, record.getSym(3));
                    assertEquals(record.getSymB(3), record.getSym(3));
                    i++;
                }
                assertEquals(i, reader.size());
                final WalEventCursor eventCursor = reader.getEventCursor();
                assertTrue(eventCursor.hasNext());
                assertEquals(0, eventCursor.getTxn());
                assertEquals(WalTxnType.DATA, eventCursor.getType());

                final WalEventCursor.DataInfo dataInfo = eventCursor.getDataInfo();
                assertEquals(0, dataInfo.getStartRowID());
                assertEquals(10, dataInfo.getEndRowID());
                assertEquals(0, dataInfo.getMinTimestamp());
                assertEquals(0, dataInfo.getMaxTimestamp());
                assertFalse(dataInfo.isOutOfOrder());

                SymbolMapDiff symbolMapDiff = dataInfo.nextSymbolMapDiff();
                assertEquals(1, symbolMapDiff.getColumnIndex());
                int expectedKey = 5;
                SymbolMapDiffEntry entry;
                while ((entry = symbolMapDiff.nextEntry()) != null) {
                    assertEquals(expectedKey, entry.getKey());
                    assertEquals("sym" + expectedKey, entry.getSymbol().toString());
                    expectedKey++;
                }
                assertEquals(10, expectedKey);
                assertEmptySymbolDiff(dataInfo, 2);

                symbolMapDiff = dataInfo.nextSymbolMapDiff();
                assertEquals(3, symbolMapDiff.getColumnIndex());
                expectedKey = 2;
                while ((entry = symbolMapDiff.nextEntry()) != null) {
                    assertEquals(expectedKey, entry.getKey());
                    assertEquals("symbol" + expectedKey, entry.getSymbol().toString());
                    expectedKey++;
                }
                assertEquals(3, expectedKey);
                assertNull(dataInfo.nextSymbolMapDiff());

                assertFalse(eventCursor.hasNext());
            }

            try (Path path = new Path().of(configuration.getRoot())) {
                assertWalFileExist(path, tableToken, walName, 0, "_meta");
                assertWalFileExist(path, tableToken, walName, 0, "_event");
                assertWalFileExist(path, tableToken, walName, 0, "a.d");
                assertWalFileExist(path, tableToken, walName, 0, "b.d");
                assertWalFileExist(path, tableToken, walName, 0, "c.d");
                assertWalFileExist(path, tableToken, walName, 0, "d.d");
                assertWalFileExist(path, tableToken, walName, "b.c");
                assertWalFileExist(path, tableToken, walName, "b.k");
                assertWalFileExist(path, tableToken, walName, "b.o");
                assertWalFileExist(path, tableToken, walName, "b.v");
                assertWalFileExist(path, tableToken, walName, "c.c");
                assertWalFileExist(path, tableToken, walName, "c.k");
                assertWalFileExist(path, tableToken, walName, "c.o");
                assertWalFileExist(path, tableToken, walName, "c.v");
                assertWalFileExist(path, tableToken, walName, "d.c");
                assertWalFileExist(path, tableToken, walName, "d.k");
                assertWalFileExist(path, tableToken, walName, "d.o");
                assertWalFileExist(path, tableToken, walName, "d.v");
            }
        });
    }

    @Test
    public void testTruncateWithoutKeepingSymbolTablesThrows() throws Exception {
        assertMemoryLeak(() -> {
            TableToken tableToken = createTable(testName.getMethodName());

            try (WalWriter walWriter = engine.getWalWriter(tableToken)) {
                walWriter.truncate();
                Assert.fail();
            } catch (UnsupportedOperationException ex) {
                TestUtils.assertContains(ex.getMessage(), "cannot truncate symbol tables on WAL table");
            }
        });
    }

    @Test
    public void testWalEvenReaderConcurrentReadWrite() throws Exception {
        AtomicReference<TestUtils.LeakProneCode> evenFileLengthCallBack = new AtomicReference<>();

        FilesFacade ff = new TestFilesFacadeImpl() {

            @Override
            public long length(int fd) {
                long len = super.length(fd);
                if (fd == this.fd && evenFileLengthCallBack.get() != null) {
                    TestUtils.unchecked(() -> {
                        evenFileLengthCallBack.get().run();
                        evenFileLengthCallBack.set(null);
                    });
                }
                return len;
            }

            @Override
            public long mmap(int fd, long len, long offset, int flags, int memoryTag) {
                if (fd == this.fd) {
                    if (evenFileLengthCallBack.get() != null) {
                        TestUtils.unchecked(() -> {
                            evenFileLengthCallBack.get().run();
                            evenFileLengthCallBack.set(null);
                        });
                    }

                    // Windows does not allow to map beyond file length
                    // simulate it with asserts for all other platforms
                    Assert.assertTrue(offset + len <= super.length(fd));
                }
                return super.mmap(fd, len, offset, flags, memoryTag);
            }

            @Override
            public int openRO(LPSZ path) {
                int fd = super.openRO(path);
                if (Chars.endsWith(path, EVENT_FILE_NAME)) {
                    this.fd = fd;
                }
                return fd;
            }
        };

        assertMemoryLeak(ff, () -> {
            final String tableName = testName.getMethodName();
            TableToken tableToken;
            try (TableModel model = new TableModel(configuration, tableName, PartitionBy.HOUR)
                    .col("a", ColumnType.INT)
                    .col("b", ColumnType.SYMBOL)
                    .timestamp("ts")
                    .wal()
            ) {
                tableToken = createTable(model);
            }

            WalWriter walWriter = engine.getWalWriter(tableToken);
            TableWriter.Row row = walWriter.newRow(0);
            row.putInt(0, 1);
            row.append();

            walWriter.commit();

            evenFileLengthCallBack.set(() -> {
                // Close wal segments after the moment when _even file length is taken
                // but before it's mapped to memory
                walWriter.close();
                engine.releaseInactive();
            });

            drainWalQueue();

            assertSql("a\tb\tts\n" +
                    "1\t\t1970-01-01T00:00:00.000000Z\n", tableName);
        });
    }

    @Test
    public void testWalSegmentInit() throws Exception {
        assertMemoryLeak(() -> {
            final String tableName = "testWalSegmentInit";
            TableToken tableToken;
            try (TableModel model = new TableModel(configuration, tableName, PartitionBy.YEAR)
                    .col("a", ColumnType.BYTE)
                    .timestamp("ts")
                    .wal()
            ) {
                tableToken = createTable(model);
            }

            assertTableExistence(true, tableToken);

            node1.getConfigurationOverrides().setFactoryProvider(new DefaultFactoryProvider() {
                @Override
                public WalInitializerFactory getWalInitializerFactory() {
                    return () -> (WalInitializer) (segmentDir, tableToken1, walId, segmentId) -> {
                        final File segmentDirFile = new File(segmentDir.toString());
                        final File customInitFile = new File(segmentDirFile, "customInitFile");
                        try {
                            customInitFile.createNewFile();
                        } catch (IOException e) {
                            throw new RuntimeException(e);
                        }
                    };
                }
            });

            try (WalWriter walWriter = engine.getWalWriter(tableToken)) {
                for (int i = 0; i < 10; i++) {
                    TableWriter.Row row = walWriter.newRow(0);
                    row.putByte(0, (byte) i);
                    row.append();
                }

                walWriter.commit();
            }

            assertWalExistence(true, tableToken, 1);
            File segmentDir = assertSegmentExistence(true, tableToken, 1, 0);

            final File customInitFile = new File(segmentDir, "customInitFile");
            assertTrue(customInitFile.exists());
        });
    }

    @Test
    public void testWalWritersUnknownTable() throws Exception {
        assertMemoryLeak(() -> {
            final String tableName = testName.getMethodName();
            TableToken tableToken;
            try (TableModel model = new TableModel(configuration, tableName, PartitionBy.HOUR)
                    .col("a", ColumnType.INT)
                    .col("b", ColumnType.SYMBOL)
                    .timestamp("ts") // not a WAL table
            ) {
                tableToken = createTable(model);
            }
            try (WalWriter ignored = engine.getWalWriter(tableToken)) {
                Assert.fail();
            } catch (CairoException e) {
                TestUtils.assertContains(e.getFlyweightMessage(), "table is dropped");
                TestUtils.assertContains(e.getFlyweightMessage(), tableName);
            }
        });
    }

    private static Path constructPath(Path path, TableToken tableName, CharSequence walName, long segment, CharSequence fileName) {
        return segment < 0
                ? path.concat(tableName).slash().concat(walName).slash().concat(fileName).$()
                : path.concat(tableName).slash().concat(walName).slash().put(segment).slash().concat(fileName).$();
    }

    @SuppressWarnings("resource")
    private static TableModel defaultModel(String tableName) {
        return new TableModel(configuration, tableName, PartitionBy.HOUR)
                .col("a", ColumnType.BYTE)
                .col("b", ColumnType.STRING)
                .timestamp("ts")
                .wal();
    }

    private void assertColumnMetadata(TableModel expected, WalReader reader) {
        final int columnCount = expected.getColumnCount();
        assertEquals(columnCount, reader.getRealColumnCount());
        int skip = 0;
        for (int i = 0; i < reader.getColumnCount(); i++) {
            if (reader.getColumnType(i) < 0) {
                skip++;
                continue;
            }
            assertEquals(expected.getColumnName(i - skip), reader.getColumnName(i));
            assertEquals(expected.getColumnType(i - skip), reader.getColumnType(i));
        }
    }

    @SuppressWarnings("SameParameterValue")
    private void assertEmptySymbolDiff(WalEventCursor.DataInfo dataInfo, int columnIndex) {
        SymbolMapDiff symbolMapDiff = dataInfo.nextSymbolMapDiff();
        assertEquals(columnIndex, symbolMapDiff.getColumnIndex());
        assertEquals(0, symbolMapDiff.getSize());
        assertNotNull(symbolMapDiff);
        assertNull(symbolMapDiff.nextEntry());
    }

    @SuppressWarnings("SameParameterValue")
    private void assertWalFileExist(Path path, TableToken tableName, String walName, String fileName) {
        assertWalFileExist(path, tableName, walName, -1, fileName);
    }

    private void assertWalFileExist(Path path, TableToken tableName, String walName, int segment, String fileName) {
        final int pathLen = path.length();
        try {
            path = constructPath(path, tableName, walName, segment, fileName);
            if (!Files.exists(path)) {
                throw new AssertionError("Path " + path + " does not exists!");
            }
        } finally {
            path.trimTo(pathLen);
        }
    }

    private void testDesignatedTimestampIncludesSegmentRowNumber(int[] timestampOffsets, boolean expectedOutOfOrder) throws Exception {
        assertMemoryLeak(() -> {
            final String tableName = "testTable";
            TableToken tableToken = createTable();

            final String walName;
            final long ts = Os.currentTimeMicros();
            try (WalWriter walWriter = engine.getWalWriter(tableToken)) {
                walName = walWriter.getWalName();
                TableWriter.Row row = walWriter.newRow(ts);
                row.putByte(0, (byte) 1);
                row.append();
                row = walWriter.newRow(ts + timestampOffsets[0]);
                row.putByte(0, (byte) 17);
                row.append();
                row = walWriter.newRow(ts + timestampOffsets[1]);
                row.append();
                walWriter.commit();
            }

            try (WalReader reader = engine.getWalReader(tableToken, walName, 0, 3)) {
                assertEquals(3, reader.getColumnCount());
                assertEquals(walName, reader.getWalName());
                assertEquals(tableName, reader.getTableName());
                assertEquals(3, reader.size());

                final RecordCursor cursor = reader.getDataCursor();
                final Record record = cursor.getRecord();
                assertTrue(cursor.hasNext());
                assertEquals(1, record.getByte(0));
                assertNull(record.getStr(1));
                assertEquals(ts, record.getTimestamp(2));
                assertEquals(0, record.getRowId());
                assertEquals(0, ((WalDataRecord) record).getDesignatedTimestampRowId(2));
                assertTrue(cursor.hasNext());
                assertEquals(17, record.getByte(0));
                assertNull(record.getStr(1));
                assertEquals(ts + timestampOffsets[0], record.getTimestamp(2));
                assertEquals(1, record.getRowId());
                assertEquals(1, ((WalDataRecord) record).getDesignatedTimestampRowId(2));
                assertTrue(cursor.hasNext());
                assertEquals(0, record.getByte(0));
                assertNull(record.getStr(1));
                assertEquals(ts + timestampOffsets[1], record.getTimestamp(2));
                assertEquals(2, record.getRowId());
                assertEquals(2, ((WalDataRecord) record).getDesignatedTimestampRowId(2));
                assertFalse(cursor.hasNext());

                try (TableModel model = defaultModel(tableName)) {
                    assertColumnMetadata(model, reader);
                }

                final WalEventCursor eventCursor = reader.getEventCursor();
                assertTrue(eventCursor.hasNext());
                assertEquals(0, eventCursor.getTxn());
                assertEquals(WalTxnType.DATA, eventCursor.getType());

                final WalEventCursor.DataInfo dataInfo = eventCursor.getDataInfo();
                assertEquals(0, dataInfo.getStartRowID());
                assertEquals(3, dataInfo.getEndRowID());
                assertEquals(ts, dataInfo.getMinTimestamp());
                assertEquals(ts + Math.max(timestampOffsets[0], timestampOffsets[1]), dataInfo.getMaxTimestamp());
                assertEquals(expectedOutOfOrder, dataInfo.isOutOfOrder());
                assertNull(dataInfo.nextSymbolMapDiff());

                assertFalse(eventCursor.hasNext());
            }
        });
    }

    static void addColumn(WalWriter writer, String columnName, int columnType) {
        writer.addColumn(columnName, columnType);
    }

    static void assertBinSeqEquals(BinarySequence expected, BinarySequence actual) {
        assertNotNull(expected);
        assertNotNull(actual);
        assertEquals(expected.length(), actual.length());
        for (int i = 0; i < expected.length(); i++) {
            byte expectedByte = expected.byteAt(i);
            byte actualByte = actual.byteAt(i);
            assertEquals("Binary sequences not equals at offset " + i
                            + ". Expected byte: " + expectedByte + ", actual byte: " + actualByte + ".",
                    expectedByte, actualByte
            );
        }
    }

    static TableToken createTable(String tableName) {
        try (TableModel model = defaultModel(tableName)) {
            return createTable(model);
        }
    }

    static TableToken createTable() {
        try (TableModel model = defaultModel("testTable")) {
            return createTable(model);
        }
    }

    static void prepareBinPayload(long pointer, int limit) {
        for (int offset = 0; offset < limit; offset++) {
            Unsafe.getUnsafe().putByte(pointer + offset, (byte) limit);
        }
    }

    static void removeColumn(TableWriterAPI writer, String columnName) {
        AlterOperationBuilder removeColumnOperation = new AlterOperationBuilder().ofDropColumn(0, writer.getTableToken(), 0);
        removeColumnOperation.ofDropColumn(columnName);
        writer.apply(removeColumnOperation.build(), true);
    }

    static void renameColumn(TableWriterAPI writer) {
        AlterOperationBuilder renameColumnC = new AlterOperationBuilder().ofRenameColumn(0, writer.getTableToken(), 0);
        renameColumnC.ofRenameColumn("b", "c");
        writer.apply(renameColumnC.build(), true);
    }


    interface RowInserter {
        long getCount();

        void insertRow();
    }
}<|MERGE_RESOLUTION|>--- conflicted
+++ resolved
@@ -594,13 +594,8 @@
                 }
 
                 try {
-<<<<<<< HEAD
                     engine.getWalReader(tableToken, walName, 2, 1);
-                    fail("Segment 2 should not exist");
-=======
-                    engine.getWalReader(sqlExecutionContext.getSecurityContext(), tableToken, walName, 2, 1);
                     assertException("Segment 2 should not exist");
->>>>>>> 83dacadf
                 } catch (CairoException e) {
                     assertTrue(e.getMessage().endsWith("could not open read-only [file=" + engine.getConfiguration().getRoot() +
                             File.separatorChar + tableName + TableUtils.SYSTEM_TABLE_NAME_SUFFIX + "1" +
@@ -1666,13 +1661,8 @@
                     walWriter.commit();
                 }
 
-<<<<<<< HEAD
                 try (WalReader reader = engine.getWalReader(tableToken, walName, 0, rowsToInsertTotal)) {
-                    assertEquals(31, reader.getColumnCount());
-=======
-                try (WalReader reader = engine.getWalReader(sqlExecutionContext.getSecurityContext(), tableToken, walName, 0, rowsToInsertTotal)) {
                     assertEquals(32, reader.getColumnCount());
->>>>>>> 83dacadf
                     assertEquals(walName, reader.getWalName());
                     assertEquals(tableName, reader.getTableName());
                     assertEquals(rowsToInsertTotal, reader.size());
@@ -1989,13 +1979,8 @@
                 }
 
                 try {
-<<<<<<< HEAD
                     engine.getWalReader(tableToken, walName, 1, 0);
-                    fail("Segment 1 should not exist");
-=======
-                    engine.getWalReader(sqlExecutionContext.getSecurityContext(), tableToken, walName, 1, 0);
                     assertException("Segment 1 should not exist");
->>>>>>> 83dacadf
                 } catch (CairoException e) {
                     TestUtils.assertContains(e.getFlyweightMessage(), "could not open read-only [file=" + engine.getConfiguration().getRoot() +
                             File.separatorChar + tableName + TableUtils.SYSTEM_TABLE_NAME_SUFFIX + "1" +
