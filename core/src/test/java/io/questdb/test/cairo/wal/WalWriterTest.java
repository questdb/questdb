/*******************************************************************************
 *     ___                  _   ____  ____
 *    / _ \ _   _  ___  ___| |_|  _ \| __ )
 *   | | | | | | |/ _ \/ __| __| | | |  _ \
 *   | |_| | |_| |  __/\__ \ |_| |_| | |_) |
 *    \__\_\\__,_|\___||___/\__|____/|____/
 *
 *  Copyright (c) 2014-2019 Appsicle
 *  Copyright (c) 2019-2023 QuestDB
 *
 *  Licensed under the Apache License, Version 2.0 (the "License");
 *  you may not use this file except in compliance with the License.
 *  You may obtain a copy of the License at
 *
 *  http://www.apache.org/licenses/LICENSE-2.0
 *
 *  Unless required by applicable law or agreed to in writing, software
 *  distributed under the License is distributed on an "AS IS" BASIS,
 *  WITHOUT WARRANTIES OR CONDITIONS OF ANY KIND, either express or implied.
 *  See the License for the specific language governing permissions and
 *  limitations under the License.
 *
 ******************************************************************************/

package io.questdb.test.cairo.wal;

import io.questdb.DefaultFactoryProvider;
import io.questdb.cairo.*;
import io.questdb.cairo.sql.Record;
import io.questdb.cairo.sql.RecordCursor;
import io.questdb.cairo.wal.*;
import io.questdb.griffin.SqlUtil;
import io.questdb.griffin.engine.ops.AlterOperationBuilder;
import io.questdb.mp.SOCountDownLatch;
import io.questdb.std.*;
import io.questdb.std.str.LPSZ;
import io.questdb.std.str.Path;
import io.questdb.std.str.StringSink;
import io.questdb.test.AbstractCairoTest;
import io.questdb.test.cairo.TableModel;
import io.questdb.test.std.TestFilesFacadeImpl;
import io.questdb.test.tools.TestUtils;
import org.junit.Assert;
import org.junit.Test;

import java.io.File;
import java.io.IOException;
import java.util.Map;
import java.util.concurrent.ConcurrentHashMap;
import java.util.concurrent.ConcurrentMap;
import java.util.concurrent.CountDownLatch;
import java.util.concurrent.atomic.AtomicInteger;
import java.util.concurrent.atomic.AtomicReference;

import static io.questdb.cairo.wal.WalUtils.*;
import static org.junit.Assert.*;

public class WalWriterTest extends AbstractCairoTest {

    @Test
    public void testAddColumnRollsUncommittedRowsToNewSegment() throws Exception {
        assertMemoryLeak(() -> {
            TableToken tableToken = createTable(testName.getMethodName());

            final String walName1, walName2;
            try (WalWriter walWriter1 = engine.getWalWriter(tableToken)) {
                try (WalWriter walWriter2 = engine.getWalWriter(tableToken)) {
                    walName1 = walWriter1.getWalName();
                    walName2 = walWriter2.getWalName();

                    TableWriter.Row row = walWriter1.newRow(0);
                    row.putByte(0, (byte) 1);
                    row.append();
                    walWriter1.commit();

                    row = walWriter2.newRow(0);
                    row.putByte(0, (byte) 10);
                    row.append();
                    walWriter2.commit();

                    row = walWriter2.newRow(0);
                    row.putByte(0, (byte) 100);
                    row.append();

                    addColumn(walWriter1, "c", ColumnType.INT);

                    walWriter2.commit();

                    row = walWriter1.newRow(0);
                    row.putByte(0, (byte) 110);
                    row.append();
                    walWriter1.commit();
                }
            }

            try (TableModel model = defaultModel(tableToken.getTableName())) {
                try (WalReader reader = engine.getWalReader(sqlExecutionContext.getSecurityContext(), tableToken, walName1, 0, 1)) {
                    assertEquals(3, reader.getColumnCount());
                    assertEquals(walName1, reader.getWalName());
                    assertEquals(tableToken.getTableName(), reader.getTableName());
                    assertEquals(1, reader.size());

                    final RecordCursor cursor = reader.getDataCursor();
                    final Record record = cursor.getRecord();
                    assertTrue(cursor.hasNext());
                    assertEquals(1, record.getByte(0));
                    assertNull(record.getStr(1));
                    assertEquals(0, record.getRowId());
                    assertFalse(cursor.hasNext());

                    assertColumnMetadata(model, reader);

                    final WalEventCursor eventCursor = reader.getEventCursor();
                    assertTrue(eventCursor.hasNext());
                    assertEquals(0, eventCursor.getTxn());
                    Assert.assertEquals(WalTxnType.DATA, eventCursor.getType());

                    final WalEventCursor.DataInfo dataInfo = eventCursor.getDataInfo();
                    assertEquals(0, dataInfo.getStartRowID());
                    assertEquals(1, dataInfo.getEndRowID());
                    assertEquals(0, dataInfo.getMinTimestamp());
                    assertEquals(0, dataInfo.getMaxTimestamp());
                    assertFalse(dataInfo.isOutOfOrder());
                    assertNull(dataInfo.nextSymbolMapDiff());

                    assertFalse(eventCursor.hasNext());
                }
                try (WalReader reader = engine.getWalReader(sqlExecutionContext.getSecurityContext(), tableToken, walName2, 0, 1)) {
                    assertEquals(3, reader.getColumnCount());
                    assertEquals(walName2, reader.getWalName());
                    assertEquals(tableToken.getTableName(), reader.getTableName());
                    assertEquals(1, reader.size());

                    final RecordCursor cursor = reader.getDataCursor();
                    final Record record = cursor.getRecord();
                    assertTrue(cursor.hasNext());
                    assertEquals(10, record.getByte(0));
                    assertNull(record.getStr(1));
                    assertEquals(0, record.getRowId());
                    assertFalse(cursor.hasNext());

                    assertColumnMetadata(model, reader);

                    final WalEventCursor eventCursor = reader.getEventCursor();
                    assertTrue(eventCursor.hasNext());
                    assertEquals(0, eventCursor.getTxn());
                    assertEquals(WalTxnType.DATA, eventCursor.getType());

                    final WalEventCursor.DataInfo dataInfo = eventCursor.getDataInfo();
                    assertEquals(0, dataInfo.getStartRowID());
                    assertEquals(1, dataInfo.getEndRowID());
                    assertEquals(0, dataInfo.getMinTimestamp());
                    assertEquals(0, dataInfo.getMaxTimestamp());
                    assertFalse(dataInfo.isOutOfOrder());
                    assertNull(dataInfo.nextSymbolMapDiff());

                    assertFalse(eventCursor.hasNext());
                }
                model.col("c", ColumnType.INT);
                try (WalReader reader = engine.getWalReader(sqlExecutionContext.getSecurityContext(), tableToken, walName1, 1, 1)) {
                    assertEquals(4, reader.getColumnCount());
                    assertEquals(walName1, reader.getWalName());
                    assertEquals(tableToken.getTableName(), reader.getTableName());
                    assertEquals(1, reader.size());

                    final RecordCursor cursor = reader.getDataCursor();
                    final Record record = cursor.getRecord();
                    assertTrue(cursor.hasNext());
                    assertEquals(110, record.getByte(0));
                    assertNull(record.getStr(1));
                    assertEquals(0, record.getRowId());
                    assertFalse(cursor.hasNext());

                    assertColumnMetadata(model, reader);

                    final WalEventCursor eventCursor = reader.getEventCursor();
                    assertTrue(eventCursor.hasNext());
                    assertEquals(0, eventCursor.getTxn());
                    assertEquals(WalTxnType.DATA, eventCursor.getType());

                    final WalEventCursor.DataInfo dataInfo = eventCursor.getDataInfo();
                    assertEquals(0, dataInfo.getStartRowID());
                    assertEquals(1, dataInfo.getEndRowID());
                    assertEquals(0, dataInfo.getMinTimestamp());
                    assertEquals(0, dataInfo.getMaxTimestamp());
                    assertFalse(dataInfo.isOutOfOrder());
                    assertNull(dataInfo.nextSymbolMapDiff());

                    assertFalse(eventCursor.hasNext());
                }
                try (WalReader reader = engine.getWalReader(sqlExecutionContext.getSecurityContext(), tableToken, walName2, 1, 1)) {
                    assertEquals(4, reader.getColumnCount());
                    assertEquals(walName2, reader.getWalName());
                    assertEquals(tableToken.getTableName(), reader.getTableName());
                    assertEquals(1, reader.size());

                    final RecordCursor cursor = reader.getDataCursor();
                    final Record record = cursor.getRecord();
                    assertTrue(cursor.hasNext());
                    assertEquals(100, record.getByte(0));
                    assertNull(record.getStr(1));
                    assertEquals(0, record.getRowId());
                    assertFalse(cursor.hasNext());

                    assertColumnMetadata(model, reader);

                    final WalEventCursor eventCursor = reader.getEventCursor();
                    assertTrue(eventCursor.hasNext());
                    assertEquals(0, eventCursor.getTxn());
                    assertEquals(WalTxnType.DATA, eventCursor.getType());

                    final WalEventCursor.DataInfo dataInfo = eventCursor.getDataInfo();
                    assertEquals(0, dataInfo.getStartRowID());
                    assertEquals(1, dataInfo.getEndRowID());
                    assertEquals(0, dataInfo.getMinTimestamp());
                    assertEquals(0, dataInfo.getMaxTimestamp());
                    assertFalse(dataInfo.isOutOfOrder());
                    assertNull(dataInfo.nextSymbolMapDiff());

                    assertFalse(eventCursor.hasNext());
                }
            }
        });
    }

    @Test
    public void testAddingColumnClosesSegment() throws Exception {
        assertMemoryLeak(() -> {
            TableToken tableToken = createTable(testName.getMethodName());

            final String walName;
            try (WalWriter walWriter = engine.getWalWriter(tableToken)) {
                walName = walWriter.getWalName();
                TableWriter.Row row = walWriter.newRow(0);
                row.putByte(0, (byte) 1);
                row.append();
                walWriter.commit();

                addColumn(walWriter, "c", ColumnType.INT);
                row = walWriter.newRow(0);
                row.putByte(0, (byte) 10);
                row.append();
                walWriter.commit();

                addColumn(walWriter, "d", ColumnType.SHORT);
                row = walWriter.newRow(0);
                row.putByte(0, (byte) 100);
                row.putShort(4, (short) 1000);
                row.append();
                walWriter.commit();
            }

            try (TableModel model = defaultModel(tableToken.getTableName())) {
                try (WalReader reader = engine.getWalReader(sqlExecutionContext.getSecurityContext(), tableToken, walName, 0, 1)) {
                    assertEquals(3, reader.getColumnCount());
                    assertEquals(walName, reader.getWalName());
                    assertEquals(tableToken.getTableName(), reader.getTableName());
                    assertEquals(1, reader.size());

                    final RecordCursor cursor = reader.getDataCursor();
                    final Record record = cursor.getRecord();
                    assertTrue(cursor.hasNext());
                    assertEquals(1, record.getByte(0));
                    assertNull(record.getStr(1));
                    assertEquals(0, record.getRowId());
                    assertFalse(cursor.hasNext());

                    assertColumnMetadata(model, reader);

                    final WalEventCursor eventCursor = reader.getEventCursor();
                    assertTrue(eventCursor.hasNext());
                    assertEquals(0, eventCursor.getTxn());
                    assertEquals(WalTxnType.DATA, eventCursor.getType());

                    final WalEventCursor.DataInfo dataInfo = eventCursor.getDataInfo();
                    assertEquals(0, dataInfo.getStartRowID());
                    assertEquals(1, dataInfo.getEndRowID());
                    assertEquals(0, dataInfo.getMinTimestamp());
                    assertEquals(0, dataInfo.getMaxTimestamp());
                    assertFalse(dataInfo.isOutOfOrder());
                    assertNull(dataInfo.nextSymbolMapDiff());

                    assertFalse(eventCursor.hasNext());
                }
                model.col("c", ColumnType.INT);
                try (WalReader reader = engine.getWalReader(sqlExecutionContext.getSecurityContext(), tableToken, walName, 1, 1)) {
                    assertEquals(4, reader.getColumnCount());
                    assertEquals(walName, reader.getWalName());
                    assertEquals(tableToken.getTableName(), reader.getTableName());
                    assertEquals(1, reader.size());

                    final RecordCursor cursor = reader.getDataCursor();
                    final Record record = cursor.getRecord();
                    assertTrue(cursor.hasNext());
                    assertEquals(10, record.getByte(0));
                    assertNull(record.getStr(1));
                    assertEquals(Integer.MIN_VALUE, record.getInt(3));
                    assertEquals(0, record.getRowId());
                    assertFalse(cursor.hasNext());

                    assertColumnMetadata(model, reader);

                    final WalEventCursor eventCursor = reader.getEventCursor();
                    assertTrue(eventCursor.hasNext());
                    assertEquals(0, eventCursor.getTxn());
                    assertEquals(WalTxnType.DATA, eventCursor.getType());

                    final WalEventCursor.DataInfo dataInfo = eventCursor.getDataInfo();
                    assertEquals(0, dataInfo.getStartRowID());
                    assertEquals(1, dataInfo.getEndRowID());
                    assertEquals(0, dataInfo.getMinTimestamp());
                    assertEquals(0, dataInfo.getMaxTimestamp());
                    assertFalse(dataInfo.isOutOfOrder());
                    assertNull(dataInfo.nextSymbolMapDiff());

                    assertFalse(eventCursor.hasNext());
                }
                model.col("d", ColumnType.SHORT);
                try (WalReader reader = engine.getWalReader(sqlExecutionContext.getSecurityContext(), tableToken, walName, 2, 1)) {
                    assertEquals(5, reader.getColumnCount());
                    assertEquals(walName, reader.getWalName());
                    assertEquals(tableToken.getTableName(), reader.getTableName());
                    assertEquals(1, reader.size());

                    final RecordCursor cursor = reader.getDataCursor();
                    final Record record = cursor.getRecord();
                    assertTrue(cursor.hasNext());
                    assertEquals(100, record.getByte(0));
                    assertEquals(1000, record.getShort(4));
                    assertNull(record.getStr(1));
                    assertEquals(Integer.MIN_VALUE, record.getInt(3));
                    assertEquals(0, record.getRowId());
                    assertFalse(cursor.hasNext());

                    assertColumnMetadata(model, reader);

                    final WalEventCursor eventCursor = reader.getEventCursor();
                    assertTrue(eventCursor.hasNext());
                    assertEquals(0, eventCursor.getTxn());
                    assertEquals(WalTxnType.DATA, eventCursor.getType());

                    final WalEventCursor.DataInfo dataInfo = eventCursor.getDataInfo();
                    assertEquals(0, dataInfo.getStartRowID());
                    assertEquals(1, dataInfo.getEndRowID());
                    assertEquals(0, dataInfo.getMinTimestamp());
                    assertEquals(0, dataInfo.getMaxTimestamp());
                    assertFalse(dataInfo.isOutOfOrder());
                    assertNull(dataInfo.nextSymbolMapDiff());

                    assertFalse(eventCursor.hasNext());
                }
            }
        });
    }

    @Test
    public void testAddingColumnOverlapping() throws Exception {
        assertMemoryLeak(() -> {
            TableToken tableToken = createTable(testName.getMethodName());

            final String walName1, walName2;
            try (WalWriter walWriter1 = engine.getWalWriter(tableToken)) {
                try (WalWriter walWriter2 = engine.getWalWriter(tableToken)) {
                    walName1 = walWriter1.getWalName();
                    walName2 = walWriter2.getWalName();
                    addColumn(walWriter1, "c", ColumnType.INT);
                    addColumn(walWriter2, "d", ColumnType.INT);
                }
            }

            try (TableModel model = defaultModel(tableToken.getTableName())) {
                model.col("c", ColumnType.INT);
                try (WalReader reader = engine.getWalReader(sqlExecutionContext.getSecurityContext(), tableToken, walName1, 0, 0)) {
                    assertEquals(4, reader.getColumnCount());
                    assertEquals(walName1, reader.getWalName());
                    assertEquals(tableToken.getTableName(), reader.getTableName());
                    assertEquals(0, reader.size());

                    final RecordCursor cursor = reader.getDataCursor();
                    assertFalse(cursor.hasNext());

                    assertColumnMetadata(model, reader);

                    final WalEventCursor eventCursor = reader.getEventCursor();
                    assertFalse(eventCursor.hasNext());
                }

                model.col("d", ColumnType.INT);
                try (WalReader reader = engine.getWalReader(sqlExecutionContext.getSecurityContext(), tableToken, walName2, 0, 0)) {
                    assertEquals(5, reader.getColumnCount());
                    assertEquals(walName2, reader.getWalName());
                    assertEquals(tableToken.getTableName(), reader.getTableName());
                    assertEquals(0, reader.size());

                    final RecordCursor cursor = reader.getDataCursor();
                    assertFalse(cursor.hasNext());

                    assertColumnMetadata(model, reader);

                    final WalEventCursor eventCursor = reader.getEventCursor();
                    assertFalse(eventCursor.hasNext());
                }
            }
        });
    }

    @Test
    public void testAddingColumnOverlappingAndAddRow() throws Exception {
        assertMemoryLeak(() -> {
            final String tableName = testName.getMethodName();
            TableToken tableToken = createTable(testName.getMethodName());

            final String walName1, walName2;
            try (WalWriter walWriter1 = engine.getWalWriter(tableToken)) {
                try (WalWriter walWriter2 = engine.getWalWriter(tableToken)) {
                    walName1 = walWriter1.getWalName();
                    walName2 = walWriter2.getWalName();
                    addColumn(walWriter1, "c", ColumnType.INT);
                    addColumn(walWriter2, "d", ColumnType.INT);

                    TableWriter.Row row = walWriter1.newRow();
                    row.putByte(0, (byte) 1);
                    row.append();
                    walWriter1.commit();
                }
            }

            try (TableModel model = defaultModel(tableName)) {
                model.col("c", ColumnType.INT);
                model.col("d", ColumnType.INT);
                try (WalReader reader = engine.getWalReader(sqlExecutionContext.getSecurityContext(), tableToken, walName1, 0, 1)) {
                    assertEquals(5, reader.getColumnCount());
                    assertEquals(walName1, reader.getWalName());
                    assertEquals(tableName, reader.getTableName());
                    assertEquals(1, reader.size());

                    final RecordCursor cursor = reader.getDataCursor();
                    final Record record = cursor.getRecord();
                    assertTrue(cursor.hasNext());
                    assertEquals(1, record.getByte(0));
                    assertNull(record.getStr(1));
                    assertEquals(0, record.getRowId());
                    assertFalse(cursor.hasNext());

                    assertColumnMetadata(model, reader);

                    final WalEventCursor eventCursor = reader.getEventCursor();
                    assertTrue(eventCursor.hasNext());
                    assertEquals(0, eventCursor.getTxn());
                    assertEquals(WalTxnType.DATA, eventCursor.getType());

                    final WalEventCursor.DataInfo dataInfo = eventCursor.getDataInfo();
                    assertEquals(0, dataInfo.getStartRowID());
                    assertEquals(1, dataInfo.getEndRowID());
                    assertEquals(0, dataInfo.getMinTimestamp());
                    assertEquals(0, dataInfo.getMaxTimestamp());
                    assertFalse(dataInfo.isOutOfOrder());
                    assertNull(dataInfo.nextSymbolMapDiff());

                    assertFalse(eventCursor.hasNext());
                }
                try (WalReader reader = engine.getWalReader(sqlExecutionContext.getSecurityContext(), tableToken, walName2, 0, 0)) {
                    assertEquals(5, reader.getColumnCount());
                    assertEquals(walName2, reader.getWalName());
                    assertEquals(tableName, reader.getTableName());
                    assertEquals(0, reader.size());

                    final RecordCursor cursor = reader.getDataCursor();
                    assertFalse(cursor.hasNext());

                    assertColumnMetadata(model, reader);

                    final WalEventCursor eventCursor = reader.getEventCursor();
                    assertFalse(eventCursor.hasNext());
                }
            }
        });
    }

    @Test
    public void testAddingDuplicateColumn() throws Exception {
        assertMemoryLeak(() -> {
            final String tableName = testName.getMethodName();
            TableToken tableToken = createTable(testName.getMethodName());

            final String walName;
            try (WalWriter walWriter = engine.getWalWriter(tableToken)) {
                walName = walWriter.getWalName();
                TableWriter.Row row = walWriter.newRow(0);
                row.putByte(0, (byte) 1);
                row.append();
                walWriter.commit();

                addColumn(walWriter, "c", ColumnType.INT);
                row = walWriter.newRow(0);
                row.putByte(0, (byte) 10);
                row.append();
                walWriter.commit();

                try {
                    addColumn(walWriter, "c", ColumnType.SHORT);
                    assertException("Should not be able to add duplicate column");
                } catch (CairoException e) {
                    assertEquals("[-1] duplicate column name: c", e.getMessage());
                }

                row = walWriter.newRow(0);
                row.putByte(0, (byte) 100);
                row.append();
                walWriter.commit();
            }

            try (TableModel model = defaultModel(tableName)) {
                try (WalReader reader = engine.getWalReader(sqlExecutionContext.getSecurityContext(), tableToken, walName, 0, 1)) {
                    assertEquals(3, reader.getColumnCount());
                    assertEquals(walName, reader.getWalName());
                    assertEquals(tableName, reader.getTableName());
                    assertEquals(1, reader.size());

                    final RecordCursor cursor = reader.getDataCursor();
                    final Record record = cursor.getRecord();
                    assertTrue(cursor.hasNext());
                    assertEquals(1, record.getByte(0));
                    assertNull(record.getStr(1));
                    assertEquals(0, record.getRowId());
                    assertFalse(cursor.hasNext());

                    assertColumnMetadata(model, reader);

                    final WalEventCursor eventCursor = reader.getEventCursor();
                    assertTrue(eventCursor.hasNext());
                    assertEquals(0, eventCursor.getTxn());
                    assertEquals(WalTxnType.DATA, eventCursor.getType());

                    final WalEventCursor.DataInfo dataInfo = eventCursor.getDataInfo();
                    assertEquals(0, dataInfo.getStartRowID());
                    assertEquals(1, dataInfo.getEndRowID());
                    assertEquals(0, dataInfo.getMinTimestamp());
                    assertEquals(0, dataInfo.getMaxTimestamp());
                    assertFalse(dataInfo.isOutOfOrder());
                    assertNull(dataInfo.nextSymbolMapDiff());

                    assertFalse(eventCursor.hasNext());
                }
                model.col("c", ColumnType.INT);
                try (WalReader reader = engine.getWalReader(sqlExecutionContext.getSecurityContext(), tableToken, walName, 1, 2)) {
                    assertEquals(4, reader.getColumnCount());
                    assertEquals(walName, reader.getWalName());
                    assertEquals(tableName, reader.getTableName());
                    assertEquals(2, reader.size());

                    final RecordCursor cursor = reader.getDataCursor();
                    final Record record = cursor.getRecord();
                    assertTrue(cursor.hasNext());
                    assertEquals(10, record.getByte(0));
                    assertNull(record.getStr(1));
                    assertEquals(Integer.MIN_VALUE, record.getInt(3));
                    assertEquals(0, record.getRowId());
                    assertTrue(cursor.hasNext());
                    assertEquals(100, record.getByte(0));
                    assertNull(record.getStr(1));
                    assertEquals(Integer.MIN_VALUE, record.getInt(3));
                    assertEquals(1, record.getRowId());
                    assertFalse(cursor.hasNext());

                    assertColumnMetadata(model, reader);

                    final WalEventCursor eventCursor = reader.getEventCursor();
                    assertTrue(eventCursor.hasNext());
                    assertEquals(0, eventCursor.getTxn());
                    assertEquals(WalTxnType.DATA, eventCursor.getType());

                    WalEventCursor.DataInfo dataInfo = eventCursor.getDataInfo();
                    assertEquals(0, dataInfo.getStartRowID());
                    assertEquals(1, dataInfo.getEndRowID());
                    assertEquals(0, dataInfo.getMinTimestamp());
                    assertEquals(0, dataInfo.getMaxTimestamp());
                    assertFalse(dataInfo.isOutOfOrder());
                    assertNull(dataInfo.nextSymbolMapDiff());

                    assertTrue(eventCursor.hasNext());
                    assertEquals(1, eventCursor.getTxn());
                    assertEquals(WalTxnType.DATA, eventCursor.getType());

                    dataInfo = eventCursor.getDataInfo();
                    assertEquals(1, dataInfo.getStartRowID());
                    assertEquals(2, dataInfo.getEndRowID());
                    assertEquals(0, dataInfo.getMinTimestamp());
                    assertEquals(0, dataInfo.getMaxTimestamp());
                    assertFalse(dataInfo.isOutOfOrder());
                    assertNull(dataInfo.nextSymbolMapDiff());

                    assertFalse(eventCursor.hasNext());
                }

                try {
                    engine.getWalReader(sqlExecutionContext.getSecurityContext(), tableToken, walName, 2, 1);
                    assertException("Segment 2 should not exist");
                } catch (CairoException e) {
                    assertTrue(e.getMessage().endsWith("could not open read-only [file=" + engine.getConfiguration().getRoot() +
                            File.separatorChar + tableName + TableUtils.SYSTEM_TABLE_NAME_SUFFIX + "1" +
                            File.separatorChar + walName +
                            File.separatorChar + "2" +
                            File.separatorChar + TableUtils.META_FILE_NAME + "]"));
                }
            }
        });
    }

    @Test
    public void testAddingSymbolColumn() throws Exception {
        assertMemoryLeak(() -> {
            final String tableName = "testTableAddSymbolCol";
            TableToken tableToken = createTable(tableName);

            final String walName;
            try (WalWriter walWriter = engine.getWalWriter(tableToken)) {
                walName = walWriter.getWalName();
                TableWriter.Row row = walWriter.newRow(0);
                row.putByte(0, (byte) 125);
                row.append();
                walWriter.commit();
                addColumn(walWriter, "c", ColumnType.SYMBOL);
            }

            try (TableModel model = defaultModel(tableName)) {
                try (WalReader reader = engine.getWalReader(sqlExecutionContext.getSecurityContext(), tableToken, walName, 0, 1)) {
                    assertEquals(3, reader.getColumnCount());
                    assertEquals(walName, reader.getWalName());
                    assertEquals(tableName, reader.getTableName());
                    assertEquals(1, reader.size());

                    final RecordCursor cursor = reader.getDataCursor();
                    final Record record = cursor.getRecord();
                    assertTrue(cursor.hasNext());
                    assertEquals(125, record.getByte(0));
                    assertNull(record.getStr(1));
                    assertEquals(0, record.getRowId());
                    assertFalse(cursor.hasNext());

                    assertColumnMetadata(model, reader);

                    final WalEventCursor eventCursor = reader.getEventCursor();
                    assertTrue(eventCursor.hasNext());
                    assertEquals(0, eventCursor.getTxn());
                    assertEquals(WalTxnType.DATA, eventCursor.getType());

                    final WalEventCursor.DataInfo dataInfo = eventCursor.getDataInfo();
                    assertEquals(0, dataInfo.getStartRowID());
                    assertEquals(1, dataInfo.getEndRowID());
                    assertEquals(0, dataInfo.getMinTimestamp());
                    assertEquals(0, dataInfo.getMaxTimestamp());
                    assertFalse(dataInfo.isOutOfOrder());
                    assertNull(dataInfo.nextSymbolMapDiff());

                    assertFalse(eventCursor.hasNext());
                }
            }
        });
    }

    @Test
    public void testAlterAddChangeLag() throws Exception {
        assertMemoryLeak(() -> {
            TableToken tableToken = createTable(testName.getMethodName());
            ddl("alter table " + tableToken.getTableName() + " SET PARAM o3MaxLag = 20s");
            ddl("alter table " + tableToken.getTableName() + " add i2 int");
            insert("insert into " + tableToken.getTableName() + "(ts, i2) values ('2022-02-24', 2)");

            drainWalQueue();
            Assert.assertFalse(engine.getTableSequencerAPI().isSuspended(tableToken));
            assertSql("a\tb\tts\ti2\n" +
                    "0\t\t2022-02-24T00:00:00.000000Z\t2\n", tableToken.getTableName());
        });
    }

    @Test
    public void testAlterAddChangeMaxUncommitted() throws Exception {
        assertMemoryLeak(() -> {
            TableToken tableToken = createTable(testName.getMethodName());
            ddl("alter table " + tableToken.getTableName() + " set PARAM maxUncommittedRows = 20000");
            ddl("alter table " + tableToken.getTableName() + " add i2 int");
            insert("insert into " + tableToken.getTableName() + "(ts, i2) values ('2022-02-24', 2)");

            drainWalQueue();
            Assert.assertFalse(engine.getTableSequencerAPI().isSuspended(tableToken));
            assertSql("a\tb\tts\ti2\n" +
                    "0\t\t2022-02-24T00:00:00.000000Z\t2\n", tableToken.getTableName());
        });
    }

    @Test
    public void testAlterAddDropIndex() throws Exception {
        assertMemoryLeak(() -> {
            TableToken tableToken = createTable(testName.getMethodName());
            compile("alter table " + tableToken.getTableName() + " add sym2 symbol");
            compile("alter table " + tableToken.getTableName() + " alter column sym2 add index");
            compile("alter table " + tableToken.getTableName() + " alter column sym2 drop index");
            compile("alter table " + tableToken.getTableName() + " add i2 int");
            insert("insert into " + tableToken.getTableName() + "(ts, i2) values ('2022-02-24', 2)");

            drainWalQueue();
            Assert.assertFalse(engine.getTableSequencerAPI().isSuspended(tableToken));
            assertSql("a\tb\tts\tsym2\ti2\n" +
                    "0\t\t2022-02-24T00:00:00.000000Z\t\t2\n", tableToken.getTableName());
        });
    }

    @Test
    public void testAlterTableRejectedIfTransactionPending() throws Exception {
        assertMemoryLeak(() -> {
            TableToken tableToken = createTable(testName.getMethodName());

            try (WalWriter walWriter = engine.getWalWriter(tableToken)) {
                TableWriter.Row row = walWriter.newRow(0);
                row.putByte(0, (byte) 1);
                row.append();
                // no commit intentional
                addColumn(walWriter, "c", ColumnType.INT);
                assertException("Exception expected");
            } catch (Exception e) {
                // this exception will be handled in ILP/PG/HTTP
                assertTrue(e.getMessage().endsWith("cannot alter table with uncommitted inserts [table=testAlterTableRejectedIfTransactionPending]"));
            }
        });
    }

    @Test
    public void testCancelRowDoesNotStartsNewSegment() throws Exception {
        assertMemoryLeak(() -> {
            final String tableName = testName.getMethodName();
            TableToken tableToken = createTable(testName.getMethodName());

            final String walName;
            try (WalWriter walWriter = engine.getWalWriter(tableToken)) {
                walName = walWriter.getWalName();
                assertEquals(0, walWriter.getSegmentRowCount());
                TableWriter.Row row = walWriter.newRow(0);
                row.putByte(0, (byte) 1);
                row.append();
                assertEquals(1, walWriter.getSegmentRowCount());
                row = walWriter.newRow(0);
                row.putByte(0, (byte) 11);
                row.append();
                assertEquals(2, walWriter.getSegmentRowCount());
                row = walWriter.newRow(0);

                row.putByte(0, (byte) 111);
                assertEquals(2, walWriter.getSegmentRowCount());
                row.cancel();

                assertEquals(2, walWriter.getSegmentRowCount());
                row = walWriter.newRow(0);
                row.putByte(0, (byte) 112);
                row.append();
                assertEquals(3, walWriter.getSegmentRowCount());
                walWriter.commit();
            }

            try (TableModel model = defaultModel(tableName)) {
                try (WalReader reader = engine.getWalReader(sqlExecutionContext.getSecurityContext(), tableToken, walName, 0, 3)) {
                    assertEquals(3, reader.getColumnCount());
                    assertEquals(walName, reader.getWalName());
                    assertEquals(tableName, reader.getTableName());
                    assertEquals(3, reader.size());

                    final RecordCursor cursor = reader.getDataCursor();
                    final Record record = cursor.getRecord();
                    assertTrue(cursor.hasNext());
                    assertEquals(1, record.getByte(0));
                    assertNull(record.getStr(1));
                    assertEquals(0, record.getRowId());

                    assertTrue(cursor.hasNext());
                    assertEquals(11, record.getByte(0));
                    assertNull(record.getStr(1));
                    assertEquals(1, record.getRowId());

                    assertTrue(cursor.hasNext());
                    assertEquals(112, record.getByte(0));
                    assertNull(record.getStr(1));
                    assertEquals(2, record.getRowId());

                    assertFalse(cursor.hasNext());
                    assertColumnMetadata(model, reader);
                }
            }

            try (Path path = new Path().of(configuration.getRoot())) {
                assertWalFileExist(path, tableToken, walName, 0, "_meta");
                assertWalFileExist(path, tableToken, walName, 0, "_event");
                assertWalFileExist(path, tableToken, walName, 0, "a.d");
                assertWalFileExist(path, tableToken, walName, 0, "b.d");
                assertWalFileExist(path, tableToken, walName, 0, "b.i");
            }
        });
    }

    @Test
    public void testCommit() throws Exception {
        assertMemoryLeak(() -> {
            final String tableName = testName.getMethodName();
            TableToken tableToken = createTable(testName.getMethodName());

            final String walName;
            try (WalWriter walWriter = engine.getWalWriter(tableToken)) {
                walName = walWriter.getWalName();
                for (int i = 0; i < 18; i++) {
                    TableWriter.Row row = walWriter.newRow(0);
                    row.putByte(0, (byte) i);
                    row.append();
                }
                walWriter.commit();
                for (int i = 0; i < 6; i++) {
                    TableWriter.Row row = walWriter.newRow(0);
                    row.putByte(0, (byte) i);
                    row.append();
                }
                walWriter.commit();
                walWriter.commit(); //should not create new txn, this is noop
                walWriter.commit(); //should not create new txn, this is noop
                for (int i = 0; i < 20; i++) {
                    TableWriter.Row row = walWriter.newRow(0);
                    row.putByte(0, (byte) i);
                    row.append();
                }
                walWriter.commit();
                walWriter.rollSegment();
                for (int i = 0; i < 7; i++) {
                    TableWriter.Row row = walWriter.newRow(0);
                    row.putByte(0, (byte) i);
                    row.append();
                }

                walWriter.commit();
            }

            try (TableModel model = defaultModel(tableName)) {
                try (WalReader reader = engine.getWalReader(sqlExecutionContext.getSecurityContext(), tableToken, walName, 0, 44)) {
                    assertEquals(3, reader.getColumnCount());
                    assertEquals(walName, reader.getWalName());
                    assertEquals(tableName, reader.getTableName());
                    assertEquals(44, reader.size());

                    final RecordCursor cursor = reader.getDataCursor();
                    final Record record = cursor.getRecord();
                    int i = 0;
                    while (cursor.hasNext()) {
                        assertEquals(i > 23 ? i - 24 : (i > 17 ? i - 18 : i), record.getByte(0));
                        assertNull(record.getStr(1));
                        assertEquals(i, record.getRowId());
                        i++;
                    }
                    assertEquals(44, i);

                    assertColumnMetadata(model, reader);

                    final WalEventCursor eventCursor = reader.getEventCursor();
                    assertTrue(eventCursor.hasNext());
                    assertEquals(0, eventCursor.getTxn());
                    assertEquals(WalTxnType.DATA, eventCursor.getType());

                    WalEventCursor.DataInfo dataInfo = eventCursor.getDataInfo();
                    assertEquals(0, dataInfo.getStartRowID());
                    assertEquals(18, dataInfo.getEndRowID());
                    assertEquals(0, dataInfo.getMinTimestamp());
                    assertEquals(0, dataInfo.getMaxTimestamp());
                    assertFalse(dataInfo.isOutOfOrder());
                    assertNull(dataInfo.nextSymbolMapDiff());

                    assertTrue(eventCursor.hasNext());
                    assertEquals(1, eventCursor.getTxn());
                    assertEquals(WalTxnType.DATA, eventCursor.getType());

                    dataInfo = eventCursor.getDataInfo();
                    assertEquals(18, dataInfo.getStartRowID());
                    assertEquals(24, dataInfo.getEndRowID());
                    assertEquals(0, dataInfo.getMinTimestamp());
                    assertEquals(0, dataInfo.getMaxTimestamp());
                    assertFalse(dataInfo.isOutOfOrder());
                    assertNull(dataInfo.nextSymbolMapDiff());

                    assertTrue(eventCursor.hasNext());
                    assertEquals(2, eventCursor.getTxn());
                    assertEquals(WalTxnType.DATA, eventCursor.getType());

                    dataInfo = eventCursor.getDataInfo();
                    assertEquals(24, dataInfo.getStartRowID());
                    assertEquals(44, dataInfo.getEndRowID());
                    assertEquals(0, dataInfo.getMinTimestamp());
                    assertEquals(0, dataInfo.getMaxTimestamp());
                    assertFalse(dataInfo.isOutOfOrder());
                    assertNull(dataInfo.nextSymbolMapDiff());

                    assertFalse(eventCursor.hasNext());
                }
                try (WalReader reader = engine.getWalReader(sqlExecutionContext.getSecurityContext(), tableToken, walName, 1, 7)) {
                    assertEquals(3, reader.getColumnCount());
                    assertEquals(walName, reader.getWalName());
                    assertEquals(tableName, reader.getTableName());
                    assertEquals(7, reader.size());

                    final RecordCursor cursor = reader.getDataCursor();
                    final Record record = cursor.getRecord();
                    int i = 0;
                    while (cursor.hasNext()) {
                        assertEquals(i, record.getByte(0));
                        assertNull(record.getStr(1));
                        assertEquals(i, record.getRowId());
                        i++;
                    }
                    assertEquals(7, i);

                    assertColumnMetadata(model, reader);

                    final WalEventCursor eventCursor = reader.getEventCursor();
                    assertTrue(eventCursor.hasNext());
                    assertEquals(0, eventCursor.getTxn());
                    assertEquals(WalTxnType.DATA, eventCursor.getType());

                    final WalEventCursor.DataInfo dataInfo = eventCursor.getDataInfo();
                    assertEquals(0, dataInfo.getStartRowID());
                    assertEquals(7, dataInfo.getEndRowID());
                    assertEquals(0, dataInfo.getMinTimestamp());
                    assertEquals(0, dataInfo.getMaxTimestamp());
                    assertFalse(dataInfo.isOutOfOrder());
                    assertNull(dataInfo.nextSymbolMapDiff());

                    assertFalse(eventCursor.hasNext());
                }
            }
        });
    }

    @Test
    public void testConcurrentAddRemoveColumn_DifferentColNamePerThread() throws Exception {
        assertMemoryLeak(() -> {
            final String tableName = testName.getMethodName();
            TableToken tableToken = createTable(testName.getMethodName());

            final int numOfRows = 11;
            final int numOfThreads = 10;
            final CountDownLatch alterFinished = new CountDownLatch(numOfThreads);
            final SOCountDownLatch writeFinished = new SOCountDownLatch(numOfThreads);
            final AtomicInteger columnNumber = new AtomicInteger();

            // map<walId, Error|Exception>
            final ConcurrentMap<Integer, Throwable> errors = new ConcurrentHashMap<>(numOfThreads);
            // map<walId, numOfThreadsUsedThisWalWriter>
            final ConcurrentMap<Integer, AtomicInteger> counters = new ConcurrentHashMap<>(numOfThreads);
            for (int i = 0; i < numOfThreads; i++) {
                new Thread(() -> {
                    final String colName = "col" + columnNumber.incrementAndGet();
                    TableWriter.Row row;
                    int walId = -1;
                    boolean countedDown = false;
                    try (WalWriter walWriter = engine.getWalWriter(tableToken)) {
                        walId = walWriter.getWalId();
                        final AtomicInteger counter = counters.computeIfAbsent(walId, name -> new AtomicInteger());
                        counter.incrementAndGet();

                        addColumn(walWriter, colName, ColumnType.LONG);
                        removeColumn(walWriter, colName);
                        addColumn(walWriter, colName, ColumnType.STRING);
                        removeColumn(walWriter, colName);
                        addColumn(walWriter, colName, ColumnType.BYTE);
                        removeColumn(walWriter, colName);

                        alterFinished.countDown();
                        countedDown = true;

                        alterFinished.await();
                        for (int n = 0; n < numOfRows; n++) {
                            row = walWriter.newRow(0);
                            row.putByte(0, (byte) 1);
                            row.putStr(1, "test" + n);
                            row.append();
                        }
                        walWriter.commit();
                        walWriter.rollSegment();
                    } catch (Throwable th) {
                        errors.put(walId, th);
                    } finally {
                        Path.clearThreadLocals();
                        if (!countedDown) {
                            alterFinished.countDown();
                        }
                        writeFinished.countDown();
                    }
                }).start();
            }
            writeFinished.await();

            if (!errors.isEmpty()) {
                for (Throwable th : errors.values()) {
                    th.printStackTrace();
                }
                Assert.fail("Write failed");
            }

            final LongHashSet txnSet = new LongHashSet(numOfThreads);
            final IntList symbolCounts = new IntList();
            symbolCounts.add(numOfRows);
            try (TableModel model = defaultModel(tableName)) {
                for (Map.Entry<Integer, AtomicInteger> counterEntry : counters.entrySet()) {
                    final int walId = counterEntry.getKey();
                    final int count = counterEntry.getValue().get();
                    final String walName = WAL_NAME_BASE + walId;

                    for (int i = 0; i < count; i++) {
                        try (WalReader reader = engine.getWalReader(sqlExecutionContext.getSecurityContext(), tableToken, walName, 2 * i, numOfRows)) {
                            assertEquals(3, reader.getRealColumnCount());
                            assertEquals(walName, reader.getWalName());
                            assertEquals(tableName, reader.getTableName());
                            assertEquals(numOfRows, reader.size());

                            final RecordCursor cursor = reader.getDataCursor();
                            final Record record = cursor.getRecord();
                            int n = 0;
                            while (cursor.hasNext()) {
                                assertEquals(1, record.getByte(0));
                                assertEquals("test" + n, record.getStr(1).toString());
                                assertEquals(n, record.getRowId());
                                n++;
                            }
                            assertEquals(numOfRows, n);

                            assertColumnMetadata(model, reader);

                            final WalEventCursor eventCursor = reader.getEventCursor();
                            assertTrue(eventCursor.hasNext());
                            assertEquals(WalTxnType.DATA, eventCursor.getType());
                            txnSet.add(Numbers.encodeLowHighInts(walId * 10 + i, (int) eventCursor.getTxn()));

                            final WalEventCursor.DataInfo dataInfo = eventCursor.getDataInfo();
                            assertEquals(0, dataInfo.getStartRowID());
                            assertEquals(numOfRows, dataInfo.getEndRowID());
                            assertEquals(0, dataInfo.getMinTimestamp());
                            assertEquals(0, dataInfo.getMaxTimestamp());
                            assertFalse(dataInfo.isOutOfOrder());

                            assertNull(dataInfo.nextSymbolMapDiff());

                            assertFalse(eventCursor.hasNext());
                        }

                        try (WalReader reader = engine.getWalReader(sqlExecutionContext.getSecurityContext(), tableToken, walName, 2 * i + 1, 0)) {
                            assertEquals(3, reader.getRealColumnCount());
                            assertEquals(walName, reader.getWalName());
                            assertEquals(tableName, reader.getTableName());
                            assertEquals(0, reader.size());

                            final RecordCursor cursor = reader.getDataCursor();
                            assertFalse(cursor.hasNext());

                            assertColumnMetadata(model, reader);

                            final WalEventCursor eventCursor = reader.getEventCursor();
                            assertFalse(eventCursor.hasNext());
                        }

                        try (Path path = new Path().of(configuration.getRoot())) {
                            assertWalFileExist(path, tableToken, walName, 0, "_meta");
                            assertWalFileExist(path, tableToken, walName, 0, "_event");
                            assertWalFileExist(path, tableToken, walName, 0, "a.d");
                            assertWalFileExist(path, tableToken, walName, 0, "b.d");
                            assertWalFileExist(path, tableToken, walName, 1, "_meta");
                            assertWalFileExist(path, tableToken, walName, 1, "_event");
                            assertWalFileExist(path, tableToken, walName, 1, "a.d");
                            assertWalFileExist(path, tableToken, walName, 1, "b.d");
                        }
                    }
                }
            }

            assertEquals(numOfThreads, txnSet.size());
        });
    }

    @Test
    public void testConcurrentInsert() throws Exception {
        assertMemoryLeak(() -> {
            final String tableName = "testTable";
            TableToken tableToken;
            try (TableModel model = new TableModel(configuration, tableName, PartitionBy.HOUR)
                    .col("a", ColumnType.INT)
                    .col("b", ColumnType.SYMBOL)
                    .timestamp("ts")
                    .wal()
            ) {
                tableToken = createTable(model);
            }

            final int numOfRows = 4000;
            final int maxRowCount = 500;
            configOverrideWalSegmentRolloverRowCount(maxRowCount);
            Assert.assertEquals(configuration.getWalSegmentRolloverRowCount(), maxRowCount);
            final int numOfSegments = numOfRows / maxRowCount;
            final int numOfThreads = 10;
            final int numOfTxn = numOfThreads * numOfSegments;
            final SOCountDownLatch writeFinished = new SOCountDownLatch(numOfThreads);

            // map<walId, Error|Exception>
            final ConcurrentMap<Integer, Throwable> errors = new ConcurrentHashMap<>(numOfThreads);
            // map<walId, numOfThreadsUsedThisWalWriter>
            final ConcurrentMap<Integer, AtomicInteger> counters = new ConcurrentHashMap<>(numOfThreads);
            for (int i = 0; i < numOfThreads; i++) {
                new Thread(() -> {
                    TableWriter.Row row;
                    int walId = -1;
                    try (WalWriter walWriter = engine.getWalWriter(tableToken)) {
                        walId = walWriter.getWalId();
                        final AtomicInteger counter = counters.computeIfAbsent(walId, name -> new AtomicInteger());
                        assertEquals(counter.get() > 0 ? maxRowCount : 0, walWriter.getSegmentRowCount());
                        counter.incrementAndGet();
                        for (int n = 0; n < numOfRows; n++) {
                            row = walWriter.newRow(0);
                            row.putInt(0, n);
                            row.putSym(1, "test" + n);
                            row.append();
                            if ((n + 1) % maxRowCount == 0) {
                                walWriter.commit();
                            }
                        }
                        walWriter.commit();
                        assertWalExistence(true, tableName, walId);
                        for (int n = 0; n < counter.get() * numOfSegments; n++) {
                            assertSegmentExistence(true, tableName, walId, n);
                        }
                        assertSegmentExistence(false, tableName, walId, counter.get() * numOfSegments);
                    } catch (Throwable th) {
                        errors.put(walId, th);
                    } finally {
                        Path.clearThreadLocals();
                        writeFinished.countDown();
                    }
                }).start();
            }
            writeFinished.await();

            if (!errors.isEmpty()) {
                for (Throwable th : errors.values()) {
                    th.printStackTrace();
                }
                Assert.fail("Write failed");
            }

            final LongHashSet txnSet = new LongHashSet(numOfTxn);
            final IntList symbolCounts = new IntList();
            symbolCounts.add(numOfRows);
            try (TableModel model = new TableModel(configuration, tableName, PartitionBy.HOUR)
                    .col("a", ColumnType.INT)
                    .col("b", ColumnType.SYMBOL)
                    .timestamp("ts")
                    .wal()
            ) {
                for (Map.Entry<Integer, AtomicInteger> counterEntry : counters.entrySet()) {
                    final int walId = counterEntry.getKey();
                    final int count = counterEntry.getValue().get();
                    final String walName = WAL_NAME_BASE + walId;

                    for (int segmentId = 0; segmentId < count * numOfSegments; segmentId++) {
                        try (WalReader reader = engine.getWalReader(sqlExecutionContext.getSecurityContext(), tableToken, walName, segmentId, maxRowCount)) {
                            assertEquals(3, reader.getColumnCount());
                            assertEquals(walName, reader.getWalName());
                            assertEquals(tableName, reader.getTableName());
                            assertEquals(maxRowCount, reader.size());

                            final RecordCursor cursor = reader.getDataCursor();
                            final Record record = cursor.getRecord();
                            int n = 0;
                            while (cursor.hasNext()) {
                                assertEquals((segmentId % numOfSegments) * maxRowCount + n, record.getInt(0));
                                assertEquals(n, record.getInt(1)); // New symbol value every row
                                assertEquals("test" + ((segmentId % numOfSegments) * maxRowCount + n), record.getSym(1));
                                assertEquals(n, record.getRowId());
                                n++;
                            }
                            assertEquals(maxRowCount, n);

                            assertColumnMetadata(model, reader);

                            final WalEventCursor eventCursor = reader.getEventCursor();
                            assertTrue(eventCursor.hasNext());
                            assertEquals(WalTxnType.DATA, eventCursor.getType());
                            txnSet.add(Numbers.encodeLowHighInts(walId, segmentId * 1000 + (int) eventCursor.getTxn()));

                            final WalEventCursor.DataInfo dataInfo = eventCursor.getDataInfo();
                            assertEquals(0, dataInfo.getStartRowID());
                            assertEquals(maxRowCount, dataInfo.getEndRowID());
                            assertEquals(0, dataInfo.getMinTimestamp());
                            assertEquals(0, dataInfo.getMaxTimestamp());
                            assertFalse(dataInfo.isOutOfOrder());

                            final SymbolMapDiff symbolMapDiff = dataInfo.nextSymbolMapDiff();
                            assertEquals(1, symbolMapDiff.getColumnIndex());
                            int expectedKey = 0;
                            SymbolMapDiffEntry entry;
                            while ((entry = symbolMapDiff.nextEntry()) != null) {
                                assertEquals("test" + ((segmentId % numOfSegments) * maxRowCount + expectedKey), entry.getSymbol().toString());
                                expectedKey++;
                            }
                            assertEquals(maxRowCount, expectedKey);
                            assertNull(dataInfo.nextSymbolMapDiff());

                            assertFalse(eventCursor.hasNext());
                        }

                        try (Path path = new Path().of(configuration.getRoot())) {
                            assertWalFileExist(path, tableToken, walName, segmentId, "_meta");
                            assertWalFileExist(path, tableToken, walName, segmentId, "_event");
                            assertWalFileExist(path, tableToken, walName, segmentId, "a.d");
                            assertWalFileExist(path, tableToken, walName, segmentId, "b.d");
                            assertWalFileExist(path, tableToken, walName, segmentId, "ts.d");
                        }
                    }
                }
            }

            assertEquals(numOfTxn, txnSet.size());
            for (Map.Entry<Integer, AtomicInteger> counterEntry : counters.entrySet()) {
                final int walId = counterEntry.getKey();
                final int count = counterEntry.getValue().get();
                for (int segmentId = 0; segmentId < count * numOfSegments; segmentId++) {
                    txnSet.remove(Numbers.encodeLowHighInts(walId, segmentId * 1000));
                }
            }
            assertEquals(0, txnSet.size());
        });
    }

    @Test
    public void testDesignatedTimestampIncludesSegmentRowNumber_NotOOO() throws Exception {
        testDesignatedTimestampIncludesSegmentRowNumber(new int[]{1000, 1200}, false);
    }

    @Test
    public void testDesignatedTimestampIncludesSegmentRowNumber_OOO() throws Exception {
        testDesignatedTimestampIncludesSegmentRowNumber(new int[]{1500, 1200}, true);
    }

    @Test
    public void testExceptionThrownIfSequencerCannotBeCreated() throws Exception {
        assertMemoryLeak(() -> {
            ff = new TestFilesFacadeImpl() {
                @Override
                public int openRW(LPSZ name, long opts) {
                    if (Chars.endsWith(name, WAL_INDEX_FILE_NAME)) {
                        // Set errno to path does not exist
                        this.openRO(Path.getThreadLocal2("does-not-exist").$());
                        return -1;
                    }
                    return TestFilesFacadeImpl.INSTANCE.openRW(name, opts);
                }
            };

            try {
                createTable(testName.getMethodName());
                assertException("Exception expected");
            } catch (CairoException e) {
                TestUtils.assertContains(e.getFlyweightMessage(), "table is dropped");
            }
        });
    }

    @Test
    public void testExceptionThrownIfSequencerCannotBeOpened() throws Exception {
        final FilesFacade ff = new TestFilesFacadeImpl() {
            @Override
            public long getPageSize() {
                try {
                    throw new RuntimeException("Test failure");
                } catch (Exception e) {
                    final StackTraceElement[] stackTrace = e.getStackTrace();
                    if (stackTrace[4].getClassName().endsWith("TableSequencerImpl") && stackTrace[4].getMethodName().equals("open")) {
                        throw e;
                    }
                }
                return Files.PAGE_SIZE;
            }
        };

        assertMemoryLeak(ff, () -> {
            try {
                createTable(testName.getMethodName());
                assertException("Exception expected");
            } catch (Exception e) {
                // this exception will be handled in ILP/PG/HTTP
                assertEquals("Test failure", e.getMessage());
            }
        });
    }

    @Test
    public void testExceptionThrownIfSequencerCannotCreateDir() throws Exception {
        final FilesFacade ff = new TestFilesFacadeImpl() {
            @Override
            public int errno() {
                return 999;
            }

            @Override
            public int mkdirs(Path path, int mode) {
                try {
                    throw new RuntimeException("Test failure");
                } catch (Exception e) {
                    final StackTraceElement[] stackTrace = e.getStackTrace();
                    if (stackTrace[1].getClassName().endsWith("TableSequencerImpl") && stackTrace[1].getMethodName().equals("createSequencerDir")) {
                        return 1;
                    }
                }
                return Files.mkdirs(path, mode);
            }
        };

        assertMemoryLeak(ff, () -> {
            try {
                createTable(testName.getMethodName());
                assertException("Exception expected");
            } catch (Exception e) {
                // this exception will be handled in ILP/PG/HTTP
                assertTrue(e.getMessage().startsWith("[999] Cannot create sequencer directory:"));
            }
        });
    }

    @Test
    public void testLargeSegmentRollover() throws Exception {
        assertMemoryLeak(() -> {
            String tableName = testName.getMethodName();
            TableToken tableToken;
            // Schema with 8 columns, 8 bytes each = 64 bytes per row
            try (TableModel model = new TableModel(configuration, tableName, PartitionBy.DAY)
                    .timestamp("ts")
                    .col("a", ColumnType.LONG)
                    .wal()
            ) {
                tableToken = createTable(model);
            }

            try (WalWriter walWriter = engine.getWalWriter(tableToken)) {
                final RowInserter ins = new RowInserter() {
                    private long count;
                    private long ts = 1000000000L;

                    @Override
                    public long getCount() {
                        return count;
                    }

                    @Override
                    public void insertRow() {
                        TableWriter.Row row = walWriter.newRow(ts);
                        row.putLong(1, count);
                        row.append();
                        ts += 1000;
                        ++count;
                    }
                };

                ins.insertRow();
                walWriter.commit();
                Assert.assertEquals(ins.getCount(), 1);

                // Just one segment.
                assertWalExistence(true, tableName, 1);
                assertWalExistence(false, tableName, 2);
                assertSegmentExistence(true, tableName, 1, 0);
                assertSegmentExistence(false, tableName, 1, 1);

                while (ins.getCount() < configuration.getWalSegmentRolloverRowCount()) {
                    ins.insertRow();
                    if (ins.getCount() % 1000 == 0) {  // Committing occasionally to avoid too many log messages.
                        walWriter.commit();
                    }
                }
                walWriter.commit();

                // Still just one segment.
                assertWalExistence(true, tableName, 1);
                assertSegmentExistence(true, tableName, 1, 0);
                assertSegmentExistence(false, tableName, 1, 1);

                ins.insertRow();
                walWriter.commit();

                // Rolled over to second segment.
                assertWalExistence(true, tableName, 1);
                assertSegmentExistence(true, tableName, 1, 0);
                assertSegmentExistence(true, tableName, 1, 1);
                assertSegmentExistence(false, tableName, 1, 2);

                assertSegmentLockEngagement(false, tableName, 1, 0);

                drainWalQueue();
                runWalPurgeJob();

                assertSegmentExistence(false, tableName, 1, 0);
            }
        });
    }

    @Test
    public void testMaxLagTxnCount() throws Exception {
        configOverrideWalApplyTableTimeQuota(0);
        configOverrideWalMaxLagTxnCount(1);
        assertMemoryLeak(() -> {
            TableToken tableToken = createTable(testName.getMethodName());

            insert("insert into " + tableToken.getTableName() + "(ts) values ('2023-08-04T23:00:00.000000Z')");
            tickWalQueue(1);

            assertSql(
                    "a\tb\tts\n" +
                            "0\t\t2023-08-04T23:00:00.000000Z\n",
                    tableToken.getTableName()
            );

            insert("insert into " + tableToken.getTableName() + "(ts) values ('2023-08-04T22:00:00.000000Z')");
            insert("insert into " + tableToken.getTableName() + "(ts) values ('2023-08-04T21:00:00.000000Z')");
            insert("insert into " + tableToken.getTableName() + "(ts) values ('2023-08-04T20:00:00.000000Z')");

            // Run WAL apply job two times:
            // Tick 1. Put row 2023-08-04T22 into the lag.
            // Tick 2. Instead of putting row 2023-08-04T21 into the lag, we force full commit.
            tickWalQueue(2);

            // We expect all, but the last row to be visible.
            assertSql(
                    "a\tb\tts\n" +
                            "0\t\t2023-08-04T21:00:00.000000Z\n" +
                            "0\t\t2023-08-04T22:00:00.000000Z\n" +
                            "0\t\t2023-08-04T23:00:00.000000Z\n",
                    tableToken.getTableName()
            );

            drainWalQueue();

            assertSql(
                    "a\tb\tts\n" +
                            "0\t\t2023-08-04T20:00:00.000000Z\n" +
                            "0\t\t2023-08-04T21:00:00.000000Z\n" +
                            "0\t\t2023-08-04T22:00:00.000000Z\n" +
                            "0\t\t2023-08-04T23:00:00.000000Z\n",
                    tableToken.getTableName()
            );
        });
    }

    @Test
    public void testOverlappingStructureChangeCannotCreateFile() throws Exception {
        final FilesFacade ff = new TestFilesFacadeImpl() {
            @Override
            public int openRW(LPSZ name, long opts) {
                if (Chars.endsWith(name, "0" + Files.SEPARATOR + "c.d")) {
                    return -1;
                }
                return TestFilesFacadeImpl.INSTANCE.openRW(name, opts);
            }
        };

        assertMemoryLeak(ff, () -> {
            TableToken tableToken = createTable(testName.getMethodName());

            try (WalWriter walWriter1 = engine.getWalWriter(tableToken)) {
                try (WalWriter walWriter2 = engine.getWalWriter(tableToken)) {
                    addColumn(walWriter1, "c", ColumnType.INT);
                    addColumn(walWriter2, "d", ColumnType.INT);
                    assertException("Exception expected");
                } catch (CairoException e) {
                    // this exception will be handled in ILP/PG/HTTP
                    TestUtils.assertContains(e.getFlyweightMessage(), "could not open read-write");
                }
            }
        });
    }

    @Test
    public void testOverlappingStructureChangeFails() throws Exception {
        final FilesFacade ff = new TestFilesFacadeImpl() {
            @Override
            public int openRO(LPSZ name) {
                try {
                    throw new RuntimeException("Test failure");
                } catch (Exception e) {
                    final StackTraceElement[] stackTrace = e.getStackTrace();
                    if (stackTrace[2].getClassName().endsWith("TableTransactionLog") && stackTrace[2].getMethodName().equals("openFileRO")) {
                        return -1;
                    }
                }
                return TestFilesFacadeImpl.INSTANCE.openRO(name);
            }
        };

        assertMemoryLeak(ff, () -> {
            TableToken tableToken = createTable(testName.getMethodName());

            try (WalWriter walWriter1 = engine.getWalWriter(tableToken)) {
                try (WalWriter walWriter2 = engine.getWalWriter(tableToken)) {
                    addColumn(walWriter1, "c", ColumnType.INT);
                    addColumn(walWriter2, "d", ColumnType.INT);
                    assertException("Exception expected");
                } catch (Exception e) {
                    // this exception will be handled in ILP/PG/HTTP
                    assertTrue(e.getMessage().contains("could not open read-only"));
                }
            }
        });
    }

    @Test
    public void testOverlappingStructureChangeMissing() throws Exception {
        final FilesFacade ff = new TestFilesFacadeImpl() {
            @Override
            public long readNonNegativeLong(int fd, long offset) {
                try {
                    throw new RuntimeException("Test failure");
                } catch (Exception e) {
                    final StackTraceElement[] stackTrace = e.getStackTrace();
                    if (stackTrace[1].getClassName().endsWith("TableTransactionLog$TableMetadataChangeLogImpl") && stackTrace[1].getMethodName().equals("of")) {
                        return -1;
                    }
                }
                return Files.readNonNegativeLong(fd, offset);
            }
        };

        assertMemoryLeak(ff, () -> {
            TableToken tableToken = createTable(testName.getMethodName());

            try (WalWriter walWriter1 = engine.getWalWriter(tableToken)) {
                try (WalWriter walWriter2 = engine.getWalWriter(tableToken)) {
                    addColumn(walWriter1, "c", ColumnType.INT);
                    addColumn(walWriter2, "d", ColumnType.INT);
                    assertException("Exception expected");
                } catch (Exception e) {
                    // this exception will be handled in ILP/PG/HTTP
                    assertEquals("[0] expected to read table structure changes but there is no saved in the sequencer [structureVersionLo=0]", e.getMessage());
                }
            }
        });
    }

    @Test
    public void testReadAndWriteAllTypes() throws Exception {
        assertMemoryLeak(() -> {
            final String tableName = "testTableAllTypes";
            TableToken tableToken;
            try (TableModel model = new TableModel(configuration, tableName, PartitionBy.HOUR)
                    .col("int", ColumnType.INT)
                    .col("byte", ColumnType.BYTE)
                    .col("long", ColumnType.LONG)
                    .col("long256", ColumnType.LONG256)
                    .col("double", ColumnType.DOUBLE)
                    .col("float", ColumnType.FLOAT)
                    .col("short", ColumnType.SHORT)
                    .col("timestamp", ColumnType.TIMESTAMP)
                    .col("char", ColumnType.CHAR)
                    .col("boolean", ColumnType.BOOLEAN)
                    .col("date", ColumnType.DATE)
                    .col("string", ColumnType.STRING)
                    .col("geoByte", ColumnType.GEOBYTE)
                    .col("geoInt", ColumnType.GEOINT)
                    .col("geoShort", ColumnType.GEOSHORT)
                    .col("geoLong", ColumnType.GEOLONG)
                    .col("bin", ColumnType.BINARY)
                    .col("bin2", ColumnType.BINARY)
                    .col("long256b", ColumnType.LONG256) // putLong256(int columnIndex, Long256 value)
                    .col("long256c", ColumnType.LONG256) // putLong256(int columnIndex, CharSequence hexString)
                    .col("long256d", ColumnType.LONG256) // putLong256(int columnIndex, @NotNull CharSequence hexString, int start, int end)
                    .col("timestampb", ColumnType.TIMESTAMP) // putTimestamp(int columnIndex, CharSequence value)
                    .col("stringb", ColumnType.STRING) // putStr(int columnIndex, char value)
                    .col("stringc", ColumnType.STRING) // putStr(int columnIndex, CharSequence value, int pos, int len)
                    .col("symbol", ColumnType.SYMBOL) // putSym(int columnIndex, CharSequence value)
                    .col("symbolb", ColumnType.SYMBOL) // putSym(int columnIndex, char value)
                    .col("symbol8", ColumnType.SYMBOL) // putSymUtf8(int columnIndex, DirectByteCharSequence value, boolean hasNonAsciiChars)
                    .col("string8", ColumnType.STRING) // putStrUtf8AsUtf16(int columnIndex, DirectByteCharSequence value, boolean hasNonAsciiChars)
                    .col("uuida", ColumnType.UUID) // putUUID(int columnIndex, long lo, long hi)
                    .col("uuidb", ColumnType.UUID) // putUUID(int columnIndex, CharSequence value)
                    .col("IPv4", ColumnType.IPv4)
                    .timestamp("ts")
                    .wal()
            ) {
                tableToken = createTable(model);
            }

            final int rowsToInsertTotal = 100;
            final long pointer = Unsafe.getUnsafe().allocateMemory(rowsToInsertTotal);
            try {
                final long ts = Os.currentTimeMicros();
                final Long256Impl long256 = new Long256Impl();
                final StringSink stringSink = new StringSink();
                final DirectBinarySequence binSeq = new DirectBinarySequence();

                final String walName;
                final IntList walSymbolCounts = new IntList();
                try (WalWriter walWriter = engine.getWalWriter(tableToken)) {
                    assertEquals(tableName, walWriter.getTableToken().getTableName());
                    walName = walWriter.getWalName();
                    for (int i = 0; i < rowsToInsertTotal; i++) {
                        stringSink.clear();
                        TableWriter.Row row = walWriter.newRow(ts);
                        row.putInt(0, i);
                        row.putByte(1, (byte) i);
                        row.putLong(2, i);
                        row.putLong256(3, i, i + 1, i + 2, i + 3);
                        row.putDouble(4, i + .5);
                        row.putFloat(5, i + .5f);
                        row.putShort(6, (short) i);
                        row.putTimestamp(7, i);
                        row.putChar(8, (char) i);
                        row.putBool(9, i % 2 == 0);
                        row.putDate(10, i);
                        row.putStr(11, String.valueOf(i));
                        row.putGeoHash(12, i); // geo byte
                        row.putGeoHash(13, i); // geo int
                        row.putGeoHash(14, i); // geo short
                        row.putGeoHash(15, i); // geo long

                        prepareBinPayload(pointer, i);
                        row.putBin(16, binSeq.of(pointer, i));
                        // putBin(address, length) treats length 0 the same as null.
                        // so let's start from 1 to avoid that edge-case
                        prepareBinPayload(pointer, i + 1);
                        row.putBin(17, pointer, i + 1);

                        long256.setAll(i, i + 1, i + 2, i + 3);
                        row.putLong256(18, long256);
                        long256.toSink(stringSink);
                        row.putLong256(19, stringSink);
                        int strLen = stringSink.length();
                        stringSink.put("some rubbish to be ignored");
                        row.putLong256(20, stringSink, 2, strLen);

                        row.putTimestamp(21, SqlUtil.implicitCastStrAsTimestamp("2022-06-10T09:13:46." + (i + 1)));

                        row.putStr(22, (char) (65 + i % 26));
                        row.putStr(23, "abcdefghijklmnopqrstuvwxyz", 0, i % 26 + 1);

                        row.putSym(24, String.valueOf(i));
                        row.putSym(25, (char) (65 + i % 26));

                        TestUtils.putUtf8(row, (i % 2) == 0 ? "Щось" : "Таке-Сяке", 26, true);
                        TestUtils.putUtf8(row, (i % 2) == 0 ? "Щось" : "Таке-Сяке", 27, false);

                        row.putLong128(28, i, i + 1); // UUID
                        stringSink.clear();
                        Numbers.appendUuid(i, i + 1, stringSink);
                        row.putUuid(29, stringSink);
                        row.putInt(30, i);

                        row.append();
                    }

                    walSymbolCounts.add(walWriter.getSymbolMapReader(24).getSymbolCount());
                    walSymbolCounts.add(walWriter.getSymbolMapReader(25).getSymbolCount());
                    walSymbolCounts.add(walWriter.getSymbolMapReader(26).getSymbolCount());

                    assertEquals(rowsToInsertTotal, walWriter.getSegmentRowCount());
                    assertEquals("WalWriter{name=" + walName + ", table=" + tableName + "}", walWriter.toString());
                    walWriter.commit();
                }

                try (WalReader reader = engine.getWalReader(sqlExecutionContext.getSecurityContext(), tableToken, walName, 0, rowsToInsertTotal)) {
                    assertEquals(32, reader.getColumnCount());
                    assertEquals(walName, reader.getWalName());
                    assertEquals(tableName, reader.getTableName());
                    assertEquals(rowsToInsertTotal, reader.size());

                    final RecordCursor cursor = reader.getDataCursor();
                    final Record record = cursor.getRecord();
                    final StringSink testSink = new StringSink();
                    int i = 0;
                    while (cursor.hasNext()) {
                        assertEquals(i, record.getInt(0));
                        assertEquals(i, record.getByte(1));
                        assertEquals(i, record.getLong(2));
                        long256.setAll(i, i + 1, i + 2, i + 3);
                        assertEquals(long256, record.getLong256A(3));
                        assertEquals(long256, record.getLong256B(3));
                        assertEquals(i + 0.5, record.getDouble(4), 0.1);
                        assertEquals(i + 0.5, record.getFloat(5), 0.1);
                        assertEquals(i, record.getShort(6));
                        assertEquals(i, record.getTimestamp(7));
                        assertEquals(i, record.getChar(8));
                        assertEquals(i % 2 == 0, record.getBool(9));
                        assertEquals(i, record.getDate(10));
                        assertEquals(String.valueOf(i), record.getStr(11).toString());
                        assertEquals(record.getStr(11).toString(), record.getStrB(11).toString());
                        assertEquals(String.valueOf(i).length(), record.getStrLen(11));
                        assertEquals(i, record.getGeoByte(12));
                        assertEquals(i, record.getGeoInt(13));
                        assertEquals(i, record.getGeoShort(14));
                        assertEquals(i, record.getGeoLong(15));

                        prepareBinPayload(pointer, i);
                        assertBinSeqEquals(binSeq.of(pointer, i), record.getBin(16));
                        prepareBinPayload(pointer, i + 1);
                        assertBinSeqEquals(binSeq.of(pointer, i + 1), record.getBin(17));
                        assertEquals(i + 1, record.getBinLen(17));

                        testSink.clear();
                        long256.toSink(testSink);
                        stringSink.clear();
                        record.getLong256(18, stringSink);
                        assertEquals(testSink.toString(), stringSink.toString());
                        stringSink.clear();
                        record.getLong256(19, stringSink);
                        assertEquals(testSink.toString(), stringSink.toString());
                        stringSink.clear();
                        record.getLong256(20, stringSink);
                        assertEquals(testSink.toString(), stringSink.toString());

                        assertEquals(1654852426000000L + (i + 1) * (long) (Math.pow(10, 5 - (int) Math.log10(i + 1))), record.getTimestamp(21));

                        assertEquals(String.valueOf((char) (65 + i % 26)), record.getStr(22).toString());
                        assertEquals("abcdefghijklmnopqrstuvwxyz".substring(0, i % 26 + 1), record.getStr(23).toString());

                        assertEquals(String.valueOf(i), record.getSym(24));
                        assertEquals(String.valueOf((char) (65 + i % 26)), record.getSym(25));

                        assertEquals((i % 2) == 0 ? "Щось" : "Таке-Сяке", record.getSym(26).toString());
                        assertEquals((i % 2) == 0 ? "Щось" : "Таке-Сяке", record.getStr(27).toString());

                        assertEquals(i, record.getLong128Lo(28));
                        assertEquals(i + 1, record.getLong128Hi(28));

                        assertEquals(i, record.getLong128Lo(29));
                        assertEquals(i + 1, record.getLong128Hi(29));
                        assertEquals(i, record.getIPv4(30));

                        assertEquals(ts, record.getTimestamp(31));
                        assertEquals(i, record.getRowId());
                        testSink.clear();
                        ((Sinkable) record).toSink(testSink);
                        assertEquals("WalReaderRecord [recordIndex=" + i + "]", testSink.toString());
                        try {
                            cursor.getRecordB();
                            assertException("UnsupportedOperationException expected");
                        } catch (UnsupportedOperationException e) {
                            // ignore, this is expected
                        }
                        try {
                            record.getUpdateRowId();
                            assertException("UnsupportedOperationException expected");
                        } catch (UnsupportedOperationException e) {
                            // ignore, this is expected
                        }
                        i++;
                    }
                    assertEquals(i, cursor.size());
                    assertEquals(i, reader.size());
                }
            } finally {
                Unsafe.getUnsafe().freeMemory(pointer);
            }
        });
    }

    @Test
    public void testRemoveColumnRollsUncommittedRowsToNewSegment() throws Exception {
        assertMemoryLeak(() -> {
            final String tableName = testName.getMethodName();
            TableToken tableToken = createTable(testName.getMethodName());

            final String walName1, walName2;
            try (WalWriter walWriter1 = engine.getWalWriter(tableToken)) {
                try (WalWriter walWriter2 = engine.getWalWriter(tableToken)) {
                    walName1 = walWriter1.getWalName();
                    walName2 = walWriter2.getWalName();

                    TableWriter.Row row = walWriter1.newRow(0);
                    row.putByte(0, (byte) 1);
                    row.append();
                    walWriter1.commit();

                    row = walWriter2.newRow(0);
                    row.putByte(0, (byte) 10);
                    row.append();
                    walWriter2.commit();

                    row = walWriter2.newRow(0);
                    row.putByte(0, (byte) 100);
                    row.append();

                    removeColumn(walWriter1, "b");

                    walWriter2.commit();

                    row = walWriter1.newRow(0);
                    row.putByte(0, (byte) 110);
                    row.append();
                    walWriter1.commit();
                }
            }

            try (TableModel model = defaultModel(tableName)) {
                try (WalReader reader = engine.getWalReader(sqlExecutionContext.getSecurityContext(), tableToken, walName1, 0, 1)) {
                    assertEquals(3, reader.getColumnCount());
                    assertEquals(walName1, reader.getWalName());
                    assertEquals(tableName, reader.getTableName());
                    assertEquals(1, reader.size());

                    final RecordCursor cursor = reader.getDataCursor();
                    final Record record = cursor.getRecord();
                    assertTrue(cursor.hasNext());
                    assertEquals(1, record.getByte(0));
                    assertNull(record.getStr(1));
                    assertEquals(0, record.getRowId());
                    assertFalse(cursor.hasNext());

                    assertColumnMetadata(model, reader);

                    final WalEventCursor eventCursor = reader.getEventCursor();
                    assertTrue(eventCursor.hasNext());
                    assertEquals(0, eventCursor.getTxn());
                    assertEquals(WalTxnType.DATA, eventCursor.getType());

                    final WalEventCursor.DataInfo dataInfo = eventCursor.getDataInfo();
                    assertEquals(0, dataInfo.getStartRowID());
                    assertEquals(1, dataInfo.getEndRowID());
                    assertEquals(0, dataInfo.getMinTimestamp());
                    assertEquals(0, dataInfo.getMaxTimestamp());
                    assertFalse(dataInfo.isOutOfOrder());
                    assertNull(dataInfo.nextSymbolMapDiff());

                    assertFalse(eventCursor.hasNext());
                }
                try (WalReader reader = engine.getWalReader(sqlExecutionContext.getSecurityContext(), tableToken, walName2, 0, 1)) {
                    assertEquals(3, reader.getColumnCount());
                    assertEquals(walName2, reader.getWalName());
                    assertEquals(tableName, reader.getTableName());
                    assertEquals(1, reader.size());

                    final RecordCursor cursor = reader.getDataCursor();
                    final Record record = cursor.getRecord();
                    assertTrue(cursor.hasNext());
                    assertEquals(10, record.getByte(0));
                    assertNull(record.getStr(1));
                    assertEquals(0, record.getRowId());
                    assertFalse(cursor.hasNext());

                    assertColumnMetadata(model, reader);

                    final WalEventCursor eventCursor = reader.getEventCursor();
                    assertTrue(eventCursor.hasNext());
                    assertEquals(0, eventCursor.getTxn());
                    assertEquals(WalTxnType.DATA, eventCursor.getType());

                    final WalEventCursor.DataInfo dataInfo = eventCursor.getDataInfo();
                    assertEquals(0, dataInfo.getStartRowID());
                    assertEquals(1, dataInfo.getEndRowID());
                    assertEquals(0, dataInfo.getMinTimestamp());
                    assertEquals(0, dataInfo.getMaxTimestamp());
                    assertFalse(dataInfo.isOutOfOrder());
                    assertNull(dataInfo.nextSymbolMapDiff());

                    assertFalse(eventCursor.hasNext());
                }
            }
            try (TableModel model = new TableModel(configuration, tableName, PartitionBy.NONE)
                    .col("a", ColumnType.BYTE)
                    .timestamp("ts")
                    .wal()
            ) {
                try (WalReader reader = engine.getWalReader(sqlExecutionContext.getSecurityContext(), tableToken, walName1, 1, 1)) {
                    assertEquals(3, reader.getColumnCount());
                    assertEquals(2, reader.getRealColumnCount());
                    assertEquals(walName1, reader.getWalName());
                    assertEquals(tableName, reader.getTableName());
                    assertEquals(1, reader.size());

                    final RecordCursor cursor = reader.getDataCursor();
                    final Record record = cursor.getRecord();
                    assertTrue(cursor.hasNext());
                    assertEquals(110, record.getByte(0));
                    assertEquals(0, record.getRowId());
                    assertFalse(cursor.hasNext());

                    assertColumnMetadata(model, reader);

                    final WalEventCursor eventCursor = reader.getEventCursor();
                    assertTrue(eventCursor.hasNext());
                    assertEquals(0, eventCursor.getTxn());
                    assertEquals(WalTxnType.DATA, eventCursor.getType());

                    final WalEventCursor.DataInfo dataInfo = eventCursor.getDataInfo();
                    assertEquals(0, dataInfo.getStartRowID());
                    assertEquals(1, dataInfo.getEndRowID());
                    assertEquals(0, dataInfo.getMinTimestamp());
                    assertEquals(0, dataInfo.getMaxTimestamp());
                    assertFalse(dataInfo.isOutOfOrder());
                    assertNull(dataInfo.nextSymbolMapDiff());

                    assertFalse(eventCursor.hasNext());
                }
                try (WalReader reader = engine.getWalReader(sqlExecutionContext.getSecurityContext(), tableToken, walName2, 1, 1)) {
                    assertEquals(3, reader.getColumnCount());
                    assertEquals(2, reader.getRealColumnCount());
                    assertEquals(walName2, reader.getWalName());
                    assertEquals(tableName, reader.getTableName());
                    assertEquals(1, reader.size());

                    final RecordCursor cursor = reader.getDataCursor();
                    final Record record = cursor.getRecord();
                    assertTrue(cursor.hasNext());
                    assertEquals(100, record.getByte(0));
                    assertEquals(0, record.getRowId());
                    assertFalse(cursor.hasNext());

                    assertColumnMetadata(model, reader);

                    final WalEventCursor eventCursor = reader.getEventCursor();
                    assertTrue(eventCursor.hasNext());
                    assertEquals(0, eventCursor.getTxn());
                    assertEquals(WalTxnType.DATA, eventCursor.getType());

                    final WalEventCursor.DataInfo dataInfo = eventCursor.getDataInfo();
                    assertEquals(0, dataInfo.getStartRowID());
                    assertEquals(1, dataInfo.getEndRowID());
                    assertEquals(0, dataInfo.getMinTimestamp());
                    assertEquals(0, dataInfo.getMaxTimestamp());
                    assertFalse(dataInfo.isOutOfOrder());
                    assertNull(dataInfo.nextSymbolMapDiff());

                    assertFalse(eventCursor.hasNext());
                }
            }
        });
    }

    @Test
    public void testRemovingColumnClosesSegment() throws Exception {
        assertMemoryLeak(() -> {
            final String tableName = testName.getMethodName();
            TableToken tableToken = createTable(testName.getMethodName());

            final String walName;
            try (WalWriter walWriter = engine.getWalWriter(tableToken)) {
                walName = walWriter.getWalName();
                TableWriter.Row row = walWriter.newRow(0);
                row.putByte(0, (byte) 1);
                row.append();
                walWriter.commit();
                removeColumn(walWriter, "a");
            }

            try (TableModel model = defaultModel(tableName)) {
                try (WalReader reader = engine.getWalReader(sqlExecutionContext.getSecurityContext(), tableToken, walName, 0, 1)) {
                    assertEquals(3, reader.getColumnCount());
                    assertEquals(walName, reader.getWalName());
                    assertEquals(tableName, reader.getTableName());
                    assertEquals(1, reader.size());

                    final RecordCursor cursor = reader.getDataCursor();
                    final Record record = cursor.getRecord();
                    assertTrue(cursor.hasNext());
                    assertEquals(1, record.getByte(0));
                    assertNull(record.getStr(1));
                    assertEquals(0, record.getRowId());
                    assertFalse(cursor.hasNext());

                    assertColumnMetadata(model, reader);

                    final WalEventCursor eventCursor = reader.getEventCursor();
                    assertTrue(eventCursor.hasNext());
                    assertEquals(0, eventCursor.getTxn());
                    assertEquals(WalTxnType.DATA, eventCursor.getType());

                    final WalEventCursor.DataInfo dataInfo = eventCursor.getDataInfo();
                    assertEquals(0, dataInfo.getStartRowID());
                    assertEquals(1, dataInfo.getEndRowID());
                    assertEquals(0, dataInfo.getMinTimestamp());
                    assertEquals(0, dataInfo.getMaxTimestamp());
                    assertFalse(dataInfo.isOutOfOrder());
                    assertNull(dataInfo.nextSymbolMapDiff());

                    assertFalse(eventCursor.hasNext());
                }

                try {
                    engine.getWalReader(sqlExecutionContext.getSecurityContext(), tableToken, walName, 1, 0);
                    assertException("Segment 1 should not exist");
                } catch (CairoException e) {
                    TestUtils.assertContains(e.getFlyweightMessage(), "could not open read-only [file=" + engine.getConfiguration().getRoot() +
                            File.separatorChar + tableName + TableUtils.SYSTEM_TABLE_NAME_SUFFIX + "1" +
                            File.separatorChar + walName +
                            File.separatorChar + "1" +
                            File.separatorChar + TableUtils.META_FILE_NAME + "]");
                }
            }
        });
    }

    @Test
    public void testRemovingNonExistentColumn() throws Exception {
        assertMemoryLeak(() -> {
            final String tableName = testName.getMethodName();
            TableToken tableToken = createTable(testName.getMethodName());

            final String walName;
            try (WalWriter walWriter = engine.getWalWriter(tableToken)) {
                walName = walWriter.getWalName();
                TableWriter.Row row = walWriter.newRow(0);
                row.putByte(0, (byte) 1);
                row.append();
                walWriter.commit();

                try {
                    removeColumn(walWriter, "noColLikeThis");
                    assertException("Should not be able to remove non existent column");
                } catch (CairoException e) {
                    TestUtils.assertContains(e.getMessage(), "cannot remove column, column does not exists [table=testRemovingNonExistentColumn, column=noColLikeThis]");
                }
                row = walWriter.newRow(0);
                row.putByte(0, (byte) 10);
                row.append();

                walWriter.commit();
            }

            try (TableModel model = defaultModel(tableName)) {
                try (WalReader reader = engine.getWalReader(sqlExecutionContext.getSecurityContext(), tableToken, walName, 0, 2)) {
                    assertEquals(3, reader.getColumnCount());
                    assertEquals(walName, reader.getWalName());
                    assertEquals(tableName, reader.getTableName());
                    assertEquals(2, reader.size());

                    final RecordCursor cursor = reader.getDataCursor();
                    final Record record = cursor.getRecord();
                    assertTrue(cursor.hasNext());
                    assertEquals(1, record.getByte(0));
                    assertNull(record.getStr(1));
                    assertEquals(0, record.getRowId());
                    assertTrue(cursor.hasNext());
                    assertEquals(10, record.getByte(0));
                    assertNull(record.getStr(1));
                    assertEquals(1, record.getRowId());
                    assertFalse(cursor.hasNext());

                    assertColumnMetadata(model, reader);

                    final WalEventCursor eventCursor = reader.getEventCursor();
                    assertTrue(eventCursor.hasNext());
                    assertEquals(0, eventCursor.getTxn());
                    assertEquals(WalTxnType.DATA, eventCursor.getType());

                    WalEventCursor.DataInfo dataInfo = eventCursor.getDataInfo();
                    assertEquals(0, dataInfo.getStartRowID());
                    assertEquals(1, dataInfo.getEndRowID());
                    assertEquals(0, dataInfo.getMinTimestamp());
                    assertEquals(0, dataInfo.getMaxTimestamp());
                    assertFalse(dataInfo.isOutOfOrder());
                    assertNull(dataInfo.nextSymbolMapDiff());

                    assertTrue(eventCursor.hasNext());
                    assertEquals(1, eventCursor.getTxn());
                    assertEquals(WalTxnType.DATA, eventCursor.getType());

                    dataInfo = eventCursor.getDataInfo();
                    assertEquals(1, dataInfo.getStartRowID());
                    assertEquals(2, dataInfo.getEndRowID());
                    assertEquals(0, dataInfo.getMinTimestamp());
                    assertEquals(0, dataInfo.getMaxTimestamp());
                    assertFalse(dataInfo.isOutOfOrder());
                    assertNull(dataInfo.nextSymbolMapDiff());

                    assertFalse(eventCursor.hasNext());
                }
            }
        });
    }

    @Test
    public void testRemovingSymbolColumn() throws Exception {
        assertMemoryLeak(() -> {
            final String tableName = testName.getMethodName();
            TableToken tableToken;
            try (TableModel model = new TableModel(configuration, tableName, PartitionBy.YEAR)
                    .col("a", ColumnType.INT)
                    .col("b", ColumnType.SYMBOL)
                    .col("c", ColumnType.SYMBOL)
                    .timestamp("ts")
                    .wal()
            ) {
                tableToken = createTable(model);
            }

            final String walName;
            try (WalWriter walWriter = engine.getWalWriter(tableToken)) {
                walName = walWriter.getWalName();
                TableWriter.Row row = walWriter.newRow(0);
                row.putInt(0, 12);
                row.putSym(1, "symb");
                row.putSym(2, "symc");
                row.append();
                walWriter.commit();

                removeColumn(walWriter, "b");

                row = walWriter.newRow(0);
                row.putInt(0, 133);
                try {
                    row.putSym(1, "anything");
                    assertException("UnsupportedOperationException expected");
                } catch (UnsupportedOperationException ignore) {
                }
                try {
                    TestUtils.putUtf8(row, "Щось", 1, true);
                    assertException("UnsupportedOperationException expected");
                } catch (UnsupportedOperationException ignore) {
                }

                TestUtils.putUtf8(row, "Таке-Сяке", 2, true);
                row.append();
                walWriter.commit();
            }

            try (TableModel model = new TableModel(configuration, tableName, PartitionBy.NONE)
                    .col("a", ColumnType.INT)
                    .col("b", ColumnType.SYMBOL)
                    .col("c", ColumnType.SYMBOL)
                    .timestamp("ts")
            ) {
                try (WalReader reader = engine.getWalReader(sqlExecutionContext.getSecurityContext(), tableToken, walName, 0, 1)) {
                    assertEquals(4, reader.getColumnCount());
                    assertEquals(walName, reader.getWalName());
                    assertEquals(tableName, reader.getTableName());
                    assertEquals(1, reader.size());

                    final RecordCursor cursor = reader.getDataCursor();
                    final Record record = cursor.getRecord();
                    assertTrue(cursor.hasNext());
                    assertEquals(12, record.getInt(0));
                    assertEquals("symb", record.getSym(1));
                    assertEquals("symc", record.getSym(2));
                    assertEquals(0, record.getRowId());
                    assertFalse(cursor.hasNext());

                    assertColumnMetadata(model, reader);

                    final WalEventCursor eventCursor = reader.getEventCursor();
                    assertTrue(eventCursor.hasNext());
                    assertEquals(0, eventCursor.getTxn());
                    assertEquals(WalTxnType.DATA, eventCursor.getType());

                    final WalEventCursor.DataInfo dataInfo = eventCursor.getDataInfo();
                    assertEquals(0, dataInfo.getStartRowID());
                    assertEquals(1, dataInfo.getEndRowID());
                    assertEquals(0, dataInfo.getMinTimestamp());
                    assertEquals(0, dataInfo.getMaxTimestamp());
                    assertFalse(dataInfo.isOutOfOrder());

                    SymbolMapDiff symbolMapDiff = dataInfo.nextSymbolMapDiff();
                    assertEquals(1, symbolMapDiff.getColumnIndex());
                    int expectedKey = 0;
                    SymbolMapDiffEntry entry;
                    while ((entry = symbolMapDiff.nextEntry()) != null) {
                        assertEquals(expectedKey, entry.getKey());
                        assertEquals("symb", entry.getSymbol().toString());
                        expectedKey++;
                    }
                    assertEquals(1, expectedKey);
                    symbolMapDiff = dataInfo.nextSymbolMapDiff();
                    assertEquals(2, symbolMapDiff.getColumnIndex());
                    expectedKey = 0;
                    while ((entry = symbolMapDiff.nextEntry()) != null) {
                        assertEquals(expectedKey, entry.getKey());
                        assertEquals("symc", entry.getSymbol().toString());
                        expectedKey++;
                    }
                    assertEquals(1, expectedKey);
                    assertNull(dataInfo.nextSymbolMapDiff());

                    assertFalse(eventCursor.hasNext());
                }
            }
            try (TableModel model = new TableModel(configuration, tableName, PartitionBy.NONE)
                    .col("a", ColumnType.INT)
                    .col("c", ColumnType.SYMBOL)
                    .timestamp("ts")
            ) {
                try (WalReader reader = engine.getWalReader(sqlExecutionContext.getSecurityContext(), tableToken, walName, 1, 1)) {
                    assertEquals(4, reader.getColumnCount());
                    assertEquals(walName, reader.getWalName());
                    assertEquals(tableName, reader.getTableName());
                    assertEquals(1, reader.size());

                    final RecordCursor cursor = reader.getDataCursor();
                    final Record record = cursor.getRecord();
                    assertTrue(cursor.hasNext());
                    assertEquals(133, record.getInt(0));
                    assertEquals("Таке-Сяке", record.getSym(2));
                    assertEquals(0, record.getRowId());
                    assertFalse(cursor.hasNext());

                    assertColumnMetadata(model, reader);

                    final WalEventCursor eventCursor = reader.getEventCursor();
                    assertTrue(eventCursor.hasNext());
                    assertEquals(0, eventCursor.getTxn());
                    assertEquals(WalTxnType.DATA, eventCursor.getType());

                    final WalEventCursor.DataInfo dataInfo = eventCursor.getDataInfo();
                    assertEquals(0, dataInfo.getStartRowID());
                    assertEquals(1, dataInfo.getEndRowID());
                    assertEquals(0, dataInfo.getMinTimestamp());
                    assertEquals(0, dataInfo.getMaxTimestamp());
                    assertFalse(dataInfo.isOutOfOrder());
                    SymbolMapDiff symbolMapDiff = dataInfo.nextSymbolMapDiff();
                    assertEquals(1, symbolMapDiff.getSize());
                    assertEquals(2, symbolMapDiff.getColumnIndex());
                    assertEquals(0, symbolMapDiff.getCleanSymbolCount());

                    assertFalse(eventCursor.hasNext());
                }
            }
        });
    }

    @Test
    public void testRenameColumnRollsUncommittedRowsToNewSegment() throws Exception {
        assertMemoryLeak(() -> {
            final String tableName = testName.getMethodName();
            TableToken tableToken = createTable(testName.getMethodName());

            final String walName1, walName2;
            try (WalWriter walWriter1 = engine.getWalWriter(tableToken)) {
                try (WalWriter walWriter2 = engine.getWalWriter(tableToken)) {
                    walName1 = walWriter1.getWalName();
                    walName2 = walWriter2.getWalName();

                    TableWriter.Row row = walWriter1.newRow();
                    row.putByte(0, (byte) 1);
                    row.append();
                    walWriter1.commit();

                    row = walWriter2.newRow();
                    row.putByte(0, (byte) 10);
                    row.append();
                    walWriter2.commit();

                    row = walWriter2.newRow();
                    row.putByte(0, (byte) 100);
                    row.append();

                    renameColumn(walWriter1);

                    walWriter2.commit();

                    row = walWriter1.newRow();
                    row.putByte(0, (byte) 110);
                    row.append();
                    walWriter1.commit();
                }
            }

            try (TableModel model = defaultModel(tableName)) {
                try (WalReader reader = engine.getWalReader(sqlExecutionContext.getSecurityContext(), tableToken, walName1, 0, 1)) {
                    assertEquals(3, reader.getColumnCount());
                    assertEquals(walName1, reader.getWalName());
                    assertEquals(tableName, reader.getTableName());
                    assertEquals(1, reader.size());

                    final RecordCursor cursor = reader.getDataCursor();
                    final Record record = cursor.getRecord();
                    assertTrue(cursor.hasNext());
                    assertEquals(1, record.getByte(0));
                    assertNull(record.getStr(1));
                    assertEquals(0, record.getRowId());
                    assertFalse(cursor.hasNext());

                    assertColumnMetadata(model, reader);

                    final WalEventCursor eventCursor = reader.getEventCursor();
                    assertTrue(eventCursor.hasNext());
                    assertEquals(0, eventCursor.getTxn());
                    assertEquals(WalTxnType.DATA, eventCursor.getType());

                    final WalEventCursor.DataInfo dataInfo = eventCursor.getDataInfo();
                    assertEquals(0, dataInfo.getStartRowID());
                    assertEquals(1, dataInfo.getEndRowID());
                    assertEquals(0, dataInfo.getMinTimestamp());
                    assertEquals(0, dataInfo.getMaxTimestamp());
                    assertFalse(dataInfo.isOutOfOrder());
                    assertNull(dataInfo.nextSymbolMapDiff());

                    assertFalse(eventCursor.hasNext());
                }
                try (WalReader reader = engine.getWalReader(sqlExecutionContext.getSecurityContext(), tableToken, walName2, 0, 1)) {
                    assertEquals(3, reader.getColumnCount());
                    assertEquals(walName2, reader.getWalName());
                    assertEquals(tableName, reader.getTableName());
                    assertEquals(1, reader.size());

                    final RecordCursor cursor = reader.getDataCursor();
                    final Record record = cursor.getRecord();
                    assertTrue(cursor.hasNext());
                    assertEquals(10, record.getByte(0));
                    assertNull(record.getStr(1));
                    assertEquals(0, record.getRowId());
                    assertFalse(cursor.hasNext());

                    assertColumnMetadata(model, reader);

                    final WalEventCursor eventCursor = reader.getEventCursor();
                    assertTrue(eventCursor.hasNext());
                    assertEquals(0, eventCursor.getTxn());
                    assertEquals(WalTxnType.DATA, eventCursor.getType());

                    final WalEventCursor.DataInfo dataInfo = eventCursor.getDataInfo();
                    assertEquals(0, dataInfo.getStartRowID());
                    assertEquals(1, dataInfo.getEndRowID());
                    assertEquals(0, dataInfo.getMinTimestamp());
                    assertEquals(0, dataInfo.getMaxTimestamp());
                    assertFalse(dataInfo.isOutOfOrder());
                    assertNull(dataInfo.nextSymbolMapDiff());

                    assertFalse(eventCursor.hasNext());
                }
            }
            try (TableModel model = new TableModel(configuration, tableName, PartitionBy.NONE)
                    .col("a", ColumnType.BYTE)
                    .col("c", ColumnType.STRING)
                    .timestamp("ts")
                    .wal()
            ) {
                try (WalReader reader = engine.getWalReader(sqlExecutionContext.getSecurityContext(), tableToken, walName1, 1, 1)) {
                    assertEquals(3, reader.getColumnCount());
                    assertEquals(walName1, reader.getWalName());
                    assertEquals(tableName, reader.getTableName());
                    assertEquals(1, reader.size());

                    final RecordCursor cursor = reader.getDataCursor();
                    final Record record = cursor.getRecord();
                    assertTrue(cursor.hasNext());
                    assertEquals(110, record.getByte(0));
                    assertNull(record.getStr(1));
                    assertEquals(0, record.getRowId());
                    assertFalse(cursor.hasNext());

                    assertColumnMetadata(model, reader);

                    final WalEventCursor eventCursor = reader.getEventCursor();
                    assertTrue(eventCursor.hasNext());
                    assertEquals(0, eventCursor.getTxn());
                    assertEquals(WalTxnType.DATA, eventCursor.getType());

                    final WalEventCursor.DataInfo dataInfo = eventCursor.getDataInfo();
                    assertEquals(0, dataInfo.getStartRowID());
                    assertEquals(1, dataInfo.getEndRowID());
                    assertEquals(0, dataInfo.getMinTimestamp());
                    assertEquals(0, dataInfo.getMaxTimestamp());
                    assertFalse(dataInfo.isOutOfOrder());
                    assertNull(dataInfo.nextSymbolMapDiff());

                    assertFalse(eventCursor.hasNext());
                }
                try (WalReader reader = engine.getWalReader(sqlExecutionContext.getSecurityContext(), tableToken, walName2, 1, 1)) {
                    assertEquals(3, reader.getColumnCount());
                    assertEquals(walName2, reader.getWalName());
                    assertEquals(tableName, reader.getTableName());
                    assertEquals(1, reader.size());

                    final RecordCursor cursor = reader.getDataCursor();
                    final Record record = cursor.getRecord();
                    assertTrue(cursor.hasNext());
                    assertEquals(100, record.getByte(0));
                    assertNull(record.getStr(1));
                    assertEquals(0, record.getRowId());
                    assertFalse(cursor.hasNext());

                    assertColumnMetadata(model, reader);

                    final WalEventCursor eventCursor = reader.getEventCursor();
                    assertTrue(eventCursor.hasNext());
                    assertEquals(0, eventCursor.getTxn());
                    assertEquals(WalTxnType.DATA, eventCursor.getType());

                    final WalEventCursor.DataInfo dataInfo = eventCursor.getDataInfo();
                    assertEquals(0, dataInfo.getStartRowID());
                    assertEquals(1, dataInfo.getEndRowID());
                    assertEquals(0, dataInfo.getMinTimestamp());
                    assertEquals(0, dataInfo.getMaxTimestamp());
                    assertFalse(dataInfo.isOutOfOrder());
                    assertNull(dataInfo.nextSymbolMapDiff());

                    assertFalse(eventCursor.hasNext());
                }
            }
        });
    }

    @Test
    public void testRollToNextSegment() throws Exception {
        assertMemoryLeak(() -> {
            final String tableName = testName.getMethodName();
            TableToken tableToken = createTable(testName.getMethodName());

            final String walName;
            try (WalWriter walWriter = engine.getWalWriter(tableToken)) {
                walName = walWriter.getWalName();
                assertEquals(0, walWriter.getSegmentRowCount());
                TableWriter.Row row = walWriter.newRow(0);
                row.putByte(0, (byte) 1);
                row.append();
                assertEquals(1, walWriter.getSegmentRowCount());
                row = walWriter.newRow(0);
                row.putByte(0, (byte) 11);
                row.append();
                assertEquals(2, walWriter.getSegmentRowCount());

                walWriter.commit();
                walWriter.rollSegment();
                assertEquals(0, walWriter.getSegmentRowCount());
                row = walWriter.newRow(0);
                row.putByte(0, (byte) 112);
                row.append();
                walWriter.commit();
                assertEquals(1, walWriter.getSegmentRowCount());
            }

            try (TableModel model = defaultModel(tableName)) {
                try (WalReader reader = engine.getWalReader(sqlExecutionContext.getSecurityContext(), tableToken, walName, 0, 2)) {
                    assertEquals(3, reader.getColumnCount());
                    assertEquals(walName, reader.getWalName());
                    assertEquals(tableName, reader.getTableName());
                    assertEquals(2, reader.size());

                    final RecordCursor cursor = reader.getDataCursor();
                    final Record record = cursor.getRecord();
                    assertTrue(cursor.hasNext());
                    assertEquals(1, record.getByte(0));
                    assertNull(record.getStr(1));
                    assertEquals(0, record.getRowId());
                    assertTrue(cursor.hasNext());
                    assertEquals(11, record.getByte(0));
                    assertNull(record.getStr(1));
                    assertEquals(1, record.getRowId());
                    assertFalse(cursor.hasNext());

                    assertColumnMetadata(model, reader);

                    final WalEventCursor eventCursor = reader.getEventCursor();
                    assertTrue(eventCursor.hasNext());
                    assertEquals(0, eventCursor.getTxn());
                    assertEquals(WalTxnType.DATA, eventCursor.getType());

                    final WalEventCursor.DataInfo dataInfo = eventCursor.getDataInfo();
                    assertEquals(0, dataInfo.getStartRowID());
                    assertEquals(2, dataInfo.getEndRowID());
                    assertEquals(0, dataInfo.getMinTimestamp());
                    assertEquals(0, dataInfo.getMaxTimestamp());
                    assertFalse(dataInfo.isOutOfOrder());

                    assertFalse(eventCursor.hasNext());
                }
                try (WalReader reader = engine.getWalReader(sqlExecutionContext.getSecurityContext(), tableToken, walName, 1, 1)) {
                    assertEquals(3, reader.getColumnCount());
                    assertEquals(walName, reader.getWalName());
                    assertEquals(tableName, reader.getTableName());
                    assertEquals(1, reader.size());

                    final RecordCursor cursor = reader.getDataCursor();
                    final Record record = cursor.getRecord();
                    assertTrue(cursor.hasNext());
                    assertEquals(112, record.getByte(0));
                    assertNull(record.getStr(1));
                    assertEquals(0, record.getRowId());
                    assertFalse(cursor.hasNext());

                    assertColumnMetadata(model, reader);

                    final WalEventCursor eventCursor = reader.getEventCursor();
                    assertTrue(eventCursor.hasNext());
                    assertEquals(0, eventCursor.getTxn());
                    assertEquals(WalTxnType.DATA, eventCursor.getType());

                    final WalEventCursor.DataInfo dataInfo = eventCursor.getDataInfo();
                    assertEquals(0, dataInfo.getStartRowID());
                    assertEquals(1, dataInfo.getEndRowID());
                    assertEquals(0, dataInfo.getMinTimestamp());
                    assertEquals(0, dataInfo.getMaxTimestamp());
                    assertFalse(dataInfo.isOutOfOrder());

                    assertFalse(eventCursor.hasNext());
                }
            }

            try (Path path = new Path().of(configuration.getRoot())) {
                assertWalFileExist(path, tableToken, walName, 0, "_meta");
                assertWalFileExist(path, tableToken, walName, 0, "_event");
                assertWalFileExist(path, tableToken, walName, 0, "a.d");
                assertWalFileExist(path, tableToken, walName, 0, "b.d");
                assertWalFileExist(path, tableToken, walName, 0, "b.i");
                assertWalFileExist(path, tableToken, walName, 1, "_meta");
                assertWalFileExist(path, tableToken, walName, 1, "_event");
                assertWalFileExist(path, tableToken, walName, 1, "a.d");
                assertWalFileExist(path, tableToken, walName, 1, "b.d");
                assertWalFileExist(path, tableToken, walName, 1, "b.i");
            }
        });
    }

    @Test
    public void testSameWalAfterEngineCleared() throws Exception {
        assertMemoryLeak(() -> {
            final String tableName = testName.getMethodName();
            TableToken tableToken = createTable(testName.getMethodName());

            String wal1Name;
            try (WalWriter walWriter = engine.getWalWriter(tableToken)) {
                wal1Name = walWriter.getWalName();
                for (int i = 0; i < 18; i++) {
                    TableWriter.Row row = walWriter.newRow(0);
                    row.putByte(0, (byte) i);
                    row.append();
                }
                walWriter.commit();
                for (int i = 0; i < 6; i++) {
                    TableWriter.Row row = walWriter.newRow(0);
                    row.putByte(0, (byte) i);
                    row.append();
                }
                walWriter.commit();
                walWriter.commit(); //should not create new txn, this is noop
                walWriter.commit(); //should not create new txn, this is noop
                for (int i = 0; i < 20; i++) {
                    TableWriter.Row row = walWriter.newRow(0);
                    row.putByte(0, (byte) i);
                    row.append();
                }
                walWriter.commit();
                walWriter.rollSegment();
                for (int i = 0; i < 7; i++) {
                    TableWriter.Row row = walWriter.newRow(0);
                    row.putByte(0, (byte) i);
                    row.append();
                }
                walWriter.commit();
            }

            engine.clear();

            String wal2Name;
            try (WalWriter walWriter = engine.getWalWriter(tableToken)) {
                wal2Name = walWriter.getWalName();
                for (int i = 0; i < 18; i++) {
                    TableWriter.Row row = walWriter.newRow(0);
                    row.putByte(0, (byte) i);
                    row.append();
                }
                walWriter.commit();
                for (int i = 0; i < 6; i++) {
                    TableWriter.Row row = walWriter.newRow(0);
                    row.putByte(0, (byte) i);
                    row.append();
                }
                walWriter.commit();
                walWriter.commit(); //should not create new txn, this is noop
                walWriter.commit(); //should not create new txn, this is noop
                for (int i = 0; i < 10; i++) {
                    TableWriter.Row row = walWriter.newRow(0);
                    row.putByte(0, (byte) i);
                    row.append();
                }
                walWriter.commit();
                walWriter.rollSegment();
                for (int i = 0; i < 7; i++) {
                    TableWriter.Row row = walWriter.newRow(0);
                    row.putByte(0, (byte) i);
                    row.append();
                }
                walWriter.commit();
            }

            try (TableModel model = defaultModel(tableName)) {
                try (WalReader reader = engine.getWalReader(sqlExecutionContext.getSecurityContext(), tableToken, wal1Name, 0, 44)) {
                    assertEquals(3, reader.getColumnCount());
                    assertEquals(wal1Name, reader.getWalName());
                    assertEquals(tableName, reader.getTableName());
                    assertEquals(44, reader.size());

                    final RecordCursor cursor = reader.getDataCursor();
                    final Record record = cursor.getRecord();
                    int i = 0;
                    while (cursor.hasNext()) {
                        assertEquals(i > 23 ? i - 24 : (i > 17 ? i - 18 : i), record.getByte(0));
                        assertNull(record.getStr(1));
                        assertEquals(i, record.getRowId());
                        i++;
                    }
                    assertEquals(44, i);

                    assertColumnMetadata(model, reader);

                    final WalEventCursor eventCursor = reader.getEventCursor();
                    assertTrue(eventCursor.hasNext());
                    assertEquals(0, eventCursor.getTxn());
                    assertEquals(WalTxnType.DATA, eventCursor.getType());

                    WalEventCursor.DataInfo dataInfo = eventCursor.getDataInfo();
                    assertEquals(0, dataInfo.getStartRowID());
                    assertEquals(18, dataInfo.getEndRowID());
                    assertEquals(0, dataInfo.getMinTimestamp());
                    assertEquals(0, dataInfo.getMaxTimestamp());
                    assertFalse(dataInfo.isOutOfOrder());
                    assertNull(dataInfo.nextSymbolMapDiff());

                    assertTrue(eventCursor.hasNext());
                    assertEquals(1, eventCursor.getTxn());
                    assertEquals(WalTxnType.DATA, eventCursor.getType());

                    dataInfo = eventCursor.getDataInfo();
                    assertEquals(18, dataInfo.getStartRowID());
                    assertEquals(24, dataInfo.getEndRowID());
                    assertEquals(0, dataInfo.getMinTimestamp());
                    assertEquals(0, dataInfo.getMaxTimestamp());
                    assertFalse(dataInfo.isOutOfOrder());
                    assertNull(dataInfo.nextSymbolMapDiff());

                    assertTrue(eventCursor.hasNext());
                    assertEquals(2, eventCursor.getTxn());
                    assertEquals(WalTxnType.DATA, eventCursor.getType());

                    dataInfo = eventCursor.getDataInfo();
                    assertEquals(24, dataInfo.getStartRowID());
                    assertEquals(44, dataInfo.getEndRowID());
                    assertEquals(0, dataInfo.getMinTimestamp());
                    assertEquals(0, dataInfo.getMaxTimestamp());
                    assertFalse(dataInfo.isOutOfOrder());
                    assertNull(dataInfo.nextSymbolMapDiff());

                    assertFalse(eventCursor.hasNext());
                }
                try (WalReader reader = engine.getWalReader(sqlExecutionContext.getSecurityContext(), tableToken, wal1Name, 1, 7)) {
                    assertEquals(3, reader.getColumnCount());
                    assertEquals(wal1Name, reader.getWalName());
                    assertEquals(tableName, reader.getTableName());
                    assertEquals(7, reader.size());

                    final RecordCursor cursor = reader.getDataCursor();
                    final Record record = cursor.getRecord();
                    int i = 0;
                    while (cursor.hasNext()) {
                        assertEquals(i, record.getByte(0));
                        assertNull(record.getStr(1));
                        assertEquals(i, record.getRowId());
                        i++;
                    }
                    assertEquals(7, i);

                    assertColumnMetadata(model, reader);

                    final WalEventCursor eventCursor = reader.getEventCursor();
                    assertTrue(eventCursor.hasNext());
                    assertEquals(0, eventCursor.getTxn());
                    assertEquals(WalTxnType.DATA, eventCursor.getType());

                    final WalEventCursor.DataInfo dataInfo = eventCursor.getDataInfo();
                    assertEquals(0, dataInfo.getStartRowID());
                    assertEquals(7, dataInfo.getEndRowID());
                    assertEquals(0, dataInfo.getMinTimestamp());
                    assertEquals(0, dataInfo.getMaxTimestamp());
                    assertFalse(dataInfo.isOutOfOrder());
                    assertNull(dataInfo.nextSymbolMapDiff());

                    assertFalse(eventCursor.hasNext());
                }
                try (WalReader reader = engine.getWalReader(sqlExecutionContext.getSecurityContext(), tableToken, wal2Name, 0, 34)) {
                    assertEquals(3, reader.getColumnCount());
                    assertEquals(wal2Name, reader.getWalName());
                    assertEquals(tableName, reader.getTableName());
                    assertEquals(34, reader.size());

                    final RecordCursor cursor = reader.getDataCursor();
                    final Record record = cursor.getRecord();
                    int i = 0;
                    while (cursor.hasNext()) {
                        assertEquals(i > 23 ? i - 24 : (i > 17 ? i - 18 : i), record.getByte(0));
                        assertNull(record.getStr(1));
                        assertEquals(i, record.getRowId());
                        i++;
                    }
                    assertEquals(34, i);

                    assertColumnMetadata(model, reader);

                    final WalEventCursor eventCursor = reader.getEventCursor();
                    assertTrue(eventCursor.hasNext());
                    assertEquals(0, eventCursor.getTxn());
                    assertEquals(WalTxnType.DATA, eventCursor.getType());

                    WalEventCursor.DataInfo dataInfo = eventCursor.getDataInfo();
                    assertEquals(0, dataInfo.getStartRowID());
                    assertEquals(18, dataInfo.getEndRowID());
                    assertEquals(0, dataInfo.getMinTimestamp());
                    assertEquals(0, dataInfo.getMaxTimestamp());
                    assertFalse(dataInfo.isOutOfOrder());
                    assertNull(dataInfo.nextSymbolMapDiff());

                    assertTrue(eventCursor.hasNext());
                    assertEquals(1, eventCursor.getTxn());
                    assertEquals(WalTxnType.DATA, eventCursor.getType());

                    dataInfo = eventCursor.getDataInfo();
                    assertEquals(18, dataInfo.getStartRowID());
                    assertEquals(24, dataInfo.getEndRowID());
                    assertEquals(0, dataInfo.getMinTimestamp());
                    assertEquals(0, dataInfo.getMaxTimestamp());
                    assertFalse(dataInfo.isOutOfOrder());
                    assertNull(dataInfo.nextSymbolMapDiff());

                    assertTrue(eventCursor.hasNext());
                    assertEquals(2, eventCursor.getTxn());
                    assertEquals(WalTxnType.DATA, eventCursor.getType());

                    dataInfo = eventCursor.getDataInfo();
                    assertEquals(24, dataInfo.getStartRowID());
                    assertEquals(34, dataInfo.getEndRowID());
                    assertEquals(0, dataInfo.getMinTimestamp());
                    assertEquals(0, dataInfo.getMaxTimestamp());
                    assertFalse(dataInfo.isOutOfOrder());
                    assertNull(dataInfo.nextSymbolMapDiff());

                    assertFalse(eventCursor.hasNext());
                }
                try (WalReader reader = engine.getWalReader(sqlExecutionContext.getSecurityContext(), tableToken, wal2Name, 1, 7)) {
                    assertEquals(3, reader.getColumnCount());
                    assertEquals(wal2Name, reader.getWalName());
                    assertEquals(tableName, reader.getTableName());
                    assertEquals(7, reader.size());

                    final RecordCursor cursor = reader.getDataCursor();
                    final Record record = cursor.getRecord();
                    int i = 0;
                    while (cursor.hasNext()) {
                        assertEquals(i, record.getByte(0));
                        assertNull(record.getStr(1));
                        assertEquals(i, record.getRowId());
                        i++;
                    }
                    assertEquals(7, i);

                    assertColumnMetadata(model, reader);

                    final WalEventCursor eventCursor = reader.getEventCursor();
                    assertTrue(eventCursor.hasNext());
                    assertEquals(0, eventCursor.getTxn());
                    assertEquals(WalTxnType.DATA, eventCursor.getType());

                    final WalEventCursor.DataInfo dataInfo = eventCursor.getDataInfo();
                    assertEquals(0, dataInfo.getStartRowID());
                    assertEquals(7, dataInfo.getEndRowID());
                    assertEquals(0, dataInfo.getMinTimestamp());
                    assertEquals(0, dataInfo.getMaxTimestamp());
                    assertFalse(dataInfo.isOutOfOrder());
                    assertNull(dataInfo.nextSymbolMapDiff());

                    assertFalse(eventCursor.hasNext());
                }
            }
        });
    }

    @Test
    public void testSymbolWal() throws Exception {
        assertMemoryLeak(() -> {
            final String tableName = "testSymTable";
            TableToken tableToken;
            try (TableModel model = new TableModel(configuration, tableName, PartitionBy.YEAR)
                    .col("a", ColumnType.BYTE)
                    .col("b", ColumnType.SYMBOL)
                    .col("c", ColumnType.SYMBOL)
                    .col("d", ColumnType.SYMBOL)
                    .timestamp("ts")
                    .wal()
            ) {
                tableToken = createTable(model);
            }

            try (TableWriter tableWriter = getWriter(tableToken)) {
                for (int i = 0; i < 5; i++) {
                    TableWriter.Row row = tableWriter.newRow(0);
                    row.putByte(0, (byte) i);
                    row.putSym(1, "sym" + i);
                    row.putSym(2, "s" + i % 2);
                    row.putSym(3, "symbol" + i % 2);
                    row.append();
                }
                tableWriter.commit();
            }

            final String walName;
            final IntList walSymbolCounts = new IntList();
            try (WalWriter walWriter = engine.getWalWriter(tableToken)) {
                walName = walWriter.getWalName();
                for (int i = 0; i < 10; i++) {
                    TableWriter.Row row = walWriter.newRow(0);
                    row.putByte(0, (byte) i);
                    row.putSym(1, "sym" + i);
                    row.putSym(2, "s" + i % 2);
                    row.putSym(3, "symbol" + i % 3);
                    row.append();
                }

                assertNull(walWriter.getSymbolMapReader(0));
                walSymbolCounts.add(walWriter.getSymbolMapReader(1).getSymbolCount());
                walSymbolCounts.add(walWriter.getSymbolMapReader(2).getSymbolCount());
                walSymbolCounts.add(walWriter.getSymbolMapReader(3).getSymbolCount());

                assertNull(walWriter.getSymbolMapReader(1).valueOf(10));

                walWriter.commit();
            }

            try (TableReader reader = engine.getReader(tableToken)) {
                assertEquals(5, reader.getMetadata().getColumnCount());
                assertEquals(5, reader.getTransientRowCount());
                RecordCursor cursor = reader.getCursor();
                Record record = cursor.getRecord();
                int i = 0;
                while (cursor.hasNext()) {
                    assertEquals(i, record.getByte(0));
                    assertEquals(i, record.getInt(1));
                    assertEquals("sym" + i, record.getSym(1));
                    assertEquals("sym" + i, reader.getSymbolMapReader(1).valueOf(i));
                    assertEquals(i % 2, record.getInt(2));
                    assertEquals("s" + i % 2, record.getSym(2));
                    assertEquals("s" + i % 2, reader.getSymbolMapReader(2).valueOf(i % 2));
                    assertEquals(i % 2, record.getInt(3));
                    assertEquals("symbol" + i % 2, record.getSym(3));
                    assertEquals(record.getSymB(3), record.getSym(3));
                    assertEquals("symbol" + i % 2, reader.getSymbolMapReader(3).valueOf(i % 2));
                    i++;
                }
                assertEquals(i, reader.getTransientRowCount());
                assertNull(reader.getSymbolMapReader(0));
                assertNull(reader.getSymbolMapReader(1).valueOf(5));
                assertNull(reader.getSymbolMapReader(2).valueOf(2));
                assertNull(reader.getSymbolMapReader(3).valueOf(2));
            }

            try (WalReader reader = engine.getWalReader(sqlExecutionContext.getSecurityContext(), tableToken, walName, 0, 10L)) {
                assertEquals(5, reader.getColumnCount());
                assertEquals(10, reader.size());
                RecordCursor cursor = reader.getDataCursor();
                Record record = cursor.getRecord();
                int i = 0;
                while (cursor.hasNext()) {
                    assertEquals(i, record.getByte(0));
                    assertEquals(i, record.getInt(1));
                    assertEquals("sym" + i, record.getSym(1));
                    assertEquals(i % 2, record.getInt(2));
                    assertEquals("s" + i % 2, record.getSym(2));
                    assertEquals(i % 3, record.getInt(3));
                    assertEquals("symbol" + i % 3, record.getSym(3));
                    assertEquals(record.getSymB(3), record.getSym(3));
                    i++;
                }
                assertEquals(i, reader.size());
                final WalEventCursor eventCursor = reader.getEventCursor();
                assertTrue(eventCursor.hasNext());
                assertEquals(0, eventCursor.getTxn());
                assertEquals(WalTxnType.DATA, eventCursor.getType());

                final WalEventCursor.DataInfo dataInfo = eventCursor.getDataInfo();
                assertEquals(0, dataInfo.getStartRowID());
                assertEquals(10, dataInfo.getEndRowID());
                assertEquals(0, dataInfo.getMinTimestamp());
                assertEquals(0, dataInfo.getMaxTimestamp());
                assertFalse(dataInfo.isOutOfOrder());

                SymbolMapDiff symbolMapDiff = dataInfo.nextSymbolMapDiff();
                assertEquals(1, symbolMapDiff.getColumnIndex());
                int expectedKey = 5;
                SymbolMapDiffEntry entry;
                while ((entry = symbolMapDiff.nextEntry()) != null) {
                    assertEquals(expectedKey, entry.getKey());
                    assertEquals("sym" + expectedKey, entry.getSymbol().toString());
                    expectedKey++;
                }
                assertEquals(10, expectedKey);
                assertEmptySymbolDiff(dataInfo, 2);

                symbolMapDiff = dataInfo.nextSymbolMapDiff();
                assertEquals(3, symbolMapDiff.getColumnIndex());
                expectedKey = 2;
                while ((entry = symbolMapDiff.nextEntry()) != null) {
                    assertEquals(expectedKey, entry.getKey());
                    assertEquals("symbol" + expectedKey, entry.getSymbol().toString());
                    expectedKey++;
                }
                assertEquals(3, expectedKey);
                assertNull(dataInfo.nextSymbolMapDiff());

                assertFalse(eventCursor.hasNext());
            }

            try (Path path = new Path().of(configuration.getRoot())) {
                assertWalFileExist(path, tableToken, walName, 0, "_meta");
                assertWalFileExist(path, tableToken, walName, 0, "_event");
                assertWalFileExist(path, tableToken, walName, 0, "a.d");
                assertWalFileExist(path, tableToken, walName, 0, "b.d");
                assertWalFileExist(path, tableToken, walName, 0, "c.d");
                assertWalFileExist(path, tableToken, walName, 0, "d.d");
                assertWalFileExist(path, tableToken, walName, "b.c");
                assertWalFileExist(path, tableToken, walName, "b.k");
                assertWalFileExist(path, tableToken, walName, "b.o");
                assertWalFileExist(path, tableToken, walName, "b.v");
                assertWalFileExist(path, tableToken, walName, "c.c");
                assertWalFileExist(path, tableToken, walName, "c.k");
                assertWalFileExist(path, tableToken, walName, "c.o");
                assertWalFileExist(path, tableToken, walName, "c.v");
                assertWalFileExist(path, tableToken, walName, "d.c");
                assertWalFileExist(path, tableToken, walName, "d.k");
                assertWalFileExist(path, tableToken, walName, "d.o");
                assertWalFileExist(path, tableToken, walName, "d.v");
            }
        });
    }

    @Test
    public void testTruncateWithoutKeepingSymbolTablesThrows() throws Exception {
        assertMemoryLeak(() -> {
            TableToken tableToken = createTable(testName.getMethodName());

            try (WalWriter walWriter = engine.getWalWriter(tableToken)) {
                walWriter.truncate();
                Assert.fail();
            } catch (UnsupportedOperationException ex) {
                TestUtils.assertContains(ex.getMessage(), "cannot truncate symbol tables on WAL table");
            }
        });
    }

    @Test
    public void testWalEvenReaderConcurrentReadWrite() throws Exception {
        AtomicReference<TestUtils.LeakProneCode> evenFileLengthCallBack = new AtomicReference<>();

        FilesFacade ff = new TestFilesFacadeImpl() {

            @Override
            public long length(int fd) {
                long len = super.length(fd);
                if (fd == this.fd && evenFileLengthCallBack.get() != null) {
                    TestUtils.unchecked(() -> {
                        evenFileLengthCallBack.get().run();
                        evenFileLengthCallBack.set(null);
                    });
                }
                return len;
            }

            @Override
            public long mmap(int fd, long len, long offset, int flags, int memoryTag) {
                if (fd == this.fd) {
                    if (evenFileLengthCallBack.get() != null) {
                        TestUtils.unchecked(() -> {
                            evenFileLengthCallBack.get().run();
                            evenFileLengthCallBack.set(null);
                        });
                    }

                    // Windows does not allow to map beyond file length
                    // simulate it with asserts for all other platforms
                    Assert.assertTrue(offset + len <= super.length(fd));
                }
                return super.mmap(fd, len, offset, flags, memoryTag);
            }

            @Override
            public int openRO(LPSZ path) {
                int fd = super.openRO(path);
                if (Chars.endsWith(path, EVENT_FILE_NAME)) {
                    this.fd = fd;
                }
                return fd;
            }
        };

        assertMemoryLeak(ff, () -> {
            final String tableName = testName.getMethodName();
            TableToken tableToken;
            try (TableModel model = new TableModel(configuration, tableName, PartitionBy.HOUR)
                    .col("a", ColumnType.INT)
                    .col("b", ColumnType.SYMBOL)
                    .timestamp("ts")
                    .wal()
            ) {
                tableToken = createTable(model);
            }

            WalWriter walWriter = engine.getWalWriter(tableToken);
            TableWriter.Row row = walWriter.newRow(0);
            row.putInt(0, 1);
            row.append();

            walWriter.commit();

            evenFileLengthCallBack.set(() -> {
                // Close wal segments after the moment when _even file length is taken
                // but before it's mapped to memory
                walWriter.close();
                engine.releaseInactive();
            });

            drainWalQueue();

            assertSql("a\tb\tts\n" +
                    "1\t\t1970-01-01T00:00:00.000000Z\n", tableName);
        });
    }

    @Test
    public void testWalSegmentInit() throws Exception {
        assertMemoryLeak(() -> {
            final String tableName = "testWalSegmentInit";
            TableToken tableToken;
            try (TableModel model = new TableModel(configuration, tableName, PartitionBy.YEAR)
                    .col("a", ColumnType.BYTE)
                    .timestamp("ts")
                    .wal()
            ) {
                tableToken = createTable(model);
            }

            assertTableExistence(true, tableToken);

            node1.getConfigurationOverrides().setFactoryProvider(new DefaultFactoryProvider() {
                @Override
                public WalInitializerFactory getWalInitializerFactory() {
<<<<<<< HEAD
                    return () -> new WalInitializer() {
                        @Override
                        public void initDirectory(Path dirPath) {
                            final File segmentDirFile = new File(dirPath.toString());
                            final File customInitFile = new File(segmentDirFile, "customInitFile");
                            try {
                                customInitFile.createNewFile();
                            } catch (IOException e) {
                                throw new RuntimeException(e);
                            }
=======
                    return () -> (WalInitializer) (segmentDir, tableToken1, walId, segmentId) -> {
                        final File segmentDirFile = new File(segmentDir.toString());
                        final File customInitFile = new File(segmentDirFile, "customInitFile");
                        try {
                            customInitFile.createNewFile();
                        } catch (IOException e) {
                            throw new RuntimeException(e);
>>>>>>> 0fd8581f
                        }

                        @Override
                        public void rollbackDirectory(Path path) {
                            // do nothing
                        }
                    };
                }
            });

            try (WalWriter walWriter = engine.getWalWriter(tableToken)) {
                for (int i = 0; i < 10; i++) {
                    TableWriter.Row row = walWriter.newRow(0);
                    row.putByte(0, (byte) i);
                    row.append();
                }

                walWriter.commit();
            }

            assertWalExistence(true, tableToken, 1);
            File segmentDir = assertSegmentExistence(true, tableToken, 1, 0);

            final File customInitFile = new File(segmentDir, "customInitFile");
            assertTrue(customInitFile.exists());
        });
    }

    @Test
    public void testWalWritersUnknownTable() throws Exception {
        assertMemoryLeak(() -> {
            final String tableName = testName.getMethodName();
            TableToken tableToken;
            try (TableModel model = new TableModel(configuration, tableName, PartitionBy.HOUR)
                    .col("a", ColumnType.INT)
                    .col("b", ColumnType.SYMBOL)
                    .timestamp("ts") // not a WAL table
            ) {
                tableToken = createTable(model);
            }
            try (WalWriter ignored = engine.getWalWriter(tableToken)) {
                Assert.fail();
            } catch (CairoException e) {
                TestUtils.assertContains(e.getFlyweightMessage(), "table is dropped");
                TestUtils.assertContains(e.getFlyweightMessage(), tableName);
            }
        });
    }

    private static Path constructPath(Path path, TableToken tableName, CharSequence walName, long segment, CharSequence fileName) {
        return segment < 0
                ? path.concat(tableName).slash().concat(walName).slash().concat(fileName).$()
                : path.concat(tableName).slash().concat(walName).slash().put(segment).slash().concat(fileName).$();
    }

    @SuppressWarnings("resource")
    private static TableModel defaultModel(String tableName) {
        return new TableModel(configuration, tableName, PartitionBy.HOUR)
                .col("a", ColumnType.BYTE)
                .col("b", ColumnType.STRING)
                .timestamp("ts")
                .wal();
    }

    private void assertColumnMetadata(TableModel expected, WalReader reader) {
        final int columnCount = expected.getColumnCount();
        assertEquals(columnCount, reader.getRealColumnCount());
        int skip = 0;
        for (int i = 0; i < reader.getColumnCount(); i++) {
            if (reader.getColumnType(i) < 0) {
                skip++;
                continue;
            }
            assertEquals(expected.getColumnName(i - skip), reader.getColumnName(i));
            assertEquals(expected.getColumnType(i - skip), reader.getColumnType(i));
        }
    }

    @SuppressWarnings("SameParameterValue")
    private void assertEmptySymbolDiff(WalEventCursor.DataInfo dataInfo, int columnIndex) {
        SymbolMapDiff symbolMapDiff = dataInfo.nextSymbolMapDiff();
        assertEquals(columnIndex, symbolMapDiff.getColumnIndex());
        assertEquals(0, symbolMapDiff.getSize());
        assertNotNull(symbolMapDiff);
        assertNull(symbolMapDiff.nextEntry());
    }

    @SuppressWarnings("SameParameterValue")
    private void assertWalFileExist(Path path, TableToken tableName, String walName, String fileName) {
        assertWalFileExist(path, tableName, walName, -1, fileName);
    }

    private void assertWalFileExist(Path path, TableToken tableName, String walName, int segment, String fileName) {
        final int pathLen = path.length();
        try {
            path = constructPath(path, tableName, walName, segment, fileName);
            if (!Files.exists(path)) {
                throw new AssertionError("Path " + path + " does not exists!");
            }
        } finally {
            path.trimTo(pathLen);
        }
    }

    private void testDesignatedTimestampIncludesSegmentRowNumber(int[] timestampOffsets, boolean expectedOutOfOrder) throws Exception {
        assertMemoryLeak(() -> {
            final String tableName = "testTable";
            TableToken tableToken = createTable();

            final String walName;
            final long ts = Os.currentTimeMicros();
            try (WalWriter walWriter = engine.getWalWriter(tableToken)) {
                walName = walWriter.getWalName();
                TableWriter.Row row = walWriter.newRow(ts);
                row.putByte(0, (byte) 1);
                row.append();
                row = walWriter.newRow(ts + timestampOffsets[0]);
                row.putByte(0, (byte) 17);
                row.append();
                row = walWriter.newRow(ts + timestampOffsets[1]);
                row.append();
                walWriter.commit();
            }

            try (WalReader reader = engine.getWalReader(sqlExecutionContext.getSecurityContext(), tableToken, walName, 0, 3)) {
                assertEquals(3, reader.getColumnCount());
                assertEquals(walName, reader.getWalName());
                assertEquals(tableName, reader.getTableName());
                assertEquals(3, reader.size());

                final RecordCursor cursor = reader.getDataCursor();
                final Record record = cursor.getRecord();
                assertTrue(cursor.hasNext());
                assertEquals(1, record.getByte(0));
                assertNull(record.getStr(1));
                assertEquals(ts, record.getTimestamp(2));
                assertEquals(0, record.getRowId());
                assertEquals(0, ((WalDataRecord) record).getDesignatedTimestampRowId(2));
                assertTrue(cursor.hasNext());
                assertEquals(17, record.getByte(0));
                assertNull(record.getStr(1));
                assertEquals(ts + timestampOffsets[0], record.getTimestamp(2));
                assertEquals(1, record.getRowId());
                assertEquals(1, ((WalDataRecord) record).getDesignatedTimestampRowId(2));
                assertTrue(cursor.hasNext());
                assertEquals(0, record.getByte(0));
                assertNull(record.getStr(1));
                assertEquals(ts + timestampOffsets[1], record.getTimestamp(2));
                assertEquals(2, record.getRowId());
                assertEquals(2, ((WalDataRecord) record).getDesignatedTimestampRowId(2));
                assertFalse(cursor.hasNext());

                try (TableModel model = defaultModel(tableName)) {
                    assertColumnMetadata(model, reader);
                }

                final WalEventCursor eventCursor = reader.getEventCursor();
                assertTrue(eventCursor.hasNext());
                assertEquals(0, eventCursor.getTxn());
                assertEquals(WalTxnType.DATA, eventCursor.getType());

                final WalEventCursor.DataInfo dataInfo = eventCursor.getDataInfo();
                assertEquals(0, dataInfo.getStartRowID());
                assertEquals(3, dataInfo.getEndRowID());
                assertEquals(ts, dataInfo.getMinTimestamp());
                assertEquals(ts + Math.max(timestampOffsets[0], timestampOffsets[1]), dataInfo.getMaxTimestamp());
                assertEquals(expectedOutOfOrder, dataInfo.isOutOfOrder());
                assertNull(dataInfo.nextSymbolMapDiff());

                assertFalse(eventCursor.hasNext());
            }
        });
    }

    static void addColumn(WalWriter writer, String columnName, int columnType) {
        writer.addColumn(columnName, columnType);
    }

    static void assertBinSeqEquals(BinarySequence expected, BinarySequence actual) {
        assertNotNull(expected);
        assertNotNull(actual);
        assertEquals(expected.length(), actual.length());
        for (int i = 0; i < expected.length(); i++) {
            byte expectedByte = expected.byteAt(i);
            byte actualByte = actual.byteAt(i);
            assertEquals("Binary sequences not equals at offset " + i
                            + ". Expected byte: " + expectedByte + ", actual byte: " + actualByte + ".",
                    expectedByte, actualByte
            );
        }
    }

    static TableToken createTable(String tableName) {
        try (TableModel model = defaultModel(tableName)) {
            return createTable(model);
        }
    }

    static TableToken createTable() {
        try (TableModel model = defaultModel("testTable")) {
            return createTable(model);
        }
    }

    static void prepareBinPayload(long pointer, int limit) {
        for (int offset = 0; offset < limit; offset++) {
            Unsafe.getUnsafe().putByte(pointer + offset, (byte) limit);
        }
    }

    static void removeColumn(TableWriterAPI writer, String columnName) {
        AlterOperationBuilder removeColumnOperation = new AlterOperationBuilder().ofDropColumn(0, writer.getTableToken(), 0);
        removeColumnOperation.ofDropColumn(columnName);
        writer.apply(removeColumnOperation.build(), true);
    }

    static void renameColumn(TableWriterAPI writer) {
        AlterOperationBuilder renameColumnC = new AlterOperationBuilder().ofRenameColumn(0, writer.getTableToken(), 0);
        renameColumnC.ofRenameColumn("b", "c");
        writer.apply(renameColumnC.build(), true);
    }


    interface RowInserter {
        long getCount();

        void insertRow();
    }
}<|MERGE_RESOLUTION|>--- conflicted
+++ resolved
@@ -3030,7 +3030,6 @@
             node1.getConfigurationOverrides().setFactoryProvider(new DefaultFactoryProvider() {
                 @Override
                 public WalInitializerFactory getWalInitializerFactory() {
-<<<<<<< HEAD
                     return () -> new WalInitializer() {
                         @Override
                         public void initDirectory(Path dirPath) {
@@ -3041,15 +3040,6 @@
                             } catch (IOException e) {
                                 throw new RuntimeException(e);
                             }
-=======
-                    return () -> (WalInitializer) (segmentDir, tableToken1, walId, segmentId) -> {
-                        final File segmentDirFile = new File(segmentDir.toString());
-                        final File customInitFile = new File(segmentDirFile, "customInitFile");
-                        try {
-                            customInitFile.createNewFile();
-                        } catch (IOException e) {
-                            throw new RuntimeException(e);
->>>>>>> 0fd8581f
                         }
 
                         @Override
