--- conflicted
+++ resolved
@@ -87,11 +87,7 @@
                         sqlExecutionContext,
                         "select * from wal_tables order by 1",
                         sink,
-<<<<<<< HEAD
-                        "table_name\tsuspended\twriterTxn\twriterLagTxnCount\tsequencerTxn\terrorTag\terrorMessage\tmemoryPressure\n" +
-=======
-                        "name\tsuspended\twriterTxn\tbufferedTxnSize\tsequencerTxn\terrorTag\terrorMessage\tmemoryPressure\n" +
->>>>>>> 4aa02cde
+                        "table_name\tsuspended\twriterTxn\tbufferedTxnSize\tsequencerTxn\terrorTag\terrorMessage\tmemoryPressure\n" +
                                 "x\tfalse\t0\t0\t0\t\t\t0\n" +
                                 "y\tfalse\t2\t0\t2\t\t\t0\n"
                 );
