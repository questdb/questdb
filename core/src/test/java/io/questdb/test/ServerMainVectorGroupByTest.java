--- conflicted
+++ resolved
@@ -59,21 +59,7 @@
     @BeforeClass
     public static void setUpStatic() throws Exception {
         AbstractBootstrapTest.setUpStatic();
-<<<<<<< HEAD
-        path = new Path().of(root).concat("db").$();
-    }
-
-    @Override
-    @Before
-    public void setUp() {
-        super.setUp();
-        TestUtils.unchecked(() -> {
-            int pathLen = path.length();
-            Files.remove(path.concat("sys.column_versions_purge_log.lock").$());
-            Files.remove(path.trimTo(pathLen).concat("telemetry_config.lock").$());
-=======
         try {
->>>>>>> 5cfd1612
             createDummyConfiguration(
                     HTTP_PORT + pgPortDelta,
                     HTTP_MIN_PORT + pgPortDelta,
@@ -84,7 +70,9 @@
                     // Set vector aggregate queue to a small size to have better chances of work stealing.
                     PropertyKey.CAIRO_VECTOR_AGGREGATE_QUEUE_CAPACITY.getPropertyPath() + "=2"
             );
-        });
+        } catch (Exception e) {
+            throw new RuntimeException(e);
+        }
     }
 
     @AfterClass
@@ -97,11 +85,7 @@
         String tableName = testName.getMethodName();
         assertMemoryLeak(() -> {
             try (
-<<<<<<< HEAD
                     ServerMain qdb = new ServerMain(getServerMainArgs());
-=======
-                    ServerMain qdb = new ServerMain("-d", rootDir, Bootstrap.SWITCH_USE_DEFAULT_LOG_FACTORY_CONFIGURATION);
->>>>>>> 5cfd1612
                     SqlCompiler compiler = new SqlCompiler(qdb.getCairoEngine());
                     SqlExecutionContext context = executionContext(qdb.getCairoEngine())
             ) {
@@ -123,11 +107,7 @@
         String tableName = testName.getMethodName();
         assertMemoryLeak(() -> {
             try (
-<<<<<<< HEAD
                     ServerMain qdb = new ServerMain(TestUtils.getServerMainArgs(root));
-=======
-                    ServerMain qdb = new ServerMain("-d", rootDir, Bootstrap.SWITCH_USE_DEFAULT_LOG_FACTORY_CONFIGURATION);
->>>>>>> 5cfd1612
                     SqlCompiler compiler = new SqlCompiler(qdb.getCairoEngine());
                     SqlExecutionContext context = executionContext(qdb.getCairoEngine())
             ) {
