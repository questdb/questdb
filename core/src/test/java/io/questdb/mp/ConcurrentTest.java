/*******************************************************************************
 *     ___                  _   ____  ____
 *    / _ \ _   _  ___  ___| |_|  _ \| __ )
 *   | | | | | | |/ _ \/ __| __| | | |  _ \
 *   | |_| | |_| |  __/\__ \ |_| |_| | |_) |
 *    \__\_\\__,_|\___||___/\__|____/|____/
 *
 *  Copyright (c) 2014-2019 Appsicle
 *  Copyright (c) 2019-2022 QuestDB
 *
 *  Licensed under the Apache License, Version 2.0 (the "License");
 *  you may not use this file except in compliance with the License.
 *  You may obtain a copy of the License at
 *
 *  http://www.apache.org/licenses/LICENSE-2.0
 *
 *  Unless required by applicable law or agreed to in writing, software
 *  distributed under the License is distributed on an "AS IS" BASIS,
 *  WITHOUT WARRANTIES OR CONDITIONS OF ANY KIND, either express or implied.
 *  See the License for the specific language governing permissions and
 *  limitations under the License.
 *
 ******************************************************************************/

package io.questdb.mp;

import io.questdb.log.Log;
import io.questdb.log.LogFactory;
import io.questdb.std.LongList;
import io.questdb.std.Numbers;
import io.questdb.std.Os;
import io.questdb.std.Rnd;
import org.junit.Assert;
import org.junit.Test;

import java.util.Arrays;
import java.util.concurrent.BrokenBarrierException;
import java.util.concurrent.CountDownLatch;
import java.util.concurrent.CyclicBarrier;
import java.util.concurrent.atomic.AtomicBoolean;
import java.util.concurrent.atomic.AtomicInteger;
import java.util.concurrent.atomic.AtomicLong;
import java.util.concurrent.atomic.AtomicReference;

public class ConcurrentTest {
    private final static Log LOG = LogFactory.getLog(ConcurrentTest.class);

    @Test
    public void testConcurrentFanOutAnd() {
        int cycle = 1024;
        SPSequence pubSeq = new SPSequence(cycle);
        FanOut fout = new FanOut();
        pubSeq.then(fout).then(pubSeq);

        int threads = 2;
        CyclicBarrier start = new CyclicBarrier(threads);
        SOCountDownLatch latch = new SOCountDownLatch(threads);
        int iterations = 30;

        AtomicInteger doneCount = new AtomicInteger();
        for (int i = 0; i < threads; i++) {
            new Thread(() -> {
                try {
                    start.await();
                    for (int j = 0; j < iterations; j++) {
                        SCSequence consumer = new SCSequence();
                        FanOut fout2 = fout.and(consumer);
                        fout2.remove(consumer);
                    }
                    doneCount.addAndGet(iterations);
                } catch (InterruptedException | BrokenBarrierException e) {
                    e.printStackTrace();
                } finally {
                    latch.countDown();
                }
            }).start();
        }

        latch.await();
        Assert.assertEquals(threads * iterations, doneCount.get());
    }

    @Test
    public void testFanOutChain() {
        LOG.info().$("testFanOutChain").$();
        int cycle = 1024;
        Sequence a = new SPSequence(cycle);
        Sequence b = new SCSequence();
        Sequence c = new SCSequence();
        Sequence d = new SCSequence();
        Sequence e = new SCSequence();

        a.then(
                FanOut
                        .to(
                                FanOut.to(d).and(e)
                        )
                        .and(
                                b.then(c)
                        )
        ).then(a);
    }

    @Test
    public void testFanOutDoesNotProcessQueueFromStart() {
        // Main thread is going to publish K events
        // and then give green light to the relay thread,
        // which should not be processing first K-1 events
        //
        // There is also a generic consumer thread that's processing
        // all messages

        final RingQueue<LongMsg> queue = new RingQueue<LongMsg>(LongMsg::new, 64);
        final SPSequence pubSeq = new SPSequence(queue.getCycle());
        final FanOut subFo = new FanOut();
        pubSeq.then(subFo).then(pubSeq);

        final SOCountDownLatch haltLatch = new SOCountDownLatch(2);
        int N = 20;
        int K = 12;

        // The relay sequence is created by publisher to
        // make test deterministic. To pass this sequence to
        // the relay thread we use the atomic reference and countdown latch
        final AtomicReference<SCSequence> relaySubSeq = new AtomicReference<>();
        final SOCountDownLatch relayLatch = new SOCountDownLatch(1);

        // this barrier is to make sure threads are ready before publisher starts
        final SOCountDownLatch threadsRunBarrier = new SOCountDownLatch(2);

        new Thread(() -> {
            final SCSequence subSeq = new SCSequence();
            subFo.and(subSeq);

<<<<<<< HEAD
            // thread is ready to consume
            threadsRunBarrier.countDown();

            int count = N;
            while (count > 0) {
                long cursor = subSeq.nextBully();
                subSeq.done(cursor);
                count--;
=======
                        long pongCursor;
                        while ((pongCursor = pongPubSeq.next()) < 0) {
                            Os.pause();
                        }
                        pongQueue.get(pongCursor).correlationId = requestId;
                        pongPubSeq.done(pongCursor);
                        pingPong.add(pongCursor);

                        // System.out.println("* pong " + requestId);
                        i++;
                    } else {
                        Os.pause();
                    }
                }
                doneCount.incrementAndGet();
            } finally {
                latch.countDown();
>>>>>>> 22b61fcf
            }
            subFo.remove(subSeq);
            haltLatch.countDown();
        }).start();

        // indicator showing relay thread did not process messages before K
        final AtomicBoolean relayThreadSuccess = new AtomicBoolean();

        new Thread(() -> {

            // thread is ready to wait :)
            threadsRunBarrier.countDown();

            relayLatch.await();

<<<<<<< HEAD
            final SCSequence subSeq = relaySubSeq.get();
            int count = N - K;
            boolean success = true;
            while (count > 0) {
                long cursor = subSeq.nextBully();
                if (success) {
                    success = queue.get(cursor).correlationId >= K;
                }
                subSeq.done(cursor);
                count--;
            }
            relayThreadSuccess.set(success);
            subFo.remove(subSeq);
            haltLatch.countDown();
        }).start();
=======
                        // Send next request
                        long requestId = idGen.incrementAndGet();
                        long pingCursor;
                        while ((pingCursor = pingPubSeq.next()) < 0) {
                            Os.pause();
                        }
                        pingQueue.get(pingCursor).correlationId = requestId;
                        pingPubSeq.done(pingCursor);
                        pingPong.add(pingCursor);
>>>>>>> 22b61fcf

        // wait for threads to get ready
        threadsRunBarrier.await();

<<<<<<< HEAD
        // publish
        for (int i = 0; i < N; i++) {
            if (i == K) {
                final SCSequence sub = new SCSequence();
                subFo.and(sub);
                relaySubSeq.set(sub);
                relayLatch.countDown();
            }
=======
                        // Wait for response
                        long responseId, pongCursor;
                        do {
                            while ((pongCursor = pongSubSeq.next()) < 0) {
                                Os.pause();
                            }
                            pingPong.add(pongCursor);
                            responseId = pongQueue.get(pongCursor).correlationId;
                            pongSubSeq.done(pongCursor);
                            pingPong.add(pongCursor);
                            // System.out.println("thread:" + threadId + ", ping: " + responseId + ", expected: " + requestId);
                        } while (responseId != requestId);
>>>>>>> 22b61fcf

            long cursor = pubSeq.nextBully();
            queue.get(cursor).correlationId = i;
            pubSeq.done(cursor);
        }

        haltLatch.await();
        Assert.assertTrue(relayThreadSuccess.get());
    }

    @Test
    public void testFanOutPingPong() {
        final int threads = 2;
        final int iterations = 30;

        // Requests inbox
        final RingQueue<LongMsg> pingQueue = new RingQueue<>(LongMsg::new, threads);
        final MPSequence pingPubSeq = new MPSequence(threads);
        final FanOut pingSubFo = new FanOut();
        pingPubSeq.then(pingSubFo).then(pingPubSeq);

        // Request inbox hook for processor
        final SCSequence pingSubSeq = new SCSequence();
        pingSubFo.and(pingSubSeq);

        // Response outbox
        final RingQueue<LongMsg> pongQueue = new RingQueue<>(LongMsg::new, threads);
        final SPSequence pongPubSeq = new SPSequence(threads);
        final FanOut pongSubFo = new FanOut();
        pongPubSeq.then(pongSubFo).then(pongPubSeq);

        CyclicBarrier start = new CyclicBarrier(threads);
        SOCountDownLatch latch = new SOCountDownLatch(threads + 1);
        AtomicLong doneCount = new AtomicLong();
        AtomicLong idGen = new AtomicLong();

        // Processor
        new Thread(() -> {
            try {
                int i = 0;
                while (i < threads * iterations) {
                    long seq = pingSubSeq.next();
                    if (seq > -1) {
                        // Get next request
                        LongMsg msg = pingQueue.get(seq);
                        long requestId = msg.correlationId;
                        pingSubSeq.done(seq);

                        // Uncomment this and the following lines when in need for debugging
                        // LOG.info().$("ping received ").$(requestId).$();

                        long resp;
                        while ((resp = pongPubSeq.next()) < 0) {
                            Os.pause();
                        }
                        pongQueue.get(resp).correlationId = requestId;
                        pongPubSeq.done(resp);

                        // LOG.info().$("pong sent ").$(requestId).$();
                        i++;
                    } else {
                        Os.pause();
                    }
                }
                doneCount.incrementAndGet();
            } finally {
                latch.countDown();
            }
        }).start();

        // Request threads
<<<<<<< HEAD
        for (int th = 0; th < threads; th++) {
=======
        for(int th = 0; th < threads; th++) {
>>>>>>> 22b61fcf
            new Thread(() -> {
                try {
                    SCSequence pongSubSeq = new SCSequence();
                    start.await();
                    for (int i = 0; i < iterations; i++) {
                        // Put local response sequence into response FanOut
                        pongSubFo.and(pongSubSeq);

                        // Send next request
                        long requestId = idGen.incrementAndGet();
                        long reqSeq;
                        while ((reqSeq = pingPubSeq.next()) < 0) {
                            Os.pause();
                        }
                        pingQueue.get(reqSeq).correlationId = requestId;
                        pingPubSeq.done(reqSeq);
                        // LOG.info().$(threadId).$(", ping sent ").$(requestId).$();

                        // Wait for response
                        long responseId, respCursor;
                        do {
                            while ((respCursor = pongSubSeq.next()) < 0) {
                                Os.pause();
                            }
                            responseId = pongQueue.get(respCursor).correlationId;
                            pongSubSeq.done(respCursor);
                        } while (responseId != requestId);

                        // LOG.info().$(threadId).$(", pong received ").$(requestId).$();

                        // Remove local response sequence from response FanOut
                        pongSubFo.remove(pongSubSeq);
                        pongSubSeq.clear();
                    }
                    doneCount.incrementAndGet();
                } catch (BrokenBarrierException | InterruptedException e) {
                    e.printStackTrace();
                } finally {
                    latch.countDown();
                }
            }).start();
        }

        latch.await();
        Assert.assertEquals(threads + 1, doneCount.get());
    }

    @Test
    public void testFanOutPingPongStableSequences() {
        final int threads = 2;
        final int iterations = 30;
        final int cycle = Numbers.ceilPow2(threads * iterations);

        // Requests inbox
        RingQueue<LongMsg> pingQueue = new RingQueue<>(LongMsg::new, cycle);
        MPSequence pingPubSeq = new MPSequence(cycle);
        FanOut pingSubFo = new FanOut();
        pingPubSeq.then(pingSubFo).then(pingPubSeq);

        // Request inbox hook for processor
        SCSequence pingSubSeq = new SCSequence();
        pingSubFo.and(pingSubSeq);

        // Response outbox
        RingQueue<LongMsg> pongQueue = new RingQueue<>(LongMsg::new, cycle);
        SPSequence pongPubSeq = new SPSequence(threads);
        FanOut pongSubFo = new FanOut();
        pongPubSeq.then(pongSubFo).then(pongPubSeq);

        CyclicBarrier start = new CyclicBarrier(threads);
        SOCountDownLatch latch = new SOCountDownLatch(threads + 1);
        AtomicLong doneCount = new AtomicLong();
        AtomicLong idGen = new AtomicLong();

        // Processor
        new Thread(() -> {
            try {
                LongList pingPong = new LongList();
                int i = 0;
                while (i < threads * iterations) {
                    long pingCursor = pingSubSeq.next();
                    if (pingCursor > -1) {
                        // Get next request
                        LongMsg msg = pingQueue.get(pingCursor);
                        long requestId = msg.correlationId;
                        pingSubSeq.done(pingCursor);

                        pingPong.add(pingCursor);

                        // Uncomment this and the following lines when in need for debugging
                        // System.out.println("* ping " + requestId);

                        long pongCursor;
                        while ((pongCursor = pongPubSeq.next()) < 0) {
                            LockSupport.parkNanos(10);
                        }
                        pongQueue.get(pongCursor).correlationId = requestId;
                        pongPubSeq.done(pongCursor);
                        pingPong.add(pongCursor);

                        // System.out.println("* pong " + requestId);
                        i++;
                    } else {
                        LockSupport.parkNanos(10);
                    }
                }
                doneCount.incrementAndGet();
            } finally {
                latch.countDown();
            }
        }).start();

        final SCSequence[] sequences = new SCSequence[threads];
        for (int i = 0; i < threads; i++) {
            SCSequence pongSubSeq = new SCSequence();
            pongSubFo.and(pongSubSeq);
            sequences[i] = pongSubSeq;
        }

        // Request threads
        for (int th = 0; th < threads; th++) {
            final int threadId = th;
            new Thread(() -> {
                final LongList pingPong = new LongList();
                try {
                    start.await();

                    final SCSequence pongSubSeq = sequences[threadId];

                    for (int i = 0; i < iterations; i++) {
                        // Put local response sequence into response FanOut
                        // System.out.println("thread:" + threadId + ", added at " + pingPubSeq.value);

                        // Send next request
                        long requestId = idGen.incrementAndGet();
                        long pingCursor;
                        while ((pingCursor = pingPubSeq.next()) < 0) {
                            LockSupport.parkNanos(10);
                        }
                        pingQueue.get(pingCursor).correlationId = requestId;
                        pingPubSeq.done(pingCursor);
                        pingPong.add(pingCursor);

                        // System.out.println("thread:" + threadId + ", ask: " + requestId);

                        // Wait for response
                        long responseId, pongCursor;
                        do {
                            while ((pongCursor = pongSubSeq.next()) < 0) {
                                LockSupport.parkNanos(10);
                            }
                            pingPong.add(pongCursor);
                            responseId = pongQueue.get(pongCursor).correlationId;
                            pongSubSeq.done(pongCursor);
                            pingPong.add(pongCursor);
                            // System.out.println("thread:" + threadId + ", ping: " + responseId + ", expected: " + requestId);
                        } while (responseId != requestId);

                        // System.out.println("thread " + threadId + ", pong " + requestId);
                        // Remove local response sequence from response FanOut
                    }
                    pongSubFo.remove(pongSubSeq);
                    doneCount.incrementAndGet();
                } catch (BrokenBarrierException | InterruptedException e) {
                    e.printStackTrace();
                } finally {
                    latch.countDown();
                }
            }).start();
        }

        latch.await();
        Assert.assertEquals(threads + 1, doneCount.get());
    }

    /**
     * <pre>
     *                    +--------+
     *               +--->| worker |
     *     +-----+   |    +--------+
     *     | pub |-->|
     *     +-----+   |    +--------+
     *               +--->| worker |
     *                    +--------+
     * </pre>
     */
    @Test
    public void testOneToManyBusy() throws Exception {
        LOG.info().$("testOneToManyBusy").$();
        int cycle = 1024;
        int size = 1024 * cycle;
        RingQueue<Event> queue = new RingQueue<>(Event.FACTORY, cycle);
        SPSequence pubSeq = new SPSequence(cycle);
        MCSequence subSeq = new MCSequence(cycle);
        pubSeq.then(subSeq).then(pubSeq);

        CyclicBarrier barrier = new CyclicBarrier(3);
        CountDownLatch latch = new CountDownLatch(2);

        BusyConsumer[] consumers = new BusyConsumer[2];
        consumers[0] = new BusyConsumer(size, subSeq, queue, barrier, latch);
        consumers[1] = new BusyConsumer(size, subSeq, queue, barrier, latch);

        consumers[0].start();
        consumers[1].start();

        barrier.await();
        int i = 0;
        while (true) {
            long cursor = pubSeq.next();
            if (cursor < 0) {
                continue;
            }
            queue.get(cursor).value = i++;
            pubSeq.done(cursor);

            if (i == size) {
                break;
            }
        }

        publishEOE(queue, pubSeq);
        publishEOE(queue, pubSeq);

        latch.await();

        int[] buf = new int[size];
        System.arraycopy(consumers[0].buf, 0, buf, 0, consumers[0].finalIndex);
        System.arraycopy(consumers[1].buf, 0, buf, consumers[0].finalIndex, consumers[1].finalIndex);
        Arrays.sort(buf);
        for (i = 0; i < buf.length; i++) {
            Assert.assertEquals(i, buf[i]);
        }
    }

    @Test
    public void testOneToManyWaiting() throws Exception {
        int cycle = 1024;
        int size = 1024 * cycle;
        RingQueue<Event> queue = new RingQueue<>(Event.FACTORY, cycle);
        SPSequence pubSeq = new SPSequence(cycle);
        MCSequence subSeq = new MCSequence(cycle, new YieldingWaitStrategy());
        pubSeq.then(subSeq).then(pubSeq);

        CyclicBarrier barrier = new CyclicBarrier(3);
        SOCountDownLatch latch = new SOCountDownLatch(2);

        WaitingConsumer[] consumers = new WaitingConsumer[2];
        consumers[0] = new WaitingConsumer(size, subSeq, queue, barrier, latch);
        consumers[1] = new WaitingConsumer(size, subSeq, queue, barrier, latch);

        consumers[0].start();
        consumers[1].start();

        barrier.await();
        int i = 0;
        do {
            long cursor = pubSeq.nextBully();
            queue.get(cursor).value = i++;
            pubSeq.done(cursor);
        } while (i != size);

        publishEOE(queue, pubSeq);
        publishEOE(queue, pubSeq);

        latch.await();

        int[] buf = new int[size];
        System.arraycopy(consumers[0].buf, 0, buf, 0, consumers[0].finalIndex);
        System.arraycopy(consumers[1].buf, 0, buf, consumers[0].finalIndex, consumers[1].finalIndex);
        Arrays.sort(buf);
        for (i = 0; i < buf.length; i++) {
            Assert.assertEquals(i, buf[i]);
        }
    }

    @Test
    public void testOneToOneBatched() throws BrokenBarrierException, InterruptedException {
        final int cycle = 1024;
        final int size = 1024 * cycle;
        final RingQueue<Event> queue = new RingQueue<>(Event.FACTORY, cycle);
        final SPSequence pubSeq = new SPSequence(cycle);
        final SCSequence subSeq = new SCSequence();
        pubSeq.then(subSeq).then(pubSeq);

        CyclicBarrier barrier = new CyclicBarrier(2);

        new Thread(() -> {
            try {
                barrier.await();
                Rnd rnd = new Rnd();
                for (int i = 0; i < size; ) {
                    long cursor = pubSeq.next();
                    if (cursor > -1) {
                        long available = pubSeq.available();
                        while (cursor < available && i < size) {
                            Event event = queue.get(cursor++);
                            event.value = rnd.nextInt();
                            i++;
                        }
                        pubSeq.done(cursor - 1);
                    }
                }
            } catch (Exception e) {
                e.printStackTrace();
            }
        }).start();

        barrier.await();
        int consumed = 0;
        final Rnd rnd2 = new Rnd();
        while (consumed < size) {
            long cursor = subSeq.next();
            if (cursor > -1) {
                long available = subSeq.available();
                while (cursor < available) {
                    Assert.assertEquals(rnd2.nextInt(), queue.get(cursor++).value);
                    consumed++;
                }
                subSeq.done(available - 1);
            }
        }
    }

    @Test
    public void testOneToOneBusy() throws Exception {
        LOG.info().$("testOneToOneBusy").$();
        int cycle = 1024;
        int size = 1024 * cycle;
        RingQueue<Event> queue = new RingQueue<>(Event.FACTORY, cycle);
        Sequence pubSeq = new SPSequence(cycle);
        Sequence subSeq = new SCSequence(new YieldingWaitStrategy());
        pubSeq.then(subSeq).then(pubSeq);

        CyclicBarrier barrier = new CyclicBarrier(2);
        CountDownLatch latch = new CountDownLatch(1);

        BusyConsumer consumer = new BusyConsumer(size, subSeq, queue, barrier, latch);
        consumer.start();

        barrier.await();
        int i = 0;
        while (true) {
            long cursor = pubSeq.next();
            if (cursor < 0) {
                continue;
            }
            queue.get(cursor).value = i++;
            pubSeq.done(cursor);
            if (i == size) {
                break;
            }
        }

        publishEOE(queue, pubSeq);

        latch.await();

        int[] buf = consumer.buf;
        for (i = 0; i < buf.length; i++) {
            Assert.assertEquals(i, buf[i]);
        }
    }

    @Test
    public void testOneToOneWaiting() throws Exception {
        LOG.info().$("testOneToOneWaiting").$();
        int cycle = 1024;
        int size = 1024 * cycle;
        RingQueue<Event> queue = new RingQueue<>(Event.FACTORY, cycle);
        Sequence pubSeq = new SPSequence(cycle);
        Sequence subSeq = new SCSequence(new YieldingWaitStrategy());
        pubSeq.then(subSeq).then(pubSeq);

        CyclicBarrier barrier = new CyclicBarrier(2);
        SOCountDownLatch latch = new SOCountDownLatch(1);

        WaitingConsumer consumer = new WaitingConsumer(size, subSeq, queue, barrier, latch);
        consumer.start();

        barrier.await();
        int i = 0;
        do {
            long cursor = pubSeq.nextBully();
            queue.get(cursor).value = i++;
            pubSeq.done(cursor);
        } while (i != size);

        publishEOE(queue, pubSeq);

        latch.await();

        int[] buf = consumer.buf;
        for (i = 0; i < buf.length; i++) {
            Assert.assertEquals(i, buf[i]);
        }
    }

    @Test
    public void testOneToParallelMany() throws Exception {
        LOG.info().$("testOneToParallelMany").$();
        int cycle = 1024;
        int size = 1024 * cycle;
        RingQueue<Event> queue = new RingQueue<>(Event.FACTORY, cycle);
        SPSequence pubSeq = new SPSequence(cycle);
        Sequence sub1 = new SCSequence();
        Sequence sub2 = new SCSequence();
        pubSeq.then(FanOut.to(sub1).and(sub2)).then(pubSeq);

        CyclicBarrier barrier = new CyclicBarrier(3);
        CountDownLatch latch = new CountDownLatch(2);

        BusyConsumer[] consumers = new BusyConsumer[2];
        consumers[0] = new BusyConsumer(size, sub1, queue, barrier, latch);
        consumers[1] = new BusyConsumer(size, sub2, queue, barrier, latch);

        consumers[0].start();
        consumers[1].start();

        barrier.await();
        int i = 0;
        while (true) {
            long cursor = pubSeq.next();
            if (cursor < 0) {
                Os.pause();
                continue;
            }
            queue.get(cursor).value = i++;
            pubSeq.done(cursor);

            if (i == size) {
                break;
            }
        }

        publishEOE(queue, pubSeq);
        publishEOE(queue, pubSeq);

        latch.await();

        for (int k = 0; k < 2; k++) {
            for (i = 0; i < consumers[k].buf.length; i++) {
                Assert.assertEquals(i, consumers[k].buf[i]);
            }
        }
    }

    static void publishEOE(RingQueue<Event> queue, Sequence sequence) {
        long cursor = sequence.nextBully();
        queue.get(cursor).value = Integer.MIN_VALUE;
        sequence.done(cursor);
    }

    private static class LongMsg {
        public long correlationId;
    }

    private static class BusyConsumer extends Thread {
        private final Sequence sequence;
        private final int[] buf;
        private final RingQueue<Event> queue;
        private final CyclicBarrier barrier;
        private final CountDownLatch doneLatch;
        private volatile int finalIndex = 0;

        BusyConsumer(int cycle, Sequence sequence, RingQueue<Event> queue, CyclicBarrier barrier, CountDownLatch doneLatch) {
            this.sequence = sequence;
            this.buf = new int[cycle];
            this.queue = queue;
            this.barrier = barrier;
            this.doneLatch = doneLatch;
        }

        @Override
        public void run() {
            try {
                barrier.await();
                int p = 0;
                while (true) {
                    long cursor = sequence.next();
                    if (cursor < 0) {
                        Os.pause();
                        continue;
                    }
                    int v = queue.get(cursor).value;
                    sequence.done(cursor);

                    if (v == Integer.MIN_VALUE) {
                        break;
                    }
                    buf[p++] = v;
                }

                finalIndex = p;
                doneLatch.countDown();
            } catch (Exception e) {
                e.printStackTrace();
            }
        }
    }

    private static class WaitingConsumer extends Thread {
        private final Sequence sequence;
        private final int[] buf;
        private final RingQueue<Event> queue;
        private final CyclicBarrier barrier;
        private final SOCountDownLatch latch;
        private volatile int finalIndex = 0;

        WaitingConsumer(int cycle, Sequence sequence, RingQueue<Event> queue, CyclicBarrier barrier, SOCountDownLatch latch) {
            this.sequence = sequence;
            this.buf = new int[cycle];
            this.queue = queue;
            this.barrier = barrier;
            this.latch = latch;
        }

        @Override
        public void run() {
            try {
                barrier.await();
                int p = 0;
                while (true) {
                    long cursor = sequence.waitForNext();
                    int v = queue.get(cursor).value;
                    sequence.done(cursor);

                    if (v == Integer.MIN_VALUE) {
                        break;
                    }
                    buf[p++] = v;
                }

                finalIndex = p;
            } catch (Throwable e) {
                e.printStackTrace();
            } finally {
                latch.countDown();
            }
        }
    }
}<|MERGE_RESOLUTION|>--- conflicted
+++ resolved
@@ -102,46 +102,50 @@
     }
 
     @Test
-    public void testFanOutDoesNotProcessQueueFromStart() {
-        // Main thread is going to publish K events
-        // and then give green light to the relay thread,
-        // which should not be processing first K-1 events
-        //
-        // There is also a generic consumer thread that's processing
-        // all messages
-
-        final RingQueue<LongMsg> queue = new RingQueue<LongMsg>(LongMsg::new, 64);
-        final SPSequence pubSeq = new SPSequence(queue.getCycle());
-        final FanOut subFo = new FanOut();
-        pubSeq.then(subFo).then(pubSeq);
-
-        final SOCountDownLatch haltLatch = new SOCountDownLatch(2);
-        int N = 20;
-        int K = 12;
-
-        // The relay sequence is created by publisher to
-        // make test deterministic. To pass this sequence to
-        // the relay thread we use the atomic reference and countdown latch
-        final AtomicReference<SCSequence> relaySubSeq = new AtomicReference<>();
-        final SOCountDownLatch relayLatch = new SOCountDownLatch(1);
-
-        // this barrier is to make sure threads are ready before publisher starts
-        final SOCountDownLatch threadsRunBarrier = new SOCountDownLatch(2);
-
+    public void testFanOutPingPongStableSequences() {
+        final int threads = 2;
+        final int iterations = 30;
+        final int cycle = Numbers.ceilPow2(threads * iterations);
+
+        // Requests inbox
+        RingQueue<LongMsg> pingQueue = new RingQueue<>(LongMsg::new, cycle);
+        MPSequence pingPubSeq = new MPSequence(cycle);
+        FanOut pingSubFo = new FanOut();
+        pingPubSeq.then(pingSubFo).then(pingPubSeq);
+
+        // Request inbox hook for processor
+        SCSequence pingSubSeq = new SCSequence();
+        pingSubFo.and(pingSubSeq);
+
+        // Response outbox
+        RingQueue<LongMsg> pongQueue = new RingQueue<>(LongMsg::new, cycle);
+        SPSequence pongPubSeq = new SPSequence(threads);
+        FanOut pongSubFo = new FanOut();
+        pongPubSeq.then(pongSubFo).then(pongPubSeq);
+
+        CyclicBarrier start = new CyclicBarrier(threads);
+        SOCountDownLatch latch = new SOCountDownLatch(threads + 1);
+        AtomicLong doneCount = new AtomicLong();
+        AtomicLong idGen = new AtomicLong();
+
+        // Processor
         new Thread(() -> {
-            final SCSequence subSeq = new SCSequence();
-            subFo.and(subSeq);
-
-<<<<<<< HEAD
-            // thread is ready to consume
-            threadsRunBarrier.countDown();
-
-            int count = N;
-            while (count > 0) {
-                long cursor = subSeq.nextBully();
-                subSeq.done(cursor);
-                count--;
-=======
+            try {
+                LongList pingPong = new LongList();
+                int i = 0;
+                while (i < threads * iterations) {
+                    long pingCursor = pingSubSeq.next();
+                    if (pingCursor > -1) {
+                        // Get next request
+                        LongMsg msg = pingQueue.get(pingCursor);
+                        long requestId = msg.correlationId;
+                        pingSubSeq.done(pingCursor);
+
+                        pingPong.add(pingCursor);
+
+                        // Uncomment this and the following lines when in need for debugging
+                        // System.out.println("* ping " + requestId);
+
                         long pongCursor;
                         while ((pongCursor = pongPubSeq.next()) < 0) {
                             Os.pause();
@@ -159,39 +163,30 @@
                 doneCount.incrementAndGet();
             } finally {
                 latch.countDown();
->>>>>>> 22b61fcf
-            }
-            subFo.remove(subSeq);
-            haltLatch.countDown();
+            }
         }).start();
 
-        // indicator showing relay thread did not process messages before K
-        final AtomicBoolean relayThreadSuccess = new AtomicBoolean();
-
-        new Thread(() -> {
-
-            // thread is ready to wait :)
-            threadsRunBarrier.countDown();
-
-            relayLatch.await();
-
-<<<<<<< HEAD
-            final SCSequence subSeq = relaySubSeq.get();
-            int count = N - K;
-            boolean success = true;
-            while (count > 0) {
-                long cursor = subSeq.nextBully();
-                if (success) {
-                    success = queue.get(cursor).correlationId >= K;
-                }
-                subSeq.done(cursor);
-                count--;
-            }
-            relayThreadSuccess.set(success);
-            subFo.remove(subSeq);
-            haltLatch.countDown();
-        }).start();
-=======
+        final SCSequence[] sequences = new SCSequence[threads];
+        for (int i = 0; i < threads; i++) {
+            SCSequence pongSubSeq = new SCSequence();
+            pongSubFo.and(pongSubSeq);
+            sequences[i] = pongSubSeq;
+        }
+
+        // Request threads
+        for (int th = 0; th < threads; th++) {
+            final int threadId = th;
+            new Thread(() -> {
+                final LongList pingPong = new LongList();
+                try {
+                    start.await();
+
+                    final SCSequence pongSubSeq = sequences[threadId];
+
+                    for (int i = 0; i < iterations; i++) {
+                        // Put local response sequence into response FanOut
+                        // System.out.println("thread:" + threadId + ", added at " + pingPubSeq.value);
+
                         // Send next request
                         long requestId = idGen.incrementAndGet();
                         long pingCursor;
@@ -201,21 +196,9 @@
                         pingQueue.get(pingCursor).correlationId = requestId;
                         pingPubSeq.done(pingCursor);
                         pingPong.add(pingCursor);
->>>>>>> 22b61fcf
-
-        // wait for threads to get ready
-        threadsRunBarrier.await();
-
-<<<<<<< HEAD
-        // publish
-        for (int i = 0; i < N; i++) {
-            if (i == K) {
-                final SCSequence sub = new SCSequence();
-                subFo.and(sub);
-                relaySubSeq.set(sub);
-                relayLatch.countDown();
-            }
-=======
+
+                        // System.out.println("thread:" + threadId + ", ask: " + requestId);
+
                         // Wait for response
                         long responseId, pongCursor;
                         do {
@@ -228,15 +211,22 @@
                             pingPong.add(pongCursor);
                             // System.out.println("thread:" + threadId + ", ping: " + responseId + ", expected: " + requestId);
                         } while (responseId != requestId);
->>>>>>> 22b61fcf
-
-            long cursor = pubSeq.nextBully();
-            queue.get(cursor).correlationId = i;
-            pubSeq.done(cursor);
-        }
-
-        haltLatch.await();
-        Assert.assertTrue(relayThreadSuccess.get());
+
+                        // System.out.println("thread " + threadId + ", pong " + requestId);
+                        // Remove local response sequence from response FanOut
+                    }
+                    pongSubFo.remove(pongSubSeq);
+                    doneCount.incrementAndGet();
+                } catch (BrokenBarrierException | InterruptedException e) {
+                    e.printStackTrace();
+                } finally {
+                    latch.countDown();
+                }
+            }).start();
+        }
+
+        latch.await();
+        Assert.assertEquals(threads + 1, doneCount.get());
     }
 
     @Test
@@ -269,7 +259,7 @@
         new Thread(() -> {
             try {
                 int i = 0;
-                while (i < threads * iterations) {
+                while(i < threads * iterations) {
                     long seq = pingSubSeq.next();
                     if (seq > -1) {
                         // Get next request
@@ -300,11 +290,7 @@
         }).start();
 
         // Request threads
-<<<<<<< HEAD
-        for (int th = 0; th < threads; th++) {
-=======
         for(int th = 0; th < threads; th++) {
->>>>>>> 22b61fcf
             new Thread(() -> {
                 try {
                     SCSequence pongSubSeq = new SCSequence();
@@ -353,131 +339,94 @@
     }
 
     @Test
-    public void testFanOutPingPongStableSequences() {
-        final int threads = 2;
-        final int iterations = 30;
-        final int cycle = Numbers.ceilPow2(threads * iterations);
-
-        // Requests inbox
-        RingQueue<LongMsg> pingQueue = new RingQueue<>(LongMsg::new, cycle);
-        MPSequence pingPubSeq = new MPSequence(cycle);
-        FanOut pingSubFo = new FanOut();
-        pingPubSeq.then(pingSubFo).then(pingPubSeq);
-
-        // Request inbox hook for processor
-        SCSequence pingSubSeq = new SCSequence();
-        pingSubFo.and(pingSubSeq);
-
-        // Response outbox
-        RingQueue<LongMsg> pongQueue = new RingQueue<>(LongMsg::new, cycle);
-        SPSequence pongPubSeq = new SPSequence(threads);
-        FanOut pongSubFo = new FanOut();
-        pongPubSeq.then(pongSubFo).then(pongPubSeq);
-
-        CyclicBarrier start = new CyclicBarrier(threads);
-        SOCountDownLatch latch = new SOCountDownLatch(threads + 1);
-        AtomicLong doneCount = new AtomicLong();
-        AtomicLong idGen = new AtomicLong();
-
-        // Processor
+    public void testFanOutDoesNotProcessQueueFromStart() {
+        // Main thread is going to publish K events
+        // and then give green light to the relay thread,
+        // which should not be processing first K-1 events
+        //
+        // There is also a generic consumer thread that's processing
+        // all messages
+
+        final RingQueue<LongMsg> queue = new RingQueue<LongMsg>(LongMsg::new, 64);
+        final SPSequence pubSeq = new SPSequence(queue.getCycle());
+        final FanOut subFo = new FanOut();
+        pubSeq.then(subFo).then(pubSeq);
+
+        final SOCountDownLatch haltLatch = new SOCountDownLatch(2);
+        int N = 20;
+        int K = 12;
+
+        // The relay sequence is created by publisher to
+        // make test deterministic. To pass this sequence to
+        // the relay thread we use the atomic reference and countdown latch
+        final AtomicReference<SCSequence> relaySubSeq = new AtomicReference<>();
+        final SOCountDownLatch relayLatch = new SOCountDownLatch(1);
+
+        // this barrier is to make sure threads are ready before publisher starts
+        final SOCountDownLatch threadsRunBarrier = new SOCountDownLatch(2);
+
         new Thread(() -> {
-            try {
-                LongList pingPong = new LongList();
-                int i = 0;
-                while (i < threads * iterations) {
-                    long pingCursor = pingSubSeq.next();
-                    if (pingCursor > -1) {
-                        // Get next request
-                        LongMsg msg = pingQueue.get(pingCursor);
-                        long requestId = msg.correlationId;
-                        pingSubSeq.done(pingCursor);
-
-                        pingPong.add(pingCursor);
-
-                        // Uncomment this and the following lines when in need for debugging
-                        // System.out.println("* ping " + requestId);
-
-                        long pongCursor;
-                        while ((pongCursor = pongPubSeq.next()) < 0) {
-                            LockSupport.parkNanos(10);
-                        }
-                        pongQueue.get(pongCursor).correlationId = requestId;
-                        pongPubSeq.done(pongCursor);
-                        pingPong.add(pongCursor);
-
-                        // System.out.println("* pong " + requestId);
-                        i++;
-                    } else {
-                        LockSupport.parkNanos(10);
-                    }
-                }
-                doneCount.incrementAndGet();
-            } finally {
-                latch.countDown();
-            }
+            final SCSequence subSeq = new SCSequence();
+            subFo.and(subSeq);
+
+            // thread is ready to consume
+            threadsRunBarrier.countDown();
+
+            int count = N;
+            while (count > 0) {
+                long cursor = subSeq.nextBully();
+                subSeq.done(cursor);
+                count--;
+            }
+            subFo.remove(subSeq);
+            haltLatch.countDown();
         }).start();
 
-        final SCSequence[] sequences = new SCSequence[threads];
-        for (int i = 0; i < threads; i++) {
-            SCSequence pongSubSeq = new SCSequence();
-            pongSubFo.and(pongSubSeq);
-            sequences[i] = pongSubSeq;
-        }
-
-        // Request threads
-        for (int th = 0; th < threads; th++) {
-            final int threadId = th;
-            new Thread(() -> {
-                final LongList pingPong = new LongList();
-                try {
-                    start.await();
-
-                    final SCSequence pongSubSeq = sequences[threadId];
-
-                    for (int i = 0; i < iterations; i++) {
-                        // Put local response sequence into response FanOut
-                        // System.out.println("thread:" + threadId + ", added at " + pingPubSeq.value);
-
-                        // Send next request
-                        long requestId = idGen.incrementAndGet();
-                        long pingCursor;
-                        while ((pingCursor = pingPubSeq.next()) < 0) {
-                            LockSupport.parkNanos(10);
-                        }
-                        pingQueue.get(pingCursor).correlationId = requestId;
-                        pingPubSeq.done(pingCursor);
-                        pingPong.add(pingCursor);
-
-                        // System.out.println("thread:" + threadId + ", ask: " + requestId);
-
-                        // Wait for response
-                        long responseId, pongCursor;
-                        do {
-                            while ((pongCursor = pongSubSeq.next()) < 0) {
-                                LockSupport.parkNanos(10);
-                            }
-                            pingPong.add(pongCursor);
-                            responseId = pongQueue.get(pongCursor).correlationId;
-                            pongSubSeq.done(pongCursor);
-                            pingPong.add(pongCursor);
-                            // System.out.println("thread:" + threadId + ", ping: " + responseId + ", expected: " + requestId);
-                        } while (responseId != requestId);
-
-                        // System.out.println("thread " + threadId + ", pong " + requestId);
-                        // Remove local response sequence from response FanOut
-                    }
-                    pongSubFo.remove(pongSubSeq);
-                    doneCount.incrementAndGet();
-                } catch (BrokenBarrierException | InterruptedException e) {
-                    e.printStackTrace();
-                } finally {
-                    latch.countDown();
-                }
-            }).start();
-        }
-
-        latch.await();
-        Assert.assertEquals(threads + 1, doneCount.get());
+        // indicator showing relay thread did not process messages before K
+        final AtomicBoolean relayThreadSuccess = new AtomicBoolean();
+
+        new Thread(() -> {
+
+            // thread is ready to wait :)
+            threadsRunBarrier.countDown();
+
+            relayLatch.await();
+
+            final SCSequence subSeq = relaySubSeq.get();
+            int count = N - K;
+            boolean success = true;
+            while (count > 0) {
+                long cursor = subSeq.nextBully();
+                if (success) {
+                    success = queue.get(cursor).correlationId >= K;
+                }
+                subSeq.done(cursor);
+                count--;
+            }
+            relayThreadSuccess.set(success);
+            subFo.remove(subSeq);
+            haltLatch.countDown();
+        }).start();
+
+        // wait for threads to get ready
+        threadsRunBarrier.await();
+
+        // publish
+        for (int i = 0; i < N; i++) {
+            if (i == K) {
+                final SCSequence sub = new SCSequence();
+                subFo.and(sub);
+                relaySubSeq.set(sub);
+                relayLatch.countDown();
+            }
+
+            long cursor = pubSeq.nextBully();
+            queue.get(cursor).correlationId = i;
+            pubSeq.done(cursor);
+        }
+
+        haltLatch.await();
+        Assert.assertTrue(relayThreadSuccess.get());
     }
 
     /**
