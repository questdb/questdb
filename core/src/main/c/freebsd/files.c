/*******************************************************************************
 *     ___                  _   ____  ____
 *    / _ \ _   _  ___  ___| |_|  _ \| __ )
 *   | | | | | | |/ _ \/ __| __| | | |  _ \
 *   | |_| | |_| |  __/\__ \ |_| |_| | |_) |
 *    \__\_\\__,_|\___||___/\__|____/|____/
 *
 *  Copyright (c) 2014-2019 Appsicle
 *  Copyright (c) 2019-2022 QuestDB
 *
 *  Licensed under the Apache License, Version 2.0 (the "License");
 *  you may not use this file except in compliance with the License.
 *  You may obtain a copy of the License at
 *
 *  http://www.apache.org/licenses/LICENSE-2.0
 *
 *  Unless required by applicable law or agreed to in writing, software
 *  distributed under the License is distributed on an "AS IS" BASIS,
 *  WITHOUT WARRANTIES OR CONDITIONS OF ANY KIND, either express or implied.
 *  See the License for the specific language governing permissions and
 *  limitations under the License.
 *
 ******************************************************************************/

#include "../share/files.h"
#include <sys/mman.h>
#include <errno.h>
#include <string.h>
#include <stdio.h>
#include "../share/sysutil.h"

#if defined(__APPLE__)

#include <copyfile.h>
#include <unistd.h>
#include <sys/fcntl.h>
#include <sys/mount.h>
#include <sys/stat.h>

#else
#include <unistd.h>
#include <sys/fcntl.h>
#include <sys/param.h>
#include <sys/mount.h>
#include <sys/time.h>
#include <sys/stat.h>
#endif

static inline jlong _io_questdb_std_Files_mremap0
        (jint fd, jlong address, jlong previousLen, jlong newLen, jlong offset, jint flags) {
    int prot = 0;

    if (flags == com_questdb_std_Files_MAP_RO) {
        prot = PROT_READ;
    } else if (flags == com_questdb_std_Files_MAP_RW) {
        prot = PROT_READ | PROT_WRITE;
    }

    void *orgAddr = (void *) address;
    void *newAddr = mmap(orgAddr, (size_t) newLen, prot, MAP_SHARED, (int) fd, offset);
    if (orgAddr != newAddr) {
        munmap(orgAddr, (size_t) previousLen);
    }
    if (newAddr == MAP_FAILED) {
<<<<<<< HEAD
	    return -1;
=======
        return -1;
>>>>>>> 3dbe4cbf
    }
    return (jlong) newAddr;
}

JNIEXPORT jlong JNICALL JavaCritical_io_questdb_std_Files_mremap0
        (jint fd, jlong address, jlong previousLen, jlong newLen, jlong offset, jint flags) {
    return _io_questdb_std_Files_mremap0(fd, address, previousLen, newLen, offset, flags);
}

JNIEXPORT jlong JNICALL Java_io_questdb_std_Files_mremap0
        (JNIEnv *e, jclass cl, jint fd, jlong address, jlong previousLen, jlong newLen, jlong offset, jint flags) {
    return _io_questdb_std_Files_mremap0(fd, address, previousLen, newLen, offset, flags);
}

size_t copyData0(int inFd, int outFd, off_t fromOffset, jlong length) {
    char buf[4096 * 4]; // 16K
    size_t read_sz;
    off_t rd_off = fromOffset;
    off_t wrt_off = 0;
    off_t len;

    if (length < 0) {
        len = LONG_MAX - fromOffset;
    } else {
        len = length;
    }
    off_t hi = fromOffset + len;

    for (;;) {
        RESTARTABLE(pread(inFd, buf, sizeof buf, rd_off), read_sz);
        if (read_sz <= 0) {
            break;
        }
        char *out_ptr = buf;

        if (rd_off + read_sz > hi) {
            read_sz = hi - rd_off;
        }

        long wrtn;
        do {
            RESTARTABLE(pwrite(outFd, out_ptr, read_sz, wrt_off), wrtn);
            if (wrtn >= 0) {
                read_sz -= wrtn;
                out_ptr += wrtn;
                wrt_off += wrtn;
            } else {
                break;
            }
        } while (read_sz > 0);

        if (read_sz > 0) {
            // error
            return -1;
        }

        rd_off += wrtn;
        if (rd_off >= hi) {
            /* Success! */
            break;
        }
    }

    return rd_off - fromOffset;
}

JNIEXPORT jlong JNICALL Java_io_questdb_std_Files_copyData
<<<<<<< HEAD
        (JNIEnv *e, jclass cls, jint srcFd, jint dstFd, jlong srcOffset, jlong length) {
    return copyData0((int) srcFd, (int) dstFd, srcOffset, length);
=======
        (JNIEnv *e, jclass cls, jlong srcFd, jlong dstFd, jlong srcOffset, jlong length) {
    return (jlong) copyData0((int) srcFd, (int) dstFd, srcOffset, length);
}

JNIEXPORT jlong JNICALL Java_io_questdb_std_Files_getDiskSize(JNIEnv *e, jclass cl, jlong lpszPath) {
    struct statfs buf;
    if (statfs((const char *) lpszPath, &buf) == 0) {
        return (jlong)buf.f_bavail * (jlong)buf.f_bsize;
    }
    return -1;
}

JNIEXPORT jboolean JNICALL Java_io_questdb_std_Files_setLastModified
        (JNIEnv *e, jclass cl, jlong lpszName, jlong millis) {
    struct timeval t[2];
    gettimeofday(&t[0], NULL);
    t[1].tv_sec = millis / 1000;
#ifdef __APPLE__    
    t[1].tv_usec = (__darwin_suseconds_t) ((millis % 1000) * 1000);
#else
    t[1].tv_usec = ((millis % 1000) * 1000);
#endif    
    return (jboolean) (utimes((const char *) lpszName, t) == 0);
}

JNIEXPORT jlong JNICALL Java_io_questdb_std_Files_getLastModified
        (JNIEnv *e, jclass cl, jlong pchar) {
    struct stat st;
    int r = stat((const char *) pchar, &st);
#ifdef __APPLE__
    return r == 0 ? ((1000 * st.st_mtimespec.tv_sec) + (st.st_mtimespec.tv_nsec / 1000000)) : r;
#else
    return r == 0 ? ((1000 * st.st_mtim.tv_sec) + (st.st_mtim.tv_nsec / 1000000)) : r;
#endif
>>>>>>> 3dbe4cbf
}

#if defined(__APPLE__)

JNIEXPORT jint JNICALL Java_io_questdb_std_Files_copy
        (JNIEnv *e, jclass cls, jlong lpszFrom, jlong lpszTo) {
    const char *from = (const char *) lpszFrom;
    const char *to = (const char *) lpszTo;
    const int input = open(from, O_RDONLY);
    if (-1 == (input)) {
        return -1;
    }

    const int output = creat(to, 0644);
    if (-1 == (output)) {
        close(input);
        return -1;
    }

    // On Apple there is fcopyfile
    int result = fcopyfile(input, output, 0, COPYFILE_ALL);

    close(input);
    close(output);

    return result;
}

JNIEXPORT jlong JNICALL Java_io_questdb_std_Files_getFileSystemStatus
        (JNIEnv *e, jclass cl, jlong lpszName) {
    struct statfs sb;
    if (statfs((const char *) lpszName, &sb) == 0) {
        // the path, which is usually passed here is 256 chars
        // the FS name is 16
        strcpy((char *) lpszName, sb.f_fstypename);
        switch (sb.f_type) {
            case 0x1C: // apfs
                return -1 * ((jlong) sb.f_type);
            default:
                return sb.f_type;
        }
    }
    return 0;
}

#else

JNIEXPORT jint JNICALL Java_io_questdb_std_Files_copy
        (JNIEnv *e, jclass cls, jlong lpszFrom, jlong lpszTo) {
    const char* from = (const char *) lpszFrom;
    const char* to = (const char *) lpszTo;

    const int input = open(from, O_RDONLY);
    if (-1 ==  (input)) {
        return -1;
    }

    const int output = creat(to, 0644);
    if (-1 == (output)) {
        close(input);
        return -1;
    }

    int result = copyData0(input, output, 0, -1);
    close(input);
    close(output);

    return result;
}

JNIEXPORT jlong JNICALL Java_io_questdb_std_Files_getFileSystemStatus
        (JNIEnv *e, jclass cl, jlong lpszName) {
    struct statfs sb;
    if (statfs((const char *) lpszName, &sb) == 0) {
        switch (sb.f_type) {
            case 0xadf5:
                strcpy((char *) lpszName, "ADFS");
                return sb.f_type;
            case 0xadff:
                strcpy((char *) lpszName, "AFFS");
                return sb.f_type;
            case 0x0187:
                strcpy((char *) lpszName, "AUTOFS");
                return sb.f_type;
            case 0x62646576:
                strcpy((char *) lpszName, "BDEVFS");
                return sb.f_type;
            case 0x42465331:
                strcpy((char *) lpszName, "BEFS");
                return sb.f_type;
            case 0x1badface:
                strcpy((char *) lpszName, "BFS");
                return sb.f_type;
            case 0x42494e4d:
                strcpy((char *) lpszName, "BINFMTFS");
                return sb.f_type;
            case 0xcafe4a11:
                strcpy((char *) lpszName, "BPF_FS");
                return sb.f_type;
            case 0x9123683e:
                strcpy((char *) lpszName, "BTRFS");
                return sb.f_type;
            case 0x27e0eb:
                strcpy((char *) lpszName, "CGROUP");
                return sb.f_type;
            case 0x63677270:
                strcpy((char *) lpszName, "CGROUP2");
                return sb.f_type;
            case 0xff534d42:
                strcpy((char *) lpszName, "CIFS");
                return sb.f_type;
            case 0x73757245:
                strcpy((char *) lpszName, "CODA");
                return sb.f_type;
            case 0x012ff7b7:
                strcpy((char *) lpszName, "COH");
                return sb.f_type;
            case 0x28cd3d45:
                strcpy((char *) lpszName, "CRAMFS");
                return sb.f_type;
            case 0x64626720:
                strcpy((char *) lpszName, "DEBUGFS");
                return sb.f_type;
            case 0x1373:
                strcpy((char *) lpszName, "DEVFS");
                return sb.f_type;
            case 0x1cd1:
                strcpy((char *) lpszName, "DEVPTS");
                return sb.f_type;
            case 0xf15f:
                strcpy((char *) lpszName, "ECRYPTFS");
                return sb.f_type;
            case 0xde5e81e4:
                strcpy((char *) lpszName, "EFIVARFS");
                return sb.f_type;
            case 0x00414a53:
                strcpy((char *) lpszName, "EFS");
                return sb.f_type;
            case 0x137d:
                strcpy((char *) lpszName, "EXT");
                return sb.f_type;
            case 0xef51:
                strcpy((char *) lpszName, "EXT2_OLD");
                return sb.f_type;
            case 0xf2f52010:
                strcpy((char *) lpszName, "F2FS");
                return sb.f_type;
            case 0x65735546:
                strcpy((char *) lpszName, "FUSE");
                return sb.f_type;
            case 0x4244:
                strcpy((char *) lpszName, "HFS");
                return sb.f_type;
            case 0x00c0ffee:
                strcpy((char *) lpszName, "HOSTFS");
                return sb.f_type;
            case 0xf995e849:
                strcpy((char *) lpszName, "HPFS");
                return sb.f_type;
            case 0x958458f6:
                strcpy((char *) lpszName, "HUGETLBFS");
                return sb.f_type;
            case 0x9660:
                strcpy((char *) lpszName, "ISOFS");
                return sb.f_type;
            case 0x72b6:
                strcpy((char *) lpszName, "JFFS2");
                return sb.f_type;
            case 0x3153464a:
                strcpy((char *) lpszName, "JFS");
                return sb.f_type;
            case 0x19800202:
                strcpy((char *) lpszName, "MQUEUE");
                return sb.f_type;
            case 0x4d44:
                strcpy((char *) lpszName, "MSDOS");
                return sb.f_type;
            case 0x11307854:
                strcpy((char *) lpszName, "MTD_INODE_FS");
                return sb.f_type;
            case 0x564c:
                strcpy((char *) lpszName, "NCP");
                return sb.f_type;
            case 0x6969:
                strcpy((char *) lpszName, "NFS");
                return sb.f_type;
            case 0x3434:
                strcpy((char *) lpszName, "NILFS");
                return sb.f_type;
            case 0x6e736673:
                strcpy((char *) lpszName, "NSFS");
                return sb.f_type;
            case 0x5346544e:
                strcpy((char *) lpszName, "NTFS_SB");
                return sb.f_type;
            case 0x7461636f:
                strcpy((char *) lpszName, "OCFS2");
                return sb.f_type;
            case 0x9fa1:
                strcpy((char *) lpszName, "OPENPROM");
                return sb.f_type;
            case 0x794c7630:
                strcpy((char *) lpszName, "OVERLAYFS");
                return -1 * ((jlong) sb.f_type);
            case 0x50495045:
                strcpy((char *) lpszName, "PIPEFS");
                return sb.f_type;
            case 0x9fa0:
                strcpy((char *) lpszName, "PROC");
                return sb.f_type;
            case 0x6165676c:
                strcpy((char *) lpszName, "PSTOREFS");
                return sb.f_type;
            case 0x002f:
                strcpy((char *) lpszName, "QNX4");
                return sb.f_type;
            case 0x68191122:
                strcpy((char *) lpszName, "QNX6");
                return sb.f_type;
            case 0x858458f6:
                strcpy((char *) lpszName, "RAMFS");
                return sb.f_type;
            case 0x52654973:
                strcpy((char *) lpszName, "REISERFS");
                return sb.f_type;
            case 0x7275:
                strcpy((char *) lpszName, "ROMFS");
                return sb.f_type;
            case 0x73636673:
                strcpy((char *) lpszName, "SECURITYFS");
                return sb.f_type;
            case 0xf97cff8c:
                strcpy((char *) lpszName, "SELINUX");
                return sb.f_type;
            case 0x43415d53:
                strcpy((char *) lpszName, "SMACK");
                return sb.f_type;
            case 0x517b:
                strcpy((char *) lpszName, "SMB");
                return sb.f_type;
            case 0xfe534d42:
                strcpy((char *) lpszName, "SMB2");
                return sb.f_type;
            case 0x534f434b:
                strcpy((char *) lpszName, "SOCKFS");
                return sb.f_type;
            case 0x73717368:
                strcpy((char *) lpszName, "SQUASHFS");
                return sb.f_type;
            case 0x62656572:
                strcpy((char *) lpszName, "SYSFS");
                return sb.f_type;
            case 0x012ff7b6:
                strcpy((char *) lpszName, "SYSV2");
                return sb.f_type;
            case 0x012ff7b5:
                strcpy((char *) lpszName, "SYSV4");
                return sb.f_type;
            case 0x01021994:
                strcpy((char *) lpszName, "TMPFS");
                return sb.f_type;
            case 0x74726163:
                strcpy((char *) lpszName, "TRACEFS");
                return sb.f_type;
            case 0x15013346:
                strcpy((char *) lpszName, "UDF");
                return sb.f_type;
            case 0x00011954:
                strcpy((char *) lpszName, "UFS");
                return sb.f_type;
            case 0x9fa2:
                strcpy((char *) lpszName, "USBDEVICE");
                return sb.f_type;
            case 0x01021997:
                strcpy((char *) lpszName, "V9FS");
                return -1 * ((jlong) sb.f_type);
            case 0xa501fcf5:
                strcpy((char *) lpszName, "VXFS");
                return sb.f_type;
            case 0xabba1974:
                strcpy((char *) lpszName, "XENFS");
                return sb.f_type;
            case 0x012ff7b4:
                strcpy((char *) lpszName, "XENIX");
                return sb.f_type;
            case 0x58465342:
                strcpy((char *) lpszName, "XFS");
                return sb.f_type;
            case 0xEF53: // ext2, ext3, ext4
                strcpy((char *) lpszName, "ext4");
                return -1 * ((jlong) sb.f_type);
            default:
                strcpy((char *) lpszName, "unknown");
                return sb.f_type;
        }
    }
    return 0;
}

#endif

<|MERGE_RESOLUTION|>--- conflicted
+++ resolved
@@ -62,11 +62,7 @@
         munmap(orgAddr, (size_t) previousLen);
     }
     if (newAddr == MAP_FAILED) {
-<<<<<<< HEAD
 	    return -1;
-=======
-        return -1;
->>>>>>> 3dbe4cbf
     }
     return (jlong) newAddr;
 }
@@ -134,11 +130,7 @@
 }
 
 JNIEXPORT jlong JNICALL Java_io_questdb_std_Files_copyData
-<<<<<<< HEAD
         (JNIEnv *e, jclass cls, jint srcFd, jint dstFd, jlong srcOffset, jlong length) {
-    return copyData0((int) srcFd, (int) dstFd, srcOffset, length);
-=======
-        (JNIEnv *e, jclass cls, jlong srcFd, jlong dstFd, jlong srcOffset, jlong length) {
     return (jlong) copyData0((int) srcFd, (int) dstFd, srcOffset, length);
 }
 
@@ -172,7 +164,6 @@
 #else
     return r == 0 ? ((1000 * st.st_mtim.tv_sec) + (st.st_mtim.tv_nsec / 1000000)) : r;
 #endif
->>>>>>> 3dbe4cbf
 }
 
 #if defined(__APPLE__)
