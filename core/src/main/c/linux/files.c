/*******************************************************************************
 *     ___                  _   ____  ____
 *    / _ \ _   _  ___  ___| |_|  _ \| __ )
 *   | | | | | | |/ _ \/ __| __| | | |  _ \
 *   | |_| | |_| |  __/\__ \ |_| |_| | |_) |
 *    \__\_\\__,_|\___||___/\__|____/|____/
 *
 *  Copyright (c) 2014-2019 Appsicle
 *  Copyright (c) 2019-2022 QuestDB
 *
 *  Licensed under the Apache License, Version 2.0 (the "License");
 *  you may not use this file except in compliance with the License.
 *  You may obtain a copy of the License at
 *
 *  http://www.apache.org/licenses/LICENSE-2.0
 *
 *  Unless required by applicable law or agreed to in writing, software
 *  distributed under the License is distributed on an "AS IS" BASIS,
 *  WITHOUT WARRANTIES OR CONDITIONS OF ANY KIND, either express or implied.
 *  See the License for the specific language governing permissions and
 *  limitations under the License.
 *
 ******************************************************************************/

#define _GNU_SOURCE

#include "../share/files.h"
#include <sys/mman.h>
#include <errno.h>
#include <string.h>
#include <stdio.h>
#include <sys/sendfile.h>
#include <unistd.h>
#include <sys/stat.h>
#include <sys/statvfs.h>
#include <sys/fcntl.h>
#include <sys/time.h>
#include <sys/vfs.h>
#include <fcntl.h>
#include "../share/sysutil.h"
#include <stdint.h>

static inline jlong _io_questdb_std_Files_mremap0
        (jint fd, jlong address, jlong previousLen, jlong newLen, jlong offset, jint flags) {
    void *orgAddr = (void *) address;
    void *newAddr = mremap(orgAddr, (size_t) previousLen, (size_t) newLen, MREMAP_MAYMOVE);
    if (newAddr == MAP_FAILED) {
        return -1;
    }
    return (jlong) newAddr;
}

JNIEXPORT jlong JNICALL JavaCritical_io_questdb_std_Files_mremap0
        (jint fd, jlong address, jlong previousLen, jlong newLen, jlong offset, jint flags) {
    return _io_questdb_std_Files_mremap0(fd, address, previousLen, newLen, offset, flags);
}

JNIEXPORT jlong JNICALL Java_io_questdb_std_Files_mremap0
        (JNIEnv *e, jclass cl, jint fd, jlong address, jlong previousLen, jlong newLen, jlong offset, jint flags) {
    return _io_questdb_std_Files_mremap0(fd, address, previousLen, newLen, offset, flags);
}

JNIEXPORT jint JNICALL Java_io_questdb_std_Files_copy
        (JNIEnv *e, jclass cls, jlong lpszFrom, jlong lpszTo) {
    const char *from = (const char *) lpszFrom;
    const char *to = (const char *) lpszTo;
    const int input = open(from, O_RDONLY);
    if (-1 == (input)) {
        return -1;
    }

    const int output = creat(to, 0644);
    if (-1 == (output)) {
        close(input);
        return -1;
    }

    // On linux sendfile can accept file as well as sockets
    struct stat fileStat = {0};
    fstat(input, &fileStat);

    size_t len = fileStat.st_size;
    while (len > 0) {
        ssize_t writtenLen;
        RESTARTABLE(sendfile(output, input, NULL, len > MAX_RW_COUNT ? MAX_RW_COUNT : len), writtenLen);

        if (writtenLen <= 0) {
            break;
        }
        len -= writtenLen;
    }

    close(input);
    close(output);

    return len == 0 ? 0 : -1;
}

JNIEXPORT jlong JNICALL Java_io_questdb_std_Files_copyData
        (JNIEnv *e, jclass cls, jint srcFd, jint destFd, jlong srcOffset, jlong length) {
    size_t len = length > 0 ? length : SIZE_MAX;
    off_t offset = srcOffset;

    while (len > 0) {
<<<<<<< HEAD
        ssize_t writtenLen = sendfile64((int) destFd, (int) srcFd, &offset, len > MAX_RW_COUNT ? MAX_RW_COUNT : len);
=======
        ssize_t writtenLen = sendfile64((int) output, (int) input, &offset, len > MAX_RW_COUNT ? MAX_RW_COUNT : len);
>>>>>>> 3dbe4cbf
        if (writtenLen <= 0
            // Signals should not interrupt sendfile on Linux but just to align with POSIX standards
            && errno != EINTR) {
            break;
        }
        len -= writtenLen;
        // offset is already increased
    }

    return offset - srcOffset;
}

JNIEXPORT jint JNICALL Java_io_questdb_std_Files_fadvise0
        (JNIEnv *e, jclass cls, jint fd, jlong offset, jlong len, jint advise) {
    return posix_fadvise((int) fd, (off_t) offset, (off_t) len, advise);
}

JNIEXPORT jint JNICALL Java_io_questdb_std_Files_getPosixFadvRandom(JNIEnv *e, jclass cls) {
    return POSIX_FADV_RANDOM;
}

JNIEXPORT jint JNICALL Java_io_questdb_std_Files_getPosixFadvSequential(JNIEnv *e, jclass cls) {
    return POSIX_FADV_SEQUENTIAL;
}

JNIEXPORT jint JNICALL Java_io_questdb_std_Files_madvise0
        (JNIEnv *e, jclass cls, jlong address, jlong len, jint advise) {
    void *memAddr = (void *) address;
    return posix_madvise(memAddr, (off_t) len, advise);
}

JNIEXPORT jint JNICALL Java_io_questdb_std_Files_getPosixMadvRandom(JNIEnv *e, jclass cls) {
    return POSIX_MADV_RANDOM;
}

JNIEXPORT jint JNICALL Java_io_questdb_std_Files_getPosixMadvSequential(JNIEnv *e, jclass cls) {
    return POSIX_MADV_SEQUENTIAL;
}

JNIEXPORT jlong JNICALL Java_io_questdb_std_Files_getFileSystemStatus
        (JNIEnv *e, jclass cl, jlong lpszName) {
    struct statfs sb;
    if (statfs((const char *) lpszName, &sb) == 0) {
        switch (sb.f_type) {
            case 0xadf5:
                strcpy((char *) lpszName, "ADFS");
                return sb.f_type;
            case 0xadff:
                strcpy((char *) lpszName, "AFFS");
                return sb.f_type;
            case 0x0187:
                strcpy((char *) lpszName, "AUTOFS");
                return sb.f_type;
            case 0x62646576:
                strcpy((char *) lpszName, "BDEVFS");
                return sb.f_type;
            case 0x42465331:
                strcpy((char *) lpszName, "BEFS");
                return sb.f_type;
            case 0x1badface:
                strcpy((char *) lpszName, "BFS");
                return sb.f_type;
            case 0x42494e4d:
                strcpy((char *) lpszName, "BINFMTFS");
                return sb.f_type;
            case 0xcafe4a11:
                strcpy((char *) lpszName, "BPF_FS");
                return sb.f_type;
            case 0x9123683e:
                strcpy((char *) lpszName, "BTRFS");
                return sb.f_type;
            case 0x27e0eb:
                strcpy((char *) lpszName, "CGROUP");
                return sb.f_type;
            case 0x63677270:
                strcpy((char *) lpszName, "CGROUP2");
                return sb.f_type;
            case 0xff534d42:
                strcpy((char *) lpszName, "CIFS");
                return sb.f_type;
            case 0x73757245:
                strcpy((char *) lpszName, "CODA");
                return sb.f_type;
            case 0x012ff7b7:
                strcpy((char *) lpszName, "COH");
                return sb.f_type;
            case 0x28cd3d45:
                strcpy((char *) lpszName, "CRAMFS");
                return sb.f_type;
            case 0x64626720:
                strcpy((char *) lpszName, "DEBUGFS");
                return sb.f_type;
            case 0x1373:
                strcpy((char *) lpszName, "DEVFS");
                return sb.f_type;
            case 0x1cd1:
                strcpy((char *) lpszName, "DEVPTS");
                return sb.f_type;
            case 0xf15f:
                strcpy((char *) lpszName, "ECRYPTFS");
                return sb.f_type;
            case 0xde5e81e4:
                strcpy((char *) lpszName, "EFIVARFS");
                return sb.f_type;
            case 0x00414a53:
                strcpy((char *) lpszName, "EFS");
                return sb.f_type;
            case 0x137d:
                strcpy((char *) lpszName, "EXT");
                return sb.f_type;
            case 0xef51:
                strcpy((char *) lpszName, "EXT2_OLD");
                return sb.f_type;
            case 0xf2f52010:
                strcpy((char *) lpszName, "F2FS");
                return sb.f_type;
            case 0x65735546:
                strcpy((char *) lpszName, "FUSE");
                return sb.f_type;
            case 0x4244:
                strcpy((char *) lpszName, "HFS");
                return sb.f_type;
            case 0x00c0ffee:
                strcpy((char *) lpszName, "HOSTFS");
                return sb.f_type;
            case 0xf995e849:
                strcpy((char *) lpszName, "HPFS");
                return sb.f_type;
            case 0x958458f6:
                strcpy((char *) lpszName, "HUGETLBFS");
                return sb.f_type;
            case 0x9660:
                strcpy((char *) lpszName, "ISOFS");
                return sb.f_type;
            case 0x72b6:
                strcpy((char *) lpszName, "JFFS2");
                return sb.f_type;
            case 0x3153464a:
                strcpy((char *) lpszName, "JFS");
                return sb.f_type;
            case 0x19800202:
                strcpy((char *) lpszName, "MQUEUE");
                return sb.f_type;
            case 0x4d44:
                strcpy((char *) lpszName, "MSDOS");
                return sb.f_type;
            case 0x11307854:
                strcpy((char *) lpszName, "MTD_INODE_FS");
                return sb.f_type;
            case 0x564c:
                strcpy((char *) lpszName, "NCP");
                return sb.f_type;
            case 0x6969:
                strcpy((char *) lpszName, "NFS");
                return sb.f_type;
            case 0x3434:
                strcpy((char *) lpszName, "NILFS");
                return sb.f_type;
            case 0x6e736673:
                strcpy((char *) lpszName, "NSFS");
                return sb.f_type;
            case 0x5346544e:
                strcpy((char *) lpszName, "NTFS_SB");
                return sb.f_type;
            case 0x7461636f:
                strcpy((char *) lpszName, "OCFS2");
                return sb.f_type;
            case 0x9fa1:
                strcpy((char *) lpszName, "OPENPROM");
                return sb.f_type;
            case 0x794c7630:
                strcpy((char *) lpszName, "OVERLAYFS");
                return -1 * ((jlong) sb.f_type);
            case 0x50495045:
                strcpy((char *) lpszName, "PIPEFS");
                return sb.f_type;
            case 0x9fa0:
                strcpy((char *) lpszName, "PROC");
                return sb.f_type;
            case 0x6165676c:
                strcpy((char *) lpszName, "PSTOREFS");
                return sb.f_type;
            case 0x002f:
                strcpy((char *) lpszName, "QNX4");
                return sb.f_type;
            case 0x68191122:
                strcpy((char *) lpszName, "QNX6");
                return sb.f_type;
            case 0x858458f6:
                strcpy((char *) lpszName, "RAMFS");
                return sb.f_type;
            case 0x52654973:
                strcpy((char *) lpszName, "REISERFS");
                return sb.f_type;
            case 0x7275:
                strcpy((char *) lpszName, "ROMFS");
                return sb.f_type;
            case 0x73636673:
                strcpy((char *) lpszName, "SECURITYFS");
                return sb.f_type;
            case 0xf97cff8c:
                strcpy((char *) lpszName, "SELINUX");
                return sb.f_type;
            case 0x43415d53:
                strcpy((char *) lpszName, "SMACK");
                return sb.f_type;
            case 0x517b:
                strcpy((char *) lpszName, "SMB");
                return sb.f_type;
            case 0xfe534d42:
                strcpy((char *) lpszName, "SMB2");
                return sb.f_type;
            case 0x534f434b:
                strcpy((char *) lpszName, "SOCKFS");
                return sb.f_type;
            case 0x73717368:
                strcpy((char *) lpszName, "SQUASHFS");
                return sb.f_type;
            case 0x62656572:
                strcpy((char *) lpszName, "SYSFS");
                return sb.f_type;
            case 0x012ff7b6:
                strcpy((char *) lpszName, "SYSV2");
                return sb.f_type;
            case 0x012ff7b5:
                strcpy((char *) lpszName, "SYSV4");
                return sb.f_type;
            case 0x01021994:
                strcpy((char *) lpszName, "TMPFS");
                return sb.f_type;
            case 0x74726163:
                strcpy((char *) lpszName, "TRACEFS");
                return sb.f_type;
            case 0x15013346:
                strcpy((char *) lpszName, "UDF");
                return sb.f_type;
            case 0x00011954:
                strcpy((char *) lpszName, "UFS");
                return sb.f_type;
            case 0x9fa2:
                strcpy((char *) lpszName, "USBDEVICE");
                return sb.f_type;
            case 0x01021997:
                strcpy((char *) lpszName, "V9FS");
                return -1 * ((jlong) sb.f_type);
            case 0xa501fcf5:
                strcpy((char *) lpszName, "VXFS");
                return sb.f_type;
            case 0xabba1974:
                strcpy((char *) lpszName, "XENFS");
                return sb.f_type;
            case 0x012ff7b4:
                strcpy((char *) lpszName, "XENIX");
                return sb.f_type;
            case 0x58465342:
                strcpy((char *) lpszName, "XFS");
                return sb.f_type;
            case 0xEF53: // ext2, ext3, ext4
                strcpy((char *) lpszName, "ext4");
                return -1 * ((jlong) sb.f_type);
            default:
                strcpy((char *) lpszName, "unknown");
                return sb.f_type;
        }
    }
    return 0;
}

JNIEXPORT jboolean JNICALL Java_io_questdb_std_Files_setLastModified
        (JNIEnv *e, jclass cl, jlong lpszName, jlong millis) {
    struct timeval t[2];
    gettimeofday(&t[0], NULL);
    t[1].tv_sec = millis / 1000;
    t[1].tv_usec = ((millis % 1000) * 1000);
    return (jboolean) (utimes((const char *) lpszName, t) == 0);
}

JNIEXPORT jlong JNICALL Java_io_questdb_std_Files_getDiskSize(JNIEnv *e, jclass cl, jlong lpszPath) {
    struct statvfs buf;
    if (statvfs((const char *) lpszPath, &buf) == 0) {
        return (jlong) buf.f_bavail * (jlong )buf.f_bsize;
    }
    return -1;
}

JNIEXPORT jboolean JNICALL Java_io_questdb_std_Files_allocate
        (JNIEnv *e, jclass cl, jlong fd, jlong len) {
    int rc = posix_fallocate(fd, 0, len);
    if (rc == 0) {
        return JNI_TRUE;
    }
    if (rc == EINVAL) {
        // Some file systems (such as ZFS) do not support posix_fallocate
        struct stat st;
        rc = fstat((int) fd, &st);
        if (rc != 0) {
            return JNI_FALSE;
        }
        if (st.st_size < len) {
            rc = ftruncate(fd, len);
            if (rc != 0) {
                return JNI_FALSE;
            }
        }
        return JNI_TRUE;
    }
    return JNI_FALSE;
}

JNIEXPORT jlong JNICALL Java_io_questdb_std_Files_getLastModified
        (JNIEnv *e, jclass cl, jlong pchar) {
    struct stat st;
    int r = stat((const char *) pchar, &st);
    return r == 0 ? ((1000 * st.st_mtim.tv_sec) + (st.st_mtim.tv_nsec / 1000000)) : r;
}<|MERGE_RESOLUTION|>--- conflicted
+++ resolved
@@ -102,11 +102,7 @@
     off_t offset = srcOffset;
 
     while (len > 0) {
-<<<<<<< HEAD
         ssize_t writtenLen = sendfile64((int) destFd, (int) srcFd, &offset, len > MAX_RW_COUNT ? MAX_RW_COUNT : len);
-=======
-        ssize_t writtenLen = sendfile64((int) output, (int) input, &offset, len > MAX_RW_COUNT ? MAX_RW_COUNT : len);
->>>>>>> 3dbe4cbf
         if (writtenLen <= 0
             // Signals should not interrupt sendfile on Linux but just to align with POSIX standards
             && errno != EINTR) {
