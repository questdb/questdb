--- conflicted
+++ resolved
@@ -84,11 +84,7 @@
         hi = fromOffset + length;
     }
 
-<<<<<<< HEAD
     if (!set_file_pos((HANDLE) ((uintptr_t) srcFd), fromOffset)) {
-=======
-    if (!set_file_pos((HANDLE) fdFrom, fromOffset)) {
->>>>>>> 3dbe4cbf
         return -1;
     }
 
@@ -101,11 +97,7 @@
 
         DWORD write_sz;
         do {
-<<<<<<< HEAD
-            if (!WriteFile((HANDLE) ((uintptr_t) destFd), &buf, read_sz, &write_sz, NULL)){
-=======
-            if (!WriteFile((HANDLE) fdTo, &buf, read_sz, &write_sz, NULL)) {
->>>>>>> 3dbe4cbf
+            if (!WriteFile((HANDLE) ((uintptr_t) destFd), &buf, read_sz, &write_sz, NULL)) {
                 SaveLastError();
                 return rd_off - fromOffset;
             }
@@ -400,11 +392,7 @@
     wchar_t bufSrc[lenSrc];
     MultiByteToWideChar(CP_UTF8, 0, (LPCCH) lpszSrc, -1, bufSrc, (int) lenSrc);
 
-<<<<<<< HEAD
-    size_t lenSoftLink = MultiByteToWideChar(CP_UTF8, 0, (LPCCH) lpszSoftLink, -1, NULL, 0);
-=======
     size_t lenSoftLink = MultiByteToWideChar(CP_UTF8, MB_ERR_INVALID_CHARS, (LPCCH) lpszSoftLink, -1, NULL, 0);
->>>>>>> 3dbe4cbf
     if (lenSoftLink < 1) {
         SaveLastError();
         return -1;
@@ -418,10 +406,6 @@
     }
 
     SaveLastError();
-<<<<<<< HEAD
-
-=======
->>>>>>> 3dbe4cbf
     return -1;
 }
 
@@ -471,12 +455,8 @@
                 &MaxComponentLength,
                 &fileSystemFlags,
                 fileSystemName,
-<<<<<<< HEAD
-                MAX_PATH)) {
-=======
                 MAX_PATH
         )) {
->>>>>>> 3dbe4cbf
             if ((fileSystemFlags & FILE_SUPPORTS_TRANSACTIONS) != 0) {
                 // windows share (CIFS) reports filesystem as NTFS
                 // local disks support transactions, but CIFS does not
@@ -522,11 +502,7 @@
     ));
 }
 
-<<<<<<< HEAD
 JNIEXPORT jint JNICALL Java_io_questdb_std_Files_openRWOpts
-=======
-JNIEXPORT jlong JNICALL Java_io_questdb_std_Files_openRWOpts
->>>>>>> 3dbe4cbf
         (JNIEnv *e, jclass cl, jlong lpszName, jlong opts) {
     // consider using FILE_FLAG_WRITE_THROUGH
     return (jint) ((uintptr_t) openUtf8(
@@ -534,11 +510,7 @@
             GENERIC_WRITE | GENERIC_READ,
             FILE_SHARE_READ | FILE_SHARE_WRITE | FILE_SHARE_DELETE,
             OPEN_ALWAYS
-<<<<<<< HEAD
     ));
-=======
-    );
->>>>>>> 3dbe4cbf
 }
 
 JNIEXPORT jint JNICALL Java_io_questdb_std_Files_openAppend
