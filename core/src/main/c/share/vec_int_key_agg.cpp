/*******************************************************************************

 *     ___                  _   ____  ____
 *    / _ \ _   _  ___  ___| |_|  _ \| __ )
 *   | | | | | | |/ _ \/ __| __| | | |  _ \
 *   | |_| | |_| |  __/\__ \ |_| |_| | |_) |
 *    \__\_\\__,_|\___||___/\__|____/|____/
 *
 *  Copyright (c) 2014-2019 Appsicle
 *  Copyright (c) 2019-2022 QuestDB
 *
 *  Licensed under the Apache License, Version 2.0 (the "License");
 *  you may not use this file except in compliance with the License.
 *  You may obtain a copy of the License at
 *
 *  http://www.apache.org/licenses/LICENSE-2.0
 *
 *  Unless required by applicable law or agreed to in writing, software
 *  distributed under the License is distributed on an "AS IS" BASIS,
 *  WITHOUT WARRANTIES OR CONDITIONS OF ANY KIND, either express or implied.
 *  See the License for the specific language governing permissions and
 *  limitations under the License.
 *
 ******************************************************************************/

#include "rosti.h"
#include <functional>
#include <malloc.h>

#define HOUR_MICROS  3600000000L
#define DAY_HOURS  24

struct long128_t {
    // little-endian layout
    uint64_t lo;
    int64_t hi;

    long128_t() = default;

    constexpr long128_t(int64_t high, uint64_t low) : lo(low), hi(high) {}
    constexpr long128_t(int64_t v) : lo{static_cast<uint64_t>(v)}, hi{v < 0 ? ~int64_t{0} : 0} {}

    long128_t& operator=(int64_t v);
    constexpr long128_t operator-(long128_t v) const;

    explicit operator double() const;

    long128_t& operator+=(long128_t other);
};

inline long128_t& long128_t::operator=(int64_t v) { return *this = long128_t(v); }

constexpr long128_t operator+(long128_t lhs, long128_t rhs);

inline long128_t& long128_t::operator+=(long128_t other) {
    *this = *this + other;
    return *this;
}

constexpr long128_t signed_add_carry(const long128_t& result, const long128_t& lhs) {
    return (result.lo < lhs.lo) ? long128_t(result.hi + 1, result.lo) : result;
}

constexpr long128_t operator+(long128_t lhs, long128_t rhs) {
    return signed_add_carry(long128_t(lhs.hi + rhs.hi, lhs.lo + rhs.lo), lhs);
}

inline constexpr double cast_positive(long128_t v) {
    return  static_cast<double>(v.lo) + ldexp(static_cast<double>(v.hi), 64);
}

long128_t::operator double() const {
    // if negative and not minimal - cast absolute value
    if (hi < 0 && hi != std::numeric_limits<int64_t>::min() && lo != 0) {
        long128_t abs = operator-(*this);
        return -cast_positive(abs);
    } else {
        return cast_positive(*this);
    }
}

constexpr long128_t long128_t::operator-(long128_t v) const {
    return {~v.hi + (v.lo == 0), ~v.lo + 1};
}
struct long256_t {
    uint64_t l0;
    uint64_t l1;
    uint64_t l2;
    uint64_t l3;

    long256_t(uint64_t v0, uint64_t v1, uint64_t v2, uint64_t v3)
            : l0(v0), l1(v1), l2(v2), l3(v3)
    {
    }

    bool is_null() const {
        return l0 == L_MIN && l1 == L_MIN && l2 == L_MIN && l3 == L_MIN;
    }

    void operator+=(const long256_t& rhs) {
        if (rhs.is_null()) {
            this->l0 = L_MIN;
            this->l1 = L_MIN;
            this->l2 = L_MIN;
            this->l3 = L_MIN;
        } else {
            // The sum will overflow if both top bits are set (x & y) or if one of them
            // is (x | y), and a carry from the lower place happened. If such a carry
            // happens, the top bit will be 1 + 0 + 1 = 0 (& ~sum).
            uint64_t carry = 0;
            uint64_t l0_ = this->l0 + rhs.l0 + carry;
            carry = ((this->l0 & rhs.l0) | ((this->l0 | rhs.l0) & ~l0_)) >> 63;

            uint64_t l1_ = this->l1 + rhs.l1 + carry;
            carry = ((this->l1 & rhs.l1) | ((this->l1 | rhs.l1) & ~l1_)) >> 63;

            uint64_t l2_ = this->l2 + rhs.l2 + carry;
            carry = ((this->l2 & rhs.l2) | ((this->l2 | rhs.l2) & ~l2_)) >> 63;

            uint64_t l3_ = this->l3 + rhs.l3 + carry;
            //carry = ((this->l3 & rhs.l3) | ((this->l3 | rhs.l3) & ~l3_)) >> 63;

            this->l0 = l0_;
            this->l1 = l1_;
            this->l2 = l2_;
            this->l3 = l3_;
        }
    }
};

typedef long128_t accumulator_t;

typedef int32_t (*to_int_fn)(jlong, int);

inline int32_t int64_to_hour(jlong ptr, int i) {
    const auto p = reinterpret_cast<int64_t *>(ptr);
    MM_PREFETCH_T0(p + i + 64);
    const auto micro = p[i];
    if (PREDICT_TRUE(micro > -1)) {
        return ((micro / HOUR_MICROS) % DAY_HOURS);
    } else {
        return DAY_HOURS - 1 + (((micro + 1) / HOUR_MICROS) % DAY_HOURS);
    }
}

inline int32_t to_int(jlong ptr, int i) {
    const auto p = reinterpret_cast<int32_t *>(ptr);
    MM_PREFETCH_T0(p + i + 64);
    return p[i];
}

static jboolean kIntMaxInt(to_int_fn to_int, jlong pRosti, jlong pKeys, jlong pInt, jlong count, jint valueOffset) {
    auto map = reinterpret_cast<rosti_t *>(pRosti);
    const auto *pi = reinterpret_cast<jint *>(pInt);
    const auto value_offset = map->value_offsets_[valueOffset];
    for (int i = 0; i < count; i++) {
        MM_PREFETCH_T0(pi + i + 16);
        const int32_t key = to_int(pKeys, i);
        const jint val = pi[i];
        auto res = find(map, key);
        auto pKey = map->slots_ + res.first;
        auto pVal = pKey + value_offset;
        if (PREDICT_FALSE(res.second)) {
            if (PREDICT_FALSE(res.first == -1)) {
                return JNI_FALSE;
            }
            *reinterpret_cast<int32_t *>(pKey) = key;
            *reinterpret_cast<jint *>(pVal) = val;
        } else {
            const jint old = *reinterpret_cast<jint *>(pVal);
            *reinterpret_cast<jint *>(pVal) = MAX(val, old);
        }
    }
    return JNI_TRUE;
}

static jboolean kIntMaxLong(to_int_fn to_int, jlong pRosti, jlong pKeys, jlong pLong, jlong count, jint valueOffset) {
    auto map = reinterpret_cast<rosti_t *>(pRosti);
    const auto *pl = reinterpret_cast<jlong *>(pLong);
    const auto value_offset = map->value_offsets_[valueOffset];
    for (int i = 0; i < count; i++) {
        MM_PREFETCH_T0(pl + i + 8);
        const int32_t key = to_int(pKeys, i);
        const jlong val = pl[i];
        auto res = find(map, key);
        auto pKey = map->slots_ + res.first;
        auto pVal = pKey + value_offset;
        if (PREDICT_FALSE(res.second)) {
            if (PREDICT_FALSE(res.first == -1)) {
                return JNI_FALSE;
            }
            *reinterpret_cast<int32_t *>(pKey) = key;
            *reinterpret_cast<jlong *>(pVal) = val;
        } else {
            const jlong old = *reinterpret_cast<jlong *>(pVal);
            *reinterpret_cast<jlong *>(pVal) = MAX(val, old);
        }
    }
    return JNI_TRUE;
}

static jboolean kIntMaxDouble(to_int_fn to_int, jlong pRosti, jlong pKeys, jlong pDouble, jlong count, jint valueOffset) {
    auto map = reinterpret_cast<rosti_t *>(pRosti);
    const auto *pd = reinterpret_cast<jdouble *>(pDouble);
    const auto value_offset = map->value_offsets_[valueOffset];
    for (int i = 0; i < count; i++) {
        MM_PREFETCH_T0(pd + i + 8);
        const int32_t key = to_int(pKeys, i);
        const jdouble d = pd[i];
        auto res = find(map, key);
        auto pKey = map->slots_ + res.first;
        auto pVal = pKey + value_offset;
        if (PREDICT_FALSE(res.second)) {
            if (PREDICT_FALSE(res.first == -1)) {
                return JNI_FALSE;
            }
            *reinterpret_cast<int32_t *>(pKey) = key;
            *reinterpret_cast<jdouble *>(pVal) = std::isnan(d) ? D_MIN : d;
        } else {
            const jdouble old = *reinterpret_cast<jdouble *>(pVal);
            *reinterpret_cast<jdouble *>(pVal) = MAX(std::isnan(d) ? D_MIN : d, old);
        }
    }
    return JNI_TRUE;
}

static jboolean kIntMinInt(to_int_fn to_int, jlong pRosti, jlong pKeys, jlong pInt, jlong count, jint valueOffset) {
    auto map = reinterpret_cast<rosti_t *>(pRosti);
    const auto *pi = reinterpret_cast<jint *>(pInt);
    const auto value_offset = map->value_offsets_[valueOffset];
    for (int i = 0; i < count; i++) {
        MM_PREFETCH_T0(pi + i + 16);
        const int32_t key = to_int(pKeys, i);
        const jint val = pi[i];
        auto res = find(map, key);
        auto pKey = map->slots_ + res.first;
        auto pVal = pKey + value_offset;
        if (PREDICT_FALSE(res.second)) {
            if (PREDICT_FALSE(res.first == -1)) {
                return JNI_FALSE;
            }
            *reinterpret_cast<int32_t *>(pKey) = key;
            if (val != I_MIN) {
                *reinterpret_cast<jint *>(pVal) = val;
            }
        } else if (val != I_MIN) {
            const jint old = *reinterpret_cast<jint *>(pVal);
            *reinterpret_cast<jint *>(pVal) = MIN(val, old);
        }
    }
    return JNI_TRUE;
}

static jboolean kIntMinLong(to_int_fn to_int, jlong pRosti, jlong pKeys, jlong pLong, jlong count, jint valueOffset) {
    auto map = reinterpret_cast<rosti_t *>(pRosti);
    const auto *pi = reinterpret_cast<jlong *>(pLong);
    const auto value_offset = map->value_offsets_[valueOffset];
    for (int i = 0; i < count; i++) {
        MM_PREFETCH_T0(pi + i + 16);
        const int32_t key = to_int(pKeys, i);
        const jlong val = pi[i];
        auto res = find(map, key);
        auto pKey = map->slots_ + res.first;
        auto pVal = pKey + value_offset;
        if (PREDICT_FALSE(res.second)) {
            if (PREDICT_FALSE(res.first == -1)) {
                return JNI_FALSE;
            }
            *reinterpret_cast<int32_t *>(pKey) = key;
            if (val != L_MIN) {
                *reinterpret_cast<jlong *>(pVal) = val;
            }
        } else if (val != L_MIN) {
            const jlong old = *reinterpret_cast<jlong *>(pVal);
            *reinterpret_cast<jlong *>(pVal) = MIN(val, old);
        }
    }
    return JNI_TRUE;
}

static jboolean kIntMinDouble(to_int_fn to_int, jlong pRosti, jlong pKeys, jlong pDouble, jlong count, jint valueOffset) {
    auto map = reinterpret_cast<rosti_t *>(pRosti);
    const auto *pd = reinterpret_cast<jdouble *>(pDouble);
    const auto value_offset = map->value_offsets_[valueOffset];
    for (int i = 0; i < count; i++) {
        MM_PREFETCH_T0(pd + i + 8);
        const int32_t key = to_int(pKeys, i);
        const jdouble d = pd[i];
        auto res = find(map, key);
        auto pKey = map->slots_ + res.first;
        auto pVal = pKey + value_offset;
        if (PREDICT_FALSE(res.second)) {
            if (PREDICT_FALSE(res.first == -1)) {
                return JNI_FALSE;
            }
            *reinterpret_cast<int32_t *>(pKey) = key;
            *reinterpret_cast<jdouble *>(pVal) = std::isnan(d) ? D_MAX : d;
        } else {
            const jdouble old = *reinterpret_cast<jdouble *>(pVal);
            *reinterpret_cast<jdouble *>(pVal) = MIN((std::isnan(d) ? D_MAX : d), old);
        }
    }
    return JNI_TRUE;
}

template <typename T>
static jboolean kIntSumLong(to_int_fn to_int, jlong pRosti, jlong pKeys, jlong pLong, jlong count, jint valueOffset) {
    constexpr auto count_idx = sizeof(T) == 8 ? 1 : 2;
    auto map = reinterpret_cast<rosti_t *>(pRosti);
    const auto *pl = reinterpret_cast<jlong *>(pLong);
    const auto value_offset = map->value_offsets_[valueOffset];
    const auto count_offset = map->value_offsets_[valueOffset + count_idx];
    for (int i = 0; i < count; i++) {
        MM_PREFETCH_T0(pl + i + 8);
        const int32_t key = to_int(pKeys, i);
        const jlong val = pl[i];
        auto res = find(map, key);
        auto dest = map->slots_ + res.first;
        if (PREDICT_FALSE(res.second)) {
            if (PREDICT_FALSE(res.first == -1)) {
                return JNI_FALSE;
            }
            *reinterpret_cast<int32_t *>(dest) = key;
            if (PREDICT_FALSE(val == L_MIN)) {
                *reinterpret_cast<T *>(dest + value_offset) = 0;
                *reinterpret_cast<jlong *>(dest + count_offset) = 0;
            } else {
                *reinterpret_cast<T *>(dest + value_offset) = val;
                *reinterpret_cast<jlong *>(dest + count_offset) = 1;
            }
        } else {
            if (PREDICT_TRUE(val > L_MIN)) {
                *reinterpret_cast<T *>(dest + value_offset) += val;
                *reinterpret_cast<jlong *>(dest + count_offset) += 1;
            }
        }
    }
    return JNI_TRUE;
}

<<<<<<< HEAD
static void kIntSumLong256(to_int_fn to_int, jlong pRosti, jlong pKeys, jlong pLong, jlong count, jint valueOffset) {
=======
struct long256_t {
    uint64_t l0;
    uint64_t l1;
    uint64_t l2;
    uint64_t l3;

    long256_t(uint64_t v0, uint64_t v1, uint64_t v2, uint64_t v3)
        : l0(v0), l1(v1), l2(v2), l3(v3)
    {
    }

    bool is_null() const {
        return l0 == L_MIN && l1 == L_MIN && l2 == L_MIN && l3 == L_MIN;
    }

    void operator+=(const long256_t& rhs) {
        if (rhs.is_null()) {
            this->l0 = L_MIN;
            this->l1 = L_MIN;
            this->l2 = L_MIN;
            this->l3 = L_MIN;
        } else {
            // The sum will overflow if both top bits are set (x & y) or if one of them
            // is (x | y), and a carry from the lower place happened. If such a carry
            // happens, the top bit will be 1 + 0 + 1 = 0 (& ~sum).
            uint64_t carry = 0;
            uint64_t l0_ = this->l0 + rhs.l0 + carry;
            carry = ((this->l0 & rhs.l0) | ((this->l0 | rhs.l0) & ~l0_)) >> 63;

            uint64_t l1_ = this->l1 + rhs.l1 + carry;
            carry = ((this->l1 & rhs.l1) | ((this->l1 | rhs.l1) & ~l1_)) >> 63;

            uint64_t l2_ = this->l2 + rhs.l2 + carry;
            carry = ((this->l2 & rhs.l2) | ((this->l2 | rhs.l2) & ~l2_)) >> 63;

            uint64_t l3_ = this->l3 + rhs.l3 + carry;
            //carry = ((this->l3 & rhs.l3) | ((this->l3 | rhs.l3) & ~l3_)) >> 63;

            this->l0 = l0_;
            this->l1 = l1_;
            this->l2 = l2_;
            this->l3 = l3_;
        }
    }
};

static jboolean kIntSumLong256(to_int_fn to_int, jlong pRosti, jlong pKeys, jlong pLong, jlong count, jint valueOffset) {
>>>>>>> 8b1fae29
    auto map = reinterpret_cast<rosti_t *>(pRosti);

    const auto *pl = reinterpret_cast<long256_t *>(pLong);
    const auto value_offset = map->value_offsets_[valueOffset];
    const auto count_offset = map->value_offsets_[valueOffset + 1];
    for (int i = 0; i < count; i++) {
        MM_PREFETCH_T0(pl + i + 8);
        const int32_t key = to_int(pKeys, i);
        const long256_t& val = pl[i];
        auto res = find(map, key);
        auto dest = map->slots_ + res.first;
        if (PREDICT_FALSE(res.second)) {
            if (PREDICT_FALSE(res.first == -1)) {
                return JNI_FALSE;
            }
            *reinterpret_cast<int32_t *>(dest) = key;
            long256_t& dst = *reinterpret_cast<long256_t *>(dest + value_offset);
            if (PREDICT_FALSE(val.is_null())) {
                *reinterpret_cast<jlong *>(dest + count_offset) = 0;
                dst = long256_t(0,0,0,0);
            } else {
                dst = val;
                *reinterpret_cast<jlong *>(dest + count_offset) = 1;
            }
        } else {
            if (PREDICT_TRUE(!val.is_null())) {
                long256_t& dst = *reinterpret_cast<long256_t *>(dest + value_offset);
                dst += val;
                *reinterpret_cast<jlong *>(dest + count_offset) += 1;
            }
        }
    }
    return JNI_TRUE;
}

static jboolean kIntSumLong256Merge(jlong pRostiA, jlong pRostiB, jint valueOffset) {
    auto map_a = reinterpret_cast<rosti_t *>(pRostiA);
    auto map_b = reinterpret_cast<rosti_t *>(pRostiB);
    const auto value_offset = map_b->value_offsets_[valueOffset];
    const auto count_offset = map_b->value_offsets_[valueOffset + 1];
    const auto capacity = map_b->capacity_;
    const auto ctrl = map_b->ctrl_;
    const auto shift = map_b->slot_size_shift_;
    const auto slots = map_b->slots_;

    for (size_t i = 0; i < capacity; i++) {
        ctrl_t c = ctrl[i];
        if (c > -1) {
            auto src = slots + (i << shift);
            auto key = *reinterpret_cast<int32_t *>(src);
            auto val = *reinterpret_cast<long256_t *>(src + value_offset);
            auto count = *reinterpret_cast<jlong *>(src + count_offset);

            auto res = find(map_a, key);
            auto dest = map_a->slots_ + res.first;

            if (PREDICT_FALSE(res.second)) {
                if (PREDICT_FALSE(res.first == -1)) {
                    return JNI_FALSE;
                }
                *reinterpret_cast<int32_t *>(dest) = key;
            }

            // when maps have non-null values, their count is >0 and val is not MIN
            // on other hand
            long256_t& dst = *reinterpret_cast<long256_t *>(dest + value_offset);
            const jlong old_count = *reinterpret_cast<jlong *>(dest + count_offset);
            if (old_count > 0 && count > 0) {
                dst += val;
                *reinterpret_cast<jlong *>(dest + count_offset) += count;
            } else {
                *reinterpret_cast<long256_t *>(dest + value_offset) = val;
                *reinterpret_cast<jlong *>(dest + count_offset) = count;
            }
        }
    }
    return JNI_TRUE;
}

static jboolean kIntSumLong256WrapUp(jlong pRosti, jint valueOffset, jlong n0, jlong n1, jlong n2, jlong n3, jlong valueAtNullCount) {
    auto map = reinterpret_cast<rosti_t *>(pRosti);
    const auto value_offset = map->value_offsets_[valueOffset];
    const auto count_offset = map->value_offsets_[valueOffset + 1];
    const auto capacity = map->capacity_;
    const auto ctrl = map->ctrl_;
    const auto shift = map->slot_size_shift_;
    const auto slots = map->slots_;

    for (size_t i = 0; i < capacity; i++) {
        ctrl_t c = ctrl[i];
        if (c > -1) {
            const auto src = slots + (i << shift);
            auto count = *reinterpret_cast<jlong *>(src + count_offset);
            long256_t& srcv = *reinterpret_cast<long256_t *>(src + value_offset);
            if (PREDICT_FALSE(count == 0)) {
                srcv = long256_t(L_MIN, L_MIN, L_MIN, L_MIN);
            }
        }
    }

    // populate null value
    if (valueAtNullCount > 0) {
        auto nullKey = reinterpret_cast<int32_t *>(map->slot_initial_values_)[0];
        auto res = find(map, nullKey);
        // maps must have identical structure to use "shift" from map B on map A
        auto dest = map->slots_ + res.first;
        if (PREDICT_FALSE(res.second)) {
            if (PREDICT_FALSE(res.first == -1)) {
                return JNI_FALSE;
            }
            long256_t& dst = *reinterpret_cast<long256_t *>(dest + value_offset);
            *reinterpret_cast<int32_t *>(dest) = nullKey;
            dst = long256_t(n0, n1, n2, n3);
            *reinterpret_cast<jlong *>(dest + count_offset) = valueAtNullCount;
        } else {
            long256_t& dst = *reinterpret_cast<long256_t *>(dest + value_offset);
            long256_t valueAtNull(n0, n1, n2, n3);
            dst += valueAtNull;
            *reinterpret_cast<jlong *>(dest + count_offset) += valueAtNullCount;
        }
    }
    return JNI_TRUE;
}

static jboolean kIntNSumDouble(to_int_fn to_int, jlong pRosti, jlong pKeys, jlong pDouble, jlong count, jint valueOffset) {
    auto map = reinterpret_cast<rosti_t *>(pRosti);
    const auto *pd = reinterpret_cast<jdouble *>(pDouble);
    const auto value_offset = map->value_offsets_[valueOffset];
    const auto c_offset = map->value_offsets_[valueOffset + 1];
    const auto count_offset = map->value_offsets_[valueOffset + 2];

    for (int i = 0; i < count; i++) {
        MM_PREFETCH_T0(pd + i + 8);
        const int32_t key = to_int(pKeys, i);
        const jdouble d = pd[i];
        auto res = find(map, key);
        auto dest = map->slots_ + res.first;
        if (PREDICT_FALSE(res.second)) {
            if (PREDICT_FALSE(res.first == -1)) {
                return JNI_FALSE;
            }
            *reinterpret_cast<int32_t *>(dest) = key;
            *reinterpret_cast<jdouble *>(dest + value_offset) = std::isnan(d) ? 0 : d;
            *reinterpret_cast<jdouble *>(dest + c_offset) = 0.;
            *reinterpret_cast<jlong *>(dest + count_offset) = std::isnan(d) ? 0 : 1;
        } else {
            const jdouble sum = *reinterpret_cast<jdouble *>(dest + value_offset);
            const jdouble x = std::isnan(d) ? 0 : d;
            const jdouble t = sum + x;
            if (std::abs(sum) >= x) {
                *reinterpret_cast<jdouble *>(dest + c_offset) += (sum - t) + x;
            } else {
                *reinterpret_cast<jdouble *>(dest + c_offset) += (x - t) + sum;
            }
            *reinterpret_cast<jdouble *>(dest + value_offset) = t;
            *reinterpret_cast<jlong *>(dest + count_offset) += std::isnan(d) ? 0 : 1;
        }
    }
    return JNI_TRUE;
}

static jboolean kIntSumInt(to_int_fn to_int, jlong pRosti, jlong pKeys, jlong pInt, jlong count, jint valueOffset) {
    auto map = reinterpret_cast<rosti_t *>(pRosti);
    const auto *pi = reinterpret_cast<jint *>(pInt);
    const auto value_offset = map->value_offsets_[valueOffset];
    const auto count_offset = map->value_offsets_[valueOffset + 1];
    for (int i = 0; i < count; i++) {
        MM_PREFETCH_T0(pi + i + 16);
        const int32_t key = to_int(pKeys, i);
        const jint val = pi[i];
        auto res = find(map, key);
        auto dest = map->slots_ + res.first;
        if (PREDICT_FALSE(res.second)) {
            if (PREDICT_FALSE(res.first == -1)) {
                return JNI_FALSE;
            }
            *reinterpret_cast<int32_t *>(dest) = key;
            if (PREDICT_FALSE(val == I_MIN)) {
                *reinterpret_cast<jlong *>(dest + value_offset) = 0;
                *reinterpret_cast<jlong *>(dest + count_offset) = 0;
            } else {
                *reinterpret_cast<jlong *>(dest + value_offset) = val;
                *reinterpret_cast<jlong *>(dest + count_offset) = 1;
            }
        } else if (PREDICT_TRUE(val > I_MIN)) {
            *reinterpret_cast<jlong *>(dest + value_offset) += val;
            *reinterpret_cast<jlong *>(dest + count_offset) += 1;
        }
    }
    return JNI_TRUE;
}

static jboolean kIntDistinct(to_int_fn to_int, jlong pRosti, jlong pKeys, jlong count) {
    auto map = reinterpret_cast<rosti_t *>(pRosti);
    for (int i = 0; i < count; i++) {
        const int32_t key = to_int(pKeys, i);
        auto res = find(map, key);
        auto dest = map->slots_ + res.first;
        if (PREDICT_FALSE(res.second)) {
            if (PREDICT_FALSE(res.first == -1)) {
                return JNI_FALSE;
            }
            *reinterpret_cast<int32_t *>(dest) = key;
        }
    }
    return JNI_TRUE;
}

static jboolean kIntSumDouble(to_int_fn to_int, jlong pRosti, jlong pKeys, jlong pDouble, jlong count, jint valueOffset) {
    auto map = reinterpret_cast<rosti_t *>(pRosti);
    const auto *pd = reinterpret_cast<jdouble *>(pDouble);
    const auto value_offset = map->value_offsets_[valueOffset];
    const auto count_offset = map->value_offsets_[valueOffset + 1];
    for (int i = 0; i < count; i++) {
        MM_PREFETCH_T0(pd + i + 8);
        const int32_t key = to_int(pKeys, i);
        const jdouble d = pd[i];
        auto res = find(map, key);
        auto dest = map->slots_ + res.first;
        if (PREDICT_FALSE(res.second)) {
            if (PREDICT_FALSE(res.first == -1)) {
                return JNI_FALSE;
            }
            *reinterpret_cast<int32_t *>(dest) = key;
            *reinterpret_cast<jdouble *>(dest + value_offset) = std::isnan(d) ? 0 : d;
            *reinterpret_cast<jlong *>(dest + count_offset) = std::isnan(d) ? 0 : 1;
        } else {
            *reinterpret_cast<jdouble *>(dest + value_offset) += std::isnan(d) ? 0 : d;
            *reinterpret_cast<jlong *>(dest + count_offset) += std::isnan(d) ? 0 : 1;
        }
    }
    return JNI_TRUE;
}

static jboolean kIntKSumDouble(to_int_fn to_int, jlong pRosti, jlong pKeys, jlong pDouble, jlong count, jint valueOffset) {
    auto map = reinterpret_cast<rosti_t *>(pRosti);
    const auto *pd = reinterpret_cast<jdouble *>(pDouble);
    const auto value_offset = map->value_offsets_[valueOffset];
    const auto c_offset = map->value_offsets_[valueOffset + 1];
    const auto count_offset = map->value_offsets_[valueOffset + 2];

    for (int i = 0; i < count; i++) {
        MM_PREFETCH_T0(pd + i + 8);
        const int32_t key = to_int(pKeys, i);
        const jdouble d = pd[i];
        auto res = find(map, key);
        auto dest = map->slots_ + res.first;
        if (PREDICT_FALSE(res.second)) {
            if (PREDICT_FALSE(res.first == -1)) {
                return JNI_FALSE;
            }
            *reinterpret_cast<int32_t *>(dest) = key;
            *reinterpret_cast<jdouble *>(dest + value_offset) = std::isnan(d) ? 0 : d;
            *reinterpret_cast<jdouble *>(dest + c_offset) = 0.;
            *reinterpret_cast<jlong *>(dest + count_offset) = std::isnan(d) ? 0 : 1;
        } else {
            const jdouble c = *reinterpret_cast<jdouble *>(dest + c_offset);
            const jdouble sum = *reinterpret_cast<jdouble *>(dest + value_offset);
            const jdouble y = std::isnan(d) ? 0 : d - c; // y = d -c
            const jdouble t = sum + y;

            *reinterpret_cast<jdouble *>(dest + c_offset) = t - sum - y;
            *reinterpret_cast<jdouble *>(dest + value_offset) = t;
            *reinterpret_cast<jlong *>(dest + count_offset) += std::isnan(d) ? 0 : 1;
        }
    }
    return JNI_TRUE;
}

static jboolean kIntCount(to_int_fn to_int, jlong pRosti, jlong pKeys, jlong count, jint valueOffset) {
    auto map = reinterpret_cast<rosti_t *>(pRosti);
    const auto value_offset = map->value_offsets_[valueOffset];
    for (int i = 0; i < count; i++) {
        auto const key = to_int(pKeys, i);
        auto res = find(map, key);
        auto dest = map->slots_ + res.first;
        if (PREDICT_FALSE(res.second)) {
            if (PREDICT_FALSE(res.first == -1)) {
                return JNI_FALSE;
            }
            *reinterpret_cast<int32_t *>(dest) = key;
            *reinterpret_cast<jlong *>(dest + value_offset) = 1;
        } else {
            (*reinterpret_cast<jlong *>(dest + value_offset))++;
        }
    }
    return JNI_TRUE;
}

template<typename T>
static jboolean kIntSumLongMerge(jlong pRostiA, jlong pRostiB, jint valueOffset) {
    constexpr auto count_idx = sizeof(T) == 8 ? 1 : 2;
    auto map_a = reinterpret_cast<rosti_t *>(pRostiA);
    auto map_b = reinterpret_cast<rosti_t *>(pRostiB);
    const auto value_offset = map_b->value_offsets_[valueOffset];
    const auto count_offset = map_b->value_offsets_[valueOffset + count_idx];
    const auto capacity = map_b->capacity_;
    const auto ctrl = map_b->ctrl_;
    const auto shift = map_b->slot_size_shift_;
    const auto slots = map_b->slots_;

    for (size_t i = 0; i < capacity; i++) {
        ctrl_t c = ctrl[i];
        if (c > -1) {
            auto src = slots + (i << shift);
            auto key = *reinterpret_cast<int32_t *>(src);
            auto val = *reinterpret_cast<T *>(src + value_offset);
            auto count = *reinterpret_cast<jlong *>(src + count_offset);

            auto res = find(map_a, key);
            auto dest = map_a->slots_ + res.first;

            if (PREDICT_FALSE(res.second)) {
                if (PREDICT_FALSE(res.first == -1)) {
                    return JNI_FALSE;
                }
                *reinterpret_cast<int32_t *>(dest) = key;
            }

            // when maps have non-null values, their count is >0 and val is not MIN
            // on other hand
            const jlong old_count = *reinterpret_cast<jlong *>(dest + count_offset);
            if (old_count > 0 && count > 0) {
                *reinterpret_cast<accumulator_t *>(dest + value_offset) += val;
                *reinterpret_cast<jlong *>(dest + count_offset) += count;
            } else {
                *reinterpret_cast<T *>(dest + value_offset) = val;
                *reinterpret_cast<jlong *>(dest + count_offset) = count;
            }
        }
    }
    return JNI_TRUE;
}

template<typename T>
static jboolean kIntSumLongWrapUp(jlong pRosti, jint valueOffset, jlong valueAtNull, jlong valueAtNullCount) {
    constexpr auto count_idx = sizeof(T) == 8 ? 1 : 2;
    auto map = reinterpret_cast<rosti_t *>(pRosti);
    const auto value_offset = map->value_offsets_[valueOffset];
    const auto count_offset = map->value_offsets_[valueOffset + count_idx];
    const auto capacity = map->capacity_;
    const auto ctrl = map->ctrl_;
    const auto shift = map->slot_size_shift_;
    const auto slots = map->slots_;

    for (size_t i = 0; i < capacity; i++) {
        ctrl_t c = ctrl[i];
        if (c > -1) {
            const auto src = slots + (i << shift);
            auto count = *reinterpret_cast<jlong *>(src + count_offset);
            if (PREDICT_FALSE(count == 0)) {
                *reinterpret_cast<jlong *>(src + value_offset) = L_MIN;
            }
        }
    }

    // populate null value
    if (valueAtNullCount > 0) {
        auto nullKey = reinterpret_cast<int32_t *>(map->slot_initial_values_)[0];
        auto res = find(map, nullKey);
        // maps must have identical structure to use "shift" from map B on map A
        auto dest = map->slots_ + res.first;
        if (PREDICT_FALSE(res.second)) {
            if (PREDICT_FALSE(res.first == -1)) {
                return JNI_FALSE;
            }
            *reinterpret_cast<int32_t *>(dest) = nullKey;
            *reinterpret_cast<jlong *>(dest + value_offset) = valueAtNull;
            *reinterpret_cast<jlong *>(dest + count_offset) = valueAtNullCount;
        } else {
            *reinterpret_cast<jlong *>(dest + value_offset) += valueAtNull;
            *reinterpret_cast<jlong *>(dest + count_offset) += valueAtNullCount;
        }
    }
    return JNI_TRUE;
}

template<typename T>
static jboolean kIntAvgLongWrapUp(jlong pRosti, jint valueOffset, jdouble valueAtNull, jlong valueAtNullCount) {
    constexpr auto count_idx = sizeof(T) == 8 ? 1 : 2;
    auto map = reinterpret_cast<rosti_t *>(pRosti);
    const auto value_offset = map->value_offsets_[valueOffset];
    const auto count_offset = map->value_offsets_[valueOffset + count_idx];
    const auto capacity = map->capacity_;
    const auto ctrl = map->ctrl_;
    const auto shift = map->slot_size_shift_;
    const auto slots = map->slots_;

    // populate null value
    if (valueAtNullCount > 0) {
        auto nullKey = reinterpret_cast<int32_t *>(map->slot_initial_values_)[0];
        auto res = find(map, nullKey);
        // maps must have identical structure to use "shift" from map B on map A
        auto dest = map->slots_ + res.first;
        if (PREDICT_FALSE(res.second)) {
            if (PREDICT_FALSE(res.first == -1)) {
                return JNI_FALSE;
            }
            *reinterpret_cast<int32_t *>(dest) = nullKey;
            *reinterpret_cast<jdouble *>(dest + value_offset) = valueAtNull;
            *reinterpret_cast<jlong *>(dest + count_offset) = valueAtNullCount;
        } else {
            *reinterpret_cast<jdouble *>(dest + value_offset) += valueAtNull;
            *reinterpret_cast<jlong *>(dest + count_offset) += valueAtNullCount;
        }
    }

    for (size_t i = 0; i < capacity; i++) {
        ctrl_t c = ctrl[i];
        if (c > -1) {
            const auto src = slots + (i << shift);
            auto count = *reinterpret_cast<jlong *>(src + count_offset);
            auto pValue = src + value_offset;
            auto sum = *reinterpret_cast<T *>(pValue);
            auto res = static_cast<jdouble>(sum) / count;
            *reinterpret_cast<jdouble *>(pValue) = res;
        }
    }
    return JNI_TRUE;
}

extern "C" {

// SUM double

JNIEXPORT jboolean JNICALL
Java_io_questdb_std_Rosti_keyedIntSumDouble(JNIEnv *env, jclass cl, jlong pRosti, jlong pKeys, jlong pDouble,
                                            jlong count, jint valueOffset) {
    return kIntSumDouble(to_int, pRosti, pKeys, pDouble, count, valueOffset);
}

JNIEXPORT jboolean JNICALL
Java_io_questdb_std_Rosti_keyedHourSumDouble(JNIEnv *env, jclass cl, jlong pRosti, jlong pKeys, jlong pDouble,
                                             jlong count, jint valueOffset) {
    return kIntSumDouble(int64_to_hour, pRosti, pKeys, pDouble, count, valueOffset);
}

JNIEXPORT jboolean JNICALL
Java_io_questdb_std_Rosti_keyedIntSumDoubleMerge(JNIEnv *env, jclass cl, jlong pRostiA, jlong pRostiB,
                                                 jint valueOffset) {
    auto map_a = reinterpret_cast<rosti_t *>(pRostiA);
    auto map_b = reinterpret_cast<rosti_t *>(pRostiB);
    const auto value_offset = map_b->value_offsets_[valueOffset];
    const auto count_offset = map_b->value_offsets_[valueOffset + 1];
    const auto capacity = map_b->capacity_;
    const auto ctrl = map_b->ctrl_;
    const auto shift = map_b->slot_size_shift_;
    const auto slots = map_b->slots_;

    for (size_t i = 0; i < capacity; i++) {
        ctrl_t c = ctrl[i];
        if (c > -1) {
            auto src = slots + (i << shift);
            auto key = *reinterpret_cast<int32_t *>(src);
            auto d = *reinterpret_cast<jdouble *>(src + value_offset);
            auto count = *reinterpret_cast<jlong *>(src + count_offset);

            auto res = find(map_a, key);
            // maps must have identical structure to use "shift" from map B on map A
            auto dest = map_a->slots_ + res.first;
            if (PREDICT_FALSE(res.second)) {
                if (PREDICT_FALSE(res.first == -1)) {
                    return JNI_FALSE;
                }
                *reinterpret_cast<int32_t *>(dest) = key;
                *reinterpret_cast<jdouble *>(dest + value_offset) = d;
                *reinterpret_cast<jlong *>(dest + count_offset) = count;
            } else {
                *reinterpret_cast<jdouble *>(dest + value_offset) += d;
                *reinterpret_cast<jlong *>(dest + count_offset) += count;
            }
        }
    }
    return JNI_TRUE;
}

JNIEXPORT jboolean JNICALL
Java_io_questdb_std_Rosti_keyedIntSumDoubleWrapUp(JNIEnv *env, jclass cl, jlong pRosti, jint valueOffset,
                                                  jdouble valueAtNull, jlong valueAtNullCount) {
    auto map = reinterpret_cast<rosti_t *>(pRosti);
    const auto value_offset = map->value_offsets_[valueOffset];
    const auto count_offset = map->value_offsets_[valueOffset + 1];
    const auto capacity = map->capacity_;
    const auto ctrl = map->ctrl_;
    const auto shift = map->slot_size_shift_;
    const auto slots = map->slots_;

    for (size_t i = 0; i < capacity; i++) {
        ctrl_t c = ctrl[i];
        if (c > -1) {
            const auto src = slots + (i << shift);
            auto count = *reinterpret_cast<jlong *>(src + count_offset);
            if (PREDICT_FALSE(count == 0)) {
                *reinterpret_cast<jdouble *>(src + value_offset) = D_NAN;
            }
        }
    }

    // populate null value
    if (valueAtNullCount > 0) {
        auto nullKey = reinterpret_cast<int32_t *>(map->slot_initial_values_)[0];
        auto res = find(map, nullKey);
        // maps must have identical structure to use "shift" from map B on map A
        auto dest = map->slots_ + res.first;
        if (PREDICT_FALSE(res.second)) {
            if (PREDICT_FALSE(res.first == -1)) {
                return JNI_FALSE;
            }
            *reinterpret_cast<int32_t *>(dest) = nullKey;
            *reinterpret_cast<jdouble *>(dest + value_offset) = valueAtNull;
            *reinterpret_cast<jlong *>(dest + count_offset) = valueAtNullCount;
        } else {
            *reinterpret_cast<jdouble *>(dest + value_offset) += valueAtNull;
            *reinterpret_cast<jlong *>(dest + count_offset) += valueAtNullCount;
        }
    }
    return JNI_TRUE;
}

// KSUM double

JNIEXPORT jboolean JNICALL
Java_io_questdb_std_Rosti_keyedIntKSumDouble(JNIEnv *env, jclass cl, jlong pRosti, jlong pKeys, jlong pDouble,
                                             jlong count, jint valueOffset) {
    return kIntKSumDouble(to_int, pRosti, pKeys, pDouble, count, valueOffset);
}

JNIEXPORT jboolean JNICALL
Java_io_questdb_std_Rosti_keyedHourKSumDouble(JNIEnv *env, jclass cl, jlong pRosti, jlong pKeys, jlong pDouble,
                                              jlong count, jint valueOffset) {
    return kIntKSumDouble(int64_to_hour, pRosti, pKeys, pDouble, count, valueOffset);
}

JNIEXPORT jboolean JNICALL
Java_io_questdb_std_Rosti_keyedIntDistinct(JNIEnv *env, jclass cl, jlong pRosti, jlong pKeys, jlong count) {
    return kIntDistinct(to_int, pRosti, pKeys, count);
}

JNIEXPORT jboolean JNICALL
Java_io_questdb_std_Rosti_keyedHourDistinct(JNIEnv *env, jclass cl, jlong pRosti, jlong pKeys, jlong count) {
    return kIntDistinct(int64_to_hour, pRosti, pKeys, count);
}

JNIEXPORT jboolean JNICALL
Java_io_questdb_std_Rosti_keyedIntCount(JNIEnv *env, jclass cl, jlong pRosti, jlong pKeys, jlong count,
                                        jint valueOffset) {
    return kIntCount(to_int, pRosti, pKeys, count, valueOffset);
}

JNIEXPORT jboolean JNICALL
Java_io_questdb_std_Rosti_keyedHourCount(JNIEnv *env, jclass cl, jlong pRosti, jlong pKeys, jlong count,
                                         jint valueOffset) {
    return kIntCount(int64_to_hour, pRosti, pKeys, count, valueOffset);
}

JNIEXPORT jboolean JNICALL
Java_io_questdb_std_Rosti_keyedIntCountMerge(JNIEnv *env, jclass cl, jlong pRostiA, jlong pRostiB,
                                             jint valueOffset) {
    auto map_a = reinterpret_cast<rosti_t *>(pRostiA);
    auto map_b = reinterpret_cast<rosti_t *>(pRostiB);
    const auto value_offset = map_b->value_offsets_[valueOffset];
    const auto capacity = map_b->capacity_;
    const auto ctrl = map_b->ctrl_;
    const auto shift = map_b->slot_size_shift_;
    const auto slots = map_b->slots_;

    for (size_t i = 0; i < capacity; i++) {
        if (ctrl[i] > -1) {
            auto src = slots + (i << shift);
            auto key = *reinterpret_cast<int32_t *>(src);
            auto count = *reinterpret_cast<jlong *>(src + value_offset);
            auto res = find(map_a, key);
            // maps must have identical structure to use "shift" from map B on map A
            auto dest = map_a->slots_ + res.first;
            if (PREDICT_FALSE(res.second)) {
                if (PREDICT_FALSE(res.first == -1)) {
                    return JNI_FALSE;
                }
                *reinterpret_cast<int32_t *>(dest) = key;
                *reinterpret_cast<jlong *>(dest + value_offset) = count;
            } else {
                (*reinterpret_cast<jlong *>(dest + value_offset)) += count;
            }
        }
    }

    return JNI_TRUE;
}

JNIEXPORT jboolean JNICALL
Java_io_questdb_std_Rosti_keyedIntKSumDoubleMerge(JNIEnv *env, jclass cl, jlong pRostiA, jlong pRostiB,
                                                  jint valueOffset) {
    auto map_a = reinterpret_cast<rosti_t *>(pRostiA);
    auto map_b = reinterpret_cast<rosti_t *>(pRostiB);
    const auto value_offset = map_b->value_offsets_[valueOffset];
    const auto c_offset = map_b->value_offsets_[valueOffset + 1];
    const auto count_offset = map_b->value_offsets_[valueOffset + 2];
    const auto capacity = map_b->capacity_;
    const auto ctrl = map_b->ctrl_;
    const auto shift = map_b->slot_size_shift_;
    const auto slots = map_b->slots_;

    for (size_t i = 0; i < capacity; i++) {
        if (ctrl[i] > -1) {
            auto src = slots + (i << shift);
            auto key = *reinterpret_cast<int32_t *>(src);
            auto d = *reinterpret_cast<jdouble *>(src + value_offset);
            auto cc = *reinterpret_cast<jdouble *>(src + c_offset);
            auto count = *reinterpret_cast<jlong *>(src + count_offset);

            auto res = find(map_a, key);
            // maps must have identical structure to use "shift" from map B on map A
            auto dest = map_a->slots_ + res.first;
            if (PREDICT_FALSE(res.second)) {
                if (PREDICT_FALSE(res.first == -1)) {
                    return JNI_FALSE;
                }
                *reinterpret_cast<int32_t *>(dest) = key;
                *reinterpret_cast<jdouble *>(dest + value_offset) = d;
                *reinterpret_cast<jdouble *>(dest + c_offset) = cc;
                *reinterpret_cast<jlong *>(dest + count_offset) = count;
            } else {
                // do not check for nans in merge, because we can't have them in map
                const jdouble sum = *reinterpret_cast<jdouble *>(dest + value_offset);
                const jdouble y = d - cc; // y = d -c
                const jdouble t = sum + y;
                *reinterpret_cast<jdouble *>(dest + c_offset) = t - sum - y;
                *reinterpret_cast<jdouble *>(dest + value_offset) = t;
                *reinterpret_cast<jlong *>(dest + count_offset) += count;
            }
        }
    }
    return JNI_TRUE;
}

JNIEXPORT jboolean JNICALL
Java_io_questdb_std_Rosti_keyedIntKSumDoubleWrapUp(JNIEnv *env, jclass cl, jlong pRosti, jint valueOffset,
                                                   jdouble valueAtNull, jlong valueAtNullCount) {
    auto map = reinterpret_cast<rosti_t *>(pRosti);
    const auto value_offset = map->value_offsets_[valueOffset];
    const auto c_offset = map->value_offsets_[valueOffset + 1];
    const auto count_offset = map->value_offsets_[valueOffset + 2];
    const auto capacity = map->capacity_;
    const auto ctrl = map->ctrl_;
    const auto shift = map->slot_size_shift_;
    const auto slots = map->slots_;

    // populate null value
    if (valueAtNullCount > 0) {
        auto nullKey = reinterpret_cast<int32_t *>(map->slot_initial_values_)[0];
        auto res = find(map, nullKey);
        // maps must have identical structure to use "shift" from map B on map A
        auto dest = map->slots_ + res.first;
        if (PREDICT_FALSE(res.second)) {
            if (PREDICT_FALSE(res.first == -1)) {
                return JNI_FALSE;
            }
            *reinterpret_cast<int32_t *>(dest) = nullKey;
            *reinterpret_cast<jdouble *>(dest + value_offset) = valueAtNull;
            *reinterpret_cast<jlong *>(dest + count_offset) = valueAtNullCount;
        } else {
            const jdouble c = *reinterpret_cast<jdouble *>(dest + c_offset);
            const jdouble sum = *reinterpret_cast<jdouble *>(dest + value_offset);
            // y = d -c
            *reinterpret_cast<jdouble *>(dest + value_offset) = sum + (valueAtNull - c);
            *reinterpret_cast<jlong *>(dest + count_offset) += 1;
        }
    }

    for (size_t i = 0; i < capacity; i++) {
        ctrl_t c = ctrl[i];
        if (c > -1) {
            const auto src = slots + (i << shift);
            auto count = *reinterpret_cast<jlong *>(src + count_offset);
            if (PREDICT_FALSE(count == 0)) {
                *reinterpret_cast<jdouble *>(src + value_offset) = D_NAN;
            }
        }
    }

    return JNI_TRUE;
}

// NSUM double

JNIEXPORT jboolean JNICALL
Java_io_questdb_std_Rosti_keyedIntNSumDouble(JNIEnv *env, jclass cl, jlong pRosti, jlong pKeys, jlong pDouble,
                                             jlong count, jint valueOffset) {
    return kIntNSumDouble(to_int, pRosti, pKeys, pDouble, count, valueOffset);
}

JNIEXPORT jboolean JNICALL
Java_io_questdb_std_Rosti_keyedHourNSumDouble(JNIEnv *env, jclass cl, jlong pRosti, jlong pKeys, jlong pDouble,
                                              jlong count, jint valueOffset) {
    return kIntNSumDouble(int64_to_hour, pRosti, pKeys, pDouble, count, valueOffset);
}

JNIEXPORT jboolean JNICALL
Java_io_questdb_std_Rosti_keyedIntNSumDoubleMerge(JNIEnv *env, jclass cl, jlong pRostiA, jlong pRostiB,
                                                  jint valueOffset) {
    auto map_a = reinterpret_cast<rosti_t *>(pRostiA);
    auto map_b = reinterpret_cast<rosti_t *>(pRostiB);
    const auto value_offset = map_b->value_offsets_[valueOffset];
    const auto c_offset = map_b->value_offsets_[valueOffset + 1];
    const auto count_offset = map_b->value_offsets_[valueOffset + 2];
    const auto capacity = map_b->capacity_;
    const auto ctrl = map_b->ctrl_;
    const auto shift = map_b->slot_size_shift_;
    const auto slots = map_b->slots_;

    for (size_t i = 0; i < capacity; i++) {
        if (ctrl[i] > -1) {
            auto src = slots + (i << shift);
            auto key = *reinterpret_cast<int32_t *>(src);
            auto d = *reinterpret_cast<jdouble *>(src + value_offset);
            auto count = *reinterpret_cast<jlong *>(src + count_offset);

            auto res = find(map_a, key);
            // maps must have identical structure to use "shift" from map B on map A
            auto dest = map_a->slots_ + res.first;
            if (PREDICT_FALSE(res.second)) {
                if (PREDICT_FALSE(res.first == -1)) {
                    return JNI_FALSE;
                }
                *reinterpret_cast<int32_t *>(dest) = key;
                *reinterpret_cast<jdouble *>(dest + value_offset) = d;
                *reinterpret_cast<jdouble *>(dest + c_offset) = *reinterpret_cast<jdouble *>(src + c_offset);
                *reinterpret_cast<jlong *>(dest + count_offset) = count;
            } else {
                // do not check for nans in merge, because we can't have them in map
                const jdouble sum = *reinterpret_cast<jdouble *>(dest + value_offset);
                const jdouble t = sum + d;
                if (std::abs(sum) >= d) {
                    *reinterpret_cast<jdouble *>(dest + c_offset) += (sum - t) + d;
                } else {
                    *reinterpret_cast<jdouble *>(dest + c_offset) += (d - t) + sum;
                }
                *reinterpret_cast<jdouble *>(dest + value_offset) = t;
                *reinterpret_cast<jlong *>(dest + count_offset) += count;
            }
        }
    }
    return JNI_TRUE;
}

JNIEXPORT jboolean JNICALL
Java_io_questdb_std_Rosti_keyedIntNSumDoubleWrapUp(JNIEnv *env, jclass cl, jlong pRosti, jint valueOffset,
                                                   jdouble valueAtNull, jlong valueAtNullCount, jdouble valueAtNullC) {

    auto map = reinterpret_cast<rosti_t *>(pRosti);
    const auto value_offset = map->value_offsets_[valueOffset];
    const auto c_offset = map->value_offsets_[valueOffset + 1];
    const auto count_offset = map->value_offsets_[valueOffset + 2];
    const auto capacity = map->capacity_;
    const auto ctrl = map->ctrl_;
    const auto shift = map->slot_size_shift_;
    const auto slots = map->slots_;

    for (size_t i = 0; i < capacity; i++) {
        ctrl_t c = ctrl[i];
        if (c > -1) {
            const auto src = slots + (i << shift);
            auto count = *reinterpret_cast<jlong *>(src + count_offset);
            if (PREDICT_FALSE(count == 0)) {
                *reinterpret_cast<jdouble *>(src + value_offset) = D_NAN;
            } else {
                *reinterpret_cast<jdouble *>(src + value_offset) += *reinterpret_cast<jdouble *>(src + c_offset);
            }
        }
    }

    // populate null value
    if (valueAtNullCount > 0) {
        auto nullKey = reinterpret_cast<int32_t *>(map->slot_initial_values_)[0];
        auto res = find(map, nullKey);
        // maps must have identical structure to use "shift" from map B on map A
        auto dest = map->slots_ + res.first;
        if (PREDICT_FALSE(res.second)) {
            if (PREDICT_FALSE(res.first == -1)) {
                return JNI_FALSE;
            }
            *reinterpret_cast<int32_t *>(dest) = nullKey;
            *reinterpret_cast<jdouble *>(dest + value_offset) = valueAtNull;
            *reinterpret_cast<jlong *>(dest + c_offset) = valueAtNullC;
            *reinterpret_cast<jlong *>(dest + count_offset) = valueAtNullCount;
        } else {
            const jdouble sum = *reinterpret_cast<jdouble *>(dest + value_offset);
            const jdouble t = sum + valueAtNull;
            if (std::abs(sum) >= valueAtNull) {
                *reinterpret_cast<jdouble *>(dest + c_offset) += (sum - t) + valueAtNull;
            } else {
                *reinterpret_cast<jdouble *>(dest + c_offset) += (valueAtNull - t) + sum;
            }
            *reinterpret_cast<jdouble *>(dest + value_offset) = t;
            *reinterpret_cast<jlong *>(dest + count_offset) += 1;
        }
    }
    return JNI_TRUE;
}

// MIN double

JNIEXPORT jboolean JNICALL
Java_io_questdb_std_Rosti_keyedIntMinDouble(JNIEnv *env, jclass cl, jlong pRosti, jlong pKeys, jlong pDouble,
                                            jlong count, jint valueOffset) {
    return kIntMinDouble(to_int, pRosti, pKeys, pDouble, count, valueOffset);
}

JNIEXPORT jboolean JNICALL
Java_io_questdb_std_Rosti_keyedHourMinDouble(JNIEnv *env, jclass cl, jlong pRosti, jlong pKeys, jlong pDouble,
                                             jlong count, jint valueOffset) {
    return kIntMinDouble(int64_to_hour, pRosti, pKeys, pDouble, count, valueOffset);
}

JNIEXPORT jboolean JNICALL
Java_io_questdb_std_Rosti_keyedIntMinDoubleMerge(JNIEnv *env, jclass cl, jlong pRostiA, jlong pRostiB,
                                                 jint valueOffset) {
    auto map_a = reinterpret_cast<rosti_t *>(pRostiA);
    auto map_b = reinterpret_cast<rosti_t *>(pRostiB);
    const auto value_offset = map_b->value_offsets_[valueOffset];
    const auto capacity = map_b->capacity_;
    const auto ctrl = map_b->ctrl_;
    const auto shift = map_b->slot_size_shift_;
    const auto slots = map_b->slots_;

    for (size_t i = 0; i < capacity; i++) {
        ctrl_t c = ctrl[i];
        if (c > -1) {
            auto src = slots + (i << shift);
            auto key = *reinterpret_cast<int32_t *>(src);
            auto d = *reinterpret_cast<jdouble *>(src + value_offset);
            auto res = find(map_a, key);
            // maps must have identical structure to use "shift" from map B on map A
            if (PREDICT_FALSE(res.second)) {
                if (PREDICT_FALSE(res.first == -1)) {
                    return JNI_FALSE;
                }
                auto dest = map_a->slots_ + res.first;
                *reinterpret_cast<int32_t *>(dest) = key;
                *reinterpret_cast<jdouble *>((dest + value_offset)) = std::isnan(d) ? D_MAX : d;
            } else {
                auto pVal = map_a->slots_ + res.first + value_offset;
                const jdouble old = *reinterpret_cast<jdouble *>(pVal);
                *reinterpret_cast<jdouble *>(pVal) = MIN((std::isnan(d) ? D_MAX : d), old);
            }
        }
    }
    return JNI_TRUE;
}

JNIEXPORT jboolean JNICALL
Java_io_questdb_std_Rosti_keyedIntMinDoubleWrapUp(JNIEnv *env, jclass cl, jlong pRosti, jint valueOffset,
                                                  jdouble valueAtNull) {
    auto map = reinterpret_cast<rosti_t *>(pRosti);
    const auto value_offset = map->value_offsets_[valueOffset];
    const auto capacity = map->capacity_;
    const auto ctrl = map->ctrl_;
    const auto shift = map->slot_size_shift_;
    const auto slots = map->slots_;

    // populate null value only if non-keyed aggregation did something useful
    if (valueAtNull < D_MAX) {
        auto nullKey = reinterpret_cast<int32_t *>(map->slot_initial_values_)[0];
        auto res = find(map, nullKey);
        // maps must have identical structure to use "shift" from map B on map A
        auto dest = map->slots_ + res.first;
        if (PREDICT_FALSE(res.second)) {
            if (PREDICT_FALSE(res.first == -1)) {
                return JNI_FALSE;
            }
            *reinterpret_cast<int32_t *>(dest) = nullKey;
            *reinterpret_cast<jdouble *>(dest + value_offset) = valueAtNull;
        } else {
            *reinterpret_cast<jdouble *>(dest + value_offset) = MIN(valueAtNull,
                                                                    *reinterpret_cast<jdouble *>(dest +
                                                                                                 value_offset));
        }
    }

    for (size_t i = 0; i < capacity; i++) {
        ctrl_t c = ctrl[i];
        if (c > -1) {
            const auto pVal = slots + (i << shift) + value_offset;
            auto value = *reinterpret_cast<jdouble *>(pVal);
            if (PREDICT_FALSE(value == D_MAX)) {
                *reinterpret_cast<jdouble *>(pVal) = std::numeric_limits<jdouble>::quiet_NaN();
            }
        }
    }
    return JNI_TRUE;
}

// MAX double

JNIEXPORT jboolean JNICALL
Java_io_questdb_std_Rosti_keyedIntMaxDouble(JNIEnv *env, jclass cl, jlong pRosti, jlong pKeys, jlong pDouble,
                                            jlong count, jint valueOffset) {
    return kIntMaxDouble(to_int, pRosti, pKeys, pDouble, count, valueOffset);
}

JNIEXPORT jboolean JNICALL
Java_io_questdb_std_Rosti_keyedHourMaxDouble(JNIEnv *env, jclass cl, jlong pRosti, jlong pKeys, jlong pDouble,
                                             jlong count, jint valueOffset) {
    return kIntMaxDouble(int64_to_hour, pRosti, pKeys, pDouble, count, valueOffset);
}

JNIEXPORT jboolean JNICALL
Java_io_questdb_std_Rosti_keyedIntMaxDoubleMerge(JNIEnv *env, jclass cl, jlong pRostiA, jlong pRostiB,
                                                 jint valueOffset) {
    auto map_a = reinterpret_cast<rosti_t *>(pRostiA);
    auto map_b = reinterpret_cast<rosti_t *>(pRostiB);
    const auto value_offset = map_b->value_offsets_[valueOffset];
    const auto capacity = map_b->capacity_;
    const auto ctrl = map_b->ctrl_;
    const auto shift = map_b->slot_size_shift_;
    const auto slots = map_b->slots_;

    for (size_t i = 0; i < capacity; i++) {
        ctrl_t c = ctrl[i];
        if (c > -1) {
            auto src = slots + (i << shift);
            auto key = *reinterpret_cast<int32_t *>(src);
            auto d = *reinterpret_cast<jdouble *>(src + value_offset);
            auto res = find(map_a, key);
            // maps must have identical structure to use "shift" from map B on map A
            auto pKey = map_a->slots_ + res.first;
            auto pVal = pKey + value_offset;
            if (PREDICT_FALSE(res.second)) {
                if (PREDICT_FALSE(res.first == -1)) {
                    return JNI_FALSE;
                }
                *reinterpret_cast<int32_t *>(pKey) = key;
                *reinterpret_cast<jdouble *>(pVal) = std::isnan(d) ? D_MIN : d;
            } else {
                const jdouble old = *reinterpret_cast<jdouble *>(pVal);
                *reinterpret_cast<jdouble *>(pVal) = MAX(std::isnan(d) ? D_MIN : d, old);
            }
        }
    }

    return JNI_TRUE;
}

JNIEXPORT jboolean JNICALL
Java_io_questdb_std_Rosti_keyedIntMaxDoubleWrapUp(JNIEnv *env, jclass cl, jlong pRosti, jint valueOffset,
                                                  jdouble valueAtNull) {
    auto map = reinterpret_cast<rosti_t *>(pRosti);
    const auto value_offset = map->value_offsets_[valueOffset];
    const auto capacity = map->capacity_;
    const auto ctrl = map->ctrl_;
    const auto shift = map->slot_size_shift_;
    const auto slots = map->slots_;

    if (valueAtNull < D_MIN) {
        auto nullKey = reinterpret_cast<int32_t *>(map->slot_initial_values_)[0];
        auto res = find(map, nullKey);
        // maps must have identical structure to use "shift" from map B on map A
        auto dest = map->slots_ + res.first;
        if (PREDICT_FALSE(res.second)) {
            if (PREDICT_FALSE(res.first == -1)) {
                return JNI_FALSE;
            }
            *reinterpret_cast<int32_t *>(dest) = nullKey;
            *reinterpret_cast<jdouble *>(dest + value_offset) = valueAtNull;
        } else {
            *reinterpret_cast<jdouble *>(dest + value_offset) = MAX(valueAtNull,
                                                                         *reinterpret_cast<jdouble *>(dest +
                                                                                                      value_offset));
        }
    }

    for (size_t i = 0; i < capacity; i++) {
        ctrl_t c = ctrl[i];
        if (c > -1) {
            const auto pVal = (slots + (i << shift)) + value_offset;
            auto value = *reinterpret_cast<jdouble *>(pVal);
            if (PREDICT_FALSE(value == D_MIN)) {
                *reinterpret_cast<jdouble *>(pVal) = std::numeric_limits<jdouble>::quiet_NaN();
            }
        }
    }

    return JNI_TRUE;
}

// avg double

JNIEXPORT jboolean JNICALL
Java_io_questdb_std_Rosti_keyedIntAvgDoubleWrapUp(JNIEnv *env, jclass cl, jlong pRosti, jint valueOffset,
                                                  jdouble valueAtNull, jlong valueAtNullCount) {
    auto map = reinterpret_cast<rosti_t *>(pRosti);
    const auto value_offset = map->value_offsets_[valueOffset];
    const auto count_offset = map->value_offsets_[valueOffset + 1];
    const auto capacity = map->capacity_;
    const auto ctrl = map->ctrl_;
    const auto shift = map->slot_size_shift_;
    const auto slots = map->slots_;

    // populate null value
    if (valueAtNullCount > 0) {
        auto nullKey = reinterpret_cast<int32_t *>(map->slot_initial_values_)[0];
        auto res = find(map, nullKey);
        // maps must have identical structure to use "shift" from map B on map A
        auto dest = map->slots_ + res.first;
        if (PREDICT_FALSE(res.second)) {
            if (PREDICT_FALSE(res.first == -1)) {
                return JNI_FALSE;
            }
            *reinterpret_cast<int32_t *>(dest) = nullKey;
            *reinterpret_cast<jdouble *>(dest + value_offset) = valueAtNull;
            *reinterpret_cast<jlong *>(dest + count_offset) = valueAtNullCount;
        } else {
            *reinterpret_cast<jdouble *>(dest + value_offset) += valueAtNull;
            *reinterpret_cast<jlong *>(dest + count_offset) += valueAtNullCount;
        }
    }

    for (size_t i = 0; i < capacity; i++) {
        ctrl_t c = ctrl[i];
        if (c > -1) {
            const auto src = slots + (i << shift);
            auto count = *reinterpret_cast<jlong *>(src + count_offset);
            auto pValue = src + value_offset;
            auto d = *reinterpret_cast<jdouble *>(pValue);
            *reinterpret_cast<jdouble *>(pValue) = d / count;
        }
    }

    return JNI_TRUE;
}

// avg int and long

JNIEXPORT jboolean JNICALL
Java_io_questdb_std_Rosti_keyedIntAvgLongWrapUp(JNIEnv *env, jclass cl, jlong pRosti, jint valueOffset,
                                                jdouble valueAtNull, jlong valueAtNullCount) {
    return kIntAvgLongWrapUp<jlong>(pRosti, valueOffset, valueAtNull, valueAtNullCount);
}

JNIEXPORT jboolean JNICALL
Java_io_questdb_std_Rosti_keyedIntAvgLongLongWrapUp(JNIEnv *env, jclass cl, jlong pRosti, jint valueOffset,
                                                jdouble valueAtNull, jlong valueAtNullCount) {
    return kIntAvgLongWrapUp<accumulator_t>(pRosti, valueOffset, valueAtNull, valueAtNullCount);
}

// SUM int

JNIEXPORT jboolean JNICALL
Java_io_questdb_std_Rosti_keyedIntSumInt(JNIEnv *env, jclass cl, jlong pRosti, jlong pKeys, jlong pInt,
                                         jlong count, jint valueOffset) {
    return kIntSumInt(to_int, pRosti, pKeys, pInt, count, valueOffset);
}

JNIEXPORT jboolean JNICALL
Java_io_questdb_std_Rosti_keyedHourSumInt(JNIEnv *env, jclass cl, jlong pRosti, jlong pKeys, jlong pInt,
                                          jlong count, jint valueOffset) {
    return kIntSumInt(int64_to_hour, pRosti, pKeys, pInt, count, valueOffset);
}

JNIEXPORT jboolean JNICALL
Java_io_questdb_std_Rosti_keyedIntSumIntMerge(JNIEnv *env, jclass cl, jlong pRostiA, jlong pRostiB,
                                              jint valueOffset) {
    auto map_a = reinterpret_cast<rosti_t *>(pRostiA);
    auto map_b = reinterpret_cast<rosti_t *>(pRostiB);
    const auto value_offset = map_b->value_offsets_[valueOffset];
    const auto count_offset = map_b->value_offsets_[valueOffset + 1];
    const auto capacity = map_b->capacity_;
    const auto ctrl = map_b->ctrl_;
    const auto shift = map_b->slot_size_shift_;
    const auto slots = map_b->slots_;

    for (size_t i = 0; i < capacity; i++) {
        ctrl_t c = ctrl[i];
        if (c > -1) {
            auto src = slots + (i << shift);
            auto key = *reinterpret_cast<int32_t *>(src);
            auto val = *reinterpret_cast<jint *>(src + value_offset);
            auto count = *reinterpret_cast<jlong *>(src + count_offset);

            auto res = find(map_a, key);
            auto dest = map_a->slots_ + res.first;
            if (PREDICT_FALSE(res.second)) {
                if (PREDICT_FALSE(res.first == -1)) {
                    return JNI_FALSE;
                }
                *reinterpret_cast<int32_t *>(dest) = key;
            }

            // when maps have non-null values, their count is >0 and val is not MIN
            // on other hand
            const jlong old_count = *reinterpret_cast<jlong *>(dest + count_offset);
            if (old_count > 0 && count > 0) {
                *reinterpret_cast<jlong *>(dest + value_offset) += val;
                *reinterpret_cast<jlong *>(dest + count_offset) += count;
            } else {
                *reinterpret_cast<jlong *>(dest + value_offset) = val;
                *reinterpret_cast<jlong *>(dest + count_offset) = count;
            }
        }
    }
    return JNI_TRUE;
}

// MIN int

JNIEXPORT jboolean JNICALL
Java_io_questdb_std_Rosti_keyedIntMinInt(JNIEnv *env, jclass cl, jlong pRosti, jlong pKeys, jlong pInt,
                                         jlong count, jint valueOffset) {
    return kIntMinInt(to_int, pRosti, pKeys, pInt, count, valueOffset);
}

JNIEXPORT jboolean JNICALL
Java_io_questdb_std_Rosti_keyedHourMinInt(JNIEnv *env, jclass cl, jlong pRosti, jlong pKeys, jlong pInt,
                                          jlong count, jint valueOffset) {
    return kIntMinInt(int64_to_hour, pRosti, pKeys, pInt, count, valueOffset);
}

JNIEXPORT jboolean JNICALL
Java_io_questdb_std_Rosti_keyedIntMinIntMerge(JNIEnv *env, jclass cl, jlong pRostiA, jlong pRostiB,
                                              jint valueOffset) {
    auto map_a = reinterpret_cast<rosti_t *>(pRostiA);
    auto map_b = reinterpret_cast<rosti_t *>(pRostiB);
    const auto value_offset = map_b->value_offsets_[valueOffset];
    const auto capacity = map_b->capacity_;
    const auto ctrl = map_b->ctrl_;
    const auto shift = map_b->slot_size_shift_;
    const auto slots = map_b->slots_;

    for (size_t i = 0; i < capacity; i++) {
        ctrl_t c = ctrl[i];
        if (c > -1) {
            auto src = slots + (i << shift);
            auto key = *reinterpret_cast<int32_t *>(src);
            auto val = *reinterpret_cast<jint *>(src + value_offset);
            auto res = find(map_a, key);
            // maps must have identical structure to use "shift" from map B on map A
            auto dest = map_a->slots_ + res.first;
            auto pVal = dest + value_offset;
            if (PREDICT_FALSE(res.second)) {
                if (PREDICT_FALSE(res.first == -1)) {
                    return JNI_FALSE;
                }
                *reinterpret_cast<int32_t *>(dest) = key;
                *reinterpret_cast<jint *>(pVal) = val == I_MIN ? I_MAX : val;
            } else {
                if (val != I_MIN) {
                    const jint old = *reinterpret_cast<jint *>(pVal);
                    *reinterpret_cast<jint *>(pVal) = MIN(val, old);
                }
            }
        }
    }
    return JNI_TRUE;
}

JNIEXPORT jboolean JNICALL
Java_io_questdb_std_Rosti_keyedIntMinIntWrapUp(JNIEnv *env, jclass cl, jlong pRosti, jint valueOffset,
                                               jint valueAtNull) {
    auto map = reinterpret_cast<rosti_t *>(pRosti);
    const auto value_offset = map->value_offsets_[valueOffset];
    const auto capacity = map->capacity_;
    const auto ctrl = map->ctrl_;
    const auto shift = map->slot_size_shift_;
    const auto slots = map->slots_;

    for (size_t i = 0; i < capacity; i++) {
        ctrl_t c = ctrl[i];
        if (c > -1) {
            const auto pVal = slots + (i << shift) + value_offset;
            auto value = *reinterpret_cast<jint *>(pVal);
            if (PREDICT_FALSE(value == I_MAX)) {
                *reinterpret_cast<jint *>(pVal) = I_MIN;
            }
        }
    }

    if (valueAtNull < I_MAX) {
        auto nullKey = reinterpret_cast<int32_t *>(map->slot_initial_values_)[0];
        auto res = find(map, nullKey);
        // maps must have identical structure to use "shift" from map B on map A
        auto dest = map->slots_ + res.first;
        if (PREDICT_FALSE(res.second)) {
            if (PREDICT_FALSE(res.first == -1)) {
                return JNI_FALSE;
            }
            *reinterpret_cast<int32_t *>(dest) = nullKey;
            *reinterpret_cast<jint *>(dest + value_offset) = valueAtNull;
        } else {
            *reinterpret_cast<jint *>(dest + value_offset) = MIN(
                    valueAtNull,
                    *reinterpret_cast<jint *>(dest + value_offset)
            );
        }
    }
    return JNI_TRUE;
}

// MAX int

JNIEXPORT jboolean JNICALL
Java_io_questdb_std_Rosti_keyedIntMaxInt(JNIEnv *env, jclass cl, jlong pRosti, jlong pKeys, jlong pInt,
                                         jlong count, jint valueOffset) {
    return kIntMaxInt(to_int, pRosti, pKeys, pInt, count, valueOffset);
}

JNIEXPORT jboolean JNICALL
Java_io_questdb_std_Rosti_keyedHourMaxInt(JNIEnv *env, jclass cl, jlong pRosti, jlong pKeys, jlong pInt,
                                          jlong count, jint valueOffset) {
    return kIntMaxInt(int64_to_hour, pRosti, pKeys, pInt, count, valueOffset);
}

JNIEXPORT jboolean JNICALL
Java_io_questdb_std_Rosti_keyedIntMaxIntMerge(JNIEnv *env, jclass cl, jlong pRostiA, jlong pRostiB,
                                              jint valueOffset) {
    auto map_a = reinterpret_cast<rosti_t *>(pRostiA);
    auto map_b = reinterpret_cast<rosti_t *>(pRostiB);
    const auto value_offset = map_b->value_offsets_[valueOffset];
    const auto capacity = map_b->capacity_;
    const auto ctrl = map_b->ctrl_;
    const auto shift = map_b->slot_size_shift_;
    const auto slots = map_b->slots_;

    for (size_t i = 0; i < capacity; i++) {
        ctrl_t c = ctrl[i];
        if (c > -1) {
            auto src = slots + (i << shift);
            auto key = *reinterpret_cast<int32_t *>(src);
            auto val = *reinterpret_cast<jint *>(src + value_offset);
            auto res = find(map_a, key);
            // maps must have identical structure to use "shift" from map B on map A
            auto dest = map_a->slots_ + res.first;
            auto pVal = dest + value_offset;
            if (PREDICT_FALSE(res.second)) {
                if (PREDICT_FALSE(res.first == -1)) {
                    return JNI_FALSE;
                }
                *reinterpret_cast<int32_t *>(dest) = key;
                *reinterpret_cast<jint *>(pVal) = val;
            } else {
                const jint old = *reinterpret_cast<jint *>(pVal);
                *reinterpret_cast<jint *>(pVal) = MAX(val, old);
            }
        }
    }
    return JNI_TRUE;
}

// SUM long

JNIEXPORT jboolean JNICALL
Java_io_questdb_std_Rosti_keyedIntSumLong(JNIEnv *env, jclass cl, jlong pRosti, jlong pKeys, jlong pLong,
                                          jlong count, jint valueOffset) {
    return kIntSumLong<jlong>(to_int, pRosti, pKeys, pLong, count, valueOffset);
}

JNIEXPORT jboolean JNICALL
Java_io_questdb_std_Rosti_keyedHourSumLong(JNIEnv *env, jclass cl, jlong pRosti, jlong pKeys, jlong pLong,
                                           jlong count, jint valueOffset) {
    return kIntSumLong<jlong>(int64_to_hour, pRosti, pKeys, pLong, count, valueOffset);
}

JNIEXPORT jboolean JNICALL
Java_io_questdb_std_Rosti_keyedIntSumLongLong(JNIEnv *env, jclass cl, jlong pRosti, jlong pKeys, jlong pLong,
                                          jlong count, jint valueOffset) {
    return kIntSumLong<accumulator_t>(to_int, pRosti, pKeys, pLong, count, valueOffset);
}

JNIEXPORT jboolean JNICALL
Java_io_questdb_std_Rosti_keyedHourSumLongLong(JNIEnv *env, jclass cl, jlong pRosti, jlong pKeys, jlong pLong,
                                           jlong count, jint valueOffset) {
    return kIntSumLong<accumulator_t>(int64_to_hour, pRosti, pKeys, pLong, count, valueOffset);
}

JNIEXPORT jboolean JNICALL
Java_io_questdb_std_Rosti_keyedIntSumLongMerge(JNIEnv *env, jclass cl, jlong pRostiA, jlong pRostiB,
                                               jint valueOffset) {
    return kIntSumLongMerge<jlong>(pRostiA, pRostiB, valueOffset);
}

JNIEXPORT jboolean JNICALL
Java_io_questdb_std_Rosti_keyedIntSumLongLongMerge(JNIEnv *env, jclass cl, jlong pRostiA, jlong pRostiB,
                                               jint valueOffset) {
    return kIntSumLongMerge<accumulator_t>(pRostiA, pRostiB, valueOffset);
}

JNIEXPORT jboolean JNICALL
Java_io_questdb_std_Rosti_keyedIntSumLongWrapUp(JNIEnv *env, jclass cl, jlong pRosti, jint valueOffset,
                                                jlong valueAtNull, jlong valueAtNullCount) {
    return kIntSumLongWrapUp<jlong>(pRosti, valueOffset, valueAtNull, valueAtNullCount);
}

JNIEXPORT jboolean JNICALL
Java_io_questdb_std_Rosti_keyedIntSumLongLongWrapUp(JNIEnv *env, jclass cl, jlong pRosti, jint valueOffset,
                                                jlong valueAtNull, jlong valueAtNullCount) {
    return kIntSumLongWrapUp<accumulator_t>(pRosti, valueOffset, valueAtNull, valueAtNullCount);
}
// sum long256
JNIEXPORT jboolean JNICALL
Java_io_questdb_std_Rosti_keyedHourSumLong256(JNIEnv *env, jclass cl, jlong pRosti, jlong pKeys, jlong pLong,
                                           jlong count, jint valueOffset) {
    return kIntSumLong256(int64_to_hour, pRosti, pKeys, pLong, count, valueOffset);
}

JNIEXPORT jboolean JNICALL
Java_io_questdb_std_Rosti_keyedIntSumLong256(JNIEnv *env, jclass cl, jlong pRosti, jlong pKeys, jlong pLong,
                                          jlong count, jint valueOffset) {
    return kIntSumLong256(to_int, pRosti, pKeys, pLong, count, valueOffset);
}

JNIEXPORT jboolean JNICALL
Java_io_questdb_std_Rosti_keyedIntSumLong256Merge(JNIEnv *env, jclass cl, jlong pRostiA, jlong pRostiB,
                                               jint valueOffset) {
    return kIntSumLong256Merge(pRostiA, pRostiB, valueOffset);
}

JNIEXPORT jboolean JNICALL
Java_io_questdb_std_Rosti_keyedIntSumLong256WrapUp(JNIEnv *env, jclass cl, jlong pRosti, jint valueOffset,
                                                jlong v0, jlong v1, jlong v2, jlong v3, jlong valueAtNullCount) {
    return kIntSumLong256WrapUp(pRosti, valueOffset, v0, v1, v2, v3, valueAtNullCount);
}

// MIN long

JNIEXPORT jboolean JNICALL
Java_io_questdb_std_Rosti_keyedIntMinLong(JNIEnv *env, jclass cl, jlong pRosti, jlong pKeys, jlong pLong,
                                          jlong count, jint valueOffset) {
    return kIntMinLong(to_int, pRosti, pKeys, pLong, count, valueOffset);
}

JNIEXPORT jboolean JNICALL
Java_io_questdb_std_Rosti_keyedHourMinLong(JNIEnv *env, jclass cl, jlong pRosti, jlong pKeys, jlong pLong,
                                           jlong count, jint valueOffset) {
    return kIntMinLong(int64_to_hour, pRosti, pKeys, pLong, count, valueOffset);
}

JNIEXPORT jboolean JNICALL
Java_io_questdb_std_Rosti_keyedIntMinLongMerge(JNIEnv *env, jclass cl, jlong pRostiA, jlong pRostiB,
                                               jint valueOffset) {
    auto map_a = reinterpret_cast<rosti_t *>(pRostiA);
    auto map_b = reinterpret_cast<rosti_t *>(pRostiB);
    const auto value_offset = map_b->value_offsets_[valueOffset];
    const auto capacity = map_b->capacity_;
    const auto ctrl = map_b->ctrl_;
    const auto shift = map_b->slot_size_shift_;
    const auto slots = map_b->slots_;

    for (size_t i = 0; i < capacity; i++) {
        ctrl_t c = ctrl[i];
        if (c > -1) {
            auto src = slots + (i << shift);
            auto key = *reinterpret_cast<int32_t *>(src);
            auto val = *reinterpret_cast<jlong *>(src + value_offset);
            auto res = find(map_a, key);
            // maps must have identical structure to use "shift" from map B on map A
            auto dest = map_a->slots_ + res.first;
            auto pVal = dest + value_offset;
            if (PREDICT_FALSE(res.second)) {
                if (PREDICT_FALSE(res.first == -1)) {
                    return JNI_FALSE;
                }
                *reinterpret_cast<int32_t *>(dest) = key;
                *reinterpret_cast<jlong *>(pVal) = val == L_MIN ? L_MAX : val;
            } else {
                if (val != L_MIN) {
                    const jlong old = *reinterpret_cast<jlong *>(pVal);
                    *reinterpret_cast<jlong *>(pVal) = MIN(val, old);
                }
            }
        }
    }
    return JNI_TRUE;
}

JNIEXPORT jboolean JNICALL
Java_io_questdb_std_Rosti_keyedIntMinLongWrapUp(JNIEnv *env, jclass cl, jlong pRosti, jint valueOffset,
                                                jlong valueAtNull) {
    auto map = reinterpret_cast<rosti_t *>(pRosti);
    const auto value_offset = map->value_offsets_[valueOffset];
    const auto capacity = map->capacity_;
    const auto ctrl = map->ctrl_;
    const auto shift = map->slot_size_shift_;
    const auto slots = map->slots_;

    for (size_t i = 0; i < capacity; i++) {
        ctrl_t c = ctrl[i];
        if (c > -1) {
            const auto pVal = slots + (i << shift) + value_offset;
            auto value = *reinterpret_cast<jlong *>(pVal);
            if (PREDICT_FALSE(value == L_MAX)) {
                *reinterpret_cast<jlong *>(pVal) = L_MIN;
            }
        }
    }

    // populate null value
    if (valueAtNull < L_MAX) {
        auto nullKey = reinterpret_cast<int32_t *>(map->slot_initial_values_)[0];
        auto res = find(map, nullKey);
        // maps must have identical structure to use "shift" from map B on map A
        auto dest = map->slots_ + res.first;
        if (PREDICT_FALSE(res.second)) {
            if (PREDICT_FALSE(res.first == -1)) {
                return JNI_FALSE;
            }
            *reinterpret_cast<int32_t *>(dest) = nullKey;
            *reinterpret_cast<jlong *>(dest + value_offset) = valueAtNull;
        } else {
            *reinterpret_cast<jlong *>(dest + value_offset) = MIN(
                    valueAtNull,
                    *reinterpret_cast<jlong *>(dest + value_offset)
            );
        }
    }
    return JNI_TRUE;
}

JNIEXPORT jboolean JNICALL
Java_io_questdb_std_Rosti_keyedIntMaxLongWrapUp(JNIEnv *env, jclass cl, jlong pRosti, jint valueOffset,
                                                jlong valueAtNull) {
    auto map = reinterpret_cast<rosti_t *>(pRosti);
    const auto value_offset = map->value_offsets_[valueOffset];

    // populate null value
    if (valueAtNull > L_MIN) {
        auto nullKey = reinterpret_cast<int32_t *>(map->slot_initial_values_)[0];
        auto res = find(map, nullKey);
        // maps must have identical structure to use "shift" from map B on map A
        auto dest = map->slots_ + res.first;
        if (PREDICT_FALSE(res.second)) {
            if (PREDICT_FALSE(res.first == -1)) {
                return JNI_FALSE;
            }
            *reinterpret_cast<int32_t *>(dest) = nullKey;
            *reinterpret_cast<jlong *>(dest + value_offset) = valueAtNull;
        } else {
            *reinterpret_cast<jlong *>(dest + value_offset) = MAX(
                    valueAtNull,
                    *reinterpret_cast<jlong *>(dest + value_offset)
            );
        }
    }
    return JNI_TRUE;
}

JNIEXPORT jboolean JNICALL
Java_io_questdb_std_Rosti_keyedIntMaxIntWrapUp(JNIEnv *env, jclass cl, jlong pRosti, jint valueOffset,
                                               jint valueAtNull) {
    auto map = reinterpret_cast<rosti_t *>(pRosti);
    const auto value_offset = map->value_offsets_[valueOffset];

    // populate null value
    if (valueAtNull > I_MIN) {
        auto nullKey = reinterpret_cast<int32_t *>(map->slot_initial_values_)[0];
        auto res = find(map, nullKey);
        // maps must have identical structure to use "shift" from map B on map A
        auto dest = map->slots_ + res.first;
        if (PREDICT_FALSE(res.second)) {
            if (PREDICT_FALSE(res.first == -1)) {
                return JNI_FALSE;
            }
            *reinterpret_cast<int32_t *>(dest) = nullKey;
            *reinterpret_cast<jint *>(dest + value_offset) = valueAtNull;
        } else {
            *reinterpret_cast<jint *>(dest + value_offset) = MAX(valueAtNull,
                                                                      *reinterpret_cast<jint *>(dest + value_offset));
        }
    }
    return JNI_TRUE;
}

// MAX long

JNIEXPORT jboolean JNICALL
Java_io_questdb_std_Rosti_keyedIntMaxLong(JNIEnv *env, jclass cl, jlong pRosti, jlong pKeys, jlong pLong,
                                          jlong count, jint valueOffset) {
    return kIntMaxLong(to_int, pRosti, pKeys, pLong, count, valueOffset);
}

JNIEXPORT jboolean JNICALL
Java_io_questdb_std_Rosti_keyedHourMaxLong(JNIEnv *env, jclass cl, jlong pRosti, jlong pKeys, jlong pLong,
                                           jlong count, jint valueOffset) {
    return kIntMaxLong(int64_to_hour, pRosti, pKeys, pLong, count, valueOffset);
}

JNIEXPORT jboolean JNICALL
Java_io_questdb_std_Rosti_keyedIntMaxLongMerge(JNIEnv *env, jclass cl, jlong pRostiA, jlong pRostiB,
                                               jint valueOffset) {
    auto map_a = reinterpret_cast<rosti_t *>(pRostiA);
    auto map_b = reinterpret_cast<rosti_t *>(pRostiB);
    const auto value_offset = map_b->value_offsets_[valueOffset];
    const auto capacity = map_b->capacity_;
    const auto ctrl = map_b->ctrl_;
    const auto shift = map_b->slot_size_shift_;
    const auto slots = map_b->slots_;

    for (size_t i = 0; i < capacity; i++) {
        ctrl_t c = ctrl[i];
        if (c > -1) {
            auto src = slots + (i << shift);
            auto key = *reinterpret_cast<int32_t *>(src);
            auto val = *reinterpret_cast<jlong *>(src + value_offset);
            auto res = find(map_a, key);
            // maps must have identical structure to use "shift" from map B on map A
            auto dest = map_a->slots_ + res.first;
            auto pVal = dest + value_offset;
            if (PREDICT_FALSE(res.second)) {
                if (PREDICT_FALSE(res.first == -1)) {
                    return JNI_FALSE;
                }
                *reinterpret_cast<int32_t *>(dest) = key;
                *reinterpret_cast<jlong *>(pVal) = val;
            } else {
                const jlong old = *reinterpret_cast<jlong *>(pVal);
                *reinterpret_cast<jlong *>(pVal) = MAX(val, old);
            }
        }
    }
    return JNI_TRUE;
}

}<|MERGE_RESOLUTION|>--- conflicted
+++ resolved
@@ -338,57 +338,7 @@
     return JNI_TRUE;
 }
 
-<<<<<<< HEAD
 static void kIntSumLong256(to_int_fn to_int, jlong pRosti, jlong pKeys, jlong pLong, jlong count, jint valueOffset) {
-=======
-struct long256_t {
-    uint64_t l0;
-    uint64_t l1;
-    uint64_t l2;
-    uint64_t l3;
-
-    long256_t(uint64_t v0, uint64_t v1, uint64_t v2, uint64_t v3)
-        : l0(v0), l1(v1), l2(v2), l3(v3)
-    {
-    }
-
-    bool is_null() const {
-        return l0 == L_MIN && l1 == L_MIN && l2 == L_MIN && l3 == L_MIN;
-    }
-
-    void operator+=(const long256_t& rhs) {
-        if (rhs.is_null()) {
-            this->l0 = L_MIN;
-            this->l1 = L_MIN;
-            this->l2 = L_MIN;
-            this->l3 = L_MIN;
-        } else {
-            // The sum will overflow if both top bits are set (x & y) or if one of them
-            // is (x | y), and a carry from the lower place happened. If such a carry
-            // happens, the top bit will be 1 + 0 + 1 = 0 (& ~sum).
-            uint64_t carry = 0;
-            uint64_t l0_ = this->l0 + rhs.l0 + carry;
-            carry = ((this->l0 & rhs.l0) | ((this->l0 | rhs.l0) & ~l0_)) >> 63;
-
-            uint64_t l1_ = this->l1 + rhs.l1 + carry;
-            carry = ((this->l1 & rhs.l1) | ((this->l1 | rhs.l1) & ~l1_)) >> 63;
-
-            uint64_t l2_ = this->l2 + rhs.l2 + carry;
-            carry = ((this->l2 & rhs.l2) | ((this->l2 | rhs.l2) & ~l2_)) >> 63;
-
-            uint64_t l3_ = this->l3 + rhs.l3 + carry;
-            //carry = ((this->l3 & rhs.l3) | ((this->l3 | rhs.l3) & ~l3_)) >> 63;
-
-            this->l0 = l0_;
-            this->l1 = l1_;
-            this->l2 = l2_;
-            this->l3 = l3_;
-        }
-    }
-};
-
-static jboolean kIntSumLong256(to_int_fn to_int, jlong pRosti, jlong pKeys, jlong pLong, jlong count, jint valueOffset) {
->>>>>>> 8b1fae29
     auto map = reinterpret_cast<rosti_t *>(pRosti);
 
     const auto *pl = reinterpret_cast<long256_t *>(pLong);
