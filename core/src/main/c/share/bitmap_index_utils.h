/*******************************************************************************
 *     ___                  _   ____  ____
 *    / _ \ _   _  ___  ___| |_|  _ \| __ )
 *   | | | | | | |/ _ \/ __| __| | | |  _ \
 *   | |_| | |_| |  __/\__ \ |_| |_| | |_) |
 *    \__\_\\__,_|\___||___/\__|____/|____/
 *
 *  Copyright (c) 2014-2019 Appsicle
 *  Copyright (c) 2019-2020 QuestDB
 *
 *  Licensed under the Apache License, Version 2.0 (the "License");
 *  you may not use this file except in compliance with the License.
 *  You may obtain a copy of the License at
 *
 *  http://www.apache.org/licenses/LICENSE-2.0
 *
 *  Unless required by applicable law or agreed to in writing, software
 *  distributed under the License is distributed on an "AS IS" BASIS,
 *  WITHOUT WARRANTIES OR CONDITIONS OF ANY KIND, either express or implied.
 *  See the License for the specific language governing permissions and
 *  limitations under the License.
 *
 ******************************************************************************/

#ifndef QUESTDB_BITMAP_INDEX_UTILS_H
#define QUESTDB_BITMAP_INDEX_UTILS_H

#include <utility>
#include <atomic>
#include <algorithm>
#include "util.h"

inline static int64_t to_local_row_id(int64_t row_id) {
    return row_id & 0xFFFFFFFFFFFL;
}

inline static int32_t to_partition_index(int64_t row_id) {
    return static_cast<int32_t>(row_id >> 44);
}

inline static int64_t to_row_id(int32_t partition_index, int64_t local_row_id) {
    return (static_cast<int64_t>(partition_index) << 44) + local_row_id;
}

struct out_arguments {
    int64_t key_lo;
    int64_t key_hi;
    int64_t rows_address;
    int64_t rows_capacity;
    int64_t rows_size;
};

struct key_header {
   int8_t  signature;
   int64_t sequence;
   int64_t value_mem_size;
   int32_t block_value_count;
   int64_t key_count;
   int64_t sequence_check;
   int8_t  padding[27];
} __attribute__((packed));

struct key_entry {
    int64_t value_count;
    int64_t first_value_block_offset;
    int64_t last_value_block_offset;
    int64_t count_check;
} __attribute__((packed));

struct value_block_link {
    int64_t prev;
    int64_t next;
} __attribute__((packed));

class keys_reader {
public:
    //local copy
    struct key_entry_proxy : public key_entry {
       bool is_block_consistent;
    };

    explicit keys_reader(const uint8_t *base_ptr, size_t memory_size)
            : header_ptr_(reinterpret_cast<const key_header *>(base_ptr))
            , keys_ptr_(reinterpret_cast<const key_entry *>(base_ptr + sizeof(key_header)))
            , memory_size_(memory_size) {}

    const key_entry_proxy& operator[](size_t index) const noexcept {
        auto retries_count = 10;
        proxy_.is_block_consistent = false;
        while(retries_count--) {
            proxy_.value_count = keys_ptr_[index].value_count;
            std::atomic_thread_fence(std::memory_order_acquire);
            if (keys_ptr_[index].count_check == proxy_.value_count) {
                proxy_.first_value_block_offset = keys_ptr_[index].first_value_block_offset;
                proxy_.last_value_block_offset = keys_ptr_[index].last_value_block_offset;
                std::atomic_thread_fence(std::memory_order_acquire);
                if (keys_ptr_[index].value_count == proxy_.value_count) {
                    proxy_.is_block_consistent = true;
                    break;
                }
            }
        }
        return proxy_;
    }

    [[nodiscard]] size_t memory_size() const noexcept { return memory_size_; };
    [[nodiscard]] size_t key_count() const noexcept { return header_ptr_->key_count; }
    [[nodiscard]] size_t values_total_count() const noexcept { return header_ptr_->block_value_count; }
    [[nodiscard]] size_t value_memory_size() const noexcept { return header_ptr_->value_mem_size; }
    [[nodiscard]] size_t key_count_in_memory() const noexcept {
        return (memory_size_ - sizeof(key_header)) / sizeof(int64_t);
    };

private:
    mutable key_entry_proxy proxy_;
    const key_header *header_ptr_;
    const key_entry *keys_ptr_;
    size_t memory_size_;
};

template<typename T>
class block {
public:
    explicit block(const uint8_t *base_ptr, size_t offset, size_t cap) noexcept
            : base_ptr_(base_ptr), offset_(offset), cap_(cap), msk_(cap - 1) {}

    const T& operator[](size_t index) const noexcept { return data()[index & msk_]; }
    [[nodiscard]] const T* data() const noexcept { return reinterpret_cast<const T*>(memory()); }
    [[nodiscard]] const uint8_t* memory() const noexcept { return base_ptr_ + offset_; }
    [[nodiscard]] size_t offset() const noexcept { return offset_; }
    [[nodiscard]] size_t capacity() const noexcept { return cap_; }
    [[nodiscard]] size_t memory_size() const noexcept { return cap_ * sizeof(T) + sizeof(value_block_link); }
    [[nodiscard]] const uint8_t* next() const noexcept { return base_ptr_ + next_offset(); }
    [[nodiscard]] const uint8_t* prev() const noexcept { return base_ptr_ + prev_offset(); }
    [[nodiscard]] uint64_t next_offset() const noexcept { return link()->next; }
    [[nodiscard]] uint64_t prev_offset() const noexcept { return link()->prev; }
    void move_next() noexcept { offset_ = next_offset(); }
    void move_prev() noexcept { offset_ = prev_offset(); }
private:
    [[nodiscard]] const value_block_link* link() const {
        return reinterpret_cast<const value_block_link *>(memory() + memory_size() - sizeof(value_block_link));
    }
    const uint8_t *base_ptr_;
    size_t offset_;
    size_t cap_;
    size_t msk_;
};

template<typename T>
int64_t search_in_block(const T* memory, int64_t count, T value) {
    // when block is "small", we just scan it linearly
//    if (count < 64) {
//        // this will definitely exit because we had checked that at least the last value is greater than value
//        for (long i = 0; i < count; ++i) {
//            if (memory[i] > value) {
//                return i;
//            }
//        }
//        return count;
//    } else {
        // use binary search on larger block
//        return *std::upper_bound(memory, memory + count, value);
        return branch_free_search_upper(memory, count, value);
//    }
}

template<typename T>
int64_t scan_blocks_backward(block<T>& current_block, int64_t value_count, T max_value) {
    int64_t stored;
    do {
        // check block range by peeking at first and last value
        auto lo = current_block[0]; // first value in the block
        stored = (value_count - 1 & static_cast<int64_t>(current_block.capacity()) - 1) + 1;
<<<<<<< HEAD
=======

>>>>>>> cfc06baa
        // can we skip this block ?
        if (lo > max_value) {
            value_count -= stored;
            // do we have previous block?
            if (value_count > 0) {
                current_block.move_prev();
                continue;
            }
        }
        break;
    } while (true);

    if (value_count > 0) {
        // do we need to search this block?
        const auto hi = current_block[stored - 1]; // last value in the block
        if (max_value < hi) {
            // yes, we do
            auto index = search_in_block(current_block.data(), stored, max_value);
            value_count -= stored - index;
        }
    }
    return value_count;
}

template<typename T>
int64_t scan_blocks_forward(block<T>& current_block, int64_t initial_count, T min_value) {
    int64_t value_count = initial_count;
    int64_t stored;
    do {
        // check block range by peeking at first and last value
        stored = value_count > current_block.capacity() - 1 ? current_block.capacity() : value_count;
        const auto hi = current_block[stored - 1]; // last value in the block
        if (hi < min_value) {
            value_count -= stored;
            // do we have previous block?
            if (value_count > 0) {
                current_block.move_next();
                continue;
            }
        }
        break;
    } while (true);

    if (value_count > 0) {
        // do we need to search this block?
        const auto lo = current_block[0]; // first value in the block
        if (min_value > lo) {
            // yes, we do
            value_count -= search_in_block(current_block.data(), stored, min_value - 1);
        }
    }
    return value_count;
}

#endif //QUESTDB_BITMAP_INDEX_UTILS_H<|MERGE_RESOLUTION|>--- conflicted
+++ resolved
@@ -27,7 +27,6 @@
 
 #include <utility>
 #include <atomic>
-#include <algorithm>
 #include "util.h"
 
 inline static int64_t to_local_row_id(int64_t row_id) {
@@ -149,19 +148,18 @@
 template<typename T>
 int64_t search_in_block(const T* memory, int64_t count, T value) {
     // when block is "small", we just scan it linearly
-//    if (count < 64) {
-//        // this will definitely exit because we had checked that at least the last value is greater than value
-//        for (long i = 0; i < count; ++i) {
-//            if (memory[i] > value) {
-//                return i;
-//            }
-//        }
-//        return count;
-//    } else {
+    if (count < 64) {
+        // this will definitely exit because we had checked that at least the last value is greater than value
+        for (long i = 0; i < count; ++i) {
+            if (memory[i] > value) {
+                return i;
+            }
+        }
+        return count;
+    } else {
         // use binary search on larger block
-//        return *std::upper_bound(memory, memory + count, value);
         return branch_free_search_upper(memory, count, value);
-//    }
+    }
 }
 
 template<typename T>
@@ -171,10 +169,7 @@
         // check block range by peeking at first and last value
         auto lo = current_block[0]; // first value in the block
         stored = (value_count - 1 & static_cast<int64_t>(current_block.capacity()) - 1) + 1;
-<<<<<<< HEAD
-=======
-
->>>>>>> cfc06baa
+
         // can we skip this block ?
         if (lo > max_value) {
             value_count -= stored;
