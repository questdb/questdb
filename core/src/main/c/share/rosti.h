/*******************************************************************************
 *     ___                  _   ____  ____
 *    / _ \ _   _  ___  ___| |_|  _ \| __ )
 *   | | | | | | |/ _ \/ __| __| | | |  _ \
 *   | |_| | |_| |  __/\__ \ |_| |_| | |_) |
 *    \__\_\\__,_|\___||___/\__|____/|____/
 *
 *  Copyright (c) 2014-2019 Appsicle
 *  Copyright (c) 2019-2022 QuestDB
 *
 *  Licensed under the Apache License, Version 2.0 (the "License");
 *  you may not use this file except in compliance with the License.
 *  You may obtain a copy of the License at
 *
 *  http://www.apache.org/licenses/LICENSE-2.0
 *
 *  Unless required by applicable law or agreed to in writing, software
 *  distributed under the License is distributed on an "AS IS" BASIS,
 *  WITHOUT WARRANTIES OR CONDITIONS OF ANY KIND, either express or implied.
 *  See the License for the specific language governing permissions and
 *  limitations under the License.
 *
 ******************************************************************************/

#ifndef ROSTI_H
#define ROSTI_H

#include <utility>
#include <cstring>
#include <cstdint>
#include <algorithm>
#include "jni.h"
#include "util.h"

#define MIN std::min
#define MAX std::max

#if (defined(__arm64__) && defined(__APPLE__)) || defined(__aarch64__) || defined(_M_ARM64)
#define _ARM64
#endif

#if defined(_ARM64)
    static inline uint32_t bit_scan_forward(uint32_t a) {
        uint32_t r;
        __asm("rbit %w0, %w1; clz %w0, %w0;" : "=r"(r) : "r"(a) : );
        return r;
    }
    static inline uint32_t bit_scan_forward(uint64_t a) {
#ifdef __APPLE__
        return __builtin_ffsll(a) - 1;
#else
        uint64_t r;
        __asm("rbit %0, %1; clz %0, %0;" : "=r"(r) : "r"(a) : );
        return r;
#endif
    }
#define BITS_SHIFT 3
#else
    #include "vcl/vectorclass.h"
    #define BITS_SHIFT 0
#endif

using ctrl_t = signed char;
using h2_t = uint8_t;

enum Ctrl : ctrl_t {
    kEmpty = -128,   // 0b10000000
    kDeleted = -2,   // 0b11111110
    kSentinel = -1,  // 0b11111111
};

static_assert(
        kEmpty & kDeleted & kSentinel & 0x80,
        "Special markers need to have the MSB to make checking for them efficient");
static_assert(kEmpty < kSentinel && kDeleted < kSentinel,
              "kEmpty and kDeleted must be smaller than kSentinel to make the "
              "SIMD test of IsEmptyOrDeleted() efficient");
static_assert(kSentinel == -1,
              "kSentinel must be -1 to elide loading it from memory into SIMD "
              "registers (pcmpeqd xmm, xmm)");
static_assert(kEmpty == -128,
              "kEmpty must be -128 to make the SIMD check for its "
              "existence efficient (psignb xmm, xmm)");
static_assert(~kEmpty & ~kDeleted & kSentinel & 0x7F,
              "kEmpty and kDeleted must share an unset bit that is not shared "
              "by kSentinel to make the scalar test for MatchEmptyOrDeleted() "
              "efficient");
static_assert(kDeleted == -2,
              "kDeleted must be -2 to make the implementation of "
              "ConvertSpecialToEmptyAndFullToDeleted efficient");

struct rosti_t {
    ctrl_t *ctrl_ = nullptr;      // [(capacity + 1) * ctrl_t]+
    unsigned char *slots_ = nullptr;   // [capacity * types]
    uint64_t size_ = 0;                  // number of full slots
    uint64_t capacity_ = 0;              // total number of slots
    uint64_t slot_size_ = 0;             // size of key in each slot
    uint64_t slot_size_shift_ = 0;
    uint64_t growth_left_ = 0;
    int32_t *value_offsets_ = nullptr;
    unsigned char *slot_initial_values_ = nullptr; // contains pointer to memory arena
};

// An abstraction over a bitmask. It provides an easy way to iterate through the
// indexes of the set bits of a bitmask.  When Shift=0 (platforms with SSE),
// this is a true bitmask.  On non-SSE, platforms the arithematic used to
// emulate the SSE behavior works in bytes (Shift=3) and leaves each bytes as
// either 0x00 or 0x80.
//
// For example:
//   for (int i : BitMask<uint32_t, 16>(0x5)) -> yields 0, 2
//   for (int i : BitMask<uint64_t, 8, 3>(0x0000000080800000)) -> yields 2, 3
template<class T>
class BitMask {

public:
    explicit BitMask(T mask) : mask_(mask) {}

    inline BitMask &operator++() {
        mask_ &= (mask_ - 1);
        return *this;
    }

    explicit operator bool() const { return mask_ != 0; }

    int operator*() const { return TrailingZeros(); }

    [[nodiscard]] BitMask begin() const { return *this; }

    [[nodiscard]] BitMask end() const { return BitMask(0); }

    [[nodiscard]] uint32_t TrailingZeros() const {
        return bit_scan_forward(mask_) >> BITS_SHIFT;
    }

private:

    friend bool operator!=(const BitMask &a, const BitMask &b) {
        return a.mask_ != b.mask_;
    }

    T mask_;
};

#if defined(_ARM64)
inline uint64_t UnalignedLoad64(const void *p) {
    uint64_t t;
    memcpy(&t, p, sizeof t);
    return t;
}

struct GroupPortableImpl {

  explicit GroupPortableImpl(const ctrl_t* pos)
      : ctrl(UnalignedLoad64(pos)) {}

  BitMask<uint64_t> Match(h2_t hash) const {
    // For the technique, see:
    // http://graphics.stanford.edu/~seander/bithacks.html##ValueInWord
    // (Determine if a word has a byte equal to n).
    //
    // Caveat: there are false positives but:
    // - they only occur if there is a real match
    // - they never occur on kEmpty, kDeleted, kSentinel
    // - they will be handled gracefully by subsequent checks in code
    //
    // Example:
    //   v = 0x1716151413121110
    //   hash = 0x12
    //   retval = (v - lsbs) & ~v & msbs = 0x0000000080800000
    constexpr uint64_t msbs = 0x8080808080808080ULL;
    constexpr uint64_t lsbs = 0x0101010101010101ULL;
    auto x = ctrl ^ (lsbs * hash);
    return BitMask<uint64_t>((x - lsbs) & ~x & msbs);
  }

  BitMask<uint64_t> MatchEmpty() const {
    constexpr uint64_t msbs = 0x8080808080808080ULL;
    return BitMask<uint64_t>((ctrl & (~ctrl << 6)) & msbs);
  }

  BitMask<uint64_t> MatchEmptyOrDeleted() const {
    constexpr uint64_t msbs = 0x8080808080808080ULL;
    return BitMask<uint64_t>((ctrl & (~ctrl << 7)) & msbs);
  }

  uint64_t ctrl;
};
using Group = GroupPortableImpl;
#else
struct GroupSse2Impl {

    explicit GroupSse2Impl(const ctrl_t *pos) {
        ctrl.load(pos);
    }

    // Returns a bitmask representing the positions of slots that match hash.
    [[nodiscard]] inline BitMask<uint32_t> Match(h2_t hash) const {
        return BitMask<uint32_t>(to_bits(Vec16c(hash) == ctrl));
    }

    // Returns a bitmask representing the positions of empty slots.
    [[nodiscard]] inline BitMask<uint32_t> MatchEmpty() const {
        return Match(kEmpty);
    }

    // Returns a bitmask representing the positions of empty or deleted slots.
    [[nodiscard]] BitMask<uint32_t> MatchEmptyOrDeleted() const {
        return BitMask<uint32_t>(to_bits(Vec16c(kSentinel) > ctrl));
    }

    Vec16c ctrl;
};
using Group = GroupSse2Impl;
#endif

//-----------------------------------------

rosti_t *alloc_rosti(const int32_t *column_types, int32_t column_count, uint64_t map_capacity);

static bool initialize_slots(rosti_t **map);

// We use 7/8th as maximum load factor.
// For 16-wide groups, that gives an average of two empty slots per group.
inline uint64_t CapacityToGrowth(uint64_t capacity) {
    return capacity - capacity / 8;
}

inline void reset_growth_left(rosti_t *map) {
    map->growth_left_ = CapacityToGrowth(map->capacity_) - map->size_;
}

// Returns a hash seed.
//
// The seed consists of the ctrl_ pointer, which adds enough entropy to ensure
// non-determinism of iteration order in most cases.
inline uint64_t HashSeed(const ctrl_t *ctrl) {
    // The low bits of the pointer have little or no entropy because of
    // alignment. We shift the pointer to try to use higher entropy bits. A
    // good number seems to be 12 bits, because that aligns with page size.
    return reinterpret_cast<uintptr_t>(ctrl) >> 12u;
}

inline uint64_t H1(uint64_t hash, const ctrl_t *ctrl) {
    return (hash >> 7u) ^ HashSeed(ctrl);
}

inline ctrl_t H2(uint64_t hash) { return hash & 0x7Fu; }

template<uint64_t Width>
class probe_seq {
public:
    probe_seq(uint64_t hash, uint64_t mask) {
        offset_ = hash & mask;
        mask_ = mask;
    }

    [[nodiscard]] inline uint64_t offset() const { return offset_; }

    [[nodiscard]] inline uint64_t offset(uint64_t i) const { return (offset_ + i) & mask_; }

    void next() {
        index_ += Width;
        offset_ += index_;
        offset_ &= mask_;
    }

    uint64_t mask() {
        return mask_;
    }

    // 0-based probe index. The i-th probe in the probe sequence.
    [[nodiscard]] uint64_t index() const { return index_; }

private:
    uint64_t mask_;
    uint64_t offset_;
    uint64_t index_ = 0;
};

inline probe_seq<sizeof(Group)> probe(const rosti_t *map, uint64_t hash) {
    return probe_seq<sizeof(Group)>(H1(hash, map->ctrl_), map->capacity_);
}

// Reset all ctrl bytes back to kEmpty, except the sentinel.
inline void reset_ctrl(rosti_t *map) {
    const uint64_t ctrl_capacity = 2 * sizeof(Group) * (map->capacity_ + 1);
    memset(map->ctrl_, kEmpty, ctrl_capacity);
    map->ctrl_[map->capacity_] = kSentinel;
}

bool initialize_slots(rosti_t **ppMap) {
    rosti_t *map = *ppMap;
    const uint64_t ctrl_capacity = 2 * sizeof(Group) * (map->capacity_ + 1);
    auto *mem = reinterpret_cast<unsigned char *>(malloc(
            map->slot_size_ +
            ctrl_capacity +
            map->slot_size_ * (map->capacity_ + 1)));
<<<<<<< HEAD
    map->ctrl_ = reinterpret_cast<ctrl_t *>(mem + map->slot_size_);
    map->slots_ = mem + map->slot_size_ + ctrl_capacity;
=======
    if (mem == nullptr) {
        return false;
    }
    map->ctrl_ = reinterpret_cast<ctrl_t *>(mem) + map->slot_size_;
    map->slots_ = mem + ctrl_capacity;
>>>>>>> 8b1fae29
    map->slot_initial_values_ = mem;
    reset_ctrl(map);
    reset_growth_left(map);
    return true;
}

inline void clear(rosti_t *map) {
    map->size_ = 0;
    reset_ctrl(map);
    reset_growth_left(map);
    memset(map->slots_, 0, map->capacity_ << map->slot_size_shift_);
}

inline bool IsEmpty(ctrl_t c) { return c == kEmpty; }

inline bool IsFull(ctrl_t c) { return c >= 0; }

inline bool IsDeleted(ctrl_t c) { return c == kDeleted; }

inline bool IsEmptyOrDeleted(ctrl_t c) { return c < kSentinel; }

inline void set_ctrl(rosti_t *map, uint64_t i, ctrl_t h) {
    constexpr uint32_t group_size = sizeof(Group);
    const int32_t p = ((i - group_size) & map->capacity_) + 1 + ((group_size - 1) & map->capacity_);
    map->ctrl_[i] = h;
    map->ctrl_[p] = h;
}

// Probes the raw_hash_set with the probe sequence for hash and returns the
// pointer to the first empty or deleted slot.
// NOTE: this function must work with tables having both kEmpty and kDelete
// in one group. Such tables appears during drop_deletes_without_resize.
//
// This function is very useful when insertions happen and:
// - the input is already a set
// - there are enough slots
// - the element with the hash is not in the table
struct FindInfo {
    uint64_t offset;
    uint64_t probe_length;
};

inline FindInfo find_first_non_full(rosti_t *map, uint64_t hash) {
    auto seq = probe(map, hash);
    while (true) {
        Group g{map->ctrl_ + seq.offset()};
        auto mask = g.MatchEmptyOrDeleted();
        if (mask) {
            return {seq.offset(mask.TrailingZeros()), seq.index()};
        }
        seq.next();
    }
}

template<typename HASH_M, typename CPY>
bool resize(rosti_t *map, uint64_t new_capacity, HASH_M hash_m, CPY cpy) {
    auto *old_init = map->slot_initial_values_;
    auto *old_ctrl = map->ctrl_;
    auto *old_slots = map->slots_;
    const uint64_t old_capacity = map->capacity_;
    map->capacity_ = new_capacity;
<<<<<<< HEAD
    initialize_slots(map);

    uint64_t total_probe_length = 0;
    for (uint64_t i = 0; i != old_capacity; ++i) {
        if (IsFull(old_ctrl[i])) {
            auto p = old_slots + (i << map->slot_size_shift_);
            const uint64_t hash = hash_m(p);
            auto target = find_first_non_full(map, hash);
            uint64_t new_i = target.offset;
            total_probe_length += target.probe_length;
            set_ctrl(map, new_i, H2(hash));
            cpy(map->slots_ + (new_i << map->slot_size_shift_), p, map->slot_size_);
=======
    if (initialize_slots(&map)) {

        uint64_t total_probe_length = 0;
        for (uint64_t i = 0; i != old_capacity; ++i) {
            if (IsFull(old_ctrl[i])) {
                auto p = old_slots + (i << map->slot_size_shift_);
                const uint64_t hash = hash_m(p);
                auto target = find_first_non_full(map, hash);
                uint64_t new_i = target.offset;
                total_probe_length += target.probe_length;
                set_ctrl(map, new_i, H2(hash));
                cpy(map->slots_ + (new_i << map->slot_size_shift_), p, map->slot_size_);
//            *(reinterpret_cast<int32_t *>(map->slots_ + (new_i << map->slot_size_shift_))) = *p;
            }
>>>>>>> 8b1fae29
        }
        if (old_capacity) {
            free(old_init);
        }

        return true;
    }
<<<<<<< HEAD
    if (old_init) {
        free(old_init);
    }
=======

    return false;
>>>>>>> 8b1fae29
}

template<typename HASH_M_T, typename CPY_T>
ATTRIBUTE_NEVER_INLINE uint64_t prepare_insert(rosti_t *map, uint64_t hash, HASH_M_T hash_f, CPY_T cpy_f) {
    auto target = find_first_non_full(map, hash);
    if (PREDICT_FALSE(map->growth_left_ == 0 && !IsDeleted(map->ctrl_[target.offset]))) {
        if (!resize(map, map->capacity_ * 2 + 1, hash_f, cpy_f)) {
            return -1;
        }
        target = find_first_non_full(map, hash);
    }
    ++map->size_;
    map->growth_left_ -= IsEmpty(map->ctrl_[target.offset]);
    set_ctrl(map, target.offset, H2(hash));

    // initialize slot
    const uint64_t offset = target.offset << map->slot_size_shift_;
    memcpy(map->slots_ + offset, map->slot_initial_values_, map->slot_size_);
    return offset;
}

template<typename T, typename HASH_T, typename EQ_T, typename HAS_M_T, typename CPY_T>
inline std::pair<uint64_t, bool> find_or_prepare_insert(
        rosti_t *map, const T key, HASH_T hash_f, EQ_T eq_f,
        HAS_M_T hash_m_f, CPY_T cpy_f
) {
    auto hash = hash_f(key);
    auto seq = probe(map, hash);
    while (true) {
        Group g{map->ctrl_ + seq.offset()};
        for (int i : g.Match(H2(hash))) {
            const uint64_t offset = seq.offset(i) << map->slot_size_shift_;
            if (PREDICT_TRUE(eq_f(map->slots_ + offset, key))) {
                return {offset, false};
            }
        }
        if (PREDICT_TRUE(g.MatchEmpty())) {
            break;
        }
        seq.next();
    }
    return {prepare_insert(map, hash, hash_m_f, cpy_f), true};
}

inline uint64_t hashInt(uint32_t v) {
    uint64_t h = v;
    h = (h << 5u) - h + ((unsigned char) (v >> 8u));
    h = (h << 5u) - h + ((unsigned char) (v >> 16u));
    h = (h << 5u) - h + ((unsigned char) (v >> 24u));
    return h;
}

// int equivalence
inline bool eqInt(void *p, int32_t key) {
    return *reinterpret_cast<int32_t *>(p) == key;
}

// int pointer hash
inline uint64_t hashIntMem(void *p) {
    return hashInt(*reinterpret_cast<int32_t *>(p));
}

// generic slot copy
inline void cpySlot(void *to, void *from, uint64_t size) {
    memcpy(to, from, size);
}

// int key lookup
inline std::pair<uint64_t, bool> find(rosti_t *map, const int32_t key) {
    return find_or_prepare_insert<int32_t>(map, key, hashInt, eqInt, hashIntMem, cpySlot);
}

#endif //ROSTI_H<|MERGE_RESOLUTION|>--- conflicted
+++ resolved
@@ -296,16 +296,11 @@
             map->slot_size_ +
             ctrl_capacity +
             map->slot_size_ * (map->capacity_ + 1)));
-<<<<<<< HEAD
+    if (mem == nullptr) {
+        return false;
+    }
     map->ctrl_ = reinterpret_cast<ctrl_t *>(mem + map->slot_size_);
     map->slots_ = mem + map->slot_size_ + ctrl_capacity;
-=======
-    if (mem == nullptr) {
-        return false;
-    }
-    map->ctrl_ = reinterpret_cast<ctrl_t *>(mem) + map->slot_size_;
-    map->slots_ = mem + ctrl_capacity;
->>>>>>> 8b1fae29
     map->slot_initial_values_ = mem;
     reset_ctrl(map);
     reset_growth_left(map);
@@ -367,20 +362,6 @@
     auto *old_slots = map->slots_;
     const uint64_t old_capacity = map->capacity_;
     map->capacity_ = new_capacity;
-<<<<<<< HEAD
-    initialize_slots(map);
-
-    uint64_t total_probe_length = 0;
-    for (uint64_t i = 0; i != old_capacity; ++i) {
-        if (IsFull(old_ctrl[i])) {
-            auto p = old_slots + (i << map->slot_size_shift_);
-            const uint64_t hash = hash_m(p);
-            auto target = find_first_non_full(map, hash);
-            uint64_t new_i = target.offset;
-            total_probe_length += target.probe_length;
-            set_ctrl(map, new_i, H2(hash));
-            cpy(map->slots_ + (new_i << map->slot_size_shift_), p, map->slot_size_);
-=======
     if (initialize_slots(&map)) {
 
         uint64_t total_probe_length = 0;
@@ -393,24 +374,16 @@
                 total_probe_length += target.probe_length;
                 set_ctrl(map, new_i, H2(hash));
                 cpy(map->slots_ + (new_i << map->slot_size_shift_), p, map->slot_size_);
-//            *(reinterpret_cast<int32_t *>(map->slots_ + (new_i << map->slot_size_shift_))) = *p;
             }
->>>>>>> 8b1fae29
-        }
-        if (old_capacity) {
+        }
+        if (old_init) {
             free(old_init);
         }
 
         return true;
     }
-<<<<<<< HEAD
-    if (old_init) {
-        free(old_init);
-    }
-=======
 
     return false;
->>>>>>> 8b1fae29
 }
 
 template<typename HASH_M_T, typename CPY_T>
