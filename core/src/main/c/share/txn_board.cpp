--- conflicted
+++ resolved
@@ -197,16 +197,12 @@
     return reinterpret_cast<txn_scoreboard_t<COUNTER_T> *>(p_txn_scoreboard)->txn_acquire(txn);
 }
 
-<<<<<<< HEAD
+JNIEXPORT jboolean JNICALL Java_io_questdb_cairo_TxnScoreboard_incrementTxn0
+        (JAVA_STATIC, jlong p_txn_scoreboard, jlong txn) {
+    return reinterpret_cast<txn_scoreboard_t<COUNTER_T> *>(p_txn_scoreboard)->txn_increment(txn);
+}
+
 JNIEXPORT jlong JNICALL Java_io_questdb_cairo_TxnScoreboardV1_releaseTxn0
-=======
-JNIEXPORT jboolean JNICALL Java_io_questdb_cairo_TxnScoreboard_incrementTxn0
-        (JAVA_STATIC, jlong p_txn_scoreboard, jlong txn) {
-    return reinterpret_cast<txn_scoreboard_t<COUNTER_T> *>(p_txn_scoreboard)->txn_increment(txn);
-}
-
-JNIEXPORT jlong JNICALL Java_io_questdb_cairo_TxnScoreboard_releaseTxn0
->>>>>>> eaddccd8
         (JAVA_STATIC, jlong p_txn_scoreboard, jlong txn) {
     return reinterpret_cast<txn_scoreboard_t<COUNTER_T> *>(p_txn_scoreboard)->txn_release(txn);
 }
