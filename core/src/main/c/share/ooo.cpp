--- conflicted
+++ resolved
@@ -526,26 +526,17 @@
     quick_sort_long_index_asc_in_place<__int128>(reinterpret_cast<__int128 *>(pLong), 0, len - 1);
 }
 
-<<<<<<< HEAD
-index_t* merge_long_indexes_asc(const java_index_entry_t *java_entries, uint32_t count, index_t *merged_index) {
-=======
 JNIEXPORT void JNICALL
 Java_io_questdb_std_Vect_sort3LongAscInPlace(JNIEnv *env, jclass cl, jlong pLong, jlong count) {
     quick_sort_long_index_asc_in_place<long_3x>(reinterpret_cast<long_3x *>(pLong), 0, count - 1);
 }
 
-JNIEXPORT jlong JNICALL
-Java_io_questdb_std_Vect_mergeLongIndexesAsc(JAVA_STATIC, jlong pIndexStructArray, jint cnt) {
-    // prepare merge entries
-    // they need to have mutable current position "pos" in index
-
-    if (cnt < 1) {
-        return 0;
-    }
-
-    auto count = static_cast<uint32_t>(cnt);
-    const java_index_entry_t *java_entries = reinterpret_cast<java_index_entry_t *>(pIndexStructArray);
->>>>>>> 075cb98f
+JNIEXPORT void JNICALL
+Java_io_questdb_std_Vect_sort3LongAscInPlace(JNIEnv *env, jclass cl, jlong pLong, jlong count) {
+    quick_sort_long_index_asc_in_place<long_3x>(reinterpret_cast<long_3x *>(pLong), 0, count - 1);
+}
+
+index_t* merge_long_indexes_asc(const java_index_entry_t *java_entries, uint32_t count, index_t *merged_index) {
     if (count == 1) {
         return java_entries[0].index;
     }
