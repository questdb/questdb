/*******************************************************************************
 *     ___                  _   ____  ____
 *    / _ \ _   _  ___  ___| |_|  _ \| __ )
 *   | | | | | | |/ _ \/ __| __| | | |  _ \
 *   | |_| | |_| |  __/\__ \ |_| |_| | |_) |
 *    \__\_\\__,_|\___||___/\__|____/|____/
 *
 *  Copyright (c) 2014-2019 Appsicle
 *  Copyright (c) 2019-2023 QuestDB
 *
 *  Licensed under the Apache License, Version 2.0 (the "License");
 *  you may not use this file except in compliance with the License.
 *  You may obtain a copy of the License at
 *
 *  http://www.apache.org/licenses/LICENSE-2.0
 *
 *  Unless required by applicable law or agreed to in writing, software
 *  distributed under the License is distributed on an "AS IS" BASIS,
 *  WITHOUT WARRANTIES OR CONDITIONS OF ANY KIND, either express or implied.
 *  See the License for the specific language governing permissions and
 *  limitations under the License.
 *
 ******************************************************************************/
#include "jni.h"
#include <cstring>
#include "util.h"
#include "simd.h"
#include "ooo_dispatch.h"
#include <algorithm>

#ifdef OOO_CPP_PROFILE_TIMING
#include <atomic>
#include <time.h>
#endif


typedef struct {
    uint64_t c8[256];
    uint64_t c7[256];
    uint64_t c6[256];
    uint64_t c5[256];
    uint64_t c4[256];
    uint64_t c3[256];
    uint64_t c2[256];
    uint64_t c1[256];
} rscounts_t;

struct long_3x {
    uint64_t l1;
    uint64_t l2;
    uint64_t l3;

    bool operator<=(const long_3x &other) const {
        if (l1 > other.l1) return false;
        if (l1 == other.l1) {
            if (l2 > other.l2) return false;
            if (l2 == other.l2) {
                if (l3 > other.l3) return false;
            }
        }
        return true;
    }
};

#define RADIX_SHUFFLE 0

#if RADIX_SHUFFLE == 0

template<uint16_t sh, typename T>
inline void radix_shuffle(uint64_t *counts, const T *src, T *dest, const uint64_t size) {
    MM_PREFETCH_T0(counts);
    for (uint64_t x = 0; x < size; x++) {
        const auto digit = (src[x] >> sh) & 0xffu;
        dest[counts[digit]] = src[x];
        counts[digit]++;
        MM_PREFETCH_T2(src + x + 64);
    }
}


template<uint16_t sh>
inline void radix_shuffle_ab(uint64_t *counts, const uint64_t *srcA, const uint64_t sizeA, const index_t *srcB,
                             const uint64_t sizeB, index_t *dest) {
    MM_PREFETCH_T0(counts);
    for (uint64_t x = 0; x < sizeA; x++) {
        const auto digit = (srcA[x] >> sh) & 0xffu;
        dest[counts[digit]].ts = srcA[x];
        dest[counts[digit]].i = x | (1ull << 63);
        counts[digit]++;
        MM_PREFETCH_T2(srcA + x + 64);
    }

    for (uint64_t x = 0; x < sizeB; x++) {
        const auto digit = (srcB[x] >> sh) & 0xffu;
        dest[counts[digit]] = srcB[x];
        counts[digit]++;
        MM_PREFETCH_T2(srcB + x + 64);
    }
}

#elif RADIX_SHUFFLE == 1

template<uint16_t sh>
inline void radix_shuffle(uint64_t *counts, index_t *src, index_t *dest, uint64_t size) {
    _mm_prefetch(counts, _MM_HINT_NTA);
    Vec4q vec;
    Vec4q digitVec;
    int64_t values[4];
    int64_t digits[4];
    for (uint64_t x = 0; x < size; x += 4) {
        _mm_prefetch(src + x + 64, _MM_HINT_T0);
        vec.load(src + x);
        digitVec = (vec >> sh) & 0xff;

        vec.store(values);
        digitVec.store(digits);

        dest[counts[digits[0]]] = values[0];
        counts[digits[0]]++;

        dest[counts[digits[1]]] = values[1];
        counts[digits[1]]++;

        dest[counts[digits[2]]] = values[2];
        counts[digits[2]]++;

        dest[counts[digits[3]]] = values[3];
        counts[digits[3]]++;
    }
}

#elif RADIX_SHUFFLE == 2
template<uint16_t sh>
inline void radix_shuffle(uint64_t* counts, int64_t* src, int64_t* dest, uint64_t size) {
    _mm_prefetch(counts, _MM_HINT_NTA);
    Vec8q vec;
    Vec8q digitVec;
    int64_t values[8];
    int64_t digits[8];
    for (uint64_t x = 0; x < size; x += 8) {
        _mm_prefetch(src + x + 64, _MM_HINT_T0);
        vec.load(src + x);
        digitVec = (vec >> sh) & 0xff;

        vec.store(values);
        digitVec.store(digits);

        dest[counts[digits[0]]] = values[0];
        counts[digits[0]]++;

        dest[counts[digits[1]]] = values[1];
        counts[digits[1]]++;

        dest[counts[digits[2]]] = values[2];
        counts[digits[2]]++;

        dest[counts[digits[3]]] = values[3];
        counts[digits[3]]++;

        dest[counts[digits[4]]] = values[4];
        counts[digits[4]]++;

        dest[counts[digits[5]]] = values[5];
        counts[digits[5]]++;

        dest[counts[digits[6]]] = values[6];
        counts[digits[6]]++;

        dest[counts[digits[7]]] = values[7];
        counts[digits[7]]++;
    }
}
#endif

template<typename T>
void radix_sort_long_index_asc_in_place(T *array, uint64_t size, T *cpy) {
    rscounts_t counts;
    memset(&counts, 0, 256 * 8 * sizeof(uint64_t));
    uint64_t o8 = 0, o7 = 0, o6 = 0, o5 = 0, o4 = 0, o3 = 0, o2 = 0, o1 = 0;
    uint64_t t8, t7, t6, t5, t4, t3, t2, t1;
    uint64_t x;

    // calculate counts
    MM_PREFETCH_NTA(counts.c8);
    for (x = 0; x < size; x++) {
        t8 = array[x] & 0xffu;
        t7 = (array[x] >> 8u) & 0xffu;
        t6 = (array[x] >> 16u) & 0xffu;
        t5 = (array[x] >> 24u) & 0xffu;
        t4 = (array[x] >> 32u) & 0xffu;
        t3 = (array[x] >> 40u) & 0xffu;
        t2 = (array[x] >> 48u) & 0xffu;
        t1 = (array[x] >> 56u) & 0xffu;
        counts.c8[t8]++;
        counts.c7[t7]++;
        counts.c6[t6]++;
        counts.c5[t5]++;
        counts.c4[t4]++;
        counts.c3[t3]++;
        counts.c2[t2]++;
        counts.c1[t1]++;
        MM_PREFETCH_T2(array + x + 64);
    }

    // convert counts to offsets
    MM_PREFETCH_T0(&counts);
    for (x = 0; x < 256; x++) {
        t8 = o8 + counts.c8[x];
        t7 = o7 + counts.c7[x];
        t6 = o6 + counts.c6[x];
        t5 = o5 + counts.c5[x];
        t4 = o4 + counts.c4[x];
        t3 = o3 + counts.c3[x];
        t2 = o2 + counts.c2[x];
        t1 = o1 + counts.c1[x];
        counts.c8[x] = o8;
        counts.c7[x] = o7;
        counts.c6[x] = o6;
        counts.c5[x] = o5;
        counts.c4[x] = o4;
        counts.c3[x] = o3;
        counts.c2[x] = o2;
        counts.c1[x] = o1;
        o8 = t8;
        o7 = t7;
        o6 = t6;
        o5 = t5;
        o4 = t4;
        o3 = t3;
        o2 = t2;
        o1 = t1;
    }

    // radix
    radix_shuffle<0u>(counts.c8, array, cpy, size);
    radix_shuffle<8u>(counts.c7, cpy, array, size);
    radix_shuffle<16u>(counts.c6, array, cpy, size);
    radix_shuffle<24u>(counts.c5, cpy, array, size);
    radix_shuffle<32u>(counts.c4, array, cpy, size);
    radix_shuffle<40u>(counts.c3, cpy, array, size);
    radix_shuffle<48u>(counts.c2, array, cpy, size);
    radix_shuffle<56u>(counts.c1, cpy, array, size);
}

void
radix_sort_ab_long_index_asc(const uint64_t *arrayA, const uint64_t sizeA, const index_t *arrayB, const uint64_t sizeB,
                             index_t *out, index_t *cpy) {
    rscounts_t counts;
    memset(&counts, 0, 256 * 8 * sizeof(uint64_t));
    uint64_t o8 = 0, o7 = 0, o6 = 0, o5 = 0, o4 = 0, o3 = 0, o2 = 0, o1 = 0;
    uint64_t t8, t7, t6, t5, t4, t3, t2, t1;
    uint64_t x;

    // calculate counts
    MM_PREFETCH_NTA(counts.c8);
    for (x = 0; x < sizeA; x++) {
        t8 = arrayA[x] & 0xffu;
        t7 = (arrayA[x] >> 8u) & 0xffu;
        t6 = (arrayA[x] >> 16u) & 0xffu;
        t5 = (arrayA[x] >> 24u) & 0xffu;
        t4 = (arrayA[x] >> 32u) & 0xffu;
        t3 = (arrayA[x] >> 40u) & 0xffu;
        t2 = (arrayA[x] >> 48u) & 0xffu;
        t1 = (arrayA[x] >> 56u) & 0xffu;
        counts.c8[t8]++;
        counts.c7[t7]++;
        counts.c6[t6]++;
        counts.c5[t5]++;
        counts.c4[t4]++;
        counts.c3[t3]++;
        counts.c2[t2]++;
        counts.c1[t1]++;
        MM_PREFETCH_T2(arrayA + x + 64);
    }

    for (x = 0; x < sizeB; x++) {
        t8 = arrayB[x] & 0xffu;
        t7 = (arrayB[x] >> 8u) & 0xffu;
        t6 = (arrayB[x] >> 16u) & 0xffu;
        t5 = (arrayB[x] >> 24u) & 0xffu;
        t4 = (arrayB[x] >> 32u) & 0xffu;
        t3 = (arrayB[x] >> 40u) & 0xffu;
        t2 = (arrayB[x] >> 48u) & 0xffu;
        t1 = (arrayB[x] >> 56u) & 0xffu;
        counts.c8[t8]++;
        counts.c7[t7]++;
        counts.c6[t6]++;
        counts.c5[t5]++;
        counts.c4[t4]++;
        counts.c3[t3]++;
        counts.c2[t2]++;
        counts.c1[t1]++;
        MM_PREFETCH_T2(arrayB + x + 64);
    }

    // convert counts to offsets
    MM_PREFETCH_T0(&counts);
    for (x = 0; x < 256; x++) {
        t8 = o8 + counts.c8[x];
        t7 = o7 + counts.c7[x];
        t6 = o6 + counts.c6[x];
        t5 = o5 + counts.c5[x];
        t4 = o4 + counts.c4[x];
        t3 = o3 + counts.c3[x];
        t2 = o2 + counts.c2[x];
        t1 = o1 + counts.c1[x];
        counts.c8[x] = o8;
        counts.c7[x] = o7;
        counts.c6[x] = o6;
        counts.c5[x] = o5;
        counts.c4[x] = o4;
        counts.c3[x] = o3;
        counts.c2[x] = o2;
        counts.c1[x] = o1;
        o8 = t8;
        o7 = t7;
        o6 = t6;
        o5 = t5;
        o4 = t4;
        o3 = t3;
        o2 = t2;
        o1 = t1;
    }

    // radix
    radix_shuffle_ab<0u>(counts.c8, arrayA, sizeA, arrayB, sizeB, cpy);

    auto size = sizeA + sizeB;
    radix_shuffle<8u>(counts.c7, cpy, out, size);
    radix_shuffle<16u>(counts.c6, out, cpy, size);
    radix_shuffle<24u>(counts.c5, cpy, out, size);
    radix_shuffle<32u>(counts.c4, out, cpy, size);
    radix_shuffle<40u>(counts.c3, cpy, out, size);
    radix_shuffle<48u>(counts.c2, out, cpy, size);
    radix_shuffle<56u>(counts.c1, cpy, out, size);
}

template<typename T>
inline void radix_sort_long_index_asc_in_place(T *array, uint64_t size) {
    auto *cpy = (T *) malloc(size * sizeof(T));
    radix_sort_long_index_asc_in_place(array, size, cpy);
    free(cpy);
}

template<typename T>
inline void swap(T *a, T *b) {
    const auto t = *a;
    *a = *b;
    *b = t;
}

/**
 * This function takes last element as pivot, places
 *  the pivot element at its correct position in sorted
 *   array, and places all smaller (smaller than pivot)
 *  to left of pivot and all greater elements to right
 *  of pivot
 *
 **/
template<typename T>
inline uint64_t partition(T *index, uint64_t low, uint64_t high) {
    const auto pivot = index[high];    // pivot
    auto i = (low - 1);  // Index of smaller element

    for (uint64_t j = low; j <= high - 1; j++) {
        // If current element is smaller than or
        // equal to pivot
        if (index[j] <= pivot) {
            i++;    // increment index of smaller element
            swap(&index[i], &index[j]);
        }
    }
    swap(&index[i + 1], &index[high]);
    return (i + 1);
}

/**
 * The main function that implements QuickSort
 * arr[] --> Array to be sorted,
 * low  --> Starting index,
 * high  --> Ending index
 **/
template<typename T>
void quick_sort_long_index_asc_in_place(T *arr, int64_t low, int64_t high) {
    if (low < high) {
        /* pi is partitioning index, arr[p] is now
           at right place */
        uint64_t pi = partition(arr, low, high);

        // Separately sort elements before
        // partition and after partition
        quick_sort_long_index_asc_in_place(arr, low, pi - 1);
        quick_sort_long_index_asc_in_place(arr, pi + 1, high);
    }
}

template<typename T>
inline void sort(T *index, int64_t size) {
    if (size < 600) {
        quick_sort_long_index_asc_in_place(index, 0, size - 1);
    } else {
        radix_sort_long_index_asc_in_place(index, size);
    }
}

typedef struct {
    uint64_t value;
    uint32_t index_index;
} loser_node_t;

typedef struct {
    index_t *index;
    uint64_t pos;
    uint64_t size;
} index_entry_t;

typedef struct {
    index_t *index;
    int64_t size;
} java_index_entry_t;

<<<<<<< HEAD
=======
int64_t merge_dedup_long_index(
        const uint64_t *src,
        const int64_t src_lo,
        const int64_t src_hi_incl,
        const index_t *index,
        const int64_t index_lo,
        const int64_t index_hi_incl,
        index_t *dest_start
) {
    int64_t src_pos = src_lo;
    int64_t index_pos = index_lo;
    index_t *dest = dest_start;

    while (src_pos <= src_hi_incl && index_pos <= index_hi_incl) {
        if (src[src_pos] < index[index_pos].ts) {
            dest[0].ts = src[src_pos];
            dest[0].i = src_pos | (1ull << 63);
            dest++;
            src_pos++;
        } else if (src[src_pos] > index[index_pos].ts) {
            dest[0] = index[index_pos];
            dest++;
            index_pos++;
        } else {
            // index_ts == src_ts
            const uint64_t conflict_ts = src[src_pos];
            while (index_pos <= index_hi_incl && index[index_pos].ts == conflict_ts) {
                index_pos++;
            }

            // replace all records with same timestamp with last version from index
            while (src_pos <= src_hi_incl && src[src_pos] == conflict_ts) {
                dest[0] = index[index_pos - 1];
                dest++;
                src_pos++;
            }
        }
    }

    while (index_pos <= index_hi_incl) {
        dest[0] = index[index_pos];
        dest++;
        index_pos++;
    }

    while (src_pos <= src_hi_incl) {
        dest[0].ts = src[src_pos];
        dest[0].i = src_pos | (1ull << 63);
        dest++;
        src_pos++;
    }
    return dest - dest_start;
}

int64_t merge_dedup_long_index_int_keys(
        const uint64_t *src,
        const int64_t src_lo,
        const int64_t src_hi_incl,
        const index_t *index,
        const int64_t index_lo,
        const int64_t index_hi_incl,
        index_t *dest_start,
        const int64_t dedupKeyCount,
        const int32_t **dedupSrc,
        const int64_t *dedupSrcTops,
        const int32_t **dedupIndex
) {
    int64_t src_pos = src_lo;
    int64_t index_pos = index_lo;
    index_t *dest = dest_start;

    uint64_t src_ts;
    uint64_t index_ts;

    while (src_pos <= src_hi_incl && index_pos <= index_hi_incl) {
        src_ts = src[src_pos];
        index_ts = (int64_t) index[index_pos].ts;

        if (src_ts < index_ts) {
            dest[0].ts = src_ts;
            dest[0].i = src_pos | (1ull << 63);
            dest++;
            src_pos++;
        } else if (src_ts > index_ts) {
            dest[0].ts = index_ts;
            dest[0].i = index_pos;
            dest++;
            index_pos++;
        } else {
            // index_ts == src_ts
            const uint64_t conflict_ts = src_ts;
            const int64_t conflict_src_pos = src_pos;
            index_t *conflict_dest_start = dest;

            // copy all src records with the same ts
            while (src[src_pos] == conflict_ts) {
                dest[0].ts = conflict_ts;
                dest[0].i = src_pos | (1ull << 63);
                dest++;
                src_pos++;
            }

            // overwrite them with dest if key match
            while (index[index_pos].ts == conflict_ts) {
                bool matched = false;
                for (int64_t i = conflict_src_pos; i < src_pos; i++) {
                    if (key_equals(dedupKeyCount, i, dedupSrc, dedupSrcTops, index_pos, dedupIndex)) {
                        conflict_dest_start[i - conflict_src_pos].i = index_pos;
                        matched = true;
                        // keep looking, there can be more than 1 match
                    }
                }
                if (!matched) {
                    dest[0].ts = conflict_ts;
                    dest[0].i = index_pos;
                    dest++;
                }
                index_pos++;
            }
        }
    }

    while (index_pos <= index_hi_incl) {
        dest[0].ts = index[index_pos].ts;
        dest[0].i = (index_pos - 1);
        dest++;
        index_pos++;
    }

    while (src_pos <= src_hi_incl) {
        dest[0].ts = src[src_pos];
        dest[0].i = src_pos | (1ull << 63);
        dest++;
        src_pos++;
    }

    return dest - dest_start;
}

bool key_equals(
        const int64_t count,
        const int64_t src_pos,
        const int32_t **src_data,
        const int64_t *src_tops,
        int64_t dest_pos,
        const int32_t **dest_data
) {
    for (int c = 0; c < count; c++) {
        const int64_t col_top = src_tops[c];
        const int32_t src_val = src_pos >= col_top ? src_data[c][src_pos - col_top] : -1;
        const int32_t dest_val = dest_data[c][dest_pos];
        if (src_val != dest_val) {
            return false;
        }
    }
    return true;
}

inline int64_t dedup_sorted_timestamp_index(const index_t *pIndexIn, int64_t count, index_t *pIndexOut) {
    if (count > 0) {
        int64_t copyTo = 0;
        uint64_t lastTimestamp = pIndexIn[0].ts;
        for (int64_t i = 1; i < count; i++) {
            if (pIndexIn[i].ts > lastTimestamp) {
                pIndexOut[copyTo] = pIndexIn[i - 1];
                copyTo++;
                lastTimestamp = pIndexIn[i].ts;
            } else if (pIndexIn[i].ts < lastTimestamp) {
                return -i - 1;
            }
        }
        pIndexOut[copyTo] = pIndexIn[count - 1];
        return copyTo + 1;
    }
    return 0;
}

inline int64_t dedup_sorted_timestamp_index_rebase(const index_t *pIndexIn, int64_t count, index_t *pIndexOut) {
    if (count > 0) {
        int64_t copyTo = 0;
        uint64_t lastTimestamp = pIndexIn[0].ts;
        for (int64_t i = 1; i < count; i++) {
            if (pIndexIn[i].ts > lastTimestamp) {
                pIndexOut[copyTo].ts = pIndexIn[i - 1].ts;
                pIndexOut[copyTo].i = (i - 1) | (1ull << 63);
                copyTo++;
                lastTimestamp = pIndexIn[i].ts;
            } else if (pIndexIn[i].ts < lastTimestamp) {
                return -i - 1;
            }
        }
        pIndexOut[copyTo].ts = pIndexIn[count - 1].ts;
        pIndexOut[copyTo].i = (count - 1) | (1ull << 63);
        return copyTo + 1;
    }
    return 0;
}

>>>>>>> 452eb99c
void k_way_merge_long_index(
        index_entry_t *indexes,
        const uint32_t entries_count,
        uint32_t sentinels_at_start,
        index_t *dest
) {

    // calculate size of the tree
    const uint32_t tree_size = entries_count * 2;
    uint64_t merged_index_pos = 0;
    uint32_t sentinels_left = entries_count - sentinels_at_start;

    loser_node_t tree[tree_size];

    // seed the bottom of the tree with index values
    for (uint32_t i = 0; i < entries_count; i++) {
        if (indexes[i].index != nullptr) {
            tree[entries_count + i].value = indexes[i].index->ts;
        } else {
            tree[entries_count + i].value = L_MAX;
        }
        tree[entries_count + i].index_index = entries_count + i;
    }

    // seed the entire tree from bottom up
    for (uint32_t i = tree_size - 1; i > 1; i -= 2) {
        uint32_t winner;
        if (tree[i].value < tree[i - 1].value) {
            winner = i;
        } else {
            winner = i - 1;
        }
        tree[i / 2] = tree[winner];
    }

    // take the first winner
    auto winner_index = tree[1].index_index;
    index_entry_t *winner = indexes + winner_index - entries_count;
    if (winner->pos < winner->size) {
        dest[merged_index_pos++] = winner->index[winner->pos];
    } else {
        sentinels_left--;
    }

    // full run
    while (sentinels_left > 0) {

        // back fill the winning index
        if (PREDICT_TRUE(++winner->pos < winner->size)) {
            tree[winner_index].value = winner->index[winner->pos].ts;
        } else {
            tree[winner_index].value = L_MAX;
            sentinels_left--;
        }

        if (sentinels_left == 0) {
            break;
        }

        MM_PREFETCH_NTA(tree);
        while (PREDICT_TRUE(winner_index > 1)) {
            const auto right_child = winner_index % 2 == 1 ? winner_index - 1 : winner_index + 1;
            const auto target = winner_index / 2;
            if (tree[winner_index].value < tree[right_child].value) {
                tree[target] = tree[winner_index];
            } else {
                tree[target] = tree[right_child];
            }
            winner_index = target;
        }
        winner_index = tree[1].index_index;
        winner = indexes + winner_index - entries_count;
        MM_PREFETCH_NTA(winner);
        dest[merged_index_pos++] = winner->index[winner->pos];
    }
}

DECLARE_DISPATCHER(make_timestamp_index);

void binary_merge_ts_long_index(
        const int64_t *timestamps,
        const int64_t timestampLo,
        const int64_t timestamps_count,
        const index_t *index,
        const int64_t index_count,
        index_t *dest
) {
    int64_t its = timestampLo, iidx = 0, r = 0;
    int64_t timestamps_hi = timestampLo + timestamps_count;

    while (its < timestamps_hi && iidx < index_count) {
        if (timestamps[its] <= (int64_t) index[iidx].ts) {
            dest[r].ts = timestamps[its];
            dest[r++].i = (1ull << 63) | its;
            its++;
        } else {
            dest[r++] = index[iidx++];
        }
    }

    make_timestamp_index(
            timestamps,
            its,
            timestamps_hi - 1,
            &dest[r]
    );

    memcpy(&dest[r], &index[iidx], (index_count - iidx) * sizeof(index_t));
}


#ifdef OOO_CPP_PROFILE_TIMING
const int perf_counter_length = 32;
std::atomic_ulong perf_counters[perf_counter_length];

uint64_t currentTimeNanos() {
    struct timespec timespec;
    clock_gettime(CLOCK_REALTIME, &timespec);
    return timespec.tv_sec * 1000000000L + timespec.tv_nsec;
}
#endif

template<typename T>
inline void measure_time(int index, T func) {
#ifdef OOO_CPP_PROFILE_TIMING
    auto start = currentTimeNanos();
    func();
    auto end = currentTimeNanos();
    perf_counters[index].fetch_add(end - start);
#else
    func();
#endif
}

extern "C" {

DECLARE_DISPATCHER(platform_memcpy) ;
JNIEXPORT void JNICALL Java_io_questdb_std_Vect_memcpy0
        (JNIEnv *e, jclass cl, jlong src, jlong dst, jlong len) {
    platform_memcpy(
            reinterpret_cast<void *>(dst),
            reinterpret_cast<void *>(src),
            __JLONG_REINTERPRET_CAST__(int64_t, len)
    );
}

DECLARE_DISPATCHER(platform_memcmp) ;
JNIEXPORT jint JNICALL Java_io_questdb_std_Vect_memcmp
        (JNIEnv *e, jclass cl, jlong a, jlong b, jlong len) {
    int res;
    platform_memcmp(
            reinterpret_cast<void *>(a),
            reinterpret_cast<void *>(b),
            __JLONG_REINTERPRET_CAST__(int64_t, len),
            &res
    );
    return res;
}

DECLARE_DISPATCHER(platform_memmove) ;
JNIEXPORT void JNICALL Java_io_questdb_std_Vect_memmove
        (JNIEnv *e, jclass cl, jlong dst, jlong src, jlong len) {
    platform_memmove(
            reinterpret_cast<void *>(dst),
            reinterpret_cast<void *>(src),
            __JLONG_REINTERPRET_CAST__(int64_t, len)
    );
}

DECLARE_DISPATCHER(platform_memset) ;
JNIEXPORT void JNICALL Java_io_questdb_std_Vect_memset
        (JNIEnv *e, jclass cl, jlong dst, jlong len, jint value) {
    platform_memset(
            reinterpret_cast<void *>(dst),
            value,
            __JLONG_REINTERPRET_CAST__(int64_t, len)
    );
}

DECLARE_DISPATCHER(merge_copy_var_column_int32) ;
JNIEXPORT void JNICALL
Java_io_questdb_std_Vect_oooMergeCopyStrColumn(JNIEnv *env, jclass cl,
                                               jlong merge_index,
                                               jlong merge_index_size,
                                               jlong src_data_fix,
                                               jlong src_data_var,
                                               jlong src_ooo_fix,
                                               jlong src_ooo_var,
                                               jlong dst_fix,
                                               jlong dst_var,
                                               jlong dst_var_offset) {
    measure_time(0, [=]() {
        merge_copy_var_column_int32(
                reinterpret_cast<index_t *>(merge_index),
                __JLONG_REINTERPRET_CAST__(int64_t, merge_index_size),
                reinterpret_cast<int64_t *>(src_data_fix),
                reinterpret_cast<char *>(src_data_var),
                reinterpret_cast<int64_t *>(src_ooo_fix),
                reinterpret_cast<char *>(src_ooo_var),
                reinterpret_cast<int64_t *>(dst_fix),
                reinterpret_cast<char *>(dst_var),
                __JLONG_REINTERPRET_CAST__(int64_t, dst_var_offset)
        );
    });
}

// 1 oooMergeCopyStrColumnWithTop removed and now executed as Merge Copy without Top
// 2 oooMergeCopyBinColumnWithTop removed and now executed as Merge Copy without Top

DECLARE_DISPATCHER(merge_copy_var_column_int64) ;
JNIEXPORT void JNICALL
Java_io_questdb_std_Vect_oooMergeCopyBinColumn(JNIEnv *env, jclass cl,
                                               jlong merge_index,
                                               jlong merge_index_size,
                                               jlong src_data_fix,
                                               jlong src_data_var,
                                               jlong src_ooo_fix,
                                               jlong src_ooo_var,
                                               jlong dst_fix,
                                               jlong dst_var,
                                               jlong dst_var_offset) {
    measure_time(3, [=]() {
        merge_copy_var_column_int64(
                reinterpret_cast<index_t *>(merge_index),
                __JLONG_REINTERPRET_CAST__(int64_t, merge_index_size),
                reinterpret_cast<int64_t *>(src_data_fix),
                reinterpret_cast<char *>(src_data_var),
                reinterpret_cast<int64_t *>(src_ooo_fix),
                reinterpret_cast<char *>(src_ooo_var),
                reinterpret_cast<int64_t *>(dst_fix),
                reinterpret_cast<char *>(dst_var),
                __JLONG_REINTERPRET_CAST__(int64_t, dst_var_offset)
        );
    });
}

JNIEXPORT void JNICALL
Java_io_questdb_std_Vect_sortLongIndexAscInPlace(JNIEnv *env, jclass cl, jlong pLong, jlong len) {
    measure_time(4, [=]() {
        sort<index_t>(reinterpret_cast<index_t *>(pLong), len);
    });
}

JNIEXPORT void JNICALL
Java_io_questdb_std_Vect_quickSortLongIndexAscInPlace(JNIEnv *env, jclass cl, jlong pLong, jlong len) {
    quick_sort_long_index_asc_in_place<index_t>(reinterpret_cast<index_t *>(pLong), 0, len - 1);
}

JNIEXPORT void JNICALL
Java_io_questdb_std_Vect_radixSortLongIndexAscInPlace(JNIEnv *env, jclass cl, jlong pLong, jlong len, jlong pCpy) {
    radix_sort_long_index_asc_in_place<index_t>(reinterpret_cast<index_t *>(pLong), len,
                                                reinterpret_cast<index_t *>(pCpy));
}

JNIEXPORT void JNICALL
Java_io_questdb_std_Vect_radixSortABLongIndexAsc(JNIEnv *env, jclass cl, jlong pDataA, jlong countA, jlong pDataB,
                                                 jlong countB, jlong pDataOut, jlong pDataCpy) {
    radix_sort_ab_long_index_asc(reinterpret_cast<uint64_t *>(pDataA), countA, reinterpret_cast<index_t *>(pDataB),
                                 countB, reinterpret_cast<index_t *>(pDataOut),
                                 reinterpret_cast<index_t *>(pDataCpy));
}

JNIEXPORT void JNICALL
Java_io_questdb_std_Vect_sortULongAscInPlace(JNIEnv *env, jclass cl, jlong pLong, jlong len) {
    sort<uint64_t>(reinterpret_cast<uint64_t *>(pLong), len);
}

JNIEXPORT void JNICALL
Java_io_questdb_std_Vect_sort128BitAscInPlace(JNIEnv *env, jclass cl, jlong pLong, jlong len) {
    quick_sort_long_index_asc_in_place<__int128>(reinterpret_cast<__int128 *>(pLong), 0, len - 1);
}

JNIEXPORT void JNICALL
Java_io_questdb_std_Vect_sort3LongAscInPlace(JNIEnv *env, jclass cl, jlong pLong, jlong count) {
    quick_sort_long_index_asc_in_place<long_3x>(reinterpret_cast<long_3x *>(pLong), 0, count - 1);
}

JNIEXPORT void JNICALL
Java_io_questdb_std_Vect_mergeLongIndexesAscInner(JAVA_STATIC, jlong pIndexStructArray, jint cnt,
                                                  jlong mergedIndex) {
    // prepare merge entries
    // they need to have mutable current position "pos" in index

    if (cnt < 2) {
        return;
    }

    auto count = static_cast<uint32_t>(cnt);
    const java_index_entry_t *java_entries = reinterpret_cast<java_index_entry_t *>(pIndexStructArray);
    auto *merged_index = reinterpret_cast<index_t *>(mergedIndex);

    uint32_t size = ceil_pow_2(count);
    index_entry_t entries[size];
    for (uint32_t i = 0; i < count; i++) {
        entries[i].index = java_entries[i].index;
        entries[i].pos = 0;
        entries[i].size = java_entries[i].size;
    }

    if (count < size) {
        for (uint32_t i = count; i < size; i++) {
            entries[i].index = nullptr;
            entries[i].pos = 0;
            entries[i].size = -1;
        }
    }

    k_way_merge_long_index(entries, size, size - count, merged_index);
}

JNIEXPORT void JNICALL
Java_io_questdb_std_Vect_mergeTwoLongIndexesAsc(
        JAVA_STATIC, jlong pTs, jlong tsIndexLo, jlong tsCount, jlong pIndex, jlong jIndexCount, jlong pIndexDest) {
    binary_merge_ts_long_index(
            reinterpret_cast<int64_t *>(pTs),
            (int64_t) tsIndexLo,
            (int64_t) tsCount,
            reinterpret_cast<index_t *>(pIndex),
            (int64_t) jIndexCount,
            reinterpret_cast<index_t *>(pIndexDest)
    );
}

DECLARE_DISPATCHER(re_shuffle_int32) ;
JNIEXPORT void JNICALL
Java_io_questdb_std_Vect_indexReshuffle32Bit(JNIEnv *env, jclass cl, jlong pSrc, jlong pDest, jlong pIndex,
                                             jlong count) {
    measure_time(5, [=]() {
        re_shuffle_int32(
                reinterpret_cast<int32_t *>(pSrc),
                reinterpret_cast<int32_t *>(pDest),
                reinterpret_cast<index_t *>(pIndex),
                __JLONG_REINTERPRET_CAST__(int64_t, count)
        );
    });
}

DECLARE_DISPATCHER(re_shuffle_int64) ;
JNIEXPORT void JNICALL
Java_io_questdb_std_Vect_indexReshuffle64Bit(JNIEnv *env, jclass cl, jlong pSrc, jlong pDest, jlong pIndex,
                                             jlong count) {
    measure_time(6, [=]() {
        re_shuffle_int64(
                reinterpret_cast<int64_t *>(pSrc),
                reinterpret_cast<int64_t *>(pDest),
                reinterpret_cast<index_t *>(pIndex),
                __JLONG_REINTERPRET_CAST__(int64_t, count)
        );
    });
}

DECLARE_DISPATCHER(re_shuffle_128bit) ;
JNIEXPORT void JNICALL
Java_io_questdb_std_Vect_indexReshuffle128Bit(JNIEnv *env, jclass cl, jlong pSrc, jlong pDest, jlong pIndex,
                                              jlong count) {
    measure_time(32, [=]() {
        re_shuffle_128bit(
                reinterpret_cast<__int128 *>(pSrc),
                reinterpret_cast<__int128 *>(pDest),
                reinterpret_cast<index_t *>(pIndex),
                __JLONG_REINTERPRET_CAST__(int64_t, count)
        );
    });
}

DECLARE_DISPATCHER(re_shuffle_256bit) ;
JNIEXPORT void JNICALL
Java_io_questdb_std_Vect_indexReshuffle256Bit(JNIEnv *env, jclass cl, jlong pSrc, jlong pDest, jlong pIndex,
                                              jlong count) {
    measure_time(30, [=]() {
        re_shuffle_256bit(
                reinterpret_cast<long_256bit *>(pSrc),
                reinterpret_cast<long_256bit *>(pDest),
                reinterpret_cast<index_t *>(pIndex),
                __JLONG_REINTERPRET_CAST__(int64_t, count)
        );
    });
}

JNIEXPORT void JNICALL
// Leave vanilla
Java_io_questdb_std_Vect_indexReshuffle16Bit(JNIEnv *env, jclass cl, jlong pSrc, jlong pDest, jlong pIndex,
                                             jlong count) {
    measure_time(7, [=]() {
        re_shuffle_vanilla<int16_t>(
                reinterpret_cast<int16_t *>(pSrc),
                reinterpret_cast<int16_t *>(pDest),
                reinterpret_cast<index_t *>(pIndex),
                __JLONG_REINTERPRET_CAST__(int64_t, count)
        );
    });
}

JNIEXPORT void JNICALL
Java_io_questdb_std_Vect_indexReshuffle8Bit(JNIEnv *env, jclass cl, jlong pSrc, jlong pDest, jlong pIndex,
                                            jlong count) {
    measure_time(8, [=]() {
        re_shuffle_vanilla<int8_t>(
                reinterpret_cast<int8_t *>(pSrc),
                reinterpret_cast<int8_t *>(pDest),
                reinterpret_cast<index_t *>(pIndex),
                __JLONG_REINTERPRET_CAST__(int64_t, count)
        );
    });
}

JNIEXPORT void JNICALL
Java_io_questdb_std_Vect_mergeShuffle8Bit(JNIEnv *env, jclass cl, jlong src1, jlong src2, jlong dest, jlong index,
                                          jlong count) {
    measure_time(9, [=]() {
        merge_shuffle_vanilla<int8_t>(
                reinterpret_cast<int8_t *>(src1),
                reinterpret_cast<int8_t *>(src2),
                reinterpret_cast<int8_t *>(dest),
                reinterpret_cast<index_t *>(index),
                __JLONG_REINTERPRET_CAST__(int64_t, count)
        );
    });
}

JNIEXPORT void JNICALL
Java_io_questdb_std_Vect_mergeShuffle16Bit(JNIEnv *env, jclass cl, jlong src1, jlong src2, jlong dest, jlong index,
                                           jlong count) {
    measure_time(10, [=]() {
        merge_shuffle_vanilla<int16_t>(
                reinterpret_cast<int16_t *>(src1),
                reinterpret_cast<int16_t *>(src2),
                reinterpret_cast<int16_t *>(dest),
                reinterpret_cast<index_t *>(index),
                __JLONG_REINTERPRET_CAST__(int64_t, count)
        );
    });
}

JNIEXPORT void JNICALL
Java_io_questdb_std_Vect_mergeShuffle32Bit(JNIEnv *env, jclass cl, jlong src1, jlong src2, jlong dest, jlong index,
                                           jlong count) {
    measure_time(11, [=]() {
        merge_shuffle_vanilla<int32_t>(
                reinterpret_cast<int32_t *>(src1),
                reinterpret_cast<int32_t *>(src2),
                reinterpret_cast<int32_t *>(dest),
                reinterpret_cast<index_t *>(index),
                __JLONG_REINTERPRET_CAST__(int64_t, count)
        );
    });
}

DECLARE_DISPATCHER(merge_shuffle_int64) ;
JNIEXPORT void JNICALL
Java_io_questdb_std_Vect_mergeShuffle64Bit(JNIEnv *env, jclass cl, jlong src1, jlong src2, jlong dest, jlong index,
                                           jlong count) {
    measure_time(12, [=]() {
        merge_shuffle_int64(
                reinterpret_cast<int64_t *>(src1),
                reinterpret_cast<int64_t *>(src2),
                reinterpret_cast<int64_t *>(dest),
                reinterpret_cast<index_t *>(index),
                __JLONG_REINTERPRET_CAST__(int64_t, count)
        );
    });
}


JNIEXPORT void JNICALL
Java_io_questdb_std_Vect_mergeShuffle128Bit(JNIEnv *env, jclass cl, jlong src1, jlong src2, jlong dest, jlong index,
                                            jlong count) {
    measure_time(29, [=]() {
        merge_shuffle_vanilla<__int128>(
                reinterpret_cast<__int128 *>(src1),
                reinterpret_cast<__int128 *>(src2),
                reinterpret_cast<__int128 *>(dest),
                reinterpret_cast<index_t *>(index),
                __JLONG_REINTERPRET_CAST__(int64_t, count)
        );
    });
}

JNIEXPORT void JNICALL
Java_io_questdb_std_Vect_mergeShuffle256Bit(JNIEnv *env, jclass cl, jlong src1, jlong src2, jlong dest, jlong index,
                                            jlong count) {
    measure_time(29, [=]() {
        merge_shuffle_vanilla<long_256bit>(
                reinterpret_cast<long_256bit *>(src1),
                reinterpret_cast<long_256bit *>(src2),
                reinterpret_cast<long_256bit *>(dest),
                reinterpret_cast<index_t *>(index),
                __JLONG_REINTERPRET_CAST__(int64_t, count)
        );
    });
}

// Methods 13-16 were mergeShuffleWithTop(s) and replaced with calls to simple mergeShuffle(s)

DECLARE_DISPATCHER(flatten_index) ;
JNIEXPORT void JNICALL
Java_io_questdb_std_Vect_flattenIndex(JNIEnv *env, jclass cl, jlong pIndex,
                                      jlong count) {
    measure_time(17, [=]() {
        flatten_index(
                reinterpret_cast<index_t *>(pIndex),
                __JLONG_REINTERPRET_CAST__(int64_t, count)
        );
    });
}

JNIEXPORT jlong JNICALL
Java_io_questdb_std_Vect_binarySearch64Bit(JNIEnv *env, jclass cl, jlong pData, jlong value, jlong low,
                                           jlong high, jint scan_dir) {
    return binary_search<int64_t>(reinterpret_cast<int64_t *>(pData), value, low, high, scan_dir);
}

JNIEXPORT jlong JNICALL
Java_io_questdb_std_Vect_binarySearchIndexT(JNIEnv *env, jclass cl, jlong pData, jlong value, jlong low,
                                            jlong high, jint scan_dir) {
    return binary_search<index_t>(reinterpret_cast<index_t *>(pData), value, low, high, scan_dir);
}

JNIEXPORT void JNICALL
Java_io_questdb_std_Vect_makeTimestampIndex(JNIEnv *env, jclass cl, jlong pData, jlong low,
                                            jlong high, jlong pIndex) {
    measure_time(18, [=]() {
        make_timestamp_index(
                reinterpret_cast<int64_t *>(pData),
                low,
                high,
                reinterpret_cast<index_t *>(pIndex)
        );
    });
}

DECLARE_DISPATCHER(shift_timestamp_index) ;
JNIEXPORT void JNICALL
Java_io_questdb_std_Vect_shiftTimestampIndex(JNIEnv *env, jclass cl, jlong pSrc, jlong count, jlong pDest) {
    measure_time(31, [=]() {
        shift_timestamp_index(
                reinterpret_cast<index_t *>(pSrc),
                __JLONG_REINTERPRET_CAST__(int64_t, count),
                reinterpret_cast<index_t *>(pDest)
        );
    });
}

DECLARE_DISPATCHER(set_memory_vanilla_int64) ;
JNIEXPORT void JNICALL
Java_io_questdb_std_Vect_setMemoryLong(JNIEnv *env, jclass cl, jlong pData, jlong value,
                                       jlong count) {
    measure_time(19, [=]() {
        set_memory_vanilla_int64(
                reinterpret_cast<int64_t *>(pData),
                __JLONG_REINTERPRET_CAST__(int64_t, value),
                (int64_t) (count)
        );
    });
}

DECLARE_DISPATCHER(set_memory_vanilla_int32) ;
JNIEXPORT void JNICALL
Java_io_questdb_std_Vect_setMemoryInt(JNIEnv *env, jclass cl, jlong pData, jint value,
                                      jlong count) {
    measure_time(20, [=]() {
        set_memory_vanilla_int32(
                reinterpret_cast<int32_t *>(pData),
                value,
                __JLONG_REINTERPRET_CAST__(int64_t, count)
        );
    });
}

DECLARE_DISPATCHER(set_memory_vanilla_double) ;
JNIEXPORT void JNICALL
Java_io_questdb_std_Vect_setMemoryDouble(JNIEnv *env, jclass cl, jlong pData, jdouble value,
                                         jlong count) {
    measure_time(21, [=]() {
        set_memory_vanilla_double(
                reinterpret_cast<jdouble *>(pData),
                value,
                (int64_t) (count)
        );
    });
}

DECLARE_DISPATCHER(set_memory_vanilla_float) ;
JNIEXPORT void JNICALL
Java_io_questdb_std_Vect_setMemoryFloat(JNIEnv *env, jclass cl, jlong pData, jfloat value,
                                        jlong count) {
    measure_time(22, [=]() {
        set_memory_vanilla_float(
                reinterpret_cast<jfloat *>(pData),
                value,
                (int64_t) (count)
        );
    });
}

DECLARE_DISPATCHER(set_memory_vanilla_short) ;
JNIEXPORT void JNICALL
Java_io_questdb_std_Vect_setMemoryShort(JNIEnv *env, jclass cl, jlong pData, jshort value,
                                        jlong count) {
    measure_time(23, [=]() {
        set_memory_vanilla_short(
                reinterpret_cast<jshort *>(pData),
                value,
                (int64_t) (count)
        );
    });
}


DECLARE_DISPATCHER(set_var_refs_32_bit) ;
JNIEXPORT void JNICALL
Java_io_questdb_std_Vect_setVarColumnRefs32Bit(JNIEnv *env, jclass cl, jlong pData, jlong offset,
                                               jlong count) {
    measure_time(24, [=]() {
        set_var_refs_32_bit(
                reinterpret_cast<int64_t *>(pData),
                __JLONG_REINTERPRET_CAST__(int64_t, offset),
                __JLONG_REINTERPRET_CAST__(int64_t, count)
        );
    });
}

DECLARE_DISPATCHER(set_var_refs_64_bit) ;
JNIEXPORT void JNICALL
Java_io_questdb_std_Vect_setVarColumnRefs64Bit(JNIEnv *env, jclass cl, jlong pData, jlong offset,
                                               jlong count) {
    measure_time(25, [=]() {
        set_var_refs_64_bit(
                reinterpret_cast<int64_t *>(pData),
                __JLONG_REINTERPRET_CAST__(int64_t, offset),
                __JLONG_REINTERPRET_CAST__(int64_t, count)
        );
    });
}

DECLARE_DISPATCHER(copy_index) ;
JNIEXPORT void JNICALL
Java_io_questdb_std_Vect_oooCopyIndex(JNIEnv *env, jclass cl, jlong pIndex, jlong index_size,
                                      jlong pDest) {
    measure_time(26, [=]() {
        copy_index(
                reinterpret_cast<index_t *>(pIndex),
                __JLONG_REINTERPRET_CAST__(int64_t, index_size),
                reinterpret_cast<int64_t *>(pDest)
        );
    });
}

DECLARE_DISPATCHER(shift_copy) ;
JNIEXPORT void JNICALL
Java_io_questdb_std_Vect_shiftCopyFixedSizeColumnData(JNIEnv *env, jclass cl, jlong shift, jlong src, jlong srcLo,
                                                      jlong srcHi, jlong dst) {
    measure_time(27, [=]() {
        shift_copy(
                __JLONG_REINTERPRET_CAST__(int64_t, shift),
                reinterpret_cast<int64_t *>(src),
                __JLONG_REINTERPRET_CAST__(int64_t, srcLo),
                __JLONG_REINTERPRET_CAST__(int64_t, srcHi),
                reinterpret_cast<int64_t *>(dst)
        );
    });
}

DECLARE_DISPATCHER(copy_index_timestamp) ;
JNIEXPORT void JNICALL
Java_io_questdb_std_Vect_copyFromTimestampIndex(JNIEnv *env, jclass cl, jlong pIndex, jlong indexLo, jlong indexHi,
                                                jlong pTs) {
    measure_time(28, [=]() {
        copy_index_timestamp(
                reinterpret_cast<index_t *>(pIndex),
                __JLONG_REINTERPRET_CAST__(int64_t, indexLo),
                __JLONG_REINTERPRET_CAST__(int64_t, indexHi),
                reinterpret_cast<int64_t *>(pTs)
        );
    });
}

JNIEXPORT jlong JNICALL
Java_io_questdb_std_Vect_getPerformanceCounter(JNIEnv *env, jclass cl, jint counterIndex) {
#ifdef OOO_CPP_PROFILE_TIMING
    return perf_counters[counterIndex].load();
#else
    return 0;
#endif
}

JNIEXPORT jlong JNICALL
Java_io_questdb_std_Vect_getPerformanceCountersCount(JNIEnv *env, jclass cl) {
#ifdef OOO_CPP_PROFILE_TIMING
    return perf_counter_length;
#else
    return 0;
#endif
}

JNIEXPORT void JNICALL
Java_io_questdb_std_Vect_resetPerformanceCounters(JNIEnv *env, jclass cl) {
#ifdef OOO_CPP_PROFILE_TIMING
    for (int i = 0; i < perf_counter_length; i++) {
        perf_counters[i].store(0);
    }
#endif
}

JNIEXPORT jlong JNICALL
Java_io_questdb_std_Vect_sortVarColumn(JNIEnv *env, jclass cl, jlong mergedTimestampsAddr, jlong valueCount,
                                       jlong srcDataAddr, jlong srcIndxAddr, jlong tgtDataAddr, jlong tgtIndxAddr) {

    const index_t *index = reinterpret_cast<index_t *> (mergedTimestampsAddr);
    const int64_t count = __JLONG_REINTERPRET_CAST__(int64_t, valueCount);
    const char *src_data = reinterpret_cast<const char *>(srcDataAddr);
    const int64_t *src_index = reinterpret_cast<const int64_t *>(srcIndxAddr);
    char *tgt_data = reinterpret_cast<char *>(tgtDataAddr);
    int64_t *tgt_index = reinterpret_cast<int64_t *>(tgtIndxAddr);

    int64_t offset = 0;
    for (int64_t i = 0; i < count; ++i) {
        MM_PREFETCH_T0(index + i + 64);
        const int64_t row = index[i].i;
        const int64_t o1 = src_index[row];
        const int64_t o2 = src_index[row + 1];
        const int64_t len = o2 - o1;
        platform_memcpy(reinterpret_cast<void *>(tgt_data + offset), reinterpret_cast<const void *>(src_data + o1),
                        len);
        tgt_index[i] = offset;
        offset += len;
    }
    return __JLONG_REINTERPRET_CAST__(jlong, offset);
}

}
// extern "C"<|MERGE_RESOLUTION|>--- conflicted
+++ resolved
@@ -26,7 +26,6 @@
 #include "util.h"
 #include "simd.h"
 #include "ooo_dispatch.h"
-#include <algorithm>
 
 #ifdef OOO_CPP_PROFILE_TIMING
 #include <atomic>
@@ -419,207 +418,6 @@
     int64_t size;
 } java_index_entry_t;
 
-<<<<<<< HEAD
-=======
-int64_t merge_dedup_long_index(
-        const uint64_t *src,
-        const int64_t src_lo,
-        const int64_t src_hi_incl,
-        const index_t *index,
-        const int64_t index_lo,
-        const int64_t index_hi_incl,
-        index_t *dest_start
-) {
-    int64_t src_pos = src_lo;
-    int64_t index_pos = index_lo;
-    index_t *dest = dest_start;
-
-    while (src_pos <= src_hi_incl && index_pos <= index_hi_incl) {
-        if (src[src_pos] < index[index_pos].ts) {
-            dest[0].ts = src[src_pos];
-            dest[0].i = src_pos | (1ull << 63);
-            dest++;
-            src_pos++;
-        } else if (src[src_pos] > index[index_pos].ts) {
-            dest[0] = index[index_pos];
-            dest++;
-            index_pos++;
-        } else {
-            // index_ts == src_ts
-            const uint64_t conflict_ts = src[src_pos];
-            while (index_pos <= index_hi_incl && index[index_pos].ts == conflict_ts) {
-                index_pos++;
-            }
-
-            // replace all records with same timestamp with last version from index
-            while (src_pos <= src_hi_incl && src[src_pos] == conflict_ts) {
-                dest[0] = index[index_pos - 1];
-                dest++;
-                src_pos++;
-            }
-        }
-    }
-
-    while (index_pos <= index_hi_incl) {
-        dest[0] = index[index_pos];
-        dest++;
-        index_pos++;
-    }
-
-    while (src_pos <= src_hi_incl) {
-        dest[0].ts = src[src_pos];
-        dest[0].i = src_pos | (1ull << 63);
-        dest++;
-        src_pos++;
-    }
-    return dest - dest_start;
-}
-
-int64_t merge_dedup_long_index_int_keys(
-        const uint64_t *src,
-        const int64_t src_lo,
-        const int64_t src_hi_incl,
-        const index_t *index,
-        const int64_t index_lo,
-        const int64_t index_hi_incl,
-        index_t *dest_start,
-        const int64_t dedupKeyCount,
-        const int32_t **dedupSrc,
-        const int64_t *dedupSrcTops,
-        const int32_t **dedupIndex
-) {
-    int64_t src_pos = src_lo;
-    int64_t index_pos = index_lo;
-    index_t *dest = dest_start;
-
-    uint64_t src_ts;
-    uint64_t index_ts;
-
-    while (src_pos <= src_hi_incl && index_pos <= index_hi_incl) {
-        src_ts = src[src_pos];
-        index_ts = (int64_t) index[index_pos].ts;
-
-        if (src_ts < index_ts) {
-            dest[0].ts = src_ts;
-            dest[0].i = src_pos | (1ull << 63);
-            dest++;
-            src_pos++;
-        } else if (src_ts > index_ts) {
-            dest[0].ts = index_ts;
-            dest[0].i = index_pos;
-            dest++;
-            index_pos++;
-        } else {
-            // index_ts == src_ts
-            const uint64_t conflict_ts = src_ts;
-            const int64_t conflict_src_pos = src_pos;
-            index_t *conflict_dest_start = dest;
-
-            // copy all src records with the same ts
-            while (src[src_pos] == conflict_ts) {
-                dest[0].ts = conflict_ts;
-                dest[0].i = src_pos | (1ull << 63);
-                dest++;
-                src_pos++;
-            }
-
-            // overwrite them with dest if key match
-            while (index[index_pos].ts == conflict_ts) {
-                bool matched = false;
-                for (int64_t i = conflict_src_pos; i < src_pos; i++) {
-                    if (key_equals(dedupKeyCount, i, dedupSrc, dedupSrcTops, index_pos, dedupIndex)) {
-                        conflict_dest_start[i - conflict_src_pos].i = index_pos;
-                        matched = true;
-                        // keep looking, there can be more than 1 match
-                    }
-                }
-                if (!matched) {
-                    dest[0].ts = conflict_ts;
-                    dest[0].i = index_pos;
-                    dest++;
-                }
-                index_pos++;
-            }
-        }
-    }
-
-    while (index_pos <= index_hi_incl) {
-        dest[0].ts = index[index_pos].ts;
-        dest[0].i = (index_pos - 1);
-        dest++;
-        index_pos++;
-    }
-
-    while (src_pos <= src_hi_incl) {
-        dest[0].ts = src[src_pos];
-        dest[0].i = src_pos | (1ull << 63);
-        dest++;
-        src_pos++;
-    }
-
-    return dest - dest_start;
-}
-
-bool key_equals(
-        const int64_t count,
-        const int64_t src_pos,
-        const int32_t **src_data,
-        const int64_t *src_tops,
-        int64_t dest_pos,
-        const int32_t **dest_data
-) {
-    for (int c = 0; c < count; c++) {
-        const int64_t col_top = src_tops[c];
-        const int32_t src_val = src_pos >= col_top ? src_data[c][src_pos - col_top] : -1;
-        const int32_t dest_val = dest_data[c][dest_pos];
-        if (src_val != dest_val) {
-            return false;
-        }
-    }
-    return true;
-}
-
-inline int64_t dedup_sorted_timestamp_index(const index_t *pIndexIn, int64_t count, index_t *pIndexOut) {
-    if (count > 0) {
-        int64_t copyTo = 0;
-        uint64_t lastTimestamp = pIndexIn[0].ts;
-        for (int64_t i = 1; i < count; i++) {
-            if (pIndexIn[i].ts > lastTimestamp) {
-                pIndexOut[copyTo] = pIndexIn[i - 1];
-                copyTo++;
-                lastTimestamp = pIndexIn[i].ts;
-            } else if (pIndexIn[i].ts < lastTimestamp) {
-                return -i - 1;
-            }
-        }
-        pIndexOut[copyTo] = pIndexIn[count - 1];
-        return copyTo + 1;
-    }
-    return 0;
-}
-
-inline int64_t dedup_sorted_timestamp_index_rebase(const index_t *pIndexIn, int64_t count, index_t *pIndexOut) {
-    if (count > 0) {
-        int64_t copyTo = 0;
-        uint64_t lastTimestamp = pIndexIn[0].ts;
-        for (int64_t i = 1; i < count; i++) {
-            if (pIndexIn[i].ts > lastTimestamp) {
-                pIndexOut[copyTo].ts = pIndexIn[i - 1].ts;
-                pIndexOut[copyTo].i = (i - 1) | (1ull << 63);
-                copyTo++;
-                lastTimestamp = pIndexIn[i].ts;
-            } else if (pIndexIn[i].ts < lastTimestamp) {
-                return -i - 1;
-            }
-        }
-        pIndexOut[copyTo].ts = pIndexIn[count - 1].ts;
-        pIndexOut[copyTo].i = (count - 1) | (1ull << 63);
-        return copyTo + 1;
-    }
-    return 0;
-}
-
->>>>>>> 452eb99c
 void k_way_merge_long_index(
         index_entry_t *indexes,
         const uint32_t entries_count,
