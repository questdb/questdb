/*******************************************************************************
 *     ___                  _   ____  ____
 *    / _ \ _   _  ___  ___| |_|  _ \| __ )
 *   | | | | | | |/ _ \/ __| __| | | |  _ \
 *   | |_| | |_| |  __/\__ \ |_| |_| | |_) |
 *    \__\_\\__,_|\___||___/\__|____/|____/
 *
 *  Copyright (c) 2014-2019 Appsicle
 *  Copyright (c) 2019-2022 QuestDB
 *
 *  Licensed under the Apache License, Version 2.0 (the "License");
 *  you may not use this file except in compliance with the License.
 *  You may obtain a copy of the License at
 *
 *  http://www.apache.org/licenses/LICENSE-2.0
 *
 *  Unless required by applicable law or agreed to in writing, software
 *  distributed under the License is distributed on an "AS IS" BASIS,
 *  WITHOUT WARRANTIES OR CONDITIONS OF ANY KIND, either express or implied.
 *  See the License for the specific language governing permissions and
 *  limitations under the License.
 *
 ******************************************************************************/

package io.questdb.network;

import io.questdb.std.datetime.millitime.MillisecondClock;
import io.questdb.std.datetime.millitime.MillisecondClockImpl;

public class DefaultIODispatcherConfiguration implements IODispatcherConfiguration {

    @Override
    public int getActiveConnectionLimit() {
        return 128;
    }

    @Override
    public int getBindIPv4Address() {
        return 0;
    }

    @Override
    public int getBindPort() {
        return 9001;
    }

    @Override
    public MillisecondClock getClock() {
        return MillisecondClockImpl.INSTANCE;
    }

    @Override
    public EpollFacade getEpollFacade() {
        return EpollFacadeImpl.INSTANCE;
    }

    @Override
    public int getEventCapacity() {
        return 256;
    }

    @Override
    public int getIOQueueCapacity() {
        return 256;
    }

    @Override
    public long getIdleConnectionTimeout() {
        return 5 * 60 * 1000L;
    }

    @Override
    public int getInitialBias() {
        return BIAS_READ;
    }

    @Override
    public int getInterestQueueCapacity() {
        return 1024;
    }

    @Override
    public int getListenBacklog() {
        return 128;
    }

    @Override
    public NetworkFacade getNetworkFacade() {
        return NetworkFacadeImpl.INSTANCE;
    }

    @Override
    public boolean getPeerNoLinger() {
        return true;
    }

    @Override
    public long getQueuedConnectionTimeout() {
        return 300_000;
    }

    @Override
    public int getRcvBufSize() {
        return -1; // use system default
    }

    @Override
    public SelectFacade getSelectFacade() {
        return SelectFacadeImpl.INSTANCE;
    }

    @Override
<<<<<<< HEAD
    public int getSndBufSize() {
        return -1; // use system default
=======
    public boolean getPeerNoLinger() {
        return false;
>>>>>>> 22b61fcf
    }
}<|MERGE_RESOLUTION|>--- conflicted
+++ resolved
@@ -50,11 +50,6 @@
     }
 
     @Override
-    public EpollFacade getEpollFacade() {
-        return EpollFacadeImpl.INSTANCE;
-    }
-
-    @Override
     public int getEventCapacity() {
         return 256;
     }
@@ -67,11 +62,6 @@
     @Override
     public long getIdleConnectionTimeout() {
         return 5 * 60 * 1000L;
-    }
-
-    @Override
-    public int getInitialBias() {
-        return BIAS_READ;
     }
 
     @Override
@@ -90,8 +80,28 @@
     }
 
     @Override
-    public boolean getPeerNoLinger() {
-        return true;
+    public EpollFacade getEpollFacade() {
+        return EpollFacadeImpl.INSTANCE;
+    }
+
+    @Override
+    public SelectFacade getSelectFacade() {
+        return SelectFacadeImpl.INSTANCE;
+    }
+
+    @Override
+    public int getInitialBias() {
+        return BIAS_READ;
+    }
+
+    @Override
+    public int getSndBufSize() {
+        return -1; // use system default
+    }
+
+    @Override
+    public int getRcvBufSize() {
+        return -1; // use system default
     }
 
     @Override
@@ -100,22 +110,7 @@
     }
 
     @Override
-    public int getRcvBufSize() {
-        return -1; // use system default
-    }
-
-    @Override
-    public SelectFacade getSelectFacade() {
-        return SelectFacadeImpl.INSTANCE;
-    }
-
-    @Override
-<<<<<<< HEAD
-    public int getSndBufSize() {
-        return -1; // use system default
-=======
     public boolean getPeerNoLinger() {
         return false;
->>>>>>> 22b61fcf
     }
 }