--- conflicted
+++ resolved
@@ -105,12 +105,12 @@
     }
 
     @Override
-<<<<<<< HEAD
     public long getQueuedConnectionTimeout() {
         return 300_000;
-=======
+    }
+
+    @Override
     public boolean getPeerNoLinger() {
         return true;
->>>>>>> 8c5a9828
     }
 }