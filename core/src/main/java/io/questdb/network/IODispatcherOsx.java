/*******************************************************************************
 *     ___                  _   ____  ____
 *    / _ \ _   _  ___  ___| |_|  _ \| __ )
 *   | | | | | | |/ _ \/ __| __| | | |  _ \
 *   | |_| | |_| |  __/\__ \ |_| |_| | |_) |
 *    \__\_\\__,_|\___||___/\__|____/|____/
 *
 *  Copyright (c) 2014-2019 Appsicle
 *  Copyright (c) 2019-2023 QuestDB
 *
 *  Licensed under the Apache License, Version 2.0 (the "License");
 *  you may not use this file except in compliance with the License.
 *  You may obtain a copy of the License at
 *
 *  http://www.apache.org/licenses/LICENSE-2.0
 *
 *  Unless required by applicable law or agreed to in writing, software
 *  distributed under the License is distributed on an "AS IS" BASIS,
 *  WITHOUT WARRANTIES OR CONDITIONS OF ANY KIND, either express or implied.
 *  See the License for the specific language governing permissions and
 *  limitations under the License.
 *
 ******************************************************************************/

package io.questdb.network;

import io.questdb.std.IntHashSet;
import io.questdb.std.LongMatrix;

public class IODispatcherOsx<C extends IOContext<C>> extends AbstractIODispatcher<C> {
    private static final int EVM_DEADLINE = 1;
    private static final int EVM_ID = 0;
    private static final int EVM_OPERATION_ID = 2;
    protected final LongMatrix pendingEvents = new LongMatrix(3);
    private final IntHashSet alreadyHandledFds = new IntHashSet();
    private final int capacity;
    private final KeventWriter keventWriter = new KeventWriter();
    private final Kqueue kqueue;
    // the final ids are shifted by 1 bit which is reserved to distinguish
    // socket operations (0) and suspend events (1)
    private long idSeq = 1;

    public IODispatcherOsx(
            IODispatcherConfiguration configuration,
            IOContextFactory<C> ioContextFactory
    ) {
        super(configuration, ioContextFactory);
        this.capacity = configuration.getEventCapacity();
        // bind socket
        this.kqueue = new Kqueue(configuration.getKqueueFacade(), capacity);
        registerListenerFd();
    }

    @Override
    public void close() {
        super.close();
        kqueue.close();
        LOG.info().$("closed").$();
    }

    private static boolean isEventId(long id) {
        return (id & 1) == 1;
    }

    private void doDisconnect(C context, long id, int reason) {
        final SuspendEvent suspendEvent = context.getSuspendEvent();
        if (suspendEvent != null) {
            // yes, we can do a binary search over EVM_OPERATION_ID since
            // these ref ids are monotonically growing
            int eventRow = pendingEvents.binarySearch(id, EVM_OPERATION_ID);
            if (eventRow < 0) {
                LOG.critical().$("internal error: suspend event not found [id=").$(id).I$();
            } else {
                keventWriter.prepare().removeReadFD(suspendEvent.getFd()).done();
                pendingEvents.deleteRow(eventRow);
            }
        }
        doDisconnect(context, reason);
    }

    private void enqueuePending(int watermark) {
        keventWriter.prepare();
        for (int i = watermark, sz = pending.size(); i < sz; i++) {
            final C context = pending.get(i);
            final long id = pending.get(i, OPM_ID);
            final int operation = initialBias == IODispatcherConfiguration.BIAS_READ ? IOOperation.READ : IOOperation.WRITE;
            pending.set(i, OPM_OPERATION, operation);
            if (operation == IOOperation.READ || context.getSocket().wantsTlsRead()) {
                keventWriter.readFD(context.getFd(), id);
            }
            if (operation == IOOperation.WRITE || context.getSocket().wantsTlsWrite()) {
                keventWriter.writeFD(context.getFd(), id);
            }
        }
        keventWriter.done();
    }

    private boolean handleSocketOperation(long id) {
        // find row in pending for two reasons:
        // 1. find payload
        // 2. remove row from pending, remaining rows will be timed out
        final int row = pending.binarySearch(id, OPM_ID);
        if (row < 0) {
            LOG.critical().$("internal error: kqueue returned unexpected id [id=").$(id).I$();
            return false;
        }

        final C context = pending.get(row);
        final SuspendEvent suspendEvent = context.getSuspendEvent();
        if (suspendEvent != null) {
            // the operation is suspended, check if we have a client disconnect
            if (testConnection(context.getFd())) {
                doDisconnect(context, id, DISCONNECT_SRC_PEER_DISCONNECT);
                pending.deleteRow(row);
                return true;
            } else {
                // the connection is alive, so we need to re-arm kqueue to be able to detect broken connection
                rearmKqueue(context, id, IOOperation.READ);
            }
        } else {
            final int requestedOp = (int) pending.get(row, OPM_OPERATION);
            final boolean readyForWrite = kqueue.getFilter() == KqueueAccessor.EVFILT_WRITE;
            final boolean readyForRead = kqueue.getFilter() == KqueueAccessor.EVFILT_READ;

            if ((requestedOp == IOOperation.WRITE && readyForWrite) || (requestedOp == IOOperation.READ && readyForRead)) {
                // disarm extra filter in case it was previously set and haven't fired yet
                keventWriter.prepare().tolerateErrors();
                if (requestedOp == IOOperation.READ && context.getSocket().wantsTlsWrite()) {
                    keventWriter.removeWriteFD(context.getFd());
                }
                if (requestedOp == IOOperation.WRITE && context.getSocket().wantsTlsRead()) {
                    keventWriter.removeReadFD(context.getFd());
                }
                keventWriter.done();
                // publish the operation and we're done
                publishOperation(requestedOp, context);
                pending.deleteRow(row);
                return true;
            } else {
                // that's not the requested operation, but something wanted by the socket
                if (context.getSocket().tlsIO(tlsIOFlags(readyForRead, readyForWrite)) < 0) {
                    doDisconnect(context, id, DISCONNECT_SRC_TLS_ERROR);
                    pending.deleteRow(row);
                    return true;
                }
                rearmKqueue(context, id, requestedOp);
            }
        }
        return false;
    }

    private void handleSuspendEvent(long id) {
        final int eventsRow = pendingEvents.binarySearch(id, EVM_ID);
        if (eventsRow < 0) {
            LOG.critical().$("internal error: kqueue returned unexpected event id [eventId=").$(id).I$();
            return;
        }

        final long opId = pendingEvents.get(eventsRow, EVM_OPERATION_ID);
        final int row = pending.binarySearch(opId, OPM_ID);
        if (row < 0) {
            LOG.critical().$("internal error: suspended operation not found [id=").$(opId).$(", eventId=").$(id).I$();
            return;
        }

        final long eventId = pendingEvents.get(eventsRow, EVM_ID);
        final int operation = (int) pending.get(row, OPM_OPERATION);
        final C context = pending.get(row);
        final SuspendEvent suspendEvent = context.getSuspendEvent();
        assert suspendEvent != null;

        LOG.debug().$("handling triggered suspend event and resuming original operation [fd=").$(context.getFd())
                .$(", opId=").$(opId)
                .$(", eventId=").$(eventId).I$();

        rearmKqueue(context, opId, operation);
        context.clearSuspendEvent();

        pendingEvents.deleteRow(eventsRow);
    }

    private long nextEventId() {
        return (idSeq++ << 1) + 1;
    }

    private long nextOpId() {
        return idSeq++ << 1;
    }

    private void processHeartbeats(int watermark, long timestamp) {
        int count = 0;
        for (int i = 0; i < watermark && pending.get(i, OPM_HEARTBEAT_TIMESTAMP) < timestamp; i++, count++) {
            final C context = pending.get(i);

            // De-register pending operation from kqueue. We'll register it later when we get a heartbeat pong.
            int fd = context.getFd();
            final long opId = pending.get(i, OPM_ID);
            long op = context.getSuspendEvent() != null ? IOOperation.READ : pending.get(i, OPM_OPERATION);
            keventWriter.prepare().tolerateErrors();
            if (op == IOOperation.READ || context.getSocket().wantsTlsRead()) {
                keventWriter.removeReadFD(fd);
            }
            if (op == IOOperation.WRITE || context.getSocket().wantsTlsWrite()) {
                keventWriter.removeWriteFD(fd);
            }
            if (keventWriter.done() != 0) {
                LOG.critical().$("internal error: kqueue remove fd failure [fd=").$(fd)
                        .$(", err=").$(nf.errno()).I$();
            } else {
                context.setHeartbeatId(opId);
                publishOperation(IOOperation.HEARTBEAT, context);

                final int operation = (int) pending.get(i, OPM_OPERATION);
                int r = pendingHeartbeats.addRow();
                pendingHeartbeats.set(r, OPM_CREATE_TIMESTAMP, pending.get(i, OPM_CREATE_TIMESTAMP));
                pendingHeartbeats.set(r, OPM_FD, fd);
                pendingHeartbeats.set(r, OPM_ID, opId);
                pendingHeartbeats.set(r, OPM_OPERATION, operation);
                pendingHeartbeats.set(r, context);

                LOG.debug().$("published heartbeat [fd=").$(fd)
                        .$(", op=").$(operation)
                        .$(", id=").$(opId).I$();
            }

            final SuspendEvent suspendEvent = context.getSuspendEvent();
            if (suspendEvent != null) {
                // Also, de-register suspend event from kqueue.
                int eventRow = pendingEvents.binarySearch(opId, EVM_OPERATION_ID);
                if (eventRow < 0) {
                    LOG.critical().$("internal error: suspend event not found on heartbeat [id=").$(opId).I$();
                } else {
                    final long eventId = pendingEvents.get(eventRow, EVM_ID);
                    keventWriter.prepare().readFD(suspendEvent.getFd(), eventId).done();
                    pendingEvents.deleteRow(eventRow);
                }
            }
        }
        pending.zapTop(count);
    }

    private int processIdleConnections(long deadline) {
        int count = 0;
        for (int i = 0, n = pending.size(); i < n && pending.get(i, OPM_CREATE_TIMESTAMP) < deadline; i++, count++) {
            doDisconnect(pending.get(i), pending.get(i, OPM_ID), DISCONNECT_SRC_IDLE);
        }
        pending.zapTop(count);
        return count;
    }

    private boolean processRegistrations(long timestamp) {
        long cursor;
        boolean useful = false;
        keventWriter.prepare();
        while ((cursor = interestSubSeq.next()) > -1) {
            final IOEvent<C> event = interestQueue.get(cursor);
            final C context = event.context;
            final int requestedOperation = event.operation;
            final long srcOpId = context.getAndResetHeartbeatId();
            interestSubSeq.done(cursor);

            useful = true;
            long opId = nextOpId();
            final int fd = context.getFd();

            int operation = requestedOperation;
            final SuspendEvent suspendEvent = context.getSuspendEvent();
            if (requestedOperation == IOOperation.HEARTBEAT) {
                assert srcOpId != -1;

                int heartbeatRow = pendingHeartbeats.binarySearch(srcOpId, OPM_ID);
                if (heartbeatRow < 0) {
                    continue; // The connection is already closed.
                } else {
                    operation = (int) pendingHeartbeats.get(heartbeatRow, OPM_OPERATION);

                    LOG.debug().$("processing heartbeat registration [fd=").$(fd)
                            .$(", op=").$(operation)
                            .$(", srcId=").$(srcOpId)
                            .$(", id=").$(opId).I$();

                    int r = pending.addRow();
                    pending.set(r, OPM_CREATE_TIMESTAMP, pendingHeartbeats.get(heartbeatRow, OPM_CREATE_TIMESTAMP));
                    pending.set(r, OPM_HEARTBEAT_TIMESTAMP, timestamp);
                    pending.set(r, OPM_FD, fd);
                    pending.set(r, OPM_ID, opId);
                    pending.set(r, OPM_OPERATION, operation);
                    pending.set(r, context);

                    pendingHeartbeats.deleteRow(heartbeatRow);
                }
            } else {
                LOG.debug().$("processing registration [fd=").$(fd)
                        .$(", op=").$(operation)
                        .$(", id=").$(opId).I$();

                int opRow = pending.addRow();
                pending.set(opRow, OPM_CREATE_TIMESTAMP, timestamp);
                pending.set(opRow, OPM_HEARTBEAT_TIMESTAMP, timestamp);
                pending.set(opRow, OPM_FD, fd);
                pending.set(opRow, OPM_ID, opId);
                pending.set(opRow, OPM_OPERATION, requestedOperation);
                pending.set(opRow, context);
            }

            if (suspendEvent != null) {
                // if the operation was suspended, we request a read to be able to detect a client disconnect
                operation = IOOperation.READ;
                // ok, the operation was suspended, so we need to track the suspend event
                final long eventId = nextEventId();
                LOG.debug().$("registering suspend event [fd=").$(fd)
                        .$(", op=").$(operation)
                        .$(", eventId=").$(eventId)
                        .$(", suspendedOpId=").$(opId)
                        .$(", deadline=").$(suspendEvent.getDeadline()).I$();

                int eventRow = pendingEvents.addRow();
                pendingEvents.set(eventRow, EVM_ID, eventId);
                pendingEvents.set(eventRow, EVM_OPERATION_ID, opId);
                pendingEvents.set(eventRow, EVM_DEADLINE, suspendEvent.getDeadline());

                keventWriter.readFD(suspendEvent.getFd(), eventId);
            }

            if (operation == IOOperation.READ || context.getSocket().wantsTlsRead()) {
                keventWriter.readFD(fd, opId);
            }
            if (operation == IOOperation.WRITE || context.getSocket().wantsTlsWrite()) {
                keventWriter.writeFD(fd, opId);
            }
        }

        keventWriter.done();

        return useful;
    }

    private void processSuspendEventDeadlines(long timestamp) {
        int count = 0;
        for (int i = 0, n = pendingEvents.size(); i < n && pendingEvents.get(i, EVM_DEADLINE) < timestamp; i++, count++) {
            final long opId = pendingEvents.get(i, EVM_OPERATION_ID);
            final int pendingRow = pending.binarySearch(opId, OPM_ID);
            if (pendingRow < 0) {
                LOG.critical().$("internal error: failed to find operation for expired suspend event [id=").$(opId).I$();
                continue;
            }

            // First, remove the suspend event from kqueue tracking.
            final C context = pending.get(pendingRow);
            final int operation = (int) pending.get(pendingRow, OPM_OPERATION);
            final SuspendEvent suspendEvent = context.getSuspendEvent();
            assert suspendEvent != null;
            keventWriter.prepare().removeReadFD(suspendEvent.getFd()).done();

            // Next, close the event and resume the original operation.
            // to resume a socket operation, we simply re-arm kqueue
            rearmKqueue(context, opId, operation);
            context.clearSuspendEvent();
        }
        pendingEvents.zapTop(count);
    }

    private void rearmKqueue(C context, long id, int operation) {
        keventWriter.prepare();
        if (operation == IOOperation.READ || context.getSocket().wantsTlsRead()) {
            keventWriter.readFD(context.getFd(), id);
        }
        if (operation == IOOperation.WRITE || context.getSocket().wantsTlsWrite()) {
            keventWriter.writeFD(context.getFd(), id);
        }
        keventWriter.done();
    }

    @Override
    protected void pendingAdded(int index) {
        pending.set(index, OPM_ID, nextOpId());
    }

    @Override
    protected void registerListenerFd() {
        if (kqueue.listen(serverFd) != 0) {
            throw NetworkError.instance(nf.errno(), "could not kqueue.listen()");
        }
    }

    @Override
    protected boolean runSerially() {
        boolean useful = false;

        final long timestamp = clock.getTicks();
        processDisconnects(timestamp);
<<<<<<< HEAD
        final int n = kqueue.poll(0);
=======
        alreadyHandledFds.clear();
        final int n = kqueue.poll();
>>>>>>> 56104b47
        int watermark = pending.size();
        int offset = 0;
        if (n > 0) {
            // check all activated FDs
            LOG.debug().$("poll [n=").$(n).$(']').$();
            for (int i = 0; i < n; i++) {
                kqueue.setReadOffset(offset);
                offset += KqueueAccessor.SIZEOF_KEVENT;
                final int fd = kqueue.getFd();
                final long id = kqueue.getData();
                // this is server socket, accept if there aren't too many already
                if (fd == serverFd) {
                    accept(timestamp);
                    useful = true;
                    continue;
                }
                if (!alreadyHandledFds.add(fd)) {
                    // we already handled this fd (socket), but for another event;
                    // ignore this one as we already removed/re-armed kqueue filter
                    continue;
                }
                if (isEventId(id)) {
                    handleSuspendEvent(id);
                    continue;
                }
                // since we may register multiple times
                if (handleSocketOperation(id)) {
                    useful = true;
                    watermark--;
                }
            }
        }

        // process rows over watermark (new connections)
        if (watermark < pending.size()) {
            enqueuePending(watermark);
        }

        // process timed out suspend events and resume the original operations
        if (pendingEvents.size() > 0 && pendingEvents.get(0, EVM_DEADLINE) < timestamp) {
            processSuspendEventDeadlines(timestamp);
        }

        // process timed out connections
        final long idleTimestamp = timestamp - idleConnectionTimeout;
        if (pending.size() > 0 && pending.get(0, OPM_CREATE_TIMESTAMP) < idleTimestamp) {
            watermark -= processIdleConnections(idleTimestamp);
            useful = true;
        }

        // process heartbeat timers
        final long heartbeatTimestamp = timestamp - heartbeatIntervalMs;
        if (watermark > 0 && pending.get(0, OPM_HEARTBEAT_TIMESTAMP) < heartbeatTimestamp) {
            processHeartbeats(watermark, heartbeatTimestamp);
            useful = true;
        }

        return processRegistrations(timestamp) || useful;
    }

    @Override
    protected void unregisterListenerFd() {
        if (kqueue.removeListen(serverFd) != 0) {
            throw NetworkError.instance(nf.errno(), "could not kqueue.removeListen()");
        }
    }

    private class KeventWriter {
        private int index;
        private int lastError; // 0 means no error
        private int offset;
        private boolean tolerateErrors;

        public int done() {
            if (index > 0) {
                register(index);
            }
            index = 0;
            offset = 0;
            tolerateErrors = false;
            int lastError = this.lastError;
            this.lastError = 0;
            return lastError;
        }

        public KeventWriter readFD(int fd, long id) {
            kqueue.setWriteOffset(offset);
            kqueue.readFD(fd, id);
            offset += KqueueAccessor.SIZEOF_KEVENT;
            if (++index > capacity - 1) {
                register(index);
                index = offset = 0;
            }
            return this;
        }

        public KeventWriter removeReadFD(int fd) {
            kqueue.setWriteOffset(offset);
            kqueue.removeReadFD(fd);
            offset += KqueueAccessor.SIZEOF_KEVENT;
            if (++index > capacity - 1) {
                register(index);
                index = offset = 0;
            }
            return this;
        }

        public KeventWriter removeWriteFD(int fd) {
            kqueue.setWriteOffset(offset);
            kqueue.removeWriteFD(fd);
            offset += KqueueAccessor.SIZEOF_KEVENT;
            if (++index > capacity - 1) {
                register(index);
                index = offset = 0;
            }
            return this;
        }

        public KeventWriter tolerateErrors() {
            this.tolerateErrors = true;
            return this;
        }

        public KeventWriter writeFD(int fd, long id) {
            kqueue.setWriteOffset(offset);
            kqueue.writeFD(fd, id);
            offset += KqueueAccessor.SIZEOF_KEVENT;
            if (++index > capacity - 1) {
                register(index);
                index = offset = 0;
            }
            return this;
        }

        private KeventWriter prepare() {
            if (index > 0 || offset > 0) {
                throw new IllegalStateException("missing done() call");
            }
            return this;
        }

        private void register(int changeCount) {
            int res = kqueue.register(changeCount);
            if (!tolerateErrors && res != 0) {
                throw NetworkError.instance(nf.errno()).put("could not register [changeCount=").put(changeCount).put(']');
            }
            lastError = res != 0 ? res : lastError;
            LOG.debug().$("kqueued [count=").$(changeCount).$(']').$();
        }
    }
}<|MERGE_RESOLUTION|>--- conflicted
+++ resolved
@@ -389,12 +389,8 @@
 
         final long timestamp = clock.getTicks();
         processDisconnects(timestamp);
-<<<<<<< HEAD
+        alreadyHandledFds.clear();
         final int n = kqueue.poll(0);
-=======
-        alreadyHandledFds.clear();
-        final int n = kqueue.poll();
->>>>>>> 56104b47
         int watermark = pending.size();
         int offset = 0;
         if (n > 0) {
