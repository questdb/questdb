/*******************************************************************************
 *     ___                  _   ____  ____
 *    / _ \ _   _  ___  ___| |_|  _ \| __ )
 *   | | | | | | |/ _ \/ __| __| | | |  _ \
 *   | |_| | |_| |  __/\__ \ |_| |_| | |_) |
 *    \__\_\\__,_|\___||___/\__|____/|____/
 *
 *  Copyright (c) 2014-2019 Appsicle
 *  Copyright (c) 2019-2022 QuestDB
 *
 *  Licensed under the Apache License, Version 2.0 (the "License");
 *  you may not use this file except in compliance with the License.
 *  You may obtain a copy of the License at
 *
 *  http://www.apache.org/licenses/LICENSE-2.0
 *
 *  Unless required by applicable law or agreed to in writing, software
 *  distributed under the License is distributed on an "AS IS" BASIS,
 *  WITHOUT WARRANTIES OR CONDITIONS OF ANY KIND, either express or implied.
 *  See the License for the specific language governing permissions and
 *  limitations under the License.
 *
 ******************************************************************************/

package io.questdb.network;

import io.questdb.std.LongMatrix;

public class IODispatcherOsx<C extends IOContext> extends AbstractIODispatcher<C> {
    private static final int EVM_DEADLINE = 1;
    private static final int EVM_ID = 0;
    private static final int EVM_OPERATION_ID = 2;
    private static final int OPM_ID = 4;
    protected final LongMatrix pendingEvents = new LongMatrix(3);
    private final int capacity;
    private final Kqueue kqueue;
    // the final ids are shifted by 1 bit which is reserved to distinguish socket operations (0) and suspend events (1)
    private long idSeq = 1;

    public IODispatcherOsx(
            IODispatcherConfiguration configuration,
            IOContextFactory<C> ioContextFactory
    ) {
        super(configuration, ioContextFactory);
        this.capacity = configuration.getEventCapacity();
        // bind socket
        this.kqueue = new Kqueue(configuration.getKqueueFacade(), capacity);
        registerListenerFd();
    }

    @Override
    public void close() {
        super.close();
        this.kqueue.close();
        LOG.info().$("closed").$();
    }

    private static boolean isEventId(long id) {
        return (id & 1) == 1;
    }

    private void doDisconnect(C context, long id, int reason) {
        final SuspendEvent suspendEvent = context.getSuspendEvent();
        if (suspendEvent != null) {
            // yes, we can do a binary search over EVM_OPERATION_ID since
            // these ref ids are monotonically growing
            int eventRow = pendingEvents.binarySearch(id, EVM_OPERATION_ID);
            if (eventRow < 0) {
                LOG.critical().$("internal error: suspend event not found [id=").$(id).I$();
            } else {
                kqueue.setWriteOffset(0);
                kqueue.removeReadFD(suspendEvent.getFd());
                registerWithKQueue(1);
                pendingEvents.deleteRow(eventRow);
            }
        }
        doDisconnect(context, reason);
    }

    private void enqueuePending(int watermark) {
        int index = 0;
        for (int i = watermark, sz = pending.size(), offset = 0; i < sz; i++, offset += KqueueAccessor.SIZEOF_KEVENT) {
            kqueue.setWriteOffset(offset);

            final int fd = (int) pending.get(i, OPM_FD);
            long id = pending.get(i, OPM_ID);
            final int operation = initialBias == IODispatcherConfiguration.BIAS_READ ? IOOperation.READ : IOOperation.WRITE;
            if (operation == IOOperation.READ) {
                kqueue.readFD(fd, id);
            } else {
                kqueue.writeFD(fd, id);
            }
            pending.set(i, OPM_OPERATION, operation);
            if (++index > capacity - 1) {
                registerWithKQueue(index);
                index = 0;
                offset = 0;
            }
        }
        if (index > 0) {
            registerWithKQueue(index);
        }
    }

    private boolean handleSocketOperation(long id) {
        // find row in pending for two reasons:
        // 1. find payload
        // 2. remove row from pending, remaining rows will be timed out
        final int row = pending.binarySearch(id, OPM_ID);
        if (row < 0) {
            LOG.critical().$("internal error: kqueue returned unexpected id [id=").$(id).I$();
            return false;
        }

        final C context = pending.get(row);
        final SuspendEvent suspendEvent = context.getSuspendEvent();
        if (suspendEvent != null) {
            // the operation is suspended, check if we have a client disconnect
            if (testConnection(context.getFd())) {
                doDisconnect(context, id, DISCONNECT_SRC_PEER_DISCONNECT);
                pending.deleteRow(row);
                return true;
            }
        } else {
            publishOperation(
                    kqueue.getFilter() == KqueueAccessor.EVFILT_READ ? IOOperation.READ : IOOperation.WRITE,
                    context
            );
            pending.deleteRow(row);
            return true;
        }
        return false;
    }

    private void handleSuspendEvent(long id) {
        final int eventsRow = pendingEvents.binarySearch(id, EVM_ID);
        if (eventsRow < 0) {
            LOG.critical().$("internal error: kqueue returned unexpected event id [eventId=").$(id).I$();
            return;
        }

        final long opId = pendingEvents.get(eventsRow, EVM_OPERATION_ID);
        final int row = pending.binarySearch(opId, OPM_ID);
        if (row < 0) {
            LOG.critical().$("internal error: suspended operation not found [id=").$(opId).$(", eventId=").$(id).I$();
            return;
        }

        final long eventId = pendingEvents.get(eventsRow, EVM_ID);
        final int operation = (int) pending.get(row, OPM_OPERATION);
        final C context = pending.get(row);
        final SuspendEvent suspendEvent = context.getSuspendEvent();
        assert suspendEvent != null;

        LOG.debug().$("handling triggered suspend event and resuming original operation [fd=").$(context.getFd())
                .$(", opId=").$(opId)
                .$(", eventId=").$(eventId).I$();

        context.clearSuspendEvent();
        kqueue.setWriteOffset(0);
        if (operation == IOOperation.READ) {
            kqueue.readFD(context.getFd(), opId);
        } else {
            kqueue.writeFD(context.getFd(), opId);
        }
        registerWithKQueue(1);

        pendingEvents.deleteRow(eventsRow);
    }

    private long nextEventId() {
        return (idSeq++ << 1) + 1;
    }

    private long nextOpId() {
        return idSeq++ << 1;
    }

    private void processHeartbeats(int watermark, long timestamp) {
        int count = 0;
        for (int i = 0; i < watermark && pending.get(i, OPM_HEARTBEAT_TIMESTAMP) < timestamp; i++, count++) {
            final C context = pending.get(i);

            // De-register pending operation from epoll. We'll register it later when we get a heartbeat pong.
            int fd = context.getFd();
            final long opId = pending.get(i, OPM_ID);
            kqueue.setWriteOffset(0);
            long op = context.getSuspendEvent() != null ? IOOperation.READ : pending.get(i, OPM_OPERATION);
            if (op == IOOperation.READ) {
                kqueue.removeReadFD(fd);
            } else {
                kqueue.removeWriteFD(fd);
            }
            if (kqueue.register(1) != 0) {
                LOG.critical().$("internal error: kqueue remove fd failure [fd=").$(fd)
                        .$(", err=").$(nf.errno()).I$();
            } else {
                publishOperation(IOOperation.HEARTBEAT, context);

                int r = pendingHeartbeats.addRow();
                pendingHeartbeats.set(r, OPM_CREATE_TIMESTAMP, pending.get(i, OPM_CREATE_TIMESTAMP));
                pendingHeartbeats.set(r, OPM_FD, fd);
                pendingHeartbeats.set(r, OPM_OPERATION, pending.get(i, OPM_OPERATION));
                pendingHeartbeats.set(r, context);
            }

            final SuspendEvent suspendEvent = context.getSuspendEvent();
            if (suspendEvent != null) {
                // Also, de-register suspend event from epoll.
                int eventRow = pendingEvents.binarySearch(opId, EVM_OPERATION_ID);
                if (eventRow < 0) {
                    LOG.critical().$("internal error: suspend event not found on heartbeat [id=").$(opId).I$();
                } else {
                    final long eventId = pendingEvents.get(eventRow, EVM_ID);
                    kqueue.setWriteOffset(0);
                    kqueue.readFD(context.getFd(), eventId);
                    registerWithKQueue(1);
                    pendingEvents.deleteRow(eventRow);
                }
            }
        }
        pending.zapTop(count);
    }

    private int processIdleConnections(long deadline) {
        int count = 0;
        for (int i = 0, n = pending.size(); i < n && pending.get(i, OPM_CREATE_TIMESTAMP) < deadline; i++, count++) {
            doDisconnect(pending.get(i), pending.get(i, OPM_ID), DISCONNECT_SRC_IDLE);
        }
        pending.zapTop(count);
        return count;
    }

    private boolean processRegistrations(long timestamp) {
        long cursor;
        boolean useful = false;
        int count = 0;
        int offset = 0;
        while ((cursor = interestSubSeq.next()) > -1) {
            final IOEvent<C> evt = interestQueue.get(cursor);
            C context = evt.context;
            int requestedOperation = evt.operation;
            interestSubSeq.done(cursor);

            useful = true;
            long opId = nextOpId();
            final int fd = context.getFd();

            int operation = requestedOperation;
            final SuspendEvent suspendEvent = context.getSuspendEvent();
            if (requestedOperation == IOOperation.HEARTBEAT) {
                boolean found = false;
                // TODO include operation id into IOEvent, so that we can use binary search here
                for (int i = 0, n = pendingHeartbeats.size(); i < n; i++) {
                    if (pendingHeartbeats.get(i, OPM_FD) == fd) {
                        operation = (int) pendingHeartbeats.get(i, OPM_OPERATION);

                        int r = pending.addRow();
                        pending.set(r, OPM_CREATE_TIMESTAMP, pendingHeartbeats.get(i, OPM_CREATE_TIMESTAMP));
                        pending.set(r, OPM_HEARTBEAT_TIMESTAMP, timestamp + heartbeatIntervalMs);
                        pending.set(r, OPM_FD, fd);
                        pending.set(r, OPM_ID, opId);
                        pending.set(r, OPM_OPERATION, operation);
                        pending.set(r, context);

                        pendingHeartbeats.deleteRow(i);
                        found = true;
                        LOG.debug().$("processing heartbeat registration [fd=").$(fd)
                                .$(", op=").$(operation)
                                .$(", id=").$(opId).I$();
                        break;
                    }
                }
                if (!found) {
                    continue;
                }
            } else {
                LOG.debug().$("processing registration [fd=").$(fd)
                        .$(", op=").$(operation)
                        .$(", id=").$(opId).I$();

                int opRow = pending.addRow();
                pending.set(opRow, OPM_CREATE_TIMESTAMP, timestamp);
                pending.set(opRow, OPM_HEARTBEAT_TIMESTAMP, timestamp + heartbeatIntervalMs);
                pending.set(opRow, OPM_FD, fd);
                pending.set(opRow, OPM_ID, opId);
                pending.set(opRow, OPM_OPERATION, requestedOperation);
                pending.set(opRow, context);
            }

            if (suspendEvent != null) {
                // if the operation was suspended, we request a read to be able to detect a client disconnect
                operation = IOOperation.READ;
                // ok, the operation was suspended, so we need to track the suspend event
                final long eventId = nextEventId();
                LOG.debug().$("registering suspend event [fd=").$(fd)
                        .$(", op=").$(operation)
                        .$(", eventId=").$(eventId)
                        .$(", suspendedOpId=").$(opId)
                        .$(", deadline=").$(suspendEvent.getDeadline()).I$();

                int eventRow = pendingEvents.addRow();
                pendingEvents.set(eventRow, EVM_ID, eventId);
                pendingEvents.set(eventRow, EVM_OPERATION_ID, opId);
                pendingEvents.set(eventRow, EVM_DEADLINE, suspendEvent.getDeadline());

                kqueue.setWriteOffset(offset);
                kqueue.readFD(suspendEvent.getFd(), eventId);
                offset += KqueueAccessor.SIZEOF_KEVENT;
                if (++count > capacity - 1) {
                    registerWithKQueue(count);
                    count = offset = 0;
                }
            }

            kqueue.setWriteOffset(offset);
            if (operation == IOOperation.READ) {
                kqueue.readFD(fd, opId);
            } else {
                kqueue.writeFD(fd, opId);
            }
            offset += KqueueAccessor.SIZEOF_KEVENT;
            if (++count > capacity - 1) {
                registerWithKQueue(count);
                count = offset = 0;
            }
        }

        if (count > 0) {
            registerWithKQueue(count);
        }

        return useful;
    }

    private void processSuspendEventDeadlines(long timestamp) {
        int index = 0;
        int offset = 0;
        int count = 0;
        for (int i = 0, n = pendingEvents.size(); i < n && pendingEvents.get(i, EVM_DEADLINE) < timestamp; i++, count++) {
            final long opId = pendingEvents.get(i, EVM_OPERATION_ID);
            final int pendingRow = pending.binarySearch(opId, OPM_ID);
            if (pendingRow < 0) {
                LOG.critical().$("internal error: failed to find operation for expired suspend event [id=").$(opId).I$();
                continue;
            }

            // First, remove the suspend event from kqueue tracking.
            final C context = pending.get(pendingRow);
            final int operation = (int) pending.get(pendingRow, OPM_OPERATION);
            final SuspendEvent suspendEvent = context.getSuspendEvent();
            assert suspendEvent != null;
            kqueue.setWriteOffset(offset);
            kqueue.removeReadFD(suspendEvent.getFd());
            offset += KqueueAccessor.SIZEOF_KEVENT;
            if (++index > capacity - 1) {
                registerWithKQueue(index);
                index = offset = 0;
            }

            // Next, close the event and resume the original operation.
            context.clearSuspendEvent();
            kqueue.setWriteOffset(offset);
            if (operation == IOOperation.READ) {
                kqueue.readFD(context.getFd(), opId);
            } else {
                kqueue.writeFD(context.getFd(), opId);
            }
            offset += KqueueAccessor.SIZEOF_KEVENT;
            if (++index > capacity - 1) {
                registerWithKQueue(index);
                index = offset = 0;
            }
        }
        if (index > 0) {
            registerWithKQueue(index);
        }
        pendingEvents.zapTop(count);
    }

    private void registerWithKQueue(int changeCount) {
        if (kqueue.register(changeCount) != 0) {
            throw NetworkError.instance(nf.errno()).put("could not register [changeCount=").put(changeCount).put(']');
        }
        LOG.debug().$("kqueued [count=").$(changeCount).$(']').$();
    }

    @Override
    protected void pendingAdded(int index) {
        pending.set(index, OPM_ID, nextOpId());
    }

    @Override
    protected void registerListenerFd() {
        if (this.kqueue.listen(serverFd) != 0) {
            throw NetworkError.instance(nf.errno(), "could not kqueue.listen()");
        }
    }

    @Override
    protected boolean runSerially() {
        boolean useful = false;

        final long timestamp = clock.getTicks();
        processDisconnects(timestamp);
        final int n = kqueue.poll();
        int watermark = pending.size();
        int offset = 0;
        if (n > 0) {
            // check all activated FDs
            LOG.debug().$("poll [n=").$(n).$(']').$();
            for (int i = 0; i < n; i++) {
                kqueue.setReadOffset(offset);
                offset += KqueueAccessor.SIZEOF_KEVENT;
                final int fd = kqueue.getFd();
                final long id = kqueue.getData();
                // this is server socket, accept if there aren't too many already
                if (fd == serverFd) {
                    accept(timestamp);
                    useful = true;
                    continue;
                }
                if (isEventId(id)) {
                    handleSuspendEvent(id);
                    continue;
                }
                if (handleSocketOperation(id)) {
                    useful = true;
                    watermark--;
                }
            }
        }

        // process rows over watermark (new connections)
        if (watermark < pending.size()) {
            enqueuePending(watermark);
        }

        // process timed out suspend events and resume the original operations
        if (pendingEvents.size() > 0 && pendingEvents.get(0, EVM_DEADLINE) < timestamp) {
            processSuspendEventDeadlines(timestamp);
        }

        // process timed out connections
        final long idleTimestamp = timestamp - idleConnectionTimeout;
        if (pending.size() > 0 && pending.get(0, OPM_CREATE_TIMESTAMP) < idleTimestamp) {
            watermark -= processIdleConnections(idleTimestamp);
            useful = true;
        }

<<<<<<< HEAD
        final long heartbeatTimestamp = timestamp - heartbeatIntervalMs;
        for (int row = watermark - 1; row >= 0; --row) {
            final C context = pending.get(row);
            if (pending.get(row, OPM_HEARTBEAT_TIMESTAMP) < heartbeatTimestamp) {
                int fd = context.getFd();
                final long opId = pending.get(row, OPM_ID);
                kqueue.setWriteOffset(0);
                long op = context.getSuspendEvent() != null ? IOOperation.READ : pending.get(row, OPM_OPERATION);
                if (op == IOOperation.READ) {
                    kqueue.removeReadFD(fd);
                } else {
                    kqueue.removeWriteFD(fd);
                }
                if (kqueue.register(1) != 0) {
                    // fd was closed and removed from epoll elsewhere, this is a context lifetime issue
                    LOG.critical().$("internal error: kqueue remove fd failure [fd=").$(fd)
                            .$(", err=").$(nf.errno()).I$();
                } else {
                    publishOperation(IOOperation.HEARTBEAT, context);

                    int r = pendingHeartbeats.addRow();
                    pendingHeartbeats.set(r, OPM_CREATE_TIMESTAMP, pending.get(row, OPM_CREATE_TIMESTAMP));
                    pendingHeartbeats.set(r, OPM_FD, fd);
                    pendingHeartbeats.set(r, OPM_ID, opId);
                    pendingHeartbeats.set(r, OPM_OPERATION, pending.get(row, OPM_OPERATION));
                    pendingHeartbeats.set(r, context);

                    pending.deleteRow(row);
                    useful = true;
                }
            }
=======
        // process heartbeat timers
        if (watermark > 0 && pending.get(0, OPM_HEARTBEAT_TIMESTAMP) < timestamp) {
            processHeartbeats(watermark, timestamp);
            useful = true;
>>>>>>> bb6165eb
        }

        return processRegistrations(timestamp) || useful;
    }

    @Override
    protected void unregisterListenerFd() {
        if (this.kqueue.removeListen(serverFd) != 0) {
            throw NetworkError.instance(nf.errno(), "could not kqueue.removeListen()");
        }
    }
}<|MERGE_RESOLUTION|>--- conflicted
+++ resolved
@@ -200,6 +200,7 @@
                 int r = pendingHeartbeats.addRow();
                 pendingHeartbeats.set(r, OPM_CREATE_TIMESTAMP, pending.get(i, OPM_CREATE_TIMESTAMP));
                 pendingHeartbeats.set(r, OPM_FD, fd);
+                pendingHeartbeats.set(r, OPM_ID, opId);
                 pendingHeartbeats.set(r, OPM_OPERATION, pending.get(i, OPM_OPERATION));
                 pendingHeartbeats.set(r, context);
             }
@@ -237,9 +238,10 @@
         int count = 0;
         int offset = 0;
         while ((cursor = interestSubSeq.next()) > -1) {
-            final IOEvent<C> evt = interestQueue.get(cursor);
-            C context = evt.context;
-            int requestedOperation = evt.operation;
+            final IOEvent<C> event = interestQueue.get(cursor);
+            final C context = event.context;
+            final int requestedOperation = event.operation;
+            final long srcOpId = event.operationId;
             interestSubSeq.done(cursor);
 
             useful = true;
@@ -249,30 +251,27 @@
             int operation = requestedOperation;
             final SuspendEvent suspendEvent = context.getSuspendEvent();
             if (requestedOperation == IOOperation.HEARTBEAT) {
-                boolean found = false;
-                // TODO include operation id into IOEvent, so that we can use binary search here
-                for (int i = 0, n = pendingHeartbeats.size(); i < n; i++) {
-                    if (pendingHeartbeats.get(i, OPM_FD) == fd) {
-                        operation = (int) pendingHeartbeats.get(i, OPM_OPERATION);
-
-                        int r = pending.addRow();
-                        pending.set(r, OPM_CREATE_TIMESTAMP, pendingHeartbeats.get(i, OPM_CREATE_TIMESTAMP));
-                        pending.set(r, OPM_HEARTBEAT_TIMESTAMP, timestamp + heartbeatIntervalMs);
-                        pending.set(r, OPM_FD, fd);
-                        pending.set(r, OPM_ID, opId);
-                        pending.set(r, OPM_OPERATION, operation);
-                        pending.set(r, context);
-
-                        pendingHeartbeats.deleteRow(i);
-                        found = true;
-                        LOG.debug().$("processing heartbeat registration [fd=").$(fd)
-                                .$(", op=").$(operation)
-                                .$(", id=").$(opId).I$();
-                        break;
-                    }
-                }
-                if (!found) {
-                    continue;
+                assert srcOpId != -1;
+
+                int heartbeatRow = pendingHeartbeats.binarySearch(srcOpId, OPM_ID);
+                if (heartbeatRow < 0) {
+                    continue; // The connection is already closed.
+                } else {
+                    operation = (int) pendingHeartbeats.get(heartbeatRow, OPM_OPERATION);
+
+                    int r = pending.addRow();
+                    pending.set(r, OPM_CREATE_TIMESTAMP, pendingHeartbeats.get(heartbeatRow, OPM_CREATE_TIMESTAMP));
+                    pending.set(r, OPM_HEARTBEAT_TIMESTAMP, timestamp + heartbeatIntervalMs);
+                    pending.set(r, OPM_FD, fd);
+                    pending.set(r, OPM_ID, opId);
+                    pending.set(r, OPM_OPERATION, operation);
+                    pending.set(r, context);
+
+                    pendingHeartbeats.deleteRow(heartbeatRow);
+                    LOG.debug().$("processing heartbeat registration [fd=").$(fd)
+                            .$(", op=").$(operation)
+                            .$(", srcId=").$(srcOpId)
+                            .$(", id=").$(opId).I$();
                 }
             } else {
                 LOG.debug().$("processing registration [fd=").$(fd)
@@ -448,44 +447,10 @@
             useful = true;
         }
 
-<<<<<<< HEAD
-        final long heartbeatTimestamp = timestamp - heartbeatIntervalMs;
-        for (int row = watermark - 1; row >= 0; --row) {
-            final C context = pending.get(row);
-            if (pending.get(row, OPM_HEARTBEAT_TIMESTAMP) < heartbeatTimestamp) {
-                int fd = context.getFd();
-                final long opId = pending.get(row, OPM_ID);
-                kqueue.setWriteOffset(0);
-                long op = context.getSuspendEvent() != null ? IOOperation.READ : pending.get(row, OPM_OPERATION);
-                if (op == IOOperation.READ) {
-                    kqueue.removeReadFD(fd);
-                } else {
-                    kqueue.removeWriteFD(fd);
-                }
-                if (kqueue.register(1) != 0) {
-                    // fd was closed and removed from epoll elsewhere, this is a context lifetime issue
-                    LOG.critical().$("internal error: kqueue remove fd failure [fd=").$(fd)
-                            .$(", err=").$(nf.errno()).I$();
-                } else {
-                    publishOperation(IOOperation.HEARTBEAT, context);
-
-                    int r = pendingHeartbeats.addRow();
-                    pendingHeartbeats.set(r, OPM_CREATE_TIMESTAMP, pending.get(row, OPM_CREATE_TIMESTAMP));
-                    pendingHeartbeats.set(r, OPM_FD, fd);
-                    pendingHeartbeats.set(r, OPM_ID, opId);
-                    pendingHeartbeats.set(r, OPM_OPERATION, pending.get(row, OPM_OPERATION));
-                    pendingHeartbeats.set(r, context);
-
-                    pending.deleteRow(row);
-                    useful = true;
-                }
-            }
-=======
         // process heartbeat timers
         if (watermark > 0 && pending.get(0, OPM_HEARTBEAT_TIMESTAMP) < timestamp) {
             processHeartbeats(watermark, timestamp);
             useful = true;
->>>>>>> bb6165eb
         }
 
         return processRegistrations(timestamp) || useful;
