/*******************************************************************************
 *     ___                  _   ____  ____
 *    / _ \ _   _  ___  ___| |_|  _ \| __ )
 *   | | | | | | |/ _ \/ __| __| | | |  _ \
 *   | |_| | |_| |  __/\__ \ |_| |_| | |_) |
 *    \__\_\\__,_|\___||___/\__|____/|____/
 *
 *  Copyright (c) 2014-2019 Appsicle
 *  Copyright (c) 2019-2023 QuestDB
 *
 *  Licensed under the Apache License, Version 2.0 (the "License");
 *  you may not use this file except in compliance with the License.
 *  You may obtain a copy of the License at
 *
 *  http://www.apache.org/licenses/LICENSE-2.0
 *
 *  Unless required by applicable law or agreed to in writing, software
 *  distributed under the License is distributed on an "AS IS" BASIS,
 *  WITHOUT WARRANTIES OR CONDITIONS OF ANY KIND, either express or implied.
 *  See the License for the specific language governing permissions and
 *  limitations under the License.
 *
 ******************************************************************************/

package io.questdb.network;

import io.questdb.std.IntHashSet;
import io.questdb.std.LongMatrix;

public class IODispatcherOsx<C extends IOContext<C>> extends AbstractIODispatcher<C> {
    private static final int EVM_DEADLINE = 1;
    private static final int EVM_ID = 0;
    private static final int EVM_OPERATION_ID = 2;
    protected final LongMatrix pendingEvents = new LongMatrix(3);
    private final IntHashSet alreadyHandledFds = new IntHashSet();
    private final int capacity;
    private final KeventWriter keventWriter = new KeventWriter();
    private final Kqueue kqueue;
<<<<<<< HEAD
    // the final ids are shifted by 1 bit which is reserved to distinguish socket operations (0) and yield events (1)
=======
    // the final ids are shifted by 1 bit which is reserved to distinguish
    // socket operations (0) and suspend events (1)
>>>>>>> d8493680
    private long idSeq = 1;

    public IODispatcherOsx(
            IODispatcherConfiguration configuration,
            IOContextFactory<C> ioContextFactory
    ) {
        super(configuration, ioContextFactory);
        this.capacity = configuration.getEventCapacity();
        // bind socket
        this.kqueue = new Kqueue(configuration.getKqueueFacade(), capacity);
        registerListenerFd();
    }

    @Override
    public void close() {
        super.close();
        kqueue.close();
        LOG.info().$("closed").$();
    }

    private static boolean isEventId(long id) {
        return (id & 1) == 1;
    }

    private void doDisconnect(C context, long id, int reason) {
        final YieldEvent yieldEvent = context.getYieldEvent();
        if (yieldEvent != null) {
            // yes, we can do a binary search over EVM_OPERATION_ID since
            // these ref ids are monotonically growing
            int eventRow = pendingEvents.binarySearch(id, EVM_OPERATION_ID);
            if (eventRow < 0) {
                LOG.critical().$("internal error: yield event not found [id=").$(id).I$();
            } else {
<<<<<<< HEAD
                kqueue.setWriteOffset(0);
                kqueue.removeReadFD(yieldEvent.getFd());
                registerWithKQueue(1);
=======
                keventWriter.prepare().removeReadFD(suspendEvent.getFd()).done();
>>>>>>> d8493680
                pendingEvents.deleteRow(eventRow);
            }
        }
        doDisconnect(context, reason);
    }

    private void enqueuePending(int watermark) {
        keventWriter.prepare();
        for (int i = watermark, sz = pending.size(); i < sz; i++) {
            final C context = pending.get(i);
            final long id = pending.get(i, OPM_ID);
            final int operation = initialBias == IODispatcherConfiguration.BIAS_READ ? IOOperation.READ : IOOperation.WRITE;
            pending.set(i, OPM_OPERATION, operation);
            if (operation == IOOperation.READ || context.getSocket().wantsTlsRead()) {
                keventWriter.readFD(context.getFd(), id);
            }
            if (operation == IOOperation.WRITE || context.getSocket().wantsTlsWrite()) {
                keventWriter.writeFD(context.getFd(), id);
            }
        }
        keventWriter.done();
    }

    private boolean handleSocketOperation(long id) {
        // find row in pending for two reasons:
        // 1. find payload
        // 2. remove row from pending, remaining rows will be timed out
        final int row = pending.binarySearch(id, OPM_ID);
        if (row < 0) {
            LOG.critical().$("internal error: kqueue returned unexpected id [id=").$(id).I$();
            return false;
        }

        final C context = pending.get(row);
        final YieldEvent yieldEvent = context.getYieldEvent();
        if (yieldEvent != null) {
            // the operation has yielded, check if we have a client disconnect
            if (yieldEvent.isCheckDisconnectWhileYielded() && testConnection(context.getFd())) {
                doDisconnect(context, id, DISCONNECT_SRC_PEER_DISCONNECT);
                pending.deleteRow(row);
                return true;
            } else {
                // the connection is alive, so we need to re-arm kqueue to be able to detect broken connection
                rearmKqueue(context, id, IOOperation.READ);
            }
        } else {
            final int requestedOp = (int) pending.get(row, OPM_OPERATION);
            final boolean readyForWrite = kqueue.getFilter() == KqueueAccessor.EVFILT_WRITE;
            final boolean readyForRead = kqueue.getFilter() == KqueueAccessor.EVFILT_READ;

            if ((requestedOp == IOOperation.WRITE && readyForWrite) || (requestedOp == IOOperation.READ && readyForRead)) {
                // disarm extra filter in case it was previously set and haven't fired yet
                keventWriter.prepare().tolerateErrors();
                if (requestedOp == IOOperation.READ && context.getSocket().wantsTlsWrite()) {
                    keventWriter.removeWriteFD(context.getFd());
                }
                if (requestedOp == IOOperation.WRITE && context.getSocket().wantsTlsRead()) {
                    keventWriter.removeReadFD(context.getFd());
                }
                keventWriter.done();
                // publish the operation and we're done
                publishOperation(requestedOp, context);
                pending.deleteRow(row);
                return true;
            } else {
                // that's not the requested operation, but something wanted by the socket
                if (context.getSocket().tlsIO(tlsIOFlags(readyForRead, readyForWrite)) < 0) {
                    doDisconnect(context, id, DISCONNECT_SRC_TLS_ERROR);
                    pending.deleteRow(row);
                    return true;
                }
                rearmKqueue(context, id, requestedOp);
            }
        }
        return false;
    }

    private void handleYieldEvent(long id) {
        final int eventsRow = pendingEvents.binarySearch(id, EVM_ID);
        if (eventsRow < 0) {
            LOG.critical().$("internal error: kqueue returned unexpected event id [eventId=").$(id).I$();
            return;
        }

        final long opId = pendingEvents.get(eventsRow, EVM_OPERATION_ID);
        final int row = pending.binarySearch(opId, OPM_ID);
        if (row < 0) {
            LOG.critical().$("internal error: yielded operation not found [id=").$(opId).$(", eventId=").$(id).I$();
            return;
        }

        final long eventId = pendingEvents.get(eventsRow, EVM_ID);
        final int operation = (int) pending.get(row, OPM_OPERATION);
        final C context = pending.get(row);
        assert context.getYieldEvent() != null;

        LOG.debug().$("handling triggered yield event and resuming original operation [fd=").$(context.getFd())
                .$(", opId=").$(opId)
                .$(", eventId=").$(eventId).I$();

<<<<<<< HEAD
        context.clearYieldEvent();
        kqueue.setWriteOffset(0);
        if (operation == IOOperation.READ) {
            kqueue.readFD(context.getFd(), opId);
        } else {
            kqueue.writeFD(context.getFd(), opId);
        }
        registerWithKQueue(1);
=======
        rearmKqueue(context, opId, operation);
        context.clearSuspendEvent();
>>>>>>> d8493680

        pendingEvents.deleteRow(eventsRow);
    }

    private long nextEventId() {
        return (idSeq++ << 1) + 1;
    }

    private long nextOpId() {
        return idSeq++ << 1;
    }

    private void processHeartbeats(int watermark, long timestamp) {
        int count = 0;
        for (int i = 0; i < watermark && pending.get(i, OPM_HEARTBEAT_TIMESTAMP) < timestamp; i++, count++) {
            final C context = pending.get(i);

            // De-register pending operation from kqueue. We'll register it later when we get a heartbeat pong.
            int fd = context.getFd();
            final long opId = pending.get(i, OPM_ID);
<<<<<<< HEAD
            kqueue.setWriteOffset(0);
            long op = context.getYieldEvent() != null ? IOOperation.READ : pending.get(i, OPM_OPERATION);
            if (op == IOOperation.READ) {
                kqueue.removeReadFD(fd);
            } else {
                kqueue.removeWriteFD(fd);
=======
            long op = context.getSuspendEvent() != null ? IOOperation.READ : pending.get(i, OPM_OPERATION);
            keventWriter.prepare().tolerateErrors();
            if (op == IOOperation.READ || context.getSocket().wantsTlsRead()) {
                keventWriter.removeReadFD(fd);
            }
            if (op == IOOperation.WRITE || context.getSocket().wantsTlsWrite()) {
                keventWriter.removeWriteFD(fd);
>>>>>>> d8493680
            }
            if (keventWriter.done() != 0) {
                LOG.critical().$("internal error: kqueue remove fd failure [fd=").$(fd)
                        .$(", err=").$(nf.errno()).I$();
            } else {
                context.setHeartbeatId(opId);
                publishOperation(IOOperation.HEARTBEAT, context);

                final int operation = (int) pending.get(i, OPM_OPERATION);
                int r = pendingHeartbeats.addRow();
                pendingHeartbeats.set(r, OPM_CREATE_TIMESTAMP, pending.get(i, OPM_CREATE_TIMESTAMP));
                pendingHeartbeats.set(r, OPM_FD, fd);
                pendingHeartbeats.set(r, OPM_ID, opId);
                pendingHeartbeats.set(r, OPM_OPERATION, operation);
                pendingHeartbeats.set(r, context);

                LOG.debug().$("published heartbeat [fd=").$(fd)
                        .$(", op=").$(operation)
                        .$(", id=").$(opId).I$();
            }

<<<<<<< HEAD
            final YieldEvent yieldEvent = context.getYieldEvent();
            if (yieldEvent != null) {
                // Also, de-register yield event from epoll.
=======
            final SuspendEvent suspendEvent = context.getSuspendEvent();
            if (suspendEvent != null) {
                // Also, de-register suspend event from kqueue.
>>>>>>> d8493680
                int eventRow = pendingEvents.binarySearch(opId, EVM_OPERATION_ID);
                if (eventRow < 0) {
                    LOG.critical().$("internal error: yield event not found on heartbeat [id=").$(opId).I$();
                } else {
                    final long eventId = pendingEvents.get(eventRow, EVM_ID);
                    keventWriter.prepare().readFD(suspendEvent.getFd(), eventId).done();
                    pendingEvents.deleteRow(eventRow);
                }
            }
        }
        pending.zapTop(count);
    }

    private int processIdleConnections(long deadline) {
        int count = 0;
        for (int i = 0, n = pending.size(); i < n && pending.get(i, OPM_CREATE_TIMESTAMP) < deadline; i++, count++) {
            doDisconnect(pending.get(i), pending.get(i, OPM_ID), DISCONNECT_SRC_IDLE);
        }
        pending.zapTop(count);
        return count;
    }

    private boolean processRegistrations(long timestamp) {
        long cursor;
        boolean useful = false;
        keventWriter.prepare();
        while ((cursor = interestSubSeq.next()) > -1) {
            final IOEvent<C> event = interestQueue.get(cursor);
            final C context = event.context;
            final int requestedOperation = event.operation;
            final long srcOpId = context.getAndResetHeartbeatId();
            interestSubSeq.done(cursor);

            useful = true;
            long opId = nextOpId();
            final int fd = context.getFd();

            int operation = requestedOperation;
            final YieldEvent yieldEvent = context.getYieldEvent();
            if (requestedOperation == IOOperation.HEARTBEAT) {
                assert srcOpId != -1;

                int heartbeatRow = pendingHeartbeats.binarySearch(srcOpId, OPM_ID);
                if (heartbeatRow < 0) {
                    continue; // The connection is already closed.
                } else {
                    operation = (int) pendingHeartbeats.get(heartbeatRow, OPM_OPERATION);

                    LOG.debug().$("processing heartbeat registration [fd=").$(fd)
                            .$(", op=").$(operation)
                            .$(", srcId=").$(srcOpId)
                            .$(", id=").$(opId).I$();

                    int r = pending.addRow();
                    pending.set(r, OPM_CREATE_TIMESTAMP, pendingHeartbeats.get(heartbeatRow, OPM_CREATE_TIMESTAMP));
                    pending.set(r, OPM_HEARTBEAT_TIMESTAMP, timestamp);
                    pending.set(r, OPM_FD, fd);
                    pending.set(r, OPM_ID, opId);
                    pending.set(r, OPM_OPERATION, operation);
                    pending.set(r, context);

                    pendingHeartbeats.deleteRow(heartbeatRow);
                }
            } else {
                LOG.debug().$("processing registration [fd=").$(fd)
                        .$(", op=").$(operation)
                        .$(", id=").$(opId).I$();

                int opRow = pending.addRow();
                pending.set(opRow, OPM_CREATE_TIMESTAMP, timestamp);
                pending.set(opRow, OPM_HEARTBEAT_TIMESTAMP, timestamp);
                pending.set(opRow, OPM_FD, fd);
                pending.set(opRow, OPM_ID, opId);
                pending.set(opRow, OPM_OPERATION, requestedOperation);
                pending.set(opRow, context);
            }

            if (yieldEvent != null) {
                // if the operation has yielded, we request a read to be able to detect a client disconnect
                operation = IOOperation.READ;
                // ok, the operation has yielded, so we need to track the yield event
                final long eventId = nextEventId();
                LOG.debug().$("registering yield event [fd=").$(fd)
                        .$(", op=").$(operation)
                        .$(", eventId=").$(eventId)
                        .$(", yieldedOpId=").$(opId)
                        .$(", deadline=").$(yieldEvent.getDeadline()).I$();

                int eventRow = pendingEvents.addRow();
                pendingEvents.set(eventRow, EVM_ID, eventId);
                pendingEvents.set(eventRow, EVM_OPERATION_ID, opId);
                pendingEvents.set(eventRow, EVM_DEADLINE, yieldEvent.getDeadline());

<<<<<<< HEAD
                kqueue.setWriteOffset(offset);
                kqueue.readFD(yieldEvent.getFd(), eventId);
                offset += KqueueAccessor.SIZEOF_KEVENT;
                if (++count > capacity - 1) {
                    registerWithKQueue(count);
                    count = offset = 0;
                }
=======
                keventWriter.readFD(suspendEvent.getFd(), eventId);
>>>>>>> d8493680
            }

            if (operation == IOOperation.READ || context.getSocket().wantsTlsRead()) {
                keventWriter.readFD(fd, opId);
            }
            if (operation == IOOperation.WRITE || context.getSocket().wantsTlsWrite()) {
                keventWriter.writeFD(fd, opId);
            }
        }

        keventWriter.done();

        return useful;
    }

<<<<<<< HEAD
    private void processYieldEventDeadlines(long timestamp) {
        int index = 0;
        int offset = 0;
=======
    private void processSuspendEventDeadlines(long timestamp) {
>>>>>>> d8493680
        int count = 0;
        for (int i = 0, n = pendingEvents.size(); i < n && pendingEvents.get(i, EVM_DEADLINE) < timestamp; i++, count++) {
            final long opId = pendingEvents.get(i, EVM_OPERATION_ID);
            final int pendingRow = pending.binarySearch(opId, OPM_ID);
            if (pendingRow < 0) {
                LOG.critical().$("internal error: failed to find operation for expired yield event [id=").$(opId).I$();
                continue;
            }

            // First, remove the yield event from kqueue tracking.
            final C context = pending.get(pendingRow);
            final int operation = (int) pending.get(pendingRow, OPM_OPERATION);
<<<<<<< HEAD
            final YieldEvent yieldEvent = context.getYieldEvent();
            assert yieldEvent != null;
            kqueue.setWriteOffset(offset);
            kqueue.removeReadFD(yieldEvent.getFd());
            offset += KqueueAccessor.SIZEOF_KEVENT;
            if (++index > capacity - 1) {
                registerWithKQueue(index);
                index = offset = 0;
            }

            // Next, close the event and resume the original operation.
            context.clearYieldEvent();
            kqueue.setWriteOffset(offset);
            if (operation == IOOperation.READ) {
                kqueue.readFD(context.getFd(), opId);
            } else {
                kqueue.writeFD(context.getFd(), opId);
            }
            offset += KqueueAccessor.SIZEOF_KEVENT;
            if (++index > capacity - 1) {
                registerWithKQueue(index);
                index = offset = 0;
            }
        }
        if (index > 0) {
            registerWithKQueue(index);
=======
            final SuspendEvent suspendEvent = context.getSuspendEvent();
            assert suspendEvent != null;
            keventWriter.prepare().removeReadFD(suspendEvent.getFd()).done();

            // Next, close the event and resume the original operation.
            // to resume a socket operation, we simply re-arm kqueue
            rearmKqueue(context, opId, operation);
            context.clearSuspendEvent();
>>>>>>> d8493680
        }
        pendingEvents.zapTop(count);
    }

    private void rearmKqueue(C context, long id, int operation) {
        keventWriter.prepare();
        if (operation == IOOperation.READ || context.getSocket().wantsTlsRead()) {
            keventWriter.readFD(context.getFd(), id);
        }
        if (operation == IOOperation.WRITE || context.getSocket().wantsTlsWrite()) {
            keventWriter.writeFD(context.getFd(), id);
        }
        keventWriter.done();
    }

    @Override
    protected void pendingAdded(int index) {
        pending.set(index, OPM_ID, nextOpId());
    }

    @Override
    protected void registerListenerFd() {
        if (kqueue.listen(serverFd) != 0) {
            throw NetworkError.instance(nf.errno(), "could not kqueue.listen()");
        }
    }

    @Override
    protected boolean runSerially() {
        boolean useful = false;

        final long timestamp = clock.getTicks();
        processDisconnects(timestamp);
        alreadyHandledFds.clear();
        final int n = kqueue.poll(0);
        int watermark = pending.size();
        int offset = 0;
        if (n > 0) {
            // check all activated FDs
            LOG.debug().$("poll [n=").$(n).$(']').$();
            for (int i = 0; i < n; i++) {
                kqueue.setReadOffset(offset);
                offset += KqueueAccessor.SIZEOF_KEVENT;
                final int fd = kqueue.getFd();
                final long id = kqueue.getData();
                // this is server socket, accept if there aren't too many already
                if (fd == serverFd) {
                    accept(timestamp);
                    useful = true;
                    continue;
                }
                if (!alreadyHandledFds.add(fd)) {
                    // we already handled this fd (socket), but for another event;
                    // ignore this one as we already removed/re-armed kqueue filter
                    continue;
                }
                if (isEventId(id)) {
                    handleYieldEvent(id);
                    continue;
                }
                // since we may register multiple times
                if (handleSocketOperation(id)) {
                    useful = true;
                    watermark--;
                }
            }
        }

        // process rows over watermark (new connections)
        if (watermark < pending.size()) {
            enqueuePending(watermark);
        }

        // process timed out yield events and resume the original operations
        if (pendingEvents.size() > 0 && pendingEvents.get(0, EVM_DEADLINE) < timestamp) {
            processYieldEventDeadlines(timestamp);
        }

        // process timed out connections
        final long idleTimestamp = timestamp - idleConnectionTimeout;
        if (pending.size() > 0 && pending.get(0, OPM_CREATE_TIMESTAMP) < idleTimestamp) {
            watermark -= processIdleConnections(idleTimestamp);
            useful = true;
        }

        // process heartbeat timers
        final long heartbeatTimestamp = timestamp - heartbeatIntervalMs;
        if (watermark > 0 && pending.get(0, OPM_HEARTBEAT_TIMESTAMP) < heartbeatTimestamp) {
            processHeartbeats(watermark, heartbeatTimestamp);
            useful = true;
        }

        return processRegistrations(timestamp) || useful;
    }

    @Override
    protected void unregisterListenerFd() {
        if (kqueue.removeListen(serverFd) != 0) {
            throw NetworkError.instance(nf.errno(), "could not kqueue.removeListen()");
        }
    }

    private class KeventWriter {
        private int index;
        private int lastError; // 0 means no error
        private int offset;
        private boolean tolerateErrors;

        public int done() {
            if (index > 0) {
                register(index);
            }
            index = 0;
            offset = 0;
            tolerateErrors = false;
            int lastError = this.lastError;
            this.lastError = 0;
            return lastError;
        }

        public KeventWriter readFD(int fd, long id) {
            kqueue.setWriteOffset(offset);
            kqueue.readFD(fd, id);
            offset += KqueueAccessor.SIZEOF_KEVENT;
            if (++index > capacity - 1) {
                register(index);
                index = offset = 0;
            }
            return this;
        }

        public KeventWriter removeReadFD(int fd) {
            kqueue.setWriteOffset(offset);
            kqueue.removeReadFD(fd);
            offset += KqueueAccessor.SIZEOF_KEVENT;
            if (++index > capacity - 1) {
                register(index);
                index = offset = 0;
            }
            return this;
        }

        public KeventWriter removeWriteFD(int fd) {
            kqueue.setWriteOffset(offset);
            kqueue.removeWriteFD(fd);
            offset += KqueueAccessor.SIZEOF_KEVENT;
            if (++index > capacity - 1) {
                register(index);
                index = offset = 0;
            }
            return this;
        }

        public KeventWriter tolerateErrors() {
            this.tolerateErrors = true;
            return this;
        }

        public KeventWriter writeFD(int fd, long id) {
            kqueue.setWriteOffset(offset);
            kqueue.writeFD(fd, id);
            offset += KqueueAccessor.SIZEOF_KEVENT;
            if (++index > capacity - 1) {
                register(index);
                index = offset = 0;
            }
            return this;
        }

        private KeventWriter prepare() {
            if (index > 0 || offset > 0) {
                throw new IllegalStateException("missing done() call");
            }
            return this;
        }

        private void register(int changeCount) {
            int res = kqueue.register(changeCount);
            if (!tolerateErrors && res != 0) {
                throw NetworkError.instance(nf.errno()).put("could not register [changeCount=").put(changeCount).put(']');
            }
            lastError = res != 0 ? res : lastError;
            LOG.debug().$("kqueued [count=").$(changeCount).$(']').$();
        }
    }
}<|MERGE_RESOLUTION|>--- conflicted
+++ resolved
@@ -36,12 +36,8 @@
     private final int capacity;
     private final KeventWriter keventWriter = new KeventWriter();
     private final Kqueue kqueue;
-<<<<<<< HEAD
-    // the final ids are shifted by 1 bit which is reserved to distinguish socket operations (0) and yield events (1)
-=======
     // the final ids are shifted by 1 bit which is reserved to distinguish
     // socket operations (0) and suspend events (1)
->>>>>>> d8493680
     private long idSeq = 1;
 
     public IODispatcherOsx(
@@ -75,13 +71,7 @@
             if (eventRow < 0) {
                 LOG.critical().$("internal error: yield event not found [id=").$(id).I$();
             } else {
-<<<<<<< HEAD
-                kqueue.setWriteOffset(0);
-                kqueue.removeReadFD(yieldEvent.getFd());
-                registerWithKQueue(1);
-=======
-                keventWriter.prepare().removeReadFD(suspendEvent.getFd()).done();
->>>>>>> d8493680
+                keventWriter.prepare().removeReadFD(yieldEvent.getFd()).done();
                 pendingEvents.deleteRow(eventRow);
             }
         }
@@ -182,19 +172,8 @@
                 .$(", opId=").$(opId)
                 .$(", eventId=").$(eventId).I$();
 
-<<<<<<< HEAD
+        rearmKqueue(context, opId, operation);
         context.clearYieldEvent();
-        kqueue.setWriteOffset(0);
-        if (operation == IOOperation.READ) {
-            kqueue.readFD(context.getFd(), opId);
-        } else {
-            kqueue.writeFD(context.getFd(), opId);
-        }
-        registerWithKQueue(1);
-=======
-        rearmKqueue(context, opId, operation);
-        context.clearSuspendEvent();
->>>>>>> d8493680
 
         pendingEvents.deleteRow(eventsRow);
     }
@@ -215,22 +194,13 @@
             // De-register pending operation from kqueue. We'll register it later when we get a heartbeat pong.
             int fd = context.getFd();
             final long opId = pending.get(i, OPM_ID);
-<<<<<<< HEAD
-            kqueue.setWriteOffset(0);
             long op = context.getYieldEvent() != null ? IOOperation.READ : pending.get(i, OPM_OPERATION);
-            if (op == IOOperation.READ) {
-                kqueue.removeReadFD(fd);
-            } else {
-                kqueue.removeWriteFD(fd);
-=======
-            long op = context.getSuspendEvent() != null ? IOOperation.READ : pending.get(i, OPM_OPERATION);
             keventWriter.prepare().tolerateErrors();
             if (op == IOOperation.READ || context.getSocket().wantsTlsRead()) {
                 keventWriter.removeReadFD(fd);
             }
             if (op == IOOperation.WRITE || context.getSocket().wantsTlsWrite()) {
                 keventWriter.removeWriteFD(fd);
->>>>>>> d8493680
             }
             if (keventWriter.done() != 0) {
                 LOG.critical().$("internal error: kqueue remove fd failure [fd=").$(fd)
@@ -252,21 +222,15 @@
                         .$(", id=").$(opId).I$();
             }
 
-<<<<<<< HEAD
             final YieldEvent yieldEvent = context.getYieldEvent();
             if (yieldEvent != null) {
-                // Also, de-register yield event from epoll.
-=======
-            final SuspendEvent suspendEvent = context.getSuspendEvent();
-            if (suspendEvent != null) {
                 // Also, de-register suspend event from kqueue.
->>>>>>> d8493680
                 int eventRow = pendingEvents.binarySearch(opId, EVM_OPERATION_ID);
                 if (eventRow < 0) {
                     LOG.critical().$("internal error: yield event not found on heartbeat [id=").$(opId).I$();
                 } else {
                     final long eventId = pendingEvents.get(eventRow, EVM_ID);
-                    keventWriter.prepare().readFD(suspendEvent.getFd(), eventId).done();
+                    keventWriter.prepare().readFD(yieldEvent.getFd(), eventId).done();
                     pendingEvents.deleteRow(eventRow);
                 }
             }
@@ -354,17 +318,7 @@
                 pendingEvents.set(eventRow, EVM_OPERATION_ID, opId);
                 pendingEvents.set(eventRow, EVM_DEADLINE, yieldEvent.getDeadline());
 
-<<<<<<< HEAD
-                kqueue.setWriteOffset(offset);
-                kqueue.readFD(yieldEvent.getFd(), eventId);
-                offset += KqueueAccessor.SIZEOF_KEVENT;
-                if (++count > capacity - 1) {
-                    registerWithKQueue(count);
-                    count = offset = 0;
-                }
-=======
-                keventWriter.readFD(suspendEvent.getFd(), eventId);
->>>>>>> d8493680
+                keventWriter.readFD(yieldEvent.getFd(), eventId);
             }
 
             if (operation == IOOperation.READ || context.getSocket().wantsTlsRead()) {
@@ -380,13 +334,7 @@
         return useful;
     }
 
-<<<<<<< HEAD
     private void processYieldEventDeadlines(long timestamp) {
-        int index = 0;
-        int offset = 0;
-=======
-    private void processSuspendEventDeadlines(long timestamp) {
->>>>>>> d8493680
         int count = 0;
         for (int i = 0, n = pendingEvents.size(); i < n && pendingEvents.get(i, EVM_DEADLINE) < timestamp; i++, count++) {
             final long opId = pendingEvents.get(i, EVM_OPERATION_ID);
@@ -399,43 +347,14 @@
             // First, remove the yield event from kqueue tracking.
             final C context = pending.get(pendingRow);
             final int operation = (int) pending.get(pendingRow, OPM_OPERATION);
-<<<<<<< HEAD
             final YieldEvent yieldEvent = context.getYieldEvent();
             assert yieldEvent != null;
-            kqueue.setWriteOffset(offset);
-            kqueue.removeReadFD(yieldEvent.getFd());
-            offset += KqueueAccessor.SIZEOF_KEVENT;
-            if (++index > capacity - 1) {
-                registerWithKQueue(index);
-                index = offset = 0;
-            }
-
-            // Next, close the event and resume the original operation.
-            context.clearYieldEvent();
-            kqueue.setWriteOffset(offset);
-            if (operation == IOOperation.READ) {
-                kqueue.readFD(context.getFd(), opId);
-            } else {
-                kqueue.writeFD(context.getFd(), opId);
-            }
-            offset += KqueueAccessor.SIZEOF_KEVENT;
-            if (++index > capacity - 1) {
-                registerWithKQueue(index);
-                index = offset = 0;
-            }
-        }
-        if (index > 0) {
-            registerWithKQueue(index);
-=======
-            final SuspendEvent suspendEvent = context.getSuspendEvent();
-            assert suspendEvent != null;
-            keventWriter.prepare().removeReadFD(suspendEvent.getFd()).done();
+            keventWriter.prepare().removeReadFD(yieldEvent.getFd()).done();
 
             // Next, close the event and resume the original operation.
             // to resume a socket operation, we simply re-arm kqueue
             rearmKqueue(context, opId, operation);
-            context.clearSuspendEvent();
->>>>>>> d8493680
+            context.clearYieldEvent();
         }
         pendingEvents.zapTop(count);
     }
