--- conflicted
+++ resolved
@@ -71,14 +71,11 @@
     protected final LongMatrix<C> pending = new LongMatrix<>(4);
     private final int sndBufSize;
     private final int rcvBufSize;
-<<<<<<< HEAD
     private final AtomicBoolean listenRegistrationLock = new AtomicBoolean();
     private boolean listening;
     private final long queuedConnectionTimeoutMs;
     private long closeListenFdEpochMs;
-=======
     private final boolean peerNoLinger;
->>>>>>> 8c5a9828
 
     public AbstractIODispatcher(
             IODispatcherConfiguration configuration,
@@ -221,19 +218,14 @@
                 break;
             }
 
-<<<<<<< HEAD
             if (nf.setTcpNoDelay(fd, true) < 0) {
                 LOG.error().$("could not configure no delay [fd=").$(fd).$(", errno=").$(nf.errno()).$(']').$();
                 nf.close(fd, LOG);
                 break;
-=======
-            if (nf.setTcpNoDelay(fd, false) < 0) {
-                LOG.error().$("could not turn off Nagle's algorithm [fd=").$(fd).$(", errno=").$(nf.errno()).$(']').$();
             }
 
             if (peerNoLinger) {
                 nf.configureNoLinger(fd);
->>>>>>> 8c5a9828
             }
 
             if (sndBufSize > 0) {
@@ -337,7 +329,6 @@
         LOG.debug().$("fired [fd=").$(context.getFd()).$(", op=").$(evt.operation).$(", pos=").$(cursor).$(']').$();
     }
 
-<<<<<<< HEAD
     @Override
     public boolean isListening() {
         while (!listenRegistrationLock.compareAndSet(false, true)) {
@@ -348,9 +339,9 @@
         } finally {
             listenRegistrationLock.set(false);
         }
-=======
+    }
+
     static {
         DISCONNECT_SOURCES = new String[]{"queue", "idle", "shutdown"};
->>>>>>> 8c5a9828
     }
 }