/*******************************************************************************
 *     ___                  _   ____  ____
 *    / _ \ _   _  ___  ___| |_|  _ \| __ )
 *   | | | | | | |/ _ \/ __| __| | | |  _ \
 *   | |_| | |_| |  __/\__ \ |_| |_| | |_) |
 *    \__\_\\__,_|\___||___/\__|____/|____/
 *
 *  Copyright (c) 2014-2019 Appsicle
 *  Copyright (c) 2019-2024 QuestDB
 *
 *  Licensed under the Apache License, Version 2.0 (the "License");
 *  you may not use this file except in compliance with the License.
 *  You may obtain a copy of the License at
 *
 *  http://www.apache.org/licenses/LICENSE-2.0
 *
 *  Unless required by applicable law or agreed to in writing, software
 *  distributed under the License is distributed on an "AS IS" BASIS,
 *  WITHOUT WARRANTIES OR CONDITIONS OF ANY KIND, either express or implied.
 *  See the License for the specific language governing permissions and
 *  limitations under the License.
 *
 ******************************************************************************/

package io.questdb.jit;

import io.questdb.std.Os;

public final class JitUtil {

    private JitUtil() {
    }

    public static boolean isJitSupported() {
<<<<<<< HEAD
        return Os.arch == Os.ARCH_x86_64;
=======
        return Os.arch == Os.ARCH_X86_64;
>>>>>>> a3be9650
    }
}<|MERGE_RESOLUTION|>--- conflicted
+++ resolved
@@ -32,10 +32,6 @@
     }
 
     public static boolean isJitSupported() {
-<<<<<<< HEAD
-        return Os.arch == Os.ARCH_x86_64;
-=======
         return Os.arch == Os.ARCH_X86_64;
->>>>>>> a3be9650
     }
 }