/*******************************************************************************
 *     ___                  _   ____  ____
 *    / _ \ _   _  ___  ___| |_|  _ \| __ )
 *   | | | | | | |/ _ \/ __| __| | | |  _ \
 *   | |_| | |_| |  __/\__ \ |_| |_| | |_) |
 *    \__\_\\__,_|\___||___/\__|____/|____/
 *
 *  Copyright (c) 2014-2019 Appsicle
 *  Copyright (c) 2019-2022 QuestDB
 *
 *  Licensed under the Apache License, Version 2.0 (the "License");
 *  you may not use this file except in compliance with the License.
 *  You may obtain a copy of the License at
 *
 *  http://www.apache.org/licenses/LICENSE-2.0
 *
 *  Unless required by applicable law or agreed to in writing, software
 *  distributed under the License is distributed on an "AS IS" BASIS,
 *  WITHOUT WARRANTIES OR CONDITIONS OF ANY KIND, either express or implied.
 *  See the License for the specific language governing permissions and
 *  limitations under the License.
 *
 ******************************************************************************/
package io.questdb.jit;

import io.questdb.cairo.ColumnType;
import io.questdb.cairo.GeoHashes;
import io.questdb.cairo.sql.*;
import io.questdb.cairo.vm.api.MemoryCARW;
import io.questdb.griffin.*;
import io.questdb.griffin.engine.functions.bind.CompiledFilterSymbolBindVariable;
import io.questdb.griffin.engine.functions.bind.IndexedParameterLinkFunction;
import io.questdb.griffin.engine.functions.bind.NamedParameterLinkFunction;
import io.questdb.griffin.engine.functions.constants.ConstantFunction;
import io.questdb.griffin.engine.functions.constants.SymbolConstant;
import io.questdb.griffin.model.ExpressionNode;
import io.questdb.std.*;

import java.util.Arrays;

/**
 * Intermediate representation (IR) serializer for filters (think, WHERE clause)
 * to be used in SQL JIT compiler.
 *
 * <pre>
 * IR instruction format:
 * | opcode | options | payload |
 * | int    | int     | long    |
 * </pre>
 */
public class CompiledFilterIRSerializer implements PostOrderTreeTraversalAlgo.Visitor, Mutable {

    static final int ADD = 14;  // a + b
    static final int AND = 6;   // a && b
    static final int DIV = 17;  // a / b
    static final int EQ = 8;   // a == b
    static final int F4_TYPE = 3;
    static final int F8_TYPE = 5;
    static final int GE = 13;  // a >= b
    static final int GT = 12;  // a >  b
    // Options:
    // Data types
    static final int I1_TYPE = 0;
    static final int I2_TYPE = 1;
    static final int I4_TYPE = 2;
    static final int I8_TYPE = 4;
    // Constants
    static final int IMM = 1;
    static final int LE = 11;  // a <= b
    static final int LT = 10;  // a <  b
    // Columns
    static final int MEM = 2;
    static final int MUL = 16;  // a * b
    static final int NE = 9;   // a != b
    // Operator codes
    static final int NEG = 4;   // -a
    static final int NOT = 5;   // !a
    static final int OR = 7;   // a || b
    static final int REM = 18;  // a % b
    // Opcodes:
    // Return code. Breaks the loop
    static final int RET = 0; // ret
    static final int SUB = 15;  // a - b
    // Stub value for opcodes and options
    static final int UNDEFINED_CODE = -1;
    // Bind variables and deferred symbols
    static final int VAR = 3;
    // contains <memory_offset, constant_node> pairs for backfilling purposes
    private final LongObjHashMap<ExpressionNode> backfillNodes = new LongObjHashMap<>();
    private final PredicateContext predicateContext = new PredicateContext();
    private final PostOrderTreeTraversalAlgo traverseAlgo = new PostOrderTreeTraversalAlgo();
    private ObjList<Function> bindVarFunctions;
<<<<<<< HEAD
    private SqlExecutionContext executionContext;
=======
    private final LongObjHashMap.LongObjConsumer<ExpressionNode> backfillNodeConsumer = this::backfillNode;
>>>>>>> ecd519c0
    // internal flag used to forcefully enable scalar mode based on filter's contents
    private boolean forceScalarMode;
    private MemoryCARW memory;
    private final LongObjHashMap.LongObjConsumer<ExpressionNode> backfillNodeConsumer = this::backfillNode;
    private RecordMetadata metadata;
    private PageFrameCursor pageFrameCursor;

    @Override
    public void clear() {
        memory = null;
        metadata = null;
        pageFrameCursor = null;
        forceScalarMode = false;
        predicateContext.clear();
        backfillNodes.clear();
    }

    @Override
    public boolean descend(ExpressionNode node) throws SqlException {
        if (node.token == null) {
            throw SqlException.position(node.position)
                    .put("non-null token expected: ")
                    .put(node.token);
        }

        // Check if we're at the start of an arithmetic expression
        predicateContext.onNodeDescended(node);

        // Look ahead for negative const
        if (node.type == ExpressionNode.OPERATION && node.paramCount == 1 && Chars.equals(node.token, "-")) {
            ExpressionNode nextNode = node.lhs != null ? node.lhs : node.rhs;
            if (nextNode != null && nextNode.paramCount == 0 && nextNode.type == ExpressionNode.CONSTANT) {
                // Store negation node for later backfilling
                serializeConstantStub(node);
                return false;
            }
        }

        return true;
    }

    public CompiledFilterIRSerializer of(
            MemoryCARW memory,
            SqlExecutionContext executionContext,
            RecordMetadata metadata,
            PageFrameCursor pageFrameCursor,
            ObjList<Function> bindVarFunctions
    ) {
        this.memory = memory;
        this.executionContext = executionContext;
        this.metadata = metadata;
        this.pageFrameCursor = pageFrameCursor;
        this.bindVarFunctions = bindVarFunctions;
        return this;
    }

    /**
     * Writes IR of the filter described by the given expression tree to memory.
     *
     * @param node       filter expression tree's root node.
     * @param scalar     set use only scalar instruction set execution hint in the returned options.
     * @param debug      set enable debug flag in the returned options.
     * @param nullChecks a flag for JIT, allowing or disallowing generation of null check
     * @return JIT compiler options stored in a single int in the following way:
     * <ul>
     * <li>1 LSB - debug flag</li>
     * <li>2-3 LSBs - filter's arithmetic type size (widest type size): 0 - 1B, 1 - 2B, 2 - 4B, 3 - 8B</li>
     * <li>4-5 LSBs - filter's execution hint: 0 - scalar, 1 - single size (SIMD-friendly), 2 - mixed sizes</li>
     * <li>6 LSB - flag to include null checks for column values into compiled filter</li>
     * </ul>
     * <p>
     * Examples:
     * <ul>
     * <li>00000000 00000000 00000000 00010100 - 4B, mixed types, debug off, null checks disabled</li>
     * <li>00000000 00000000 00000000 00100111 - 8B, scalar, debug on, null checks enabled</li>
     * </ul>
     * @throws SqlException thrown when IR serialization failed.
     */
    public int serialize(ExpressionNode node, boolean scalar, boolean debug, boolean nullChecks) throws SqlException {
        traverseAlgo.traverse(node, this);
        putOperator(RET);

        TypesObserver typesObserver = predicateContext.globalTypesObserver;
        int options = debug ? 1 : 0;
        int typeSize = typesObserver.maxSize();
        if (typeSize > 0) {
            // typeSize is 2^n, so number of trailing zeros is equal to log2
            int log2 = Integer.numberOfTrailingZeros(typeSize);
            options = options | (log2 << 1);
        }
        if (!scalar && !forceScalarMode) {
            int executionHint = typesObserver.hasMixedSizes() ? 2 : 1;
            options = options | (executionHint << 3);
        }

        options = options | ((nullChecks ? 1 : 0) << 5);

        return options;
    }

    @Override
    public void visit(ExpressionNode node) throws SqlException {
        int argCount = node.paramCount;
        if (argCount == 0) {
            switch (node.type) {
                case ExpressionNode.LITERAL:
                    serializeColumn(node.position, node.token);
                    break;
                case ExpressionNode.BIND_VARIABLE:
                    serializeBindVariable(node);
                    break;
                case ExpressionNode.CONSTANT:
                    // Write stub values to be backfilled later
                    serializeConstantStub(node);
                    break;
                default:
                    throw SqlException.position(node.position)
                            .put("unsupported token: ")
                            .put(node.token);
            }
        } else {
            serializeOperator(node.position, node.token, argCount);
        }

        boolean predicateLeft = predicateContext.onNodeVisited(node);

        if (predicateLeft) {
            // We're out of a predicate

            // Force scalar mode if the predicate had byte or short arithmetic operations.
            // That's because SIMD mode uses byte/short-sized overflows for arithmetic
            // calculations instead of implicit upcast to int done by *.sql.Function classes.
            forceScalarMode |=
                    predicateContext.hasArithmeticOperations && predicateContext.localTypesObserver.maxSize() <= 2;

            // Then backfill constants and symbol bind variables and clean up
            try {
                backfillNodes.forEach(backfillNodeConsumer);
                backfillNodes.clear();
            } catch (SqlWrapperException e) {
                throw e.wrappedException;
            }
        }
    }

    private static byte bindVariableTypeCode(int columnTypeTag) {
        switch (columnTypeTag) {
            case ColumnType.BOOLEAN:
            case ColumnType.BYTE:
            case ColumnType.GEOBYTE:
                return I1_TYPE;
            case ColumnType.SHORT:
            case ColumnType.GEOSHORT:
            case ColumnType.CHAR:
                return I2_TYPE;
            case ColumnType.INT:
            case ColumnType.GEOINT:
            case ColumnType.STRING: // symbol variables are represented with string type
                return I4_TYPE;
            case ColumnType.FLOAT:
                return F4_TYPE;
            case ColumnType.LONG:
            case ColumnType.GEOLONG:
            case ColumnType.DATE:
            case ColumnType.TIMESTAMP:
                return I8_TYPE;
            case ColumnType.DOUBLE:
                return F8_TYPE;
            default:
                return UNDEFINED_CODE;
        }
    }

    private static int columnTypeCode(int columnTypeTag) {
        switch (columnTypeTag) {
            case ColumnType.BOOLEAN:
            case ColumnType.BYTE:
            case ColumnType.GEOBYTE:
                return I1_TYPE;
            case ColumnType.SHORT:
            case ColumnType.GEOSHORT:
            case ColumnType.CHAR:
                return I2_TYPE;
            case ColumnType.INT:
            case ColumnType.GEOINT:
            case ColumnType.SYMBOL:
                return I4_TYPE;
            case ColumnType.FLOAT:
                return F4_TYPE;
            case ColumnType.LONG:
            case ColumnType.GEOLONG:
            case ColumnType.DATE:
            case ColumnType.TIMESTAMP:
                return I8_TYPE;
            case ColumnType.DOUBLE:
                return F8_TYPE;
            default:
                return UNDEFINED_CODE;
        }
    }

    private static boolean isArithmeticOperation(ExpressionNode node) {
        final CharSequence token = node.token;
        if (node.paramCount < 2) {
            return false;
        }
        if (Chars.equals(token, "+")) {
            return true;
        }
        if (Chars.equals(token, "-")) {
            return true;
        }
        if (Chars.equals(token, "*")) {
            return true;
        }
        return Chars.equals(token, "/");
    }

    private static boolean isTopLevelOperation(ExpressionNode node) {
        final CharSequence token = node.token;
        if (SqlKeywords.isNotKeyword(token)) {
            return true;
        }
        if (node.paramCount < 2) {
            return false;
        }
        if (Chars.equals(token, "=")) {
            return true;
        }
        if (Chars.equals(token, "<>") || Chars.equals(token, "!=")) {
            return true;
        }
        if (Chars.equals(token, "<")) {
            return true;
        }
        if (Chars.equals(token, "<=")) {
            return true;
        }
        if (Chars.equals(token, ">")) {
            return true;
        }
        return Chars.equals(token, ">=");
    }

    private void backfillConstant(long offset, final ExpressionNode node) throws SqlException {
        int position = node.position;
        CharSequence token = node.token;
        boolean negate = false;
        // Check for negation case
        if (node.type == ExpressionNode.OPERATION) {
            ExpressionNode nextNode = node.lhs != null ? node.lhs : node.rhs;
            if (nextNode != null) {
                position = nextNode.position;
                token = nextNode.token;
                negate = true;
            }
        }

        serializeConstant(offset, position, token, negate);
    }

    private void backfillNode(long key, ExpressionNode value) {
        try {
            switch (value.type) {
                case ExpressionNode.CONSTANT:
                case ExpressionNode.OPERATION: // constant negation case
                    backfillConstant(key, value);
                    break;
                case ExpressionNode.BIND_VARIABLE:
                    backfillSymbolBindVariable(key, value);
                    break;
                default:
                    throw SqlException.position(value.position)
                            .put("unexpected backfill token: ")
                            .put(value.token);
            }
        } catch (SqlException e) {
            throw new SqlWrapperException(e);
        }
    }

    private void backfillSymbolBindVariable(long offset, final ExpressionNode node) throws SqlException {
        if (predicateContext.symbolColumnIndex == -1) {
            throw SqlException.position(node.position)
                    .put("symbol column index is missing for bind variable: ")
                    .put(node.token);
        }

        Function varFunction = getBindVariableFunction(node.position, node.token);

        final int columnType = varFunction.getType();
        // Treat string bind variable to be of symbol type
        if (columnType != ColumnType.STRING) {
            throw SqlException.position(node.position)
                    .put("unexpected symbol bind variable type: ")
                    .put(ColumnType.nameOf(columnType));
        }

        int typeCode = bindVariableTypeCode(columnType);
        if (typeCode == UNDEFINED_CODE) {
            throw SqlException.position(node.position)
                    .put("unsupported bind variable type: ")
                    .put(ColumnType.nameOf(columnType));
        }

        bindVarFunctions.add(new CompiledFilterSymbolBindVariable(varFunction, predicateContext.symbolColumnIndex));
        int index = bindVarFunctions.size() - 1;

        putOperand(offset, VAR, typeCode, index);
    }

    private Function getBindVariableFunction(int position, CharSequence token) throws SqlException {
        Function varFunction;

        if (token.charAt(0) == ':') {
            // name bind variable case
            Function bindFunction = getBindVariableService().getFunction(token);
            if (bindFunction == null) {
                throw SqlException.position(position).put("failed to find function for bind variable: ").put(token);
            }
            varFunction = new NamedParameterLinkFunction(Chars.toString(token), bindFunction.getType());
        } else {
            // indexed bind variable case
            try {
                final int variableIndex = Numbers.parseInt(token, 1, token.length());
                if (variableIndex < 1) {
                    throw SqlException.$(position, "invalid bind variable index [value=").put(variableIndex).put(']');
                }
                Function bindFunction = getBindVariableService().getFunction(variableIndex - 1);
                if (bindFunction == null) {
                    throw SqlException.position(position).put("failed to find function for bind variable: ").put(token);
                }
                varFunction = new IndexedParameterLinkFunction(
                        variableIndex - 1,
                        bindFunction.getType(),
                        position);

            } catch (NumericException e) {
                throw SqlException.$(position, "invalid bind variable index [value=").put(token).put(']');
            }
        }

        return varFunction;
    }

    private BindVariableService getBindVariableService() throws SqlException {
        final BindVariableService bindVariableService = executionContext.getBindVariableService();
        if (bindVariableService == null) {
            throw SqlException.$(0, "bind variable service is not provided");
        }
        return bindVariableService;
    }

    private boolean isBooleanColumn(ExpressionNode node) {
        if (node.type != ExpressionNode.LITERAL) {
            return false;
        }
        int index = metadata.getColumnIndexQuiet(node.token);
        if (index == -1) {
            return false;
        }
        final int columnType = metadata.getColumnType(index);
        final int columnTypeTag = ColumnType.tagOf(columnType);
        return columnTypeTag == ColumnType.BOOLEAN;
    }

    private boolean isTopLevelBooleanColumn(ExpressionNode node) {
        if (node.type == ExpressionNode.LITERAL && isBooleanColumn(node)) {
            return true;
        }
        // Lookahead for "not boolean_column" case
        final CharSequence token = node.token;
        if (SqlKeywords.isNotKeyword(token)) {
            ExpressionNode columnNode = node.lhs != null ? node.lhs : node.rhs;
            return columnNode != null && isBooleanColumn(columnNode);
        }
        return false;
    }

    private void putDoubleOperand(long offset, int type, double payload) {
        memory.putInt(offset, CompiledFilterIRSerializer.IMM);
        memory.putInt(offset + Integer.BYTES, type);
        memory.putDouble(offset + 2 * Integer.BYTES, payload);
    }

    private void putOperand(int opcode, int type, long payload) {
        memory.putInt(opcode);
        memory.putInt(type);
        memory.putLong(payload);
    }

    private void putOperand(long offset, int opcode, int type, long payload) {
        memory.putInt(offset, opcode);
        memory.putInt(offset + Integer.BYTES, type);
        memory.putLong(offset + 2 * Integer.BYTES, payload);
    }

    private void putOperator(int opcode) {
        memory.putInt(opcode);
        // pad unused fields with zeros
        memory.putInt(0);
        memory.putLong(0L);
    }

    private void serializeBindVariable(final ExpressionNode node) throws SqlException {
        if (!predicateContext.isActive()) {
            throw SqlException.position(node.position)
                    .put("bind variable outside of predicate: ")
                    .put(node.token);
        }

        Function varFunction = getBindVariableFunction(node.position, node.token);

        final int columnType = varFunction.getType();
        // Treat string bind variable to be of symbol type
        if (columnType == ColumnType.STRING) {
            // We're going to backfill this variable later since we may
            // not have symbol column index at this point
            long offset = memory.getAppendOffset();
            backfillNodes.put(offset, node);
            putOperand(UNDEFINED_CODE, UNDEFINED_CODE, 0);
            return;
        }

        final int columnTypeTag = ColumnType.tagOf(columnType);
        int typeCode = bindVariableTypeCode(columnTypeTag);
        if (typeCode == UNDEFINED_CODE) {
            throw SqlException.position(node.position)
                    .put("unsupported bind variable type: ")
                    .put(ColumnType.nameOf(columnTypeTag));
        }

        bindVarFunctions.add(varFunction);
        int index = bindVarFunctions.size() - 1;
        putOperand(VAR, typeCode, index);
    }

    private void serializeColumn(int position, final CharSequence token) throws SqlException {
        if (!predicateContext.isActive()) {
            throw SqlException.position(position)
                    .put("non-boolean column outside of predicate: ")
                    .put(token);
        }

        final int index = metadata.getColumnIndexQuiet(token);
        if (index == -1) {
            throw SqlException.invalidColumn(position, token);
        }

        final int columnType = metadata.getColumnType(index);
        final int columnTypeTag = ColumnType.tagOf(columnType);
        int typeCode = columnTypeCode(columnTypeTag);
        if (typeCode == UNDEFINED_CODE) {
            throw SqlException.position(position)
                    .put("unsupported column type: ")
                    .put(ColumnType.nameOf(columnTypeTag));
        }

        // In case of a top level boolean column, expand it to "boolean_column = true" expression.
        if (predicateContext.singleBooleanColumn && columnTypeTag == ColumnType.BOOLEAN) {
            // "true" constant
            putOperand(IMM, I1_TYPE, 1);
            // column
            putOperand(MEM, typeCode, index);
            // =
            putOperator(EQ);
            return;
        }
        putOperand(MEM, typeCode, index);
    }

    private void serializeConstant(long offset, int position, final CharSequence token, boolean negated) throws SqlException {
        final int len = token.length();
        final int typeCode = predicateContext.localTypesObserver.constantTypeCode();
        if (typeCode == UNDEFINED_CODE) {
            throw SqlException.position(position).put("all constants expression: ").put(token);
        }

        if (SqlKeywords.isNullKeyword(token)) {
            boolean geoHashExpression = PredicateType.GEO_HASH == predicateContext.type;
            serializeNull(offset, position, typeCode, geoHashExpression);
            return;
        }

        if (PredicateType.SYMBOL == predicateContext.type) {
            serializeSymbolConstant(offset, position, token);
            return;
        }

        if (Chars.isQuoted(token)) {
            if (PredicateType.CHAR != predicateContext.type) {
                throw SqlException.position(position).put("char constant in non-char expression: ").put(token);
            }
            if (len == 3) {
                // this is 'x' - char
                putOperand(offset, IMM, I2_TYPE, token.charAt(1));
                return;
            }
            throw SqlException.position(position).put("unsupported string constant: ").put(token);
        }

        if (SqlKeywords.isTrueKeyword(token)) {
            if (PredicateType.BOOLEAN != predicateContext.type) {
                throw SqlException.position(position).put("boolean constant in non-boolean expression: ").put(token);
            }

            putOperand(offset, IMM, I1_TYPE, 1);
            return;
        }

        if (SqlKeywords.isFalseKeyword(token)) {
            if (PredicateType.BOOLEAN != predicateContext.type) {
                throw SqlException.position(position).put("boolean constant in non-boolean expression: ").put(token);
            }
            putOperand(offset, IMM, I1_TYPE, 0);
            return;
        }

        if (len > 1 && token.charAt(0) == '#') {
            if (PredicateType.GEO_HASH != predicateContext.type) {
                throw SqlException.position(position).put("geo hash constant in non-geo hash expression: ").put(token);
            }
            ConstantFunction geoConstant = GeoHashUtil.parseGeoHashConstant(position, token, len);
            if (geoConstant != null) {
                serializeGeoHash(offset, position, geoConstant, typeCode);
                return;
            }
        }

        if (PredicateType.NUMERIC != predicateContext.type) {
            throw SqlException.position(position).put("numeric constant in non-numeric expression: ").put(token);
        }
        if (predicateContext.localTypesObserver.hasMixedSizes()) {
            serializeUntypedNumber(offset, position, token, negated);
        } else {
            serializeNumber(offset, position, token, typeCode, negated);
        }
    }

    private void serializeConstantStub(final ExpressionNode node) throws SqlException {
        if (!predicateContext.isActive()) {
            throw SqlException.position(node.position)
                    .put("constant outside of predicate: ")
                    .put(node.token);
        }

        long offset = memory.getAppendOffset();
        backfillNodes.put(offset, node);
        putOperand(UNDEFINED_CODE, UNDEFINED_CODE, 0);
    }

    private void serializeGeoHash(long offset, int position, final ConstantFunction geoHashConstant, int typeCode) throws SqlException {
        try {
            switch (typeCode) {
                case I1_TYPE:
                    putOperand(offset, IMM, typeCode, geoHashConstant.getGeoByte(null));
                    break;
                case I2_TYPE:
                    putOperand(offset, IMM, typeCode, geoHashConstant.getGeoShort(null));
                    break;
                case I4_TYPE:
                    putOperand(offset, IMM, typeCode, geoHashConstant.getGeoInt(null));
                    break;
                case I8_TYPE:
                    putOperand(offset, IMM, typeCode, geoHashConstant.getGeoLong(null));
                    break;
                default:
                    throw SqlException.position(position).put("unexpected type code for geo hash: ").put(typeCode);
            }
        } catch (UnsupportedOperationException e) {
            throw SqlException.position(position).put("unexpected type for geo hash: ").put(typeCode);
        }
    }

    private void serializeNull(long offset, int position, int typeCode, boolean geoHashPredicate) throws SqlException {
        switch (typeCode) {
            case I1_TYPE:
                if (!geoHashPredicate) {
                    throw SqlException.position(position).put("byte type is not nullable");
                }
                putOperand(offset, IMM, typeCode, GeoHashes.BYTE_NULL);
                break;
            case I2_TYPE:
                if (!geoHashPredicate) {
                    throw SqlException.position(position).put("short type is not nullable");
                }
                putOperand(offset, IMM, typeCode, GeoHashes.SHORT_NULL);
                break;
            case I4_TYPE:
                putOperand(offset, IMM, typeCode, geoHashPredicate ? GeoHashes.INT_NULL : Numbers.INT_NaN);
                break;
            case I8_TYPE:
                putOperand(offset, IMM, typeCode, geoHashPredicate ? GeoHashes.NULL : Numbers.LONG_NaN);
                break;
            case F4_TYPE:
                putDoubleOperand(offset, typeCode, Float.NaN);
                break;
            case F8_TYPE:
                putDoubleOperand(offset, typeCode, Double.NaN);
                break;
            default:
                throw SqlException.position(position).put("unexpected null type: ").put(typeCode);
        }
    }

    private void serializeNumber(
            long offset,
            int position,
            final CharSequence token,
            int typeCode,
            boolean negated
    ) throws SqlException {
        long sign = negated ? -1 : 1;
        try {
            switch (typeCode) {
                case I1_TYPE:
                    final byte b = (byte) Numbers.parseInt(token);
                    putOperand(offset, IMM, I1_TYPE, sign * b);
                    break;
                case I2_TYPE:
                    final short s = (short) Numbers.parseInt(token);
                    putOperand(offset, IMM, I2_TYPE, sign * s);
                    break;
                case I4_TYPE:
                case F4_TYPE:
                    try {
                        final int i = Numbers.parseInt(token);
                        putOperand(offset, IMM, I4_TYPE, sign * i);
                    } catch (NumericException e) {
                        final float fi = Numbers.parseFloat(token);
                        putDoubleOperand(offset, F4_TYPE, sign * fi);
                    }
                    break;
                case I8_TYPE:
                case F8_TYPE:
                    try {
                        final long l = Numbers.parseLong(token);
                        putOperand(offset, IMM, I8_TYPE, sign * l);
                    } catch (NumericException e) {
                        final double dl = Numbers.parseDouble(token);
                        putDoubleOperand(offset, F8_TYPE, sign * dl);
                    }
                    break;
                default:
                    throw SqlException.position(position)
                            .put("unexpected non-numeric constant: ").put(token)
                            .put(", expected type: ").put(typeCode);
            }
        } catch (NumericException e) {
            throw SqlException.position(position)
                    .put("could not parse constant: ").put(token)
                    .put(", expected type: ").put(typeCode);
        }
    }

    private void serializeOperator(int position, final CharSequence token, int argCount) throws SqlException {
        if (SqlKeywords.isNotKeyword(token)) {
            putOperator(NOT);
            return;
        }
        if (SqlKeywords.isAndKeyword(token)) {
            putOperator(AND);
            return;
        }
        if (SqlKeywords.isOrKeyword(token)) {
            putOperator(OR);
            return;
        }
        if (Chars.equals(token, "=")) {
            putOperator(EQ);
            return;
        }
        if (Chars.equals(token, "<>") || Chars.equals(token, "!=")) {
            putOperator(NE);
            return;
        }
        if (Chars.equals(token, "<")) {
            putOperator(LT);
            return;
        }
        if (Chars.equals(token, "<=")) {
            putOperator(LE);
            return;
        }
        if (Chars.equals(token, ">")) {
            putOperator(GT);
            return;
        }
        if (Chars.equals(token, ">=")) {
            putOperator(GE);
            return;
        }
        if (Chars.equals(token, "+")) {
            if (argCount == 2) {
                putOperator(ADD);
            } // ignore unary
            return;
        }
        if (Chars.equals(token, "-")) {
            if (argCount == 2) {
                putOperator(SUB);
            } else if (argCount == 1) {
                putOperator(NEG);
            }
            return;
        }
        if (Chars.equals(token, "*")) {
            putOperator(MUL);
            return;
        }
        if (Chars.equals(token, "/")) {
            putOperator(DIV);
            return;
        }
//        if (Chars.equals(token, "%")) {
//            putOperator(REM);
//            return;
//        }
        throw SqlException.position(position).put("invalid operator: ").put(token);
    }

    private void serializeSymbolConstant(long offset, int position, final CharSequence token) throws SqlException {
        final int len = token.length();
        CharSequence symbol = token;
        if (Chars.isQuoted(token)) {
            if (len < 3) {
                throw SqlException.position(position).put("unsupported symbol constant: ").put(token);
            }
            symbol = symbol.subSequence(1, len - 1);
        }

        if (predicateContext.symbolTable == null || predicateContext.symbolColumnIndex == -1) {
            throw SqlException.position(position).put("reader or column index is missing for symbol constant: ").put(token);
        }

        final int key = predicateContext.symbolTable.keyOf(symbol);
        if (key != SymbolTable.VALUE_NOT_FOUND) {
            // Known symbol constant case
            putOperand(offset, IMM, I4_TYPE, key);
            return;
        }

        // Unknown symbol constant case. Create a fake bind variable function to handle it.
        final SymbolConstant function = SymbolConstant.newInstance(symbol);
        bindVarFunctions.add(new CompiledFilterSymbolBindVariable(function, predicateContext.symbolColumnIndex));
        int index = bindVarFunctions.size() - 1;

        int typeCode = bindVariableTypeCode(ColumnType.STRING);
        putOperand(offset, VAR, typeCode, index);
    }

    private void serializeUntypedNumber(long offset, int position, final CharSequence token, boolean negated) throws SqlException {
        long sign = negated ? -1 : 1;

        try {
            final int i = Numbers.parseInt(token);
            putOperand(offset, IMM, I4_TYPE, sign * i);
            return;
        } catch (NumericException ignore) {
        }

        try {
            final long l = Numbers.parseLong(token);
            putOperand(offset, IMM, I8_TYPE, sign * l);
            return;
        } catch (NumericException ignore) {
        }

        try {
            final double d = Numbers.parseDouble(token);
            putDoubleOperand(offset, F8_TYPE, sign * d);
            return;
        } catch (NumericException ignore) {
        }

        try {
            final float f = Numbers.parseFloat(token);
            putDoubleOperand(offset, F4_TYPE, sign * f);
            return;
        } catch (NumericException ignore) {
        }

        throw SqlException.position(position).put("unexpected non-numeric constant: ").put(token);
    }

    private enum PredicateType {
        NUMERIC, CHAR, SYMBOL, BOOLEAN, GEO_HASH
    }

    private static class SqlWrapperException extends RuntimeException {

        final SqlException wrappedException;

        SqlWrapperException(SqlException wrappedException) {
            this.wrappedException = wrappedException;
        }
    }

    /**
     * Helper class for accumulating column and bind variable types information.
     */
    private static class TypesObserver implements Mutable {

        private static final int F4_INDEX = 3;
        private static final int F8_INDEX = 5;
        private static final int I1_INDEX = 0;
        private static final int I2_INDEX = 1;
        private static final int I4_INDEX = 2;
        private static final int I8_INDEX = 4;
        private static final int TYPES_COUNT = F8_INDEX + 1;

        private final byte[] sizes = new byte[TYPES_COUNT];

        @Override
        public void clear() {
            Arrays.fill(sizes, (byte) 0);
        }

        /**
         * Returns the expected constant type calculated based on the "widest" observed column
         * or bind variable type. The result contains *_TYPE value or UNDEFINED_CODE value.
         */
        public int constantTypeCode() {
            for (int i = sizes.length - 1; i > -1; i--) {
                byte size = sizes[i];
                if (size > 0) {
                    // If floats are present, we need to cast longs to double.
                    if (i == I8_INDEX && sizes[F4_INDEX] > 0) {
                        return F8_TYPE;
                    }
                    return indexToTypeCode(i);
                }
            }
            return UNDEFINED_CODE;
        }

        public boolean hasMixedSizes() {
            byte prevSize = 0;
            for (byte size : sizes) {
                prevSize = prevSize == 0 ? size : prevSize;
                if (prevSize > 0) {
                    if (size > 0 && size != prevSize) {
                        return true;
                    }
                } else {
                    prevSize = size;
                }
            }
            return false;
        }

        /**
         * Returns size in bytes of the "widest" observed column or bind variable type.
         */
        public int maxSize() {
            for (int i = sizes.length - 1; i > -1; i--) {
                byte size = sizes[i];
                if (size > 0) {
                    return size;
                }
            }
            return 0;
        }

        public void observe(int code) {
            switch (code) {
                case I1_TYPE:
                    sizes[I1_INDEX] = 1;
                    break;
                case I2_TYPE:
                    sizes[I2_INDEX] = 2;
                    break;
                case I4_TYPE:
                    sizes[I4_INDEX] = 4;
                    break;
                case F4_TYPE:
                    sizes[F4_INDEX] = 4;
                    break;
                case I8_TYPE:
                    sizes[I8_INDEX] = 8;
                    break;
                case F8_TYPE:
                    sizes[F8_INDEX] = 8;
                    break;
            }
        }

        private int indexToTypeCode(int index) {
            switch (index) {
                case I1_INDEX:
                    return I1_TYPE;
                case I2_INDEX:
                    return I2_TYPE;
                case I4_INDEX:
                    return I4_TYPE;
                case F4_INDEX:
                    return F4_TYPE;
                case I8_INDEX:
                    return I8_TYPE;
                case F8_INDEX:
                    return F8_TYPE;
            }
            return UNDEFINED_CODE;
        }
    }

    /**
     * Helper class that tracks types and arithmetic operations in a predicate.
     * <p>
     * A "predicate" stands for any arithmetical expression or single boolean
     * column expression present in the filter. Predicates are combined with
     * each other via binary boolean operators (and, or).
     * <p>
     * For example, we consider the below filter:
     * <pre>
     * long_col - 42 > 0 and (not bool_col1 or bool_col2)
     * </pre>
     * to contain three predicates:
     * <pre>
     * long_col - 42 > 0
     * not bool_col1
     * bool_col2
     * </pre>
     */
    private class PredicateContext implements Mutable {

        final TypesObserver globalTypesObserver = new TypesObserver();
        final TypesObserver localTypesObserver = new TypesObserver();
        boolean hasArithmeticOperations;
        boolean singleBooleanColumn;
        int symbolColumnIndex; // used for symbol deferred constants and bind variables
        StaticSymbolTable symbolTable; // used for known symbol constant lookups
        PredicateType type;
        private ExpressionNode rootNode;

        @Override
        public void clear() {
            reset();
            globalTypesObserver.clear();
        }

        public boolean isActive() {
            return rootNode != null;
        }

        public void onNodeDescended(final ExpressionNode node) {
            if (rootNode == null) {
                boolean topLevelOperation = isTopLevelOperation(node);
                boolean topLevelBooleanColumn = isTopLevelBooleanColumn(node);
                if (topLevelOperation || topLevelBooleanColumn) {
                    // We entered a predicate.
                    reset();
                    rootNode = node;
                }
                if (topLevelBooleanColumn) {
                    type = PredicateType.BOOLEAN;
                    singleBooleanColumn = true;
                }
            }
        }

        public boolean onNodeVisited(final ExpressionNode node) throws SqlException {
            boolean predicateLeft = false;
            if (node == rootNode) {
                // We left the predicate.
                rootNode = null;
                predicateLeft = true;
            }

            switch (node.type) {
                case ExpressionNode.LITERAL:
                    handleColumn(node);
                    break;
                case ExpressionNode.BIND_VARIABLE:
                    handleBindVariable(node);
                    break;
                case ExpressionNode.OPERATION:
                    handleOperation(node);
                    break;
            }

            return predicateLeft;
        }

        private void handleBindVariable(ExpressionNode node) throws SqlException {
            Function varFunction = getBindVariableFunction(node.position, node.token);
            // We treat bind variables as columns here for the sake of simplicity
            final int columnType = varFunction.getType();
            int columnTypeTag = ColumnType.tagOf(columnType);
            // Treat string bind variable to be of symbol type
            if (columnTypeTag == ColumnType.STRING) {
                columnTypeTag = ColumnType.SYMBOL;
            }

            updateType(node.position, columnTypeTag);

            int code = columnTypeCode(columnTypeTag);
            localTypesObserver.observe(code);
            globalTypesObserver.observe(code);
        }

        private void handleColumn(ExpressionNode node) throws SqlException {
            final int columnIndex = metadata.getColumnIndexQuiet(node.token);
            if (columnIndex == -1) {
                throw SqlException.invalidColumn(node.position, node.token);
            }
            final int columnType = metadata.getColumnType(columnIndex);
            final int columnTypeTag = ColumnType.tagOf(columnType);
            if (columnTypeTag == ColumnType.SYMBOL) {
                symbolTable = (StaticSymbolTable) pageFrameCursor.getSymbolTable(columnIndex);
                symbolColumnIndex = columnIndex;
            }

            updateType(node.position, columnTypeTag);

            int typeCode = columnTypeCode(columnTypeTag);
            localTypesObserver.observe(typeCode);
            globalTypesObserver.observe(typeCode);
        }

        private void handleOperation(ExpressionNode node) {
            hasArithmeticOperations |= isArithmeticOperation(node);
        }

        private void reset() {
            rootNode = null;
            type = null;
            symbolTable = null;
            symbolColumnIndex = -1;
            singleBooleanColumn = false;
            hasArithmeticOperations = false;
            localTypesObserver.clear();
        }

        private void updateType(int position, int columnTypeTag) throws SqlException {
            switch (columnTypeTag) {
                case ColumnType.BOOLEAN:
                    if (type != null && type != PredicateType.BOOLEAN) {
                        throw SqlException.position(position)
                                .put("non-boolean column in boolean expression: ")
                                .put(ColumnType.nameOf(columnTypeTag));
                    }
                    type = PredicateType.BOOLEAN;
                    break;
                case ColumnType.GEOBYTE:
                case ColumnType.GEOSHORT:
                case ColumnType.GEOINT:
                case ColumnType.GEOLONG:
                    if (type != null && type != PredicateType.GEO_HASH) {
                        throw SqlException.position(position)
                                .put("non-geohash column in geohash expression: ")
                                .put(ColumnType.nameOf(columnTypeTag));
                    }
                    type = PredicateType.GEO_HASH;
                    break;
                case ColumnType.CHAR:
                    if (type != null && type != PredicateType.CHAR) {
                        throw SqlException.position(position)
                                .put("non-char column in char expression: ")
                                .put(ColumnType.nameOf(columnTypeTag));
                    }
                    type = PredicateType.CHAR;
                    break;
                case ColumnType.SYMBOL:
                    if (type != null && type != PredicateType.SYMBOL) {
                        throw SqlException.position(position)
                                .put("non-symbol column in symbol expression: ")
                                .put(ColumnType.nameOf(columnTypeTag));
                    }
                    type = PredicateType.SYMBOL;
                    break;
                default:
                    if (type != null && type != PredicateType.NUMERIC) {
                        throw SqlException.position(position)
                                .put("non-numeric column in numeric expression: ")
                                .put(ColumnType.nameOf(columnTypeTag));
                    }
                    type = PredicateType.NUMERIC;
                    break;
            }
        }
    }
}<|MERGE_RESOLUTION|>--- conflicted
+++ resolved
@@ -87,14 +87,11 @@
     static final int VAR = 3;
     // contains <memory_offset, constant_node> pairs for backfilling purposes
     private final LongObjHashMap<ExpressionNode> backfillNodes = new LongObjHashMap<>();
+    private final LongObjHashMap.LongObjConsumer<ExpressionNode> backfillNodeConsumer = this::backfillNode;
     private final PredicateContext predicateContext = new PredicateContext();
     private final PostOrderTreeTraversalAlgo traverseAlgo = new PostOrderTreeTraversalAlgo();
     private ObjList<Function> bindVarFunctions;
-<<<<<<< HEAD
     private SqlExecutionContext executionContext;
-=======
-    private final LongObjHashMap.LongObjConsumer<ExpressionNode> backfillNodeConsumer = this::backfillNode;
->>>>>>> ecd519c0
     // internal flag used to forcefully enable scalar mode based on filter's contents
     private boolean forceScalarMode;
     private MemoryCARW memory;
