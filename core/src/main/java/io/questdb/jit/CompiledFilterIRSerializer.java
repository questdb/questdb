--- conflicted
+++ resolved
@@ -95,10 +95,7 @@
     // internal flag used to forcefully enable scalar mode based on filter's contents
     private boolean forceScalarMode;
     private MemoryCARW memory;
-<<<<<<< HEAD
     private final LongObjHashMap.LongObjConsumer<ExpressionNode> backfillNodeConsumer = this::backfillNode;
-=======
->>>>>>> 29c1030a
     private RecordMetadata metadata;
     private PageFrameCursor pageFrameCursor;
 
