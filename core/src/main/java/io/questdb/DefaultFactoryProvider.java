--- conflicted
+++ resolved
@@ -66,11 +66,11 @@
     }
 
     @Override
-<<<<<<< HEAD
-    public void load() {
-=======
     public DdlListenerFactory getDdlListenerFactory() {
         return DdlListenerFactoryImpl.INSTANCE;
->>>>>>> 83dacadf
+    }
+
+    @Override
+    public void load() {
     }
 }