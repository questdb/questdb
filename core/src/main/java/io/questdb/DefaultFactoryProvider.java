--- conflicted
+++ resolved
@@ -55,21 +55,4 @@
     public SecurityContextFactory getSecurityContextFactory() {
         return AllowAllSecurityContextFactory.INSTANCE;
     }
-<<<<<<< HEAD
-
-    @Override
-    public WalInitializerFactory getWalInitializerFactory() {
-        return BasicWalInitializerFactory.INSTANCE;
-    }
-
-    @Override
-    public DdlListenerFactory getDdlListenerFactory() {
-        return DdlListenerFactoryImpl.INSTANCE;
-    }
-
-    @Override
-    public void load() {
-    }
-=======
->>>>>>> fde5f235
 }