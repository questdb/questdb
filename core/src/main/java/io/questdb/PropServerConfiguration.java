/*******************************************************************************
 *     ___                  _   ____  ____
 *    / _ \ _   _  ___  ___| |_|  _ \| __ )
 *   | | | | | | |/ _ \/ __| __| | | |  _ \
 *   | |_| | |_| |  __/\__ \ |_| |_| | |_) |
 *    \__\_\\__,_|\___||___/\__|____/|____/
 *
 *  Copyright (c) 2014-2019 Appsicle
 *  Copyright (c) 2019-2020 QuestDB
 *
 *  Licensed under the Apache License, Version 2.0 (the "License");
 *  you may not use this file except in compliance with the License.
 *  You may obtain a copy of the License at
 *
 *  http://www.apache.org/licenses/LICENSE-2.0
 *
 *  Unless required by applicable law or agreed to in writing, software
 *  distributed under the License is distributed on an "AS IS" BASIS,
 *  WITHOUT WARRANTIES OR CONDITIONS OF ANY KIND, either express or implied.
 *  See the License for the specific language governing permissions and
 *  limitations under the License.
 *
 ******************************************************************************/

package io.questdb;

import io.questdb.cairo.CairoConfiguration;
import io.questdb.cairo.CairoSecurityContext;
import io.questdb.cairo.CommitMode;
import io.questdb.cairo.security.AllowAllCairoSecurityContext;
import io.questdb.cutlass.http.HttpServerConfiguration;
import io.questdb.cutlass.http.MimeTypesCache;
import io.questdb.cutlass.http.WaitProcessorConfiguration;
import io.questdb.cutlass.http.processors.JsonQueryProcessorConfiguration;
import io.questdb.cutlass.http.processors.StaticContentProcessorConfiguration;
import io.questdb.cutlass.json.JsonException;
import io.questdb.cutlass.json.JsonLexer;
import io.questdb.cutlass.line.*;
import io.questdb.cutlass.line.tcp.LineTcpReceiverConfiguration;
import io.questdb.cutlass.line.udp.LineUdpReceiverConfiguration;
import io.questdb.cutlass.pgwire.PGWireConfiguration;
import io.questdb.cutlass.text.TextConfiguration;
import io.questdb.cutlass.text.types.InputFormatConfiguration;
import io.questdb.mp.WorkerPoolConfiguration;
import io.questdb.network.*;
import io.questdb.std.*;
import io.questdb.std.microtime.DateFormatCompiler;
import io.questdb.std.microtime.*;
import io.questdb.std.str.Path;
import io.questdb.std.time.*;

import java.io.File;
import java.util.Arrays;
import java.util.Properties;

public class PropServerConfiguration implements ServerConfiguration {
    public static final String CONFIG_DIRECTORY = "conf";
    private final IODispatcherConfiguration httpIODispatcherConfiguration = new HttpIODispatcherConfiguration();
    private final WaitProcessorConfiguration httpWaitProcessorConfiguration = new PropWaitProcessorConfiguration();
    private final StaticContentProcessorConfiguration staticContentProcessorConfiguration = new PropStaticContentProcessorConfiguration();
    private final HttpServerConfiguration httpServerConfiguration = new PropHttpServerConfiguration();
    private final TextConfiguration textConfiguration = new PropTextConfiguration();
    private final CairoConfiguration cairoConfiguration = new PropCairoConfiguration();
    private final LineUdpReceiverConfiguration lineUdpReceiverConfiguration = new PropLineUdpReceiverConfiguration();
    private final JsonQueryProcessorConfiguration jsonQueryProcessorConfiguration = new PropJsonQueryProcessorConfiguration();
    private final TelemetryConfiguration telemetryConfiguration = new PropTelemetryConfiguration();
    private final int commitMode;
    private final boolean httpServerEnabled;
    private final int createAsSelectRetryCount;
    private final CharSequence defaultMapType;
    private final boolean defaultSymbolCacheFlag;
    private final int defaultSymbolCapacity;
    private final int fileOperationRetryCount;
    private final long idleCheckInterval;
    private final long inactiveReaderTTL;
    private final long inactiveWriterTTL;
    private final int indexValueBlockSize;
    private final int maxSwapFileCount;
    private final int mkdirMode;
    private final int parallelIndexThreshold;
    private final int readerPoolMaxSegments;
    private final long spinLockTimeoutUs;
    private final int sqlCacheRows;
    private final int sqlCacheBlocks;
    private final int sqlCharacterStoreCapacity;
    private final int sqlCharacterStoreSequencePoolCapacity;
    private final int sqlColumnPoolCapacity;
    private final int sqlCopyModelPoolCapacity;
    private final double sqlCompactMapLoadFactor;
    private final int sqlExpressionPoolCapacity;
    private final double sqlFastMapLoadFactor;
    private final int sqlJoinContextPoolCapacity;
    private final int sqlLexerPoolCapacity;
    private final int sqlMapKeyCapacity;
    private final int sqlMapPageSize;
    private final int sqlMapMaxPages;
    private final int sqlMapMaxResizes;
    private final int sqlModelPoolCapacity;
    private final long sqlSortKeyPageSize;
    private final int sqlSortKeyMaxPages;
    private final long sqlSortLightValuePageSize;
    private final int sqlSortLightValueMaxPages;
    private final int sqlHashJoinValuePageSize;
    private final int sqlHashJoinValueMaxPages;
    private final long sqlLatestByRowCount;
    private final int sqlHashJoinLightValuePageSize;
    private final int sqlHashJoinLightValueMaxPages;
    private final int sqlSortValuePageSize;
    private final int sqlSortValueMaxPages;
    private final long workStealTimeoutNanos;
    private final boolean parallelIndexingEnabled;
    private final int sqlJoinMetadataPageSize;
    private final int sqlJoinMetadataMaxResizes;
    private final int lineUdpCommitRate;
    private final int lineUdpGroupIPv4Address;
    private final int lineUdpMsgBufferSize;
    private final int lineUdpMsgCount;
    private final int lineUdpReceiveBufferSize;
    private final int lineUdpCommitMode;
    private final int[] sharedWorkerAffinity;
    private final int sharedWorkerCount;
    private final boolean sharedWorkerHaltOnError;
    private final WorkerPoolConfiguration workerPoolConfiguration = new PropWorkerPoolConfiguration();
    private final PGWireConfiguration pgWireConfiguration = new PropPGWireConfiguration();
    private final InputFormatConfiguration inputFormatConfiguration;
    private final LineProtoTimestampAdapter lineUdpTimestampAdapter;
    private final String inputRoot;
    private final boolean lineUdpEnabled;
    private final int lineUdpOwnThreadAffinity;
    private final boolean lineUdpUnicast;
    private final boolean lineUdpOwnThread;
    private final int sqlCopyBufferSize;
    private final int sqlAnalyticColumnPoolCapacity;
    private final int sqlCreateTableModelPoolCapacity;
    private final int sqlColumnCastModelPoolCapacity;
    private final int sqlRenameTableModelPoolCapacity;
    private final int sqlWithClauseModelPoolCapacity;
    private final int sqlInsertModelPoolCapacity;
    private final int sqlGroupByPoolCapacity;
    private final int sqlGroupByMapCapacity;
    private final int sqlMaxSymbolNotEqualsCount;
    private final DateLocale dateLocale;
    private final TimestampLocale timestampLocale;
    private final String backupRoot;
    private final TimestampFormat backupDirTimestampFormat;
    private final CharSequence backupTempDirName;
    private final int backupMkdirMode;
    private final int floatToStrCastScale;
    private final int doubleToStrCastScale;
    private final PropPGWireDispatcherConfiguration propPGWireDispatcherConfiguration = new PropPGWireDispatcherConfiguration();
    private final boolean pgEnabled;
    private final boolean telemetryEnabled;
    private final int telemetryQueueCapacity;
    private final LineTcpReceiverConfiguration lineTcpReceiverConfiguration = new PropLineTcpReceiverConfiguration();
    private final IODispatcherConfiguration lineTcpReceiverDispatcherConfiguration = new PropLineTcpReceiverIODispatcherConfiguration();
    private final boolean lineTcpEnabled;
    private final WorkerPoolAwareConfiguration lineTcpWorkerPoolConfiguration = new PropLineTcpWorkerPoolConfiguration();
    private boolean httpAllowDeflateBeforeSend;
    private int[] httpWorkerAffinity;
    private int connectionPoolInitialCapacity;
    private int connectionStringPoolCapacity;
    private int multipartHeaderBufferSize;
    private long multipartIdleSpinCount;
    private int recvBufferSize;
    private int requestHeaderBufferSize;
    private int responseHeaderBufferSize;
    private int httpWorkerCount;
    private boolean httpWorkerHaltOnError;
    private boolean httpServerKeepAlive;
    private int sendBufferSize;
    private CharSequence indexFileName;
    private String publicDirectory;
    private int activeConnectionLimit;
    private int eventCapacity;
    private int ioQueueCapacity;
    private long idleConnectionTimeout;
    private int interestQueueCapacity;
    private int listenBacklog;
    private int sndBufSize;
    private int rcvBufSize;
    private int dateAdapterPoolCapacity;
    private int jsonCacheLimit;
    private int jsonCacheSize;
    private double maxRequiredDelimiterStdDev;
    private double maxRequiredLineLengthStdDev;
    private int metadataStringPoolCapacity;
    private int rollBufferLimit;
    private int rollBufferSize;
    private int textAnalysisMaxLines;
    private int textLexerStringPoolCapacity;
    private int timestampAdapterPoolCapacity;
    private int utf8SinkSize;
    private MimeTypesCache mimeTypesCache;
    private String databaseRoot;
    private String keepAliveHeader;
    private int bindIPv4Address;
    private int bindPort;
    private int lineUdpBindIPV4Address;
    private int lineUdpPort;
    private int jsonQueryFloatScale;
    private int jsonQueryDoubleScale;
    private int jsonQueryConnectionCheckFrequency;
    private boolean httpFrozenClock;
    private boolean readOnlySecurityContext;
    private long maxHttpQueryResponseRowLimit;
    private boolean interruptOnClosedConnection;
    private int interruptorNIterationsPerCheck;
    private int interruptorBufferSize;
    private int pgNetActiveConnectionLimit;
    private int pgNetBindIPv4Address;
    private int pgNetBindPort;
    private int pgNetEventCapacity;
    private int pgNetIOQueueCapacity;
    private long pgNetIdleConnectionTimeout;
    private int pgNetInterestQueueCapacity;
    private int pgNetListenBacklog;
    private int pgNetRcvBufSize;
    private int pgNetSndBufSize;
    private int pgCharacterStoreCapacity;
    private int pgCharacterStorePoolCapacity;
    private int pgConnectionPoolInitialCapacity;
    private String pgPassword;
    private String pgUsername;
    private int pgFactoryCacheColumnCount;
    private int pgFactoryCacheRowCount;
    private int pgIdleRecvCountBeforeGivingUp;
    private int pgIdleSendCountBeforeGivingUp;
    private int pgMaxBlobSizeOnQuery;
    private int pgRecvBufferSize;
    private int pgSendBufferSize;
    private DateLocale pgDefaultDateLocale;
    private TimestampLocale pgDefaultTimestampLocale;
    private int[] pgWorkerAffinity;
    private int pgWorkerCount;
    private boolean pgHaltOnError;
    private boolean pgDaemonPool;
<<<<<<< HEAD
    private long maxRerunWaitCapMs;
    private double rerunExponentialWaitMultiplier;
    private int rerunInitialWaitQueueSize;
    private int rerunMaxProcessingQueueSize;
=======
    private int lineTcpNetActiveConnectionLimit;
    private int lineTcpNetBindIPv4Address;
    private int lineTcpNetBindPort;
    private int lineTcpNetEventCapacity;
    private int lineTcpNetIOQueueCapacity;
    private long lineTcpNetIdleConnectionTimeout;
    private int lineTcpNetInterestQueueCapacity;
    private int lineTcpNetListenBacklog;
    private int lineTcpNetRcvBufSize;
    private int lineTcpConnectionPoolInitialCapacity;
    private LineProtoTimestampAdapter lineTcpTimestampAdapter;
    private int lineTcpMsgBufferSize;
    private int lineTcpMaxMeasurementSize;
    private int lineTcpWriterQueueSize;
    private int lineTcpWorkerCount;
    private int[] lineTcpWorkerAffinity;
    private boolean lineTcpWorkerPoolHaltOnError;
    private int lineTcpNUpdatesPerLoadRebalance;
    private double lineTcpMaxLoadRatio;
    private int lineTcpMaxUncommittedRows;
    private long lineTcpMaintenanceJobHysteresisInMs;
    private String httpVersion;
>>>>>>> cf17a26b

    public PropServerConfiguration(String root, Properties properties) throws ServerConfigurationException, JsonException {
        this.sharedWorkerCount = getInt(properties, "shared.worker.count", Math.max(1, Runtime.getRuntime().availableProcessors() - 1));
        this.sharedWorkerAffinity = getAffinity(properties, "shared.worker.affinity", sharedWorkerCount);
        this.sharedWorkerHaltOnError = getBoolean(properties, "shared.worker.haltOnError", false);
        this.httpServerEnabled = getBoolean(properties, "http.enabled", true);
        if (httpServerEnabled) {
            this.connectionPoolInitialCapacity = getInt(properties, "http.connection.pool.initial.capacity", 16);
            this.connectionStringPoolCapacity = getInt(properties, "http.connection.string.pool.capacity", 128);
            this.multipartHeaderBufferSize = getIntSize(properties, "http.multipart.header.buffer.size", 512);
            this.multipartIdleSpinCount = getLong(properties, "http.multipart.idle.spin.count", 10_000);
            this.recvBufferSize = getIntSize(properties, "http.receive.buffer.size", 1024 * 1024);
            this.requestHeaderBufferSize = getIntSize(properties, "http.request.header.buffer.size", 32 * 2014);
            this.responseHeaderBufferSize = getIntSize(properties, "http.response.header.buffer.size", 32 * 1024);
            this.httpWorkerCount = getInt(properties, "http.worker.count", 0);
            this.httpWorkerAffinity = getAffinity(properties, "http.worker.affinity", httpWorkerCount);
            this.httpWorkerHaltOnError = getBoolean(properties, "http.worker.haltOnError", false);
            this.sendBufferSize = getIntSize(properties, "http.send.buffer.size", 2 * 1024 * 1024);
            this.indexFileName = getString(properties, "http.static.index.file.name", "index.html");
            this.httpFrozenClock = getBoolean(properties, "http.frozen.clock", false);
            this.httpAllowDeflateBeforeSend = getBoolean(properties, "http.allow.deflate.before.send", false);
            this.httpServerKeepAlive = getBoolean(properties, "http.server.keep.alive", true);
            this.httpVersion = getString(properties, "http.version", "HTTP/1.1");
            if (!httpVersion.endsWith(" ")) {
                httpVersion += ' ';
            }

            int keepAliveTimeout = getInt(properties, "http.keep-alive.timeout", 5);
            int keepAliveMax = getInt(properties, "http.keep-alive.max", 10_000);

            if (keepAliveTimeout > 0 && keepAliveMax > 0) {
                this.keepAliveHeader = "Keep-Alive: timeout=" + keepAliveTimeout + ", max=" + keepAliveMax + Misc.EOL;
            } else {
                this.keepAliveHeader = null;
            }

            final String publicDirectory = getString(properties, "http.static.pubic.directory", "public");
            // translate public directory into absolute path
            // this will generate some garbage, but this is ok - we just doing this once on startup
            if (new File(publicDirectory).isAbsolute()) {
                this.publicDirectory = publicDirectory;
            } else {
                this.publicDirectory = new File(root, publicDirectory).getAbsolutePath();
            }

            final String databaseRoot = getString(properties, "cairo.root", "db");
            if (new File(databaseRoot).isAbsolute()) {
                this.databaseRoot = databaseRoot;
            } else {
                this.databaseRoot = new File(root, databaseRoot).getAbsolutePath();
            }

            this.activeConnectionLimit = getInt(properties, "http.net.active.connection.limit", 256);
            this.eventCapacity = getInt(properties, "http.net.event.capacity", 1024);
            this.ioQueueCapacity = getInt(properties, "http.net.io.queue.capacity", 1024);
            this.idleConnectionTimeout = getLong(properties, "http.net.idle.connection.timeout", 5 * 60 * 1000L);
            this.interestQueueCapacity = getInt(properties, "http.net.interest.queue.capacity", 1024);
            this.listenBacklog = getInt(properties, "http.net.listen.backlog", 256);
            this.sndBufSize = getIntSize(properties, "http.net.snd.buf.size", 2 * 1024 * 1024);
            this.rcvBufSize = getIntSize(properties, "http.net.rcv.buf.size", 2 * 1024 * 1024);
            this.dateAdapterPoolCapacity = getInt(properties, "http.text.date.adapter.pool.capacity", 16);
            this.jsonCacheLimit = getIntSize(properties, "http.text.json.cache.limit", 16384);
            this.jsonCacheSize = getIntSize(properties, "http.text.json.cache.size", 8192);
            this.maxRequiredDelimiterStdDev = getDouble(properties, "http.text.max.required.delimiter.stddev", 0.1222d);
            this.maxRequiredLineLengthStdDev = getDouble(properties, "http.text.max.required.line.length.stddev", 0.8);
            this.metadataStringPoolCapacity = getInt(properties, "http.text.metadata.string.pool.capacity", 128);

            this.rollBufferLimit = getIntSize(properties, "http.text.roll.buffer.limit", 1024 * 4096);
            this.rollBufferSize = getIntSize(properties, "http.text.roll.buffer.size", 1024);
            this.textAnalysisMaxLines = getInt(properties, "http.text.analysis.max.lines", 1000);
            this.textLexerStringPoolCapacity = getInt(properties, "http.text.lexer.string.pool.capacity", 64);
            this.timestampAdapterPoolCapacity = getInt(properties, "http.text.timestamp.adapter.pool.capacity", 64);
            this.utf8SinkSize = getIntSize(properties, "http.text.utf8.sink.size", 4096);

            this.jsonQueryConnectionCheckFrequency = getInt(properties, "http.json.query.connection.check.frequency", 1_000_000);
            this.jsonQueryFloatScale = getInt(properties, "http.json.query.float.scale", 4);
            this.jsonQueryDoubleScale = getInt(properties, "http.json.query.double.scale", 12);
            this.readOnlySecurityContext = getBoolean(properties, "http.security.readonly", false);
            this.maxHttpQueryResponseRowLimit = getLong(properties, "http.security.max.response.rows", Long.MAX_VALUE);
            this.interruptOnClosedConnection = getBoolean(properties, "http.security.interrupt.on.closed.connection", true);
            this.interruptorNIterationsPerCheck = getInt(properties, "http.security.interruptor.iterations.per.check", 2_000_000);
            this.interruptorBufferSize = getInt(properties, "http.security.interruptor.buffer.size", 64);

            parseBindTo(properties, "http.bind.to", "0.0.0.0:9000", (a, p) -> {
                bindIPv4Address = a;
                bindPort = p;
            });

            // load mime types
            try (Path path = new Path().of(new File(new File(root, CONFIG_DIRECTORY), "mime.types").getAbsolutePath()).$()) {
                this.mimeTypesCache = new MimeTypesCache(FilesFacadeImpl.INSTANCE, path);
            }

            this.maxRerunWaitCapMs = getLong(properties,"http.busy.retry.maximum.wait.before.retry", 1000);
            this.rerunExponentialWaitMultiplier = getDouble(properties, "http.busy.retry.exponential.wait.multipier", 2.0);
            this.rerunInitialWaitQueueSize = getIntSize(properties, "http.busy.retry.initialWaitQueueSize", 64);
            this.rerunMaxProcessingQueueSize = getIntSize(properties, "http.busy.retry.maxProcessingQueueSize", 4096);
        }
        this.pgEnabled = getBoolean(properties, "pg.enabled", true);
        if (pgEnabled) {
            pgNetActiveConnectionLimit = getInt(properties, "pg.net.active.connection.limit", 10);
            parseBindTo(properties, "pg.net.bind.to", "0.0.0.0:8812", (a, p) -> {
                pgNetBindIPv4Address = a;
                pgNetBindPort = p;
            });

            this.pgNetEventCapacity = getInt(properties, "pg.net.event.capacity", 1024);
            this.pgNetIOQueueCapacity = getInt(properties, "pg.net.io.queue.capacity", 1024);
            this.pgNetIdleConnectionTimeout = getLong(properties, "pg.net.idle.timeout", 300_000);
            this.pgNetInterestQueueCapacity = getInt(properties, "pg.net.interest.queue.capacity", 1024);
            this.pgNetListenBacklog = getInt(properties, "pg.net.listen.backlog", 50_000);
            this.pgNetRcvBufSize = getIntSize(properties, "pg.net.recv.buf.size", -1);
            this.pgNetSndBufSize = getIntSize(properties, "pg.net.send.buf.size", -1);
            this.pgCharacterStoreCapacity = getInt(properties, "pg.character.store.capacity", 4096);
            this.pgCharacterStorePoolCapacity = getInt(properties, "pg.character.store.pool.capacity", 64);
            this.pgConnectionPoolInitialCapacity = getInt(properties, "pg.connection.pool.capacity", 64);
            this.pgPassword = getString(properties, "pg.password", "quest");
            this.pgUsername = getString(properties, "pg.user", "admin");
            this.pgFactoryCacheColumnCount = getInt(properties, "pg.factory.cache.column.count", 16);
            this.pgFactoryCacheRowCount = getInt(properties, "pg.factory.cache.row.count", 16);
            this.pgIdleRecvCountBeforeGivingUp = getInt(properties, "pg.idle.recv.count.before.giving.up", 10_000);
            this.pgIdleSendCountBeforeGivingUp = getInt(properties, "pg.idle.send.count.before.giving.up", 10_000);
            this.pgMaxBlobSizeOnQuery = getIntSize(properties, "pg.max.blob.size.on.query", 512 * 1024);
            this.pgRecvBufferSize = getIntSize(properties, "pg.recv.buffer.size", 1024 * 1024);
            this.pgSendBufferSize = getIntSize(properties, "pg.send.buffer.size", 1024 * 1024);
            final String dateLocale = getString(properties, "pg.date.locale", "en");
            this.pgDefaultDateLocale = DateLocaleFactory.INSTANCE.getLocale(dateLocale);
            if (this.pgDefaultDateLocale == null) {
                throw new ServerConfigurationException("pg.date.locale", dateLocale);
            }
            final String timestampLocale = getString(properties, "pg.timestamp.locale", "en");
            this.pgDefaultTimestampLocale = TimestampLocaleFactory.INSTANCE.getLocale(timestampLocale);
            if (this.pgDefaultTimestampLocale == null) {
                throw new ServerConfigurationException("pg.timestamp.locale", dateLocale);
            }
            this.pgWorkerCount = getInt(properties, "pg.worker.count", 0);
            this.pgWorkerAffinity = getAffinity(properties, "pg.worker.affinity", pgWorkerCount);
            this.pgHaltOnError = getBoolean(properties, "pg.halt.on.error", false);
            this.pgDaemonPool = getBoolean(properties, "pg.daemon.pool", true);
        }

        this.commitMode = getCommitMode(properties, "cairo.commit.mode");
        this.createAsSelectRetryCount = getInt(properties, "cairo.create.as.select.retry.count", 5);
        this.defaultMapType = getString(properties, "cairo.default.map.type", "fast");
        this.defaultSymbolCacheFlag = getBoolean(properties, "cairo.default.symbol.cache.flag", true);
        this.defaultSymbolCapacity = getInt(properties, "cairo.default.symbol.capacity", 256);
        this.fileOperationRetryCount = getInt(properties, "cairo.file.operation.retry.count", 30);
        this.idleCheckInterval = getLong(properties, "cairo.idle.check.interval", 5 * 60 * 1000L);
        this.inactiveReaderTTL = getLong(properties, "cairo.inactive.reader.ttl", 120_000);
        this.inactiveWriterTTL = getLong(properties, "cairo.inactive.writer.ttl", 600_000);
        this.indexValueBlockSize = Numbers.ceilPow2(getIntSize(properties, "cairo.index.value.block.size", 256));
        this.maxSwapFileCount = getInt(properties, "cairo.max.swap.file.count", 30);
        this.mkdirMode = getInt(properties, "cairo.mkdir.mode", 509);
        this.parallelIndexThreshold = getInt(properties, "cairo.parallel.index.threshold", 100000);
        this.readerPoolMaxSegments = getInt(properties, "cairo.reader.pool.max.segments", 5);
        this.spinLockTimeoutUs = getLong(properties, "cairo.spin.lock.timeout", 1_000_000);
        this.sqlCacheRows = getInt(properties, "cairo.cache.rows", 16);
        this.sqlCacheBlocks = getIntSize(properties, "cairo.cache.blocks", 4);
        this.sqlCharacterStoreCapacity = getInt(properties, "cairo.character.store.capacity", 1024);
        this.sqlCharacterStoreSequencePoolCapacity = getInt(properties, "cairo.character.store.sequence.pool.capacity", 64);
        this.sqlColumnPoolCapacity = getInt(properties, "cairo.column.pool.capacity", 4096);
        this.sqlCompactMapLoadFactor = getDouble(properties, "cairo.compact.map.load.factor", 0.7);
        this.sqlExpressionPoolCapacity = getInt(properties, "cairo.expression.pool.capacity", 8192);
        this.sqlFastMapLoadFactor = getDouble(properties, "cairo.fast.map.load.factor", 0.5);
        this.sqlJoinContextPoolCapacity = getInt(properties, "cairo.sql.join.context.pool.capacity", 64);
        this.sqlLexerPoolCapacity = getInt(properties, "cairo.lexer.pool.capacity", 2048);
        this.sqlMapKeyCapacity = getInt(properties, "cairo.sql.map.key.capacity", 2048 * 1024);
        this.sqlMapPageSize = getIntSize(properties, "cairo.sql.map.page.size", 4 * 1024 * 1024);
        this.sqlMapMaxPages = getIntSize(properties, "cairo.sql.map.max.pages", Integer.MAX_VALUE);
        this.sqlMapMaxResizes = getIntSize(properties, "cairo.sql.map.max.resizes", Integer.MAX_VALUE);
        this.sqlModelPoolCapacity = getInt(properties, "cairo.model.pool.capacity", 1024);
        this.sqlSortKeyPageSize = getLongSize(properties, "cairo.sql.sort.key.page.size", 4 * 1024 * 1024);
        this.sqlSortKeyMaxPages = getIntSize(properties, "cairo.sql.sort.key.max.pages", Integer.MAX_VALUE);
        this.sqlSortLightValuePageSize = getLongSize(properties, "cairo.sql.sort.light.value.page.size", 1048576);
        this.sqlSortLightValueMaxPages = getIntSize(properties, "cairo.sql.sort.light.value.max.pages", Integer.MAX_VALUE);
        this.sqlHashJoinValuePageSize = getIntSize(properties, "cairo.sql.hash.join.value.page.size", 16777216);
        this.sqlHashJoinValueMaxPages = getIntSize(properties, "cairo.sql.hash.join.value.max.pages", Integer.MAX_VALUE);
        this.sqlLatestByRowCount = getInt(properties, "cairo.sql.latest.by.row.count", 1000);
        this.sqlHashJoinLightValuePageSize = getIntSize(properties, "cairo.sql.hash.join.light.value.page.size", 1048576);
        this.sqlHashJoinLightValueMaxPages = getIntSize(properties, "cairo.sql.hash.join.light.value.max.pages", Integer.MAX_VALUE);
        this.sqlSortValuePageSize = getIntSize(properties, "cairo.sql.sort.value.page.size", 16777216);
        this.sqlSortValueMaxPages = getIntSize(properties, "cairo.sql.sort.value.max.pages", Integer.MAX_VALUE);
        this.workStealTimeoutNanos = getLong(properties, "cairo.work.steal.timeout.nanos", 10_000);
        this.parallelIndexingEnabled = getBoolean(properties, "cairo.parallel.indexing.enabled", true);
        this.sqlJoinMetadataPageSize = getIntSize(properties, "cairo.sql.join.metadata.page.size", 16384);
        this.sqlJoinMetadataMaxResizes = getIntSize(properties, "cairo.sql.join.metadata.max.resizes", Integer.MAX_VALUE);
        this.sqlAnalyticColumnPoolCapacity = getInt(properties, "cairo.sql.analytic.column.pool.capacity", 64);
        this.sqlCreateTableModelPoolCapacity = getInt(properties, "cairo.sql.create.table.model.pool.capacity", 16);
        this.sqlColumnCastModelPoolCapacity = getInt(properties, "cairo.sql.column.cast.model.pool.capacity", 16);
        this.sqlRenameTableModelPoolCapacity = getInt(properties, "cairo.sql.rename.table.model.pool.capacity", 16);
        this.sqlWithClauseModelPoolCapacity = getInt(properties, "cairo.sql.with.clause.model.pool.capacity", 128);
        this.sqlInsertModelPoolCapacity = getInt(properties, "cairo.sql.insert.model.pool.capacity", 64);
        this.sqlCopyModelPoolCapacity = getInt(properties, "cairo.sql.copy.model.pool.capacity", 32);
        this.sqlCopyBufferSize = getIntSize(properties, "cairo.sql.copy.buffer.size", 2 * 1024 * 1024);
        this.doubleToStrCastScale = getInt(properties, "cairo.sql.double.cast.scale", 12);
        this.floatToStrCastScale = getInt(properties, "cairo.sql.float.cast.scale", 4);
        this.sqlGroupByMapCapacity = getInt(properties, "cairo.sql.groupby.map.capacity", 1024);
        this.sqlGroupByPoolCapacity = getInt(properties, "cairo.sql.groupby.pool.capacity", 1024);
        this.sqlMaxSymbolNotEqualsCount = getInt(properties, "cairo.sql.max.symbol.not.equals.count", 100);
        final String sqlCopyFormatsFile = getString(properties, "cairo.sql.copy.formats.file", "/text_loader.json");
        this.telemetryEnabled = getBoolean(properties, "telemetry.enabled", true);
        this.telemetryQueueCapacity = getInt(properties, "telemetry.queue.capacity", 512);

        final String dateLocale = getString(properties, "cairo.date.locale", "en");
        this.dateLocale = DateLocaleFactory.INSTANCE.getLocale(dateLocale);
        if (this.dateLocale == null) {
            throw new ServerConfigurationException("cairo.date.locale", dateLocale);
        }

        final String timestampLocale = getString(properties, "cairo.timestamp.locale", "en");
        this.timestampLocale = TimestampLocaleFactory.INSTANCE.getLocale(timestampLocale);
        if (this.timestampLocale == null) {
            throw new ServerConfigurationException("cairo.timestamp.locale", timestampLocale);
        }

        this.inputFormatConfiguration = new InputFormatConfiguration(
                new DateFormatFactory(),
                DateLocaleFactory.INSTANCE,
                new TimestampFormatFactory(),
                TimestampLocaleFactory.INSTANCE,
                this.dateLocale,
                this.timestampLocale);

        try (JsonLexer lexer = new JsonLexer(1024, 1024)) {
            inputFormatConfiguration.parseConfiguration(lexer, sqlCopyFormatsFile);
        }

        this.inputRoot = getString(properties, "cairo.sql.copy.root", null);
        this.backupRoot = getString(properties, "cairo.sql.backup.root", null);
        this.backupDirTimestampFormat = getTimestampFormat(properties, "cairo.sql.backup.dir.datetime.format", "yyyy-MM-dd");
        this.backupTempDirName = getString(properties, "cairo.sql.backup.dir.tmp.name", "tmp");
        this.backupMkdirMode = getInt(properties, "cairo.sql.backup.mkdir.mode", 509);

        parseBindTo(properties, "line.udp.bind.to", "0.0.0.0:9009", (a, p) -> {
            this.lineUdpBindIPV4Address = a;
            this.lineUdpPort = p;
        });

        this.lineUdpGroupIPv4Address = getIPv4Address(properties, "line.udp.join", "232.1.2.3");
        this.lineUdpCommitRate = getInt(properties, "line.udp.commit.rate", 1_000_000);
        this.lineUdpMsgBufferSize = getIntSize(properties, "line.udp.msg.buffer.size", 2048);
        this.lineUdpMsgCount = getInt(properties, "line.udp.msg.count", 10_000);
        this.lineUdpReceiveBufferSize = getIntSize(properties, "line.udp.receive.buffer.size", 8 * 1024 * 1024);
        this.lineUdpEnabled = getBoolean(properties, "line.udp.enabled", true);
        this.lineUdpOwnThreadAffinity = getInt(properties, "line.udp.own.thread.affinity", -1);
        this.lineUdpOwnThread = getBoolean(properties, "line.udp.own.thread", false);
        this.lineUdpUnicast = getBoolean(properties, "line.udp.unicast", false);
        this.lineUdpCommitMode = getCommitMode(properties, "line.udp.commit.mode");
        this.lineUdpTimestampAdapter = getLineTimestampAdaptor(properties, "line.udp.timestamp");

        this.lineTcpEnabled = getBoolean(properties, "line.tcp.enabled", true);
        if (lineTcpEnabled) {
            lineTcpNetActiveConnectionLimit = getInt(properties, "line.tcp.net.active.connection.limit", 10);
            parseBindTo(properties, "line.tcp.net.bind.to", "0.0.0.0:9009", (a, p) -> {
                lineTcpNetBindIPv4Address = a;
                lineTcpNetBindPort = p;
            });

            this.lineTcpNetEventCapacity = getInt(properties, "line.tcp.net.event.capacity", 1024);
            this.lineTcpNetIOQueueCapacity = getInt(properties, "line.tcp.net.io.queue.capacity", 1024);
            this.lineTcpNetIdleConnectionTimeout = getLong(properties, "line.tcp.net.idle.timeout", 0);
            this.lineTcpNetInterestQueueCapacity = getInt(properties, "line.tcp.net.interest.queue.capacity", 1024);
            this.lineTcpNetListenBacklog = getInt(properties, "line.tcp.net.listen.backlog", 50_000);
            this.lineTcpNetRcvBufSize = getIntSize(properties, "line.tcp.net.recv.buf.size", -1);
            this.lineTcpConnectionPoolInitialCapacity = getInt(properties, "line.tcp.connection.pool.capacity", 64);
            this.lineTcpTimestampAdapter = getLineTimestampAdaptor(properties, "line.tcp.timestamp");
            this.lineTcpMsgBufferSize = getIntSize(properties, "line.tcp.msg.buffer.size", 2048);
            this.lineTcpMaxMeasurementSize = getIntSize(properties, "line.tcp.max.measurement.size", 2048);
            if (lineTcpMaxMeasurementSize > lineTcpMsgBufferSize) {
                throw new IllegalArgumentException(
                        "line.tcp.max.measurement.size (" + this.lineTcpMaxMeasurementSize + ") cannot be more than line.tcp.msg.buffer.size (" + this.lineTcpMsgBufferSize + ")");
            }
            this.lineTcpWriterQueueSize = getIntSize(properties, "line.tcp.writer.queue.size", 128);
            this.lineTcpWorkerCount = getInt(properties, "line.tcp.worker.count", 0);
            this.lineTcpWorkerAffinity = getAffinity(properties, "line.tcp.worker.affinity", lineTcpWorkerCount);
            this.lineTcpWorkerPoolHaltOnError = getBoolean(properties, "line.tcp.halt.on.error", false);
            this.lineTcpNUpdatesPerLoadRebalance = getInt(properties, "line.tcp.n.updates.per.load.balance", 10_000);
            this.lineTcpMaxLoadRatio = getDouble(properties, "line.tcp.max.load.ratio", 1.9);
            this.lineTcpMaxUncommittedRows = getInt(properties, "line.tcp.max.uncommitted.rows", 1000);
            this.lineTcpMaintenanceJobHysteresisInMs = getInt(properties, "line.tcp.maintenance.job.hysteresis.in.ms", 250);
        }
    }

    @Override
    public CairoConfiguration getCairoConfiguration() {
        return cairoConfiguration;
    }

    @Override
    public HttpServerConfiguration getHttpServerConfiguration() {
        return httpServerConfiguration;
    }

    @Override
    public LineUdpReceiverConfiguration getLineUdpReceiverConfiguration() {
        return lineUdpReceiverConfiguration;
    }

    @Override
    public LineTcpReceiverConfiguration getLineTcpReceiverConfiguration() {
        return lineTcpReceiverConfiguration;
    }

    @Override
    public WorkerPoolConfiguration getWorkerPoolConfiguration() {
        return workerPoolConfiguration;
    }

    @Override
    public PGWireConfiguration getPGWireConfiguration() {
        return pgWireConfiguration;
    }

    private int[] getAffinity(Properties properties, String key, int httpWorkerCount) throws ServerConfigurationException {
        final int[] result = new int[httpWorkerCount];
        String value = properties.getProperty(key);
        if (value == null) {
            Arrays.fill(result, -1);
        } else {
            String[] affinity = value.split(",");
            if (affinity.length != httpWorkerCount) {
                throw new ServerConfigurationException(key, "wrong number of affinity values");
            }
            for (int i = 0; i < httpWorkerCount; i++) {
                try {
                    result[i] = Numbers.parseInt(affinity[i]);
                } catch (NumericException e) {
                    throw new ServerConfigurationException(key, "Invalid affinity value: " + affinity[i]);
                }
            }
        }
        return result;
    }

    private boolean getBoolean(Properties properties, String key, boolean defaultValue) {
        final String value = properties.getProperty(key);
        return value == null ? defaultValue : Boolean.parseBoolean(value);
    }

    private int getCommitMode(Properties properties, String property) {
        final String commitMode = properties.getProperty(property);

        if (commitMode == null) {
            return CommitMode.NOSYNC;
        }

        if (Chars.equalsLowerCaseAscii(commitMode, "nosync")) {
            return CommitMode.NOSYNC;
        }

        if (Chars.equalsLowerCaseAscii(commitMode, "async")) {
            return CommitMode.ASYNC;
        }

        if (Chars.equalsLowerCaseAscii(commitMode, "sync")) {
            return CommitMode.SYNC;
        }

        return CommitMode.NOSYNC;
    }

    private double getDouble(Properties properties, String key, double defaultValue) throws ServerConfigurationException {
        final String value = properties.getProperty(key);
        try {
            return value != null ? Numbers.parseDouble(value) : defaultValue;
        } catch (NumericException e) {
            throw new ServerConfigurationException(key, value);
        }
    }

    @SuppressWarnings("SameParameterValue")
    private int getIPv4Address(Properties properties, String key, String defaultValue) throws ServerConfigurationException {
        final String value = getString(properties, key, defaultValue);
        try {
            return Net.parseIPv4(value);
        } catch (NetworkError e) {
            throw new ServerConfigurationException(key, value);
        }
    }

    private int getInt(Properties properties, String key, int defaultValue) throws ServerConfigurationException {
        final String value = properties.getProperty(key);
        try {
            return value != null ? Numbers.parseInt(value) : defaultValue;
        } catch (NumericException e) {
            throw new ServerConfigurationException(key, value);
        }
    }

    private int getIntSize(Properties properties, String key, int defaultValue) throws ServerConfigurationException {
        final String value = properties.getProperty(key);
        try {
            return value != null ? Numbers.parseIntSize(value) : defaultValue;
        } catch (NumericException e) {
            throw new ServerConfigurationException(key, value);
        }
    }

    private LineProtoTimestampAdapter getLineTimestampAdaptor(Properties properties, String propNm) {
        final String lineUdpTimestampSwitch = getString(properties, propNm, "n");
        switch (lineUdpTimestampSwitch) {
            case "u":
                return LineProtoMicroTimestampAdapter.INSTANCE;
            case "ms":
                return LineProtoMilliTimestampAdapter.INSTANCE;
            case "s":
                return LineProtoSecondTimestampAdapter.INSTANCE;
            case "m":
                return LineProtoMinuteTimestampAdapter.INSTANCE;
            case "h":
                return LineProtoHourTimestampAdapter.INSTANCE;
            default:
                return LineProtoNanoTimestampAdapter.INSTANCE;
        }
    }

    private long getLong(Properties properties, String key, long defaultValue) throws ServerConfigurationException {
        final String value = properties.getProperty(key);
        try {
            return value != null ? Numbers.parseLong(value) : defaultValue;
        } catch (NumericException e) {
            throw new ServerConfigurationException(key, value);
        }
    }

    private long getLongSize(Properties properties, String key, long defaultValue) throws ServerConfigurationException {
        final String value = properties.getProperty(key);
        try {
            return value != null ? Numbers.parseLongSize(value) : defaultValue;
        } catch (NumericException e) {
            throw new ServerConfigurationException(key, value);
        }
    }

    private String getString(Properties properties, String key, String defaultValue) {
        String value = properties.getProperty(key);
        if (value == null) {
            return defaultValue;
        }
        return value;
    }

    private TimestampFormat getTimestampFormat(Properties properties, String key, final String defaultPattern) {
        final String pattern = properties.getProperty(key);
        DateFormatCompiler compiler = new DateFormatCompiler();
        if (null != pattern) {
            return compiler.compile(pattern);
        }
        return compiler.compile(defaultPattern);
    }

    private void parseBindTo(
            Properties properties,
            String key,
            String defaultValue,
            BindToParser parser
    ) throws ServerConfigurationException {

        final String bindTo = getString(properties, key, defaultValue);
        final int colonIndex = bindTo.indexOf(':');
        if (colonIndex == -1) {
            throw new ServerConfigurationException(key, bindTo);
        }

        final String ipv4Str = bindTo.substring(0, colonIndex);
        final int ipv4;
        try {
            ipv4 = Net.parseIPv4(ipv4Str);
        } catch (NetworkError e) {
            throw new ServerConfigurationException(key, ipv4Str);
        }

        final String portStr = bindTo.substring(colonIndex + 1);
        final int port;
        try {
            port = Numbers.parseInt(portStr);
        } catch (NumericException e) {
            throw new ServerConfigurationException(key, portStr);
        }

        parser.onReady(ipv4, port);
    }

    @FunctionalInterface
    private interface BindToParser {
        void onReady(int address, int port);
    }

    private class PropStaticContentProcessorConfiguration implements StaticContentProcessorConfiguration {
        @Override
        public FilesFacade getFilesFacade() {
            return FilesFacadeImpl.INSTANCE;
        }

        @Override
        public CharSequence getIndexFileName() {
            return indexFileName;
        }

        @Override
        public MimeTypesCache getMimeTypesCache() {
            return mimeTypesCache;
        }

        /**
         * Absolute path to HTTP public directory.
         *
         * @return path to public directory
         */
        @Override
        public CharSequence getPublicDirectory() {
            return publicDirectory;
        }

        @Override
        public String getKeepAliveHeader() {
            return keepAliveHeader;
        }
    }

    private class HttpIODispatcherConfiguration implements IODispatcherConfiguration {
        @Override
        public int getActiveConnectionLimit() {
            return activeConnectionLimit;
        }

        @Override
        public int getBindIPv4Address() {
            return bindIPv4Address;
        }

        @Override
        public int getBindPort() {
            return bindPort;
        }

        @Override
        public MillisecondClock getClock() {
            return MillisecondClockImpl.INSTANCE;
        }

        @Override
        public String getDispatcherLogName() {
            return "http-server";
        }

        @Override
        public EpollFacade getEpollFacade() {
            return EpollFacadeImpl.INSTANCE;
        }

        @Override
        public int getEventCapacity() {
            return eventCapacity;
        }

        @Override
        public int getIOQueueCapacity() {
            return ioQueueCapacity;
        }

        @Override
        public long getIdleConnectionTimeout() {
            return idleConnectionTimeout;
        }

        @Override
        public int getInitialBias() {
            return IOOperation.READ;
        }

        @Override
        public int getInterestQueueCapacity() {
            return interestQueueCapacity;
        }

        @Override
        public int getListenBacklog() {
            return listenBacklog;
        }

        @Override
        public NetworkFacade getNetworkFacade() {
            return NetworkFacadeImpl.INSTANCE;
        }

        @Override
        public int getRcvBufSize() {
            return rcvBufSize;
        }

        @Override
        public SelectFacade getSelectFacade() {
            return SelectFacadeImpl.INSTANCE;
        }

        @Override
        public int getSndBufSize() {
            return sndBufSize;
        }
    }

    private class PropTextConfiguration implements TextConfiguration {

        @Override
        public int getDateAdapterPoolCapacity() {
            return dateAdapterPoolCapacity;
        }

        @Override
        public int getJsonCacheLimit() {
            return jsonCacheLimit;
        }

        @Override
        public int getJsonCacheSize() {
            return jsonCacheSize;
        }

        @Override
        public double getMaxRequiredDelimiterStdDev() {
            return maxRequiredDelimiterStdDev;
        }

        @Override
        public double getMaxRequiredLineLengthStdDev() {
            return maxRequiredLineLengthStdDev;
        }

        @Override
        public int getMetadataStringPoolCapacity() {
            return metadataStringPoolCapacity;
        }

        @Override
        public int getRollBufferLimit() {
            return rollBufferLimit;
        }

        @Override
        public int getRollBufferSize() {
            return rollBufferSize;
        }

        @Override
        public int getTextAnalysisMaxLines() {
            return textAnalysisMaxLines;
        }

        @Override
        public int getTextLexerStringPoolCapacity() {
            return textLexerStringPoolCapacity;
        }

        @Override
        public int getTimestampAdapterPoolCapacity() {
            return timestampAdapterPoolCapacity;
        }

        @Override
        public int getUtf8SinkSize() {
            return utf8SinkSize;
        }

        @Override
        public InputFormatConfiguration getInputFormatConfiguration() {
            return inputFormatConfiguration;
        }

        @Override
        public DateLocale getDefaultDateLocale() {
            return dateLocale;
        }

        @Override
        public TimestampLocale getDefaultTimestampLocale() {
            return timestampLocale;
        }
    }

    private class PropHttpServerConfiguration implements HttpServerConfiguration {

        @Override
        public int getConnectionPoolInitialCapacity() {
            return connectionPoolInitialCapacity;
        }

        @Override
        public int getConnectionStringPoolCapacity() {
            return connectionStringPoolCapacity;
        }

        @Override
        public int getMultipartHeaderBufferSize() {
            return multipartHeaderBufferSize;
        }

        @Override
        public long getMultipartIdleSpinCount() {
            return multipartIdleSpinCount;
        }

        @Override
        public int getRecvBufferSize() {
            return recvBufferSize;
        }

        @Override
        public int getRequestHeaderBufferSize() {
            return requestHeaderBufferSize;
        }

        @Override
        public int getResponseHeaderBufferSize() {
            return responseHeaderBufferSize;
        }

        @Override
        public int getQueryCacheBlocks() {
            return sqlCacheBlocks;
        }

        @Override
        public int getQueryCacheRows() {
            return sqlCacheRows;
        }

        @Override
        public MillisecondClock getClock() {
            return httpFrozenClock ? StationaryMillisClock.INSTANCE : MillisecondClockImpl.INSTANCE;
        }

        @Override
        public IODispatcherConfiguration getDispatcherConfiguration() {
            return httpIODispatcherConfiguration;
        }

        @Override
        public WaitProcessorConfiguration getWaitProcessorConfiguration() {
            return httpWaitProcessorConfiguration;
        }

        @Override
        public StaticContentProcessorConfiguration getStaticContentProcessorConfiguration() {
            return staticContentProcessorConfiguration;
        }

        @Override
        public JsonQueryProcessorConfiguration getJsonQueryProcessorConfiguration() {
            return jsonQueryProcessorConfiguration;
        }

        @Override
        public int getSendBufferSize() {
            return sendBufferSize;
        }

        @Override
        public boolean isEnabled() {
            return httpServerEnabled;
        }

        @Override
        public boolean getDumpNetworkTraffic() {
            return false;
        }

        @Override
        public boolean allowDeflateBeforeSend() {
            return httpAllowDeflateBeforeSend;
        }

        @Override
        public boolean readOnlySecurityContext() {
            return readOnlySecurityContext;
        }

        @Override
        public boolean isInterruptOnClosedConnection() {
            return interruptOnClosedConnection;
        }

        @Override
        public int getInterruptorNIterationsPerCheck() {
            return interruptorNIterationsPerCheck;
        }

        @Override
        public int getInterruptorBufferSize() {
            return interruptorBufferSize;
        }

        @Override
        public boolean getServerKeepAlive() {
            return httpServerKeepAlive;
        }

        @Override
        public String getHttpVersion() {
            return httpVersion;
        }

        @Override
        public int[] getWorkerAffinity() {
            return httpWorkerAffinity;
        }

        @Override
        public int getWorkerCount() {
            return httpWorkerCount;
        }

        @Override
        public boolean haltOnError() {
            return httpWorkerHaltOnError;
        }
    }

    private class PropCairoConfiguration implements CairoConfiguration {

        @Override
        public int getSqlCopyBufferSize() {
            return sqlCopyBufferSize;
        }

        @Override
        public int getCopyPoolCapacity() {
            return sqlCopyModelPoolCapacity;
        }

        @Override
        public int getCreateAsSelectRetryCount() {
            return createAsSelectRetryCount;
        }

        @Override
        public CharSequence getDefaultMapType() {
            return defaultMapType;
        }

        @Override
        public boolean getDefaultSymbolCacheFlag() {
            return defaultSymbolCacheFlag;
        }

        @Override
        public int getDefaultSymbolCapacity() {
            return defaultSymbolCapacity;
        }

        @Override
        public int getFileOperationRetryCount() {
            return fileOperationRetryCount;
        }

        @Override
        public FilesFacade getFilesFacade() {
            return FilesFacadeImpl.INSTANCE;
        }

        @Override
        public long getIdleCheckInterval() {
            return idleCheckInterval;
        }

        @Override
        public long getInactiveReaderTTL() {
            return inactiveReaderTTL;
        }

        @Override
        public long getInactiveWriterTTL() {
            return inactiveWriterTTL;
        }

        @Override
        public int getIndexValueBlockSize() {
            return indexValueBlockSize;
        }

        @Override
        public int getDoubleToStrCastScale() {
            return doubleToStrCastScale;
        }

        @Override
        public int getFloatToStrCastScale() {
            return floatToStrCastScale;
        }

        @Override
        public int getMaxSwapFileCount() {
            return maxSwapFileCount;
        }

        @Override
        public MicrosecondClock getMicrosecondClock() {
            return MicrosecondClockImpl.INSTANCE;
        }

        @Override
        public MillisecondClock getMillisecondClock() {
            return MillisecondClockImpl.INSTANCE;
        }

        @Override
        public NanosecondClock getNanosecondClock() {
            return NanosecondClockImpl.INSTANCE;
        }

        @Override
        public int getMkDirMode() {
            return mkdirMode;
        }

        @Override
        public int getParallelIndexThreshold() {
            return parallelIndexThreshold;
        }

        @Override
        public int getReaderPoolMaxSegments() {
            return readerPoolMaxSegments;
        }

        @Override
        public CharSequence getRoot() {
            return databaseRoot;
        }

        @Override
        public CharSequence getInputRoot() {
            return inputRoot;
        }

        @Override
        public CharSequence getBackupRoot() {
            return backupRoot;
        }

        @Override
        public TimestampFormat getBackupDirTimestampFormat() {
            return backupDirTimestampFormat;
        }

        @Override
        public CharSequence getBackupTempDirName() {
            return backupTempDirName;
        }

        @Override
        public int getBackupMkDirMode() {
            return backupMkdirMode;
        }

        @Override
        public long getSpinLockTimeoutUs() {
            return spinLockTimeoutUs;
        }

        @Override
        public int getSqlCharacterStoreCapacity() {
            return sqlCharacterStoreCapacity;
        }

        @Override
        public int getSqlCharacterStoreSequencePoolCapacity() {
            return sqlCharacterStoreSequencePoolCapacity;
        }

        @Override
        public int getSqlColumnPoolCapacity() {
            return sqlColumnPoolCapacity;
        }

        @Override
        public double getSqlCompactMapLoadFactor() {
            return sqlCompactMapLoadFactor;
        }

        @Override
        public int getSqlExpressionPoolCapacity() {
            return sqlExpressionPoolCapacity;
        }

        @Override
        public double getSqlFastMapLoadFactor() {
            return sqlFastMapLoadFactor;
        }

        @Override
        public int getSqlJoinContextPoolCapacity() {
            return sqlJoinContextPoolCapacity;
        }

        @Override
        public int getSqlLexerPoolCapacity() {
            return sqlLexerPoolCapacity;
        }

        @Override
        public int getSqlMapKeyCapacity() {
            return sqlMapKeyCapacity;
        }

        @Override
        public int getSqlMapPageSize() {
            return sqlMapPageSize;
        }

        @Override
        public int getSqlMapMaxPages() {
            return sqlMapMaxPages;
        }

        @Override
        public int getSqlMapMaxResizes() {
            return sqlMapMaxResizes;
        }

        @Override
        public int getSqlModelPoolCapacity() {
            return sqlModelPoolCapacity;
        }

        @Override
        public long getSqlSortKeyPageSize() {
            return sqlSortKeyPageSize;
        }

        @Override
        public int getSqlSortKeyMaxPages() {
            return sqlSortKeyMaxPages;
        }

        @Override
        public long getSqlSortLightValuePageSize() {
            return sqlSortLightValuePageSize;
        }

        @Override
        public int getSqlSortLightValueMaxPages() {
            return sqlSortLightValueMaxPages;
        }

        @Override
        public int getSqlHashJoinValuePageSize() {
            return sqlHashJoinValuePageSize;
        }

        @Override
        public int getSqlHashJoinValueMaxPages() {
            return sqlHashJoinValueMaxPages;
        }

        @Override
        public long getSqlLatestByRowCount() {
            return sqlLatestByRowCount;
        }

        @Override
        public int getSqlHashJoinLightValuePageSize() {
            return sqlHashJoinLightValuePageSize;
        }

        @Override
        public int getSqlHashJoinLightValueMaxPages() {
            return sqlHashJoinLightValueMaxPages;
        }

        @Override
        public int getSqlSortValuePageSize() {
            return sqlSortValuePageSize;
        }

        @Override
        public int getSqlSortValueMaxPages() {
            return sqlSortValueMaxPages;
        }

        @Override
        public TextConfiguration getTextConfiguration() {
            return textConfiguration;
        }

        @Override
        public long getWorkStealTimeoutNanos() {
            return workStealTimeoutNanos;
        }

        @Override
        public boolean isParallelIndexingEnabled() {
            return parallelIndexingEnabled;
        }

        @Override
        public int getSqlJoinMetadataPageSize() {
            return sqlJoinMetadataPageSize;
        }

        @Override
        public int getSqlJoinMetadataMaxResizes() {
            return sqlJoinMetadataMaxResizes;
        }

        @Override
        public int getAnalyticColumnPoolCapacity() {
            return sqlAnalyticColumnPoolCapacity;
        }

        @Override
        public int getCreateTableModelPoolCapacity() {
            return sqlCreateTableModelPoolCapacity;
        }

        @Override
        public int getColumnCastModelPoolCapacity() {
            return sqlColumnCastModelPoolCapacity;
        }

        @Override
        public int getRenameTableModelPoolCapacity() {
            return sqlRenameTableModelPoolCapacity;
        }

        @Override
        public int getWithClauseModelPoolCapacity() {
            return sqlWithClauseModelPoolCapacity;
        }

        @Override
        public int getInsertPoolCapacity() {
            return sqlInsertModelPoolCapacity;
        }

        @Override
        public int getCommitMode() {
            return commitMode;
        }

        @Override
        public DateLocale getDefaultDateLocale() {
            return dateLocale;
        }

        @Override
        public TimestampLocale getDefaultTimestampLocale() {
            return timestampLocale;
        }

        @Override
        public int getGroupByPoolCapacity() {
            return sqlGroupByPoolCapacity;
        }

        @Override
        public int getMaxSymbolNotEqualsCount() {
            return sqlMaxSymbolNotEqualsCount;
        }

        @Override
        public int getGroupByMapCapacity() {
            return sqlGroupByMapCapacity;
        }

        @Override
        public boolean enableTestFactories() {
            return false;
        }

        @Override
        public TelemetryConfiguration getTelemetryConfiguration() {
            return telemetryConfiguration;
        }
    }

    private class PropLineUdpReceiverConfiguration implements LineUdpReceiverConfiguration {
        @Override
        public int getCommitMode() {
            return lineUdpCommitMode;
        }

        @Override
        public int getBindIPv4Address() {
            return lineUdpBindIPV4Address;
        }

        @Override
        public int getCommitRate() {
            return lineUdpCommitRate;
        }

        @Override
        public int getGroupIPv4Address() {
            return lineUdpGroupIPv4Address;
        }

        @Override
        public int getMsgBufferSize() {
            return lineUdpMsgBufferSize;
        }

        @Override
        public int getMsgCount() {
            return lineUdpMsgCount;
        }

        @Override
        public NetworkFacade getNetworkFacade() {
            return NetworkFacadeImpl.INSTANCE;
        }

        @Override
        public int getPort() {
            return lineUdpPort;
        }

        @Override
        public int getReceiveBufferSize() {
            return lineUdpReceiveBufferSize;
        }

        @Override
        public CairoSecurityContext getCairoSecurityContext() {
            return AllowAllCairoSecurityContext.INSTANCE;
        }

        @Override
        public boolean isEnabled() {
            return lineUdpEnabled;
        }

        @Override
        public boolean isUnicast() {
            return lineUdpUnicast;
        }

        @Override
        public boolean ownThread() {
            return lineUdpOwnThread;
        }

        @Override
        public int ownThreadAffinity() {
            return lineUdpOwnThreadAffinity;
        }

        @Override
        public LineProtoTimestampAdapter getTimestampAdapter() {
            return lineUdpTimestampAdapter;
        }
    }

    private class PropLineTcpReceiverIODispatcherConfiguration implements IODispatcherConfiguration {

        @Override
        public int getActiveConnectionLimit() {
            return lineTcpNetActiveConnectionLimit;
        }

        @Override
        public int getBindIPv4Address() {
            return lineTcpNetBindIPv4Address;
        }

        @Override
        public int getBindPort() {
            return lineTcpNetBindPort;
        }

        @Override
        public MillisecondClock getClock() {
            return MillisecondClockImpl.INSTANCE;
        }

        @Override
        public String getDispatcherLogName() {
            return "line-server";
        }

        @Override
        public EpollFacade getEpollFacade() {
            return EpollFacadeImpl.INSTANCE;
        }

        @Override
        public int getEventCapacity() {
            return lineTcpNetEventCapacity;
        }

        @Override
        public int getIOQueueCapacity() {
            return lineTcpNetIOQueueCapacity;
        }

        @Override
        public long getIdleConnectionTimeout() {
            return lineTcpNetIdleConnectionTimeout;
        }

        @Override
        public int getInitialBias() {
            return BIAS_READ;
        }

        @Override
        public int getInterestQueueCapacity() {
            return lineTcpNetInterestQueueCapacity;
        }

        @Override
        public int getListenBacklog() {
            return lineTcpNetListenBacklog;
        }

        @Override
        public NetworkFacade getNetworkFacade() {
            return NetworkFacadeImpl.INSTANCE;
        }

        @Override
        public int getRcvBufSize() {
            return lineTcpNetRcvBufSize;
        }

        @Override
        public SelectFacade getSelectFacade() {
            return SelectFacadeImpl.INSTANCE;
        }

        @Override
        public int getSndBufSize() {
            return -1;
        }

    }

    private class PropLineTcpWorkerPoolConfiguration implements WorkerPoolAwareConfiguration {
        @Override
        public int[] getWorkerAffinity() {
            return lineTcpWorkerAffinity;
        }

        @Override
        public int getWorkerCount() {
            return lineTcpWorkerCount;
        }

        @Override
        public boolean haltOnError() {
            return lineTcpWorkerPoolHaltOnError;
        }

        @Override
        public boolean isEnabled() {
            return true;
        }
    }

    private class PropLineTcpReceiverConfiguration implements LineTcpReceiverConfiguration {
        @Override
        public boolean isEnabled() {
            return lineTcpEnabled;
        }

        @Override
        public CairoSecurityContext getCairoSecurityContext() {
            return AllowAllCairoSecurityContext.INSTANCE;
        }

        @Override
        public LineProtoTimestampAdapter getTimestampAdapter() {
            return lineTcpTimestampAdapter;
        }

        @Override
        public int getConnectionPoolInitialCapacity() {
            return lineTcpConnectionPoolInitialCapacity;
        }

        @Override
        public IODispatcherConfiguration getNetDispatcherConfiguration() {
            return lineTcpReceiverDispatcherConfiguration;
        }

        @Override
        public int getNetMsgBufferSize() {
            return lineTcpMsgBufferSize;
        }

        @Override
        public int getMaxMeasurementSize() {
            return lineTcpMaxMeasurementSize;
        }

        @Override
        public NetworkFacade getNetworkFacade() {
            return NetworkFacadeImpl.INSTANCE;
        }

        @Override
        public int getWriterQueueSize() {
            return lineTcpWriterQueueSize;
        }

        @Override
        public MicrosecondClock getMicrosecondClock() {
            return MicrosecondClockImpl.INSTANCE;
        }

        @Override
        public WorkerPoolAwareConfiguration getWorkerPoolConfiguration() {
            return lineTcpWorkerPoolConfiguration;
        }

        @Override
        public int getnUpdatesPerLoadRebalance() {
            return lineTcpNUpdatesPerLoadRebalance;
        }

        @Override
        public double getMaxLoadRatio() {
            return lineTcpMaxLoadRatio;
        }

        @Override
        public int getMaxUncommittedRows() {
            return lineTcpMaxUncommittedRows;
        }

        @Override
        public long getMaintenanceJobHysteresisInMs() {
            return lineTcpMaintenanceJobHysteresisInMs;
        }
    }

    private class PropJsonQueryProcessorConfiguration implements JsonQueryProcessorConfiguration {
        @Override
        public MillisecondClock getClock() {
            return httpFrozenClock ? StationaryMillisClock.INSTANCE : MillisecondClockImpl.INSTANCE;
        }

        @Override
        public int getConnectionCheckFrequency() {
            return jsonQueryConnectionCheckFrequency;
        }

        @Override
        public FilesFacade getFilesFacade() {
            return FilesFacadeImpl.INSTANCE;
        }

        @Override
        public int getFloatScale() {
            return jsonQueryFloatScale;
        }

        @Override
        public int getDoubleScale() {
            return jsonQueryDoubleScale;
        }

        @Override
        public CharSequence getKeepAliveHeader() {
            return keepAliveHeader;
        }

        @Override
        public long getMaxQueryResponseRowLimit() {
            return maxHttpQueryResponseRowLimit;
        }
    }

    private class PropWorkerPoolConfiguration implements WorkerPoolConfiguration {
        @Override
        public int[] getWorkerAffinity() {
            return sharedWorkerAffinity;
        }

        @Override
        public int getWorkerCount() {
            return sharedWorkerCount;
        }

        @Override
        public boolean haltOnError() {
            return sharedWorkerHaltOnError;
        }
    }

    private class PropWaitProcessorConfiguration implements WaitProcessorConfiguration {

        @Override
        public MillisecondClock getClock() {
            return MillisecondClockImpl.INSTANCE;
        }

        @Override
        public long getMaxWaitCapMs() {
            return maxRerunWaitCapMs;
        }

        @Override
        public double getExponentialWaitMultiplier() {
            return rerunExponentialWaitMultiplier;
        }

        @Override
        public int getInitialWaitQueueSize() {
            return rerunInitialWaitQueueSize;
        }

        @Override
        public int getMaxProcessingQueueSize() {
            return rerunMaxProcessingQueueSize;
        }
    }

    private class PropPGWireDispatcherConfiguration implements IODispatcherConfiguration {

        @Override
        public int getActiveConnectionLimit() {
            return pgNetActiveConnectionLimit;
        }

        @Override
        public int getBindIPv4Address() {
            return pgNetBindIPv4Address;
        }

        @Override
        public int getBindPort() {
            return pgNetBindPort;
        }

        @Override
        public MillisecondClock getClock() {
            return MillisecondClockImpl.INSTANCE;
        }

        @Override
        public String getDispatcherLogName() {
            return "pg-server";
        }

        @Override
        public EpollFacade getEpollFacade() {
            return EpollFacadeImpl.INSTANCE;
        }

        @Override
        public int getEventCapacity() {
            return pgNetEventCapacity;
        }

        @Override
        public int getIOQueueCapacity() {
            return pgNetIOQueueCapacity;
        }

        @Override
        public long getIdleConnectionTimeout() {
            return pgNetIdleConnectionTimeout;
        }

        @Override
        public int getInitialBias() {
            return BIAS_READ;
        }

        @Override
        public int getInterestQueueCapacity() {
            return pgNetInterestQueueCapacity;
        }

        @Override
        public int getListenBacklog() {
            return pgNetListenBacklog;
        }

        @Override
        public NetworkFacade getNetworkFacade() {
            return NetworkFacadeImpl.INSTANCE;
        }

        @Override
        public int getRcvBufSize() {
            return pgNetRcvBufSize;
        }

        @Override
        public SelectFacade getSelectFacade() {
            return SelectFacadeImpl.INSTANCE;
        }

        @Override
        public int getSndBufSize() {
            return pgNetSndBufSize;
        }
    }

    private class PropPGWireConfiguration implements PGWireConfiguration {

        @Override
        public int getCharacterStoreCapacity() {
            return pgCharacterStoreCapacity;
        }

        @Override
        public int getCharacterStorePoolCapacity() {
            return pgCharacterStorePoolCapacity;
        }

        @Override
        public int getConnectionPoolInitialCapacity() {
            return pgConnectionPoolInitialCapacity;
        }

        @Override
        public String getDefaultPassword() {
            return pgPassword;
        }

        @Override
        public String getDefaultUsername() {
            return pgUsername;
        }

        @Override
        public IODispatcherConfiguration getDispatcherConfiguration() {
            return propPGWireDispatcherConfiguration;
        }

        @Override
        public boolean getDumpNetworkTraffic() {
            return false;
        }

        @Override
        public int getFactoryCacheColumnCount() {
            return pgFactoryCacheColumnCount;
        }

        @Override
        public int getFactoryCacheRowCount() {
            return pgFactoryCacheRowCount;
        }

        @Override
        public int getIdleRecvCountBeforeGivingUp() {
            return pgIdleRecvCountBeforeGivingUp;
        }

        @Override
        public int getIdleSendCountBeforeGivingUp() {
            return pgIdleSendCountBeforeGivingUp;
        }

        @Override
        public int getMaxBlobSizeOnQuery() {
            return pgMaxBlobSizeOnQuery;
        }

        @Override
        public NetworkFacade getNetworkFacade() {
            return NetworkFacadeImpl.INSTANCE;
        }

        @Override
        public int getRecvBufferSize() {
            return pgRecvBufferSize;
        }

        @Override
        public int getSendBufferSize() {
            return pgSendBufferSize;
        }

        @Override
        public String getServerVersion() {
            return "11.3";
        }

        @Override
        public DateLocale getDefaultDateLocale() {
            return pgDefaultDateLocale;
        }

        @Override
        public TimestampLocale getDefaultTimestampLocale() {
            return pgDefaultTimestampLocale;
        }

        @Override
        public int[] getWorkerAffinity() {
            return pgWorkerAffinity;
        }

        @Override
        public int getWorkerCount() {
            return pgWorkerCount;
        }

        @Override
        public boolean haltOnError() {
            return pgHaltOnError;
        }

        @Override
        public boolean isDaemonPool() {
            return pgDaemonPool;
        }

        @Override
        public boolean isEnabled() {
            return pgEnabled;
        }
    }

    private class PropTelemetryConfiguration implements TelemetryConfiguration {

        @Override
        public boolean getEnabled() {
            return telemetryEnabled;
        }

        @Override
        public int getQueueCapacity() {
            return telemetryQueueCapacity;
        }
    }
}<|MERGE_RESOLUTION|>--- conflicted
+++ resolved
@@ -234,12 +234,10 @@
     private int pgWorkerCount;
     private boolean pgHaltOnError;
     private boolean pgDaemonPool;
-<<<<<<< HEAD
     private long maxRerunWaitCapMs;
     private double rerunExponentialWaitMultiplier;
     private int rerunInitialWaitQueueSize;
     private int rerunMaxProcessingQueueSize;
-=======
     private int lineTcpNetActiveConnectionLimit;
     private int lineTcpNetBindIPv4Address;
     private int lineTcpNetBindPort;
@@ -262,7 +260,6 @@
     private int lineTcpMaxUncommittedRows;
     private long lineTcpMaintenanceJobHysteresisInMs;
     private String httpVersion;
->>>>>>> cf17a26b
 
     public PropServerConfiguration(String root, Properties properties) throws ServerConfigurationException, JsonException {
         this.sharedWorkerCount = getInt(properties, "shared.worker.count", Math.max(1, Runtime.getRuntime().availableProcessors() - 1));
