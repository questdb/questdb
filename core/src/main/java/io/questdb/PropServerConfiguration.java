/*******************************************************************************
 *     ___                  _   ____  ____
 *    / _ \ _   _  ___  ___| |_|  _ \| __ )
 *   | | | | | | |/ _ \/ __| __| | | |  _ \
 *   | |_| | |_| |  __/\__ \ |_| |_| | |_) |
 *    \__\_\\__,_|\___||___/\__|____/|____/
 *
 *  Copyright (c) 2014-2019 Appsicle
 *  Copyright (c) 2019-2022 QuestDB
 *
 *  Licensed under the Apache License, Version 2.0 (the "License");
 *  you may not use this file except in compliance with the License.
 *  You may obtain a copy of the License at
 *
 *  http://www.apache.org/licenses/LICENSE-2.0
 *
 *  Unless required by applicable law or agreed to in writing, software
 *  distributed under the License is distributed on an "AS IS" BASIS,
 *  WITHOUT WARRANTIES OR CONDITIONS OF ANY KIND, either express or implied.
 *  See the License for the specific language governing permissions and
 *  limitations under the License.
 *
 ******************************************************************************/

package io.questdb;

import io.questdb.cairo.*;
import io.questdb.cairo.security.AllowAllCairoSecurityContext;
import io.questdb.cutlass.http.*;
import io.questdb.cutlass.http.processors.JsonQueryProcessorConfiguration;
import io.questdb.cutlass.http.processors.StaticContentProcessorConfiguration;
import io.questdb.cutlass.json.JsonException;
import io.questdb.cutlass.json.JsonLexer;
import io.questdb.cutlass.line.*;
import io.questdb.cutlass.line.tcp.LineTcpReceiverConfiguration;
import io.questdb.cutlass.line.udp.LineUdpReceiverConfiguration;
import io.questdb.cutlass.pgwire.PGWireConfiguration;
import io.questdb.cutlass.text.TextConfiguration;
import io.questdb.cutlass.text.types.InputFormatConfiguration;
import io.questdb.griffin.SqlExecutionCircuitBreakerConfiguration;
import io.questdb.log.Log;
import io.questdb.metrics.MetricsConfiguration;
import io.questdb.mp.WorkerPoolConfiguration;
import io.questdb.network.*;
import io.questdb.std.*;
import io.questdb.std.datetime.DateFormat;
import io.questdb.std.datetime.DateLocale;
import io.questdb.std.datetime.DateLocaleFactory;
import io.questdb.std.datetime.microtime.*;
import io.questdb.std.datetime.millitime.DateFormatFactory;
import io.questdb.std.datetime.millitime.MillisecondClock;
import io.questdb.std.datetime.millitime.MillisecondClockImpl;
import io.questdb.std.str.Path;
import io.questdb.std.str.StringSink;
import org.jetbrains.annotations.Nullable;

import java.io.File;
import java.util.Arrays;
import java.util.Map;
import java.util.Properties;

public class PropServerConfiguration implements ServerConfiguration {
    public static final String CONFIG_DIRECTORY = "conf";
    public static final String DB_DIRECTORY = "db";
    private final IODispatcherConfiguration httpIODispatcherConfiguration = new PropHttpIODispatcherConfiguration();
    private final WaitProcessorConfiguration httpWaitProcessorConfiguration = new PropWaitProcessorConfiguration();
    private final StaticContentProcessorConfiguration staticContentProcessorConfiguration = new PropStaticContentProcessorConfiguration();
    private final HttpServerConfiguration httpServerConfiguration = new PropHttpServerConfiguration();
    private final TextConfiguration textConfiguration = new PropTextConfiguration();
    private final CairoConfiguration cairoConfiguration = new PropCairoConfiguration();
    private final LineUdpReceiverConfiguration lineUdpReceiverConfiguration = new PropLineUdpReceiverConfiguration();
    private final JsonQueryProcessorConfiguration jsonQueryProcessorConfiguration = new PropJsonQueryProcessorConfiguration();
    private final TelemetryConfiguration telemetryConfiguration = new PropTelemetryConfiguration();
    private final int commitMode;
    private final boolean httpServerEnabled;
    private final int createAsSelectRetryCount;
    private final CharSequence defaultMapType;
    private final boolean defaultSymbolCacheFlag;
    private final int defaultSymbolCapacity;
    private final int fileOperationRetryCount;
    private final long idleCheckInterval;
    private final long inactiveReaderTTL;
    private final long inactiveWriterTTL;
    private final int indexValueBlockSize;
    private final int maxSwapFileCount;
    private final int mkdirMode;
    private final int parallelIndexThreshold;
    private final int readerPoolMaxSegments;
    private final long spinLockTimeoutUs;
    private final int sqlCacheRows;
    private final int sqlCacheBlocks;
    private final int sqlCharacterStoreCapacity;
    private final int sqlCharacterStoreSequencePoolCapacity;
    private final int sqlColumnPoolCapacity;
    private final int sqlCopyModelPoolCapacity;
    private final double sqlCompactMapLoadFactor;
    private final int sqlExpressionPoolCapacity;
    private final double sqlFastMapLoadFactor;
    private final int sqlJoinContextPoolCapacity;
    private final int sqlLexerPoolCapacity;
    private final int sqlMapKeyCapacity;
    private final int sqlMapPageSize;
    private final int sqlMapMaxPages;
    private final int sqlMapMaxResizes;
    private final int sqlModelPoolCapacity;
    private final long sqlSortKeyPageSize;
    private final int sqlSortKeyMaxPages;
    private final long sqlSortLightValuePageSize;
    private final int sqlSortLightValueMaxPages;
    private final int sqlHashJoinValuePageSize;
    private final int sqlHashJoinValueMaxPages;
    private final long sqlLatestByRowCount;
    private final int sqlHashJoinLightValuePageSize;
    private final int sqlHashJoinLightValueMaxPages;
    private final int sqlSortValuePageSize;
    private final int sqlSortValueMaxPages;
    private final long workStealTimeoutNanos;
    private final boolean parallelIndexingEnabled;
    private final int sqlJoinMetadataPageSize;
    private final int sqlJoinMetadataMaxResizes;
    private final int lineUdpCommitRate;
    private final int lineUdpGroupIPv4Address;
    private final int lineUdpMsgBufferSize;
    private final int lineUdpMsgCount;
    private final int lineUdpReceiveBufferSize;
    private final int lineUdpCommitMode;
    private final int[] sharedWorkerAffinity;
    private final int sharedWorkerCount;
    private final boolean sharedWorkerHaltOnError;
    private final long sharedWorkerYieldThreshold;
    private final long sharedWorkerSleepThreshold;
    private final WorkerPoolConfiguration workerPoolConfiguration = new PropWorkerPoolConfiguration();
    private final PGWireConfiguration pgWireConfiguration = new PropPGWireConfiguration();
    private final InputFormatConfiguration inputFormatConfiguration;
    private final LineProtoTimestampAdapter lineUdpTimestampAdapter;
    private final String inputRoot;
    private final boolean lineUdpEnabled;
    private final int lineUdpOwnThreadAffinity;
    private final boolean lineUdpUnicast;
    private final boolean lineUdpOwnThread;
    private final int sqlCopyBufferSize;
    private final long writerDataAppendPageSize;
    private final long writerMiscAppendPageSize;
    private final int sqlAnalyticColumnPoolCapacity;
    private final int sqlCreateTableModelPoolCapacity;
    private final int sqlColumnCastModelPoolCapacity;
    private final int sqlRenameTableModelPoolCapacity;
    private final int sqlWithClauseModelPoolCapacity;
    private final int sqlInsertModelPoolCapacity;
    private final int sqlGroupByPoolCapacity;
    private final int sqlGroupByMapCapacity;
    private final int sqlMaxSymbolNotEqualsCount;
    private final int sqlBindVariablePoolSize;
    private final DateLocale locale;
    private final String backupRoot;
    private final DateFormat backupDirTimestampFormat;
    private final CharSequence backupTempDirName;
    private final int backupMkdirMode;
    private final int sqlFloatToStrCastScale;
    private final int sqlDoubleToStrCastScale;
    private final PropPGWireDispatcherConfiguration propPGWireDispatcherConfiguration = new PropPGWireDispatcherConfiguration();
    private final boolean pgEnabled;
    private final boolean telemetryEnabled;
    private final boolean telemetryDisableCompletely;
    private final int telemetryQueueCapacity;
    private final LineTcpReceiverConfiguration lineTcpReceiverConfiguration = new PropLineTcpReceiverConfiguration();
    private final IODispatcherConfiguration lineTcpReceiverDispatcherConfiguration = new PropLineTcpReceiverIODispatcherConfiguration();
    private final boolean lineTcpEnabled;
    private final WorkerPoolAwareConfiguration lineTcpWriterWorkerPoolConfiguration = new PropLineTcpWriterWorkerPoolConfiguration();
    private final WorkerPoolAwareConfiguration lineTcpIOWorkerPoolConfiguration = new PropLineTcpIOWorkerPoolConfiguration();
    private final Log log;
    private final PropHttpMinServerConfiguration httpMinServerConfiguration = new PropHttpMinServerConfiguration();
    private final PropHttpContextConfiguration httpContextConfiguration = new PropHttpContextConfiguration();
    private final boolean httpMinServerEnabled;
    private final PropHttpMinIODispatcherConfiguration httpMinIODispatcherConfiguration = new PropHttpMinIODispatcherConfiguration();
    private final PropSqlExecutionCircuitBreakerConfiguration circuitBreakerConfiguration = new PropSqlExecutionCircuitBreakerConfiguration();
    private final int tableBlockWriterQueueCapacity;
    private final int sqlAnalyticStorePageSize;
    private final int sqlAnalyticStoreMaxPages;
    private final int sqlAnalyticRowIdPageSize;
    private final int sqlAnalyticRowIdMaxPages;
    private final int sqlAnalyticTreeKeyPageSize;
    private final int sqlAnalyticTreeKeyMaxPages;
    private final String root;
    private final String dbDirectory;
    private final String confRoot;
    private final long maxRerunWaitCapMs;
    private final double rerunExponentialWaitMultiplier;
    private final int rerunInitialWaitQueueSize;
    private final int rerunMaxProcessingQueueSize;
    private final BuildInformation buildInformation;
    private final int columnIndexerQueueCapacity;
    private final int vectorAggregateQueueCapacity;
    private final int o3CallbackQueueCapacity;
    private final int o3PartitionQueueCapacity;
    private final int o3OpenColumnQueueCapacity;
    private final int o3CopyQueueCapacity;
    private final int o3UpdPartitionSizeQueueCapacity;
    private final int o3PurgeDiscoveryQueueCapacity;
    private final int o3PurgeQueueCapacity;
    private final int o3ColumnMemorySize;
    private final int maxUncommittedRows;
    private final long commitLag;
    private final long instanceHashLo;
    private final long instanceHashHi;
    private final int sqlTxnScoreboardEntryCount;
    private final boolean o3QuickSortEnabled;
    private final MetricsConfiguration metricsConfiguration = new PropMetricsConfiguration();
    private final boolean metricsEnabled;
    private final int sqlDistinctTimestampKeyCapacity;
    private final double sqlDistinctTimestampLoadFactor;
    private final int circuitBreakerThrottle;
    private final int circuitBreakerBufferSize;
    private final long circuitBreakerMaxTime;
    private final int latestByQueueCapacity;
    private final int sampleByIndexSearchPageSize;
    private final int binaryEncodingMaxLength;
    private final long writerDataIndexKeyAppendPageSize;
    private final long writerDataIndexValueAppendPageSize;
    private boolean httpAllowDeflateBeforeSend;
    private int[] httpWorkerAffinity;
    private int[] httpMinWorkerAffinity;
    private int connectionPoolInitialCapacity;
    private int connectionStringPoolCapacity;
    private int multipartHeaderBufferSize;
    private long multipartIdleSpinCount;
    private int recvBufferSize;
    private int requestHeaderBufferSize;
    private int httpWorkerCount;
    private boolean httpWorkerHaltOnError;
    private long httpWorkerYieldThreshold;
    private long httpWorkerSleepThreshold;
    private boolean httpServerKeepAlive;
    private int sendBufferSize;
    private CharSequence indexFileName;
    private String publicDirectory;
    private int httpActiveConnectionLimit;
    private int httpEventCapacity;
    private int httpIOQueueCapacity;
    private long httpIdleConnectionTimeout;
    private long httpQueuedConnectionTimeout;
    private int httpInterestQueueCapacity;
    private int httpListenBacklog;
    private int httpSndBufSize;
    private int httpRcvBufSize;
    private int dateAdapterPoolCapacity;
    private int jsonCacheLimit;
    private int jsonCacheSize;
    private double maxRequiredDelimiterStdDev;
    private double maxRequiredLineLengthStdDev;
    private int metadataStringPoolCapacity;
    private int rollBufferLimit;
    private int rollBufferSize;
    private int textAnalysisMaxLines;
    private int textLexerStringPoolCapacity;
    private int timestampAdapterPoolCapacity;
    private int utf8SinkSize;
    private MimeTypesCache mimeTypesCache;
    private String keepAliveHeader;
    private int httpBindIPv4Address;
    private int httpBindPort;
    private int lineUdpBindIPV4Address;
    private int lineUdpPort;
    private int jsonQueryFloatScale;
    private int jsonQueryDoubleScale;
    private int jsonQueryConnectionCheckFrequency;
    private boolean httpFrozenClock;
    private boolean readOnlySecurityContext;
    private long maxHttpQueryResponseRowLimit;
    private boolean interruptOnClosedConnection;
    private int pgNetActiveConnectionLimit;
    private int pgNetBindIPv4Address;
    private int pgNetBindPort;
    private int pgNetEventCapacity;
    private int pgNetIOQueueCapacity;
    private long pgNetIdleConnectionTimeout;
    private long pgNetQueuedConnectionTimeout;
    private int pgNetInterestQueueCapacity;
    private int pgNetListenBacklog;
    private int pgNetRcvBufSize;
    private int pgNetSndBufSize;
    private int pgCharacterStoreCapacity;
    private int pgBinaryParamsCapacity;
    private int pgCharacterStorePoolCapacity;
    private int pgConnectionPoolInitialCapacity;
    private String pgPassword;
    private String pgUsername;
    private int pgFactoryCacheColumnCount;
    private int pgFactoryCacheRowCount;
    private int pgIdleRecvCountBeforeGivingUp;
    private int pgIdleSendCountBeforeGivingUp;
    private int pgMaxBlobSizeOnQuery;
    private int pgRecvBufferSize;
    private int pgSendBufferSize;
    private DateLocale pgDefaultLocale;
    private int[] pgWorkerAffinity;
    private int pgWorkerCount;
    private boolean pgHaltOnError;
    private long pgWorkerYieldThreshold;
    private long pgWorkerSleepThreshold;
    private boolean pgDaemonPool;
    private int pgInsertCacheBlockCount;
    private int pgInsertCacheRowCount;
    private int pgInsertPoolCapacity;
    private int pgNamedStatementCacheCapacity;
    private int pgNamesStatementPoolCapacity;
    private int pgPendingWritersCacheCapacity;
    private int lineTcpNetActiveConnectionLimit;
    private int lineTcpNetBindIPv4Address;
    private int lineTcpNetBindPort;
    private int lineTcpNetEventCapacity;
    private int lineTcpNetIOQueueCapacity;
    private long lineTcpNetIdleConnectionTimeout;
    private long lineTcpNetQueuedConnectionTimeout;
    private int lineTcpNetInterestQueueCapacity;
    private int lineTcpNetListenBacklog;
    private int lineTcpNetRcvBufSize;
    private int lineTcpConnectionPoolInitialCapacity;
    private LineProtoTimestampAdapter lineTcpTimestampAdapter;
    private int lineTcpMsgBufferSize;
    private int lineTcpMaxMeasurementSize;
    private int lineTcpWriterQueueCapacity;
    private int lineTcpWriterWorkerCount;
    private int[] lineTcpWriterWorkerAffinity;
    private boolean lineTcpWriterWorkerPoolHaltOnError;
    private long lineTcpWriterWorkerYieldThreshold;
    private long lineTcpWriterWorkerSleepThreshold;
    private int lineTcpIOWorkerCount;
    private int[] lineTcpIOWorkerAffinity;
    private boolean lineTcpIOWorkerPoolHaltOnError;
    private long lineTcpIOWorkerYieldThreshold;
    private long lineTcpIOWorkerSleepThreshold;
    private int lineTcpNUpdatesPerLoadRebalance;
    private double lineTcpMaxLoadRatio;
    private long lineTcpMaintenanceInterval;
    private String lineTcpAuthDbPath;
    private int lineDefaultPartitionBy;
    private int lineTcpAggressiveReadRetryCount;
    private long minIdleMsBeforeWriterRelease;
    private String httpVersion;
    private int httpMinWorkerCount;
    private boolean httpMinWorkerHaltOnError;
    private long httpMinWorkerYieldThreshold;
    private long httpMinWorkerSleepThreshold;
    private int httpMinBindIPv4Address;
    private int httpMinBindPort;
    private int httpMinEventCapacity;
    private int httpMinIOQueueCapacity;
    private long httpMinIdleConnectionTimeout;
    private long httpMinQueuedConnectionTimeout;
    private int httpMinInterestQueueCapacity;
    private int httpMinListenBacklog;
    private int httpMinRcvBufSize;
    private int httpMinSndBufSize;
    private long symbolCacheWaitUsBeforeReload;

    public PropServerConfiguration(
            String root,
            Properties properties,
            @Nullable Map<String, String> env,
            Log log,
            final BuildInformation buildInformation
    ) throws ServerConfigurationException, JsonException {
        this.log = log;

        this.mkdirMode = getInt(properties, env, "cairo.mkdir.mode", 509);

        this.dbDirectory = getString(properties, env, "cairo.root", DB_DIRECTORY);
        if (new File(this.dbDirectory).isAbsolute()) {
            this.root = this.dbDirectory;
            this.confRoot = confRoot(this.root); // ../conf
        } else {
            this.root = new File(root, this.dbDirectory).getAbsolutePath();
            this.confRoot = new File(root, CONFIG_DIRECTORY).getAbsolutePath();
        }

        int cpuAvailable = Runtime.getRuntime().availableProcessors();
        int cpuUsed = 0;
        final FilesFacade ff = cairoConfiguration.getFilesFacade();
        try (Path path = new Path()) {
            ff.mkdirs(path.of(this.root).slash$(), this.mkdirMode);
            path.of(this.root).concat(TableUtils.TAB_INDEX_FILE_NAME).$();
            final long tableIndexFd = TableUtils.openFileRWOrFail(ff, path);
            final long fileSize = ff.length(tableIndexFd);
            if (fileSize < Long.BYTES) {
                if (!ff.allocate(tableIndexFd, Files.PAGE_SIZE)) {
                    ff.close(tableIndexFd);
                    throw CairoException.instance(ff.errno()).put("Could not allocate [file=").put(path).put(", actual=").put(fileSize).put(", desired=").put(Files.PAGE_SIZE).put(']');
                }
            }

            final long tableIndexMem = TableUtils.mapRWOrClose(ff, tableIndexFd, Files.PAGE_SIZE, MemoryTag.MMAP_DEFAULT);
            Rnd rnd = new Rnd(getCairoConfiguration().getMicrosecondClock().getTicks(), getCairoConfiguration().getMillisecondClock().getTicks());
            if (Os.compareAndSwap(tableIndexMem + Long.BYTES, 0, rnd.nextLong()) == 0) {
                Unsafe.getUnsafe().putLong(tableIndexMem + Long.BYTES * 2, rnd.nextLong());
            }
            this.instanceHashLo = Unsafe.getUnsafe().getLong(tableIndexMem + Long.BYTES);
            this.instanceHashHi = Unsafe.getUnsafe().getLong(tableIndexMem + Long.BYTES * 2);
            ff.munmap(tableIndexMem, Files.PAGE_SIZE, MemoryTag.MMAP_DEFAULT);
            ff.close(tableIndexFd);
            ///

            this.httpMinServerEnabled = getBoolean(properties, env, "http.min.enabled", true);
            if (httpMinServerEnabled) {
                this.httpMinWorkerHaltOnError = getBoolean(properties, env, "http.min.worker.haltOnError", false);
                this.httpMinWorkerCount = getInt(properties, env, "http.min.worker.count", cpuAvailable > 16 ? 1 : 0);
                cpuUsed += this.httpMinWorkerCount;
                this.httpMinWorkerAffinity = getAffinity(properties, env, "http.min.worker.affinity", httpMinWorkerCount);
                this.httpMinWorkerYieldThreshold = getLong(properties, env, "http.min.worker.yield.threshold", 10);
                this.httpMinWorkerSleepThreshold = getLong(properties, env, "http.min.worker.sleep.threshold", 10000);

                parseBindTo(properties, env, "http.min.bind.to", "0.0.0.0:9003", (a, p) -> {
                    httpMinBindIPv4Address = a;
                    httpMinBindPort = p;
                });

                this.httpMinEventCapacity = getInt(properties, env, "http.min.net.event.capacity", 16);
                this.httpMinIOQueueCapacity = getInt(properties, env, "http.min.net.io.queue.capacity", 16);
                this.httpMinIdleConnectionTimeout = getLong(properties, env, "http.min.net.idle.connection.timeout", 5 * 60 * 1000L);
                this.httpMinQueuedConnectionTimeout = getLong(properties, env, "http.min.net.queued.connection.timeout", 5 * 1000L);
                this.httpMinInterestQueueCapacity = getInt(properties, env, "http.min.net.interest.queue.capacity", 16);
                this.httpMinListenBacklog = getInt(properties, env, "http.min.net.listen.backlog", 64);
                this.httpMinSndBufSize = getIntSize(properties, env, "http.min.net.snd.buf.size", 1024);
                this.httpMinRcvBufSize = getIntSize(properties, env, "http.net.rcv.buf.size", 1024);
            }

            this.httpServerEnabled = getBoolean(properties, env, "http.enabled", true);
            if (httpServerEnabled) {
                this.connectionPoolInitialCapacity = getInt(properties, env, "http.connection.pool.initial.capacity", 16);
                this.connectionStringPoolCapacity = getInt(properties, env, "http.connection.string.pool.capacity", 128);
                this.multipartHeaderBufferSize = getIntSize(properties, env, "http.multipart.header.buffer.size", 512);
                this.multipartIdleSpinCount = getLong(properties, env, "http.multipart.idle.spin.count", 10_000);
                this.recvBufferSize = getIntSize(properties, env, "http.receive.buffer.size", 1024 * 1024);
                this.requestHeaderBufferSize = getIntSize(properties, env, "http.request.header.buffer.size", 32 * 2014);
                this.httpWorkerCount = getInt(properties, env, "http.worker.count", 0);
                cpuUsed += this.httpWorkerCount;
                this.httpWorkerAffinity = getAffinity(properties, env, "http.worker.affinity", httpWorkerCount);
                this.httpWorkerHaltOnError = getBoolean(properties, env, "http.worker.haltOnError", false);
                this.httpWorkerYieldThreshold = getLong(properties, env, "http.worker.yield.threshold", 10);
                this.httpWorkerSleepThreshold = getLong(properties, env, "http.worker.sleep.threshold", 10000);
                this.sendBufferSize = getIntSize(properties, env, "http.send.buffer.size", 2 * 1024 * 1024);
                this.indexFileName = getString(properties, env, "http.static.index.file.name", "index.html");
                this.httpFrozenClock = getBoolean(properties, env, "http.frozen.clock", false);
                this.httpAllowDeflateBeforeSend = getBoolean(properties, env, "http.allow.deflate.before.send", false);
                this.httpServerKeepAlive = getBoolean(properties, env, "http.server.keep.alive", true);
                this.httpVersion = getString(properties, env, "http.version", "HTTP/1.1");
                if (!httpVersion.endsWith(" ")) {
                    httpVersion += ' ';
                }

                int keepAliveTimeout = getInt(properties, env, "http.keep-alive.timeout", 5);
                int keepAliveMax = getInt(properties, env, "http.keep-alive.max", 10_000);

                if (keepAliveTimeout > 0 && keepAliveMax > 0) {
                    this.keepAliveHeader = "Keep-Alive: timeout=" + keepAliveTimeout + ", max=" + keepAliveMax + Misc.EOL;
                } else {
                    this.keepAliveHeader = null;
                }

                final String publicDirectory = getString(properties, env, "http.static.public.directory", "public");
                // translate public directory into absolute path
                // this will generate some garbage, but this is ok - we're just doing this once on startup
                if (new File(publicDirectory).isAbsolute()) {
                    this.publicDirectory = publicDirectory;
                } else {
                    this.publicDirectory = new File(root, publicDirectory).getAbsolutePath();
                }

                this.httpActiveConnectionLimit = getInt(properties, env, "http.net.active.connection.limit", 256);
                this.httpEventCapacity = getInt(properties, env, "http.net.event.capacity", 1024);
                this.httpIOQueueCapacity = getInt(properties, env, "http.net.io.queue.capacity", 1024);
                this.httpIdleConnectionTimeout = getLong(properties, env, "http.net.idle.connection.timeout", 5 * 60 * 1000L);
                this.httpQueuedConnectionTimeout = getLong(properties, env, "http.net.queued.connection.timeout", 5 * 1000L);
                this.httpInterestQueueCapacity = getInt(properties, env, "http.net.interest.queue.capacity", 1024);
                this.httpListenBacklog = getInt(properties, env, "http.net.listen.backlog", 256);
                this.httpSndBufSize = getIntSize(properties, env, "http.net.snd.buf.size", 2 * 1024 * 1024);
                this.httpRcvBufSize = getIntSize(properties, env, "http.net.rcv.buf.size", 2 * 1024 * 1024);
                this.dateAdapterPoolCapacity = getInt(properties, env, "http.text.date.adapter.pool.capacity", 16);
                this.jsonCacheLimit = getIntSize(properties, env, "http.text.json.cache.limit", 16384);
                this.jsonCacheSize = getIntSize(properties, env, "http.text.json.cache.size", 8192);
                this.maxRequiredDelimiterStdDev = getDouble(properties, env, "http.text.max.required.delimiter.stddev", 0.1222d);
                this.maxRequiredLineLengthStdDev = getDouble(properties, env, "http.text.max.required.line.length.stddev", 0.8);
                this.metadataStringPoolCapacity = getInt(properties, env, "http.text.metadata.string.pool.capacity", 128);

                this.rollBufferLimit = getIntSize(properties, env, "http.text.roll.buffer.limit", 1024 * 4096);
                this.rollBufferSize = getIntSize(properties, env, "http.text.roll.buffer.size", 1024);
                this.textAnalysisMaxLines = getInt(properties, env, "http.text.analysis.max.lines", 1000);
                this.textLexerStringPoolCapacity = getInt(properties, env, "http.text.lexer.string.pool.capacity", 64);
                this.timestampAdapterPoolCapacity = getInt(properties, env, "http.text.timestamp.adapter.pool.capacity", 64);
                this.utf8SinkSize = getIntSize(properties, env, "http.text.utf8.sink.size", 4096);

                this.jsonQueryConnectionCheckFrequency = getInt(properties, env, "http.json.query.connection.check.frequency", 1_000_000);
                this.jsonQueryFloatScale = getInt(properties, env, "http.json.query.float.scale", 4);
                this.jsonQueryDoubleScale = getInt(properties, env, "http.json.query.double.scale", 12);
                this.readOnlySecurityContext = getBoolean(properties, env, "http.security.readonly", false);
                this.maxHttpQueryResponseRowLimit = getLong(properties, env, "http.security.max.response.rows", Long.MAX_VALUE);
                this.interruptOnClosedConnection = getBoolean(properties, env, "http.security.interrupt.on.closed.connection", true);

                parseBindTo(properties, env, "http.bind.to", "0.0.0.0:9000", (a, p) -> {
                    httpBindIPv4Address = a;
                    httpBindPort = p;
                });

                // load mime types
                path.of(new File(new File(root, CONFIG_DIRECTORY), "mime.types").getAbsolutePath()).$();
                this.mimeTypesCache = new MimeTypesCache(FilesFacadeImpl.INSTANCE, path);
            }

            this.maxRerunWaitCapMs = getLong(properties, env, "http.busy.retry.maximum.wait.before.retry", 1000);
            this.rerunExponentialWaitMultiplier = getDouble(properties, env, "http.busy.retry.exponential.wait.multiplier", 2.0);
            this.rerunInitialWaitQueueSize = getIntSize(properties, env, "http.busy.retry.initialWaitQueueSize", 64);
            this.rerunMaxProcessingQueueSize = getIntSize(properties, env, "http.busy.retry.maxProcessingQueueSize", 4096);

            this.circuitBreakerThrottle = getInt(properties, env, "circuit.breaker.throttle", 2_000_000);
            this.circuitBreakerBufferSize = getInt(properties, env, "circuit.breaker.buffer.size", 64);
            this.circuitBreakerMaxTime = (long) (getDouble(properties, env, "query.timeout.sec", 60) * Timestamps.SECOND_MICROS);

            this.pgEnabled = getBoolean(properties, env, "pg.enabled", true);
            if (pgEnabled) {
                pgNetActiveConnectionLimit = getInt(properties, env, "pg.net.active.connection.limit", 10);
                parseBindTo(properties, env, "pg.net.bind.to", "0.0.0.0:8812", (a, p) -> {
                    pgNetBindIPv4Address = a;
                    pgNetBindPort = p;
                });

                this.pgNetEventCapacity = getInt(properties, env, "pg.net.event.capacity", 1024);
                this.pgNetIOQueueCapacity = getInt(properties, env, "pg.net.io.queue.capacity", 1024);
                this.pgNetIdleConnectionTimeout = getLong(properties, env, "pg.net.idle.timeout", 300_000);
                this.pgNetQueuedConnectionTimeout = getLong(properties, env, "pg.net.idle.timeout", 5_000);
                this.pgNetInterestQueueCapacity = getInt(properties, env, "pg.net.interest.queue.capacity", 1024);
                this.pgNetListenBacklog = getInt(properties, env, "pg.net.listen.backlog", 50_000);
                this.pgNetRcvBufSize = getIntSize(properties, env, "pg.net.recv.buf.size", -1);
                this.pgNetSndBufSize = getIntSize(properties, env, "pg.net.send.buf.size", -1);
                this.pgCharacterStoreCapacity = getInt(properties, env, "pg.character.store.capacity", 4096);
                this.pgBinaryParamsCapacity = getInt(properties, env, "pg.binary.param.count.capacity", 2);
                this.pgCharacterStorePoolCapacity = getInt(properties, env, "pg.character.store.pool.capacity", 64);
                this.pgConnectionPoolInitialCapacity = getInt(properties, env, "pg.connection.pool.capacity", 64);
                this.pgPassword = getString(properties, env, "pg.password", "quest");
                this.pgUsername = getString(properties, env, "pg.user", "admin");
                this.pgFactoryCacheColumnCount = getInt(properties, env, "pg.factory.cache.column.count", 16);
                this.pgFactoryCacheRowCount = getInt(properties, env, "pg.factory.cache.row.count", 16);
                this.pgIdleRecvCountBeforeGivingUp = getInt(properties, env, "pg.idle.recv.count.before.giving.up", 10_000);
                this.pgIdleSendCountBeforeGivingUp = getInt(properties, env, "pg.idle.send.count.before.giving.up", 10_000);
                this.pgMaxBlobSizeOnQuery = getIntSize(properties, env, "pg.max.blob.size.on.query", 512 * 1024);
                this.pgRecvBufferSize = getIntSize(properties, env, "pg.recv.buffer.size", 1024 * 1024);
                this.pgSendBufferSize = getIntSize(properties, env, "pg.send.buffer.size", 1024 * 1024);
                final String dateLocale = getString(properties, env, "pg.date.locale", "en");
                this.pgDefaultLocale = DateLocaleFactory.INSTANCE.getLocale(dateLocale);
                if (this.pgDefaultLocale == null) {
                    throw new ServerConfigurationException("pg.date.locale", dateLocale);
                }
                this.pgWorkerCount = getInt(properties, env, "pg.worker.count", 0);
                cpuUsed += this.pgWorkerCount;
                this.pgWorkerAffinity = getAffinity(properties, env, "pg.worker.affinity", pgWorkerCount);
                this.pgHaltOnError = getBoolean(properties, env, "pg.halt.on.error", false);
                this.pgWorkerYieldThreshold = getLong(properties, env, "pg.worker.yield.threshold", 10);
                this.pgWorkerSleepThreshold = getLong(properties, env, "pg.worker.sleep.threshold", 10000);
                this.pgDaemonPool = getBoolean(properties, env, "pg.daemon.pool", true);
                this.pgInsertCacheBlockCount = getInt(properties, env, "pg.insert.cache.block.count", 8);
                this.pgInsertCacheRowCount = getInt(properties, env, "pg.insert.cache.row.count", 8);
                this.pgInsertPoolCapacity = getInt(properties, env, "pg.insert.pool.capacity", 64);
                this.pgNamedStatementCacheCapacity = getInt(properties, env, "pg.named.statement.cache.capacity", 32);
                this.pgNamesStatementPoolCapacity = getInt(properties, env, "pg.named.statement.pool.capacity", 32);
                this.pgPendingWritersCacheCapacity = getInt(properties, env, "pg.pending.writers.cache.capacity", 16);
            }

            this.commitMode = getCommitMode(properties, env, "cairo.commit.mode");
            this.createAsSelectRetryCount = getInt(properties, env, "cairo.create.as.select.retry.count", 5);
            this.defaultMapType = getString(properties, env, "cairo.default.map.type", "fast");
            this.defaultSymbolCacheFlag = getBoolean(properties, env, "cairo.default.symbol.cache.flag", true);
            this.defaultSymbolCapacity = getInt(properties, env, "cairo.default.symbol.capacity", 256);
            this.fileOperationRetryCount = getInt(properties, env, "cairo.file.operation.retry.count", 30);
            this.idleCheckInterval = getLong(properties, env, "cairo.idle.check.interval", 5 * 60 * 1000L);
            this.inactiveReaderTTL = getLong(properties, env, "cairo.inactive.reader.ttl", 120_000);
            this.inactiveWriterTTL = getLong(properties, env, "cairo.inactive.writer.ttl", 600_000);
            this.indexValueBlockSize = Numbers.ceilPow2(getIntSize(properties, env, "cairo.index.value.block.size", 256));
            this.maxSwapFileCount = getInt(properties, env, "cairo.max.swap.file.count", 30);
            this.parallelIndexThreshold = getInt(properties, env, "cairo.parallel.index.threshold", 100000);
            this.readerPoolMaxSegments = getInt(properties, env, "cairo.reader.pool.max.segments", 5);
            this.spinLockTimeoutUs = getLong(properties, env, "cairo.spin.lock.timeout", 1_000_000);
            this.sqlCacheRows = getInt(properties, env, "cairo.cache.rows", 16);
            this.sqlCacheBlocks = getIntSize(properties, env, "cairo.cache.blocks", 4);
            this.sqlCharacterStoreCapacity = getInt(properties, env, "cairo.character.store.capacity", 1024);
            this.sqlCharacterStoreSequencePoolCapacity = getInt(properties, env, "cairo.character.store.sequence.pool.capacity", 64);
            this.sqlColumnPoolCapacity = getInt(properties, env, "cairo.column.pool.capacity", 4096);
            this.sqlCompactMapLoadFactor = getDouble(properties, env, "cairo.compact.map.load.factor", 0.7);
            this.sqlExpressionPoolCapacity = getInt(properties, env, "cairo.expression.pool.capacity", 8192);
            this.sqlFastMapLoadFactor = getDouble(properties, env, "cairo.fast.map.load.factor", 0.5);
            this.sqlJoinContextPoolCapacity = getInt(properties, env, "cairo.sql.join.context.pool.capacity", 64);
            this.sqlLexerPoolCapacity = getInt(properties, env, "cairo.lexer.pool.capacity", 2048);
            this.sqlMapKeyCapacity = getInt(properties, env, "cairo.sql.map.key.capacity", 2048 * 1024);
            this.sqlMapPageSize = getIntSize(properties, env, "cairo.sql.map.page.size", 4 * 1024 * 1024);
            this.sqlMapMaxPages = getIntSize(properties, env, "cairo.sql.map.max.pages", Integer.MAX_VALUE);
            this.sqlMapMaxResizes = getIntSize(properties, env, "cairo.sql.map.max.resizes", Integer.MAX_VALUE);
            this.sqlModelPoolCapacity = getInt(properties, env, "cairo.model.pool.capacity", 1024);
            this.sqlSortKeyPageSize = getLongSize(properties, env, "cairo.sql.sort.key.page.size", 4 * 1024 * 1024);
            this.sqlSortKeyMaxPages = getIntSize(properties, env, "cairo.sql.sort.key.max.pages", Integer.MAX_VALUE);
            this.sqlSortLightValuePageSize = getLongSize(properties, env, "cairo.sql.sort.light.value.page.size", 8 * 1048576);
            this.sqlSortLightValueMaxPages = getIntSize(properties, env, "cairo.sql.sort.light.value.max.pages", Integer.MAX_VALUE);
            this.sqlHashJoinValuePageSize = getIntSize(properties, env, "cairo.sql.hash.join.value.page.size", 16777216);
            this.sqlHashJoinValueMaxPages = getIntSize(properties, env, "cairo.sql.hash.join.value.max.pages", Integer.MAX_VALUE);
            this.sqlLatestByRowCount = getInt(properties, env, "cairo.sql.latest.by.row.count", 1000);
            this.sqlHashJoinLightValuePageSize = getIntSize(properties, env, "cairo.sql.hash.join.light.value.page.size", 1048576);
            this.sqlHashJoinLightValueMaxPages = getIntSize(properties, env, "cairo.sql.hash.join.light.value.max.pages", Integer.MAX_VALUE);
            this.sqlSortValuePageSize = getIntSize(properties, env, "cairo.sql.sort.value.page.size", 16777216);
            this.sqlSortValueMaxPages = getIntSize(properties, env, "cairo.sql.sort.value.max.pages", Integer.MAX_VALUE);
            this.workStealTimeoutNanos = getLong(properties, env, "cairo.work.steal.timeout.nanos", 10_000);
            this.parallelIndexingEnabled = getBoolean(properties, env, "cairo.parallel.indexing.enabled", true);
            this.sqlJoinMetadataPageSize = getIntSize(properties, env, "cairo.sql.join.metadata.page.size", 16384);
            this.sqlJoinMetadataMaxResizes = getIntSize(properties, env, "cairo.sql.join.metadata.max.resizes", Integer.MAX_VALUE);
            this.sqlAnalyticColumnPoolCapacity = getInt(properties, env, "cairo.sql.analytic.column.pool.capacity", 64);
            this.sqlCreateTableModelPoolCapacity = getInt(properties, env, "cairo.sql.create.table.model.pool.capacity", 16);
            this.sqlColumnCastModelPoolCapacity = getInt(properties, env, "cairo.sql.column.cast.model.pool.capacity", 16);
            this.sqlRenameTableModelPoolCapacity = getInt(properties, env, "cairo.sql.rename.table.model.pool.capacity", 16);
            this.sqlWithClauseModelPoolCapacity = getInt(properties, env, "cairo.sql.with.clause.model.pool.capacity", 128);
            this.sqlInsertModelPoolCapacity = getInt(properties, env, "cairo.sql.insert.model.pool.capacity", 64);
            this.sqlCopyModelPoolCapacity = getInt(properties, env, "cairo.sql.copy.model.pool.capacity", 32);
            this.sqlCopyBufferSize = getIntSize(properties, env, "cairo.sql.copy.buffer.size", 2 * 1024 * 1024);

            this.writerDataIndexKeyAppendPageSize = Files.ceilPageSize(getLongSize(properties, env, "cairo.writer.data.index.key.append.page.size", 512 * 1024));
            this.writerDataIndexValueAppendPageSize = Files.ceilPageSize(getLongSize(properties, env, "cairo.writer.data.index.value.append.page.size", 16 * 1024 * 1024));
            this.writerDataAppendPageSize = Files.ceilPageSize(getLongSize(properties, env, "cairo.writer.data.append.page.size", 16 * 1024 * 1024));
            this.writerMiscAppendPageSize = Files.ceilPageSize(getLongSize(properties, env, "cairo.writer.misc.append.page.size", Files.PAGE_SIZE));

            this.sampleByIndexSearchPageSize = getIntSize(properties, env, "cairo.sql.sampleby.page.size", 0);
            this.sqlDoubleToStrCastScale = getInt(properties, env, "cairo.sql.double.cast.scale", 12);
            this.sqlFloatToStrCastScale = getInt(properties, env, "cairo.sql.float.cast.scale", 4);
            this.sqlGroupByMapCapacity = getInt(properties, env, "cairo.sql.groupby.map.capacity", 1024);
            this.sqlGroupByPoolCapacity = getInt(properties, env, "cairo.sql.groupby.pool.capacity", 1024);
            this.sqlMaxSymbolNotEqualsCount = getInt(properties, env, "cairo.sql.max.symbol.not.equals.count", 100);
            this.sqlBindVariablePoolSize = getInt(properties, env, "cairo.sql.bind.variable.pool.size", 8);
            final String sqlCopyFormatsFile = getString(properties, env, "cairo.sql.copy.formats.file", "/text_loader.json");
            final String dateLocale = getString(properties, env, "cairo.date.locale", "en");
            this.locale = DateLocaleFactory.INSTANCE.getLocale(dateLocale);
            if (this.locale == null) {
                throw new ServerConfigurationException("cairo.date.locale", dateLocale);
            }
            this.sqlDistinctTimestampKeyCapacity = getInt(properties, env, "cairo.sql.distinct.timestamp.key.capacity", 512);
            this.sqlDistinctTimestampLoadFactor = getDouble(properties, env, "cairo.sql.distinct.timestamp.load.factor", 0.5);

            this.inputFormatConfiguration = new InputFormatConfiguration(
                    new DateFormatFactory(),
                    DateLocaleFactory.INSTANCE,
                    new TimestampFormatFactory(),
                    this.locale
            );

            try (JsonLexer lexer = new JsonLexer(1024, 1024)) {
                inputFormatConfiguration.parseConfiguration(lexer, sqlCopyFormatsFile);
            }

            this.inputRoot = getString(properties, env, "cairo.sql.copy.root", null);
            this.backupRoot = getString(properties, env, "cairo.sql.backup.root", null);
            this.backupDirTimestampFormat = getTimestampFormat(properties, env);
            this.backupTempDirName = getString(properties, env, "cairo.sql.backup.dir.tmp.name", "tmp");
            this.backupMkdirMode = getInt(properties, env, "cairo.sql.backup.mkdir.mode", 509);
            this.tableBlockWriterQueueCapacity = Numbers.ceilPow2(getInt(properties, env, "cairo.table.block.writer.queue.capacity", 256));
            this.columnIndexerQueueCapacity = Numbers.ceilPow2(getInt(properties, env, "cairo.column.indexer.queue.capacity", 64));
            this.vectorAggregateQueueCapacity = Numbers.ceilPow2(getInt(properties, env, "cairo.vector.aggregate.queue.capacity", 128));
            this.o3CallbackQueueCapacity = Numbers.ceilPow2(getInt(properties, env, "cairo.o3.callback.queue.capacity", 128));
            this.o3PartitionQueueCapacity = Numbers.ceilPow2(getInt(properties, env, "cairo.o3.partition.queue.capacity", 128));
            this.o3OpenColumnQueueCapacity = Numbers.ceilPow2(getInt(properties, env, "cairo.o3.open.column.queue.capacity", 128));
            this.o3CopyQueueCapacity = Numbers.ceilPow2(getInt(properties, env, "cairo.o3.copy.queue.capacity", 128));
            this.o3UpdPartitionSizeQueueCapacity = Numbers.ceilPow2(getInt(properties, env, "cairo.o3.upd.partition.size.queue.capacity", 128));
            this.o3PurgeDiscoveryQueueCapacity = Numbers.ceilPow2(getInt(properties, env, "cairo.o3.purge.discovery.queue.capacity", 128));
            this.o3PurgeQueueCapacity = Numbers.ceilPow2(getInt(properties, env, "cairo.o3.purge.queue.capacity", 128));
            this.o3ColumnMemorySize = (int) Files.ceilPageSize(getIntSize(properties, env, "cairo.o3.column.memory.size", 16 * Numbers.SIZE_1MB));
            this.maxUncommittedRows = getInt(properties, env, "cairo.max.uncommitted.rows", 500_000);
            this.commitLag = getLong(properties, env, "cairo.commit.lag", 300_000) * 1_000;
            this.o3QuickSortEnabled = getBoolean(properties, env, "cairo.o3.quicksort.enabled", false);
            this.sqlAnalyticStorePageSize = Numbers.ceilPow2(getIntSize(properties, env, "cairo.sql.analytic.store.page.size", 1024 * 1024));
            this.sqlAnalyticStoreMaxPages = Numbers.ceilPow2(getIntSize(properties, env, "cairo.sql.analytic.store.max.pages", Integer.MAX_VALUE));
            this.sqlAnalyticRowIdPageSize = Numbers.ceilPow2(getIntSize(properties, env, "cairo.sql.analytic.rowid.page.size", 512 * 1024));
            this.sqlAnalyticRowIdMaxPages = Numbers.ceilPow2(getInt(properties, env, "cairo.sql.analytic.rowid.max.pages", Integer.MAX_VALUE));
            this.sqlAnalyticTreeKeyPageSize = Numbers.ceilPow2(getIntSize(properties, env, "cairo.sql.analytic.tree.page.size", 512 * 1024));
            this.sqlAnalyticTreeKeyMaxPages = Numbers.ceilPow2(getInt(properties, env, "cairo.sql.analytic.tree.max.pages", Integer.MAX_VALUE));
            this.sqlTxnScoreboardEntryCount = Numbers.ceilPow2(getInt(properties, env, "cairo.o3.txn.scoreboard.entry.count", 16384));
            this.latestByQueueCapacity = Numbers.ceilPow2(getInt(properties, env, "cairo.latestby.queue.capacity", 32));
            this.telemetryEnabled = getBoolean(properties, env, "telemetry.enabled", true);
            this.telemetryDisableCompletely = getBoolean(properties, env, "telemetry.disable.completely", false);
            this.telemetryQueueCapacity = getInt(properties, env, "telemetry.queue.capacity", 512);

            parseBindTo(properties, env, "line.udp.bind.to", "0.0.0.0:9009", (a, p) -> {
                this.lineUdpBindIPV4Address = a;
                this.lineUdpPort = p;
            });

            this.lineUdpGroupIPv4Address = getIPv4Address(properties, env, "line.udp.join", "232.1.2.3");
            this.lineUdpCommitRate = getInt(properties, env, "line.udp.commit.rate", 1_000_000);
            this.lineUdpMsgBufferSize = getIntSize(properties, env, "line.udp.msg.buffer.size", 2048);
            this.lineUdpMsgCount = getInt(properties, env, "line.udp.msg.count", 10_000);
            this.lineUdpReceiveBufferSize = getIntSize(properties, env, "line.udp.receive.buffer.size", 8 * 1024 * 1024);
            this.lineUdpEnabled = getBoolean(properties, env, "line.udp.enabled", true);
            this.lineUdpOwnThreadAffinity = getInt(properties, env, "line.udp.own.thread.affinity", -1);
            this.lineUdpOwnThread = getBoolean(properties, env, "line.udp.own.thread", false);
            this.lineUdpUnicast = getBoolean(properties, env, "line.udp.unicast", false);
            this.lineUdpCommitMode = getCommitMode(properties, env, "line.udp.commit.mode");
            this.lineUdpTimestampAdapter = getLineTimestampAdaptor(properties, env, "line.udp.timestamp");

            this.lineTcpEnabled = getBoolean(properties, env, "line.tcp.enabled", true);
            if (lineTcpEnabled) {
                lineTcpNetActiveConnectionLimit = getInt(properties, env, "line.tcp.net.active.connection.limit", 256);
                parseBindTo(properties, env, "line.tcp.net.bind.to", "0.0.0.0:9009", (a, p) -> {
                    lineTcpNetBindIPv4Address = a;
                    lineTcpNetBindPort = p;
                });

                this.lineTcpNetEventCapacity = getInt(properties, env, "line.tcp.net.event.capacity", 1024);
                this.lineTcpNetIOQueueCapacity = getInt(properties, env, "line.tcp.net.io.queue.capacity", 256);
                this.lineTcpNetIdleConnectionTimeout = getLong(properties, env, "line.tcp.net.idle.timeout", 0);
                this.lineTcpNetQueuedConnectionTimeout = getLong(properties, env, "line.tcp.net.queued.timeout", 5_000);
                this.lineTcpNetInterestQueueCapacity = getInt(properties, env, "line.tcp.net.interest.queue.capacity", 1024);
                this.lineTcpNetListenBacklog = getInt(properties, env, "line.tcp.net.listen.backlog", 50_000);
                this.lineTcpNetRcvBufSize = getIntSize(properties, env, "line.tcp.net.recv.buf.size", -1);
                this.lineTcpConnectionPoolInitialCapacity = getInt(properties, env, "line.tcp.connection.pool.capacity", 64);
                this.lineTcpTimestampAdapter = getLineTimestampAdaptor(properties, env, "line.tcp.timestamp");
                this.lineTcpMsgBufferSize = getIntSize(properties, env, "line.tcp.msg.buffer.size", 32768);
                this.lineTcpMaxMeasurementSize = getIntSize(properties, env, "line.tcp.max.measurement.size", 32768);
                if (lineTcpMaxMeasurementSize > lineTcpMsgBufferSize) {
                    throw new IllegalArgumentException(
                            "line.tcp.max.measurement.size (" + this.lineTcpMaxMeasurementSize + ") cannot be more than line.tcp.msg.buffer.size (" + this.lineTcpMsgBufferSize + ")");
                }
                this.lineTcpWriterQueueCapacity = getInt(properties, env, "line.tcp.writer.queue.capacity", 128);
                this.lineTcpWriterWorkerCount = getInt(properties, env, "line.tcp.writer.worker.count", 1);
                cpuUsed += this.lineTcpWriterWorkerCount;
                this.lineTcpWriterWorkerAffinity = getAffinity(properties, env, "line.tcp.writer.worker.affinity", lineTcpWriterWorkerCount);
                this.lineTcpWriterWorkerPoolHaltOnError = getBoolean(properties, env, "line.tcp.writer.halt.on.error", false);
                this.lineTcpWriterWorkerYieldThreshold = getLong(properties, env, "line.tcp.writer.worker.yield.threshold", 10);
                this.lineTcpWriterWorkerSleepThreshold = getLong(properties, env, "line.tcp.writer.worker.sleep.threshold", 10000);
                this.symbolCacheWaitUsBeforeReload = getLong(properties, env, "line.tcp.symbol.cache.wait.us.before.reload", 500_000);

                int ilpTcpWorkerCount;
                if (cpuAvailable < 9) {
                    ilpTcpWorkerCount = 0;
                } else if (cpuAvailable < 17) {
                    ilpTcpWorkerCount = 2;
                } else {
                    ilpTcpWorkerCount = 6;
                }
                this.lineTcpIOWorkerCount = getInt(properties, env, "line.tcp.io.worker.count", ilpTcpWorkerCount);
                cpuUsed += this.lineTcpIOWorkerCount;
                this.lineTcpIOWorkerAffinity = getAffinity(properties, env, "line.tcp.io.worker.affinity", lineTcpIOWorkerCount);
                this.lineTcpIOWorkerPoolHaltOnError = getBoolean(properties, env, "line.tcp.io.halt.on.error", false);
                this.lineTcpIOWorkerYieldThreshold = getLong(properties, env, "line.tcp.io.worker.yield.threshold", 10);
                this.lineTcpIOWorkerSleepThreshold = getLong(properties, env, "line.tcp.io.worker.sleep.threshold", 10000);
                this.lineTcpNUpdatesPerLoadRebalance = getInt(properties, env, "line.tcp.n.updates.per.load.balance", 10_000_000);
                this.lineTcpMaxLoadRatio = getDouble(properties, env, "line.tcp.max.load.ratio", 1.9);
                this.lineTcpMaintenanceInterval = getInt(properties, env, "line.tcp.maintenance.job.interval", 30_000);
                this.lineTcpAuthDbPath = getString(properties, env, "line.tcp.auth.db.path", null);
                String defaultPartitionByProperty = getString(properties, env, "line.tcp.default.partition.by", "DAY");
                this.lineDefaultPartitionBy = PartitionBy.fromString(defaultPartitionByProperty);
                if (this.lineDefaultPartitionBy == -1) {
                    log.info().$("invalid partition by ").$(defaultPartitionByProperty).$("), will use DAY").$();
                    this.lineDefaultPartitionBy = PartitionBy.DAY;
                }
                if (null != lineTcpAuthDbPath) {
                    this.lineTcpAuthDbPath = new File(root, this.lineTcpAuthDbPath).getAbsolutePath();
                }
                this.lineTcpAggressiveReadRetryCount = getInt(properties, env, "line.tcp.aggressive.read.retry.count", 0);
                this.minIdleMsBeforeWriterRelease = getLong(properties, env, "line.tcp.min.idle.ms.before.writer.release", 10_000);
            }

            this.sharedWorkerCount = getInt(properties, env, "shared.worker.count", Math.max(1, (cpuAvailable - 1) / 2 - cpuUsed));
            this.sharedWorkerAffinity = getAffinity(properties, env, "shared.worker.affinity", sharedWorkerCount);
            this.sharedWorkerHaltOnError = getBoolean(properties, env, "shared.worker.haltOnError", false);
            this.sharedWorkerYieldThreshold = getLong(properties, env, "shared.worker.yield.threshold", 10);
            this.sharedWorkerSleepThreshold = getLong(properties, env, "shared.worker.sleep.threshold", 10000);

            this.metricsEnabled = getBoolean(properties, env, "metrics.enabled", false);

            this.buildInformation = buildInformation;
            this.binaryEncodingMaxLength = getInt(properties, env, "binarydata.encoding.maxlength", 32768);
        }
    }

    public static String confRoot(CharSequence dbRoot) {
        if (dbRoot != null) {
            int len = dbRoot.length();
            int end = len;
            boolean needsSlash = true;
            for (int i = len - 1; i > -1; --i) {
                if (dbRoot.charAt(i) == Files.SEPARATOR) {
                    if (i == len - 1) {
                        continue;
                    }
                    end = i + 1;
                    needsSlash = false;
                    break;
                }
            }
            StringSink sink = Misc.getThreadLocalBuilder();
            sink.put(dbRoot, 0, end);
            if (needsSlash) {
                sink.put(Files.SEPARATOR);
            }
            return sink.put(PropServerConfiguration.CONFIG_DIRECTORY).toString();
        }
        return null;
    }

    @Override
    public CairoConfiguration getCairoConfiguration() {
        return cairoConfiguration;
    }

    @Override
    public HttpServerConfiguration getHttpServerConfiguration() {
        return httpServerConfiguration;
    }

    @Override
    public HttpMinServerConfiguration getHttpMinServerConfiguration() {
        return httpMinServerConfiguration;
    }

    @Override
    public LineUdpReceiverConfiguration getLineUdpReceiverConfiguration() {
        return lineUdpReceiverConfiguration;
    }

    @Override
    public LineTcpReceiverConfiguration getLineTcpReceiverConfiguration() {
        return lineTcpReceiverConfiguration;
    }

    @Override
    public WorkerPoolConfiguration getWorkerPoolConfiguration() {
        return workerPoolConfiguration;
    }

    @Override
    public PGWireConfiguration getPGWireConfiguration() {
        return pgWireConfiguration;
    }

    @Override
    public MetricsConfiguration getMetricsConfiguration() {
        return metricsConfiguration;
    }

    private int[] getAffinity(Properties properties, @Nullable Map<String, String> env, String key, int httpWorkerCount) throws ServerConfigurationException {
        final int[] result = new int[httpWorkerCount];
        String value = overrideWithEnv(properties, env, key);
        if (value == null) {
            Arrays.fill(result, -1);
        } else {
            String[] affinity = value.split(",");
            if (affinity.length != httpWorkerCount) {
                throw new ServerConfigurationException(key, "wrong number of affinity values");
            }
            for (int i = 0; i < httpWorkerCount; i++) {
                try {
                    result[i] = Numbers.parseInt(affinity[i]);
                } catch (NumericException e) {
                    throw new ServerConfigurationException(key, "Invalid affinity value: " + affinity[i]);
                }
            }
        }
        return result;
    }

    protected boolean getBoolean(Properties properties, @Nullable Map<String, String> env, String key, boolean defaultValue) {
        final String value = overrideWithEnv(properties, env, key);
        return value == null ? defaultValue : Boolean.parseBoolean(value);
    }

    private int getCommitMode(Properties properties, @Nullable Map<String, String> env, String key) {
        final String commitMode = overrideWithEnv(properties, env, key);

        if (commitMode == null) {
            return CommitMode.NOSYNC;
        }

        if (Chars.equalsLowerCaseAscii(commitMode, "nosync")) {
            return CommitMode.NOSYNC;
        }

        if (Chars.equalsLowerCaseAscii(commitMode, "async")) {
            return CommitMode.ASYNC;
        }

        if (Chars.equalsLowerCaseAscii(commitMode, "sync")) {
            return CommitMode.SYNC;
        }

        return CommitMode.NOSYNC;
    }

    private double getDouble(Properties properties, @Nullable Map<String, String> env, String key, double defaultValue) throws ServerConfigurationException {
        final String value = overrideWithEnv(properties, env, key);
        try {
            return value != null ? Numbers.parseDouble(value) : defaultValue;
        } catch (NumericException e) {
            throw new ServerConfigurationException(key, value);
        }
    }

    @SuppressWarnings("SameParameterValue")
    protected int getIPv4Address(Properties properties, Map<String, String> env, String key, String defaultValue) throws ServerConfigurationException {
        final String value = getString(properties, env, key, defaultValue);
        try {
            return Net.parseIPv4(value);
        } catch (NetworkError e) {
            throw new ServerConfigurationException(key, value);
        }
    }

    private int getInt(Properties properties, @Nullable Map<String, String> env, String key, int defaultValue) throws ServerConfigurationException {
        final String value = overrideWithEnv(properties, env, key);
        try {
            return value != null ? Numbers.parseInt(value) : defaultValue;
        } catch (NumericException e) {
            throw new ServerConfigurationException(key, value);
        }
    }

    protected int getIntSize(Properties properties, @Nullable Map<String, String> env, String key, int defaultValue) throws ServerConfigurationException {
        final String value = overrideWithEnv(properties, env, key);
        try {
            return value != null ? Numbers.parseIntSize(value) : defaultValue;
        } catch (NumericException e) {
            throw new ServerConfigurationException(key, value);
        }
    }

    private LineProtoTimestampAdapter getLineTimestampAdaptor(Properties properties, Map<String, String> env, String propNm) {
        final String lineUdpTimestampSwitch = getString(properties, env, propNm, "n");
        switch (lineUdpTimestampSwitch) {
            case "u":
                return LineProtoMicroTimestampAdapter.INSTANCE;
            case "ms":
                return LineProtoMilliTimestampAdapter.INSTANCE;
            case "s":
                return LineProtoSecondTimestampAdapter.INSTANCE;
            case "m":
                return LineProtoMinuteTimestampAdapter.INSTANCE;
            case "h":
                return LineProtoHourTimestampAdapter.INSTANCE;
            default:
                return LineProtoNanoTimestampAdapter.INSTANCE;
        }
    }

    private long getLong(Properties properties, @Nullable Map<String, String> env, String key, long defaultValue) throws ServerConfigurationException {
        final String value = overrideWithEnv(properties, env, key);
        try {
            return value != null ? Numbers.parseLong(value) : defaultValue;
        } catch (NumericException e) {
            throw new ServerConfigurationException(key, value);
        }
    }

    private long getLongSize(Properties properties, @Nullable Map<String, String> env, String key, long defaultValue) throws ServerConfigurationException {
        final String value = overrideWithEnv(properties, env, key);
        try {
            return value != null ? Numbers.parseLongSize(value) : defaultValue;
        } catch (NumericException e) {
            throw new ServerConfigurationException(key, value);
        }
    }

    private String getString(Properties properties, @Nullable Map<String, String> env, String key, String defaultValue) {
        String value = overrideWithEnv(properties, env, key);
        if (value == null) {
            return defaultValue;
        }
        return value;
    }

    private DateFormat getTimestampFormat(Properties properties, @Nullable Map<String, String> env) {
        final String pattern = overrideWithEnv(properties, env, "cairo.sql.backup.dir.datetime.format");
        TimestampFormatCompiler compiler = new TimestampFormatCompiler();
        //noinspection ReplaceNullCheck
        if (null != pattern) {
            return compiler.compile(pattern);
        }
        return compiler.compile("yyyy-MM-dd");
    }

    private String overrideWithEnv(Properties properties, @Nullable Map<String, String> env, String key) {
        String envCandidate = "QDB_" + key.replace('.', '_').toUpperCase();
        String envValue = env != null ? env.get(envCandidate) : null;
        if (envValue != null) {
            log.info().$("env config [key=").$(envCandidate).$(']').$();
            return envValue;
        }
        return properties.getProperty(key);
    }

    protected void parseBindTo(
            Properties properties,
            Map<String, String> env,
            String key,
            String defaultValue,
            BindToParser parser
    ) throws ServerConfigurationException {

        final String bindTo = getString(properties, env, key, defaultValue);
        final int colonIndex = bindTo.indexOf(':');
        if (colonIndex == -1) {
            throw new ServerConfigurationException(key, bindTo);
        }

        final String ipv4Str = bindTo.substring(0, colonIndex);
        final int ipv4;
        try {
            ipv4 = Net.parseIPv4(ipv4Str);
        } catch (NetworkError e) {
            throw new ServerConfigurationException(key, ipv4Str);
        }

        final String portStr = bindTo.substring(colonIndex + 1);
        final int port;
        try {
            port = Numbers.parseInt(portStr);
        } catch (NumericException e) {
            throw new ServerConfigurationException(key, portStr);
        }

        parser.onReady(ipv4, port);
    }

    @FunctionalInterface
    protected interface BindToParser {
        void onReady(int address, int port);
    }

    private class PropStaticContentProcessorConfiguration implements StaticContentProcessorConfiguration {
        @Override
        public FilesFacade getFilesFacade() {
            return FilesFacadeImpl.INSTANCE;
        }

        @Override
        public CharSequence getIndexFileName() {
            return indexFileName;
        }

        @Override
        public MimeTypesCache getMimeTypesCache() {
            return mimeTypesCache;
        }

        /**
         * Absolute path to HTTP public directory.
         *
         * @return path to public directory
         */
        @Override
        public CharSequence getPublicDirectory() {
            return publicDirectory;
        }

        @Override
        public String getKeepAliveHeader() {
            return keepAliveHeader;
        }
    }

    private class PropHttpIODispatcherConfiguration implements IODispatcherConfiguration {
        @Override
        public int getActiveConnectionLimit() {
            return httpActiveConnectionLimit;
        }

        @Override
        public int getBindIPv4Address() {
            return httpBindIPv4Address;
        }

        @Override
        public int getBindPort() {
            return httpBindPort;
        }

        @Override
        public MillisecondClock getClock() {
            return MillisecondClockImpl.INSTANCE;
        }

        @Override
        public String getDispatcherLogName() {
            return "http-server";
        }

        @Override
        public EpollFacade getEpollFacade() {
            return EpollFacadeImpl.INSTANCE;
        }

        @Override
        public int getEventCapacity() {
            return httpEventCapacity;
        }

        @Override
        public int getIOQueueCapacity() {
            return httpIOQueueCapacity;
        }

        @Override
        public long getIdleConnectionTimeout() {
            return httpIdleConnectionTimeout;
        }

        @Override
        public int getInitialBias() {
            return IOOperation.READ;
        }

        @Override
        public int getInterestQueueCapacity() {
            return httpInterestQueueCapacity;
        }

        @Override
        public int getListenBacklog() {
            return httpListenBacklog;
        }

        @Override
        public NetworkFacade getNetworkFacade() {
            return NetworkFacadeImpl.INSTANCE;
        }

        @Override
        public int getRcvBufSize() {
            return httpRcvBufSize;
        }

        @Override
        public SelectFacade getSelectFacade() {
            return SelectFacadeImpl.INSTANCE;
        }

        @Override
        public int getSndBufSize() {
            return httpSndBufSize;
        }

        @Override
        public long getQueuedConnectionTimeout() {
            return httpQueuedConnectionTimeout;
        }
    }

    private class PropHttpMinIODispatcherConfiguration implements IODispatcherConfiguration {
        @Override
        public int getActiveConnectionLimit() {
            return httpActiveConnectionLimit;
        }

        @Override
        public int getBindIPv4Address() {
            return httpMinBindIPv4Address;
        }

        @Override
        public int getBindPort() {
            return httpMinBindPort;
        }

        @Override
        public MillisecondClock getClock() {
            return MillisecondClockImpl.INSTANCE;
        }

        @Override
        public String getDispatcherLogName() {
            return "http-min-server";
        }

        @Override
        public EpollFacade getEpollFacade() {
            return EpollFacadeImpl.INSTANCE;
        }

        @Override
        public int getEventCapacity() {
            return httpMinEventCapacity;
        }

        @Override
        public int getIOQueueCapacity() {
            return httpMinIOQueueCapacity;
        }

        @Override
        public long getIdleConnectionTimeout() {
            return httpMinIdleConnectionTimeout;
        }

        @Override
        public int getInitialBias() {
            return IOOperation.READ;
        }

        @Override
        public int getInterestQueueCapacity() {
            return httpMinInterestQueueCapacity;
        }

        @Override
        public int getListenBacklog() {
            return httpMinListenBacklog;
        }

        @Override
        public NetworkFacade getNetworkFacade() {
            return NetworkFacadeImpl.INSTANCE;
        }

        @Override
        public int getRcvBufSize() {
            return httpMinRcvBufSize;
        }

        @Override
        public SelectFacade getSelectFacade() {
            return SelectFacadeImpl.INSTANCE;
        }

        @Override
        public int getSndBufSize() {
            return httpMinSndBufSize;
        }

        @Override
        public long getQueuedConnectionTimeout() {
            return httpMinQueuedConnectionTimeout;
        }
    }

    private class PropTextConfiguration implements TextConfiguration {

        @Override
        public int getDateAdapterPoolCapacity() {
            return dateAdapterPoolCapacity;
        }

        @Override
        public int getJsonCacheLimit() {
            return jsonCacheLimit;
        }

        @Override
        public int getJsonCacheSize() {
            return jsonCacheSize;
        }

        @Override
        public double getMaxRequiredDelimiterStdDev() {
            return maxRequiredDelimiterStdDev;
        }

        @Override
        public double getMaxRequiredLineLengthStdDev() {
            return maxRequiredLineLengthStdDev;
        }

        @Override
        public int getMetadataStringPoolCapacity() {
            return metadataStringPoolCapacity;
        }

        @Override
        public int getRollBufferLimit() {
            return rollBufferLimit;
        }

        @Override
        public int getRollBufferSize() {
            return rollBufferSize;
        }

        @Override
        public int getTextAnalysisMaxLines() {
            return textAnalysisMaxLines;
        }

        @Override
        public int getTextLexerStringPoolCapacity() {
            return textLexerStringPoolCapacity;
        }

        @Override
        public int getTimestampAdapterPoolCapacity() {
            return timestampAdapterPoolCapacity;
        }

        @Override
        public int getUtf8SinkSize() {
            return utf8SinkSize;
        }

        @Override
        public InputFormatConfiguration getInputFormatConfiguration() {
            return inputFormatConfiguration;
        }

        @Override
        public DateLocale getDefaultDateLocale() {
            return locale;
        }
    }

    private class PropSqlExecutionCircuitBreakerConfiguration implements SqlExecutionCircuitBreakerConfiguration {
        @Override
        public MicrosecondClock getClock() {
            return MicrosecondClockImpl.INSTANCE;
        }

        @Override
        public long getMaxTime() {
            return circuitBreakerMaxTime;
        }

        @Override
        public int getBufferSize() {
            return circuitBreakerBufferSize;
        }

        @Override
        public int getCircuitBreakerThrottle() {
            return circuitBreakerThrottle;
        }

        @Override
        public NetworkFacade getNetworkFacade() {
            return NetworkFacadeImpl.INSTANCE;
        }

        @Override
        public boolean isEnabled() {
            return interruptOnClosedConnection;
        }
    }

    private class PropHttpContextConfiguration implements HttpContextConfiguration {

        @Override
        public boolean allowDeflateBeforeSend() {
            return httpAllowDeflateBeforeSend;
        }

        @Override
        public MillisecondClock getClock() {
            return httpFrozenClock ? StationaryMillisClock.INSTANCE : MillisecondClockImpl.INSTANCE;
        }

        @Override
        public int getConnectionPoolInitialCapacity() {
            return connectionPoolInitialCapacity;
        }

        @Override
        public int getConnectionStringPoolCapacity() {
            return connectionStringPoolCapacity;
        }

        @Override
        public boolean getDumpNetworkTraffic() {
            return false;
        }

        @Override
        public String getHttpVersion() {
            return httpVersion;
        }

        @Override
        public int getMultipartHeaderBufferSize() {
            return multipartHeaderBufferSize;
        }

        @Override
        public long getMultipartIdleSpinCount() {
            return multipartIdleSpinCount;
        }

        @Override
        public NetworkFacade getNetworkFacade() {
            return NetworkFacadeImpl.INSTANCE;
        }

        @Override
        public int getRecvBufferSize() {
            return recvBufferSize;
        }

        @Override
        public int getRequestHeaderBufferSize() {
            return requestHeaderBufferSize;
        }

        @Override
        public int getSendBufferSize() {
            return sendBufferSize;
        }

        @Override
        public boolean getServerKeepAlive() {
            return httpServerKeepAlive;
        }

        @Override
        public boolean readOnlySecurityContext() {
            return readOnlySecurityContext;
        }
    }

    private class PropHttpServerConfiguration implements HttpServerConfiguration {

        @Override
        public IODispatcherConfiguration getDispatcherConfiguration() {
            return httpIODispatcherConfiguration;
        }

        @Override
        public HttpContextConfiguration getHttpContextConfiguration() {
            return httpContextConfiguration;
        }

        @Override
        public JsonQueryProcessorConfiguration getJsonQueryProcessorConfiguration() {
            return jsonQueryProcessorConfiguration;
        }

        @Override
        public int getQueryCacheBlocks() {
            return sqlCacheBlocks;
        }

        @Override
        public int getQueryCacheRows() {
            return sqlCacheRows;
        }

        @Override
        public WaitProcessorConfiguration getWaitProcessorConfiguration() {
            return httpWaitProcessorConfiguration;
        }

        @Override
        public StaticContentProcessorConfiguration getStaticContentProcessorConfiguration() {
            return staticContentProcessorConfiguration;
        }

        @Override
        public boolean isEnabled() {
            return httpServerEnabled;
        }

        @Override
        public int[] getWorkerAffinity() {
            return httpWorkerAffinity;
        }

        @Override
        public int getWorkerCount() {
            return httpWorkerCount;
        }

        @Override
        public boolean haltOnError() {
            return httpWorkerHaltOnError;
        }

        @Override
        public long getYieldThreshold() {
            return httpWorkerYieldThreshold;
        }

        @Override
        public long getSleepThreshold() {
            return httpWorkerSleepThreshold;
        }
    }

    private class PropCairoConfiguration implements CairoConfiguration {

        @Override
        public boolean enableTestFactories() {
            return false;
        }

        @Override
        public int getAnalyticColumnPoolCapacity() {
            return sqlAnalyticColumnPoolCapacity;
        }

        @Override
        public long getDataAppendPageSize() {
            return writerDataAppendPageSize;
        }

        @Override
        public DateFormat getBackupDirTimestampFormat() {
            return backupDirTimestampFormat;
        }

        @Override
        public int getBackupMkDirMode() {
            return backupMkdirMode;
        }

        @Override
        public CharSequence getBackupRoot() {
            return backupRoot;
        }

        @Override
        public CharSequence getBackupTempDirName() {
            return backupTempDirName;
        }

        @Override
        public int getBinaryEncodingMaxLength() {
            return binaryEncodingMaxLength;
        }

        @Override
        public int getBindVariablePoolSize() {
            return sqlBindVariablePoolSize;
        }

        @Override
        public BuildInformation getBuildInformation() {
            return buildInformation;
        }

        @Override
        public int getColumnCastModelPoolCapacity() {
            return sqlColumnCastModelPoolCapacity;
        }

        @Override
        public int getColumnIndexerQueueCapacity() {
            return columnIndexerQueueCapacity;
        }

        @Override
        public long getCommitLag() {
            return commitLag;
        }

        @Override
        public int getCommitMode() {
            return commitMode;
        }

        @Override
        public CharSequence getConfRoot() {
            return confRoot;
        }

        @Override
        public int getCopyPoolCapacity() {
            return sqlCopyModelPoolCapacity;
        }

        @Override
        public int getCreateAsSelectRetryCount() {
            return createAsSelectRetryCount;
        }

        @Override
        public int getCreateTableModelPoolCapacity() {
            return sqlCreateTableModelPoolCapacity;
        }

        @Override
        public long getDataIndexKeyAppendPageSize() {
            return writerDataIndexKeyAppendPageSize;
        }

        @Override
        public long getDataIndexValueAppendPageSize() {
            return writerDataIndexValueAppendPageSize;
        }

        @Override
        public long getDatabaseIdHi() {
            return instanceHashHi;
        }

        @Override
        public long getDatabaseIdLo() {
            return instanceHashLo;
        }

        @Override
        public CharSequence getDbDirectory() {
            return dbDirectory;
        }

        @Override
        public DateLocale getDefaultDateLocale() {
            return locale;
        }

        @Override
        public CharSequence getDefaultMapType() {
            return defaultMapType;
        }

        @Override
        public boolean getDefaultSymbolCacheFlag() {
            return defaultSymbolCacheFlag;
        }

        @Override
        public int getDefaultSymbolCapacity() {
            return defaultSymbolCapacity;
        }

        @Override
        public int getDoubleToStrCastScale() {
            return sqlDoubleToStrCastScale;
        }

        @Override
        public int getFileOperationRetryCount() {
            return fileOperationRetryCount;
        }

        @Override
        public FilesFacade getFilesFacade() {
            return FilesFacadeImpl.INSTANCE;
        }

        @Override
        public int getFloatToStrCastScale() {
            return sqlFloatToStrCastScale;
        }

        @Override
        public int getGroupByMapCapacity() {
            return sqlGroupByMapCapacity;
        }

        @Override
        public int getGroupByPoolCapacity() {
            return sqlGroupByPoolCapacity;
        }

        @Override
        public long getIdleCheckInterval() {
            return idleCheckInterval;
        }

        @Override
        public long getInactiveReaderTTL() {
            return inactiveReaderTTL;
        }

        @Override
        public long getInactiveWriterTTL() {
            return inactiveWriterTTL;
        }

        @Override
        public int getIndexValueBlockSize() {
            return indexValueBlockSize;
        }

        @Override
        public CharSequence getInputRoot() {
            return inputRoot;
        }

        @Override
        public int getInsertPoolCapacity() {
            return sqlInsertModelPoolCapacity;
        }

        @Override
        public int getLatestByQueueCapacity() {
            return latestByQueueCapacity;
        }

        @Override
        public int getMaxSwapFileCount() {
            return maxSwapFileCount;
        }

        @Override
        public int getMaxSymbolNotEqualsCount() {
            return sqlMaxSymbolNotEqualsCount;
        }

        @Override
        public int getMaxUncommittedRows() {
            return maxUncommittedRows;
        }

        @Override
        public MicrosecondClock getMicrosecondClock() {
            return MicrosecondClockImpl.INSTANCE;
        }

        @Override
        public MillisecondClock getMillisecondClock() {
            return MillisecondClockImpl.INSTANCE;
        }

        @Override
        public int getMkDirMode() {
            return mkdirMode;
        }

        @Override
        public int getO3CallbackQueueCapacity() {
            return o3CallbackQueueCapacity;
        }

        @Override
        public int getO3ColumnMemorySize() {
            return o3ColumnMemorySize;
        }

        @Override
        public int getO3CopyQueueCapacity() {
            return o3CopyQueueCapacity;
        }

        @Override
        public int getO3OpenColumnQueueCapacity() {
            return o3OpenColumnQueueCapacity;
        }

        @Override
        public int getO3PartitionQueueCapacity() {
            return o3PartitionQueueCapacity;
        }

        @Override
        public int getO3PartitionUpdateQueueCapacity() {
            return o3UpdPartitionSizeQueueCapacity;
        }

        @Override
        public int getO3PurgeDiscoveryQueueCapacity() {
            return o3PurgeDiscoveryQueueCapacity;
        }

        @Override
        public int getO3PurgeQueueCapacity() {
            return o3PurgeQueueCapacity;
        }

        @Override
        public int getParallelIndexThreshold() {
            return parallelIndexThreshold;
        }

        @Override
        public int getReaderPoolMaxSegments() {
            return readerPoolMaxSegments;
        }

        @Override
        public int getRenameTableModelPoolCapacity() {
            return sqlRenameTableModelPoolCapacity;
        }

        @Override
        public CharSequence getRoot() {
            return root;
        }

        @Override
        public int getSampleByIndexSearchPageSize() {
            return sampleByIndexSearchPageSize;
        }

        @Override
        public long getMiscAppendPageSize() {
            return writerMiscAppendPageSize;
        }

        @Override
        public long getSpinLockTimeoutUs() {
            return spinLockTimeoutUs;
        }

        @Override
        public int getSqlAnalyticRowIdMaxPages() {
            return sqlAnalyticRowIdMaxPages;
        }

        @Override
        public int getSqlAnalyticRowIdPageSize() {
            return sqlAnalyticRowIdPageSize;
        }

        @Override
        public int getSqlAnalyticStoreMaxPages() {
            return sqlAnalyticStoreMaxPages;
        }

        @Override
        public int getSqlAnalyticStorePageSize() {
            return sqlAnalyticStorePageSize;
        }

        @Override
        public int getSqlAnalyticTreeKeyMaxPages() {
            return sqlAnalyticTreeKeyMaxPages;
        }

        @Override
        public int getSqlAnalyticTreeKeyPageSize() {
            return sqlAnalyticTreeKeyPageSize;
        }

        @Override
        public int getSqlCharacterStoreCapacity() {
            return sqlCharacterStoreCapacity;
        }

        @Override
        public int getSqlCharacterStoreSequencePoolCapacity() {
            return sqlCharacterStoreSequencePoolCapacity;
        }

        @Override
        public int getSqlColumnPoolCapacity() {
            return sqlColumnPoolCapacity;
        }

        @Override
        public double getSqlCompactMapLoadFactor() {
            return sqlCompactMapLoadFactor;
        }

        @Override
        public int getSqlCopyBufferSize() {
            return sqlCopyBufferSize;
        }

        @Override
        public int getSqlDistinctTimestampKeyCapacity() {
            return sqlDistinctTimestampKeyCapacity;
        }

        @Override
        public double getSqlDistinctTimestampLoadFactor() {
            return sqlDistinctTimestampLoadFactor;
        }

        @Override
        public int getSqlExpressionPoolCapacity() {
            return sqlExpressionPoolCapacity;
        }

        @Override
        public double getSqlFastMapLoadFactor() {
            return sqlFastMapLoadFactor;
        }

        @Override
        public int getSqlHashJoinLightValueMaxPages() {
            return sqlHashJoinLightValueMaxPages;
        }

        @Override
        public int getSqlHashJoinLightValuePageSize() {
            return sqlHashJoinLightValuePageSize;
        }

        @Override
        public int getSqlHashJoinValueMaxPages() {
            return sqlHashJoinValueMaxPages;
        }

        @Override
        public int getSqlHashJoinValuePageSize() {
            return sqlHashJoinValuePageSize;
        }

        @Override
        public int getSqlJoinContextPoolCapacity() {
            return sqlJoinContextPoolCapacity;
        }

        @Override
        public int getSqlJoinMetadataMaxResizes() {
            return sqlJoinMetadataMaxResizes;
        }

        @Override
        public int getSqlJoinMetadataPageSize() {
            return sqlJoinMetadataPageSize;
        }

        @Override
<<<<<<< HEAD
        public boolean enableDevelopmentUpdates() {
            return false;
        }

        @Override
        public boolean enableTestFactories() {
            return false;
=======
        public long getSqlLatestByRowCount() {
            return sqlLatestByRowCount;
>>>>>>> dfc401bf
        }

        @Override
        public int getSqlLexerPoolCapacity() {
            return sqlLexerPoolCapacity;
        }

        @Override
        public int getSqlMapKeyCapacity() {
            return sqlMapKeyCapacity;
        }

        @Override
        public int getSqlMapMaxPages() {
            return sqlMapMaxPages;
        }

        @Override
        public int getSqlMapMaxResizes() {
            return sqlMapMaxResizes;
        }

        @Override
        public int getSqlMapPageSize() {
            return sqlMapPageSize;
        }

        @Override
        public int getSqlModelPoolCapacity() {
            return sqlModelPoolCapacity;
        }

        @Override
        public int getSqlSortKeyMaxPages() {
            return sqlSortKeyMaxPages;
        }

        @Override
        public long getSqlSortKeyPageSize() {
            return sqlSortKeyPageSize;
        }

        @Override
        public int getSqlSortLightValueMaxPages() {
            return sqlSortLightValueMaxPages;
        }

        @Override
        public long getSqlSortLightValuePageSize() {
            return sqlSortLightValuePageSize;
        }

        @Override
        public int getSqlSortValueMaxPages() {
            return sqlSortValueMaxPages;
        }

        @Override
        public int getSqlSortValuePageSize() {
            return sqlSortValuePageSize;
        }

        @Override
        public int getTableBlockWriterQueueCapacity() {
            return tableBlockWriterQueueCapacity;
        }

        @Override
        public TelemetryConfiguration getTelemetryConfiguration() {
            return telemetryConfiguration;
        }

        @Override
        public TextConfiguration getTextConfiguration() {
            return textConfiguration;
        }

        @Override
        public int getTxnScoreboardEntryCount() {
            return sqlTxnScoreboardEntryCount;
        }

        @Override
        public int getVectorAggregateQueueCapacity() {
            return vectorAggregateQueueCapacity;
        }

        @Override
        public int getWithClauseModelPoolCapacity() {
            return sqlWithClauseModelPoolCapacity;
        }

        @Override
        public long getWorkStealTimeoutNanos() {
            return workStealTimeoutNanos;
        }

        @Override
        public boolean isO3QuickSortEnabled() {
            return o3QuickSortEnabled;
        }

        @Override
        public boolean isParallelIndexingEnabled() {
            return parallelIndexingEnabled;
        }
    }

    private class PropLineUdpReceiverConfiguration implements LineUdpReceiverConfiguration {
        @Override
        public int getCommitMode() {
            return lineUdpCommitMode;
        }

        @Override
        public int getBindIPv4Address() {
            return lineUdpBindIPV4Address;
        }

        @Override
        public int getCommitRate() {
            return lineUdpCommitRate;
        }

        @Override
        public int getGroupIPv4Address() {
            return lineUdpGroupIPv4Address;
        }

        @Override
        public int getMsgBufferSize() {
            return lineUdpMsgBufferSize;
        }

        @Override
        public int getMsgCount() {
            return lineUdpMsgCount;
        }

        @Override
        public NetworkFacade getNetworkFacade() {
            return NetworkFacadeImpl.INSTANCE;
        }

        @Override
        public int getPort() {
            return lineUdpPort;
        }

        @Override
        public int getReceiveBufferSize() {
            return lineUdpReceiveBufferSize;
        }

        @Override
        public CairoSecurityContext getCairoSecurityContext() {
            return AllowAllCairoSecurityContext.INSTANCE;
        }

        @Override
        public boolean isEnabled() {
            return lineUdpEnabled;
        }

        @Override
        public boolean isUnicast() {
            return lineUdpUnicast;
        }

        @Override
        public boolean ownThread() {
            return lineUdpOwnThread;
        }

        @Override
        public int ownThreadAffinity() {
            return lineUdpOwnThreadAffinity;
        }

        @Override
        public LineProtoTimestampAdapter getTimestampAdapter() {
            return lineUdpTimestampAdapter;
        }
    }

    private class PropLineTcpReceiverIODispatcherConfiguration implements IODispatcherConfiguration {

        @Override
        public int getActiveConnectionLimit() {
            return lineTcpNetActiveConnectionLimit;
        }

        @Override
        public int getBindIPv4Address() {
            return lineTcpNetBindIPv4Address;
        }

        @Override
        public int getBindPort() {
            return lineTcpNetBindPort;
        }

        @Override
        public MillisecondClock getClock() {
            return MillisecondClockImpl.INSTANCE;
        }

        @Override
        public String getDispatcherLogName() {
            return "tcp-line-server";
        }

        @Override
        public EpollFacade getEpollFacade() {
            return EpollFacadeImpl.INSTANCE;
        }

        @Override
        public int getEventCapacity() {
            return lineTcpNetEventCapacity;
        }

        @Override
        public int getIOQueueCapacity() {
            return lineTcpNetIOQueueCapacity;
        }

        @Override
        public long getIdleConnectionTimeout() {
            return lineTcpNetIdleConnectionTimeout;
        }

        @Override
        public int getInitialBias() {
            return BIAS_READ;
        }

        @Override
        public int getInterestQueueCapacity() {
            return lineTcpNetInterestQueueCapacity;
        }

        @Override
        public int getListenBacklog() {
            return lineTcpNetListenBacklog;
        }

        @Override
        public NetworkFacade getNetworkFacade() {
            return NetworkFacadeImpl.INSTANCE;
        }

        @Override
        public int getRcvBufSize() {
            return lineTcpNetRcvBufSize;
        }

        @Override
        public SelectFacade getSelectFacade() {
            return SelectFacadeImpl.INSTANCE;
        }

        @Override
        public int getSndBufSize() {
            return -1;
        }

        @Override
        public long getQueuedConnectionTimeout() {
            return lineTcpNetQueuedConnectionTimeout;
        }
    }

    private class PropLineTcpWriterWorkerPoolConfiguration implements WorkerPoolAwareConfiguration {
        @Override
        public int[] getWorkerAffinity() {
            return lineTcpWriterWorkerAffinity;
        }

        @Override
        public int getWorkerCount() {
            return lineTcpWriterWorkerCount;
        }

        @Override
        public boolean haltOnError() {
            return lineTcpWriterWorkerPoolHaltOnError;
        }

        @Override
        public String getPoolName() {
            return "ilpwriter";
        }

        @Override
        public long getYieldThreshold() {
            return lineTcpWriterWorkerYieldThreshold;
        }

        @Override
        public long getSleepThreshold() {
            return lineTcpWriterWorkerSleepThreshold;
        }

        @Override
        public boolean isEnabled() {
            return true;
        }
    }

    private class PropLineTcpIOWorkerPoolConfiguration implements WorkerPoolAwareConfiguration {
        @Override
        public int[] getWorkerAffinity() {
            return lineTcpIOWorkerAffinity;
        }

        @Override
        public int getWorkerCount() {
            return lineTcpIOWorkerCount;
        }

        @Override
        public boolean haltOnError() {
            return lineTcpIOWorkerPoolHaltOnError;
        }

        @Override
        public String getPoolName() {
            return "ilpio";
        }

        @Override
        public long getYieldThreshold() {
            return lineTcpIOWorkerYieldThreshold;
        }

        @Override
        public long getSleepThreshold() {
            return lineTcpIOWorkerSleepThreshold;
        }

        @Override
        public boolean isEnabled() {
            return true;
        }
    }

    private class PropLineTcpReceiverConfiguration implements LineTcpReceiverConfiguration {

        @Override
        public String getAuthDbPath() {
            return lineTcpAuthDbPath;
        }

        @Override
        public CairoSecurityContext getCairoSecurityContext() {
            return AllowAllCairoSecurityContext.INSTANCE;
        }

        @Override
        public int getConnectionPoolInitialCapacity() {
            return lineTcpConnectionPoolInitialCapacity;
        }

        @Override
        public int getDefaultPartitionBy() {
            return lineDefaultPartitionBy;
        }

        @Override
        public WorkerPoolAwareConfiguration getIOWorkerPoolConfiguration() {
            return lineTcpIOWorkerPoolConfiguration;
        }

        @Override
        public long getMaintenanceInterval() {
            return lineTcpMaintenanceInterval;
        }

        @Override
        public double getMaxLoadRatio() {
            return lineTcpMaxLoadRatio;
        }

        @Override
        public int getMaxMeasurementSize() {
            return lineTcpMaxMeasurementSize;
        }

        @Override
        public MicrosecondClock getMicrosecondClock() {
            return MicrosecondClockImpl.INSTANCE;
        }

        @Override
        public MillisecondClock getMillisecondClock() {
            return MillisecondClockImpl.INSTANCE;
        }

        @Override
        public long getWriterIdleTimeout() {
            return minIdleMsBeforeWriterRelease;
        }

        @Override
        public int getNUpdatesPerLoadRebalance() {
            return lineTcpNUpdatesPerLoadRebalance;
        }

        @Override
        public IODispatcherConfiguration getNetDispatcherConfiguration() {
            return lineTcpReceiverDispatcherConfiguration;
        }

        @Override
        public int getNetMsgBufferSize() {
            return lineTcpMsgBufferSize;
        }

        @Override
        public NetworkFacade getNetworkFacade() {
            return NetworkFacadeImpl.INSTANCE;
        }

        @Override
        public LineProtoTimestampAdapter getTimestampAdapter() {
            return lineTcpTimestampAdapter;
        }

        @Override
        public int getWriterQueueCapacity() {
            return lineTcpWriterQueueCapacity;
        }

        @Override
        public WorkerPoolAwareConfiguration getWriterWorkerPoolConfiguration() {
            return lineTcpWriterWorkerPoolConfiguration;
        }

        @Override
        public boolean isEnabled() {
            return lineTcpEnabled;
        }

        @Override
        public int getAggressiveReadRetryCount() {
            return lineTcpAggressiveReadRetryCount;
        }

        @Override
        public long getSymbolCacheWaitUsBeforeReload() {
            return symbolCacheWaitUsBeforeReload;
        }
    }

    private class PropJsonQueryProcessorConfiguration implements JsonQueryProcessorConfiguration {
        @Override
        public MillisecondClock getClock() {
            return httpFrozenClock ? StationaryMillisClock.INSTANCE : MillisecondClockImpl.INSTANCE;
        }

        @Override
        public int getConnectionCheckFrequency() {
            return jsonQueryConnectionCheckFrequency;
        }

        @Override
        public FilesFacade getFilesFacade() {
            return FilesFacadeImpl.INSTANCE;
        }

        @Override
        public int getFloatScale() {
            return jsonQueryFloatScale;
        }

        @Override
        public int getDoubleScale() {
            return jsonQueryDoubleScale;
        }

        @Override
        public CharSequence getKeepAliveHeader() {
            return keepAliveHeader;
        }

        @Override
        public long getMaxQueryResponseRowLimit() {
            return maxHttpQueryResponseRowLimit;
        }

        @Override
        public SqlExecutionCircuitBreakerConfiguration getCircuitBreakerConfiguration() {
            return circuitBreakerConfiguration;
        }
    }

    private class PropWorkerPoolConfiguration implements WorkerPoolConfiguration {
        @Override
        public int[] getWorkerAffinity() {
            return sharedWorkerAffinity;
        }

        @Override
        public int getWorkerCount() {
            return sharedWorkerCount;
        }

        @Override
        public boolean haltOnError() {
            return sharedWorkerHaltOnError;
        }

        @Override
        public long getYieldThreshold() {
            return sharedWorkerYieldThreshold;
        }

        @Override
        public long getSleepThreshold() {
            return sharedWorkerSleepThreshold;
        }
    }

    private class PropWaitProcessorConfiguration implements WaitProcessorConfiguration {

        @Override
        public MillisecondClock getClock() {
            return MillisecondClockImpl.INSTANCE;
        }

        @Override
        public long getMaxWaitCapMs() {
            return maxRerunWaitCapMs;
        }

        @Override
        public double getExponentialWaitMultiplier() {
            return rerunExponentialWaitMultiplier;
        }

        @Override
        public int getInitialWaitQueueSize() {
            return rerunInitialWaitQueueSize;
        }

        @Override
        public int getMaxProcessingQueueSize() {
            return rerunMaxProcessingQueueSize;
        }
    }

    private class PropPGWireDispatcherConfiguration implements IODispatcherConfiguration {

        @Override
        public int getActiveConnectionLimit() {
            return pgNetActiveConnectionLimit;
        }

        @Override
        public int getBindIPv4Address() {
            return pgNetBindIPv4Address;
        }

        @Override
        public int getBindPort() {
            return pgNetBindPort;
        }

        @Override
        public MillisecondClock getClock() {
            return MillisecondClockImpl.INSTANCE;
        }

        @Override
        public String getDispatcherLogName() {
            return "pg-server";
        }

        @Override
        public EpollFacade getEpollFacade() {
            return EpollFacadeImpl.INSTANCE;
        }

        @Override
        public int getEventCapacity() {
            return pgNetEventCapacity;
        }

        @Override
        public int getIOQueueCapacity() {
            return pgNetIOQueueCapacity;
        }

        @Override
        public long getIdleConnectionTimeout() {
            return pgNetIdleConnectionTimeout;
        }

        @Override
        public int getInitialBias() {
            return BIAS_READ;
        }

        @Override
        public int getInterestQueueCapacity() {
            return pgNetInterestQueueCapacity;
        }

        @Override
        public int getListenBacklog() {
            return pgNetListenBacklog;
        }

        @Override
        public NetworkFacade getNetworkFacade() {
            return NetworkFacadeImpl.INSTANCE;
        }

        @Override
        public int getRcvBufSize() {
            return pgNetRcvBufSize;
        }

        @Override
        public SelectFacade getSelectFacade() {
            return SelectFacadeImpl.INSTANCE;
        }

        @Override
        public int getSndBufSize() {
            return pgNetSndBufSize;
        }

        @Override
        public long getQueuedConnectionTimeout() {
            return pgNetQueuedConnectionTimeout;
        }
    }

    private class PropPGWireConfiguration implements PGWireConfiguration {
        @Override
        public int getBinParamCountCapacity() {
            return pgBinaryParamsCapacity;
        }

        @Override
        public int getCharacterStoreCapacity() {
            return pgCharacterStoreCapacity;
        }

        @Override
        public int getCharacterStorePoolCapacity() {
            return pgCharacterStorePoolCapacity;
        }

        @Override
        public int getConnectionPoolInitialCapacity() {
            return pgConnectionPoolInitialCapacity;
        }

        @Override
        public String getDefaultPassword() {
            return pgPassword;
        }

        @Override
        public String getDefaultUsername() {
            return pgUsername;
        }

        @Override
        public IODispatcherConfiguration getDispatcherConfiguration() {
            return propPGWireDispatcherConfiguration;
        }

        @Override
        public int getFactoryCacheColumnCount() {
            return pgFactoryCacheColumnCount;
        }

        @Override
        public int getFactoryCacheRowCount() {
            return pgFactoryCacheRowCount;
        }

        @Override
        public int getIdleRecvCountBeforeGivingUp() {
            return pgIdleRecvCountBeforeGivingUp;
        }

        @Override
        public int getIdleSendCountBeforeGivingUp() {
            return pgIdleSendCountBeforeGivingUp;
        }

        @Override
        public int getInsertCacheBlockCount() {
            return pgInsertCacheBlockCount;
        }

        @Override
        public int getInsertCacheRowCount() {
            return pgInsertCacheRowCount;
        }

        @Override
        public int getInsertPoolCapacity() {
            return pgInsertPoolCapacity;
        }

        @Override
        public int getMaxBlobSizeOnQuery() {
            return pgMaxBlobSizeOnQuery;
        }

        @Override
        public int getNamedStatementCacheCapacity() {
            return pgNamedStatementCacheCapacity;
        }

        @Override
        public int getNamesStatementPoolCapacity() {
            return pgNamesStatementPoolCapacity;
        }

        @Override
        public NetworkFacade getNetworkFacade() {
            return NetworkFacadeImpl.INSTANCE;
        }

        @Override
        public int getPendingWritersCacheSize() {
            return pgPendingWritersCacheCapacity;
        }

        @Override
        public int getRecvBufferSize() {
            return pgRecvBufferSize;
        }

        @Override
        public int getSendBufferSize() {
            return pgSendBufferSize;
        }

        @Override
        public String getServerVersion() {
            return "11.3";
        }

        @Override
        public DateLocale getDefaultDateLocale() {
            return pgDefaultLocale;
        }

        @Override
        public SqlExecutionCircuitBreakerConfiguration getCircuitBreakerConfiguration() {
            return circuitBreakerConfiguration;
        }

        @Override
        public int[] getWorkerAffinity() {
            return pgWorkerAffinity;
        }

        @Override
        public int getWorkerCount() {
            return pgWorkerCount;
        }

        @Override
        public boolean haltOnError() {
            return pgHaltOnError;
        }

        @Override
        public boolean isDaemonPool() {
            return pgDaemonPool;
        }

        @Override
        public long getYieldThreshold() {
            return pgWorkerYieldThreshold;
        }

        @Override
        public long getSleepThreshold() {
            return pgWorkerSleepThreshold;
        }

        @Override
        public boolean isEnabled() {
            return pgEnabled;
        }
    }

    private class PropTelemetryConfiguration implements TelemetryConfiguration {

        @Override
        public boolean getDisableCompletely() {
            return telemetryDisableCompletely;
        }

        @Override
        public boolean getEnabled() {
            return telemetryEnabled;
        }

        @Override
        public int getQueueCapacity() {
            return telemetryQueueCapacity;
        }
    }

    private class PropHttpMinServerConfiguration implements HttpMinServerConfiguration {

        @Override
        public IODispatcherConfiguration getDispatcherConfiguration() {
            return httpMinIODispatcherConfiguration;
        }

        @Override
        public HttpContextConfiguration getHttpContextConfiguration() {
            return httpContextConfiguration;
        }

        @Override
        public WaitProcessorConfiguration getWaitProcessorConfiguration() {
            return httpWaitProcessorConfiguration;
        }

        @Override
        public int[] getWorkerAffinity() {
            return httpMinWorkerAffinity;
        }

        @Override
        public int getWorkerCount() {
            return httpMinWorkerCount;
        }

        @Override
        public boolean haltOnError() {
            return httpMinWorkerHaltOnError;
        }

        @Override
        public long getYieldThreshold() {
            return httpMinWorkerYieldThreshold;
        }

        @Override
        public long getSleepThreshold() {
            return httpMinWorkerSleepThreshold;
        }

        @Override
        public boolean isEnabled() {
            return httpMinServerEnabled;
        }
    }

    private class PropMetricsConfiguration implements MetricsConfiguration {

        @Override
        public boolean isEnabled() {
            return metricsEnabled;
        }
    }
}<|MERGE_RESOLUTION|>--- conflicted
+++ resolved
@@ -1895,124 +1895,119 @@
         }
 
         @Override
-<<<<<<< HEAD
+        public long getSqlLatestByRowCount() {
+            return sqlLatestByRowCount;
+        }
+
+        @Override
+        public int getSqlLexerPoolCapacity() {
+            return sqlLexerPoolCapacity;
+        }
+
+        @Override
+        public int getSqlMapKeyCapacity() {
+            return sqlMapKeyCapacity;
+        }
+
+        @Override
+        public int getSqlMapMaxPages() {
+            return sqlMapMaxPages;
+        }
+
+        @Override
+        public int getSqlMapMaxResizes() {
+            return sqlMapMaxResizes;
+        }
+
+        @Override
+        public int getSqlMapPageSize() {
+            return sqlMapPageSize;
+        }
+
+        @Override
+        public int getSqlModelPoolCapacity() {
+            return sqlModelPoolCapacity;
+        }
+
+        @Override
+        public int getSqlSortKeyMaxPages() {
+            return sqlSortKeyMaxPages;
+        }
+
+        @Override
+        public long getSqlSortKeyPageSize() {
+            return sqlSortKeyPageSize;
+        }
+
+        @Override
+        public int getSqlSortLightValueMaxPages() {
+            return sqlSortLightValueMaxPages;
+        }
+
+        @Override
+        public long getSqlSortLightValuePageSize() {
+            return sqlSortLightValuePageSize;
+        }
+
+        @Override
+        public int getSqlSortValueMaxPages() {
+            return sqlSortValueMaxPages;
+        }
+
+        @Override
+        public int getSqlSortValuePageSize() {
+            return sqlSortValuePageSize;
+        }
+
+        @Override
+        public int getTableBlockWriterQueueCapacity() {
+            return tableBlockWriterQueueCapacity;
+        }
+
+        @Override
+        public TelemetryConfiguration getTelemetryConfiguration() {
+            return telemetryConfiguration;
+        }
+
+        @Override
+        public TextConfiguration getTextConfiguration() {
+            return textConfiguration;
+        }
+
+        @Override
+        public int getTxnScoreboardEntryCount() {
+            return sqlTxnScoreboardEntryCount;
+        }
+
+        @Override
+        public int getVectorAggregateQueueCapacity() {
+            return vectorAggregateQueueCapacity;
+        }
+
+        @Override
+        public int getWithClauseModelPoolCapacity() {
+            return sqlWithClauseModelPoolCapacity;
+        }
+
+        @Override
+        public long getWorkStealTimeoutNanos() {
+            return workStealTimeoutNanos;
+        }
+
+        @Override
+        public boolean isO3QuickSortEnabled() {
+            return o3QuickSortEnabled;
+        }
+
+        @Override
+        public boolean isParallelIndexingEnabled() {
+            return parallelIndexingEnabled;
+        }
+
+        @Override
         public boolean enableDevelopmentUpdates() {
             return false;
         }
-
-        @Override
-        public boolean enableTestFactories() {
-            return false;
-=======
-        public long getSqlLatestByRowCount() {
-            return sqlLatestByRowCount;
->>>>>>> dfc401bf
-        }
-
-        @Override
-        public int getSqlLexerPoolCapacity() {
-            return sqlLexerPoolCapacity;
-        }
-
-        @Override
-        public int getSqlMapKeyCapacity() {
-            return sqlMapKeyCapacity;
-        }
-
-        @Override
-        public int getSqlMapMaxPages() {
-            return sqlMapMaxPages;
-        }
-
-        @Override
-        public int getSqlMapMaxResizes() {
-            return sqlMapMaxResizes;
-        }
-
-        @Override
-        public int getSqlMapPageSize() {
-            return sqlMapPageSize;
-        }
-
-        @Override
-        public int getSqlModelPoolCapacity() {
-            return sqlModelPoolCapacity;
-        }
-
-        @Override
-        public int getSqlSortKeyMaxPages() {
-            return sqlSortKeyMaxPages;
-        }
-
-        @Override
-        public long getSqlSortKeyPageSize() {
-            return sqlSortKeyPageSize;
-        }
-
-        @Override
-        public int getSqlSortLightValueMaxPages() {
-            return sqlSortLightValueMaxPages;
-        }
-
-        @Override
-        public long getSqlSortLightValuePageSize() {
-            return sqlSortLightValuePageSize;
-        }
-
-        @Override
-        public int getSqlSortValueMaxPages() {
-            return sqlSortValueMaxPages;
-        }
-
-        @Override
-        public int getSqlSortValuePageSize() {
-            return sqlSortValuePageSize;
-        }
-
-        @Override
-        public int getTableBlockWriterQueueCapacity() {
-            return tableBlockWriterQueueCapacity;
-        }
-
-        @Override
-        public TelemetryConfiguration getTelemetryConfiguration() {
-            return telemetryConfiguration;
-        }
-
-        @Override
-        public TextConfiguration getTextConfiguration() {
-            return textConfiguration;
-        }
-
-        @Override
-        public int getTxnScoreboardEntryCount() {
-            return sqlTxnScoreboardEntryCount;
-        }
-
-        @Override
-        public int getVectorAggregateQueueCapacity() {
-            return vectorAggregateQueueCapacity;
-        }
-
-        @Override
-        public int getWithClauseModelPoolCapacity() {
-            return sqlWithClauseModelPoolCapacity;
-        }
-
-        @Override
-        public long getWorkStealTimeoutNanos() {
-            return workStealTimeoutNanos;
-        }
-
-        @Override
-        public boolean isO3QuickSortEnabled() {
-            return o3QuickSortEnabled;
-        }
-
-        @Override
-        public boolean isParallelIndexingEnabled() {
-            return parallelIndexingEnabled;
-        }
     }
 
     private class PropLineUdpReceiverConfiguration implements LineUdpReceiverConfiguration {
