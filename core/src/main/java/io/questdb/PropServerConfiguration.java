/*******************************************************************************
 *     ___                  _   ____  ____
 *    / _ \ _   _  ___  ___| |_|  _ \| __ )
 *   | | | | | | |/ _ \/ __| __| | | |  _ \
 *   | |_| | |_| |  __/\__ \ |_| |_| | |_) |
 *    \__\_\\__,_|\___||___/\__|____/|____/
 *
 *  Copyright (c) 2014-2019 Appsicle
 *  Copyright (c) 2019-2022 QuestDB
 *
 *  Licensed under the Apache License, Version 2.0 (the "License");
 *  you may not use this file except in compliance with the License.
 *  You may obtain a copy of the License at
 *
 *  http://www.apache.org/licenses/LICENSE-2.0
 *
 *  Unless required by applicable law or agreed to in writing, software
 *  distributed under the License is distributed on an "AS IS" BASIS,
 *  WITHOUT WARRANTIES OR CONDITIONS OF ANY KIND, either express or implied.
 *  See the License for the specific language governing permissions and
 *  limitations under the License.
 *
 ******************************************************************************/

package io.questdb;

import io.questdb.cairo.*;
import io.questdb.cairo.security.AllowAllCairoSecurityContext;
import io.questdb.cutlass.http.*;
import io.questdb.cutlass.http.processors.JsonQueryProcessorConfiguration;
import io.questdb.cutlass.http.processors.StaticContentProcessorConfiguration;
import io.questdb.cutlass.json.JsonException;
import io.questdb.cutlass.json.JsonLexer;
import io.questdb.cutlass.line.*;
import io.questdb.cutlass.line.tcp.LineTcpReceiverConfiguration;
import io.questdb.cutlass.line.udp.LineUdpReceiverConfiguration;
import io.questdb.cutlass.pgwire.PGWireConfiguration;
import io.questdb.cutlass.text.TextConfiguration;
import io.questdb.cutlass.text.types.InputFormatConfiguration;
import io.questdb.griffin.SqlExecutionCircuitBreakerConfiguration;
import io.questdb.log.Log;
import io.questdb.metrics.MetricsConfiguration;
import io.questdb.mp.WorkerPoolConfiguration;
import io.questdb.network.*;
import io.questdb.std.*;
import io.questdb.std.datetime.DateFormat;
import io.questdb.std.datetime.DateLocale;
import io.questdb.std.datetime.DateLocaleFactory;
import io.questdb.std.datetime.microtime.*;
import io.questdb.std.datetime.millitime.DateFormatFactory;
import io.questdb.std.datetime.millitime.MillisecondClock;
import io.questdb.std.datetime.millitime.MillisecondClockImpl;
import io.questdb.std.str.Path;
import io.questdb.std.str.StringSink;
import org.jetbrains.annotations.Nullable;

import java.io.File;
import java.util.Arrays;
import java.util.Map;
import java.util.Properties;

public class PropServerConfiguration implements ServerConfiguration {
    public static final String CONFIG_DIRECTORY = "conf";
    public static final String DB_DIRECTORY = "db";
    private final IODispatcherConfiguration httpIODispatcherConfiguration = new PropHttpIODispatcherConfiguration();
    private final WaitProcessorConfiguration httpWaitProcessorConfiguration = new PropWaitProcessorConfiguration();
    private final StaticContentProcessorConfiguration staticContentProcessorConfiguration = new PropStaticContentProcessorConfiguration();
    private final HttpServerConfiguration httpServerConfiguration = new PropHttpServerConfiguration();
    private final TextConfiguration textConfiguration = new PropTextConfiguration();
    private final CairoConfiguration cairoConfiguration = new PropCairoConfiguration();
    private final LineUdpReceiverConfiguration lineUdpReceiverConfiguration = new PropLineUdpReceiverConfiguration();
    private final JsonQueryProcessorConfiguration jsonQueryProcessorConfiguration = new PropJsonQueryProcessorConfiguration();
    private final TelemetryConfiguration telemetryConfiguration = new PropTelemetryConfiguration();
    private final int commitMode;
    private final boolean httpServerEnabled;
    private final int createAsSelectRetryCount;
    private final CharSequence defaultMapType;
    private final boolean defaultSymbolCacheFlag;
    private final int defaultSymbolCapacity;
    private final int fileOperationRetryCount;
    private final long idleCheckInterval;
    private final long inactiveReaderTTL;
    private final long inactiveWriterTTL;
    private final int indexValueBlockSize;
    private final int maxSwapFileCount;
    private final int mkdirMode;
    private final int parallelIndexThreshold;
    private final int readerPoolMaxSegments;
    private final long spinLockTimeoutUs;
    private final boolean httpSqlCacheEnabled;
    private final int httpSqlCacheBlockCount;
    private final int httpSqlCacheRowCount;
    private final int sqlCharacterStoreCapacity;
    private final int sqlCharacterStoreSequencePoolCapacity;
    private final int sqlColumnPoolCapacity;
    private final int sqlCopyModelPoolCapacity;
    private final double sqlCompactMapLoadFactor;
    private final int sqlExpressionPoolCapacity;
    private final double sqlFastMapLoadFactor;
    private final int sqlJoinContextPoolCapacity;
    private final int sqlLexerPoolCapacity;
    private final int sqlMapKeyCapacity;
    private final int sqlMapPageSize;
    private final int sqlMapMaxPages;
    private final int sqlMapMaxResizes;
    private final int sqlModelPoolCapacity;
    private final long sqlSortKeyPageSize;
    private final int sqlSortKeyMaxPages;
    private final long sqlSortLightValuePageSize;
    private final int sqlSortLightValueMaxPages;
    private final int sqlHashJoinValuePageSize;
    private final int sqlHashJoinValueMaxPages;
    private final long sqlLatestByRowCount;
    private final int sqlHashJoinLightValuePageSize;
    private final int sqlHashJoinLightValueMaxPages;
    private final int sqlSortValuePageSize;
    private final int sqlSortValueMaxPages;
    private final long workStealTimeoutNanos;
    private final boolean parallelIndexingEnabled;
    private final int sqlJoinMetadataPageSize;
    private final int sqlJoinMetadataMaxResizes;
    private final int lineUdpCommitRate;
    private final int lineUdpGroupIPv4Address;
    private final int lineUdpMsgBufferSize;
    private final int lineUdpMsgCount;
    private final int lineUdpReceiveBufferSize;
    private final int lineUdpCommitMode;
    private final int[] sharedWorkerAffinity;
    private final int sharedWorkerCount;
    private final boolean sharedWorkerHaltOnError;
    private final long sharedWorkerYieldThreshold;
    private final long sharedWorkerSleepThreshold;
    private final long sharedWorkerSleepMs;
    private final WorkerPoolConfiguration workerPoolConfiguration = new PropWorkerPoolConfiguration();
    private final PGWireConfiguration pgWireConfiguration = new PropPGWireConfiguration();
    private final InputFormatConfiguration inputFormatConfiguration;
    private final LineProtoTimestampAdapter lineUdpTimestampAdapter;
    private final String inputRoot;
    private final boolean lineUdpEnabled;
    private final int lineUdpOwnThreadAffinity;
    private final boolean lineUdpUnicast;
    private final boolean lineUdpOwnThread;
    private final int sqlCopyBufferSize;
    private final long writerDataAppendPageSize;
    private final long writerMiscAppendPageSize;
    private final int sqlAnalyticColumnPoolCapacity;
    private final int sqlCreateTableModelPoolCapacity;
    private final int sqlColumnCastModelPoolCapacity;
    private final int sqlRenameTableModelPoolCapacity;
    private final int sqlWithClauseModelPoolCapacity;
    private final int sqlInsertModelPoolCapacity;
    private final int sqlGroupByPoolCapacity;
    private final int sqlGroupByMapCapacity;
    private final int sqlMaxSymbolNotEqualsCount;
    private final int sqlBindVariablePoolSize;
    private final int sqlPageFrameMaxSize;
    private final int sqlJitMode;
    private final int sqlJitIRMemoryPageSize;
    private final int sqlJitIRMemoryMaxPages;
    private final int sqlJitBindVarsMemoryPageSize;
    private final int sqlJitBindVarsMemoryMaxPages;
    private final int sqlJitRowsThreshold;
    private final int sqlJitPageAddressCacheThreshold;
    private final boolean sqlJitDebugEnabled;
    private final DateLocale locale;
    private final String backupRoot;
    private final DateFormat backupDirTimestampFormat;
    private final CharSequence backupTempDirName;
    private final int backupMkdirMode;
    private final int sqlFloatToStrCastScale;
    private final int sqlDoubleToStrCastScale;
    private final PropPGWireDispatcherConfiguration propPGWireDispatcherConfiguration = new PropPGWireDispatcherConfiguration();
    private final boolean pgEnabled;
    private final boolean telemetryEnabled;
    private final boolean telemetryDisableCompletely;
    private final int telemetryQueueCapacity;
    private final LineTcpReceiverConfiguration lineTcpReceiverConfiguration = new PropLineTcpReceiverConfiguration();
    private final IODispatcherConfiguration lineTcpReceiverDispatcherConfiguration = new PropLineTcpReceiverIODispatcherConfiguration();
    private final boolean lineTcpEnabled;
    private final WorkerPoolAwareConfiguration lineTcpWriterWorkerPoolConfiguration = new PropLineTcpWriterWorkerPoolConfiguration();
    private final WorkerPoolAwareConfiguration lineTcpIOWorkerPoolConfiguration = new PropLineTcpIOWorkerPoolConfiguration();
    private final Log log;
    private final PropHttpMinServerConfiguration httpMinServerConfiguration = new PropHttpMinServerConfiguration();
    private final PropHttpContextConfiguration httpContextConfiguration = new PropHttpContextConfiguration();
    private final boolean httpMinServerEnabled;
    private final PropHttpMinIODispatcherConfiguration httpMinIODispatcherConfiguration = new PropHttpMinIODispatcherConfiguration();
    private final PropSqlExecutionCircuitBreakerConfiguration circuitBreakerConfiguration = new PropSqlExecutionCircuitBreakerConfiguration();
    private final int sqlAnalyticStorePageSize;
    private final int sqlAnalyticStoreMaxPages;
    private final int sqlAnalyticRowIdPageSize;
    private final int sqlAnalyticRowIdMaxPages;
    private final int sqlAnalyticTreeKeyPageSize;
    private final int sqlAnalyticTreeKeyMaxPages;
    private final String root;
    private final String dbDirectory;
    private final String confRoot;
    private final long maxRerunWaitCapMs;
    private final double rerunExponentialWaitMultiplier;
    private final int rerunInitialWaitQueueSize;
    private final int rerunMaxProcessingQueueSize;
    private final BuildInformation buildInformation;
    private final int columnIndexerQueueCapacity;
    private final int vectorAggregateQueueCapacity;
    private final int o3CallbackQueueCapacity;
    private final int o3PartitionQueueCapacity;
    private final int o3OpenColumnQueueCapacity;
    private final int o3CopyQueueCapacity;
    private final int o3UpdPartitionSizeQueueCapacity;
    private final int o3PurgeDiscoveryQueueCapacity;
    private final int o3ColumnMemorySize;
    private final int maxUncommittedRows;
    private final long commitLag;
    private final long instanceHashLo;
    private final long instanceHashHi;
    private final int sqlTxnScoreboardEntryCount;
    private final boolean o3QuickSortEnabled;
    private final MetricsConfiguration metricsConfiguration = new PropMetricsConfiguration();
    private final boolean metricsEnabled;
    private final int sqlDistinctTimestampKeyCapacity;
    private final double sqlDistinctTimestampLoadFactor;
    private final int circuitBreakerThrottle;
    private final int circuitBreakerBufferSize;
    private final long circuitBreakerMaxTime;
    private final int latestByQueueCapacity;
    private final int sampleByIndexSearchPageSize;
    private final int binaryEncodingMaxLength;
    private final long writerDataIndexKeyAppendPageSize;
    private final long writerDataIndexValueAppendPageSize;
    private final long writerAsyncCommandBusyWaitTimeout;
<<<<<<< HEAD
    private final int writerTickRowsCountMod;
    private final long writerAsyncCommandMaxWaitTimeout;
    private final int cairoFilterQueueCapacity;
    private final int cairoPageFrameQueueCapacity;
    private final int cairoWriterCommandQueueSlotSize;
    private final int cairoPageFrameRowsCapacity;
=======
    private final int writerAsyncCommandQueueCapacity;
    private final int writerTickRowsCountMod;
    private final long writerAsyncCommandMaxWaitTimeout;
    private final int o3PartitionPurgeListCapacity;
>>>>>>> 40357f45
    private boolean httpAllowDeflateBeforeSend;
    private int[] httpWorkerAffinity;
    private int[] httpMinWorkerAffinity;
    private int connectionPoolInitialCapacity;
    private int connectionStringPoolCapacity;
    private int multipartHeaderBufferSize;
    private long multipartIdleSpinCount;
    private int recvBufferSize;
    private int requestHeaderBufferSize;
    private int httpWorkerCount;
    private boolean httpWorkerHaltOnError;
    private long httpWorkerYieldThreshold;
    private long httpWorkerSleepThreshold;
    private long httpWorkerSleepMs;
    private boolean httpServerKeepAlive;
    private int sendBufferSize;
    private CharSequence indexFileName;
    private String publicDirectory;
    private int httpNetActiveConnectionLimit;
    private boolean httpNetUseWindowsHint;
    private long httpNetIdleConnectionTimeout;
    private long httpNetQueuedConnectionTimeout;
    private int httpNetSndBufSize;
    private int httpNetRcvBufSize;
    private int dateAdapterPoolCapacity;
    private int jsonCacheLimit;
    private int jsonCacheSize;
    private double maxRequiredDelimiterStdDev;
    private double maxRequiredLineLengthStdDev;
    private int metadataStringPoolCapacity;
    private int rollBufferLimit;
    private int rollBufferSize;
    private int textAnalysisMaxLines;
    private int textLexerStringPoolCapacity;
    private int timestampAdapterPoolCapacity;
    private int utf8SinkSize;
    private MimeTypesCache mimeTypesCache;
    private String keepAliveHeader;
    private int httpNetBindIPv4Address;
    private int httpNetBindPort;
    private int lineUdpBindIPV4Address;
    private int lineUdpPort;
    private int jsonQueryFloatScale;
    private int jsonQueryDoubleScale;
    private int jsonQueryConnectionCheckFrequency;
    private boolean httpFrozenClock;
    private boolean readOnlySecurityContext;
    private long maxHttpQueryResponseRowLimit;
    private boolean interruptOnClosedConnection;
    private int pgNetActiveConnectionLimit;
    private boolean pgNetUseWindowsHint;
    private int pgNetBindIPv4Address;
    private int pgNetBindPort;
    private long pgNetIdleConnectionTimeout;
    private long pgNetQueuedConnectionTimeout;
    private int pgNetRcvBufSize;
    private int pgNetSndBufSize;
    private int pgCharacterStoreCapacity;
    private int pgBinaryParamsCapacity;
    private int pgCharacterStorePoolCapacity;
    private int pgConnectionPoolInitialCapacity;
    private String pgPassword;
    private String pgUsername;
    private int pgIdleRecvCountBeforeGivingUp;
    private int pgIdleSendCountBeforeGivingUp;
    private int pgMaxBlobSizeOnQuery;
    private int pgRecvBufferSize;
    private int pgSendBufferSize;
    private DateLocale pgDefaultLocale;
    private int[] pgWorkerAffinity;
    private int pgWorkerCount;
    private boolean pgHaltOnError;
    private long pgWorkerYieldThreshold;
    private long pgWorkerSleepThreshold;
    private boolean pgDaemonPool;
    private boolean pgSelectCacheEnabled;
    private int pgSelectCacheBlockCount;
    private int pgSelectCacheRowCount;
    private boolean pgInsertCacheEnabled;
    private int pgInsertCacheBlockCount;
    private int pgInsertCacheRowCount;
    private int pgInsertPoolCapacity;
    private int pgNamedStatementCacheCapacity;
    private int pgNamesStatementPoolCapacity;
    private int pgPendingWritersCacheCapacity;
    private int lineTcpNetActiveConnectionLimit;
    private boolean lineTcpNetUseWindowsHint;
    private int lineTcpNetBindIPv4Address;
    private int lineTcpNetBindPort;
    private long lineTcpNetIdleConnectionTimeout;
    private long lineTcpNetQueuedConnectionTimeout;
    private int lineTcpNetRcvBufSize;
    private int lineTcpConnectionPoolInitialCapacity;
    private LineProtoTimestampAdapter lineTcpTimestampAdapter;
    private int lineTcpMsgBufferSize;
    private int lineTcpMaxMeasurementSize;
    private int lineTcpWriterQueueCapacity;
    private int lineTcpWriterWorkerCount;
    private int[] lineTcpWriterWorkerAffinity;
    private boolean lineTcpWriterWorkerPoolHaltOnError;
    private long lineTcpWriterWorkerYieldThreshold;
    private long lineTcpWriterWorkerSleepThreshold;
    private int lineTcpIOWorkerCount;
    private int[] lineTcpIOWorkerAffinity;
    private boolean lineTcpIOWorkerPoolHaltOnError;
    private long lineTcpIOWorkerYieldThreshold;
    private long lineTcpIOWorkerSleepThreshold;
    private long lineTcpMaintenanceInterval;
    private long lineTcpCommitTimeout;
    private String lineTcpAuthDbPath;
    private int lineDefaultPartitionBy;
    private int lineTcpAggressiveReadRetryCount;
    private long minIdleMsBeforeWriterRelease;
    private String httpVersion;
    private int httpMinWorkerCount;
    private boolean httpMinWorkerHaltOnError;
    private long httpMinWorkerYieldThreshold;
    private long httpMinWorkerSleepThreshold;
    private int httpMinBindIPv4Address;
    private int httpMinBindPort;
    private long httpMinIdleConnectionTimeout;
    private long httpMinQueuedConnectionTimeout;
    private int httpMinRcvBufSize;
    private int httpMinSndBufSize;
    private long symbolCacheWaitUsBeforeReload;
<<<<<<< HEAD
    private final int writerAsyncCommandQueueCapacity;
=======
>>>>>>> 40357f45

    public PropServerConfiguration(
            String root,
            Properties properties,
            @Nullable Map<String, String> env,
            Log log,
            final BuildInformation buildInformation
    ) throws ServerConfigurationException, JsonException {
        this.log = log;

        this.mkdirMode = getInt(properties, env, "cairo.mkdir.mode", 509);

        this.dbDirectory = getString(properties, env, "cairo.root", DB_DIRECTORY);
        if (new File(this.dbDirectory).isAbsolute()) {
            this.root = this.dbDirectory;
            this.confRoot = confRoot(this.root); // ../conf
        } else {
            this.root = new File(root, this.dbDirectory).getAbsolutePath();
            this.confRoot = new File(root, CONFIG_DIRECTORY).getAbsolutePath();
        }

        int cpuAvailable = Runtime.getRuntime().availableProcessors();
        int cpuUsed = 0;
        final FilesFacade ff = cairoConfiguration.getFilesFacade();
        try (Path path = new Path()) {
            ff.mkdirs(path.of(this.root).slash$(), this.mkdirMode);
            path.of(this.root).concat(TableUtils.TAB_INDEX_FILE_NAME).$();
            final long tableIndexFd = TableUtils.openFileRWOrFail(ff, path);
            final long fileSize = ff.length(tableIndexFd);
            if (fileSize < Long.BYTES) {
                if (!ff.allocate(tableIndexFd, Files.PAGE_SIZE)) {
                    ff.close(tableIndexFd);
                    throw CairoException.instance(ff.errno()).put("Could not allocate [file=").put(path).put(", actual=").put(fileSize).put(", desired=").put(Files.PAGE_SIZE).put(']');
                }
            }

            final long tableIndexMem = TableUtils.mapRWOrClose(ff, tableIndexFd, Files.PAGE_SIZE, MemoryTag.MMAP_DEFAULT);
            Rnd rnd = new Rnd(getCairoConfiguration().getMicrosecondClock().getTicks(), getCairoConfiguration().getMillisecondClock().getTicks());
            if (Os.compareAndSwap(tableIndexMem + Long.BYTES, 0, rnd.nextLong()) == 0) {
                Unsafe.getUnsafe().putLong(tableIndexMem + Long.BYTES * 2, rnd.nextLong());
            }
            this.instanceHashLo = Unsafe.getUnsafe().getLong(tableIndexMem + Long.BYTES);
            this.instanceHashHi = Unsafe.getUnsafe().getLong(tableIndexMem + Long.BYTES * 2);
            ff.munmap(tableIndexMem, Files.PAGE_SIZE, MemoryTag.MMAP_DEFAULT);
            ff.close(tableIndexFd);
            ///

            this.httpMinServerEnabled = getBoolean(properties, env, "http.min.enabled", true);
            if (httpMinServerEnabled) {
                this.httpMinWorkerHaltOnError = getBoolean(properties, env, "http.min.worker.haltOnError", false);
                this.httpMinWorkerCount = getInt(properties, env, "http.min.worker.count", cpuAvailable > 16 ? 1 : 0);
                cpuUsed += this.httpMinWorkerCount;
                this.httpMinWorkerAffinity = getAffinity(properties, env, "http.min.worker.affinity", httpMinWorkerCount);
                this.httpMinWorkerYieldThreshold = getLong(properties, env, "http.min.worker.yield.threshold", 10);
                this.httpMinWorkerSleepThreshold = getLong(properties, env, "http.min.worker.sleep.threshold", 10000);

                parseBindTo(properties, env, "http.min.bind.to", "0.0.0.0:9003", (a, p) -> {
                    httpMinBindIPv4Address = a;
                    httpMinBindPort = p;
                });

                this.httpMinIdleConnectionTimeout = getLong(properties, env, "http.min.net.idle.connection.timeout", 5 * 60 * 1000L);
                this.httpMinQueuedConnectionTimeout = getLong(properties, env, "http.min.net.queued.connection.timeout", 5 * 1000L);
                this.httpMinSndBufSize = getIntSize(properties, env, "http.min.net.snd.buf.size", 1024);
                this.httpMinRcvBufSize = getIntSize(properties, env, "http.net.rcv.buf.size", 1024);
            }

            this.httpServerEnabled = getBoolean(properties, env, "http.enabled", true);
            if (httpServerEnabled) {
                this.connectionPoolInitialCapacity = getInt(properties, env, "http.connection.pool.initial.capacity", 16);
                this.connectionStringPoolCapacity = getInt(properties, env, "http.connection.string.pool.capacity", 128);
                this.multipartHeaderBufferSize = getIntSize(properties, env, "http.multipart.header.buffer.size", 512);
                this.multipartIdleSpinCount = getLong(properties, env, "http.multipart.idle.spin.count", 10_000);
                this.recvBufferSize = getIntSize(properties, env, "http.receive.buffer.size", 1024 * 1024);
                this.requestHeaderBufferSize = getIntSize(properties, env, "http.request.header.buffer.size", 32 * 2014);
                this.httpWorkerCount = getInt(properties, env, "http.worker.count", 0);
                cpuUsed += this.httpWorkerCount;
                this.httpWorkerAffinity = getAffinity(properties, env, "http.worker.affinity", httpWorkerCount);
                this.httpWorkerHaltOnError = getBoolean(properties, env, "http.worker.haltOnError", false);
                this.httpWorkerYieldThreshold = getLong(properties, env, "http.worker.yield.threshold", 10);
                this.httpWorkerSleepThreshold = getLong(properties, env, "http.worker.sleep.threshold", 10000);
                this.httpWorkerSleepMs = getLong(properties, env, "http.worker.sleep.ms", 100);
                this.sendBufferSize = getIntSize(properties, env, "http.send.buffer.size", 2 * 1024 * 1024);
                this.indexFileName = getString(properties, env, "http.static.index.file.name", "index.html");
                this.httpFrozenClock = getBoolean(properties, env, "http.frozen.clock", false);
                this.httpAllowDeflateBeforeSend = getBoolean(properties, env, "http.allow.deflate.before.send", false);
                this.httpServerKeepAlive = getBoolean(properties, env, "http.server.keep.alive", true);
                this.httpVersion = getString(properties, env, "http.version", "HTTP/1.1");
                if (!httpVersion.endsWith(" ")) {
                    httpVersion += ' ';
                }

                int keepAliveTimeout = getInt(properties, env, "http.keep-alive.timeout", 5);
                int keepAliveMax = getInt(properties, env, "http.keep-alive.max", 10_000);

                if (keepAliveTimeout > 0 && keepAliveMax > 0) {
                    this.keepAliveHeader = "Keep-Alive: timeout=" + keepAliveTimeout + ", max=" + keepAliveMax + Misc.EOL;
                } else {
                    this.keepAliveHeader = null;
                }

                final String publicDirectory = getString(properties, env, "http.static.public.directory", "public");
                // translate public directory into absolute path
                // this will generate some garbage, but this is ok - we're just doing this once on startup
                if (new File(publicDirectory).isAbsolute()) {
                    this.publicDirectory = publicDirectory;
                } else {
                    this.publicDirectory = new File(root, publicDirectory).getAbsolutePath();
                }

                this.httpNetActiveConnectionLimit = getInt(properties, env, "http.net.active.connection.limit", 256);
                this.httpNetUseWindowsHint = getBoolean(properties, env, "http.net.windows.hint", false);

                this.httpNetIdleConnectionTimeout = getLong(properties, env, "http.net.idle.connection.timeout", 5 * 60 * 1000L);
                this.httpNetQueuedConnectionTimeout = getLong(properties, env, "http.net.queued.connection.timeout", 5 * 1000L);
                this.httpNetSndBufSize = getIntSize(properties, env, "http.net.snd.buf.size", 2 * 1024 * 1024);
                this.httpNetRcvBufSize = getIntSize(properties, env, "http.net.rcv.buf.size", 2 * 1024 * 1024);
                this.dateAdapterPoolCapacity = getInt(properties, env, "http.text.date.adapter.pool.capacity", 16);
                this.jsonCacheLimit = getIntSize(properties, env, "http.text.json.cache.limit", 16384);
                this.jsonCacheSize = getIntSize(properties, env, "http.text.json.cache.size", 8192);
                this.maxRequiredDelimiterStdDev = getDouble(properties, env, "http.text.max.required.delimiter.stddev", 0.1222d);
                this.maxRequiredLineLengthStdDev = getDouble(properties, env, "http.text.max.required.line.length.stddev", 0.8);
                this.metadataStringPoolCapacity = getInt(properties, env, "http.text.metadata.string.pool.capacity", 128);

                this.rollBufferLimit = getIntSize(properties, env, "http.text.roll.buffer.limit", 1024 * 4096);
                this.rollBufferSize = getIntSize(properties, env, "http.text.roll.buffer.size", 1024);
                this.textAnalysisMaxLines = getInt(properties, env, "http.text.analysis.max.lines", 1000);
                this.textLexerStringPoolCapacity = getInt(properties, env, "http.text.lexer.string.pool.capacity", 64);
                this.timestampAdapterPoolCapacity = getInt(properties, env, "http.text.timestamp.adapter.pool.capacity", 64);
                this.utf8SinkSize = getIntSize(properties, env, "http.text.utf8.sink.size", 4096);

                this.jsonQueryConnectionCheckFrequency = getInt(properties, env, "http.json.query.connection.check.frequency", 1_000_000);
                this.jsonQueryFloatScale = getInt(properties, env, "http.json.query.float.scale", 4);
                this.jsonQueryDoubleScale = getInt(properties, env, "http.json.query.double.scale", 12);
                this.readOnlySecurityContext = getBoolean(properties, env, "http.security.readonly", false);
                this.maxHttpQueryResponseRowLimit = getLong(properties, env, "http.security.max.response.rows", Long.MAX_VALUE);
                this.interruptOnClosedConnection = getBoolean(properties, env, "http.security.interrupt.on.closed.connection", true);

                parseBindTo(properties, env, "http.bind.to", "0.0.0.0:9000", (a, p) -> {
                    httpNetBindIPv4Address = a;
                    httpNetBindPort = p;
                });

                // load mime types
                path.of(new File(new File(root, CONFIG_DIRECTORY), "mime.types").getAbsolutePath()).$();
                this.mimeTypesCache = new MimeTypesCache(FilesFacadeImpl.INSTANCE, path);
            }

            this.maxRerunWaitCapMs = getLong(properties, env, "http.busy.retry.maximum.wait.before.retry", 1000);
            this.rerunExponentialWaitMultiplier = getDouble(properties, env, "http.busy.retry.exponential.wait.multiplier", 2.0);
            this.rerunInitialWaitQueueSize = getIntSize(properties, env, "http.busy.retry.initialWaitQueueSize", 64);
            this.rerunMaxProcessingQueueSize = getIntSize(properties, env, "http.busy.retry.maxProcessingQueueSize", 4096);

            this.circuitBreakerThrottle = getInt(properties, env, "circuit.breaker.throttle", 2_000_000);
            this.circuitBreakerBufferSize = getInt(properties, env, "circuit.breaker.buffer.size", 64);
            this.circuitBreakerMaxTime = (long) (getDouble(properties, env, "query.timeout.sec", 60) * Timestamps.SECOND_MICROS);

            this.pgEnabled = getBoolean(properties, env, "pg.enabled", true);
            if (pgEnabled) {
                pgNetActiveConnectionLimit = getInt(properties, env, "pg.net.active.connection.limit", 10);
                pgNetUseWindowsHint = getBoolean(properties, env, "pg.net.windows.hint", false);
                parseBindTo(properties, env, "pg.net.bind.to", "0.0.0.0:8812", (a, p) -> {
                    pgNetBindIPv4Address = a;
                    pgNetBindPort = p;
                });

                this.pgNetIdleConnectionTimeout = getLong(properties, env, "pg.net.idle.timeout", 300_000);
                this.pgNetQueuedConnectionTimeout = getLong(properties, env, "pg.net.idle.timeout", 5_000);
                this.pgNetRcvBufSize = getIntSize(properties, env, "pg.net.recv.buf.size", -1);
                this.pgNetSndBufSize = getIntSize(properties, env, "pg.net.send.buf.size", -1);
                this.pgCharacterStoreCapacity = getInt(properties, env, "pg.character.store.capacity", 4096);
                this.pgBinaryParamsCapacity = getInt(properties, env, "pg.binary.param.count.capacity", 2);
                this.pgCharacterStorePoolCapacity = getInt(properties, env, "pg.character.store.pool.capacity", 64);
                this.pgConnectionPoolInitialCapacity = getInt(properties, env, "pg.connection.pool.capacity", 64);
                this.pgPassword = getString(properties, env, "pg.password", "quest");
                this.pgUsername = getString(properties, env, "pg.user", "admin");
                this.pgIdleRecvCountBeforeGivingUp = getInt(properties, env, "pg.idle.recv.count.before.giving.up", 10_000);
                this.pgIdleSendCountBeforeGivingUp = getInt(properties, env, "pg.idle.send.count.before.giving.up", 10_000);
                this.pgMaxBlobSizeOnQuery = getIntSize(properties, env, "pg.max.blob.size.on.query", 512 * 1024);
                this.pgRecvBufferSize = getIntSize(properties, env, "pg.recv.buffer.size", 1024 * 1024);
                this.pgSendBufferSize = getIntSize(properties, env, "pg.send.buffer.size", 1024 * 1024);
                final String dateLocale = getString(properties, env, "pg.date.locale", "en");
                this.pgDefaultLocale = DateLocaleFactory.INSTANCE.getLocale(dateLocale);
                if (this.pgDefaultLocale == null) {
                    throw new ServerConfigurationException("pg.date.locale", dateLocale);
                }
                this.pgWorkerCount = getInt(properties, env, "pg.worker.count", 0);
                cpuUsed += this.pgWorkerCount;
                this.pgWorkerAffinity = getAffinity(properties, env, "pg.worker.affinity", pgWorkerCount);
                this.pgHaltOnError = getBoolean(properties, env, "pg.halt.on.error", false);
                this.pgWorkerYieldThreshold = getLong(properties, env, "pg.worker.yield.threshold", 10);
                this.pgWorkerSleepThreshold = getLong(properties, env, "pg.worker.sleep.threshold", 10000);
                this.pgDaemonPool = getBoolean(properties, env, "pg.daemon.pool", true);
                this.pgSelectCacheEnabled = getBoolean(properties, env, "pg.select.cache.enabled", true);
                this.pgSelectCacheBlockCount = getInt(properties, env, "pg.select.cache.block.count", 16);
                this.pgSelectCacheRowCount = getInt(properties, env, "pg.select.cache.row.count", 16);
                this.pgInsertCacheEnabled = getBoolean(properties, env, "pg.insert.cache.enabled", true);
                this.pgInsertCacheBlockCount = getInt(properties, env, "pg.insert.cache.block.count", 8);
                this.pgInsertCacheRowCount = getInt(properties, env, "pg.insert.cache.row.count", 8);
                this.pgInsertPoolCapacity = getInt(properties, env, "pg.insert.pool.capacity", 64);
                this.pgNamedStatementCacheCapacity = getInt(properties, env, "pg.named.statement.cache.capacity", 32);
                this.pgNamesStatementPoolCapacity = getInt(properties, env, "pg.named.statement.pool.capacity", 32);
                this.pgPendingWritersCacheCapacity = getInt(properties, env, "pg.pending.writers.cache.capacity", 16);
            }

            this.commitMode = getCommitMode(properties, env, "cairo.commit.mode");
            this.createAsSelectRetryCount = getInt(properties, env, "cairo.create.as.select.retry.count", 5);
            this.defaultMapType = getString(properties, env, "cairo.default.map.type", "fast");
            this.defaultSymbolCacheFlag = getBoolean(properties, env, "cairo.default.symbol.cache.flag", true);
            this.defaultSymbolCapacity = getInt(properties, env, "cairo.default.symbol.capacity", 256);
            this.fileOperationRetryCount = getInt(properties, env, "cairo.file.operation.retry.count", 30);
            this.idleCheckInterval = getLong(properties, env, "cairo.idle.check.interval", 5 * 60 * 1000L);
            this.inactiveReaderTTL = getLong(properties, env, "cairo.inactive.reader.ttl", 120_000);
            this.inactiveWriterTTL = getLong(properties, env, "cairo.inactive.writer.ttl", 600_000);
            this.indexValueBlockSize = Numbers.ceilPow2(getIntSize(properties, env, "cairo.index.value.block.size", 256));
            this.maxSwapFileCount = getInt(properties, env, "cairo.max.swap.file.count", 30);
            this.parallelIndexThreshold = getInt(properties, env, "cairo.parallel.index.threshold", 100000);
            this.readerPoolMaxSegments = getInt(properties, env, "cairo.reader.pool.max.segments", 5);
            this.spinLockTimeoutUs = getLong(properties, env, "cairo.spin.lock.timeout", 1_000_000);
            this.httpSqlCacheEnabled = getBoolean(properties, env, "http.query.cache.enabled", true);
            this.httpSqlCacheBlockCount = getInt(properties, env, "http.query.cache.block.count", 4);
            this.httpSqlCacheRowCount = getInt(properties, env, "http.query.cache.row.count", 16);
            this.sqlCharacterStoreCapacity = getInt(properties, env, "cairo.character.store.capacity", 1024);
            this.sqlCharacterStoreSequencePoolCapacity = getInt(properties, env, "cairo.character.store.sequence.pool.capacity", 64);
            this.sqlColumnPoolCapacity = getInt(properties, env, "cairo.column.pool.capacity", 4096);
            this.sqlCompactMapLoadFactor = getDouble(properties, env, "cairo.compact.map.load.factor", 0.7);
            this.sqlExpressionPoolCapacity = getInt(properties, env, "cairo.expression.pool.capacity", 8192);
            this.sqlFastMapLoadFactor = getDouble(properties, env, "cairo.fast.map.load.factor", 0.5);
            this.sqlJoinContextPoolCapacity = getInt(properties, env, "cairo.sql.join.context.pool.capacity", 64);
            this.sqlLexerPoolCapacity = getInt(properties, env, "cairo.lexer.pool.capacity", 2048);
            this.sqlMapKeyCapacity = getInt(properties, env, "cairo.sql.map.key.capacity", 2048 * 1024);
            this.sqlMapPageSize = getIntSize(properties, env, "cairo.sql.map.page.size", 4 * 1024 * 1024);
            this.sqlMapMaxPages = getIntSize(properties, env, "cairo.sql.map.max.pages", Integer.MAX_VALUE);
            this.sqlMapMaxResizes = getIntSize(properties, env, "cairo.sql.map.max.resizes", Integer.MAX_VALUE);
            this.sqlModelPoolCapacity = getInt(properties, env, "cairo.model.pool.capacity", 1024);
            this.sqlSortKeyPageSize = getLongSize(properties, env, "cairo.sql.sort.key.page.size", 4 * 1024 * 1024);
            this.sqlSortKeyMaxPages = getIntSize(properties, env, "cairo.sql.sort.key.max.pages", Integer.MAX_VALUE);
            this.sqlSortLightValuePageSize = getLongSize(properties, env, "cairo.sql.sort.light.value.page.size", 8 * 1048576);
            this.sqlSortLightValueMaxPages = getIntSize(properties, env, "cairo.sql.sort.light.value.max.pages", Integer.MAX_VALUE);
            this.sqlHashJoinValuePageSize = getIntSize(properties, env, "cairo.sql.hash.join.value.page.size", 16777216);
            this.sqlHashJoinValueMaxPages = getIntSize(properties, env, "cairo.sql.hash.join.value.max.pages", Integer.MAX_VALUE);
            this.sqlLatestByRowCount = getInt(properties, env, "cairo.sql.latest.by.row.count", 1000);
            this.sqlHashJoinLightValuePageSize = getIntSize(properties, env, "cairo.sql.hash.join.light.value.page.size", 1048576);
            this.sqlHashJoinLightValueMaxPages = getIntSize(properties, env, "cairo.sql.hash.join.light.value.max.pages", Integer.MAX_VALUE);
            this.sqlSortValuePageSize = getIntSize(properties, env, "cairo.sql.sort.value.page.size", 16777216);
            this.sqlSortValueMaxPages = getIntSize(properties, env, "cairo.sql.sort.value.max.pages", Integer.MAX_VALUE);
            this.workStealTimeoutNanos = getLong(properties, env, "cairo.work.steal.timeout.nanos", 10_000);
            this.parallelIndexingEnabled = getBoolean(properties, env, "cairo.parallel.indexing.enabled", true);
            this.sqlJoinMetadataPageSize = getIntSize(properties, env, "cairo.sql.join.metadata.page.size", 16384);
            this.sqlJoinMetadataMaxResizes = getIntSize(properties, env, "cairo.sql.join.metadata.max.resizes", Integer.MAX_VALUE);
            this.sqlAnalyticColumnPoolCapacity = getInt(properties, env, "cairo.sql.analytic.column.pool.capacity", 64);
            this.sqlCreateTableModelPoolCapacity = getInt(properties, env, "cairo.sql.create.table.model.pool.capacity", 16);
            this.sqlColumnCastModelPoolCapacity = getInt(properties, env, "cairo.sql.column.cast.model.pool.capacity", 16);
            this.sqlRenameTableModelPoolCapacity = getInt(properties, env, "cairo.sql.rename.table.model.pool.capacity", 16);
            this.sqlWithClauseModelPoolCapacity = getInt(properties, env, "cairo.sql.with.clause.model.pool.capacity", 128);
            this.sqlInsertModelPoolCapacity = getInt(properties, env, "cairo.sql.insert.model.pool.capacity", 64);
            this.sqlCopyModelPoolCapacity = getInt(properties, env, "cairo.sql.copy.model.pool.capacity", 32);
            this.sqlCopyBufferSize = getIntSize(properties, env, "cairo.sql.copy.buffer.size", 2 * 1024 * 1024);

            this.writerDataIndexKeyAppendPageSize = Files.ceilPageSize(getLongSize(properties, env, "cairo.writer.data.index.key.append.page.size", 512 * 1024));
            this.writerDataIndexValueAppendPageSize = Files.ceilPageSize(getLongSize(properties, env, "cairo.writer.data.index.value.append.page.size", 16 * 1024 * 1024));
            this.writerDataAppendPageSize = Files.ceilPageSize(getLongSize(properties, env, "cairo.writer.data.append.page.size", 16 * 1024 * 1024));
            this.writerMiscAppendPageSize = Files.ceilPageSize(getLongSize(properties, env, "cairo.writer.misc.append.page.size", Files.PAGE_SIZE));

            this.sampleByIndexSearchPageSize = getIntSize(properties, env, "cairo.sql.sampleby.page.size", 0);
            this.sqlDoubleToStrCastScale = getInt(properties, env, "cairo.sql.double.cast.scale", 12);
            this.sqlFloatToStrCastScale = getInt(properties, env, "cairo.sql.float.cast.scale", 4);
            this.sqlGroupByMapCapacity = getInt(properties, env, "cairo.sql.groupby.map.capacity", 1024);
            this.sqlGroupByPoolCapacity = getInt(properties, env, "cairo.sql.groupby.pool.capacity", 1024);
            this.sqlMaxSymbolNotEqualsCount = getInt(properties, env, "cairo.sql.max.symbol.not.equals.count", 100);
            this.sqlBindVariablePoolSize = getInt(properties, env, "cairo.sql.bind.variable.pool.size", 8);
            final String sqlCopyFormatsFile = getString(properties, env, "cairo.sql.copy.formats.file", "/text_loader.json");
            final String dateLocale = getString(properties, env, "cairo.date.locale", "en");
            this.locale = DateLocaleFactory.INSTANCE.getLocale(dateLocale);
            if (this.locale == null) {
                throw new ServerConfigurationException("cairo.date.locale", dateLocale);
            }
            this.sqlDistinctTimestampKeyCapacity = getInt(properties, env, "cairo.sql.distinct.timestamp.key.capacity", 512);
            this.sqlDistinctTimestampLoadFactor = getDouble(properties, env, "cairo.sql.distinct.timestamp.load.factor", 0.5);
            this.sqlPageFrameMaxSize = Numbers.ceilPow2(getIntSize(properties, env, "cairo.sql.page.frame.max.size", 8 * 1024 * 1024));

            this.sqlJitMode = getSqlJitMode(properties, env);
            this.sqlJitIRMemoryPageSize = getIntSize(properties, env, "cairo.sql.jit.ir.memory.page.size", 8 * 1024);
            this.sqlJitIRMemoryMaxPages = getInt(properties, env, "cairo.sql.jit.ir.memory.max.pages", 8);
            this.sqlJitBindVarsMemoryPageSize = getIntSize(properties, env, "cairo.sql.jit.bind.vars.memory.page.size", 4 * 1024);
            this.sqlJitBindVarsMemoryMaxPages = getInt(properties, env, "cairo.sql.jit.bind.vars.memory.max.pages", 8);
            this.sqlJitRowsThreshold = getIntSize(properties, env, "cairo.sql.jit.rows.threshold", 1024 * 1024);
            this.sqlJitPageAddressCacheThreshold = getIntSize(properties, env, "cairo.sql.jit.page.address.cache.threshold", 1024 * 1024);
            this.sqlJitDebugEnabled = getBoolean(properties, env, "cairo.sql.jit.debug.enabled", false);

            this.inputFormatConfiguration = new InputFormatConfiguration(
                    new DateFormatFactory(),
                    DateLocaleFactory.INSTANCE,
                    new TimestampFormatFactory(),
                    this.locale
            );

            try (JsonLexer lexer = new JsonLexer(1024, 1024)) {
                inputFormatConfiguration.parseConfiguration(lexer, sqlCopyFormatsFile);
            }

            this.inputRoot = getString(properties, env, "cairo.sql.copy.root", null);
            this.backupRoot = getString(properties, env, "cairo.sql.backup.root", null);
            this.backupDirTimestampFormat = getTimestampFormat(properties, env);
            this.backupTempDirName = getString(properties, env, "cairo.sql.backup.dir.tmp.name", "tmp");
            this.backupMkdirMode = getInt(properties, env, "cairo.sql.backup.mkdir.mode", 509);
            this.columnIndexerQueueCapacity = Numbers.ceilPow2(getInt(properties, env, "cairo.column.indexer.queue.capacity", 64));
            this.vectorAggregateQueueCapacity = Numbers.ceilPow2(getInt(properties, env, "cairo.vector.aggregate.queue.capacity", 128));
            this.o3CallbackQueueCapacity = Numbers.ceilPow2(getInt(properties, env, "cairo.o3.callback.queue.capacity", 128));
            this.o3PartitionQueueCapacity = Numbers.ceilPow2(getInt(properties, env, "cairo.o3.partition.queue.capacity", 128));
            this.o3OpenColumnQueueCapacity = Numbers.ceilPow2(getInt(properties, env, "cairo.o3.open.column.queue.capacity", 128));
            this.o3CopyQueueCapacity = Numbers.ceilPow2(getInt(properties, env, "cairo.o3.copy.queue.capacity", 128));
            this.o3UpdPartitionSizeQueueCapacity = Numbers.ceilPow2(getInt(properties, env, "cairo.o3.upd.partition.size.queue.capacity", 128));
            this.o3PurgeDiscoveryQueueCapacity = Numbers.ceilPow2(getInt(properties, env, "cairo.o3.purge.discovery.queue.capacity", 128));
            this.o3ColumnMemorySize = (int) Files.ceilPageSize(getIntSize(properties, env, "cairo.o3.column.memory.size", 16 * Numbers.SIZE_1MB));
            this.maxUncommittedRows = getInt(properties, env, "cairo.max.uncommitted.rows", 500_000);
            this.commitLag = getLong(properties, env, "cairo.commit.lag", 300_000) * 1_000;
            this.o3QuickSortEnabled = getBoolean(properties, env, "cairo.o3.quicksort.enabled", false);
            this.sqlAnalyticStorePageSize = Numbers.ceilPow2(getIntSize(properties, env, "cairo.sql.analytic.store.page.size", 1024 * 1024));
            this.sqlAnalyticStoreMaxPages = Numbers.ceilPow2(getIntSize(properties, env, "cairo.sql.analytic.store.max.pages", Integer.MAX_VALUE));
            this.sqlAnalyticRowIdPageSize = Numbers.ceilPow2(getIntSize(properties, env, "cairo.sql.analytic.rowid.page.size", 512 * 1024));
            this.sqlAnalyticRowIdMaxPages = Numbers.ceilPow2(getInt(properties, env, "cairo.sql.analytic.rowid.max.pages", Integer.MAX_VALUE));
            this.sqlAnalyticTreeKeyPageSize = Numbers.ceilPow2(getIntSize(properties, env, "cairo.sql.analytic.tree.page.size", 512 * 1024));
            this.sqlAnalyticTreeKeyMaxPages = Numbers.ceilPow2(getInt(properties, env, "cairo.sql.analytic.tree.max.pages", Integer.MAX_VALUE));
            this.sqlTxnScoreboardEntryCount = Numbers.ceilPow2(getInt(properties, env, "cairo.o3.txn.scoreboard.entry.count", 16384));
            this.latestByQueueCapacity = Numbers.ceilPow2(getInt(properties, env, "cairo.latestby.queue.capacity", 32));
            this.telemetryEnabled = getBoolean(properties, env, "telemetry.enabled", true);
            this.telemetryDisableCompletely = getBoolean(properties, env, "telemetry.disable.completely", false);
            this.telemetryQueueCapacity = Numbers.ceilPow2(getInt(properties, env, "telemetry.queue.capacity", 512));
<<<<<<< HEAD
            this.cairoFilterQueueCapacity = Numbers.ceilPow2(getInt(properties, env, "cairo.filter.queue.capacity", 64));
            this.cairoPageFrameQueueCapacity = Numbers.ceilPow2(getInt(properties, env, "cairo.page.frame.queue.capacity", 64));
            this.cairoWriterCommandQueueSlotSize = Numbers.ceilPow2(getIntSize(properties, env, "cairo.writer.command.queue.slot.size", 2048));
            this.cairoPageFrameRowsCapacity = Numbers.ceilPow2(getInt(properties, env, "cairo.page.frame.rows.capacity", 32));
=======
            this.o3PartitionPurgeListCapacity = getInt(properties, env, "cairo.o3.partition.purge.list.initial.capacity", 1);
>>>>>>> 40357f45

            parseBindTo(properties, env, "line.udp.bind.to", "0.0.0.0:9009", (a, p) -> {
                this.lineUdpBindIPV4Address = a;
                this.lineUdpPort = p;
            });

            this.lineUdpGroupIPv4Address = getIPv4Address(properties, env, "line.udp.join", "232.1.2.3");
            this.lineUdpCommitRate = getInt(properties, env, "line.udp.commit.rate", 1_000_000);
            this.lineUdpMsgBufferSize = getIntSize(properties, env, "line.udp.msg.buffer.size", 2048);
            this.lineUdpMsgCount = getInt(properties, env, "line.udp.msg.count", 10_000);
            this.lineUdpReceiveBufferSize = getIntSize(properties, env, "line.udp.receive.buffer.size", 8 * 1024 * 1024);
            this.lineUdpEnabled = getBoolean(properties, env, "line.udp.enabled", true);
            this.lineUdpOwnThreadAffinity = getInt(properties, env, "line.udp.own.thread.affinity", -1);
            this.lineUdpOwnThread = getBoolean(properties, env, "line.udp.own.thread", false);
            this.lineUdpUnicast = getBoolean(properties, env, "line.udp.unicast", false);
            this.lineUdpCommitMode = getCommitMode(properties, env, "line.udp.commit.mode");
            this.lineUdpTimestampAdapter = getLineTimestampAdaptor(properties, env, "line.udp.timestamp");

            this.lineTcpEnabled = getBoolean(properties, env, "line.tcp.enabled", true);
            if (lineTcpEnabled) {
                lineTcpNetActiveConnectionLimit = getInt(properties, env, "line.tcp.net.active.connection.limit", 256);
                lineTcpNetUseWindowsHint = getBoolean(properties, env, "line.tcp.net.windows.hint", false);
                parseBindTo(properties, env, "line.tcp.net.bind.to", "0.0.0.0:9009", (a, p) -> {
                    lineTcpNetBindIPv4Address = a;
                    lineTcpNetBindPort = p;
                });

                this.lineTcpNetIdleConnectionTimeout = getLong(properties, env, "line.tcp.net.idle.timeout", 0);
                this.lineTcpNetQueuedConnectionTimeout = getLong(properties, env, "line.tcp.net.queued.timeout", 5_000);
                this.lineTcpNetRcvBufSize = getIntSize(properties, env, "line.tcp.net.recv.buf.size", -1);
                this.lineTcpConnectionPoolInitialCapacity = getInt(properties, env, "line.tcp.connection.pool.capacity", 64);
                this.lineTcpTimestampAdapter = getLineTimestampAdaptor(properties, env, "line.tcp.timestamp");
                this.lineTcpMsgBufferSize = getIntSize(properties, env, "line.tcp.msg.buffer.size", 32768);
                this.lineTcpMaxMeasurementSize = getIntSize(properties, env, "line.tcp.max.measurement.size", 32768);
                if (lineTcpMaxMeasurementSize > lineTcpMsgBufferSize) {
                    throw new IllegalArgumentException(
                            "line.tcp.max.measurement.size (" + this.lineTcpMaxMeasurementSize + ") cannot be more than line.tcp.msg.buffer.size (" + this.lineTcpMsgBufferSize + ")");
                }
                this.lineTcpWriterQueueCapacity = getQueueCapacity(properties, env, "line.tcp.writer.queue.capacity", 128);
                this.lineTcpWriterWorkerCount = getInt(properties, env, "line.tcp.writer.worker.count", 1);
                cpuUsed += this.lineTcpWriterWorkerCount;
                this.lineTcpWriterWorkerAffinity = getAffinity(properties, env, "line.tcp.writer.worker.affinity", lineTcpWriterWorkerCount);
                this.lineTcpWriterWorkerPoolHaltOnError = getBoolean(properties, env, "line.tcp.writer.halt.on.error", false);
                this.lineTcpWriterWorkerYieldThreshold = getLong(properties, env, "line.tcp.writer.worker.yield.threshold", 10);
                this.lineTcpWriterWorkerSleepThreshold = getLong(properties, env, "line.tcp.writer.worker.sleep.threshold", 10000);
                this.symbolCacheWaitUsBeforeReload = getLong(properties, env, "line.tcp.symbol.cache.wait.us.before.reload", 500_000);

                int ilpTcpWorkerCount;
                if (cpuAvailable < 9) {
                    ilpTcpWorkerCount = 0;
                } else if (cpuAvailable < 17) {
                    ilpTcpWorkerCount = 2;
                } else {
                    ilpTcpWorkerCount = 6;
                }
                this.lineTcpIOWorkerCount = getInt(properties, env, "line.tcp.io.worker.count", ilpTcpWorkerCount);
                cpuUsed += this.lineTcpIOWorkerCount;
                this.lineTcpIOWorkerAffinity = getAffinity(properties, env, "line.tcp.io.worker.affinity", lineTcpIOWorkerCount);
                this.lineTcpIOWorkerPoolHaltOnError = getBoolean(properties, env, "line.tcp.io.halt.on.error", false);
                this.lineTcpIOWorkerYieldThreshold = getLong(properties, env, "line.tcp.io.worker.yield.threshold", 10);
                this.lineTcpIOWorkerSleepThreshold = getLong(properties, env, "line.tcp.io.worker.sleep.threshold", 10000);
                this.lineTcpMaintenanceInterval = getInt(properties, env, "line.tcp.maintenance.job.interval", 30_000);
                this.lineTcpCommitTimeout = getInt(properties, env, "line.tcp.commit.timeout", 1000);
                this.lineTcpAuthDbPath = getString(properties, env, "line.tcp.auth.db.path", null);
                String defaultPartitionByProperty = getString(properties, env, "line.tcp.default.partition.by", "DAY");
                this.lineDefaultPartitionBy = PartitionBy.fromString(defaultPartitionByProperty);
                if (this.lineDefaultPartitionBy == -1) {
                    log.info().$("invalid partition by ").$(defaultPartitionByProperty).$("), will use DAY").$();
                    this.lineDefaultPartitionBy = PartitionBy.DAY;
                }
                if (null != lineTcpAuthDbPath) {
                    this.lineTcpAuthDbPath = new File(root, this.lineTcpAuthDbPath).getAbsolutePath();
                }
                this.lineTcpAggressiveReadRetryCount = getInt(properties, env, "line.tcp.aggressive.read.retry.count", 0);
                this.minIdleMsBeforeWriterRelease = getLong(properties, env, "line.tcp.min.idle.ms.before.writer.release", 10_000);
            }

            this.sharedWorkerCount = getInt(properties, env, "shared.worker.count", Math.max(1, (cpuAvailable - 1) / 2 - cpuUsed));
            this.sharedWorkerAffinity = getAffinity(properties, env, "shared.worker.affinity", sharedWorkerCount);
            this.sharedWorkerHaltOnError = getBoolean(properties, env, "shared.worker.haltOnError", false);
            this.sharedWorkerYieldThreshold = getLong(properties, env, "shared.worker.yield.threshold", 100);
            this.sharedWorkerSleepThreshold = getLong(properties, env, "shared.worker.sleep.threshold", 10_000);
            this.sharedWorkerSleepMs = getLong(properties, env, "shared.worker.sleep.ms", 100);

            this.metricsEnabled = getBoolean(properties, env, "metrics.enabled", false);
            this.writerAsyncCommandBusyWaitTimeout = getLong(properties, env, "cairo.writer.alter.busy.wait.timeout.micro", 500_000);
            this.writerAsyncCommandMaxWaitTimeout = getLong(properties, env, "cairo.writer.alter.max.wait.timeout.micro", 30_000_000L);
            this.writerTickRowsCountMod = Numbers.ceilPow2(getInt(properties, env, "cairo.writer.tick.rows.count", 1024)) - 1;
            this.writerAsyncCommandQueueCapacity = Numbers.ceilPow2(getInt(properties, env, "cairo.writer.command.queue.capacity", 32));

            this.buildInformation = buildInformation;
            this.binaryEncodingMaxLength = getInt(properties, env, "binary.data.encoding.maxlength", 32768);
        }
    }

    public static String confRoot(CharSequence dbRoot) {
        if (dbRoot != null) {
            int len = dbRoot.length();
            int end = len;
            boolean needsSlash = true;
            for (int i = len - 1; i > -1; --i) {
                if (dbRoot.charAt(i) == Files.SEPARATOR) {
                    if (i == len - 1) {
                        continue;
                    }
                    end = i + 1;
                    needsSlash = false;
                    break;
                }
            }
            StringSink sink = Misc.getThreadLocalBuilder();
            sink.put(dbRoot, 0, end);
            if (needsSlash) {
                sink.put(Files.SEPARATOR);
            }
            return sink.put(PropServerConfiguration.CONFIG_DIRECTORY).toString();
        }
        return null;
    }

    @Override
    public CairoConfiguration getCairoConfiguration() {
        return cairoConfiguration;
    }

    @Override
    public HttpServerConfiguration getHttpServerConfiguration() {
        return httpServerConfiguration;
    }

    @Override
    public HttpMinServerConfiguration getHttpMinServerConfiguration() {
        return httpMinServerConfiguration;
    }

    @Override
    public LineUdpReceiverConfiguration getLineUdpReceiverConfiguration() {
        return lineUdpReceiverConfiguration;
    }

    @Override
    public LineTcpReceiverConfiguration getLineTcpReceiverConfiguration() {
        return lineTcpReceiverConfiguration;
    }

    @Override
    public WorkerPoolConfiguration getWorkerPoolConfiguration() {
        return workerPoolConfiguration;
    }

    @Override
    public PGWireConfiguration getPGWireConfiguration() {
        return pgWireConfiguration;
    }

    @Override
    public MetricsConfiguration getMetricsConfiguration() {
        return metricsConfiguration;
    }

    private int[] getAffinity(Properties properties, @Nullable Map<String, String> env, String key, int httpWorkerCount) throws ServerConfigurationException {
        final int[] result = new int[httpWorkerCount];
        String value = overrideWithEnv(properties, env, key);
        if (value == null) {
            Arrays.fill(result, -1);
        } else {
            String[] affinity = value.split(",");
            if (affinity.length != httpWorkerCount) {
                throw new ServerConfigurationException(key, "wrong number of affinity values");
            }
            for (int i = 0; i < httpWorkerCount; i++) {
                try {
                    result[i] = Numbers.parseInt(affinity[i]);
                } catch (NumericException e) {
                    throw new ServerConfigurationException(key, "Invalid affinity value: " + affinity[i]);
                }
            }
        }
        return result;
    }

    protected boolean getBoolean(Properties properties, @Nullable Map<String, String> env, String key, boolean defaultValue) {
        final String value = overrideWithEnv(properties, env, key);
        return value == null ? defaultValue : Boolean.parseBoolean(value);
    }

    private int getCommitMode(Properties properties, @Nullable Map<String, String> env, String key) {
        final String commitMode = overrideWithEnv(properties, env, key);

        if (commitMode == null) {
            return CommitMode.NOSYNC;
        }

        if (Chars.equalsLowerCaseAscii(commitMode, "nosync")) {
            return CommitMode.NOSYNC;
        }

        if (Chars.equalsLowerCaseAscii(commitMode, "async")) {
            return CommitMode.ASYNC;
        }

        if (Chars.equalsLowerCaseAscii(commitMode, "sync")) {
            return CommitMode.SYNC;
        }

        return CommitMode.NOSYNC;
    }

    private double getDouble(Properties properties, @Nullable Map<String, String> env, String key, double defaultValue) throws ServerConfigurationException {
        final String value = overrideWithEnv(properties, env, key);
        try {
            return value != null ? Numbers.parseDouble(value) : defaultValue;
        } catch (NumericException e) {
            throw new ServerConfigurationException(key, value);
        }
    }

    @SuppressWarnings("SameParameterValue")
    protected int getIPv4Address(Properties properties, Map<String, String> env, String key, String defaultValue) throws ServerConfigurationException {
        final String value = getString(properties, env, key, defaultValue);
        try {
            return Net.parseIPv4(value);
        } catch (NetworkError e) {
            throw new ServerConfigurationException(key, value);
        }
    }

    private int getInt(Properties properties, @Nullable Map<String, String> env, String key, int defaultValue) throws ServerConfigurationException {
        final String value = overrideWithEnv(properties, env, key);
        try {
            return value != null ? Numbers.parseInt(value) : defaultValue;
        } catch (NumericException e) {
            throw new ServerConfigurationException(key, value);
        }
    }

    protected int getIntSize(Properties properties, @Nullable Map<String, String> env, String key, int defaultValue) throws ServerConfigurationException {
        final String value = overrideWithEnv(properties, env, key);
        try {
            return value != null ? Numbers.parseIntSize(value) : defaultValue;
        } catch (NumericException e) {
            throw new ServerConfigurationException(key, value);
        }
    }

    private LineProtoTimestampAdapter getLineTimestampAdaptor(Properties properties, Map<String, String> env, String propNm) {
        final String lineUdpTimestampSwitch = getString(properties, env, propNm, "n");
        switch (lineUdpTimestampSwitch) {
            case "u":
                return LineProtoMicroTimestampAdapter.INSTANCE;
            case "ms":
                return LineProtoMilliTimestampAdapter.INSTANCE;
            case "s":
                return LineProtoSecondTimestampAdapter.INSTANCE;
            case "m":
                return LineProtoMinuteTimestampAdapter.INSTANCE;
            case "h":
                return LineProtoHourTimestampAdapter.INSTANCE;
            default:
                return LineProtoNanoTimestampAdapter.INSTANCE;
        }
    }

    private long getLong(Properties properties, @Nullable Map<String, String> env, String key, long defaultValue) throws ServerConfigurationException {
        final String value = overrideWithEnv(properties, env, key);
        try {
            return value != null ? Numbers.parseLong(value) : defaultValue;
        } catch (NumericException e) {
            throw new ServerConfigurationException(key, value);
        }
    }

    private long getLongSize(Properties properties, @Nullable Map<String, String> env, String key, long defaultValue) throws ServerConfigurationException {
        final String value = overrideWithEnv(properties, env, key);
        try {
            return value != null ? Numbers.parseLongSize(value) : defaultValue;
        } catch (NumericException e) {
            throw new ServerConfigurationException(key, value);
        }
    }

    private int getQueueCapacity(Properties properties, @Nullable Map<String, String> env, String key, int defaultValue) throws ServerConfigurationException {
        final int value = getInt(properties, env, key, defaultValue);
        if (!Numbers.isPow2(value)) {
            throw new ServerConfigurationException(key, "Value must be power of 2, e.g. 1,2,4,8,16,32,64...");
        }
        return value;
    }

    private int getSqlJitMode(Properties properties, @Nullable Map<String, String> env) {
        final String key = "cairo.sql.jit.mode";
        final String jitMode = overrideWithEnv(properties, env, key);

        if (jitMode == null) {
            return SqlJitMode.JIT_MODE_DISABLED;
        }

        if (Chars.equalsLowerCaseAscii(jitMode, "on")) {
            return SqlJitMode.JIT_MODE_ENABLED;
        }

        if (Chars.equalsLowerCaseAscii(jitMode, "off")) {
            return SqlJitMode.JIT_MODE_DISABLED;
        }

        if (Chars.equalsLowerCaseAscii(jitMode, "scalar")) {
            return SqlJitMode.JIT_MODE_FORCE_SCALAR;
        }

        return SqlJitMode.JIT_MODE_DISABLED;
    }

    private String getString(Properties properties, @Nullable Map<String, String> env, String key, String defaultValue) {
        String value = overrideWithEnv(properties, env, key);
        if (value == null) {
            return defaultValue;
        }
        return value;
    }

    private DateFormat getTimestampFormat(Properties properties, @Nullable Map<String, String> env) {
        final String pattern = overrideWithEnv(properties, env, "cairo.sql.backup.dir.datetime.format");
        TimestampFormatCompiler compiler = new TimestampFormatCompiler();
        //noinspection ReplaceNullCheck
        if (null != pattern) {
            return compiler.compile(pattern);
        }
        return compiler.compile("yyyy-MM-dd");
    }

    private String overrideWithEnv(Properties properties, @Nullable Map<String, String> env, String key) {
        String envCandidate = "QDB_" + key.replace('.', '_').toUpperCase();
        String envValue = env != null ? env.get(envCandidate) : null;
        if (envValue != null) {
            log.info().$("env config [key=").$(envCandidate).$(']').$();
            return envValue;
        }
        return properties.getProperty(key);
    }

    protected void parseBindTo(
            Properties properties,
            Map<String, String> env,
            String key,
            String defaultValue,
            BindToParser parser
    ) throws ServerConfigurationException {

        final String bindTo = getString(properties, env, key, defaultValue);
        final int colonIndex = bindTo.indexOf(':');
        if (colonIndex == -1) {
            throw new ServerConfigurationException(key, bindTo);
        }

        final String ipv4Str = bindTo.substring(0, colonIndex);
        final int ipv4;
        try {
            ipv4 = Net.parseIPv4(ipv4Str);
        } catch (NetworkError e) {
            throw new ServerConfigurationException(key, ipv4Str);
        }

        final String portStr = bindTo.substring(colonIndex + 1);
        final int port;
        try {
            port = Numbers.parseInt(portStr);
        } catch (NumericException e) {
            throw new ServerConfigurationException(key, portStr);
        }

        parser.onReady(ipv4, port);
    }

    @FunctionalInterface
    protected interface BindToParser {
        void onReady(int address, int port);
    }

    private class PropStaticContentProcessorConfiguration implements StaticContentProcessorConfiguration {
        @Override
        public FilesFacade getFilesFacade() {
            return FilesFacadeImpl.INSTANCE;
        }

        @Override
        public CharSequence getIndexFileName() {
            return indexFileName;
        }

        @Override
        public MimeTypesCache getMimeTypesCache() {
            return mimeTypesCache;
        }

        /**
         * Absolute path to HTTP public directory.
         *
         * @return path to public directory
         */
        @Override
        public CharSequence getPublicDirectory() {
            return publicDirectory;
        }

        @Override
        public String getKeepAliveHeader() {
            return keepAliveHeader;
        }
    }

    private class PropHttpIODispatcherConfiguration implements IODispatcherConfiguration {
        @Override
        public int getActiveConnectionLimit() {
            return httpNetActiveConnectionLimit;
        }

        @Override
        public boolean useWindowsHint() {
            return httpNetUseWindowsHint;
        }

        @Override
        public int getBindIPv4Address() {
            return httpNetBindIPv4Address;
        }

        @Override
        public int getBindPort() {
            return httpNetBindPort;
        }

        @Override
        public MillisecondClock getClock() {
            return MillisecondClockImpl.INSTANCE;
        }

        @Override
        public String getDispatcherLogName() {
            return "http-server";
        }

        @Override
        public EpollFacade getEpollFacade() {
            return EpollFacadeImpl.INSTANCE;
        }

        @Override
        public long getIdleConnectionTimeout() {
            return httpNetIdleConnectionTimeout;
        }

        @Override
        public int getInitialBias() {
            return IOOperation.READ;
        }

        @Override
        public NetworkFacade getNetworkFacade() {
            return NetworkFacadeImpl.INSTANCE;
        }

        @Override
        public int getRcvBufSize() {
            return httpNetRcvBufSize;
        }

        @Override
        public SelectFacade getSelectFacade() {
            return SelectFacadeImpl.INSTANCE;
        }

        @Override
        public int getSndBufSize() {
            return httpNetSndBufSize;
        }

        @Override
        public long getQueuedConnectionTimeout() {
            return httpNetQueuedConnectionTimeout;
        }
    }

    private class PropHttpMinIODispatcherConfiguration implements IODispatcherConfiguration {
        @Override
        public int getActiveConnectionLimit() {
            return httpNetActiveConnectionLimit;
        }

        @Override
        public int getBindIPv4Address() {
            return httpMinBindIPv4Address;
        }

        @Override
        public int getBindPort() {
            return httpMinBindPort;
        }

        @Override
        public MillisecondClock getClock() {
            return MillisecondClockImpl.INSTANCE;
        }

        @Override
        public String getDispatcherLogName() {
            return "http-min-server";
        }

        @Override
        public EpollFacade getEpollFacade() {
            return EpollFacadeImpl.INSTANCE;
        }

        public long getIdleConnectionTimeout() {
            return httpMinIdleConnectionTimeout;
        }

        @Override
        public int getInitialBias() {
            return IOOperation.READ;
        }

        @Override
        public NetworkFacade getNetworkFacade() {
            return NetworkFacadeImpl.INSTANCE;
        }

        @Override
        public int getRcvBufSize() {
            return httpMinRcvBufSize;
        }

        @Override
        public SelectFacade getSelectFacade() {
            return SelectFacadeImpl.INSTANCE;
        }

        @Override
        public int getSndBufSize() {
            return httpMinSndBufSize;
        }

        @Override
        public long getQueuedConnectionTimeout() {
            return httpMinQueuedConnectionTimeout;
        }
    }

    private class PropTextConfiguration implements TextConfiguration {

        @Override
        public int getDateAdapterPoolCapacity() {
            return dateAdapterPoolCapacity;
        }

        @Override
        public int getJsonCacheLimit() {
            return jsonCacheLimit;
        }

        @Override
        public int getJsonCacheSize() {
            return jsonCacheSize;
        }

        @Override
        public double getMaxRequiredDelimiterStdDev() {
            return maxRequiredDelimiterStdDev;
        }

        @Override
        public double getMaxRequiredLineLengthStdDev() {
            return maxRequiredLineLengthStdDev;
        }

        @Override
        public int getMetadataStringPoolCapacity() {
            return metadataStringPoolCapacity;
        }

        @Override
        public int getRollBufferLimit() {
            return rollBufferLimit;
        }

        @Override
        public int getRollBufferSize() {
            return rollBufferSize;
        }

        @Override
        public int getTextAnalysisMaxLines() {
            return textAnalysisMaxLines;
        }

        @Override
        public int getTextLexerStringPoolCapacity() {
            return textLexerStringPoolCapacity;
        }

        @Override
        public int getTimestampAdapterPoolCapacity() {
            return timestampAdapterPoolCapacity;
        }

        @Override
        public int getUtf8SinkSize() {
            return utf8SinkSize;
        }

        @Override
        public InputFormatConfiguration getInputFormatConfiguration() {
            return inputFormatConfiguration;
        }

        @Override
        public DateLocale getDefaultDateLocale() {
            return locale;
        }
    }

    private class PropSqlExecutionCircuitBreakerConfiguration implements SqlExecutionCircuitBreakerConfiguration {
        @Override
        public int getBufferSize() {
            return circuitBreakerBufferSize;
        }

        @Override
        public int getCircuitBreakerThrottle() {
            return circuitBreakerThrottle;
        }

        @Override
        public NetworkFacade getNetworkFacade() {
            return NetworkFacadeImpl.INSTANCE;
        }

        @Override
        public boolean isEnabled() {
            return interruptOnClosedConnection;
        }

        @Override
        public MicrosecondClock getClock() {
            return MicrosecondClockImpl.INSTANCE;
        }

        @Override
        public long getMaxTime() {
            return circuitBreakerMaxTime;
        }
    }

    private class PropHttpContextConfiguration implements HttpContextConfiguration {

        @Override
        public boolean allowDeflateBeforeSend() {
            return httpAllowDeflateBeforeSend;
        }

        @Override
        public MillisecondClock getClock() {
            return httpFrozenClock ? StationaryMillisClock.INSTANCE : MillisecondClockImpl.INSTANCE;
        }

        @Override
        public int getConnectionPoolInitialCapacity() {
            return connectionPoolInitialCapacity;
        }

        @Override
        public int getConnectionStringPoolCapacity() {
            return connectionStringPoolCapacity;
        }

        @Override
        public boolean getDumpNetworkTraffic() {
            return false;
        }

        @Override
        public String getHttpVersion() {
            return httpVersion;
        }

        @Override
        public int getMultipartHeaderBufferSize() {
            return multipartHeaderBufferSize;
        }

        @Override
        public long getMultipartIdleSpinCount() {
            return multipartIdleSpinCount;
        }

        @Override
        public NetworkFacade getNetworkFacade() {
            return NetworkFacadeImpl.INSTANCE;
        }

        @Override
        public int getRecvBufferSize() {
            return recvBufferSize;
        }

        @Override
        public int getRequestHeaderBufferSize() {
            return requestHeaderBufferSize;
        }

        @Override
        public int getSendBufferSize() {
            return sendBufferSize;
        }

        @Override
        public boolean getServerKeepAlive() {
            return httpServerKeepAlive;
        }

        @Override
        public boolean readOnlySecurityContext() {
            return readOnlySecurityContext;
        }
    }

    private class PropHttpServerConfiguration implements HttpServerConfiguration {

        @Override
        public IODispatcherConfiguration getDispatcherConfiguration() {
            return httpIODispatcherConfiguration;
        }

        @Override
        public HttpContextConfiguration getHttpContextConfiguration() {
            return httpContextConfiguration;
        }

        @Override
        public JsonQueryProcessorConfiguration getJsonQueryProcessorConfiguration() {
            return jsonQueryProcessorConfiguration;
        }

        @Override
        public boolean isQueryCacheEnabled() {
            return httpSqlCacheEnabled;
        }

        @Override
        public int getQueryCacheBlockCount() {
            return httpSqlCacheBlockCount;
        }

        @Override
        public int getQueryCacheRowCount() {
            return httpSqlCacheRowCount;
        }

        @Override
        public WaitProcessorConfiguration getWaitProcessorConfiguration() {
            return httpWaitProcessorConfiguration;
        }

        @Override
        public StaticContentProcessorConfiguration getStaticContentProcessorConfiguration() {
            return staticContentProcessorConfiguration;
        }

        @Override
        public boolean isEnabled() {
            return httpServerEnabled;
        }

        @Override
        public int[] getWorkerAffinity() {
            return httpWorkerAffinity;
        }

        @Override
        public int getWorkerCount() {
            return httpWorkerCount;
        }

        @Override
        public boolean haltOnError() {
            return httpWorkerHaltOnError;
        }

        @Override
        public long getYieldThreshold() {
            return httpWorkerYieldThreshold;
        }

        @Override
        public long getSleepThreshold() {
            return httpWorkerSleepThreshold;
        }

        @Override
        public long getSleepMs() {
            return httpWorkerSleepMs;
        }
    }

    private class PropCairoConfiguration implements CairoConfiguration {
        @Override
        public boolean enableTestFactories() {
            return false;
        }

        @Override
        public int getSqlSortValuePageSize() {
            return sqlSortValuePageSize;
        }

        @Override
        public int getAnalyticColumnPoolCapacity() {
            return sqlAnalyticColumnPoolCapacity;
        }

        @Override
        public DateFormat getBackupDirTimestampFormat() {
            return backupDirTimestampFormat;
        }

        @Override
        public int getBackupMkDirMode() {
            return backupMkdirMode;
        }

        @Override
        public CharSequence getBackupRoot() {
            return backupRoot;
        }

        @Override
        public CharSequence getBackupTempDirName() {
            return backupTempDirName;
        }

        @Override
        public int getBinaryEncodingMaxLength() {
            return binaryEncodingMaxLength;
        }

        @Override
        public int getBindVariablePoolSize() {
            return sqlBindVariablePoolSize;
        }

        @Override
        public BuildInformation getBuildInformation() {
            return buildInformation;
        }

        @Override
        public int getColumnCastModelPoolCapacity() {
            return sqlColumnCastModelPoolCapacity;
        }

        @Override
        public int getColumnIndexerQueueCapacity() {
            return columnIndexerQueueCapacity;
        }

        @Override
        public long getCommitLag() {
            return commitLag;
        }

        @Override
        public int getCommitMode() {
            return commitMode;
        }

        @Override
        public CharSequence getConfRoot() {
            return confRoot;
        }

        @Override
        public int getCopyPoolCapacity() {
            return sqlCopyModelPoolCapacity;
        }

        @Override
        public int getCreateAsSelectRetryCount() {
            return createAsSelectRetryCount;
        }

        @Override
        public int getCreateTableModelPoolCapacity() {
            return sqlCreateTableModelPoolCapacity;
        }

        @Override
        public long getDataAppendPageSize() {
            return writerDataAppendPageSize;
        }

        @Override
        public long getDataIndexKeyAppendPageSize() {
            return writerDataIndexKeyAppendPageSize;
        }

        @Override
        public long getDataIndexValueAppendPageSize() {
            return writerDataIndexValueAppendPageSize;
        }

        @Override
        public long getDatabaseIdHi() {
            return instanceHashHi;
        }

        @Override
        public long getDatabaseIdLo() {
            return instanceHashLo;
        }

        @Override
        public CharSequence getDbDirectory() {
            return dbDirectory;
        }

        @Override
        public DateLocale getDefaultDateLocale() {
            return locale;
        }

        @Override
        public CharSequence getDefaultMapType() {
            return defaultMapType;
        }

        @Override
        public boolean getDefaultSymbolCacheFlag() {
            return defaultSymbolCacheFlag;
        }

        @Override
        public int getDefaultSymbolCapacity() {
            return defaultSymbolCapacity;
        }

        @Override
        public int getDoubleToStrCastScale() {
            return sqlDoubleToStrCastScale;
        }

        @Override
        public int getFileOperationRetryCount() {
            return fileOperationRetryCount;
        }

        @Override
        public FilesFacade getFilesFacade() {
            return FilesFacadeImpl.INSTANCE;
        }

        @Override
        public int getFilterQueueCapacity() {
            return cairoFilterQueueCapacity;
        }

        @Override
        public int getFloatToStrCastScale() {
            return sqlFloatToStrCastScale;
        }

        @Override
        public int getGroupByMapCapacity() {
            return sqlGroupByMapCapacity;
        }

        @Override
        public int getGroupByPoolCapacity() {
            return sqlGroupByPoolCapacity;
        }

        @Override
        public long getIdleCheckInterval() {
            return idleCheckInterval;
        }

        @Override
        public long getInactiveReaderTTL() {
            return inactiveReaderTTL;
        }

        @Override
        public long getInactiveWriterTTL() {
            return inactiveWriterTTL;
        }

        @Override
        public int getIndexValueBlockSize() {
            return indexValueBlockSize;
        }

        @Override
        public CharSequence getInputRoot() {
            return inputRoot;
        }

        @Override
        public int getInsertPoolCapacity() {
            return sqlInsertModelPoolCapacity;
        }

        @Override
        public int getLatestByQueueCapacity() {
            return latestByQueueCapacity;
        }

        @Override
        public int getMaxSwapFileCount() {
            return maxSwapFileCount;
        }

        @Override
        public int getMaxSymbolNotEqualsCount() {
            return sqlMaxSymbolNotEqualsCount;
        }

        @Override
        public int getMaxUncommittedRows() {
            return maxUncommittedRows;
        }

        @Override
        public MicrosecondClock getMicrosecondClock() {
            return MicrosecondClockImpl.INSTANCE;
        }

        @Override
        public MillisecondClock getMillisecondClock() {
            return MillisecondClockImpl.INSTANCE;
        }

        @Override
        public long getMiscAppendPageSize() {
            return writerMiscAppendPageSize;
        }

        @Override
        public int getMkDirMode() {
            return mkdirMode;
        }

        @Override
        public int getO3CallbackQueueCapacity() {
            return o3CallbackQueueCapacity;
        }

        @Override
        public int getO3ColumnMemorySize() {
            return o3ColumnMemorySize;
        }

        @Override
        public int getO3CopyQueueCapacity() {
            return o3CopyQueueCapacity;
        }

        @Override
        public int getO3OpenColumnQueueCapacity() {
            return o3OpenColumnQueueCapacity;
        }

        @Override
        public int getO3PartitionQueueCapacity() {
            return o3PartitionQueueCapacity;
        }

        @Override
        public int getO3PartitionUpdateQueueCapacity() {
            return o3UpdPartitionSizeQueueCapacity;
        }

        @Override
        public int getO3PurgeDiscoveryQueueCapacity() {
            return o3PurgeDiscoveryQueueCapacity;
        }

        @Override
        public int getParallelIndexThreshold() {
            return parallelIndexThreshold;
        }

        @Override
<<<<<<< HEAD
        public int getPageFrameQueueCapacity() {
            return cairoPageFrameQueueCapacity;
        }

        @Override
        public int getParallelIndexThreshold() {
            return parallelIndexThreshold;
=======
        public int getPartitionPurgeListCapacity() {
            return o3PartitionPurgeListCapacity;
>>>>>>> 40357f45
        }

        @Override
        public int getReaderPoolMaxSegments() {
            return readerPoolMaxSegments;
        }

        @Override
        public int getRenameTableModelPoolCapacity() {
            return sqlRenameTableModelPoolCapacity;
        }

        @Override
        public CharSequence getRoot() {
            return root;
        }

        @Override
        public int getSampleByIndexSearchPageSize() {
            return sampleByIndexSearchPageSize;
        }

        @Override
        public long getSpinLockTimeoutUs() {
            return spinLockTimeoutUs;
        }

        @Override
        public int getSqlAnalyticRowIdMaxPages() {
            return sqlAnalyticRowIdMaxPages;
        }

        @Override
        public int getSqlAnalyticRowIdPageSize() {
            return sqlAnalyticRowIdPageSize;
        }

        @Override
        public int getSqlAnalyticStoreMaxPages() {
            return sqlAnalyticStoreMaxPages;
        }

        @Override
        public int getSqlAnalyticStorePageSize() {
            return sqlAnalyticStorePageSize;
        }

        @Override
        public int getSqlAnalyticTreeKeyMaxPages() {
            return sqlAnalyticTreeKeyMaxPages;
        }

        @Override
        public int getSqlAnalyticTreeKeyPageSize() {
            return sqlAnalyticTreeKeyPageSize;
        }

        @Override
        public int getSqlCharacterStoreCapacity() {
            return sqlCharacterStoreCapacity;
        }

        @Override
        public int getSqlCharacterStoreSequencePoolCapacity() {
            return sqlCharacterStoreSequencePoolCapacity;
        }

        @Override
        public int getSqlColumnPoolCapacity() {
            return sqlColumnPoolCapacity;
        }

        @Override
        public double getSqlCompactMapLoadFactor() {
            return sqlCompactMapLoadFactor;
        }

        @Override
        public int getSqlCopyBufferSize() {
            return sqlCopyBufferSize;
        }

        @Override
        public int getSqlDistinctTimestampKeyCapacity() {
            return sqlDistinctTimestampKeyCapacity;
        }

        @Override
        public double getSqlDistinctTimestampLoadFactor() {
            return sqlDistinctTimestampLoadFactor;
        }

        @Override
        public int getSqlExpressionPoolCapacity() {
            return sqlExpressionPoolCapacity;
        }

        @Override
        public double getSqlFastMapLoadFactor() {
            return sqlFastMapLoadFactor;
        }

        @Override
        public int getSqlHashJoinLightValueMaxPages() {
            return sqlHashJoinLightValueMaxPages;
        }

        @Override
        public int getSqlHashJoinLightValuePageSize() {
            return sqlHashJoinLightValuePageSize;
        }

        @Override
        public int getSqlHashJoinValueMaxPages() {
            return sqlHashJoinValueMaxPages;
        }

        @Override
        public int getSqlHashJoinValuePageSize() {
            return sqlHashJoinValuePageSize;
        }

        @Override
        public int getSqlJoinContextPoolCapacity() {
            return sqlJoinContextPoolCapacity;
        }

        @Override
        public int getSqlJoinMetadataMaxResizes() {
            return sqlJoinMetadataMaxResizes;
        }

        @Override
        public int getSqlJoinMetadataPageSize() {
            return sqlJoinMetadataPageSize;
        }

        @Override
        public long getSqlLatestByRowCount() {
            return sqlLatestByRowCount;
        }

        @Override
        public int getSqlLexerPoolCapacity() {
            return sqlLexerPoolCapacity;
        }

        @Override
        public int getSqlMapKeyCapacity() {
            return sqlMapKeyCapacity;
        }

        @Override
        public int getSqlMapMaxPages() {
            return sqlMapMaxPages;
        }

        @Override
        public int getSqlMapMaxResizes() {
            return sqlMapMaxResizes;
        }

        @Override
        public int getSqlMapPageSize() {
            return sqlMapPageSize;
        }

        @Override
        public int getSqlModelPoolCapacity() {
            return sqlModelPoolCapacity;
        }

        @Override
        public int getSqlPageFrameMaxSize() {
            return sqlPageFrameMaxSize;
        }

        @Override
        public int getSqlSortKeyMaxPages() {
            return sqlSortKeyMaxPages;
        }

        @Override
        public long getSqlSortKeyPageSize() {
            return sqlSortKeyPageSize;
        }

        @Override
        public int getSqlSortLightValueMaxPages() {
            return sqlSortLightValueMaxPages;
        }

        @Override
        public long getSqlSortLightValuePageSize() {
            return sqlSortLightValuePageSize;
        }

        @Override
        public int getSqlSortValueMaxPages() {
            return sqlSortValueMaxPages;
        }

        @Override
<<<<<<< HEAD
        public int getSqlJoinMetadataPageSize() {
            return sqlJoinMetadataPageSize;
        }

        @Override
        public int getSqlJoinMetadataMaxResizes() {
            return sqlJoinMetadataMaxResizes;
=======
        public int getSqlSortValuePageSize() {
            return sqlSortValuePageSize;
>>>>>>> 40357f45
        }


        @Override
        public int getSqlJitMode() {
            return sqlJitMode;
        }

        @Override
        public long getSqlJitIRMemoryPageSize() {
            return sqlJitIRMemoryPageSize;
        }

        @Override
        public int getSqlJitIRMemoryMaxPages() {
            return sqlJitIRMemoryMaxPages;
        }

        @Override
        public long getSqlJitBindVarsMemoryPageSize() {
            return sqlJitBindVarsMemoryPageSize;
        }

        @Override
        public int getSqlJitBindVarsMemoryMaxPages() {
            return sqlJitBindVarsMemoryMaxPages;
        }

        @Override
        public int getSqlJitRowsThreshold() {
            return sqlJitRowsThreshold;
        }

        @Override
        public long getSqlJitPageAddressCacheThreshold() {
            return sqlJitPageAddressCacheThreshold;
        }

<<<<<<< HEAD

        @Override
=======
        @Override
        public boolean isSqlJitDebugEnabled() {
            return sqlJitDebugEnabled;
        }

>>>>>>> 40357f45
        public TelemetryConfiguration getTelemetryConfiguration() {
            return telemetryConfiguration;
        }

        @Override
        public TextConfiguration getTextConfiguration() {
            return textConfiguration;
        }

        @Override
        public int getTxnScoreboardEntryCount() {
            return sqlTxnScoreboardEntryCount;
        }

        @Override
        public int getVectorAggregateQueueCapacity() {
            return vectorAggregateQueueCapacity;
        }

        @Override
        public int getWithClauseModelPoolCapacity() {
            return sqlWithClauseModelPoolCapacity;
        }

        @Override
        public long getWorkStealTimeoutNanos() {
            return workStealTimeoutNanos;
        }

        @Override
        public long getWriterAsyncCommandBusyWaitTimeout() {
            return writerAsyncCommandBusyWaitTimeout;
        }

        @Override
        public long getWriterAsyncCommandMaxTimeout() {
            return writerAsyncCommandMaxWaitTimeout;
        }

        @Override
        public int getWriterCommandQueueCapacity() {
            return writerAsyncCommandQueueCapacity;
        }

        @Override
<<<<<<< HEAD
        public int getWriterCommandQueueSlotSize() {
            return cairoWriterCommandQueueSlotSize;
        }

        @Override
=======
>>>>>>> 40357f45
        public int getWriterTickRowsCountMod() {
            return writerTickRowsCountMod;
        }

        @Override
        public boolean isO3QuickSortEnabled() {
            return o3QuickSortEnabled;
        }

        @Override
        public boolean isParallelIndexingEnabled() {
            return parallelIndexingEnabled;
        }

        @Override
        public boolean isSqlJitDebugEnabled() {
            return sqlJitDebugEnabled;
        }

        @Override
        public int getPageFrameRowsCapacity() {
            return cairoPageFrameRowsCapacity;
        }
    }

    private class PropLineUdpReceiverConfiguration implements LineUdpReceiverConfiguration {
        @Override
        public int getCommitMode() {
            return lineUdpCommitMode;
        }

        @Override
        public int getBindIPv4Address() {
            return lineUdpBindIPV4Address;
        }

        @Override
        public int getCommitRate() {
            return lineUdpCommitRate;
        }

        @Override
        public int getGroupIPv4Address() {
            return lineUdpGroupIPv4Address;
        }

        @Override
        public int getMsgBufferSize() {
            return lineUdpMsgBufferSize;
        }

        @Override
        public int getMsgCount() {
            return lineUdpMsgCount;
        }

        @Override
        public NetworkFacade getNetworkFacade() {
            return NetworkFacadeImpl.INSTANCE;
        }

        @Override
        public int getPort() {
            return lineUdpPort;
        }

        @Override
        public int getReceiveBufferSize() {
            return lineUdpReceiveBufferSize;
        }

        @Override
        public CairoSecurityContext getCairoSecurityContext() {
            return AllowAllCairoSecurityContext.INSTANCE;
        }

        @Override
        public boolean isEnabled() {
            return lineUdpEnabled;
        }

        @Override
        public boolean isUnicast() {
            return lineUdpUnicast;
        }

        @Override
        public boolean ownThread() {
            return lineUdpOwnThread;
        }

        @Override
        public int ownThreadAffinity() {
            return lineUdpOwnThreadAffinity;
        }

        @Override
        public LineProtoTimestampAdapter getTimestampAdapter() {
            return lineUdpTimestampAdapter;
        }
    }

    private class PropLineTcpReceiverIODispatcherConfiguration implements IODispatcherConfiguration {

        @Override
        public int getActiveConnectionLimit() {
            return lineTcpNetActiveConnectionLimit;
        }

        @Override
        public boolean useWindowsHint() {
            return lineTcpNetUseWindowsHint;
        }

        @Override
        public int getBindIPv4Address() {
            return lineTcpNetBindIPv4Address;
        }

        @Override
        public int getBindPort() {
            return lineTcpNetBindPort;
        }

        @Override
        public MillisecondClock getClock() {
            return MillisecondClockImpl.INSTANCE;
        }

        @Override
        public String getDispatcherLogName() {
            return "tcp-line-server";
        }

        @Override
        public EpollFacade getEpollFacade() {
            return EpollFacadeImpl.INSTANCE;
        }

        @Override
        public long getIdleConnectionTimeout() {
            return lineTcpNetIdleConnectionTimeout;
        }

        @Override
        public int getInitialBias() {
            return BIAS_READ;
        }

        public NetworkFacade getNetworkFacade() {
            return NetworkFacadeImpl.INSTANCE;
        }

        @Override
        public int getRcvBufSize() {
            return lineTcpNetRcvBufSize;
        }

        @Override
        public SelectFacade getSelectFacade() {
            return SelectFacadeImpl.INSTANCE;
        }

        @Override
        public int getSndBufSize() {
            return -1;
        }

        @Override
        public long getQueuedConnectionTimeout() {
            return lineTcpNetQueuedConnectionTimeout;
        }
    }

    private class PropLineTcpWriterWorkerPoolConfiguration implements WorkerPoolAwareConfiguration {
        @Override
        public int[] getWorkerAffinity() {
            return lineTcpWriterWorkerAffinity;
        }

        @Override
        public int getWorkerCount() {
            return lineTcpWriterWorkerCount;
        }

        @Override
        public boolean haltOnError() {
            return lineTcpWriterWorkerPoolHaltOnError;
        }

        @Override
        public String getPoolName() {
            return "ilpwriter";
        }

        @Override
        public long getYieldThreshold() {
            return lineTcpWriterWorkerYieldThreshold;
        }

        @Override
        public long getSleepThreshold() {
            return lineTcpWriterWorkerSleepThreshold;
        }

        @Override
        public boolean isEnabled() {
            return true;
        }
    }

    private class PropLineTcpIOWorkerPoolConfiguration implements WorkerPoolAwareConfiguration {
        @Override
        public int[] getWorkerAffinity() {
            return lineTcpIOWorkerAffinity;
        }

        @Override
        public int getWorkerCount() {
            return lineTcpIOWorkerCount;
        }

        @Override
        public boolean haltOnError() {
            return lineTcpIOWorkerPoolHaltOnError;
        }

        @Override
        public String getPoolName() {
            return "ilpio";
        }

        @Override
        public long getYieldThreshold() {
            return lineTcpIOWorkerYieldThreshold;
        }

        @Override
        public long getSleepThreshold() {
            return lineTcpIOWorkerSleepThreshold;
        }

        @Override
        public boolean isEnabled() {
            return true;
        }
    }

    private class PropLineTcpReceiverConfiguration implements LineTcpReceiverConfiguration {

        @Override
        public String getAuthDbPath() {
            return lineTcpAuthDbPath;
        }

        @Override
        public CairoSecurityContext getCairoSecurityContext() {
            return AllowAllCairoSecurityContext.INSTANCE;
        }

        @Override
        public int getConnectionPoolInitialCapacity() {
            return lineTcpConnectionPoolInitialCapacity;
        }

        @Override
        public int getDefaultPartitionBy() {
            return lineDefaultPartitionBy;
        }

        @Override
        public WorkerPoolAwareConfiguration getIOWorkerPoolConfiguration() {
            return lineTcpIOWorkerPoolConfiguration;
        }

        @Override
        public long getMaintenanceInterval() {
            return lineTcpMaintenanceInterval;
        }

        @Override
        public long getCommitTimeout() {
            return lineTcpCommitTimeout;
        }

        @Override
        public int getMaxMeasurementSize() {
            return lineTcpMaxMeasurementSize;
        }

        @Override
        public MicrosecondClock getMicrosecondClock() {
            return MicrosecondClockImpl.INSTANCE;
        }

        @Override
        public MillisecondClock getMillisecondClock() {
            return MillisecondClockImpl.INSTANCE;
        }

        @Override
        public long getWriterIdleTimeout() {
            return minIdleMsBeforeWriterRelease;
        }

        @Override
        public IODispatcherConfiguration getNetDispatcherConfiguration() {
            return lineTcpReceiverDispatcherConfiguration;
        }

        @Override
        public int getNetMsgBufferSize() {
            return lineTcpMsgBufferSize;
        }

        @Override
        public NetworkFacade getNetworkFacade() {
            return NetworkFacadeImpl.INSTANCE;
        }

        @Override
        public LineProtoTimestampAdapter getTimestampAdapter() {
            return lineTcpTimestampAdapter;
        }

        @Override
        public int getWriterQueueCapacity() {
            return lineTcpWriterQueueCapacity;
        }

        @Override
        public WorkerPoolAwareConfiguration getWriterWorkerPoolConfiguration() {
            return lineTcpWriterWorkerPoolConfiguration;
        }

        @Override
        public boolean isEnabled() {
            return lineTcpEnabled;
        }

        @Override
        public int getAggressiveReadRetryCount() {
            return lineTcpAggressiveReadRetryCount;
        }

        @Override
        public long getSymbolCacheWaitUsBeforeReload() {
            return symbolCacheWaitUsBeforeReload;
        }
    }

    private class PropJsonQueryProcessorConfiguration implements JsonQueryProcessorConfiguration {
        @Override
        public MillisecondClock getClock() {
            return httpFrozenClock ? StationaryMillisClock.INSTANCE : MillisecondClockImpl.INSTANCE;
        }

        @Override
        public int getConnectionCheckFrequency() {
            return jsonQueryConnectionCheckFrequency;
        }

        @Override
        public FilesFacade getFilesFacade() {
            return FilesFacadeImpl.INSTANCE;
        }

        @Override
        public int getFloatScale() {
            return jsonQueryFloatScale;
        }

        @Override
        public int getDoubleScale() {
            return jsonQueryDoubleScale;
        }

        @Override
        public CharSequence getKeepAliveHeader() {
            return keepAliveHeader;
        }

        @Override
        public long getMaxQueryResponseRowLimit() {
            return maxHttpQueryResponseRowLimit;
        }

        @Override
        public SqlExecutionCircuitBreakerConfiguration getCircuitBreakerConfiguration() {
            return circuitBreakerConfiguration;
        }
    }

    private class PropWorkerPoolConfiguration implements WorkerPoolConfiguration {
        @Override
        public int[] getWorkerAffinity() {
            return sharedWorkerAffinity;
        }

        @Override
        public int getWorkerCount() {
            return sharedWorkerCount;
        }

        @Override
        public boolean haltOnError() {
            return sharedWorkerHaltOnError;
        }

        @Override
        public long getYieldThreshold() {
            return sharedWorkerYieldThreshold;
        }

        @Override
        public long getSleepThreshold() {
            return sharedWorkerSleepThreshold;
        }

        @Override
        public long getSleepMs() {
            return sharedWorkerSleepMs;
        }
    }

    private class PropWaitProcessorConfiguration implements WaitProcessorConfiguration {

        @Override
        public MillisecondClock getClock() {
            return MillisecondClockImpl.INSTANCE;
        }

        @Override
        public long getMaxWaitCapMs() {
            return maxRerunWaitCapMs;
        }

        @Override
        public double getExponentialWaitMultiplier() {
            return rerunExponentialWaitMultiplier;
        }

        @Override
        public int getInitialWaitQueueSize() {
            return rerunInitialWaitQueueSize;
        }

        @Override
        public int getMaxProcessingQueueSize() {
            return rerunMaxProcessingQueueSize;
        }
    }

    private class PropPGWireDispatcherConfiguration implements IODispatcherConfiguration {

        @Override
        public int getActiveConnectionLimit() {
            return pgNetActiveConnectionLimit;
        }

        @Override
        public boolean useWindowsHint() {
            return pgNetUseWindowsHint;
        }

        @Override
        public int getBindIPv4Address() {
            return pgNetBindIPv4Address;
        }

        @Override
        public int getBindPort() {
            return pgNetBindPort;
        }

        @Override
        public MillisecondClock getClock() {
            return MillisecondClockImpl.INSTANCE;
        }

        @Override
        public String getDispatcherLogName() {
            return "pg-server";
        }

        @Override
        public EpollFacade getEpollFacade() {
            return EpollFacadeImpl.INSTANCE;
        }

        public long getIdleConnectionTimeout() {
            return pgNetIdleConnectionTimeout;
        }

        @Override
        public int getInitialBias() {
            return BIAS_READ;
        }

        @Override
        public NetworkFacade getNetworkFacade() {
            return NetworkFacadeImpl.INSTANCE;
        }

        @Override
        public int getRcvBufSize() {
            return pgNetRcvBufSize;
        }

        @Override
        public SelectFacade getSelectFacade() {
            return SelectFacadeImpl.INSTANCE;
        }

        @Override
        public int getSndBufSize() {
            return pgNetSndBufSize;
        }

        @Override
        public long getQueuedConnectionTimeout() {
            return pgNetQueuedConnectionTimeout;
        }
    }

    private class PropPGWireConfiguration implements PGWireConfiguration {
        @Override
        public int getBinParamCountCapacity() {
            return pgBinaryParamsCapacity;
        }

        @Override
        public int getCharacterStoreCapacity() {
            return pgCharacterStoreCapacity;
        }

        @Override
        public int getCharacterStorePoolCapacity() {
            return pgCharacterStorePoolCapacity;
        }

        @Override
        public int getConnectionPoolInitialCapacity() {
            return pgConnectionPoolInitialCapacity;
        }

        @Override
        public String getDefaultPassword() {
            return pgPassword;
        }

        @Override
        public String getDefaultUsername() {
            return pgUsername;
        }

        @Override
        public IODispatcherConfiguration getDispatcherConfiguration() {
            return propPGWireDispatcherConfiguration;
        }

        @Override
        public int getIdleRecvCountBeforeGivingUp() {
            return pgIdleRecvCountBeforeGivingUp;
        }

        @Override
        public int getIdleSendCountBeforeGivingUp() {
            return pgIdleSendCountBeforeGivingUp;
        }

        @Override
        public boolean isSelectCacheEnabled() {
            return pgSelectCacheEnabled;
        }

        @Override
        public int getSelectCacheBlockCount() {
            return pgSelectCacheBlockCount;
        }

        @Override
        public int getSelectCacheRowCount() {
            return pgSelectCacheRowCount;
        }

        @Override
        public boolean isInsertCacheEnabled() {
            return pgInsertCacheEnabled;
        }

        @Override
        public int getInsertCacheBlockCount() {
            return pgInsertCacheBlockCount;
        }

        @Override
        public int getInsertCacheRowCount() {
            return pgInsertCacheRowCount;
        }

        @Override
        public int getInsertPoolCapacity() {
            return pgInsertPoolCapacity;
        }

        @Override
        public int getMaxBlobSizeOnQuery() {
            return pgMaxBlobSizeOnQuery;
        }

        @Override
        public int getNamedStatementCacheCapacity() {
            return pgNamedStatementCacheCapacity;
        }

        @Override
        public int getNamesStatementPoolCapacity() {
            return pgNamesStatementPoolCapacity;
        }

        @Override
        public NetworkFacade getNetworkFacade() {
            return NetworkFacadeImpl.INSTANCE;
        }

        @Override
        public int getPendingWritersCacheSize() {
            return pgPendingWritersCacheCapacity;
        }

        @Override
        public int getRecvBufferSize() {
            return pgRecvBufferSize;
        }

        @Override
        public int getSendBufferSize() {
            return pgSendBufferSize;
        }

        @Override
        public String getServerVersion() {
            return "11.3";
        }

        @Override
        public DateLocale getDefaultDateLocale() {
            return pgDefaultLocale;
        }

        @Override
        public SqlExecutionCircuitBreakerConfiguration getCircuitBreakerConfiguration() {
            return circuitBreakerConfiguration;
        }

        @Override
        public int[] getWorkerAffinity() {
            return pgWorkerAffinity;
        }

        @Override
        public int getWorkerCount() {
            return pgWorkerCount;
        }

        @Override
        public boolean haltOnError() {
            return pgHaltOnError;
        }

        @Override
        public boolean isDaemonPool() {
            return pgDaemonPool;
        }

        @Override
        public long getYieldThreshold() {
            return pgWorkerYieldThreshold;
        }

        @Override
        public long getSleepThreshold() {
            return pgWorkerSleepThreshold;
        }

        @Override
        public boolean isEnabled() {
            return pgEnabled;
        }
    }

    private class PropTelemetryConfiguration implements TelemetryConfiguration {

        @Override
        public boolean getDisableCompletely() {
            return telemetryDisableCompletely;
        }

        @Override
        public boolean getEnabled() {
            return telemetryEnabled;
        }

        @Override
        public int getQueueCapacity() {
            return telemetryQueueCapacity;
        }
    }

    private class PropHttpMinServerConfiguration implements HttpMinServerConfiguration {

        @Override
        public IODispatcherConfiguration getDispatcherConfiguration() {
            return httpMinIODispatcherConfiguration;
        }

        @Override
        public HttpContextConfiguration getHttpContextConfiguration() {
            return httpContextConfiguration;
        }

        @Override
        public WaitProcessorConfiguration getWaitProcessorConfiguration() {
            return httpWaitProcessorConfiguration;
        }

        @Override
        public int[] getWorkerAffinity() {
            return httpMinWorkerAffinity;
        }

        @Override
        public int getWorkerCount() {
            return httpMinWorkerCount;
        }

        @Override
        public boolean haltOnError() {
            return httpMinWorkerHaltOnError;
        }

        @Override
        public long getYieldThreshold() {
            return httpMinWorkerYieldThreshold;
        }

        @Override
        public long getSleepThreshold() {
            return httpMinWorkerSleepThreshold;
        }

        @Override
        public boolean isEnabled() {
            return httpMinServerEnabled;
        }
    }

    private class PropMetricsConfiguration implements MetricsConfiguration {

        @Override
        public boolean isEnabled() {
            return metricsEnabled;
        }
    }
}<|MERGE_RESOLUTION|>--- conflicted
+++ resolved
@@ -227,19 +227,10 @@
     private final long writerDataIndexKeyAppendPageSize;
     private final long writerDataIndexValueAppendPageSize;
     private final long writerAsyncCommandBusyWaitTimeout;
-<<<<<<< HEAD
-    private final int writerTickRowsCountMod;
-    private final long writerAsyncCommandMaxWaitTimeout;
-    private final int cairoFilterQueueCapacity;
-    private final int cairoPageFrameQueueCapacity;
-    private final int cairoWriterCommandQueueSlotSize;
-    private final int cairoPageFrameRowsCapacity;
-=======
     private final int writerAsyncCommandQueueCapacity;
     private final int writerTickRowsCountMod;
     private final long writerAsyncCommandMaxWaitTimeout;
     private final int o3PartitionPurgeListCapacity;
->>>>>>> 40357f45
     private boolean httpAllowDeflateBeforeSend;
     private int[] httpWorkerAffinity;
     private int[] httpMinWorkerAffinity;
@@ -365,10 +356,6 @@
     private int httpMinRcvBufSize;
     private int httpMinSndBufSize;
     private long symbolCacheWaitUsBeforeReload;
-<<<<<<< HEAD
-    private final int writerAsyncCommandQueueCapacity;
-=======
->>>>>>> 40357f45
 
     public PropServerConfiguration(
             String root,
@@ -698,14 +685,7 @@
             this.telemetryEnabled = getBoolean(properties, env, "telemetry.enabled", true);
             this.telemetryDisableCompletely = getBoolean(properties, env, "telemetry.disable.completely", false);
             this.telemetryQueueCapacity = Numbers.ceilPow2(getInt(properties, env, "telemetry.queue.capacity", 512));
-<<<<<<< HEAD
-            this.cairoFilterQueueCapacity = Numbers.ceilPow2(getInt(properties, env, "cairo.filter.queue.capacity", 64));
-            this.cairoPageFrameQueueCapacity = Numbers.ceilPow2(getInt(properties, env, "cairo.page.frame.queue.capacity", 64));
-            this.cairoWriterCommandQueueSlotSize = Numbers.ceilPow2(getIntSize(properties, env, "cairo.writer.command.queue.slot.size", 2048));
-            this.cairoPageFrameRowsCapacity = Numbers.ceilPow2(getInt(properties, env, "cairo.page.frame.rows.capacity", 32));
-=======
             this.o3PartitionPurgeListCapacity = getInt(properties, env, "cairo.o3.partition.purge.list.initial.capacity", 1);
->>>>>>> 40357f45
 
             parseBindTo(properties, env, "line.udp.bind.to", "0.0.0.0:9009", (a, p) -> {
                 this.lineUdpBindIPV4Address = a;
@@ -797,7 +777,7 @@
             this.writerAsyncCommandQueueCapacity = Numbers.ceilPow2(getInt(properties, env, "cairo.writer.command.queue.capacity", 32));
 
             this.buildInformation = buildInformation;
-            this.binaryEncodingMaxLength = getInt(properties, env, "binary.data.encoding.maxlength", 32768);
+            this.binaryEncodingMaxLength = getInt(properties, env, "binarydata.encoding.maxlength", 32768);
         }
     }
 
@@ -1511,154 +1491,927 @@
     }
 
     private class PropCairoConfiguration implements CairoConfiguration {
+
         @Override
         public boolean enableTestFactories() {
             return false;
         }
 
         @Override
+        public int getAnalyticColumnPoolCapacity() {
+            return sqlAnalyticColumnPoolCapacity;
+        }
+
+        @Override
+        public long getDataAppendPageSize() {
+            return writerDataAppendPageSize;
+        }
+
+        @Override
+        public DateFormat getBackupDirTimestampFormat() {
+            return backupDirTimestampFormat;
+        }
+
+        @Override
+        public int getBackupMkDirMode() {
+            return backupMkdirMode;
+        }
+
+        @Override
+        public CharSequence getBackupRoot() {
+            return backupRoot;
+        }
+
+        @Override
+        public CharSequence getBackupTempDirName() {
+            return backupTempDirName;
+        }
+
+        @Override
+        public int getBinaryEncodingMaxLength() {
+            return binaryEncodingMaxLength;
+        }
+
+        @Override
+        public int getBindVariablePoolSize() {
+            return sqlBindVariablePoolSize;
+        }
+
+        @Override
+        public BuildInformation getBuildInformation() {
+            return buildInformation;
+        }
+
+        @Override
+        public int getColumnCastModelPoolCapacity() {
+            return sqlColumnCastModelPoolCapacity;
+        }
+
+        @Override
+        public int getColumnIndexerQueueCapacity() {
+            return columnIndexerQueueCapacity;
+        }
+
+        @Override
+        public long getCommitLag() {
+            return commitLag;
+        }
+
+        @Override
+        public int getCommitMode() {
+            return commitMode;
+        }
+
+        @Override
+        public CharSequence getConfRoot() {
+            return confRoot;
+        }
+
+        @Override
+        public int getCopyPoolCapacity() {
+            return sqlCopyModelPoolCapacity;
+        }
+
+        @Override
+        public int getCreateAsSelectRetryCount() {
+            return createAsSelectRetryCount;
+        }
+
+        @Override
+        public int getCreateTableModelPoolCapacity() {
+            return sqlCreateTableModelPoolCapacity;
+        }
+
+        @Override
+        public long getDataIndexKeyAppendPageSize() {
+            return writerDataIndexKeyAppendPageSize;
+        }
+
+        @Override
+        public long getDataIndexValueAppendPageSize() {
+            return writerDataIndexValueAppendPageSize;
+        }
+
+        @Override
+        public long getDatabaseIdHi() {
+            return instanceHashHi;
+        }
+
+        @Override
+        public long getDatabaseIdLo() {
+            return instanceHashLo;
+        }
+
+        @Override
+        public CharSequence getDbDirectory() {
+            return dbDirectory;
+        }
+
+        @Override
+        public DateLocale getDefaultDateLocale() {
+            return locale;
+        }
+
+        @Override
+        public CharSequence getDefaultMapType() {
+            return defaultMapType;
+        }
+
+        @Override
+        public boolean getDefaultSymbolCacheFlag() {
+            return defaultSymbolCacheFlag;
+        }
+
+        @Override
+        public int getDefaultSymbolCapacity() {
+            return defaultSymbolCapacity;
+        }
+
+        @Override
+        public int getDoubleToStrCastScale() {
+            return sqlDoubleToStrCastScale;
+        }
+
+        @Override
+        public int getFileOperationRetryCount() {
+            return fileOperationRetryCount;
+        }
+
+        @Override
+        public FilesFacade getFilesFacade() {
+            return FilesFacadeImpl.INSTANCE;
+        }
+
+        @Override
+        public int getFloatToStrCastScale() {
+            return sqlFloatToStrCastScale;
+        }
+
+        @Override
+        public int getGroupByMapCapacity() {
+            return sqlGroupByMapCapacity;
+        }
+
+        @Override
+        public int getGroupByPoolCapacity() {
+            return sqlGroupByPoolCapacity;
+        }
+
+        @Override
+        public long getIdleCheckInterval() {
+            return idleCheckInterval;
+        }
+
+        @Override
+        public long getInactiveReaderTTL() {
+            return inactiveReaderTTL;
+        }
+
+        @Override
+        public long getInactiveWriterTTL() {
+            return inactiveWriterTTL;
+        }
+
+        @Override
+        public int getIndexValueBlockSize() {
+            return indexValueBlockSize;
+        }
+
+        @Override
+        public CharSequence getInputRoot() {
+            return inputRoot;
+        }
+
+        @Override
+        public int getInsertPoolCapacity() {
+            return sqlInsertModelPoolCapacity;
+        }
+
+        @Override
+        public int getLatestByQueueCapacity() {
+            return latestByQueueCapacity;
+        }
+
+        @Override
+        public int getMaxSwapFileCount() {
+            return maxSwapFileCount;
+        }
+
+        @Override
+        public int getMaxSymbolNotEqualsCount() {
+            return sqlMaxSymbolNotEqualsCount;
+        }
+
+        @Override
+        public int getMaxUncommittedRows() {
+            return maxUncommittedRows;
+        }
+
+        @Override
+        public MicrosecondClock getMicrosecondClock() {
+            return MicrosecondClockImpl.INSTANCE;
+        }
+
+        @Override
+        public MillisecondClock getMillisecondClock() {
+            return MillisecondClockImpl.INSTANCE;
+        }
+
+        @Override
+        public int getMkDirMode() {
+            return mkdirMode;
+        }
+
+        @Override
+        public int getO3CallbackQueueCapacity() {
+            return o3CallbackQueueCapacity;
+        }
+
+        @Override
+        public int getO3ColumnMemorySize() {
+            return o3ColumnMemorySize;
+        }
+
+        @Override
+        public int getO3CopyQueueCapacity() {
+            return o3CopyQueueCapacity;
+        }
+
+        @Override
+        public int getO3OpenColumnQueueCapacity() {
+            return o3OpenColumnQueueCapacity;
+        }
+
+        @Override
+        public int getO3PartitionQueueCapacity() {
+            return o3PartitionQueueCapacity;
+        }
+
+        @Override
+        public int getO3PartitionUpdateQueueCapacity() {
+            return o3UpdPartitionSizeQueueCapacity;
+        }
+
+        @Override
+        public int getO3PurgeDiscoveryQueueCapacity() {
+            return o3PurgeDiscoveryQueueCapacity;
+        }
+
+        @Override
+        public int getParallelIndexThreshold() {
+            return parallelIndexThreshold;
+        }
+
+        @Override
+        public int getPartitionPurgeListCapacity() {
+            return o3PartitionPurgeListCapacity;
+        }
+
+        @Override
+        public int getReaderPoolMaxSegments() {
+            return readerPoolMaxSegments;
+        }
+
+        @Override
+        public int getRenameTableModelPoolCapacity() {
+            return sqlRenameTableModelPoolCapacity;
+        }
+
+        @Override
+        public CharSequence getRoot() {
+            return root;
+        }
+
+        @Override
+        public int getSampleByIndexSearchPageSize() {
+            return sampleByIndexSearchPageSize;
+        }
+
+        @Override
+        public long getMiscAppendPageSize() {
+            return writerMiscAppendPageSize;
+        }
+
+        @Override
+        public long getSpinLockTimeoutUs() {
+            return spinLockTimeoutUs;
+        }
+
+        @Override
+        public int getSqlAnalyticRowIdMaxPages() {
+            return sqlAnalyticRowIdMaxPages;
+        }
+
+        @Override
+        public int getSqlAnalyticRowIdPageSize() {
+            return sqlAnalyticRowIdPageSize;
+        }
+
+        @Override
+        public int getSqlAnalyticStoreMaxPages() {
+            return sqlAnalyticStoreMaxPages;
+        }
+
+        @Override
+        public int getSqlAnalyticStorePageSize() {
+            return sqlAnalyticStorePageSize;
+        }
+
+        @Override
+        public int getSqlAnalyticTreeKeyMaxPages() {
+            return sqlAnalyticTreeKeyMaxPages;
+        }
+
+        @Override
+        public int getSqlAnalyticTreeKeyPageSize() {
+            return sqlAnalyticTreeKeyPageSize;
+        }
+
+        @Override
+        public int getSqlCharacterStoreCapacity() {
+            return sqlCharacterStoreCapacity;
+        }
+
+        @Override
+        public int getSqlCharacterStoreSequencePoolCapacity() {
+            return sqlCharacterStoreSequencePoolCapacity;
+        }
+
+        @Override
+        public int getSqlColumnPoolCapacity() {
+            return sqlColumnPoolCapacity;
+        }
+
+        @Override
+        public double getSqlCompactMapLoadFactor() {
+            return sqlCompactMapLoadFactor;
+        }
+
+        @Override
+        public int getSqlCopyBufferSize() {
+            return sqlCopyBufferSize;
+        }
+
+        @Override
+        public int getSqlDistinctTimestampKeyCapacity() {
+            return sqlDistinctTimestampKeyCapacity;
+        }
+
+        @Override
+        public double getSqlDistinctTimestampLoadFactor() {
+            return sqlDistinctTimestampLoadFactor;
+        }
+
+        @Override
+        public int getSqlExpressionPoolCapacity() {
+            return sqlExpressionPoolCapacity;
+        }
+
+        @Override
+        public double getSqlFastMapLoadFactor() {
+            return sqlFastMapLoadFactor;
+        }
+
+        @Override
+        public int getSqlHashJoinLightValueMaxPages() {
+            return sqlHashJoinLightValueMaxPages;
+        }
+
+        @Override
+        public int getSqlHashJoinLightValuePageSize() {
+            return sqlHashJoinLightValuePageSize;
+        }
+
+        @Override
+        public int getSqlHashJoinValueMaxPages() {
+            return sqlHashJoinValueMaxPages;
+        }
+
+        @Override
+        public int getSqlHashJoinValuePageSize() {
+            return sqlHashJoinValuePageSize;
+        }
+
+        @Override
+        public int getSqlJoinContextPoolCapacity() {
+            return sqlJoinContextPoolCapacity;
+        }
+
+        @Override
+        public int getSqlJoinMetadataMaxResizes() {
+            return sqlJoinMetadataMaxResizes;
+        }
+
+        @Override
+        public int getSqlJoinMetadataPageSize() {
+            return sqlJoinMetadataPageSize;
+        }
+
+        @Override
+        public long getSqlLatestByRowCount() {
+            return sqlLatestByRowCount;
+        }
+
+        @Override
+        public int getSqlLexerPoolCapacity() {
+            return sqlLexerPoolCapacity;
+        }
+
+        @Override
+        public int getSqlMapKeyCapacity() {
+            return sqlMapKeyCapacity;
+        }
+
+        @Override
+        public int getSqlMapMaxPages() {
+            return sqlMapMaxPages;
+        }
+
+        @Override
+        public int getSqlMapMaxResizes() {
+            return sqlMapMaxResizes;
+        }
+
+        @Override
+        public int getSqlMapPageSize() {
+            return sqlMapPageSize;
+        }
+
+        @Override
+        public int getSqlModelPoolCapacity() {
+            return sqlModelPoolCapacity;
+        }
+
+        @Override
+        public int getSqlSortKeyMaxPages() {
+            return sqlSortKeyMaxPages;
+        }
+
+        @Override
+        public long getSqlSortKeyPageSize() {
+            return sqlSortKeyPageSize;
+        }
+
+        @Override
+        public int getSqlSortLightValueMaxPages() {
+            return sqlSortLightValueMaxPages;
+        }
+
+        @Override
+        public long getSqlSortLightValuePageSize() {
+            return sqlSortLightValuePageSize;
+        }
+
+        @Override
+        public int getSqlSortValueMaxPages() {
+            return sqlSortValueMaxPages;
+        }
+
+        @Override
         public int getSqlSortValuePageSize() {
             return sqlSortValuePageSize;
         }
 
         @Override
-        public int getAnalyticColumnPoolCapacity() {
-            return sqlAnalyticColumnPoolCapacity;
-        }
-
-        @Override
-        public DateFormat getBackupDirTimestampFormat() {
-            return backupDirTimestampFormat;
-        }
-
-        @Override
-        public int getBackupMkDirMode() {
-            return backupMkdirMode;
-        }
-
-        @Override
-        public CharSequence getBackupRoot() {
-            return backupRoot;
-        }
-
-        @Override
-        public CharSequence getBackupTempDirName() {
-            return backupTempDirName;
-        }
-
-        @Override
-        public int getBinaryEncodingMaxLength() {
-            return binaryEncodingMaxLength;
-        }
-
-        @Override
-        public int getBindVariablePoolSize() {
-            return sqlBindVariablePoolSize;
-        }
-
-        @Override
-        public BuildInformation getBuildInformation() {
-            return buildInformation;
-        }
-
-        @Override
-        public int getColumnCastModelPoolCapacity() {
-            return sqlColumnCastModelPoolCapacity;
-        }
-
-        @Override
-        public int getColumnIndexerQueueCapacity() {
-            return columnIndexerQueueCapacity;
-        }
-
-        @Override
-        public long getCommitLag() {
-            return commitLag;
-        }
-
+        public int getSqlPageFrameMaxSize() {
+            return sqlPageFrameMaxSize;
+        }
+
+        @Override
+        public int getSqlJitMode() {
+            return sqlJitMode;
+        }
+
+        @Override
+        public int getSqlJitIRMemoryPageSize() {
+            return sqlJitIRMemoryPageSize;
+        }
+
+        @Override
+        public int getSqlJitIRMemoryMaxPages() {
+            return sqlJitIRMemoryMaxPages;
+        }
+
+        @Override
+        public int getSqlJitBindVarsMemoryPageSize() {
+            return sqlJitBindVarsMemoryPageSize;
+        }
+
+        @Override
+        public int getSqlJitBindVarsMemoryMaxPages() {
+            return sqlJitBindVarsMemoryMaxPages;
+        }
+
+        @Override
+        public int getSqlJitRowsThreshold() {
+            return sqlJitRowsThreshold;
+        }
+
+        @Override
+        public int getSqlJitPageAddressCacheThreshold() {
+            return sqlJitPageAddressCacheThreshold;
+        }
+
+        @Override
+        public boolean isSqlJitDebugEnabled() {
+            return sqlJitDebugEnabled;
+        }
+
+        public TelemetryConfiguration getTelemetryConfiguration() {
+            return telemetryConfiguration;
+        }
+
+        @Override
+        public TextConfiguration getTextConfiguration() {
+            return textConfiguration;
+        }
+
+        @Override
+        public int getTxnScoreboardEntryCount() {
+            return sqlTxnScoreboardEntryCount;
+        }
+
+        @Override
+        public int getVectorAggregateQueueCapacity() {
+            return vectorAggregateQueueCapacity;
+        }
+
+        @Override
+        public int getWithClauseModelPoolCapacity() {
+            return sqlWithClauseModelPoolCapacity;
+        }
+
+        @Override
+        public long getWorkStealTimeoutNanos() {
+            return workStealTimeoutNanos;
+        }
+
+        @Override
+        public long getWriterAsyncCommandBusyWaitTimeout() {
+            return writerAsyncCommandBusyWaitTimeout;
+        }
+
+        @Override
+        public long getWriterAsyncCommandMaxTimeout() {
+            return writerAsyncCommandMaxWaitTimeout;
+        }
+
+        @Override
+        public int getWriterCommandQueueCapacity() {
+            return writerAsyncCommandQueueCapacity;
+        }
+
+        @Override
+        public int getWriterTickRowsCountMod() {
+            return writerTickRowsCountMod;
+        }
+
+        @Override
+        public boolean isO3QuickSortEnabled() {
+            return o3QuickSortEnabled;
+        }
+
+        @Override
+        public boolean isParallelIndexingEnabled() {
+            return parallelIndexingEnabled;
+        }
+    }
+
+    private class PropLineUdpReceiverConfiguration implements LineUdpReceiverConfiguration {
         @Override
         public int getCommitMode() {
-            return commitMode;
-        }
-
-        @Override
-        public CharSequence getConfRoot() {
-            return confRoot;
-        }
-
-        @Override
-        public int getCopyPoolCapacity() {
-            return sqlCopyModelPoolCapacity;
-        }
-
-        @Override
-        public int getCreateAsSelectRetryCount() {
-            return createAsSelectRetryCount;
-        }
-
-        @Override
-        public int getCreateTableModelPoolCapacity() {
-            return sqlCreateTableModelPoolCapacity;
-        }
-
-        @Override
-        public long getDataAppendPageSize() {
-            return writerDataAppendPageSize;
-        }
-
-        @Override
-        public long getDataIndexKeyAppendPageSize() {
-            return writerDataIndexKeyAppendPageSize;
-        }
-
-        @Override
-        public long getDataIndexValueAppendPageSize() {
-            return writerDataIndexValueAppendPageSize;
-        }
-
-        @Override
-        public long getDatabaseIdHi() {
-            return instanceHashHi;
-        }
-
-        @Override
-        public long getDatabaseIdLo() {
-            return instanceHashLo;
-        }
-
-        @Override
-        public CharSequence getDbDirectory() {
-            return dbDirectory;
-        }
-
-        @Override
-        public DateLocale getDefaultDateLocale() {
-            return locale;
-        }
-
-        @Override
-        public CharSequence getDefaultMapType() {
-            return defaultMapType;
-        }
-
-        @Override
-        public boolean getDefaultSymbolCacheFlag() {
-            return defaultSymbolCacheFlag;
-        }
-
-        @Override
-        public int getDefaultSymbolCapacity() {
-            return defaultSymbolCapacity;
-        }
-
-        @Override
-        public int getDoubleToStrCastScale() {
-            return sqlDoubleToStrCastScale;
-        }
-
-        @Override
-        public int getFileOperationRetryCount() {
-            return fileOperationRetryCount;
+            return lineUdpCommitMode;
+        }
+
+        @Override
+        public int getBindIPv4Address() {
+            return lineUdpBindIPV4Address;
+        }
+
+        @Override
+        public int getCommitRate() {
+            return lineUdpCommitRate;
+        }
+
+        @Override
+        public int getGroupIPv4Address() {
+            return lineUdpGroupIPv4Address;
+        }
+
+        @Override
+        public int getMsgBufferSize() {
+            return lineUdpMsgBufferSize;
+        }
+
+        @Override
+        public int getMsgCount() {
+            return lineUdpMsgCount;
+        }
+
+        @Override
+        public NetworkFacade getNetworkFacade() {
+            return NetworkFacadeImpl.INSTANCE;
+        }
+
+        @Override
+        public int getPort() {
+            return lineUdpPort;
+        }
+
+        @Override
+        public int getReceiveBufferSize() {
+            return lineUdpReceiveBufferSize;
+        }
+
+        @Override
+        public CairoSecurityContext getCairoSecurityContext() {
+            return AllowAllCairoSecurityContext.INSTANCE;
+        }
+
+        @Override
+        public boolean isEnabled() {
+            return lineUdpEnabled;
+        }
+
+        @Override
+        public boolean isUnicast() {
+            return lineUdpUnicast;
+        }
+
+        @Override
+        public boolean ownThread() {
+            return lineUdpOwnThread;
+        }
+
+        @Override
+        public int ownThreadAffinity() {
+            return lineUdpOwnThreadAffinity;
+        }
+
+        @Override
+        public LineProtoTimestampAdapter getTimestampAdapter() {
+            return lineUdpTimestampAdapter;
+        }
+    }
+
+    private class PropLineTcpReceiverIODispatcherConfiguration implements IODispatcherConfiguration {
+
+        @Override
+        public int getActiveConnectionLimit() {
+            return lineTcpNetActiveConnectionLimit;
+        }
+
+        @Override
+        public boolean useWindowsHint() {
+            return lineTcpNetUseWindowsHint;
+        }
+
+        @Override
+        public int getBindIPv4Address() {
+            return lineTcpNetBindIPv4Address;
+        }
+
+        @Override
+        public int getBindPort() {
+            return lineTcpNetBindPort;
+        }
+
+        @Override
+        public MillisecondClock getClock() {
+            return MillisecondClockImpl.INSTANCE;
+        }
+
+        @Override
+        public String getDispatcherLogName() {
+            return "tcp-line-server";
+        }
+
+        @Override
+        public EpollFacade getEpollFacade() {
+            return EpollFacadeImpl.INSTANCE;
+        }
+
+        @Override
+        public long getIdleConnectionTimeout() {
+            return lineTcpNetIdleConnectionTimeout;
+        }
+
+        @Override
+        public int getInitialBias() {
+            return BIAS_READ;
+        }
+
+        public NetworkFacade getNetworkFacade() {
+            return NetworkFacadeImpl.INSTANCE;
+        }
+
+        @Override
+        public int getRcvBufSize() {
+            return lineTcpNetRcvBufSize;
+        }
+
+        @Override
+        public SelectFacade getSelectFacade() {
+            return SelectFacadeImpl.INSTANCE;
+        }
+
+        @Override
+        public int getSndBufSize() {
+            return -1;
+        }
+
+        @Override
+        public long getQueuedConnectionTimeout() {
+            return lineTcpNetQueuedConnectionTimeout;
+        }
+    }
+
+    private class PropLineTcpWriterWorkerPoolConfiguration implements WorkerPoolAwareConfiguration {
+        @Override
+        public int[] getWorkerAffinity() {
+            return lineTcpWriterWorkerAffinity;
+        }
+
+        @Override
+        public int getWorkerCount() {
+            return lineTcpWriterWorkerCount;
+        }
+
+        @Override
+        public boolean haltOnError() {
+            return lineTcpWriterWorkerPoolHaltOnError;
+        }
+
+        @Override
+        public String getPoolName() {
+            return "ilpwriter";
+        }
+
+        @Override
+        public long getYieldThreshold() {
+            return lineTcpWriterWorkerYieldThreshold;
+        }
+
+        @Override
+        public long getSleepThreshold() {
+            return lineTcpWriterWorkerSleepThreshold;
+        }
+
+        @Override
+        public boolean isEnabled() {
+            return true;
+        }
+    }
+
+    private class PropLineTcpIOWorkerPoolConfiguration implements WorkerPoolAwareConfiguration {
+        @Override
+        public int[] getWorkerAffinity() {
+            return lineTcpIOWorkerAffinity;
+        }
+
+        @Override
+        public int getWorkerCount() {
+            return lineTcpIOWorkerCount;
+        }
+
+        @Override
+        public boolean haltOnError() {
+            return lineTcpIOWorkerPoolHaltOnError;
+        }
+
+        @Override
+        public String getPoolName() {
+            return "ilpio";
+        }
+
+        @Override
+        public long getYieldThreshold() {
+            return lineTcpIOWorkerYieldThreshold;
+        }
+
+        @Override
+        public long getSleepThreshold() {
+            return lineTcpIOWorkerSleepThreshold;
+        }
+
+        @Override
+        public boolean isEnabled() {
+            return true;
+        }
+    }
+
+    private class PropLineTcpReceiverConfiguration implements LineTcpReceiverConfiguration {
+
+        @Override
+        public String getAuthDbPath() {
+            return lineTcpAuthDbPath;
+        }
+
+        @Override
+        public CairoSecurityContext getCairoSecurityContext() {
+            return AllowAllCairoSecurityContext.INSTANCE;
+        }
+
+        @Override
+        public int getConnectionPoolInitialCapacity() {
+            return lineTcpConnectionPoolInitialCapacity;
+        }
+
+        @Override
+        public int getDefaultPartitionBy() {
+            return lineDefaultPartitionBy;
+        }
+
+        @Override
+        public WorkerPoolAwareConfiguration getIOWorkerPoolConfiguration() {
+            return lineTcpIOWorkerPoolConfiguration;
+        }
+
+        @Override
+        public long getMaintenanceInterval() {
+            return lineTcpMaintenanceInterval;
+        }
+
+        @Override
+        public long getCommitTimeout() {
+            return lineTcpCommitTimeout;
+        }
+
+        @Override
+        public int getMaxMeasurementSize() {
+            return lineTcpMaxMeasurementSize;
+        }
+
+        @Override
+        public MicrosecondClock getMicrosecondClock() {
+            return MicrosecondClockImpl.INSTANCE;
+        }
+
+        @Override
+        public MillisecondClock getMillisecondClock() {
+            return MillisecondClockImpl.INSTANCE;
+        }
+
+        @Override
+        public long getWriterIdleTimeout() {
+            return minIdleMsBeforeWriterRelease;
+        }
+
+        @Override
+        public IODispatcherConfiguration getNetDispatcherConfiguration() {
+            return lineTcpReceiverDispatcherConfiguration;
+        }
+
+        @Override
+        public int getNetMsgBufferSize() {
+            return lineTcpMsgBufferSize;
+        }
+
+        @Override
+        public NetworkFacade getNetworkFacade() {
+            return NetworkFacadeImpl.INSTANCE;
+        }
+
+        @Override
+        public LineProtoTimestampAdapter getTimestampAdapter() {
+            return lineTcpTimestampAdapter;
+        }
+
+        @Override
+        public int getWriterQueueCapacity() {
+            return lineTcpWriterQueueCapacity;
+        }
+
+        @Override
+        public WorkerPoolAwareConfiguration getWriterWorkerPoolConfiguration() {
+            return lineTcpWriterWorkerPoolConfiguration;
+        }
+
+        @Override
+        public boolean isEnabled() {
+            return lineTcpEnabled;
+        }
+
+        @Override
+        public int getAggressiveReadRetryCount() {
+            return lineTcpAggressiveReadRetryCount;
+        }
+
+        @Override
+        public long getSymbolCacheWaitUsBeforeReload() {
+            return symbolCacheWaitUsBeforeReload;
+        }
+    }
+
+    private class PropJsonQueryProcessorConfiguration implements JsonQueryProcessorConfiguration {
+        @Override
+        public MillisecondClock getClock() {
+            return httpFrozenClock ? StationaryMillisClock.INSTANCE : MillisecondClockImpl.INSTANCE;
+        }
+
+        @Override
+        public int getConnectionCheckFrequency() {
+            return jsonQueryConnectionCheckFrequency;
         }
 
         @Override
@@ -1667,518 +2420,135 @@
         }
 
         @Override
-        public int getFilterQueueCapacity() {
-            return cairoFilterQueueCapacity;
-        }
-
-        @Override
-        public int getFloatToStrCastScale() {
-            return sqlFloatToStrCastScale;
-        }
-
-        @Override
-        public int getGroupByMapCapacity() {
-            return sqlGroupByMapCapacity;
-        }
-
-        @Override
-        public int getGroupByPoolCapacity() {
-            return sqlGroupByPoolCapacity;
-        }
-
-        @Override
-        public long getIdleCheckInterval() {
-            return idleCheckInterval;
-        }
-
-        @Override
-        public long getInactiveReaderTTL() {
-            return inactiveReaderTTL;
-        }
-
-        @Override
-        public long getInactiveWriterTTL() {
-            return inactiveWriterTTL;
-        }
-
-        @Override
-        public int getIndexValueBlockSize() {
-            return indexValueBlockSize;
-        }
-
-        @Override
-        public CharSequence getInputRoot() {
-            return inputRoot;
-        }
-
-        @Override
-        public int getInsertPoolCapacity() {
-            return sqlInsertModelPoolCapacity;
-        }
-
-        @Override
-        public int getLatestByQueueCapacity() {
-            return latestByQueueCapacity;
-        }
-
-        @Override
-        public int getMaxSwapFileCount() {
-            return maxSwapFileCount;
-        }
-
-        @Override
-        public int getMaxSymbolNotEqualsCount() {
-            return sqlMaxSymbolNotEqualsCount;
-        }
-
-        @Override
-        public int getMaxUncommittedRows() {
-            return maxUncommittedRows;
-        }
-
-        @Override
-        public MicrosecondClock getMicrosecondClock() {
-            return MicrosecondClockImpl.INSTANCE;
-        }
-
-        @Override
-        public MillisecondClock getMillisecondClock() {
+        public int getFloatScale() {
+            return jsonQueryFloatScale;
+        }
+
+        @Override
+        public int getDoubleScale() {
+            return jsonQueryDoubleScale;
+        }
+
+        @Override
+        public CharSequence getKeepAliveHeader() {
+            return keepAliveHeader;
+        }
+
+        @Override
+        public long getMaxQueryResponseRowLimit() {
+            return maxHttpQueryResponseRowLimit;
+        }
+
+        @Override
+        public SqlExecutionCircuitBreakerConfiguration getCircuitBreakerConfiguration() {
+            return circuitBreakerConfiguration;
+        }
+    }
+
+    private class PropWorkerPoolConfiguration implements WorkerPoolConfiguration {
+        @Override
+        public int[] getWorkerAffinity() {
+            return sharedWorkerAffinity;
+        }
+
+        @Override
+        public int getWorkerCount() {
+            return sharedWorkerCount;
+        }
+
+        @Override
+        public boolean haltOnError() {
+            return sharedWorkerHaltOnError;
+        }
+
+        @Override
+        public long getYieldThreshold() {
+            return sharedWorkerYieldThreshold;
+        }
+
+        @Override
+        public long getSleepThreshold() {
+            return sharedWorkerSleepThreshold;
+        }
+
+        @Override
+        public long getSleepMs() {
+            return sharedWorkerSleepMs;
+        }
+    }
+
+    private class PropWaitProcessorConfiguration implements WaitProcessorConfiguration {
+
+        @Override
+        public MillisecondClock getClock() {
             return MillisecondClockImpl.INSTANCE;
         }
 
         @Override
-        public long getMiscAppendPageSize() {
-            return writerMiscAppendPageSize;
-        }
-
-        @Override
-        public int getMkDirMode() {
-            return mkdirMode;
-        }
-
-        @Override
-        public int getO3CallbackQueueCapacity() {
-            return o3CallbackQueueCapacity;
-        }
-
-        @Override
-        public int getO3ColumnMemorySize() {
-            return o3ColumnMemorySize;
-        }
-
-        @Override
-        public int getO3CopyQueueCapacity() {
-            return o3CopyQueueCapacity;
-        }
-
-        @Override
-        public int getO3OpenColumnQueueCapacity() {
-            return o3OpenColumnQueueCapacity;
-        }
-
-        @Override
-        public int getO3PartitionQueueCapacity() {
-            return o3PartitionQueueCapacity;
-        }
-
-        @Override
-        public int getO3PartitionUpdateQueueCapacity() {
-            return o3UpdPartitionSizeQueueCapacity;
-        }
-
-        @Override
-        public int getO3PurgeDiscoveryQueueCapacity() {
-            return o3PurgeDiscoveryQueueCapacity;
-        }
-
-        @Override
-        public int getParallelIndexThreshold() {
-            return parallelIndexThreshold;
-        }
-
-        @Override
-<<<<<<< HEAD
-        public int getPageFrameQueueCapacity() {
-            return cairoPageFrameQueueCapacity;
-        }
-
-        @Override
-        public int getParallelIndexThreshold() {
-            return parallelIndexThreshold;
-=======
-        public int getPartitionPurgeListCapacity() {
-            return o3PartitionPurgeListCapacity;
->>>>>>> 40357f45
-        }
-
-        @Override
-        public int getReaderPoolMaxSegments() {
-            return readerPoolMaxSegments;
-        }
-
-        @Override
-        public int getRenameTableModelPoolCapacity() {
-            return sqlRenameTableModelPoolCapacity;
-        }
-
-        @Override
-        public CharSequence getRoot() {
-            return root;
-        }
-
-        @Override
-        public int getSampleByIndexSearchPageSize() {
-            return sampleByIndexSearchPageSize;
-        }
-
-        @Override
-        public long getSpinLockTimeoutUs() {
-            return spinLockTimeoutUs;
-        }
-
-        @Override
-        public int getSqlAnalyticRowIdMaxPages() {
-            return sqlAnalyticRowIdMaxPages;
-        }
-
-        @Override
-        public int getSqlAnalyticRowIdPageSize() {
-            return sqlAnalyticRowIdPageSize;
-        }
-
-        @Override
-        public int getSqlAnalyticStoreMaxPages() {
-            return sqlAnalyticStoreMaxPages;
-        }
-
-        @Override
-        public int getSqlAnalyticStorePageSize() {
-            return sqlAnalyticStorePageSize;
-        }
-
-        @Override
-        public int getSqlAnalyticTreeKeyMaxPages() {
-            return sqlAnalyticTreeKeyMaxPages;
-        }
-
-        @Override
-        public int getSqlAnalyticTreeKeyPageSize() {
-            return sqlAnalyticTreeKeyPageSize;
-        }
-
-        @Override
-        public int getSqlCharacterStoreCapacity() {
-            return sqlCharacterStoreCapacity;
-        }
-
-        @Override
-        public int getSqlCharacterStoreSequencePoolCapacity() {
-            return sqlCharacterStoreSequencePoolCapacity;
-        }
-
-        @Override
-        public int getSqlColumnPoolCapacity() {
-            return sqlColumnPoolCapacity;
-        }
-
-        @Override
-        public double getSqlCompactMapLoadFactor() {
-            return sqlCompactMapLoadFactor;
-        }
-
-        @Override
-        public int getSqlCopyBufferSize() {
-            return sqlCopyBufferSize;
-        }
-
-        @Override
-        public int getSqlDistinctTimestampKeyCapacity() {
-            return sqlDistinctTimestampKeyCapacity;
-        }
-
-        @Override
-        public double getSqlDistinctTimestampLoadFactor() {
-            return sqlDistinctTimestampLoadFactor;
-        }
-
-        @Override
-        public int getSqlExpressionPoolCapacity() {
-            return sqlExpressionPoolCapacity;
-        }
-
-        @Override
-        public double getSqlFastMapLoadFactor() {
-            return sqlFastMapLoadFactor;
-        }
-
-        @Override
-        public int getSqlHashJoinLightValueMaxPages() {
-            return sqlHashJoinLightValueMaxPages;
-        }
-
-        @Override
-        public int getSqlHashJoinLightValuePageSize() {
-            return sqlHashJoinLightValuePageSize;
-        }
-
-        @Override
-        public int getSqlHashJoinValueMaxPages() {
-            return sqlHashJoinValueMaxPages;
-        }
-
-        @Override
-        public int getSqlHashJoinValuePageSize() {
-            return sqlHashJoinValuePageSize;
-        }
-
-        @Override
-        public int getSqlJoinContextPoolCapacity() {
-            return sqlJoinContextPoolCapacity;
-        }
-
-        @Override
-        public int getSqlJoinMetadataMaxResizes() {
-            return sqlJoinMetadataMaxResizes;
-        }
-
-        @Override
-        public int getSqlJoinMetadataPageSize() {
-            return sqlJoinMetadataPageSize;
-        }
-
-        @Override
-        public long getSqlLatestByRowCount() {
-            return sqlLatestByRowCount;
-        }
-
-        @Override
-        public int getSqlLexerPoolCapacity() {
-            return sqlLexerPoolCapacity;
-        }
-
-        @Override
-        public int getSqlMapKeyCapacity() {
-            return sqlMapKeyCapacity;
-        }
-
-        @Override
-        public int getSqlMapMaxPages() {
-            return sqlMapMaxPages;
-        }
-
-        @Override
-        public int getSqlMapMaxResizes() {
-            return sqlMapMaxResizes;
-        }
-
-        @Override
-        public int getSqlMapPageSize() {
-            return sqlMapPageSize;
-        }
-
-        @Override
-        public int getSqlModelPoolCapacity() {
-            return sqlModelPoolCapacity;
-        }
-
-        @Override
-        public int getSqlPageFrameMaxSize() {
-            return sqlPageFrameMaxSize;
-        }
-
-        @Override
-        public int getSqlSortKeyMaxPages() {
-            return sqlSortKeyMaxPages;
-        }
-
-        @Override
-        public long getSqlSortKeyPageSize() {
-            return sqlSortKeyPageSize;
-        }
-
-        @Override
-        public int getSqlSortLightValueMaxPages() {
-            return sqlSortLightValueMaxPages;
-        }
-
-        @Override
-        public long getSqlSortLightValuePageSize() {
-            return sqlSortLightValuePageSize;
-        }
-
-        @Override
-        public int getSqlSortValueMaxPages() {
-            return sqlSortValueMaxPages;
-        }
-
-        @Override
-<<<<<<< HEAD
-        public int getSqlJoinMetadataPageSize() {
-            return sqlJoinMetadataPageSize;
-        }
-
-        @Override
-        public int getSqlJoinMetadataMaxResizes() {
-            return sqlJoinMetadataMaxResizes;
-=======
-        public int getSqlSortValuePageSize() {
-            return sqlSortValuePageSize;
->>>>>>> 40357f45
-        }
-
-
-        @Override
-        public int getSqlJitMode() {
-            return sqlJitMode;
-        }
-
-        @Override
-        public long getSqlJitIRMemoryPageSize() {
-            return sqlJitIRMemoryPageSize;
-        }
-
-        @Override
-        public int getSqlJitIRMemoryMaxPages() {
-            return sqlJitIRMemoryMaxPages;
-        }
-
-        @Override
-        public long getSqlJitBindVarsMemoryPageSize() {
-            return sqlJitBindVarsMemoryPageSize;
-        }
-
-        @Override
-        public int getSqlJitBindVarsMemoryMaxPages() {
-            return sqlJitBindVarsMemoryMaxPages;
-        }
-
-        @Override
-        public int getSqlJitRowsThreshold() {
-            return sqlJitRowsThreshold;
-        }
-
-        @Override
-        public long getSqlJitPageAddressCacheThreshold() {
-            return sqlJitPageAddressCacheThreshold;
-        }
-
-<<<<<<< HEAD
-
-        @Override
-=======
-        @Override
-        public boolean isSqlJitDebugEnabled() {
-            return sqlJitDebugEnabled;
-        }
-
->>>>>>> 40357f45
-        public TelemetryConfiguration getTelemetryConfiguration() {
-            return telemetryConfiguration;
-        }
-
-        @Override
-        public TextConfiguration getTextConfiguration() {
-            return textConfiguration;
-        }
-
-        @Override
-        public int getTxnScoreboardEntryCount() {
-            return sqlTxnScoreboardEntryCount;
-        }
-
-        @Override
-        public int getVectorAggregateQueueCapacity() {
-            return vectorAggregateQueueCapacity;
-        }
-
-        @Override
-        public int getWithClauseModelPoolCapacity() {
-            return sqlWithClauseModelPoolCapacity;
-        }
-
-        @Override
-        public long getWorkStealTimeoutNanos() {
-            return workStealTimeoutNanos;
-        }
-
-        @Override
-        public long getWriterAsyncCommandBusyWaitTimeout() {
-            return writerAsyncCommandBusyWaitTimeout;
-        }
-
-        @Override
-        public long getWriterAsyncCommandMaxTimeout() {
-            return writerAsyncCommandMaxWaitTimeout;
-        }
-
-        @Override
-        public int getWriterCommandQueueCapacity() {
-            return writerAsyncCommandQueueCapacity;
-        }
-
-        @Override
-<<<<<<< HEAD
-        public int getWriterCommandQueueSlotSize() {
-            return cairoWriterCommandQueueSlotSize;
-        }
-
-        @Override
-=======
->>>>>>> 40357f45
-        public int getWriterTickRowsCountMod() {
-            return writerTickRowsCountMod;
-        }
-
-        @Override
-        public boolean isO3QuickSortEnabled() {
-            return o3QuickSortEnabled;
-        }
-
-        @Override
-        public boolean isParallelIndexingEnabled() {
-            return parallelIndexingEnabled;
-        }
-
-        @Override
-        public boolean isSqlJitDebugEnabled() {
-            return sqlJitDebugEnabled;
-        }
-
-        @Override
-        public int getPageFrameRowsCapacity() {
-            return cairoPageFrameRowsCapacity;
-        }
-    }
-
-    private class PropLineUdpReceiverConfiguration implements LineUdpReceiverConfiguration {
-        @Override
-        public int getCommitMode() {
-            return lineUdpCommitMode;
+        public long getMaxWaitCapMs() {
+            return maxRerunWaitCapMs;
+        }
+
+        @Override
+        public double getExponentialWaitMultiplier() {
+            return rerunExponentialWaitMultiplier;
+        }
+
+        @Override
+        public int getInitialWaitQueueSize() {
+            return rerunInitialWaitQueueSize;
+        }
+
+        @Override
+        public int getMaxProcessingQueueSize() {
+            return rerunMaxProcessingQueueSize;
+        }
+    }
+
+    private class PropPGWireDispatcherConfiguration implements IODispatcherConfiguration {
+
+        @Override
+        public int getActiveConnectionLimit() {
+            return pgNetActiveConnectionLimit;
+        }
+
+        @Override
+        public boolean useWindowsHint() {
+            return pgNetUseWindowsHint;
         }
 
         @Override
         public int getBindIPv4Address() {
-            return lineUdpBindIPV4Address;
-        }
-
-        @Override
-        public int getCommitRate() {
-            return lineUdpCommitRate;
-        }
-
-        @Override
-        public int getGroupIPv4Address() {
-            return lineUdpGroupIPv4Address;
-        }
-
-        @Override
-        public int getMsgBufferSize() {
-            return lineUdpMsgBufferSize;
-        }
-
-        @Override
-        public int getMsgCount() {
-            return lineUdpMsgCount;
+            return pgNetBindIPv4Address;
+        }
+
+        @Override
+        public int getBindPort() {
+            return pgNetBindPort;
+        }
+
+        @Override
+        public MillisecondClock getClock() {
+            return MillisecondClockImpl.INSTANCE;
+        }
+
+        @Override
+        public String getDispatcherLogName() {
+            return "pg-server";
+        }
+
+        @Override
+        public EpollFacade getEpollFacade() {
+            return EpollFacadeImpl.INSTANCE;
+        }
+
+        public long getIdleConnectionTimeout() {
+            return pgNetIdleConnectionTimeout;
+        }
+
+        @Override
+        public int getInitialBias() {
+            return BIAS_READ;
         }
 
         @Override
@@ -2187,599 +2557,156 @@
         }
 
         @Override
-        public int getPort() {
-            return lineUdpPort;
-        }
-
-        @Override
-        public int getReceiveBufferSize() {
-            return lineUdpReceiveBufferSize;
-        }
-
-        @Override
-        public CairoSecurityContext getCairoSecurityContext() {
-            return AllowAllCairoSecurityContext.INSTANCE;
-        }
-
-        @Override
-        public boolean isEnabled() {
-            return lineUdpEnabled;
-        }
-
-        @Override
-        public boolean isUnicast() {
-            return lineUdpUnicast;
-        }
-
-        @Override
-        public boolean ownThread() {
-            return lineUdpOwnThread;
-        }
-
-        @Override
-        public int ownThreadAffinity() {
-            return lineUdpOwnThreadAffinity;
-        }
-
-        @Override
-        public LineProtoTimestampAdapter getTimestampAdapter() {
-            return lineUdpTimestampAdapter;
-        }
-    }
-
-    private class PropLineTcpReceiverIODispatcherConfiguration implements IODispatcherConfiguration {
-
-        @Override
-        public int getActiveConnectionLimit() {
-            return lineTcpNetActiveConnectionLimit;
-        }
-
-        @Override
-        public boolean useWindowsHint() {
-            return lineTcpNetUseWindowsHint;
-        }
-
-        @Override
-        public int getBindIPv4Address() {
-            return lineTcpNetBindIPv4Address;
-        }
-
-        @Override
-        public int getBindPort() {
-            return lineTcpNetBindPort;
-        }
-
-        @Override
-        public MillisecondClock getClock() {
-            return MillisecondClockImpl.INSTANCE;
-        }
-
-        @Override
-        public String getDispatcherLogName() {
-            return "tcp-line-server";
-        }
-
-        @Override
-        public EpollFacade getEpollFacade() {
-            return EpollFacadeImpl.INSTANCE;
-        }
-
-        @Override
-        public long getIdleConnectionTimeout() {
-            return lineTcpNetIdleConnectionTimeout;
-        }
-
-        @Override
-        public int getInitialBias() {
-            return BIAS_READ;
-        }
-
+        public int getRcvBufSize() {
+            return pgNetRcvBufSize;
+        }
+
+        @Override
+        public SelectFacade getSelectFacade() {
+            return SelectFacadeImpl.INSTANCE;
+        }
+
+        @Override
+        public int getSndBufSize() {
+            return pgNetSndBufSize;
+        }
+
+        @Override
+        public long getQueuedConnectionTimeout() {
+            return pgNetQueuedConnectionTimeout;
+        }
+    }
+
+    private class PropPGWireConfiguration implements PGWireConfiguration {
+        @Override
+        public int getBinParamCountCapacity() {
+            return pgBinaryParamsCapacity;
+        }
+
+        @Override
+        public int getCharacterStoreCapacity() {
+            return pgCharacterStoreCapacity;
+        }
+
+        @Override
+        public int getCharacterStorePoolCapacity() {
+            return pgCharacterStorePoolCapacity;
+        }
+
+        @Override
+        public int getConnectionPoolInitialCapacity() {
+            return pgConnectionPoolInitialCapacity;
+        }
+
+        @Override
+        public String getDefaultPassword() {
+            return pgPassword;
+        }
+
+        @Override
+        public String getDefaultUsername() {
+            return pgUsername;
+        }
+
+        @Override
+        public IODispatcherConfiguration getDispatcherConfiguration() {
+            return propPGWireDispatcherConfiguration;
+        }
+
+        @Override
+        public int getIdleRecvCountBeforeGivingUp() {
+            return pgIdleRecvCountBeforeGivingUp;
+        }
+
+        @Override
+        public int getIdleSendCountBeforeGivingUp() {
+            return pgIdleSendCountBeforeGivingUp;
+        }
+
+        @Override
+        public boolean isSelectCacheEnabled() {
+            return pgSelectCacheEnabled;
+        }
+
+        @Override
+        public int getSelectCacheBlockCount() {
+            return pgSelectCacheBlockCount;
+        }
+
+        @Override
+        public int getSelectCacheRowCount() {
+            return pgSelectCacheRowCount;
+        }
+
+        @Override
+        public boolean isInsertCacheEnabled() {
+            return pgInsertCacheEnabled;
+        }
+
+        @Override
+        public int getInsertCacheBlockCount() {
+            return pgInsertCacheBlockCount;
+        }
+
+        @Override
+        public int getInsertCacheRowCount() {
+            return pgInsertCacheRowCount;
+        }
+
+        @Override
+        public int getInsertPoolCapacity() {
+            return pgInsertPoolCapacity;
+        }
+
+        @Override
+        public int getMaxBlobSizeOnQuery() {
+            return pgMaxBlobSizeOnQuery;
+        }
+
+        @Override
+        public int getNamedStatementCacheCapacity() {
+            return pgNamedStatementCacheCapacity;
+        }
+
+        @Override
+        public int getNamesStatementPoolCapacity() {
+            return pgNamesStatementPoolCapacity;
+        }
+
+        @Override
         public NetworkFacade getNetworkFacade() {
             return NetworkFacadeImpl.INSTANCE;
         }
 
         @Override
-        public int getRcvBufSize() {
-            return lineTcpNetRcvBufSize;
-        }
-
-        @Override
-        public SelectFacade getSelectFacade() {
-            return SelectFacadeImpl.INSTANCE;
-        }
-
-        @Override
-        public int getSndBufSize() {
-            return -1;
-        }
-
-        @Override
-        public long getQueuedConnectionTimeout() {
-            return lineTcpNetQueuedConnectionTimeout;
-        }
-    }
-
-    private class PropLineTcpWriterWorkerPoolConfiguration implements WorkerPoolAwareConfiguration {
-        @Override
-        public int[] getWorkerAffinity() {
-            return lineTcpWriterWorkerAffinity;
-        }
-
-        @Override
-        public int getWorkerCount() {
-            return lineTcpWriterWorkerCount;
-        }
-
-        @Override
-        public boolean haltOnError() {
-            return lineTcpWriterWorkerPoolHaltOnError;
-        }
-
-        @Override
-        public String getPoolName() {
-            return "ilpwriter";
-        }
-
-        @Override
-        public long getYieldThreshold() {
-            return lineTcpWriterWorkerYieldThreshold;
-        }
-
-        @Override
-        public long getSleepThreshold() {
-            return lineTcpWriterWorkerSleepThreshold;
-        }
-
-        @Override
-        public boolean isEnabled() {
-            return true;
-        }
-    }
-
-    private class PropLineTcpIOWorkerPoolConfiguration implements WorkerPoolAwareConfiguration {
-        @Override
-        public int[] getWorkerAffinity() {
-            return lineTcpIOWorkerAffinity;
-        }
-
-        @Override
-        public int getWorkerCount() {
-            return lineTcpIOWorkerCount;
-        }
-
-        @Override
-        public boolean haltOnError() {
-            return lineTcpIOWorkerPoolHaltOnError;
-        }
-
-        @Override
-        public String getPoolName() {
-            return "ilpio";
-        }
-
-        @Override
-        public long getYieldThreshold() {
-            return lineTcpIOWorkerYieldThreshold;
-        }
-
-        @Override
-        public long getSleepThreshold() {
-            return lineTcpIOWorkerSleepThreshold;
-        }
-
-        @Override
-        public boolean isEnabled() {
-            return true;
-        }
-    }
-
-    private class PropLineTcpReceiverConfiguration implements LineTcpReceiverConfiguration {
-
-        @Override
-        public String getAuthDbPath() {
-            return lineTcpAuthDbPath;
-        }
-
-        @Override
-        public CairoSecurityContext getCairoSecurityContext() {
-            return AllowAllCairoSecurityContext.INSTANCE;
-        }
-
-        @Override
-        public int getConnectionPoolInitialCapacity() {
-            return lineTcpConnectionPoolInitialCapacity;
-        }
-
-        @Override
-        public int getDefaultPartitionBy() {
-            return lineDefaultPartitionBy;
-        }
-
-        @Override
-        public WorkerPoolAwareConfiguration getIOWorkerPoolConfiguration() {
-            return lineTcpIOWorkerPoolConfiguration;
-        }
-
-        @Override
-        public long getMaintenanceInterval() {
-            return lineTcpMaintenanceInterval;
-        }
-
-        @Override
-        public long getCommitTimeout() {
-            return lineTcpCommitTimeout;
-        }
-
-        @Override
-        public int getMaxMeasurementSize() {
-            return lineTcpMaxMeasurementSize;
-        }
-
-        @Override
-        public MicrosecondClock getMicrosecondClock() {
-            return MicrosecondClockImpl.INSTANCE;
-        }
-
-        @Override
-        public MillisecondClock getMillisecondClock() {
-            return MillisecondClockImpl.INSTANCE;
-        }
-
-        @Override
-        public long getWriterIdleTimeout() {
-            return minIdleMsBeforeWriterRelease;
-        }
-
-        @Override
-        public IODispatcherConfiguration getNetDispatcherConfiguration() {
-            return lineTcpReceiverDispatcherConfiguration;
-        }
-
-        @Override
-        public int getNetMsgBufferSize() {
-            return lineTcpMsgBufferSize;
-        }
-
-        @Override
-        public NetworkFacade getNetworkFacade() {
-            return NetworkFacadeImpl.INSTANCE;
-        }
-
-        @Override
-        public LineProtoTimestampAdapter getTimestampAdapter() {
-            return lineTcpTimestampAdapter;
-        }
-
-        @Override
-        public int getWriterQueueCapacity() {
-            return lineTcpWriterQueueCapacity;
-        }
-
-        @Override
-        public WorkerPoolAwareConfiguration getWriterWorkerPoolConfiguration() {
-            return lineTcpWriterWorkerPoolConfiguration;
-        }
-
-        @Override
-        public boolean isEnabled() {
-            return lineTcpEnabled;
-        }
-
-        @Override
-        public int getAggressiveReadRetryCount() {
-            return lineTcpAggressiveReadRetryCount;
-        }
-
-        @Override
-        public long getSymbolCacheWaitUsBeforeReload() {
-            return symbolCacheWaitUsBeforeReload;
-        }
-    }
-
-    private class PropJsonQueryProcessorConfiguration implements JsonQueryProcessorConfiguration {
-        @Override
-        public MillisecondClock getClock() {
-            return httpFrozenClock ? StationaryMillisClock.INSTANCE : MillisecondClockImpl.INSTANCE;
-        }
-
-        @Override
-        public int getConnectionCheckFrequency() {
-            return jsonQueryConnectionCheckFrequency;
-        }
-
-        @Override
-        public FilesFacade getFilesFacade() {
-            return FilesFacadeImpl.INSTANCE;
-        }
-
-        @Override
-        public int getFloatScale() {
-            return jsonQueryFloatScale;
-        }
-
-        @Override
-        public int getDoubleScale() {
-            return jsonQueryDoubleScale;
-        }
-
-        @Override
-        public CharSequence getKeepAliveHeader() {
-            return keepAliveHeader;
-        }
-
-        @Override
-        public long getMaxQueryResponseRowLimit() {
-            return maxHttpQueryResponseRowLimit;
+        public int getPendingWritersCacheSize() {
+            return pgPendingWritersCacheCapacity;
+        }
+
+        @Override
+        public int getRecvBufferSize() {
+            return pgRecvBufferSize;
+        }
+
+        @Override
+        public int getSendBufferSize() {
+            return pgSendBufferSize;
+        }
+
+        @Override
+        public String getServerVersion() {
+            return "11.3";
+        }
+
+        @Override
+        public DateLocale getDefaultDateLocale() {
+            return pgDefaultLocale;
         }
 
         @Override
         public SqlExecutionCircuitBreakerConfiguration getCircuitBreakerConfiguration() {
             return circuitBreakerConfiguration;
         }
-    }
-
-    private class PropWorkerPoolConfiguration implements WorkerPoolConfiguration {
-        @Override
-        public int[] getWorkerAffinity() {
-            return sharedWorkerAffinity;
-        }
-
-        @Override
-        public int getWorkerCount() {
-            return sharedWorkerCount;
-        }
-
-        @Override
-        public boolean haltOnError() {
-            return sharedWorkerHaltOnError;
-        }
-
-        @Override
-        public long getYieldThreshold() {
-            return sharedWorkerYieldThreshold;
-        }
-
-        @Override
-        public long getSleepThreshold() {
-            return sharedWorkerSleepThreshold;
-        }
-
-        @Override
-        public long getSleepMs() {
-            return sharedWorkerSleepMs;
-        }
-    }
-
-    private class PropWaitProcessorConfiguration implements WaitProcessorConfiguration {
-
-        @Override
-        public MillisecondClock getClock() {
-            return MillisecondClockImpl.INSTANCE;
-        }
-
-        @Override
-        public long getMaxWaitCapMs() {
-            return maxRerunWaitCapMs;
-        }
-
-        @Override
-        public double getExponentialWaitMultiplier() {
-            return rerunExponentialWaitMultiplier;
-        }
-
-        @Override
-        public int getInitialWaitQueueSize() {
-            return rerunInitialWaitQueueSize;
-        }
-
-        @Override
-        public int getMaxProcessingQueueSize() {
-            return rerunMaxProcessingQueueSize;
-        }
-    }
-
-    private class PropPGWireDispatcherConfiguration implements IODispatcherConfiguration {
-
-        @Override
-        public int getActiveConnectionLimit() {
-            return pgNetActiveConnectionLimit;
-        }
-
-        @Override
-        public boolean useWindowsHint() {
-            return pgNetUseWindowsHint;
-        }
-
-        @Override
-        public int getBindIPv4Address() {
-            return pgNetBindIPv4Address;
-        }
-
-        @Override
-        public int getBindPort() {
-            return pgNetBindPort;
-        }
-
-        @Override
-        public MillisecondClock getClock() {
-            return MillisecondClockImpl.INSTANCE;
-        }
-
-        @Override
-        public String getDispatcherLogName() {
-            return "pg-server";
-        }
-
-        @Override
-        public EpollFacade getEpollFacade() {
-            return EpollFacadeImpl.INSTANCE;
-        }
-
-        public long getIdleConnectionTimeout() {
-            return pgNetIdleConnectionTimeout;
-        }
-
-        @Override
-        public int getInitialBias() {
-            return BIAS_READ;
-        }
-
-        @Override
-        public NetworkFacade getNetworkFacade() {
-            return NetworkFacadeImpl.INSTANCE;
-        }
-
-        @Override
-        public int getRcvBufSize() {
-            return pgNetRcvBufSize;
-        }
-
-        @Override
-        public SelectFacade getSelectFacade() {
-            return SelectFacadeImpl.INSTANCE;
-        }
-
-        @Override
-        public int getSndBufSize() {
-            return pgNetSndBufSize;
-        }
-
-        @Override
-        public long getQueuedConnectionTimeout() {
-            return pgNetQueuedConnectionTimeout;
-        }
-    }
-
-    private class PropPGWireConfiguration implements PGWireConfiguration {
-        @Override
-        public int getBinParamCountCapacity() {
-            return pgBinaryParamsCapacity;
-        }
-
-        @Override
-        public int getCharacterStoreCapacity() {
-            return pgCharacterStoreCapacity;
-        }
-
-        @Override
-        public int getCharacterStorePoolCapacity() {
-            return pgCharacterStorePoolCapacity;
-        }
-
-        @Override
-        public int getConnectionPoolInitialCapacity() {
-            return pgConnectionPoolInitialCapacity;
-        }
-
-        @Override
-        public String getDefaultPassword() {
-            return pgPassword;
-        }
-
-        @Override
-        public String getDefaultUsername() {
-            return pgUsername;
-        }
-
-        @Override
-        public IODispatcherConfiguration getDispatcherConfiguration() {
-            return propPGWireDispatcherConfiguration;
-        }
-
-        @Override
-        public int getIdleRecvCountBeforeGivingUp() {
-            return pgIdleRecvCountBeforeGivingUp;
-        }
-
-        @Override
-        public int getIdleSendCountBeforeGivingUp() {
-            return pgIdleSendCountBeforeGivingUp;
-        }
-
-        @Override
-        public boolean isSelectCacheEnabled() {
-            return pgSelectCacheEnabled;
-        }
-
-        @Override
-        public int getSelectCacheBlockCount() {
-            return pgSelectCacheBlockCount;
-        }
-
-        @Override
-        public int getSelectCacheRowCount() {
-            return pgSelectCacheRowCount;
-        }
-
-        @Override
-        public boolean isInsertCacheEnabled() {
-            return pgInsertCacheEnabled;
-        }
-
-        @Override
-        public int getInsertCacheBlockCount() {
-            return pgInsertCacheBlockCount;
-        }
-
-        @Override
-        public int getInsertCacheRowCount() {
-            return pgInsertCacheRowCount;
-        }
-
-        @Override
-        public int getInsertPoolCapacity() {
-            return pgInsertPoolCapacity;
-        }
-
-        @Override
-        public int getMaxBlobSizeOnQuery() {
-            return pgMaxBlobSizeOnQuery;
-        }
-
-        @Override
-        public int getNamedStatementCacheCapacity() {
-            return pgNamedStatementCacheCapacity;
-        }
-
-        @Override
-        public int getNamesStatementPoolCapacity() {
-            return pgNamesStatementPoolCapacity;
-        }
-
-        @Override
-        public NetworkFacade getNetworkFacade() {
-            return NetworkFacadeImpl.INSTANCE;
-        }
-
-        @Override
-        public int getPendingWritersCacheSize() {
-            return pgPendingWritersCacheCapacity;
-        }
-
-        @Override
-        public int getRecvBufferSize() {
-            return pgRecvBufferSize;
-        }
-
-        @Override
-        public int getSendBufferSize() {
-            return pgSendBufferSize;
-        }
-
-        @Override
-        public String getServerVersion() {
-            return "11.3";
-        }
-
-        @Override
-        public DateLocale getDefaultDateLocale() {
-            return pgDefaultLocale;
-        }
-
-        @Override
-        public SqlExecutionCircuitBreakerConfiguration getCircuitBreakerConfiguration() {
-            return circuitBreakerConfiguration;
-        }
 
         @Override
         public int[] getWorkerAffinity() {
