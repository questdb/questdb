--- conflicted
+++ resolved
@@ -247,11 +247,8 @@
     private final int rollBufferLimit;
     private final int rollBufferSize;
     private final String root;
-<<<<<<< HEAD
+    private final long rssMemoryLimit;
     private final long sequencerCheckInterval;
-=======
-    private final long rssMemoryLimit;
->>>>>>> 65f84ec2
     private final int[] sharedWorkerAffinity;
     private final int sharedWorkerCount;
     private final boolean sharedWorkerHaltOnError;
