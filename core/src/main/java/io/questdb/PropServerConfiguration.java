/*******************************************************************************
 *     ___                  _   ____  ____
 *    / _ \ _   _  ___  ___| |_|  _ \| __ )
 *   | | | | | | |/ _ \/ __| __| | | |  _ \
 *   | |_| | |_| |  __/\__ \ |_| |_| | |_) |
 *    \__\_\\__,_|\___||___/\__|____/|____/
 *
 *  Copyright (c) 2014-2019 Appsicle
 *  Copyright (c) 2019-2024 QuestDB
 *
 *  Licensed under the Apache License, Version 2.0 (the "License");
 *  you may not use this file except in compliance with the License.
 *  You may obtain a copy of the License at
 *
 *  http://www.apache.org/licenses/LICENSE-2.0
 *
 *  Unless required by applicable law or agreed to in writing, software
 *  distributed under the License is distributed on an "AS IS" BASIS,
 *  WITHOUT WARRANTIES OR CONDITIONS OF ANY KIND, either express or implied.
 *  See the License for the specific language governing permissions and
 *  limitations under the License.
 *
 ******************************************************************************/

package io.questdb;

import io.questdb.cairo.CairoConfiguration;
import io.questdb.cairo.CairoEngine;
import io.questdb.cairo.CairoException;
import io.questdb.cairo.ColumnType;
import io.questdb.cairo.CommitMode;
import io.questdb.cairo.PartitionBy;
import io.questdb.cairo.SecurityContext;
import io.questdb.cairo.SqlJitMode;
import io.questdb.cairo.TableUtils;
import io.questdb.cairo.sql.SqlExecutionCircuitBreakerConfiguration;
import io.questdb.cutlass.http.HttpContextConfiguration;
import io.questdb.cutlass.http.HttpFullFatServerConfiguration;
import io.questdb.cutlass.http.HttpServerConfiguration;
import io.questdb.cutlass.http.MimeTypesCache;
import io.questdb.cutlass.http.WaitProcessorConfiguration;
import io.questdb.cutlass.http.processors.JsonQueryProcessorConfiguration;
import io.questdb.cutlass.http.processors.LineHttpProcessorConfiguration;
import io.questdb.cutlass.http.processors.StaticContentProcessorConfiguration;
import io.questdb.cutlass.json.JsonException;
import io.questdb.cutlass.json.JsonLexer;
import io.questdb.cutlass.line.LineHourTimestampAdapter;
import io.questdb.cutlass.line.LineMicroTimestampAdapter;
import io.questdb.cutlass.line.LineMilliTimestampAdapter;
import io.questdb.cutlass.line.LineMinuteTimestampAdapter;
import io.questdb.cutlass.line.LineNanoTimestampAdapter;
import io.questdb.cutlass.line.LineSecondTimestampAdapter;
import io.questdb.cutlass.line.LineTcpTimestampAdapter;
import io.questdb.cutlass.line.LineTimestampAdapter;
import io.questdb.cutlass.line.tcp.LineTcpReceiverConfiguration;
import io.questdb.cutlass.line.tcp.LineTcpReceiverConfigurationHelper;
import io.questdb.cutlass.line.udp.LineUdpReceiverConfiguration;
import io.questdb.cutlass.pgwire.PGWireConfiguration;
import io.questdb.cutlass.text.CsvFileIndexer;
import io.questdb.cutlass.text.TextConfiguration;
import io.questdb.cutlass.text.types.InputFormatConfiguration;
import io.questdb.griffin.engine.table.parquet.ParquetCompression;
import io.questdb.griffin.engine.table.parquet.ParquetVersion;
import io.questdb.log.Log;
import io.questdb.metrics.Counter;
import io.questdb.metrics.LongGauge;
import io.questdb.metrics.MetricsConfiguration;
import io.questdb.metrics.MetricsRegistryImpl;
import io.questdb.mp.WorkerPoolConfiguration;
import io.questdb.network.EpollFacade;
import io.questdb.network.EpollFacadeImpl;
import io.questdb.network.KqueueFacade;
import io.questdb.network.KqueueFacadeImpl;
import io.questdb.network.Net;
import io.questdb.network.NetworkError;
import io.questdb.network.NetworkFacade;
import io.questdb.network.NetworkFacadeImpl;
import io.questdb.network.SelectFacade;
import io.questdb.network.SelectFacadeImpl;
import io.questdb.std.Chars;
import io.questdb.std.ConcurrentCacheConfiguration;
import io.questdb.std.Files;
import io.questdb.std.FilesFacade;
import io.questdb.std.FilesFacadeImpl;
import io.questdb.std.LowerCaseCharSequenceIntHashMap;
import io.questdb.std.MemoryTag;
import io.questdb.std.Misc;
import io.questdb.std.NanosecondClock;
import io.questdb.std.NanosecondClockImpl;
import io.questdb.std.Numbers;
import io.questdb.std.NumericException;
import io.questdb.std.ObjList;
import io.questdb.std.ObjObjHashMap;
import io.questdb.std.Os;
import io.questdb.std.Rnd;
import io.questdb.std.StationaryMillisClock;
import io.questdb.std.StationaryNanosClock;
import io.questdb.std.Unsafe;
import io.questdb.std.Utf8SequenceObjHashMap;
import io.questdb.std.datetime.DateFormat;
import io.questdb.std.datetime.DateLocale;
import io.questdb.std.datetime.DateLocaleFactory;
import io.questdb.std.datetime.TimeZoneRules;
import io.questdb.std.datetime.microtime.MicrosecondClock;
import io.questdb.std.datetime.microtime.MicrosecondClockImpl;
import io.questdb.std.datetime.microtime.TimestampFormatCompiler;
import io.questdb.std.datetime.microtime.TimestampFormatFactory;
import io.questdb.std.datetime.microtime.Timestamps;
import io.questdb.std.datetime.millitime.DateFormatFactory;
import io.questdb.std.datetime.millitime.Dates;
import io.questdb.std.datetime.millitime.MillisecondClock;
import io.questdb.std.datetime.millitime.MillisecondClockImpl;
import io.questdb.std.str.CharSink;
import io.questdb.std.str.Path;
import io.questdb.std.str.StringSink;
import io.questdb.std.str.Utf8Sequence;
import io.questdb.std.str.Utf8String;
import org.jetbrains.annotations.NotNull;
import org.jetbrains.annotations.Nullable;

import java.io.File;
import java.io.IOException;
import java.util.Arrays;
import java.util.HashMap;
import java.util.HashSet;
import java.util.Map;
import java.util.Optional;
import java.util.Properties;
import java.util.Set;
import java.util.concurrent.atomic.AtomicLong;
import java.util.function.LongSupplier;

import static io.questdb.PropServerConfiguration.JsonPropertyValueFormatter.*;

public class PropServerConfiguration implements ServerConfiguration {
    public static final String ACL_ENABLED = "acl.enabled";
    public static final int COLUMN_ALIAS_GENERATED_MAX_SIZE_DEFAULT = 64;
    public static final int COLUMN_ALIAS_GENERATED_MAX_SIZE_MINIMUM = 4;
    public static final long COMMIT_INTERVAL_DEFAULT = 2000;
    public static final String CONFIG_DIRECTORY = "conf";
    public static final String DB_DIRECTORY = "db";
    public static final String TMP_DIRECTORY = "tmp";
    private static final String ILP_PROTO_SUPPORT_VERSIONS = "[1,2]";
    private static final String ILP_PROTO_SUPPORT_VERSIONS_NAME = "line.proto.support.versions";
    private static final String ILP_PROTO_TRANSPORTS = "ilp.proto.transports";
    private static final String RELEASE_TYPE = "release.type";
    private static final String RELEASE_VERSION = "release.version";
    private static final LowerCaseCharSequenceIntHashMap WRITE_FO_OPTS = new LowerCaseCharSequenceIntHashMap();
    protected final byte httpHealthCheckAuthType;
    private final ObjObjHashMap<ConfigPropertyKey, ConfigPropertyValue> allPairs = new ObjObjHashMap<>();
    private final boolean allowTableRegistrySharedWrite;
    private final DateFormat backupDirTimestampFormat;
    private final int backupMkdirMode;
    private final String backupRoot;
    private final CharSequence backupTempDirName;
    private final int binaryEncodingMaxLength;
    private final BuildInformation buildInformation;
    private final boolean cairoAttachPartitionCopy;
    private final String cairoAttachPartitionSuffix;
    private final long cairoCommitLatency;
    private final CairoConfiguration cairoConfiguration = new PropCairoConfiguration();
    private final int cairoGroupByMergeShardQueueCapacity;
    private final boolean cairoGroupByPresizeEnabled;
    private final long cairoGroupByPresizeMaxCapacity;
    private final long cairoGroupByPresizeMaxHeapSize;
    private final int cairoGroupByShardingThreshold;
    private final int cairoMaxCrashFiles;
    private final int cairoPageFrameReduceColumnListCapacity;
    private final int cairoPageFrameReduceQueueCapacity;
    private final int cairoPageFrameReduceRowIdListCapacity;
    private final int cairoPageFrameReduceShardCount;
    private final int cairoSQLCopyIdSupplier;
    private final boolean cairoSqlColumnAliasExpressionEnabled;
    private final int cairoSqlCopyLogRetentionDays;
    private final int cairoSqlCopyQueueCapacity;
    private final String cairoSqlCopyRoot;
    private final String cairoSqlCopyWorkRoot;
    private final boolean cairoSqlLegacyOperatorPrecedence;
    private final long cairoTableRegistryAutoReloadFrequency;
    private final int cairoTableRegistryCompactionThreshold;
    private final int cairoTxnScoreboardFormat;
    private final long cairoWriteBackOffTimeoutOnMemPressureMs;
    private final boolean checkpointRecoveryEnabled;
    private final String checkpointRoot;
    private final PropSqlExecutionCircuitBreakerConfiguration circuitBreakerConfiguration = new PropSqlExecutionCircuitBreakerConfiguration();
    private final int circuitBreakerThrottle;
    private final int columnIndexerQueueCapacity;
    private final int columnPurgeQueueCapacity;
    private final long columnPurgeRetryDelay;
    private final long columnPurgeRetryDelayLimit;
    private final double columnPurgeRetryDelayMultiplier;
    private final int columnPurgeTaskPoolCapacity;
    private final int commitMode;
    private final TimestampFormatCompiler compiler = new TimestampFormatCompiler();
    private final String confRoot;
    private final boolean configReloadEnabled;
    private final int createAsSelectRetryCount;
    private final int dateAdapterPoolCapacity;
    private final String dbDirectory;
    private final String dbRoot;
    private final boolean debugWalApplyBlockFailureNoRetry;
    private final int defaultSeqPartTxnCount;
    private final boolean defaultSymbolCacheFlag;
    private final int defaultSymbolCapacity;
    private final int detachedMkdirMode;
    private final boolean devModeEnabled;
    private final Set<? extends ConfigPropertyKey> dynamicProperties;
    private final boolean enableTestFactories;
    private final int fileOperationRetryCount;
    private final FilesFacade filesFacade;
    private final FactoryProviderFactory fpf;
    private final PropHttpContextConfiguration httpContextConfiguration;
    private final ObjList<String> httpContextPathExec = new ObjList<>();
    private final ObjList<String> httpContextPathExport = new ObjList<>();
    private final ObjList<String> httpContextPathILP = new ObjList<>();
    private final ObjList<String> httpContextPathILPPing = new ObjList<>();
    private final ObjList<String> httpContextPathImport = new ObjList<>();
    private final ObjList<String> httpContextPathSettings = new ObjList<>();
    private final ObjList<String> httpContextPathTableStatus = new ObjList<>();
    private final ObjList<String> httpContextPathWarnings = new ObjList<>();
    private final String httpContextWebConsole;
    private final boolean httpFrozenClock;
    private final PropHttpConcurrentCacheConfiguration httpMinConcurrentCacheConfiguration = new PropHttpConcurrentCacheConfiguration();
    private final PropHttpContextConfiguration httpMinContextConfiguration;
    private final boolean httpMinServerEnabled;
    private final boolean httpNetConnectionHint;
    private final String httpPassword;
    private final boolean httpPessimisticHealthCheckEnabled;
    private final long httpRecvMaxBufferSize;
    private final int httpSendBufferSize;
    private final boolean httpServerEnabled;
    private final boolean httpSettingsReadOnly;
    private final int httpSqlCacheBlockCount;
    private final boolean httpSqlCacheEnabled;
    private final int httpSqlCacheRowCount;
    private final String httpUsername;
    private final WaitProcessorConfiguration httpWaitProcessorConfiguration = new PropWaitProcessorConfiguration();
    private final int[] httpWorkerAffinity;
    private final int httpWorkerCount;
    private final boolean httpWorkerHaltOnError;
    private final long httpWorkerNapThreshold;
    private final long httpWorkerSleepThreshold;
    private final long httpWorkerSleepTimeout;
    private final long httpWorkerYieldThreshold;
    private final int idGenerateBatchStep;
    private final long idleCheckInterval;
    private final boolean ilpAutoCreateNewColumns;
    private final boolean ilpAutoCreateNewTables;
    private final String ilpProtoTransports;
    private final int inactiveReaderMaxOpenPartitions;
    private final long inactiveReaderTTL;
    private final long inactiveWalWriterTTL;
    private final long inactiveWriterTTL;
    private final int indexValueBlockSize;
    private final InputFormatConfiguration inputFormatConfiguration;
    private final String installRoot;
    private final long instanceHashHi;
    private final long instanceHashLo;
    private final boolean interruptOnClosedConnection;
    private final boolean ioURingEnabled;
    private final boolean isQueryTracingEnabled;
    private final boolean isReadOnlyInstance;
    private final int jsonCacheLimit;
    private final int jsonCacheSize;
    private final String keepAliveHeader;
    private final int latestByQueueCapacity;
    private final String legacyCheckpointRoot;
    private final boolean lineHttpEnabled;
    private final CharSequence lineHttpPingVersion;
    private final LineHttpProcessorConfiguration lineHttpProcessorConfiguration = new PropLineHttpProcessorConfiguration();
    private final String lineTcpAuthDB;
    private final boolean lineTcpEnabled;
    private final WorkerPoolConfiguration lineTcpIOWorkerPoolConfiguration = new PropLineTcpIOWorkerPoolConfiguration();
    private final LineTcpReceiverConfiguration lineTcpReceiverConfiguration = new PropLineTcpReceiverConfiguration();
    private final WorkerPoolConfiguration lineTcpWriterWorkerPoolConfiguration = new PropLineTcpWriterWorkerPoolConfiguration();
    private final int lineUdpCommitMode;
    private final int lineUdpCommitRate;
    private final boolean lineUdpEnabled;
    private final int lineUdpGroupIPv4Address;
    private final int lineUdpMsgBufferSize;
    private final int lineUdpMsgCount;
    private final boolean lineUdpOwnThread;
    private final int lineUdpOwnThreadAffinity;
    private final int lineUdpReceiveBufferSize;
    private final LineUdpReceiverConfiguration lineUdpReceiverConfiguration = new PropLineUdpReceiverConfiguration();
    private final LineTimestampAdapter lineUdpTimestampAdapter;
    private final boolean lineUdpUnicast;
    private final DateLocale locale;
    private final Log log;
    private final boolean logLevelVerbose;
    private final boolean logSqlQueryProgressExe;
    private final DateFormat logTimestampFormat;
    private final DateLocale logTimestampLocale;
    private final String logTimestampTimezone;
    private final TimeZoneRules logTimestampTimezoneRules;
    private final boolean matViewEnabled;
    private final long matViewInsertAsSelectBatchSize;
    private final int matViewMaxRefreshIntervals;
    private final int matViewMaxRefreshRetries;
    private final long matViewMinRefreshInterval;
    private final boolean matViewParallelExecutionEnabled;
    private final long matViewRefreshIntervalsUpdatePeriod;
    private final long matViewRefreshOomRetryTimeout;
    private final WorkerPoolConfiguration matViewRefreshPoolConfiguration = new PropMatViewRefreshPoolConfiguration();
    private final long matViewRefreshSleepTimeout;
    private final int[] matViewRefreshWorkerAffinity;
    private final int matViewRefreshWorkerCount;
    private final boolean matViewRefreshWorkerHaltOnError;
    private final long matViewRefreshWorkerNapThreshold;
    private final long matViewRefreshWorkerSleepThreshold;
    private final long matViewRefreshWorkerYieldThreshold;
    private final int matViewRowsPerQueryEstimate;
    private final int maxFileNameLength;
    private final long maxHttpQueryResponseRowLimit;
    private final double maxRequiredDelimiterStdDev;
    private final double maxRequiredLineLengthStdDev;
    private final long maxRerunWaitCapMs;
    private final int maxSqlRecompileAttempts;
    private final int maxSwapFileCount;
    private final int maxUncommittedRows;
    private final MemoryConfiguration memoryConfiguration;
    private final int metadataStringPoolCapacity;
    private final Metrics metrics;
    private final MetricsConfiguration metricsConfiguration = new PropMetricsConfiguration();
    private final boolean metricsEnabled;
    private final MicrosecondClock microsecondClock;
    private final int mkdirMode;
    private final int o3CallbackQueueCapacity;
    private final int o3ColumnMemorySize;
    private final int o3CopyQueueCapacity;
    private final int o3LagCalculationWindowsSize;
    private final int o3LastPartitionMaxSplits;
    private final long o3MaxLagUs;
    private final long o3MinLagUs;
    private final int o3OpenColumnQueueCapacity;
    private final boolean o3PartitionOverwriteControlEnabled;
    private final int o3PartitionPurgeListCapacity;
    private final int o3PartitionQueueCapacity;
    private final long o3PartitionSplitMinSize;
    private final int o3PurgeDiscoveryQueueCapacity;
    private final boolean o3QuickSortEnabled;
    private final int parallelIndexThreshold;
    private final boolean parallelIndexingEnabled;
    private final int partitionEncoderParquetCompressionCodec;
    private final int partitionEncoderParquetCompressionLevel;
    private final int partitionEncoderParquetDataPageSize;
    private final int partitionEncoderParquetRowGroupSize;
    private final boolean partitionEncoderParquetStatisticsEnabled;
    private final int partitionEncoderParquetVersion;
    private final boolean pgEnabled;
    private final PropPGWireConcurrentCacheConfiguration pgWireConcurrentCacheConfiguration = new PropPGWireConcurrentCacheConfiguration();
    private final PGWireConfiguration pgWireConfiguration = new PropPGWireConfiguration();
    private final String posthogApiKey;
    private final boolean posthogEnabled;
    private final int preferencesStringPoolCapacity;
    private final String publicDirectory;
    private final PublicPassthroughConfiguration publicPassthroughConfiguration = new PropPublicPassthroughConfiguration();
    private final int queryCacheEventQueueCapacity;
    private final boolean queryWithinLatestByOptimisationEnabled;
    private final int readerPoolMaxSegments;
    private final Utf8SequenceObjHashMap<Utf8Sequence> redirectMap;
    private final int repeatMigrationFromVersion;
    private final double rerunExponentialWaitMultiplier;
    private final int rerunInitialWaitQueueSize;
    private final int rerunMaxProcessingQueueSize;
    private final int rndFunctionMemoryMaxPages;
    private final int rndFunctionMemoryPageSize;
    private final int rollBufferLimit;
    private final int rollBufferSize;
    private final long sequencerCheckInterval;
    private final int[] sharedWorkerAffinity;
    private final int sharedWorkerCount;
    private final boolean sharedWorkerHaltOnError;
    private final long sharedWorkerNapThreshold;
    private final WorkerPoolConfiguration sharedWorkerPoolConfiguration = new PropWorkerPoolConfiguration();
    private final long sharedWorkerSleepThreshold;
    private final long sharedWorkerSleepTimeout;
    private final long sharedWorkerYieldThreshold;
    private final String snapshotInstanceId;
    private final long spinLockTimeout;
    private final int sqlAsOfJoinEvacuationThreshold;
    private final int sqlAsOfJoinLookahead;
    private final int sqlAsOfJoinShortCircuitCacheCapacity;
    private final int sqlBindVariablePoolSize;
    private final int sqlCharacterStoreCapacity;
    private final int sqlCharacterStoreSequencePoolCapacity;
    private final int sqlColumnPoolCapacity;
    private final int sqlCompilerPoolCapacity;
    private final int sqlCopyBufferSize;
    private final int sqlCopyModelPoolCapacity;
    private final int sqlCountDistinctCapacity;
    private final double sqlCountDistinctLoadFactor;
    private final int sqlCreateTableColumnModelPoolCapacity;
    private final long sqlCreateTableModelBatchSize;
    private final int sqlDistinctTimestampKeyCapacity;
    private final double sqlDistinctTimestampLoadFactor;
    private final int sqlExplainModelPoolCapacity;
    private final int sqlExpressionPoolCapacity;
    private final double sqlFastMapLoadFactor;
    private final long sqlGroupByAllocatorChunkSize;
    private final long sqlGroupByAllocatorMaxChunkSize;
    private final int sqlGroupByMapCapacity;
    private final int sqlGroupByPoolCapacity;
    private final int sqlHashJoinLightValueMaxPages;
    private final int sqlHashJoinLightValuePageSize;
    private final int sqlHashJoinValueMaxPages;
    private final int sqlHashJoinValuePageSize;
    private final long sqlInsertModelBatchSize;
    private final int sqlInsertModelPoolCapacity;
    private final int sqlJitBindVarsMemoryMaxPages;
    private final int sqlJitBindVarsMemoryPageSize;
    private final boolean sqlJitDebugEnabled;
    private final int sqlJitIRMemoryMaxPages;
    private final int sqlJitIRMemoryPageSize;
    private final int sqlJitMode;
    private final int sqlJitPageAddressCacheThreshold;
    private final int sqlJoinContextPoolCapacity;
    private final int sqlJoinMetadataMaxResizes;
    private final int sqlJoinMetadataPageSize;
    private final long sqlLatestByRowCount;
    private final int sqlLexerPoolCapacity;
    private final int sqlMapMaxPages;
    private final int sqlMapMaxResizes;
    private final int sqlMaxArrayElementCount;
    private final int sqlMaxNegativeLimit;
    private final int sqlMaxSymbolNotEqualsCount;
    private final int sqlModelPoolCapacity;
    private final int sqlOrderByRadixSortThreshold;
    private final boolean sqlOrderBySortEnabled;
    private final int sqlPageFrameMaxRows;
    private final int sqlPageFrameMinRows;
    private final boolean sqlParallelFilterEnabled;
    private final boolean sqlParallelFilterPreTouchEnabled;
    private final double sqlParallelFilterPreTouchThreshold;
    private final boolean sqlParallelGroupByEnabled;
    private final boolean sqlParallelReadParquetEnabled;
    private final int sqlParallelWorkStealingThreshold;
    private final int sqlParquetFrameCacheCapacity;
    private final int sqlQueryRegistryPoolSize;
    private final int sqlRenameTableModelPoolCapacity;
    private final boolean sqlSampleByDefaultAlignment;
    private final int sqlSampleByIndexSearchPageSize;
    private final boolean sqlSampleByValidateFillType;
    private final int sqlSmallMapKeyCapacity;
    private final long sqlSmallMapPageSize;
    private final int sqlSortKeyMaxPages;
    private final long sqlSortKeyPageSize;
    private final int sqlSortLightValueMaxPages;
    private final long sqlSortLightValuePageSize;
    private final int sqlSortValueMaxPages;
    private final int sqlSortValuePageSize;
    private final int sqlStrFunctionBufferMaxSize;
    private final int sqlTxnScoreboardEntryCount;
    private final int sqlUnorderedMapMaxEntrySize;
    private final int sqlWindowColumnPoolCapacity;
    private final int sqlWindowInitialRangeBufferSize;
    private final int sqlWindowMaxRecursion;
    private final int sqlWindowRowIdMaxPages;
    private final int sqlWindowRowIdPageSize;
    private final int sqlWindowStoreMaxPages;
    private final int sqlWindowStorePageSize;
    private final int sqlWindowTreeKeyMaxPages;
    private final int sqlWindowTreeKeyPageSize;
    private final int sqlWithClauseModelPoolCapacity;
    private final int systemO3ColumnMemorySize;
    private final String systemTableNamePrefix;
    private final long systemWalWriterDataAppendPageSize;
    private final long systemWalWriterEventAppendPageSize;
    private final long systemWriterDataAppendPageSize;
    private final boolean tableTypeConversionEnabled;
    private final TelemetryConfiguration telemetryConfiguration = new PropTelemetryConfiguration();
    private final long telemetryDbSizeEstimateTimeout;
    private final boolean telemetryDisableCompletely;
    private final boolean telemetryEnabled;
    private final boolean telemetryHideTables;
    private final int telemetryQueueCapacity;
    private final CharSequence tempRenamePendingTablePrefix;
    private final int textAnalysisMaxLines;
    private final TextConfiguration textConfiguration = new PropTextConfiguration();
    private final int textLexerStringPoolCapacity;
    private final int timestampAdapterPoolCapacity;
    private final boolean useFastAsOfJoin;
    private final boolean useLegacyStringDefault;
    private final int utf8SinkSize;
    private final PropertyValidator validator;
    private final int vectorAggregateQueueCapacity;
    private final VolumeDefinitions volumeDefinitions = new VolumeDefinitions();
    private final boolean walApplyEnabled;
    private final int walApplyLookAheadTransactionCount;
    private final WorkerPoolConfiguration walApplyPoolConfiguration = new PropWalApplyPoolConfiguration();
    private final long walApplySleepTimeout;
    private final long walApplyTableTimeQuota;
    private final int[] walApplyWorkerAffinity;
    private final int walApplyWorkerCount;
    private final boolean walApplyWorkerHaltOnError;
    private final long walApplyWorkerNapThreshold;
    private final long walApplyWorkerSleepThreshold;
    private final long walApplyWorkerYieldThreshold;
    private final boolean walEnabledDefault;
    private final long walMaxLagSize;
    private final int walMaxLagTxnCount;
    private final int walMaxSegmentFileDescriptorsCache;
    private final boolean walParallelExecutionEnabled;
    private final long walPurgeInterval;
    private final int walPurgeWaitBeforeDelete;
    private final int walRecreateDistressedSequencerAttempts;
    private final long walSegmentRolloverRowCount;
    private final double walSquashUncommittedRowsMultiplier;
    private final boolean walSupported;
    private final int walTxnNotificationQueueCapacity;
    private final long walWriterDataAppendPageSize;
    private final long walWriterEventAppendPageSize;
    private final int walWriterPoolMaxSegments;
    private final long workStealTimeoutNanos;
    private final long writerAsyncCommandBusyWaitTimeout;
    private final long writerAsyncCommandMaxWaitTimeout;
    private final int writerAsyncCommandQueueCapacity;
    private final long writerAsyncCommandQueueSlotSize;
    private final long writerDataAppendPageSize;
    private final long writerDataIndexKeyAppendPageSize;
    private final long writerDataIndexValueAppendPageSize;
    private final long writerFileOpenOpts;
    private final long writerMiscAppendPageSize;
    private final boolean writerMixedIOEnabled;
    private final int writerTickRowsCountMod;
    protected HttpServerConfiguration httpMinServerConfiguration = new PropHttpMinServerConfiguration();
    protected HttpFullFatServerConfiguration httpServerConfiguration = new PropHttpServerConfiguration();
    protected JsonQueryProcessorConfiguration jsonQueryProcessorConfiguration = new PropJsonQueryProcessorConfiguration();
    protected StaticContentProcessorConfiguration staticContentProcessorConfiguration;
    protected long walSegmentRolloverSize;
<<<<<<< HEAD
=======
    private boolean cairoSqlColumnAliasExpressionEnabled;
>>>>>>> fb3406db
    private int cairoSqlColumnAliasGeneratedMaxSize;
    private long cairoSqlCopyMaxIndexChunkSize;
    private FactoryProvider factoryProvider;
    private short floatDefaultColumnType;
    private int httpMinBindIPv4Address;
    private int httpMinBindPort;
    private boolean httpMinNetConnectionHint;
    private int httpMinNetConnectionLimit;
    private long httpMinNetConnectionQueueTimeout;
    private int httpMinNetConnectionRcvBuf;
    private int httpMinNetConnectionSndBuf;
    private long httpMinNetConnectionTimeout;
    private int httpMinRecvBufferSize;
    private int httpMinSendBufferSize;
    private int[] httpMinWorkerAffinity;
    private int httpMinWorkerCount;
    private boolean httpMinWorkerHaltOnError;
    private long httpMinWorkerNapThreshold;
    private int httpMinWorkerPoolPriority;
    private long httpMinWorkerSleepThreshold;
    private long httpMinWorkerSleepTimeout;
    private long httpMinWorkerYieldThreshold;
    private int httpNetBindIPv4Address;
    private int httpNetBindPort;
    private int httpNetConnectionLimit;
    private long httpNetConnectionQueueTimeout;
    private int httpNetConnectionRcvBuf;
    private int httpNetConnectionSndBuf;
    private long httpNetConnectionTimeout;
    private int httpRecvBufferSize;
    private short integerDefaultColumnType;
    private int jsonQueryConnectionCheckFrequency;
    private boolean lineLogMessageOnError;
    private long lineTcpCommitIntervalDefault;
    private double lineTcpCommitIntervalFraction;
    private int lineTcpConnectionPoolInitialCapacity;
    private int lineTcpDefaultPartitionBy;
    private boolean lineTcpDisconnectOnError;
    private int[] lineTcpIOWorkerAffinity;
    private int lineTcpIOWorkerCount;
    private long lineTcpIOWorkerNapThreshold;
    private boolean lineTcpIOWorkerPoolHaltOnError;
    private long lineTcpIOWorkerSleepThreshold;
    private long lineTcpIOWorkerYieldThreshold;
    private long lineTcpMaintenanceInterval;
    private int lineTcpMaxMeasurementSize;
    private long lineTcpMaxRecvBufferSize;
    private int lineTcpNetBindIPv4Address;
    private int lineTcpNetBindPort;
    private long lineTcpNetConnectionHeartbeatInterval;
    private boolean lineTcpNetConnectionHint;
    private int lineTcpNetConnectionLimit;
    private long lineTcpNetConnectionQueueTimeout;
    private int lineTcpNetConnectionRcvBuf;
    private long lineTcpNetConnectionTimeout;
    private int lineTcpRecvBufferSize;
    private LineTcpTimestampAdapter lineTcpTimestampAdapter;
    private int lineTcpWriterQueueCapacity;
    private int[] lineTcpWriterWorkerAffinity;
    private int lineTcpWriterWorkerCount;
    private long lineTcpWriterWorkerNapThreshold;
    private boolean lineTcpWriterWorkerPoolHaltOnError;
    private long lineTcpWriterWorkerSleepThreshold;
    private long lineTcpWriterWorkerYieldThreshold;
    private int lineUdpBindIPV4Address;
    private int lineUdpDefaultPartitionBy;
    private int lineUdpPort;
    private MimeTypesCache mimeTypesCache;
    private long minIdleMsBeforeWriterRelease;
    private int netTestConnectionBufferSize;
    private int pgBinaryParamsCapacity;
    private int pgCharacterStoreCapacity;
    private int pgCharacterStorePoolCapacity;
    private int pgConnectionPoolInitialCapacity;
    private boolean pgDaemonPool;
    private DateLocale pgDefaultLocale;
    private int pgForceRecvFragmentationChunkSize;
    private int pgForceSendFragmentationChunkSize;
    private boolean pgHaltOnError;
    private int pgInsertCacheBlockCount;
    private boolean pgInsertCacheEnabled;
    private int pgInsertCacheRowCount;
    private boolean pgLegacyModeEnabled;
    private int pgMaxBlobSizeOnQuery;
    private int pgNamedStatementCacheCapacity;
    private int pgNamedStatementLimit;
    private int pgNamesStatementPoolCapacity;
    private int pgNetBindIPv4Address;
    private int pgNetBindPort;
    private boolean pgNetConnectionHint;
    private int pgNetConnectionLimit;
    private long pgNetConnectionQueueTimeout;
    private int pgNetConnectionRcvBuf;
    private int pgNetConnectionSndBuf;
    private long pgNetIdleConnectionTimeout;
    private String pgPassword;
    private int pgPendingWritersCacheCapacity;
    private int pgPipelineCapacity;
    private String pgReadOnlyPassword;
    private boolean pgReadOnlySecurityContext;
    private boolean pgReadOnlyUserEnabled;
    private String pgReadOnlyUsername;
    private int pgRecvBufferSize;
    private int pgSelectCacheBlockCount;
    private boolean pgSelectCacheEnabled;
    private int pgSelectCacheRowCount;
    private int pgSendBufferSize;
    private int pgUpdateCacheBlockCount;
    private boolean pgUpdateCacheEnabled;
    private int pgUpdateCacheRowCount;
    private String pgUsername;
    private int[] pgWorkerAffinity;
    private int pgWorkerCount;
    private long pgWorkerNapThreshold;
    private long pgWorkerSleepThreshold;
    private long pgWorkerYieldThreshold;
    private long queryTimeout;
    private boolean stringToCharCastAllowed;
    private long symbolCacheWaitBeforeReload;

    public PropServerConfiguration(
            String installRoot,
            Properties properties,
            @Nullable Map<String, String> env,
            Log log,
            BuildInformation buildInformation
    ) throws ServerConfigurationException, JsonException {
        this(
                installRoot,
                properties,
                null,
                env,
                log,
                buildInformation,
                FilesFacadeImpl.INSTANCE,
                MicrosecondClockImpl.INSTANCE,
                (configuration, engine, freeOnExitList) -> DefaultFactoryProvider.INSTANCE,
                true
        );
    }

    public PropServerConfiguration(
            String installRoot,
            Properties properties,
            @Nullable Set<? extends ConfigPropertyKey> dynamicProperties,
            @Nullable Map<String, String> env,
            Log log,
            BuildInformation buildInformation,
            FilesFacade filesFacade,
            MicrosecondClock microsecondClock,
            FactoryProviderFactory fpf
    ) throws ServerConfigurationException, JsonException {
        this(
                installRoot,
                properties,
                dynamicProperties,
                env,
                log,
                buildInformation,
                filesFacade,
                microsecondClock,
                fpf,
                true
        );
    }

    public PropServerConfiguration(
            String installRoot,
            Properties properties,
            @Nullable Map<String, String> env,
            Log log,
            BuildInformation buildInformation,
            FilesFacade filesFacade,
            MicrosecondClock microsecondClock,
            FactoryProviderFactory fpf
    ) throws ServerConfigurationException, JsonException {
        this(
                installRoot,
                properties,
                null,
                env,
                log,
                buildInformation,
                filesFacade,
                microsecondClock,
                fpf,
                true
        );
    }

    public PropServerConfiguration(
            String installRoot,
            Properties properties,
            @Nullable Set<? extends ConfigPropertyKey> dynamicProperties,
            @Nullable Map<String, String> env,
            Log log,
            BuildInformation buildInformation,
            FilesFacade filesFacade,
            MicrosecondClock microsecondClock,
            FactoryProviderFactory fpf,
            boolean loadAdditionalConfigurations
    ) throws ServerConfigurationException, JsonException {
        this.log = log;
        this.metricsEnabled = getBoolean(properties, env, PropertyKey.METRICS_ENABLED, false);
        this.metrics = metricsEnabled ? new Metrics(true, new MetricsRegistryImpl()) : Metrics.DISABLED;
        this.logSqlQueryProgressExe = getBoolean(properties, env, PropertyKey.LOG_SQL_QUERY_PROGRESS_EXE, true);
        this.logLevelVerbose = getBoolean(properties, env, PropertyKey.LOG_LEVEL_VERBOSE, false);
        this.logTimestampTimezone = getString(properties, env, PropertyKey.LOG_TIMESTAMP_TIMEZONE, "Z");
        final String logTimestampFormatStr = getString(properties, env, PropertyKey.LOG_TIMESTAMP_FORMAT, "yyyy-MM-ddTHH:mm:ss.SSSUUUz");
        final String logTimestampLocaleStr = getString(properties, env, PropertyKey.LOG_TIMESTAMP_LOCALE, "en");
        this.logTimestampLocale = DateLocaleFactory.INSTANCE.getLocale(logTimestampLocaleStr);
        if (logTimestampLocale == null) {
            throw new ServerConfigurationException("Invalid log locale: '" + logTimestampLocaleStr + "'");
        }
        TimestampFormatCompiler formatCompiler = new TimestampFormatCompiler();
        this.logTimestampFormat = formatCompiler.compile(logTimestampFormatStr);
        try {
            this.logTimestampTimezoneRules = Timestamps.getTimezoneRules(logTimestampLocale, logTimestampTimezone);
        } catch (NumericException e) {
            throw new ServerConfigurationException("Invalid log timezone: '" + logTimestampTimezone + "'");
        }
        this.filesFacade = filesFacade;
        this.fpf = fpf;
        this.microsecondClock = microsecondClock;
        this.validator = newValidator();
        this.staticContentProcessorConfiguration = new PropStaticContentProcessorConfiguration();
        this.dynamicProperties = dynamicProperties;
        boolean configValidationStrict = getBoolean(properties, env, PropertyKey.CONFIG_VALIDATION_STRICT, false);
        validateProperties(properties, configValidationStrict);

        this.memoryConfiguration = new MemoryConfigurationImpl(
                getLongSize(properties, env, PropertyKey.RAM_USAGE_LIMIT_BYTES, 0),
                getIntPercentage(properties, env, PropertyKey.RAM_USAGE_LIMIT_PERCENT, 90)
        );
        this.isReadOnlyInstance = getBoolean(properties, env, PropertyKey.READ_ONLY_INSTANCE, false);
        this.isQueryTracingEnabled = getBoolean(properties, env, PropertyKey.QUERY_TRACING_ENABLED, false);
        this.cairoTableRegistryAutoReloadFrequency = getMillis(properties, env, PropertyKey.CAIRO_TABLE_REGISTRY_AUTO_RELOAD_FREQUENCY, 500);
        this.cairoTableRegistryCompactionThreshold = getInt(properties, env, PropertyKey.CAIRO_TABLE_REGISTRY_COMPACTION_THRESHOLD, 30);
        this.cairoTxnScoreboardFormat = getInt(properties, env, PropertyKey.CAIRO_TXN_SCOREBOARD_FORMAT, 2);
        this.cairoWriteBackOffTimeoutOnMemPressureMs = getMillis(properties, env, PropertyKey.CAIRO_WRITE_BACK_OFF_TIMEOUT_ON_MEM_PRESSURE, 4000);
        this.repeatMigrationFromVersion = getInt(properties, env, PropertyKey.CAIRO_REPEAT_MIGRATION_FROM_VERSION, 426);
        this.mkdirMode = getInt(properties, env, PropertyKey.CAIRO_MKDIR_MODE, 509);
        this.maxFileNameLength = getInt(properties, env, PropertyKey.CAIRO_MAX_FILE_NAME_LENGTH, 127);
        // changing the default value of walEnabledDefault to true would mean that QuestDB instances upgraded from
        // a pre-WAL version suddenly would start to create WAL tables by default, this could come as a surprise to users
        // instead cairo.wal.enabled.default=true is added to the config, so only new QuestDB installations have WAL enabled by default
        this.walEnabledDefault = getBoolean(properties, env, PropertyKey.CAIRO_WAL_ENABLED_DEFAULT, true);
        this.walPurgeInterval = getMillis(properties, env, PropertyKey.CAIRO_WAL_PURGE_INTERVAL, 30_000);
        this.matViewRefreshIntervalsUpdatePeriod = getMillis(properties, env, PropertyKey.CAIRO_MAT_VIEW_REFRESH_INTERVALS_UPDATE_PERIOD, walPurgeInterval / 2);
        this.walPurgeWaitBeforeDelete = getInt(properties, env, PropertyKey.DEBUG_WAL_PURGE_WAIT_BEFORE_DELETE, 0);
        this.walTxnNotificationQueueCapacity = getQueueCapacity(properties, env, PropertyKey.CAIRO_WAL_TXN_NOTIFICATION_QUEUE_CAPACITY, 4096);
        this.walRecreateDistressedSequencerAttempts = getInt(properties, env, PropertyKey.CAIRO_WAL_RECREATE_DISTRESSED_SEQUENCER_ATTEMPTS, 3);
        this.walSupported = getBoolean(properties, env, PropertyKey.CAIRO_WAL_SUPPORTED, true);
        walApplyEnabled = getBoolean(properties, env, PropertyKey.CAIRO_WAL_APPLY_ENABLED, true);
        this.walSegmentRolloverRowCount = getLong(properties, env, PropertyKey.CAIRO_WAL_SEGMENT_ROLLOVER_ROW_COUNT, 200_000);
        this.walSegmentRolloverSize = getLongSize(properties, env, PropertyKey.CAIRO_WAL_SEGMENT_ROLLOVER_SIZE, 50 * Numbers.SIZE_1MB);
        if ((this.walSegmentRolloverSize != 0) && (this.walSegmentRolloverSize < 1024)) {  // 1KiB segments minimum
            throw CairoException.critical(0).put("cairo.wal.segment.rollover.size must be 0 (disabled) or >= 1024 (1KiB)");
        }
        this.walWriterDataAppendPageSize = Files.ceilPageSize(getLongSize(properties, env, PropertyKey.CAIRO_WAL_WRITER_DATA_APPEND_PAGE_SIZE, Numbers.SIZE_1MB));
        this.walWriterEventAppendPageSize = Files.ceilPageSize(getLongSize(properties, env, PropertyKey.CAIRO_WAL_WRITER_EVENT_APPEND_PAGE_SIZE, 128 * 1024));
        this.systemWalWriterDataAppendPageSize = Files.ceilPageSize(getLongSize(properties, env, PropertyKey.CAIRO_SYSTEM_WAL_WRITER_DATA_APPEND_PAGE_SIZE, 256 * 1024));
        this.systemWalWriterEventAppendPageSize = Files.ceilPageSize(getLongSize(properties, env, PropertyKey.CAIRO_SYSTEM_WAL_WRITER_EVENT_APPEND_PAGE_SIZE, 16 * 1024));
        this.walSquashUncommittedRowsMultiplier = getDouble(properties, env, PropertyKey.CAIRO_WAL_SQUASH_UNCOMMITTED_ROWS_MULTIPLIER, "20.0");
        this.walMaxLagTxnCount = getInt(properties, env, PropertyKey.CAIRO_WAL_MAX_LAG_TXN_COUNT, -1);
        this.debugWalApplyBlockFailureNoRetry = getBoolean(properties, env, PropertyKey.DEBUG_WAL_APPLY_BLOCK_FAILURE_NO_RETRY, false);
        this.walMaxLagSize = getLongSize(properties, env, PropertyKey.CAIRO_WAL_MAX_LAG_SIZE, 75 * Numbers.SIZE_1MB);
        this.walMaxSegmentFileDescriptorsCache = getInt(properties, env, PropertyKey.CAIRO_WAL_MAX_SEGMENT_FILE_DESCRIPTORS_CACHE, 30);
        this.walApplyTableTimeQuota = getMillis(properties, env, PropertyKey.CAIRO_WAL_APPLY_TABLE_TIME_QUOTA, 1000);
        this.walApplyLookAheadTransactionCount = getInt(properties, env, PropertyKey.CAIRO_WAL_APPLY_LOOK_AHEAD_TXN_COUNT, 200);
        this.tableTypeConversionEnabled = getBoolean(properties, env, PropertyKey.TABLE_TYPE_CONVERSION_ENABLED, true);
        this.tempRenamePendingTablePrefix = getString(properties, env, PropertyKey.CAIRO_WAL_TEMP_PENDING_RENAME_TABLE_PREFIX, "temp_5822f658-31f6-11ee-be56-0242ac120002");
        this.sequencerCheckInterval = getMillis(properties, env, PropertyKey.CAIRO_WAL_SEQUENCER_CHECK_INTERVAL, 10_000);
        if (tempRenamePendingTablePrefix.length() > maxFileNameLength - 4) {
            throw CairoException.critical(0).put("Temp pending table prefix is too long [")
                    .put(PropertyKey.CAIRO_MAX_FILE_NAME_LENGTH.toString()).put("=")
                    .put(maxFileNameLength).put(", ")
                    .put(PropertyKey.CAIRO_WAL_TEMP_PENDING_RENAME_TABLE_PREFIX.toString()).put("=")
                    .put(tempRenamePendingTablePrefix).put(']');
        }
        if (!TableUtils.isValidTableName(tempRenamePendingTablePrefix, maxFileNameLength)) {
            throw CairoException.critical(0).put("Invalid temp pending table prefix [")
                    .put(PropertyKey.CAIRO_WAL_TEMP_PENDING_RENAME_TABLE_PREFIX.toString()).put("=")
                    .put(tempRenamePendingTablePrefix).put(']');
        }

        this.installRoot = installRoot;
        this.dbDirectory = getString(properties, env, PropertyKey.CAIRO_ROOT, DB_DIRECTORY);
        String tmpRoot;
        boolean absDbDir = new File(this.dbDirectory).isAbsolute();
        if (absDbDir) {
            this.dbRoot = this.dbDirectory;
            this.confRoot = rootSubdir(this.dbRoot, CONFIG_DIRECTORY); // ../conf
            this.checkpointRoot = rootSubdir(this.dbRoot, TableUtils.CHECKPOINT_DIRECTORY); // ../.checkpoint
            this.legacyCheckpointRoot = rootSubdir(this.dbRoot, TableUtils.LEGACY_CHECKPOINT_DIRECTORY);
            tmpRoot = rootSubdir(this.dbRoot, TMP_DIRECTORY); // ../tmp
        } else {
            this.dbRoot = new File(installRoot, this.dbDirectory).getAbsolutePath();
            this.confRoot = new File(installRoot, CONFIG_DIRECTORY).getAbsolutePath();
            this.checkpointRoot = new File(installRoot, TableUtils.CHECKPOINT_DIRECTORY).getAbsolutePath();
            this.legacyCheckpointRoot = new File(installRoot, TableUtils.LEGACY_CHECKPOINT_DIRECTORY).getAbsolutePath();
            tmpRoot = new File(installRoot, TMP_DIRECTORY).getAbsolutePath();
        }

        String configuredCairoSqlCopyRoot = getString(properties, env, PropertyKey.CAIRO_SQL_COPY_ROOT, "import");
        if (!Chars.empty(configuredCairoSqlCopyRoot)) {
            if (new File(configuredCairoSqlCopyRoot).isAbsolute()) {
                this.cairoSqlCopyRoot = configuredCairoSqlCopyRoot;
            } else {
                if (absDbDir) {
                    this.cairoSqlCopyRoot = rootSubdir(this.dbRoot, configuredCairoSqlCopyRoot); // ../import
                } else {
                    this.cairoSqlCopyRoot = new File(installRoot, configuredCairoSqlCopyRoot).getAbsolutePath();
                }
            }
            String cairoSqlCopyWorkRoot = getString(properties, env, PropertyKey.CAIRO_SQL_COPY_WORK_ROOT, tmpRoot);
            this.cairoSqlCopyWorkRoot = getCanonicalPath(cairoSqlCopyWorkRoot);
            if (pathEquals(installRoot, this.cairoSqlCopyWorkRoot)
                    || pathEquals(this.dbRoot, this.cairoSqlCopyWorkRoot)
                    || pathEquals(this.confRoot, this.cairoSqlCopyWorkRoot)
                    || pathEquals(this.checkpointRoot, this.cairoSqlCopyWorkRoot)) {
                throw new ServerConfigurationException("Configuration value for " + PropertyKey.CAIRO_SQL_COPY_WORK_ROOT.getPropertyPath() + " can't point to root, data, conf or snapshot dirs. ");
            }
        } else {
            this.cairoSqlCopyRoot = null;
            this.cairoSqlCopyWorkRoot = null;
        }


        this.cairoAttachPartitionSuffix = getString(properties, env, PropertyKey.CAIRO_ATTACH_PARTITION_SUFFIX, TableUtils.ATTACHABLE_DIR_MARKER);
        this.cairoAttachPartitionCopy = getBoolean(properties, env, PropertyKey.CAIRO_ATTACH_PARTITION_COPY, false);
        this.cairoCommitLatency = getMicros(properties, env, PropertyKey.CAIRO_COMMIT_LATENCY, 30_000_000);

        this.snapshotInstanceId = getString(properties, env, PropertyKey.CAIRO_LEGACY_SNAPSHOT_INSTANCE_ID, "");
        this.checkpointRecoveryEnabled = getBoolean(
                properties,
                env,
                PropertyKey.CAIRO_LEGACY_SNAPSHOT_RECOVERY_ENABLED,
                getBoolean(
                        properties,
                        env,
                        PropertyKey.CAIRO_CHECKPOINT_RECOVERY_ENABLED,
                        true
                )
        );
        this.devModeEnabled = getBoolean(properties, env, PropertyKey.DEV_MODE_ENABLED, false);

        int cpuAvailable = Runtime.getRuntime().availableProcessors();
        int cpuUsed = 0;
        int cpuSpare = 0;
        int cpuIoWorkers = 0;
        int cpuWalApplyWorkers = 2;

        if (cpuAvailable > 8) {
            cpuWalApplyWorkers = 3;
        } else if (cpuAvailable > 16) {
            cpuWalApplyWorkers = 3;
            cpuSpare = 1;
            // tested on 4/32/48 core servers
            cpuIoWorkers = cpuAvailable / 2;
        } else if (cpuAvailable > 32) {
            cpuWalApplyWorkers = 4;
            cpuSpare = 2;
            // tested on 4/32/48 core servers
            cpuIoWorkers = cpuAvailable / 2;
        }

        final FilesFacade ff = cairoConfiguration.getFilesFacade();
        try (Path path = new Path()) {
            volumeDefinitions.of(getString(properties, env, PropertyKey.CAIRO_VOLUMES, null), path, installRoot);
            ff.mkdirs(path.of(this.dbRoot).slash(), this.mkdirMode);
            path.of(this.dbRoot).concat(TableUtils.TAB_INDEX_FILE_NAME);
            final long tableIndexFd = TableUtils.openFileRWOrFail(ff, path.$(), CairoConfiguration.O_NONE);
            final long fileSize = ff.length(tableIndexFd);
            if (fileSize < Long.BYTES) {
                if (!ff.allocate(tableIndexFd, Files.PAGE_SIZE)) {
                    ff.close(tableIndexFd);
                    throw CairoException.critical(ff.errno()).put("Could not allocate [file=").put(path).put(", actual=").put(fileSize).put(", desired=").put(Files.PAGE_SIZE).put(']');
                }
            }

            final long tableIndexMem = TableUtils.mapRWOrClose(ff, tableIndexFd, Files.PAGE_SIZE, MemoryTag.MMAP_DEFAULT);
            Rnd rnd = new Rnd(cairoConfiguration.getMicrosecondClock().getTicks(), cairoConfiguration.getMillisecondClock().getTicks());
            if (Os.compareAndSwap(tableIndexMem + Long.BYTES, 0, rnd.nextLong()) == 0) {
                Unsafe.getUnsafe().putLong(tableIndexMem + Long.BYTES * 2, rnd.nextLong());
            }
            this.instanceHashLo = Unsafe.getUnsafe().getLong(tableIndexMem + Long.BYTES);
            this.instanceHashHi = Unsafe.getUnsafe().getLong(tableIndexMem + Long.BYTES * 2);
            ff.munmap(tableIndexMem, Files.PAGE_SIZE, MemoryTag.MMAP_DEFAULT);
            ff.close(tableIndexFd);

            this.httpMinServerEnabled = getBoolean(properties, env, PropertyKey.HTTP_MIN_ENABLED, true);
            if (httpMinServerEnabled) {
                this.httpMinWorkerHaltOnError = getBoolean(properties, env, PropertyKey.HTTP_MIN_WORKER_HALT_ON_ERROR, false);
                this.httpMinWorkerCount = getInt(properties, env, PropertyKey.HTTP_MIN_WORKER_COUNT, 1);

                final int httpMinWorkerPoolPriority = getInt(properties, env, PropertyKey.HTTP_MIN_WORKER_POOL_PRIORITY, Thread.MAX_PRIORITY - 2);
                this.httpMinWorkerPoolPriority = Math.min(Thread.MAX_PRIORITY, Math.max(Thread.MIN_PRIORITY, httpMinWorkerPoolPriority));

                this.httpMinWorkerAffinity = getAffinity(properties, env, PropertyKey.HTTP_MIN_WORKER_AFFINITY, httpMinWorkerCount);
                this.httpMinWorkerYieldThreshold = getLong(properties, env, PropertyKey.HTTP_MIN_WORKER_YIELD_THRESHOLD, 10);
                this.httpMinWorkerNapThreshold = getLong(properties, env, PropertyKey.HTTP_MIN_WORKER_NAP_THRESHOLD, 100);
                this.httpMinWorkerSleepThreshold = getLong(properties, env, PropertyKey.HTTP_MIN_WORKER_SLEEP_THRESHOLD, 100);
                this.httpMinWorkerSleepTimeout = getMillis(properties, env, PropertyKey.HTTP_MIN_WORKER_SLEEP_TIMEOUT, 50);

                // deprecated
                String httpMinBindTo = getString(properties, env, PropertyKey.HTTP_MIN_BIND_TO, "0.0.0.0:9003");

                parseBindTo(properties, env, PropertyKey.HTTP_MIN_NET_BIND_TO, httpMinBindTo, (a, p) -> {
                    httpMinBindIPv4Address = a;
                    httpMinBindPort = p;
                });

                this.httpMinNetConnectionLimit = getInt(properties, env, PropertyKey.HTTP_MIN_NET_CONNECTION_LIMIT, 64);

                // deprecated
                this.httpMinNetConnectionTimeout = getMillis(properties, env, PropertyKey.HTTP_MIN_NET_IDLE_CONNECTION_TIMEOUT, 5 * 60 * 1000L);
                this.httpMinNetConnectionTimeout = getMillis(properties, env, PropertyKey.HTTP_MIN_NET_CONNECTION_TIMEOUT, this.httpMinNetConnectionTimeout);

                // deprecated
                this.httpMinNetConnectionQueueTimeout = getMillis(properties, env, PropertyKey.HTTP_MIN_NET_QUEUED_CONNECTION_TIMEOUT, 5 * 1000L);
                this.httpMinNetConnectionQueueTimeout = getMillis(properties, env, PropertyKey.HTTP_MIN_NET_CONNECTION_QUEUE_TIMEOUT, this.httpMinNetConnectionQueueTimeout);

                // deprecated
                this.httpMinNetConnectionSndBuf = getIntSize(properties, env, PropertyKey.HTTP_MIN_NET_SND_BUF_SIZE, -1);
                this.httpMinNetConnectionSndBuf = getIntSize(properties, env, PropertyKey.HTTP_MIN_NET_CONNECTION_SNDBUF, httpMinNetConnectionSndBuf);
                this.httpMinSendBufferSize = getIntSize(properties, env, PropertyKey.HTTP_MIN_SEND_BUFFER_SIZE, 1024);

                // deprecated
                this.httpMinNetConnectionRcvBuf = getIntSize(properties, env, PropertyKey.HTTP_NET_RCV_BUF_SIZE, -1);
                this.httpMinNetConnectionRcvBuf = getIntSize(properties, env, PropertyKey.HTTP_MIN_NET_CONNECTION_RCVBUF, httpMinNetConnectionRcvBuf);
                // deprecated
                this.httpMinRecvBufferSize = getIntSize(properties, env, PropertyKey.HTTP_MIN_RECEIVE_BUFFER_SIZE, 1024);
                this.httpMinRecvBufferSize = getIntSize(properties, env, PropertyKey.HTTP_MIN_RECV_BUFFER_SIZE, httpMinRecvBufferSize);
                this.httpMinNetConnectionHint = getBoolean(properties, env, PropertyKey.HTTP_MIN_NET_CONNECTION_HINT, false);
            }

            int requestHeaderBufferSize = getIntSize(properties, env, PropertyKey.HTTP_REQUEST_HEADER_BUFFER_SIZE, 32 * 2014);
            this.httpServerEnabled = getBoolean(properties, env, PropertyKey.HTTP_ENABLED, true);
            final int forceSendFragmentationChunkSize = getInt(properties, env, PropertyKey.DEBUG_FORCE_SEND_FRAGMENTATION_CHUNK_SIZE, Integer.MAX_VALUE);
            final int forceRecvFragmentationChunkSize = getInt(properties, env, PropertyKey.DEBUG_FORCE_RECV_FRAGMENTATION_CHUNK_SIZE, Integer.MAX_VALUE);
            this.httpWorkerCount = getInt(properties, env, PropertyKey.HTTP_WORKER_COUNT, 0);
            cpuUsed += this.httpWorkerCount;
            this.httpWorkerAffinity = getAffinity(properties, env, PropertyKey.HTTP_WORKER_AFFINITY, httpWorkerCount);
            this.httpWorkerHaltOnError = getBoolean(properties, env, PropertyKey.HTTP_WORKER_HALT_ON_ERROR, false);
            this.httpWorkerYieldThreshold = getLong(properties, env, PropertyKey.HTTP_WORKER_YIELD_THRESHOLD, 10);
            this.httpWorkerNapThreshold = getLong(properties, env, PropertyKey.HTTP_WORKER_NAP_THRESHOLD, 7_000);
            this.httpWorkerSleepThreshold = getLong(properties, env, PropertyKey.HTTP_WORKER_SLEEP_THRESHOLD, 10_000);
            this.httpWorkerSleepTimeout = getMillis(properties, env, PropertyKey.HTTP_WORKER_SLEEP_TIMEOUT, 10);

            this.httpSettingsReadOnly = getBoolean(properties, env, PropertyKey.HTTP_SETTINGS_READONLY, false);

            // context paths
            this.httpContextWebConsole = stripTrailingSlash(getString(properties, env, PropertyKey.HTTP_CONTEXT_WEB_CONSOLE, "/"));
            getUrls(properties, env, PropertyKey.HTTP_CONTEXT_ILP, this.httpContextPathILP, "/write", "/api/v2/write");
            getUrls(properties, env, PropertyKey.HTTP_CONTEXT_ILP_PING, this.httpContextPathILPPing, "/ping");
            getUrls(properties, env, PropertyKey.HTTP_CONTEXT_IMPORT, this.httpContextPathImport, httpContextWebConsole + "/imp");
            getUrls(properties, env, PropertyKey.HTTP_CONTEXT_EXPORT, this.httpContextPathExport, httpContextWebConsole + "/exp");
            getUrls(properties, env, PropertyKey.HTTP_CONTEXT_SETTINGS, this.httpContextPathSettings, httpContextWebConsole + "/settings");
            getUrls(properties, env, PropertyKey.HTTP_CONTEXT_TABLE_STATUS, this.httpContextPathTableStatus, httpContextWebConsole + "/chk");
            getUrls(properties, env, PropertyKey.HTTP_CONTEXT_EXECUTE, this.httpContextPathExec, httpContextWebConsole + "/exec");
            getUrls(properties, env, PropertyKey.HTTP_CONTEXT_WARNINGS, this.httpContextPathWarnings, httpContextWebConsole + "/warnings");

            // If any REST services that the Web Console depends on are overridden,
            // ensure the required context paths remain available,
            // so that customization does not break the Web Console.

            // The following paths need to be added for the Web Console to work properly. This
            // deals with the cases where the context path was overridden by the user. Adding duplicate
            // paths is ok because duplicates are squashed by the HTTP server.
            // 1. import, to support CSV import UI
            // 2. export, to support CSV export UI
            // 3. settings, a union of selected config properties and preferences,
            //     the Web Console loads it on startup, the preferences part can be updated via POST/PUT
            // 4. table status, to support CSV import UI
            // 5. JSON query execution, e.g. exec
            // 6. warnings, that displays warnings in the table view

            // we use defaults, because this is what the Web Console expects
            httpContextPathImport.add(httpContextWebConsole + "/imp");
            httpContextPathExport.add(httpContextWebConsole + "/exp");
            httpContextPathSettings.add(httpContextWebConsole + "/settings");
            httpContextPathTableStatus.add(httpContextWebConsole + "/chk");
            httpContextPathExec.add(httpContextWebConsole + "/exec");
            httpContextPathWarnings.add(httpContextWebConsole + "/warnings");

            // read the redirect map
            this.redirectMap = new Utf8SequenceObjHashMap<>();
            int redirectCount = getInt(properties, env, PropertyKey.HTTP_REDIRECT_COUNT, 0);
            if (redirectCount > 0) {
                // read the redirect map
                for (int i = 0; i < redirectCount; i++) {
                    // all redirect values must be read to reconcile with the count
                    final RedirectPropertyKey key = new RedirectPropertyKey(i + 1);
                    String redirectConfig = getString(properties, env, key, null);
                    if (redirectConfig != null) {
                        String[] parts = redirectConfig.split("->");
                        if (parts.length == 2) {
                            String from = parts[0].trim();
                            String to = parts[1].trim();
                            if (!from.isEmpty() && !to.isEmpty()) {
                                redirectMap.put(new Utf8String(from), new Utf8String(to));
                            }
                        } else {
                            throw new ServerConfigurationException("could not parse redirect value [key=" + key.getPropertyPath() + ", value=" + redirectConfig + ']');
                        }
                    } else {
                        throw new ServerConfigurationException("undefined redirect value [" + key.getPropertyPath() + "]");
                    }
                }
            }
            // also add web console redirect for custom context
            Utf8String redirectTarget = new Utf8String(httpContextWebConsole + "/index.html");
            redirectMap.put(new Utf8String(httpContextWebConsole), redirectTarget);
            redirectMap.put(new Utf8String(httpContextWebConsole + "/"), redirectTarget);

            String httpVersion = getString(properties, env, PropertyKey.HTTP_VERSION, "HTTP/1.1");
            if (!httpVersion.endsWith(" ")) {
                httpVersion += ' ';
            }
            this.httpFrozenClock = getBoolean(properties, env, PropertyKey.HTTP_FROZEN_CLOCK, false);
            int httpForceSendFragmentationChunkSize = getInt(properties, env, PropertyKey.DEBUG_HTTP_FORCE_SEND_FRAGMENTATION_CHUNK_SIZE, forceSendFragmentationChunkSize);
            int httpForceRecvFragmentationChunkSize = getInt(properties, env, PropertyKey.DEBUG_HTTP_FORCE_RECV_FRAGMENTATION_CHUNK_SIZE, forceRecvFragmentationChunkSize);

            int connectionStringPoolCapacity = getInt(properties, env, PropertyKey.HTTP_CONNECTION_STRING_POOL_CAPACITY, 128);
            int connectionPoolInitialCapacity = getInt(properties, env, PropertyKey.HTTP_CONNECTION_POOL_INITIAL_CAPACITY, 4);
            int multipartHeaderBufferSize = getIntSize(properties, env, PropertyKey.HTTP_MULTIPART_HEADER_BUFFER_SIZE, 512);
            long multipartIdleSpinCount = getLong(properties, env, PropertyKey.HTTP_MULTIPART_IDLE_SPIN_COUNT, 10_000);
            boolean httpAllowDeflateBeforeSend = getBoolean(properties, env, PropertyKey.HTTP_ALLOW_DEFLATE_BEFORE_SEND, false);
            boolean httpServerKeepAlive = getBoolean(properties, env, PropertyKey.HTTP_SERVER_KEEP_ALIVE, true);
            boolean httpServerCookiesEnabled = getBoolean(properties, env, PropertyKey.HTTP_SERVER_KEEP_ALIVE, true);
            boolean httpReadOnlySecurityContext = getBoolean(properties, env, PropertyKey.HTTP_SECURITY_READONLY, false);

            // maintain deprecated property name for the time being
            this.httpNetConnectionLimit = getInt(properties, env, PropertyKey.HTTP_NET_ACTIVE_CONNECTION_LIMIT, 256);
            this.httpNetConnectionLimit = getInt(properties, env, PropertyKey.HTTP_NET_CONNECTION_LIMIT, httpNetConnectionLimit);

            int httpJsonQueryConnectionLimit = getInt(properties, env, PropertyKey.HTTP_JSON_QUERY_CONNECTION_LIMIT, -1);
            int httpIlpConnectionLimit = getInt(properties, env, PropertyKey.HTTP_ILP_CONNECTION_LIMIT, -1);
            validateHttpConnectionLimits(httpJsonQueryConnectionLimit, httpIlpConnectionLimit, httpNetConnectionLimit);

            httpContextConfiguration = new PropHttpContextConfiguration(
                    connectionPoolInitialCapacity,
                    connectionStringPoolCapacity,
                    this,
                    httpAllowDeflateBeforeSend,
                    httpForceRecvFragmentationChunkSize,
                    httpForceSendFragmentationChunkSize,
                    httpFrozenClock,
                    httpReadOnlySecurityContext,
                    httpServerCookiesEnabled,
                    httpServerKeepAlive,
                    httpVersion,
                    isReadOnlyInstance,
                    multipartHeaderBufferSize,
                    multipartIdleSpinCount,
                    requestHeaderBufferSize,
                    httpJsonQueryConnectionLimit,
                    httpIlpConnectionLimit
            );

            // Use a separate configuration for min server. It does not make sense for the min server to grow the buffer sizes together with the main http server
            int minHttpConnectionStringPoolCapacity = getInt(properties, env, PropertyKey.HTTP_MIN_CONNECTION_STRING_POOL_CAPACITY, 2);
            int minHttpConnectionPoolInitialCapacity = getInt(properties, env, PropertyKey.HTTP_MIN_CONNECTION_POOL_INITIAL_CAPACITY, 2);
            int minHttpMultipartHeaderBufferSize = getIntSize(properties, env, PropertyKey.HTTP_MIN_MULTIPART_HEADER_BUFFER_SIZE, 512);
            long minHttpMultipartIdleSpinCount = getLong(properties, env, PropertyKey.HTTP_MIN_MULTIPART_IDLE_SPIN_COUNT, 0);
            boolean minHttpAllowDeflateBeforeSend = getBoolean(properties, env, PropertyKey.HTTP_MIN_ALLOW_DEFLATE_BEFORE_SEND, false);
            boolean minHttpMinServerKeepAlive = getBoolean(properties, env, PropertyKey.HTTP_MIN_SERVER_KEEP_ALIVE, true);
            boolean minHttpServerCookiesEnabled = getBoolean(properties, env, PropertyKey.HTTP_MIN_SERVER_KEEP_ALIVE, true);
            int httpMinRequestHeaderBufferSize = getIntSize(properties, env, PropertyKey.HTTP_MIN_REQUEST_HEADER_BUFFER_SIZE, 4096);

            httpMinContextConfiguration = new PropHttpContextConfiguration(
                    minHttpConnectionStringPoolCapacity,
                    minHttpConnectionPoolInitialCapacity,
                    this,
                    minHttpAllowDeflateBeforeSend,
                    httpForceRecvFragmentationChunkSize,
                    httpForceSendFragmentationChunkSize,
                    httpFrozenClock,
                    true,
                    minHttpServerCookiesEnabled,
                    minHttpMinServerKeepAlive,
                    httpVersion,
                    isReadOnlyInstance,
                    minHttpMultipartHeaderBufferSize,
                    minHttpMultipartIdleSpinCount,
                    httpMinRequestHeaderBufferSize
            );

            int keepAliveTimeout = getInt(properties, env, PropertyKey.HTTP_KEEP_ALIVE_TIMEOUT, 5);
            int keepAliveMax = getInt(properties, env, PropertyKey.HTTP_KEEP_ALIVE_MAX, 10_000);

            if (keepAliveTimeout > 0 && keepAliveMax > 0) {
                this.keepAliveHeader = "Keep-Alive: timeout=" + keepAliveTimeout + ", max=" + keepAliveMax + Misc.EOL;
            } else {
                this.keepAliveHeader = null;
            }

            final String publicDirectory = getString(properties, env, PropertyKey.HTTP_STATIC_PUBLIC_DIRECTORY, "public");
            // translate public directory into an absolute path
            // this will generate some garbage, but this is ok - we're just doing this once on startup
            if (new File(publicDirectory).isAbsolute()) {
                this.publicDirectory = publicDirectory;
            } else {
                this.publicDirectory = new File(installRoot, publicDirectory).getAbsolutePath();
            }

            this.defaultSeqPartTxnCount = getInt(properties, env, PropertyKey.CAIRO_DEFAULT_SEQ_PART_TXN_COUNT, 0);
            this.httpNetConnectionHint = getBoolean(properties, env, PropertyKey.HTTP_NET_CONNECTION_HINT, false);
            // deprecated
            this.httpNetConnectionTimeout = getMillis(properties, env, PropertyKey.HTTP_NET_IDLE_CONNECTION_TIMEOUT, 5 * 60 * 1000L);
            this.httpNetConnectionTimeout = getMillis(properties, env, PropertyKey.HTTP_NET_CONNECTION_TIMEOUT, this.httpNetConnectionTimeout);

            // deprecated
            this.httpNetConnectionQueueTimeout = getMillis(properties, env, PropertyKey.HTTP_NET_QUEUED_CONNECTION_TIMEOUT, 5 * 1000L);
            this.httpNetConnectionQueueTimeout = getMillis(properties, env, PropertyKey.HTTP_NET_CONNECTION_QUEUE_TIMEOUT, this.httpNetConnectionQueueTimeout);

            // deprecated
            this.httpNetConnectionSndBuf = getIntSize(properties, env, PropertyKey.HTTP_NET_SND_BUF_SIZE, -1);
            this.httpNetConnectionSndBuf = getIntSize(properties, env, PropertyKey.HTTP_NET_CONNECTION_SNDBUF, httpNetConnectionSndBuf);
            this.httpSendBufferSize = getIntSize(properties, env, PropertyKey.HTTP_SEND_BUFFER_SIZE, 2 * Numbers.SIZE_1MB);

            // deprecated
            this.httpNetConnectionRcvBuf = getIntSize(properties, env, PropertyKey.HTTP_NET_RCV_BUF_SIZE, -1);
            this.httpNetConnectionRcvBuf = getIntSize(properties, env, PropertyKey.HTTP_NET_CONNECTION_RCVBUF, httpNetConnectionRcvBuf);
            this.httpRecvBufferSize = getIntSize(properties, env, PropertyKey.HTTP_RECEIVE_BUFFER_SIZE, 2 * Numbers.SIZE_1MB);
            this.httpRecvBufferSize = getIntSize(properties, env, PropertyKey.HTTP_RECV_BUFFER_SIZE, httpRecvBufferSize);
            this.httpRecvMaxBufferSize = getLongSize(properties, env, PropertyKey.LINE_HTTP_MAX_RECV_BUFFER_SIZE, Numbers.SIZE_1GB);

            this.dateAdapterPoolCapacity = getInt(properties, env, PropertyKey.HTTP_TEXT_DATE_ADAPTER_POOL_CAPACITY, 16);
            this.jsonCacheLimit = getIntSize(properties, env, PropertyKey.HTTP_TEXT_JSON_CACHE_LIMIT, 16384);
            this.jsonCacheSize = getIntSize(properties, env, PropertyKey.HTTP_TEXT_JSON_CACHE_SIZE, 8192);
            this.maxRequiredDelimiterStdDev = getDouble(properties, env, PropertyKey.HTTP_TEXT_MAX_REQUIRED_DELIMITER_STDDEV, "0.1222");
            this.maxRequiredLineLengthStdDev = getDouble(properties, env, PropertyKey.HTTP_TEXT_MAX_REQUIRED_LINE_LENGTH_STDDEV, "0.8");
            this.metadataStringPoolCapacity = getInt(properties, env, PropertyKey.HTTP_TEXT_METADATA_STRING_POOL_CAPACITY, 128);

            this.rollBufferLimit = getIntSize(properties, env, PropertyKey.HTTP_TEXT_ROLL_BUFFER_LIMIT, 1024 * 4096);
            this.rollBufferSize = getIntSize(properties, env, PropertyKey.HTTP_TEXT_ROLL_BUFFER_SIZE, 1024);
            this.textAnalysisMaxLines = getInt(properties, env, PropertyKey.HTTP_TEXT_ANALYSIS_MAX_LINES, 1000);
            this.textLexerStringPoolCapacity = getInt(properties, env, PropertyKey.HTTP_TEXT_LEXER_STRING_POOL_CAPACITY, 64);
            this.timestampAdapterPoolCapacity = getInt(properties, env, PropertyKey.HTTP_TEXT_TIMESTAMP_ADAPTER_POOL_CAPACITY, 64);
            this.utf8SinkSize = getIntSize(properties, env, PropertyKey.HTTP_TEXT_UTF8_SINK_SIZE, 4096);

            this.httpPessimisticHealthCheckEnabled = getBoolean(properties, env, PropertyKey.HTTP_PESSIMISTIC_HEALTH_CHECK, false);
            final boolean httpHealthCheckAuthRequired = getBoolean(properties, env, PropertyKey.HTTP_HEALTH_CHECK_AUTHENTICATION_REQUIRED, true);
            this.httpHealthCheckAuthType = httpHealthCheckAuthRequired ? SecurityContext.AUTH_TYPE_CREDENTIALS : SecurityContext.AUTH_TYPE_NONE;
            this.maxHttpQueryResponseRowLimit = getLong(properties, env, PropertyKey.HTTP_SECURITY_MAX_RESPONSE_ROWS, Long.MAX_VALUE);
            this.interruptOnClosedConnection = getBoolean(properties, env, PropertyKey.HTTP_SECURITY_INTERRUPT_ON_CLOSED_CONNECTION, true);
            this.httpUsername = getString(properties, env, PropertyKey.HTTP_USER, "");
            this.httpPassword = getString(properties, env, PropertyKey.HTTP_PASSWORD, "");
            if (!Chars.empty(httpUsername) && Chars.empty(httpPassword)) {
                throw new ServerConfigurationException("HTTP username is set but password is missing. " +
                        "Use the '" + PropertyKey.HTTP_PASSWORD.getPropertyPath() + "' configuration property to set a password. [user=" + httpUsername + "]");
            } else if (Chars.empty(httpUsername) && !Chars.empty(httpPassword)) {
                throw new ServerConfigurationException("HTTP password is set but username is missing. " +
                        "Use the '" + PropertyKey.HTTP_USER.getPropertyPath() + "' configuration property to set a username.");
            }

            if (loadAdditionalConfigurations && httpServerEnabled) {
                this.jsonQueryConnectionCheckFrequency = getInt(properties, env, PropertyKey.HTTP_JSON_QUERY_CONNECTION_CHECK_FREQUENCY, 1_000_000);
                String httpBindTo = getString(properties, env, PropertyKey.HTTP_BIND_TO, "0.0.0.0:9000");
                parseBindTo(properties, env, PropertyKey.HTTP_NET_BIND_TO, httpBindTo, (a, p) -> {
                    httpNetBindIPv4Address = a;
                    httpNetBindPort = p;
                });
                // load mime types
                path.of(new File(new File(installRoot, CONFIG_DIRECTORY), "mime.types").getAbsolutePath());
                this.mimeTypesCache = new MimeTypesCache(FilesFacadeImpl.INSTANCE, path.$());
            }

            this.maxRerunWaitCapMs = getMillis(properties, env, PropertyKey.HTTP_BUSY_RETRY_MAXIMUM_WAIT_BEFORE_RETRY, 1000);
            this.rerunExponentialWaitMultiplier = getDouble(properties, env, PropertyKey.HTTP_BUSY_RETRY_EXPONENTIAL_WAIT_MULTIPLIER, "2.0");
            this.rerunInitialWaitQueueSize = getIntSize(properties, env, PropertyKey.HTTP_BUSY_RETRY_INITIAL_WAIT_QUEUE_SIZE, 64);
            this.rerunMaxProcessingQueueSize = getIntSize(properties, env, PropertyKey.HTTP_BUSY_RETRY_MAX_PROCESSING_QUEUE_SIZE, 4096);

            this.circuitBreakerThrottle = getInt(properties, env, PropertyKey.CIRCUIT_BREAKER_THROTTLE, 2_000_000);
            // obsolete
            this.queryTimeout = (long) (getDouble(properties, env, PropertyKey.QUERY_TIMEOUT_SEC, "60") * Timestamps.SECOND_MILLIS);
            this.queryTimeout = getMillis(properties, env, PropertyKey.QUERY_TIMEOUT, this.queryTimeout);

            this.queryWithinLatestByOptimisationEnabled = getBoolean(properties, env, PropertyKey.QUERY_WITHIN_LATEST_BY_OPTIMISATION_ENABLED, false);
            this.netTestConnectionBufferSize = getInt(properties, env, PropertyKey.CIRCUIT_BREAKER_BUFFER_SIZE, 64);
            this.netTestConnectionBufferSize = getInt(properties, env, PropertyKey.NET_TEST_CONNECTION_BUFFER_SIZE, netTestConnectionBufferSize);

            this.pgEnabled = getBoolean(properties, env, PropertyKey.PG_ENABLED, true);
            if (pgEnabled) {
                this.pgForceSendFragmentationChunkSize = getInt(properties, env, PropertyKey.DEBUG_PG_FORCE_SEND_FRAGMENTATION_CHUNK_SIZE, forceSendFragmentationChunkSize);
                this.pgForceRecvFragmentationChunkSize = getInt(properties, env, PropertyKey.DEBUG_PG_FORCE_RECV_FRAGMENTATION_CHUNK_SIZE, forceRecvFragmentationChunkSize);

                // deprecated
                pgNetConnectionLimit = getInt(properties, env, PropertyKey.PG_NET_ACTIVE_CONNECTION_LIMIT, 64);
                pgNetConnectionLimit = getInt(properties, env, PropertyKey.PG_NET_CONNECTION_LIMIT, pgNetConnectionLimit);
                pgNetConnectionHint = getBoolean(properties, env, PropertyKey.PG_NET_CONNECTION_HINT, false);
                parseBindTo(properties, env, PropertyKey.PG_NET_BIND_TO, "0.0.0.0:8812", (a, p) -> {
                    pgNetBindIPv4Address = a;
                    pgNetBindPort = p;
                });

                // deprecated
                this.pgNetIdleConnectionTimeout = getMillis(properties, env, PropertyKey.PG_NET_IDLE_TIMEOUT, 300_000);
                this.pgNetIdleConnectionTimeout = getMillis(properties, env, PropertyKey.PG_NET_CONNECTION_TIMEOUT, this.pgNetIdleConnectionTimeout);
                this.pgNetConnectionQueueTimeout = getMillis(properties, env, PropertyKey.PG_NET_CONNECTION_QUEUE_TIMEOUT, 300_000);

                this.pgCharacterStoreCapacity = getInt(properties, env, PropertyKey.PG_CHARACTER_STORE_CAPACITY, 4096);
                this.pgBinaryParamsCapacity = getInt(properties, env, PropertyKey.PG_BINARY_PARAM_COUNT_CAPACITY, 2);
                this.pgCharacterStorePoolCapacity = getInt(properties, env, PropertyKey.PG_CHARACTER_STORE_POOL_CAPACITY, 64);
                this.pgConnectionPoolInitialCapacity = getInt(properties, env, PropertyKey.PG_CONNECTION_POOL_CAPACITY, 4);
                this.pgPassword = getString(properties, env, PropertyKey.PG_PASSWORD, "quest");
                this.pgUsername = getString(properties, env, PropertyKey.PG_USER, "admin");
                this.pgReadOnlyPassword = getString(properties, env, PropertyKey.PG_RO_PASSWORD, "quest");
                this.pgReadOnlyUsername = getString(properties, env, PropertyKey.PG_RO_USER, "user");
                this.pgReadOnlyUserEnabled = getBoolean(properties, env, PropertyKey.PG_RO_USER_ENABLED, false);
                this.pgReadOnlySecurityContext = getBoolean(properties, env, PropertyKey.PG_SECURITY_READONLY, false);
                this.pgMaxBlobSizeOnQuery = getIntSize(properties, env, PropertyKey.PG_MAX_BLOB_SIZE_ON_QUERY, 512 * 1024);

                // deprecated
                this.pgNetConnectionRcvBuf = getIntSize(properties, env, PropertyKey.PG_NET_RECV_BUF_SIZE, -1);
                this.pgNetConnectionRcvBuf = getIntSize(properties, env, PropertyKey.PG_NET_CONNECTION_RCVBUF, pgNetConnectionRcvBuf);
                this.pgRecvBufferSize = getIntSize(properties, env, PropertyKey.PG_RECV_BUFFER_SIZE, Numbers.SIZE_1MB);

                // deprecated
                this.pgNetConnectionSndBuf = getIntSize(properties, env, PropertyKey.PG_NET_SEND_BUF_SIZE, -1);
                this.pgNetConnectionSndBuf = getIntSize(properties, env, PropertyKey.PG_NET_CONNECTION_SNDBUF, pgNetConnectionSndBuf);
                this.pgSendBufferSize = getIntSize(properties, env, PropertyKey.PG_SEND_BUFFER_SIZE, Numbers.SIZE_1MB);

                final String dateLocale = getString(properties, env, PropertyKey.PG_DATE_LOCALE, "en");
                this.pgDefaultLocale = DateLocaleFactory.INSTANCE.getLocale(dateLocale);
                if (this.pgDefaultLocale == null) {
                    throw ServerConfigurationException.forInvalidKey(PropertyKey.PG_DATE_LOCALE.getPropertyPath(), dateLocale);
                }
                this.pgWorkerCount = getInt(properties, env, PropertyKey.PG_WORKER_COUNT, 0);
                cpuUsed += this.pgWorkerCount;
                this.pgWorkerAffinity = getAffinity(properties, env, PropertyKey.PG_WORKER_AFFINITY, pgWorkerCount);
                this.pgHaltOnError = getBoolean(properties, env, PropertyKey.PG_HALT_ON_ERROR, false);
                this.pgWorkerYieldThreshold = getLong(properties, env, PropertyKey.PG_WORKER_YIELD_THRESHOLD, 10);
                this.pgWorkerNapThreshold = getLong(properties, env, PropertyKey.PG_WORKER_NAP_THRESHOLD, 7_000);
                this.pgWorkerSleepThreshold = getLong(properties, env, PropertyKey.PG_WORKER_SLEEP_THRESHOLD, 10_000);
                this.pgDaemonPool = getBoolean(properties, env, PropertyKey.PG_DAEMON_POOL, true);
                this.pgInsertCacheEnabled = getBoolean(properties, env, PropertyKey.PG_INSERT_CACHE_ENABLED, true);
                this.pgInsertCacheBlockCount = getInt(properties, env, PropertyKey.PG_INSERT_CACHE_BLOCK_COUNT, 4);
                this.pgInsertCacheRowCount = getInt(properties, env, PropertyKey.PG_INSERT_CACHE_ROW_COUNT, 4);
                // making it harder to pick legacy mode before legacy code is removed from the codebase
                // diehards that have this set to "true" will automatically be upgraded to the new protocol implementation.
                // If issues still persist we want to hear about them and this provides the thank you fallback mechanism
                this.pgLegacyModeEnabled = "!true".equals(getString(properties, env, PropertyKey.PG_LEGACY_MODE_ENABLED, "false"));
                this.pgUpdateCacheEnabled = getBoolean(properties, env, PropertyKey.PG_UPDATE_CACHE_ENABLED, true);
                this.pgUpdateCacheBlockCount = getInt(properties, env, PropertyKey.PG_UPDATE_CACHE_BLOCK_COUNT, 4);
                this.pgUpdateCacheRowCount = getInt(properties, env, PropertyKey.PG_UPDATE_CACHE_ROW_COUNT, 4);
                this.pgNamedStatementCacheCapacity = getInt(properties, env, PropertyKey.PG_NAMED_STATEMENT_CACHE_CAPACITY, 32);
                this.pgNamesStatementPoolCapacity = getInt(properties, env, PropertyKey.PG_NAMED_STATEMENT_POOL_CAPACITY, 32);
                this.pgPendingWritersCacheCapacity = getInt(properties, env, PropertyKey.PG_PENDING_WRITERS_CACHE_CAPACITY, 16);
                this.pgNamedStatementLimit = getInt(properties, env, PropertyKey.PG_NAMED_STATEMENT_LIMIT, 10_000);
                this.pgPipelineCapacity = getInt(properties, env, PropertyKey.PG_PIPELINE_CAPACITY, 64);
            }

            this.walApplyWorkerCount = getInt(properties, env, PropertyKey.WAL_APPLY_WORKER_COUNT, cpuWalApplyWorkers);
            this.walApplyWorkerAffinity = getAffinity(properties, env, PropertyKey.WAL_APPLY_WORKER_AFFINITY, walApplyWorkerCount);
            this.walApplyWorkerHaltOnError = getBoolean(properties, env, PropertyKey.WAL_APPLY_WORKER_HALT_ON_ERROR, false);
            this.walApplyWorkerNapThreshold = getLong(properties, env, PropertyKey.WAL_APPLY_WORKER_NAP_THRESHOLD, 7_000);
            this.walApplyWorkerSleepThreshold = getLong(properties, env, PropertyKey.WAL_APPLY_WORKER_SLEEP_THRESHOLD, 10_000);
            this.walApplySleepTimeout = getMillis(properties, env, PropertyKey.WAL_APPLY_WORKER_SLEEP_TIMEOUT, 10);
            this.walApplyWorkerYieldThreshold = getLong(properties, env, PropertyKey.WAL_APPLY_WORKER_YIELD_THRESHOLD, 1000);

            // reuse wal-apply defaults for mat view workers
            this.matViewEnabled = getBoolean(properties, env, PropertyKey.CAIRO_MAT_VIEW_ENABLED, true);
            this.matViewMaxRefreshRetries = getInt(properties, env, PropertyKey.CAIRO_MAT_VIEW_MAX_REFRESH_RETRIES, 10);
            this.matViewRefreshOomRetryTimeout = getMillis(properties, env, PropertyKey.CAIRO_MAT_VIEW_REFRESH_OOM_RETRY_TIMEOUT, 200);
            this.matViewMinRefreshInterval = getMicros(properties, env, PropertyKey.CAIRO_MAT_VIEW_MIN_REFRESH_INTERVAL, Timestamps.MINUTE_MICROS);
            this.matViewRefreshWorkerCount = getInt(properties, env, PropertyKey.MAT_VIEW_REFRESH_WORKER_COUNT, cpuWalApplyWorkers);
            this.matViewRefreshWorkerAffinity = getAffinity(properties, env, PropertyKey.MAT_VIEW_REFRESH_WORKER_AFFINITY, matViewRefreshWorkerCount);
            this.matViewRefreshWorkerHaltOnError = getBoolean(properties, env, PropertyKey.MAT_VIEW_REFRESH_WORKER_HALT_ON_ERROR, false);
            this.matViewRefreshWorkerNapThreshold = getLong(properties, env, PropertyKey.MAT_VIEW_REFRESH_WORKER_NAP_THRESHOLD, 7_000);
            this.matViewRefreshWorkerSleepThreshold = getLong(properties, env, PropertyKey.MAT_VIEW_REFRESH_WORKER_SLEEP_THRESHOLD, 10_000);
            this.matViewRefreshSleepTimeout = getMillis(properties, env, PropertyKey.MAT_VIEW_REFRESH_WORKER_SLEEP_TIMEOUT, 10);
            this.matViewRefreshWorkerYieldThreshold = getLong(properties, env, PropertyKey.MAT_VIEW_REFRESH_WORKER_YIELD_THRESHOLD, 1000);

            this.commitMode = getCommitMode(properties, env, PropertyKey.CAIRO_COMMIT_MODE);
            this.createAsSelectRetryCount = getInt(properties, env, PropertyKey.CAIRO_CREATE_AS_SELECT_RETRY_COUNT, 5);
            this.defaultSymbolCacheFlag = getBoolean(properties, env, PropertyKey.CAIRO_DEFAULT_SYMBOL_CACHE_FLAG, true);
            this.defaultSymbolCapacity = getInt(properties, env, PropertyKey.CAIRO_DEFAULT_SYMBOL_CAPACITY, 256);
            this.fileOperationRetryCount = getInt(properties, env, PropertyKey.CAIRO_FILE_OPERATION_RETRY_COUNT, 30);
            this.idleCheckInterval = getMillis(properties, env, PropertyKey.CAIRO_IDLE_CHECK_INTERVAL, 5 * 60 * 1000L);
            this.idGenerateBatchStep = getInt(properties, env, PropertyKey.CAIRO_ID_GENERATE_STEP, 512);
            this.inactiveReaderMaxOpenPartitions = getInt(properties, env, PropertyKey.CAIRO_INACTIVE_READER_MAX_OPEN_PARTITIONS, 10000);
            this.inactiveReaderTTL = getMillis(properties, env, PropertyKey.CAIRO_INACTIVE_READER_TTL, 120_000);
            this.inactiveWriterTTL = getMillis(properties, env, PropertyKey.CAIRO_INACTIVE_WRITER_TTL, 600_000);
            this.inactiveWalWriterTTL = getMillis(properties, env, PropertyKey.CAIRO_WAL_INACTIVE_WRITER_TTL, 120_000);
            this.indexValueBlockSize = Numbers.ceilPow2(getIntSize(properties, env, PropertyKey.CAIRO_INDEX_VALUE_BLOCK_SIZE, 256));
            this.maxSwapFileCount = getInt(properties, env, PropertyKey.CAIRO_MAX_SWAP_FILE_COUNT, 30);
            this.parallelIndexThreshold = getInt(properties, env, PropertyKey.CAIRO_PARALLEL_INDEX_THRESHOLD, 100000);
            this.readerPoolMaxSegments = getInt(properties, env, PropertyKey.CAIRO_READER_POOL_MAX_SEGMENTS, 10);
            this.walWriterPoolMaxSegments = getInt(properties, env, PropertyKey.CAIRO_WAL_WRITER_POOL_MAX_SEGMENTS, 10);
            this.spinLockTimeout = getMillis(properties, env, PropertyKey.CAIRO_SPIN_LOCK_TIMEOUT, 1_000);
            this.sqlCharacterStoreCapacity = getInt(properties, env, PropertyKey.CAIRO_CHARACTER_STORE_CAPACITY, 1024);
            this.sqlCharacterStoreSequencePoolCapacity = getInt(properties, env, PropertyKey.CAIRO_CHARACTER_STORE_SEQUENCE_POOL_CAPACITY, 64);
            this.sqlColumnPoolCapacity = getInt(properties, env, PropertyKey.CAIRO_COLUMN_POOL_CAPACITY, 4096);
            this.sqlExpressionPoolCapacity = getInt(properties, env, PropertyKey.CAIRO_EXPRESSION_POOL_CAPACITY, 8192);
            this.sqlFastMapLoadFactor = getDouble(properties, env, PropertyKey.CAIRO_FAST_MAP_LOAD_FACTOR, "0.7");
            this.sqlJoinContextPoolCapacity = getInt(properties, env, PropertyKey.CAIRO_SQL_JOIN_CONTEXT_POOL_CAPACITY, 64);
            this.sqlLexerPoolCapacity = getInt(properties, env, PropertyKey.CAIRO_LEXER_POOL_CAPACITY, 2048);
            this.sqlSmallMapKeyCapacity = getInt(properties, env, PropertyKey.CAIRO_SQL_SMALL_MAP_KEY_CAPACITY, 32);
            this.sqlSmallMapPageSize = getLongSize(properties, env, PropertyKey.CAIRO_SQL_SMALL_MAP_PAGE_SIZE, 32 * 1024);
            this.sqlUnorderedMapMaxEntrySize = getInt(properties, env, PropertyKey.CAIRO_SQL_UNORDERED_MAP_MAX_ENTRY_SIZE, 32);
            this.sqlMapMaxPages = getIntSize(properties, env, PropertyKey.CAIRO_SQL_MAP_MAX_PAGES, Integer.MAX_VALUE);
            this.sqlMapMaxResizes = getIntSize(properties, env, PropertyKey.CAIRO_SQL_MAP_MAX_RESIZES, Integer.MAX_VALUE);
            this.sqlExplainModelPoolCapacity = getInt(properties, env, PropertyKey.CAIRO_SQL_EXPLAIN_MODEL_POOL_CAPACITY, 32);
            this.sqlModelPoolCapacity = getInt(properties, env, PropertyKey.CAIRO_MODEL_POOL_CAPACITY, 1024);
            this.sqlMaxNegativeLimit = getInt(properties, env, PropertyKey.CAIRO_SQL_MAX_NEGATIVE_LIMIT, 10_000);
            this.sqlSortKeyPageSize = getLongSize(properties, env, PropertyKey.CAIRO_SQL_SORT_KEY_PAGE_SIZE, 128 * 1024);
            this.sqlSortKeyMaxPages = getIntSize(properties, env, PropertyKey.CAIRO_SQL_SORT_KEY_MAX_PAGES, Integer.MAX_VALUE);
            this.sqlSortLightValuePageSize = getLongSize(properties, env, PropertyKey.CAIRO_SQL_SORT_LIGHT_VALUE_PAGE_SIZE, 128 * 1024);
            this.sqlSortLightValueMaxPages = getIntSize(properties, env, PropertyKey.CAIRO_SQL_SORT_LIGHT_VALUE_MAX_PAGES, Integer.MAX_VALUE);
            this.sqlHashJoinValuePageSize = getIntSize(properties, env, PropertyKey.CAIRO_SQL_HASH_JOIN_VALUE_PAGE_SIZE, 16777216);
            this.sqlHashJoinValueMaxPages = getIntSize(properties, env, PropertyKey.CAIRO_SQL_HASH_JOIN_VALUE_MAX_PAGES, Integer.MAX_VALUE);
            this.sqlLatestByRowCount = getInt(properties, env, PropertyKey.CAIRO_SQL_LATEST_BY_ROW_COUNT, 1000);
            this.sqlHashJoinLightValuePageSize = getIntSize(properties, env, PropertyKey.CAIRO_SQL_HASH_JOIN_LIGHT_VALUE_PAGE_SIZE, 128 * 1024);
            this.sqlHashJoinLightValueMaxPages = getIntSize(properties, env, PropertyKey.CAIRO_SQL_HASH_JOIN_LIGHT_VALUE_MAX_PAGES, Integer.MAX_VALUE);
            this.sqlAsOfJoinLookahead = getInt(properties, env, PropertyKey.CAIRO_SQL_ASOF_JOIN_LOOKAHEAD, 100);
            this.sqlAsOfJoinShortCircuitCacheCapacity = getInt(properties, env, PropertyKey.CAIRO_SQL_ASOF_JOIN_SHORT_CIRCUIT_CACHE_CAPACITY, 10_000_000);
            this.sqlAsOfJoinEvacuationThreshold = getInt(properties, env, PropertyKey.CAIRO_SQL_ASOF_JOIN_EVACUATION_THRESHOLD, 10_000_000);
            this.useFastAsOfJoin = getBoolean(properties, env, PropertyKey.CAIRO_SQL_ASOF_JOIN_FAST, true);
            this.sqlSortValuePageSize = getIntSize(properties, env, PropertyKey.CAIRO_SQL_SORT_VALUE_PAGE_SIZE, 16777216);
            this.sqlSortValueMaxPages = getIntSize(properties, env, PropertyKey.CAIRO_SQL_SORT_VALUE_MAX_PAGES, Integer.MAX_VALUE);
            this.workStealTimeoutNanos = getNanos(properties, env, PropertyKey.CAIRO_WORK_STEAL_TIMEOUT_NANOS, 10_000);
            this.parallelIndexingEnabled = getBoolean(properties, env, PropertyKey.CAIRO_PARALLEL_INDEXING_ENABLED, true);
            this.sqlJoinMetadataPageSize = getIntSize(properties, env, PropertyKey.CAIRO_SQL_JOIN_METADATA_PAGE_SIZE, 16384);
            this.sqlJoinMetadataMaxResizes = getIntSize(properties, env, PropertyKey.CAIRO_SQL_JOIN_METADATA_MAX_RESIZES, Integer.MAX_VALUE);
            int sqlWindowColumnPoolCapacity = getInt(properties, env, PropertyKey.CAIRO_SQL_ANALYTIC_COLUMN_POOL_CAPACITY, 64);
            this.sqlWindowColumnPoolCapacity = getInt(properties, env, PropertyKey.CAIRO_SQL_WINDOW_COLUMN_POOL_CAPACITY, sqlWindowColumnPoolCapacity);
            this.sqlCreateTableModelBatchSize = getLong(properties, env, PropertyKey.CAIRO_SQL_CREATE_TABLE_MODEL_BATCH_SIZE, 1_000_000);
            this.sqlCreateTableColumnModelPoolCapacity = getInt(properties, env, PropertyKey.CAIRO_SQL_CREATE_TABLE_COLUMN_MODEL_POOL_CAPACITY, 16);
            this.sqlRenameTableModelPoolCapacity = getInt(properties, env, PropertyKey.CAIRO_SQL_RENAME_TABLE_MODEL_POOL_CAPACITY, 16);
            this.sqlWithClauseModelPoolCapacity = getInt(properties, env, PropertyKey.CAIRO_SQL_WITH_CLAUSE_MODEL_POOL_CAPACITY, 128);
            this.sqlInsertModelPoolCapacity = getInt(properties, env, PropertyKey.CAIRO_SQL_INSERT_MODEL_POOL_CAPACITY, 64);
            this.sqlInsertModelBatchSize = getLong(properties, env, PropertyKey.CAIRO_SQL_INSERT_MODEL_BATCH_SIZE, 1_000_000);
            this.matViewInsertAsSelectBatchSize = getLong(properties, env, PropertyKey.CAIRO_MAT_VIEW_INSERT_AS_SELECT_BATCH_SIZE, sqlInsertModelBatchSize);
            this.matViewRowsPerQueryEstimate = getInt(properties, env, PropertyKey.CAIRO_MAT_VIEW_ROWS_PER_QUERY_ESTIMATE, 1_000_000);
            this.matViewMaxRefreshIntervals = getInt(properties, env, PropertyKey.CAIRO_MAT_VIEW_MAX_REFRESH_INTERVALS, 100);
            this.sqlCopyBufferSize = getIntSize(properties, env, PropertyKey.CAIRO_SQL_COPY_BUFFER_SIZE, 2 * Numbers.SIZE_1MB);
            this.columnPurgeQueueCapacity = getQueueCapacity(properties, env, PropertyKey.CAIRO_SQL_COLUMN_PURGE_QUEUE_CAPACITY, 128);
            this.columnPurgeTaskPoolCapacity = getIntSize(properties, env, PropertyKey.CAIRO_SQL_COLUMN_PURGE_TASK_POOL_CAPACITY, 256);
            this.columnPurgeRetryDelayLimit = getMicros(properties, env, PropertyKey.CAIRO_SQL_COLUMN_PURGE_RETRY_DELAY_LIMIT, 60_000_000L);
            this.columnPurgeRetryDelay = getMicros(properties, env, PropertyKey.CAIRO_SQL_COLUMN_PURGE_RETRY_DELAY, 10_000);
            this.columnPurgeRetryDelayMultiplier = getDouble(properties, env, PropertyKey.CAIRO_SQL_COLUMN_PURGE_RETRY_DELAY_MULTIPLIER, "10.0");
            this.systemTableNamePrefix = getString(properties, env, PropertyKey.CAIRO_SQL_SYSTEM_TABLE_PREFIX, "sys.");
            this.sqlMaxArrayElementCount = getInt(properties, env, PropertyKey.CAIRO_SQL_MAX_ARRAY_ELEMENT_COUNT, 10_000_000);
            this.preferencesStringPoolCapacity = getInt(properties, env, PropertyKey.CAIRO_PREFERENCES_STRING_POOL_CAPACITY, 64);

            this.writerDataIndexKeyAppendPageSize = Files.ceilPageSize(getLongSize(properties, env, PropertyKey.CAIRO_WRITER_DATA_INDEX_KEY_APPEND_PAGE_SIZE, 512 * 1024));
            this.writerDataIndexValueAppendPageSize = Files.ceilPageSize(getLongSize(properties, env, PropertyKey.CAIRO_WRITER_DATA_INDEX_VALUE_APPEND_PAGE_SIZE, 16 * Numbers.SIZE_1MB));
            this.writerDataAppendPageSize = Files.ceilPageSize(getLongSize(properties, env, PropertyKey.CAIRO_WRITER_DATA_APPEND_PAGE_SIZE, 16 * Numbers.SIZE_1MB));
            this.systemWriterDataAppendPageSize = Files.ceilPageSize(getLongSize(properties, env, PropertyKey.CAIRO_SYSTEM_WRITER_DATA_APPEND_PAGE_SIZE, 256 * 1024));
            this.writerMiscAppendPageSize = Files.ceilPageSize(getLongSize(properties, env, PropertyKey.CAIRO_WRITER_MISC_APPEND_PAGE_SIZE, Files.PAGE_SIZE));

            this.sqlSampleByIndexSearchPageSize = getIntSize(properties, env, PropertyKey.CAIRO_SQL_SAMPLEBY_PAGE_SIZE, 0);
            this.sqlSampleByDefaultAlignment = getBoolean(properties, env, PropertyKey.CAIRO_SQL_SAMPLEBY_DEFAULT_ALIGNMENT_CALENDAR, true);
            this.sqlGroupByMapCapacity = getInt(properties, env, PropertyKey.CAIRO_SQL_GROUPBY_MAP_CAPACITY, 1024);
            this.sqlGroupByAllocatorChunkSize = getLongSize(properties, env, PropertyKey.CAIRO_SQL_GROUPBY_ALLOCATOR_DEFAULT_CHUNK_SIZE, 128 * 1024);
            this.sqlGroupByAllocatorMaxChunkSize = getLongSize(properties, env, PropertyKey.CAIRO_SQL_GROUPBY_ALLOCATOR_MAX_CHUNK_SIZE, 4 * Numbers.SIZE_1GB);
            this.sqlGroupByPoolCapacity = getInt(properties, env, PropertyKey.CAIRO_SQL_GROUPBY_POOL_CAPACITY, 1024);
            this.sqlMaxSymbolNotEqualsCount = getInt(properties, env, PropertyKey.CAIRO_SQL_MAX_SYMBOL_NOT_EQUALS_COUNT, 100);
            this.sqlBindVariablePoolSize = getInt(properties, env, PropertyKey.CAIRO_SQL_BIND_VARIABLE_POOL_SIZE, 8);
            this.sqlQueryRegistryPoolSize = getInt(properties, env, PropertyKey.CAIRO_SQL_QUERY_REGISTRY_POOL_SIZE, 32);
            this.sqlCountDistinctCapacity = getInt(properties, env, PropertyKey.CAIRO_SQL_COUNT_DISTINCT_CAPACITY, 3);
            this.sqlCountDistinctLoadFactor = getDouble(properties, env, PropertyKey.CAIRO_SQL_COUNT_DISTINCT_LOAD_FACTOR, "0.75");
            final String sqlCopyFormatsFile = getString(properties, env, PropertyKey.CAIRO_SQL_COPY_FORMATS_FILE, "/text_loader.json");
            final String dateLocale = getString(properties, env, PropertyKey.CAIRO_DATE_LOCALE, "en");
            this.locale = DateLocaleFactory.INSTANCE.getLocale(dateLocale);
            if (this.locale == null) {
                throw ServerConfigurationException.forInvalidKey(PropertyKey.CAIRO_DATE_LOCALE.getPropertyPath(), dateLocale);
            }
            this.sqlDistinctTimestampKeyCapacity = getInt(properties, env, PropertyKey.CAIRO_SQL_DISTINCT_TIMESTAMP_KEY_CAPACITY, 512);
            this.sqlDistinctTimestampLoadFactor = getDouble(properties, env, PropertyKey.CAIRO_SQL_DISTINCT_TIMESTAMP_LOAD_FACTOR, "0.5");
            this.sqlPageFrameMinRows = getInt(properties, env, PropertyKey.CAIRO_SQL_PAGE_FRAME_MIN_ROWS, 100_000);
            this.sqlPageFrameMaxRows = getInt(properties, env, PropertyKey.CAIRO_SQL_PAGE_FRAME_MAX_ROWS, 1_000_000);

            this.sqlJitMode = getSqlJitMode(properties, env);
            this.sqlJitIRMemoryPageSize = getIntSize(properties, env, PropertyKey.CAIRO_SQL_JIT_IR_MEMORY_PAGE_SIZE, 8 * 1024);
            this.sqlJitIRMemoryMaxPages = getInt(properties, env, PropertyKey.CAIRO_SQL_JIT_IR_MEMORY_MAX_PAGES, 8);
            this.sqlJitBindVarsMemoryPageSize = getIntSize(properties, env, PropertyKey.CAIRO_SQL_JIT_BIND_VARS_MEMORY_PAGE_SIZE, 4 * 1024);
            this.sqlJitBindVarsMemoryMaxPages = getInt(properties, env, PropertyKey.CAIRO_SQL_JIT_BIND_VARS_MEMORY_MAX_PAGES, 8);
            this.sqlJitPageAddressCacheThreshold = getIntSize(properties, env, PropertyKey.CAIRO_SQL_JIT_PAGE_ADDRESS_CACHE_THRESHOLD, 1024 * 1024);
            this.sqlJitDebugEnabled = getBoolean(properties, env, PropertyKey.CAIRO_SQL_JIT_DEBUG_ENABLED, false);
            this.maxSqlRecompileAttempts = getInt(properties, env, PropertyKey.CAIRO_SQL_MAX_RECOMPILE_ATTEMPTS, 10);

            String value = getString(properties, env, PropertyKey.CAIRO_WRITER_FO_OPTS, "o_none");
            long lopts = CairoConfiguration.O_NONE;
            String[] opts = value.split("\\|");
            for (String opt : opts) {
                int index = WRITE_FO_OPTS.keyIndex(opt.trim());
                if (index < 0) {
                    lopts |= WRITE_FO_OPTS.valueAt(index);
                }
            }
            this.writerFileOpenOpts = lopts;

            this.writerMixedIOEnabled = getBoolean(properties, env, PropertyKey.DEBUG_CAIRO_ALLOW_MIXED_IO, ff.allowMixedIO(this.dbRoot));

            this.inputFormatConfiguration = new InputFormatConfiguration(
                    new DateFormatFactory(),
                    DateLocaleFactory.INSTANCE,
                    new TimestampFormatFactory(),
                    this.locale
            );

            try (JsonLexer lexer = new JsonLexer(1024, 1024)) {
                inputFormatConfiguration.parseConfiguration(PropServerConfiguration.class, lexer, confRoot, sqlCopyFormatsFile);
            }

            String cairoSQLCopyIdSupplier = getString(properties, env, PropertyKey.CAIRO_SQL_COPY_ID_SUPPLIER, "random");
            this.cairoSQLCopyIdSupplier = Chars.equalsLowerCaseAscii(cairoSQLCopyIdSupplier, "sequential") ? 1 : 0;

            this.cairoSqlCopyMaxIndexChunkSize = getLongSize(properties, env, PropertyKey.CAIRO_SQL_COPY_MAX_INDEX_CHUNK_SIZE, 100 * Numbers.SIZE_1MB);
            this.cairoSqlCopyMaxIndexChunkSize -= (cairoSqlCopyMaxIndexChunkSize % CsvFileIndexer.INDEX_ENTRY_SIZE);
            if (this.cairoSqlCopyMaxIndexChunkSize < 16) {
                throw new ServerConfigurationException("invalid configuration value [key=" + PropertyKey.CAIRO_SQL_COPY_MAX_INDEX_CHUNK_SIZE.getPropertyPath() +
                        ", description=max import chunk size can't be smaller than 16]");
            }
            this.cairoSqlCopyQueueCapacity = Numbers.ceilPow2(getInt(properties, env, PropertyKey.CAIRO_SQL_COPY_QUEUE_CAPACITY, 32));
            this.cairoSqlCopyLogRetentionDays = getInt(properties, env, PropertyKey.CAIRO_SQL_COPY_LOG_RETENTION_DAYS, 3);
            this.o3MinLagUs = getMicros(properties, env, PropertyKey.CAIRO_O3_MIN_LAG, 1_000) * 1_000L;

            this.backupRoot = getString(properties, env, PropertyKey.CAIRO_SQL_BACKUP_ROOT, null);
            this.backupDirTimestampFormat = getTimestampFormat(properties, env);
            this.backupTempDirName = getString(properties, env, PropertyKey.CAIRO_SQL_BACKUP_DIR_TMP_NAME, "tmp");
            this.backupMkdirMode = getInt(properties, env, PropertyKey.CAIRO_SQL_BACKUP_MKDIR_MODE, 509);
            this.detachedMkdirMode = getInt(properties, env, PropertyKey.CAIRO_DETACHED_MKDIR_MODE, 509);
            this.columnIndexerQueueCapacity = getQueueCapacity(properties, env, PropertyKey.CAIRO_COLUMN_INDEXER_QUEUE_CAPACITY, 64);
            this.vectorAggregateQueueCapacity = getQueueCapacity(properties, env, PropertyKey.CAIRO_VECTOR_AGGREGATE_QUEUE_CAPACITY, 128);
            this.o3CallbackQueueCapacity = getQueueCapacity(properties, env, PropertyKey.CAIRO_O3_CALLBACK_QUEUE_CAPACITY, 128);
            this.o3PartitionQueueCapacity = getQueueCapacity(properties, env, PropertyKey.CAIRO_O3_PARTITION_QUEUE_CAPACITY, 128);
            this.o3OpenColumnQueueCapacity = getQueueCapacity(properties, env, PropertyKey.CAIRO_O3_OPEN_COLUMN_QUEUE_CAPACITY, 128);
            this.o3CopyQueueCapacity = getQueueCapacity(properties, env, PropertyKey.CAIRO_O3_COPY_QUEUE_CAPACITY, 128);
            this.o3LagCalculationWindowsSize = getIntSize(properties, env, PropertyKey.CAIRO_O3_LAG_CALCULATION_WINDOW_SIZE, 4);
            this.o3PurgeDiscoveryQueueCapacity = Numbers.ceilPow2(getInt(properties, env, PropertyKey.CAIRO_O3_PURGE_DISCOVERY_QUEUE_CAPACITY, 128));
            int debugO3MemSize = getInt(properties, env, PropertyKey.DEBUG_CAIRO_O3_COLUMN_MEMORY_SIZE, 0);
            if (debugO3MemSize != 0) {
                this.o3ColumnMemorySize = debugO3MemSize;
            } else {
                this.o3ColumnMemorySize = (int) Files.ceilPageSize(getIntSize(properties, env, PropertyKey.CAIRO_O3_COLUMN_MEMORY_SIZE, 8 * Numbers.SIZE_1MB));
            }
            this.systemO3ColumnMemorySize = (int) Files.ceilPageSize(getIntSize(properties, env, PropertyKey.CAIRO_SYSTEM_O3_COLUMN_MEMORY_SIZE, 256 * 1024));
            this.maxUncommittedRows = getInt(properties, env, PropertyKey.CAIRO_MAX_UNCOMMITTED_ROWS, 500_000);

            long o3MaxLagMs = getMillis(properties, env, PropertyKey.CAIRO_COMMIT_LAG, 10 * Dates.MINUTE_MILLIS);
            this.o3MaxLagUs = getMillis(properties, env, PropertyKey.CAIRO_O3_MAX_LAG, o3MaxLagMs) * 1_000;

            this.o3QuickSortEnabled = getBoolean(properties, env, PropertyKey.CAIRO_O3_QUICKSORT_ENABLED, false);
            this.rndFunctionMemoryPageSize = Numbers.ceilPow2(getIntSize(properties, env, PropertyKey.CAIRO_RND_MEMORY_PAGE_SIZE, 8192));
            this.rndFunctionMemoryMaxPages = Numbers.ceilPow2(getInt(properties, env, PropertyKey.CAIRO_RND_MEMORY_MAX_PAGES, 128));
            this.sqlStrFunctionBufferMaxSize = Numbers.ceilPow2(getInt(properties, env, PropertyKey.CAIRO_SQL_STR_FUNCTION_BUFFER_MAX_SIZE, Numbers.SIZE_1MB));
            this.sqlWindowMaxRecursion = getInt(properties, env, PropertyKey.CAIRO_SQL_WINDOW_MAX_RECURSION, 128);
            int sqlWindowStorePageSize = Numbers.ceilPow2(getIntSize(properties, env, PropertyKey.CAIRO_SQL_ANALYTIC_STORE_PAGE_SIZE, Numbers.SIZE_1MB));
            this.sqlWindowStorePageSize = Numbers.ceilPow2(getIntSize(properties, env, PropertyKey.CAIRO_SQL_WINDOW_STORE_PAGE_SIZE, sqlWindowStorePageSize));
            int sqlWindowStoreMaxPages = getInt(properties, env, PropertyKey.CAIRO_SQL_ANALYTIC_STORE_MAX_PAGES, Integer.MAX_VALUE);
            this.sqlWindowStoreMaxPages = getInt(properties, env, PropertyKey.CAIRO_SQL_WINDOW_STORE_MAX_PAGES, sqlWindowStoreMaxPages);
            int sqlWindowRowIdPageSize = Numbers.ceilPow2(getIntSize(properties, env, PropertyKey.CAIRO_SQL_ANALYTIC_ROWID_PAGE_SIZE, 512 * 1024));
            this.sqlWindowRowIdPageSize = Numbers.ceilPow2(getIntSize(properties, env, PropertyKey.CAIRO_SQL_WINDOW_ROWID_PAGE_SIZE, sqlWindowRowIdPageSize));
            int sqlWindowRowIdMaxPages = getInt(properties, env, PropertyKey.CAIRO_SQL_ANALYTIC_ROWID_MAX_PAGES, Integer.MAX_VALUE);
            this.sqlWindowRowIdMaxPages = getInt(properties, env, PropertyKey.CAIRO_SQL_WINDOW_ROWID_MAX_PAGES, sqlWindowRowIdMaxPages);
            int sqlWindowTreeKeyPageSize = Numbers.ceilPow2(getIntSize(properties, env, PropertyKey.CAIRO_SQL_ANALYTIC_TREE_PAGE_SIZE, 512 * 1024));
            this.sqlWindowTreeKeyPageSize = Numbers.ceilPow2(getIntSize(properties, env, PropertyKey.CAIRO_SQL_WINDOW_TREE_PAGE_SIZE, sqlWindowTreeKeyPageSize));
            int sqlWindowTreeKeyMaxPages = getInt(properties, env, PropertyKey.CAIRO_SQL_ANALYTIC_TREE_MAX_PAGES, Integer.MAX_VALUE);
            this.sqlWindowTreeKeyMaxPages = getInt(properties, env, PropertyKey.CAIRO_SQL_WINDOW_TREE_MAX_PAGES, sqlWindowTreeKeyMaxPages);
            this.cairoSqlLegacyOperatorPrecedence = getBoolean(properties, env, PropertyKey.CAIRO_SQL_LEGACY_OPERATOR_PRECEDENCE, false);
            this.sqlWindowInitialRangeBufferSize = getInt(properties, env, PropertyKey.CAIRO_SQL_ANALYTIC_INITIAL_RANGE_BUFFER_SIZE, 32);
            this.sqlTxnScoreboardEntryCount = Numbers.ceilPow2(getInt(properties, env, PropertyKey.CAIRO_O3_TXN_SCOREBOARD_ENTRY_COUNT, 16384));
            this.latestByQueueCapacity = Numbers.ceilPow2(getInt(properties, env, PropertyKey.CAIRO_LATEST_ON_QUEUE_CAPACITY, 32));
            this.telemetryEnabled = getBoolean(properties, env, PropertyKey.TELEMETRY_ENABLED, true);
            this.telemetryDisableCompletely = getBoolean(properties, env, PropertyKey.TELEMETRY_DISABLE_COMPLETELY, false);
            this.telemetryQueueCapacity = Numbers.ceilPow2(getInt(properties, env, PropertyKey.TELEMETRY_QUEUE_CAPACITY, 512));
            this.telemetryHideTables = getBoolean(properties, env, PropertyKey.TELEMETRY_HIDE_TABLES, true);
            this.telemetryDbSizeEstimateTimeout = getLong(properties, env, PropertyKey.TELEMETRY_DB_SIZE_ESTIMATE_TIMEOUT, Timestamps.SECOND_MILLIS);
            this.o3PartitionPurgeListCapacity = getInt(properties, env, PropertyKey.CAIRO_O3_PARTITION_PURGE_LIST_INITIAL_CAPACITY, 1);
            this.ioURingEnabled = getBoolean(properties, env, PropertyKey.CAIRO_IO_URING_ENABLED, true);
            this.cairoMaxCrashFiles = getInt(properties, env, PropertyKey.CAIRO_MAX_CRASH_FILES, 100);
            this.o3LastPartitionMaxSplits = Math.max(1, getInt(properties, env, PropertyKey.CAIRO_O3_LAST_PARTITION_MAX_SPLITS, 20));
            this.o3PartitionSplitMinSize = getLongSize(properties, env, PropertyKey.CAIRO_O3_PARTITION_SPLIT_MIN_SIZE, 50 * Numbers.SIZE_1MB);
            this.o3PartitionOverwriteControlEnabled = getBoolean(properties, env, PropertyKey.CAIRO_O3_PARTITION_OVERWRITE_CONTROL_ENABLED, false);

            parseBindTo(properties, env, PropertyKey.LINE_UDP_BIND_TO, "0.0.0.0:9009", (a, p) -> {
                this.lineUdpBindIPV4Address = a;
                this.lineUdpPort = p;
            });

            this.lineUdpGroupIPv4Address = getIPv4Address(properties, env, PropertyKey.LINE_UDP_JOIN, "232.1.2.3");
            this.lineUdpCommitRate = getInt(properties, env, PropertyKey.LINE_UDP_COMMIT_RATE, 1_000_000);
            this.lineUdpMsgBufferSize = getIntSize(properties, env, PropertyKey.LINE_UDP_MSG_BUFFER_SIZE, 2048);
            this.lineUdpMsgCount = getInt(properties, env, PropertyKey.LINE_UDP_MSG_COUNT, 10_000);
            this.lineUdpReceiveBufferSize = getIntSize(properties, env, PropertyKey.LINE_UDP_RECEIVE_BUFFER_SIZE, 8 * Numbers.SIZE_1MB);
            this.lineUdpEnabled = getBoolean(properties, env, PropertyKey.LINE_UDP_ENABLED, false);
            this.lineUdpOwnThreadAffinity = getInt(properties, env, PropertyKey.LINE_UDP_OWN_THREAD_AFFINITY, -1);
            this.lineUdpOwnThread = getBoolean(properties, env, PropertyKey.LINE_UDP_OWN_THREAD, false);
            this.lineUdpUnicast = getBoolean(properties, env, PropertyKey.LINE_UDP_UNICAST, false);
            this.lineUdpCommitMode = getCommitMode(properties, env, PropertyKey.LINE_UDP_COMMIT_MODE);
            this.lineUdpTimestampAdapter = getLineTimestampAdaptor(properties, env, PropertyKey.LINE_UDP_TIMESTAMP);
            String defaultUdpPartitionByProperty = getString(properties, env, PropertyKey.LINE_DEFAULT_PARTITION_BY, "DAY");
            this.lineUdpDefaultPartitionBy = PartitionBy.fromString(defaultUdpPartitionByProperty);
            if (this.lineUdpDefaultPartitionBy == -1) {
                log.info().$("invalid partition by ").$(lineUdpDefaultPartitionBy).$("), will use DAY for UDP").$();
                this.lineUdpDefaultPartitionBy = PartitionBy.DAY;
            }

            this.lineTcpEnabled = getBoolean(properties, env, PropertyKey.LINE_TCP_ENABLED, true);
            this.lineHttpEnabled = getBoolean(properties, env, PropertyKey.LINE_HTTP_ENABLED, true);
            this.lineHttpPingVersion = getString(properties, env, PropertyKey.LINE_HTTP_PING_VERSION, "v2.7.4");
            if (lineTcpEnabled || lineHttpEnabled) {
                // obsolete
                lineTcpNetConnectionLimit = getInt(properties, env, PropertyKey.LINE_TCP_NET_ACTIVE_CONNECTION_LIMIT, 256);
                lineTcpNetConnectionLimit = getInt(properties, env, PropertyKey.LINE_TCP_NET_CONNECTION_LIMIT, lineTcpNetConnectionLimit);
                lineTcpNetConnectionHint = getBoolean(properties, env, PropertyKey.LINE_TCP_NET_CONNECTION_HINT, false);
                parseBindTo(properties, env, PropertyKey.LINE_TCP_NET_BIND_TO, "0.0.0.0:9009", (a, p) -> {
                    lineTcpNetBindIPv4Address = a;
                    lineTcpNetBindPort = p;
                });

                // deprecated
                this.lineTcpNetConnectionTimeout = getMillis(properties, env, PropertyKey.LINE_TCP_NET_IDLE_TIMEOUT, 0);
                this.lineTcpNetConnectionTimeout = getMillis(properties, env, PropertyKey.LINE_TCP_NET_CONNECTION_TIMEOUT, this.lineTcpNetConnectionTimeout);

                // deprecated
                this.lineTcpNetConnectionQueueTimeout = getMillis(properties, env, PropertyKey.LINE_TCP_NET_QUEUED_TIMEOUT, 5_000);
                this.lineTcpNetConnectionQueueTimeout = getMillis(properties, env, PropertyKey.LINE_TCP_NET_CONNECTION_QUEUE_TIMEOUT, this.lineTcpNetConnectionQueueTimeout);

                this.lineTcpConnectionPoolInitialCapacity = getInt(properties, env, PropertyKey.LINE_TCP_CONNECTION_POOL_CAPACITY, 8);

                // deprecated
                this.lineTcpNetConnectionRcvBuf = getIntSize(properties, env, PropertyKey.LINE_TCP_NET_RECV_BUF_SIZE, -1);
                this.lineTcpNetConnectionRcvBuf = getIntSize(properties, env, PropertyKey.LINE_TCP_NET_CONNECTION_RCVBUF, lineTcpNetConnectionRcvBuf);
                // deprecated
                this.lineTcpRecvBufferSize = getIntSize(properties, env, PropertyKey.LINE_TCP_MSG_BUFFER_SIZE, 131072);
                this.lineTcpRecvBufferSize = getIntSize(properties, env, PropertyKey.LINE_TCP_RECV_BUFFER_SIZE, lineTcpRecvBufferSize);
                this.lineTcpMaxMeasurementSize = getIntSize(properties, env, PropertyKey.LINE_TCP_MAX_MEASUREMENT_SIZE, 32768);
                if (lineTcpMaxMeasurementSize > lineTcpRecvBufferSize) {
                    lineTcpRecvBufferSize = lineTcpMaxMeasurementSize;
                }
                this.lineTcpMaxRecvBufferSize = getLongSize(properties, env, PropertyKey.LINE_TCP_MAX_RECV_BUFFER_SIZE, Numbers.SIZE_1GB);
                if (lineTcpRecvBufferSize > lineTcpMaxRecvBufferSize) {
                    lineTcpMaxRecvBufferSize = lineTcpRecvBufferSize;
                }

                this.lineTcpWriterQueueCapacity = getQueueCapacity(properties, env, PropertyKey.LINE_TCP_WRITER_QUEUE_CAPACITY, 128);
                this.lineTcpWriterWorkerCount = getInt(properties, env, PropertyKey.LINE_TCP_WRITER_WORKER_COUNT, 0);
                cpuUsed += this.lineTcpWriterWorkerCount;
                this.lineTcpWriterWorkerAffinity = getAffinity(properties, env, PropertyKey.LINE_TCP_WRITER_WORKER_AFFINITY, lineTcpWriterWorkerCount);
                this.lineTcpWriterWorkerPoolHaltOnError = getBoolean(properties, env, PropertyKey.LINE_TCP_WRITER_HALT_ON_ERROR, false);
                this.lineTcpWriterWorkerYieldThreshold = getLong(properties, env, PropertyKey.LINE_TCP_WRITER_WORKER_YIELD_THRESHOLD, 10);
                this.lineTcpWriterWorkerNapThreshold = getLong(properties, env, PropertyKey.LINE_TCP_WRITER_WORKER_NAP_THRESHOLD, 7_000);
                this.lineTcpWriterWorkerSleepThreshold = getLong(properties, env, PropertyKey.LINE_TCP_WRITER_WORKER_SLEEP_THRESHOLD, 10_000);
                this.symbolCacheWaitBeforeReload = getMicros(properties, env, PropertyKey.LINE_TCP_SYMBOL_CACHE_WAIT_BEFORE_RELOAD, 500_000);
                this.lineTcpIOWorkerCount = getInt(properties, env, PropertyKey.LINE_TCP_IO_WORKER_COUNT, cpuIoWorkers);
                this.lineTcpIOWorkerAffinity = getAffinity(properties, env, PropertyKey.LINE_TCP_IO_WORKER_AFFINITY, lineTcpIOWorkerCount);
                this.lineTcpIOWorkerPoolHaltOnError = getBoolean(properties, env, PropertyKey.LINE_TCP_IO_HALT_ON_ERROR, false);
                this.lineTcpIOWorkerYieldThreshold = getLong(properties, env, PropertyKey.LINE_TCP_IO_WORKER_YIELD_THRESHOLD, 10);
                this.lineTcpIOWorkerNapThreshold = getLong(properties, env, PropertyKey.LINE_TCP_IO_WORKER_NAP_THRESHOLD, 7_000);
                this.lineTcpIOWorkerSleepThreshold = getLong(properties, env, PropertyKey.LINE_TCP_IO_WORKER_SLEEP_THRESHOLD, 10_000);
                this.lineTcpMaintenanceInterval = getMillis(properties, env, PropertyKey.LINE_TCP_MAINTENANCE_JOB_INTERVAL, 1000);
                this.lineTcpCommitIntervalFraction = getDouble(properties, env, PropertyKey.LINE_TCP_COMMIT_INTERVAL_FRACTION, "0.5");
                this.lineTcpCommitIntervalDefault = getMillis(properties, env, PropertyKey.LINE_TCP_COMMIT_INTERVAL_DEFAULT, COMMIT_INTERVAL_DEFAULT);
                if (this.lineTcpCommitIntervalDefault < 1L) {
                    log.info().$("invalid default commit interval ").$(lineTcpCommitIntervalDefault).$("), will use ").$(COMMIT_INTERVAL_DEFAULT).$();
                    this.lineTcpCommitIntervalDefault = COMMIT_INTERVAL_DEFAULT;
                }
                this.lineTcpAuthDB = getString(properties, env, PropertyKey.LINE_TCP_AUTH_DB_PATH, null);
                this.lineLogMessageOnError = getBoolean(properties, env, PropertyKey.LINE_LOG_MESSAGE_ON_ERROR, true);
                // deprecated
                String defaultTcpPartitionByProperty = getString(properties, env, PropertyKey.LINE_TCP_DEFAULT_PARTITION_BY, "DAY");
                defaultTcpPartitionByProperty = getString(properties, env, PropertyKey.LINE_DEFAULT_PARTITION_BY, defaultTcpPartitionByProperty);
                this.lineTcpDefaultPartitionBy = PartitionBy.fromString(defaultTcpPartitionByProperty);
                if (this.lineTcpDefaultPartitionBy == -1) {
                    log.info().$("invalid partition by ").$safe(defaultTcpPartitionByProperty).$("), will use DAY for TCP").$();
                    this.lineTcpDefaultPartitionBy = PartitionBy.DAY;
                }
                this.minIdleMsBeforeWriterRelease = getMillis(properties, env, PropertyKey.LINE_TCP_MIN_IDLE_MS_BEFORE_WRITER_RELEASE, 500);
                this.lineTcpDisconnectOnError = getBoolean(properties, env, PropertyKey.LINE_TCP_DISCONNECT_ON_ERROR, true);
                final long heartbeatInterval = LineTcpReceiverConfigurationHelper.calcCommitInterval(
                        this.o3MinLagUs,
                        this.lineTcpCommitIntervalFraction,
                        this.lineTcpCommitIntervalDefault
                );
                this.lineTcpNetConnectionHeartbeatInterval = getMillis(properties, env, PropertyKey.LINE_TCP_NET_CONNECTION_HEARTBEAT_INTERVAL, heartbeatInterval);
            } else {
                this.lineTcpAuthDB = null;
            }

            this.useLegacyStringDefault = getBoolean(properties, env, PropertyKey.CAIRO_LEGACY_STRING_COLUMN_TYPE_DEFAULT, false);
            if (lineTcpEnabled || (lineHttpEnabled && httpServerEnabled)) {
                LineTimestampAdapter timestampAdapter = getLineTimestampAdaptor(properties, env, PropertyKey.LINE_TCP_TIMESTAMP);
                this.lineTcpTimestampAdapter = new LineTcpTimestampAdapter(timestampAdapter);
                this.stringToCharCastAllowed = getBoolean(properties, env, PropertyKey.LINE_TCP_UNDOCUMENTED_STRING_TO_CHAR_CAST_ALLOWED, false);
                String floatDefaultColumnTypeName = getString(properties, env, PropertyKey.LINE_FLOAT_DEFAULT_COLUMN_TYPE, ColumnType.nameOf(ColumnType.DOUBLE));
                this.floatDefaultColumnType = ColumnType.tagOf(floatDefaultColumnTypeName);
                if (floatDefaultColumnType != ColumnType.DOUBLE && floatDefaultColumnType != ColumnType.FLOAT) {
                    log.info().$("invalid default column type for float ").$safe(floatDefaultColumnTypeName).$(", will use DOUBLE").$();
                    this.floatDefaultColumnType = ColumnType.DOUBLE;
                }
                String integerDefaultColumnTypeName = getString(properties, env, PropertyKey.LINE_INTEGER_DEFAULT_COLUMN_TYPE, ColumnType.nameOf(ColumnType.LONG));
                this.integerDefaultColumnType = ColumnType.tagOf(integerDefaultColumnTypeName);
                if (integerDefaultColumnType != ColumnType.LONG && integerDefaultColumnType != ColumnType.INT && integerDefaultColumnType != ColumnType.SHORT && integerDefaultColumnType != ColumnType.BYTE) {
                    log.info().$("invalid default column type for integer ").$safe(integerDefaultColumnTypeName).$(", will use LONG").$();
                    this.integerDefaultColumnType = ColumnType.LONG;
                }
            }

            this.ilpAutoCreateNewColumns = getBoolean(properties, env, PropertyKey.LINE_AUTO_CREATE_NEW_COLUMNS, true);
            this.ilpAutoCreateNewTables = getBoolean(properties, env, PropertyKey.LINE_AUTO_CREATE_NEW_TABLES, true);
            this.sharedWorkerCount = getInt(properties, env, PropertyKey.SHARED_WORKER_COUNT, Math.max(4, cpuAvailable - cpuSpare - cpuUsed));
            this.sharedWorkerAffinity = getAffinity(properties, env, PropertyKey.SHARED_WORKER_AFFINITY, sharedWorkerCount);
            this.sharedWorkerHaltOnError = getBoolean(properties, env, PropertyKey.SHARED_WORKER_HALT_ON_ERROR, false);
            this.sharedWorkerYieldThreshold = getLong(properties, env, PropertyKey.SHARED_WORKER_YIELD_THRESHOLD, 10);
            this.sharedWorkerNapThreshold = getLong(properties, env, PropertyKey.SHARED_WORKER_NAP_THRESHOLD, 7_000);
            this.sharedWorkerSleepThreshold = getLong(properties, env, PropertyKey.SHARED_WORKER_SLEEP_THRESHOLD, 10_000);
            this.sharedWorkerSleepTimeout = getMillis(properties, env, PropertyKey.SHARED_WORKER_SLEEP_TIMEOUT, 10);

            // Now all worker counts are known, so we can set select cache capacity props.
            if (pgEnabled) {
                this.pgSelectCacheEnabled = getBoolean(properties, env, PropertyKey.PG_SELECT_CACHE_ENABLED, true);
                final int effectivePGWorkerCount = pgWorkerCount > 0 ? pgWorkerCount : sharedWorkerCount;
                this.pgSelectCacheBlockCount = getInt(properties, env, PropertyKey.PG_SELECT_CACHE_BLOCK_COUNT, 32);
                this.pgSelectCacheRowCount = getInt(properties, env, PropertyKey.PG_SELECT_CACHE_ROW_COUNT, Math.max(effectivePGWorkerCount, 4));
            }
            final int effectiveHttpWorkerCount = httpWorkerCount > 0 ? httpWorkerCount : sharedWorkerCount;
            this.httpSqlCacheEnabled = getBoolean(properties, env, PropertyKey.HTTP_QUERY_CACHE_ENABLED, true);
            this.httpSqlCacheBlockCount = getInt(properties, env, PropertyKey.HTTP_QUERY_CACHE_BLOCK_COUNT, 32);
            this.httpSqlCacheRowCount = getInt(properties, env, PropertyKey.HTTP_QUERY_CACHE_ROW_COUNT, Math.max(effectiveHttpWorkerCount, 4));
            this.queryCacheEventQueueCapacity = Numbers.ceilPow2(getInt(properties, env, PropertyKey.CAIRO_QUERY_CACHE_EVENT_QUEUE_CAPACITY, 4));

            this.sqlCompilerPoolCapacity = 2 * (httpWorkerCount + pgWorkerCount + sharedWorkerCount + walApplyWorkerCount);

            final int defaultReduceQueueCapacity = Math.min(2 * sharedWorkerCount, 64);
            this.cairoPageFrameReduceQueueCapacity = Numbers.ceilPow2(getInt(properties, env, PropertyKey.CAIRO_PAGE_FRAME_REDUCE_QUEUE_CAPACITY, defaultReduceQueueCapacity));
            this.cairoGroupByMergeShardQueueCapacity = Numbers.ceilPow2(getInt(properties, env, PropertyKey.CAIRO_SQL_PARALLEL_GROUPBY_MERGE_QUEUE_CAPACITY, defaultReduceQueueCapacity));
            this.cairoGroupByShardingThreshold = getInt(properties, env, PropertyKey.CAIRO_SQL_PARALLEL_GROUPBY_SHARDING_THRESHOLD, 100_000);
            this.cairoGroupByPresizeEnabled = getBoolean(properties, env, PropertyKey.CAIRO_SQL_PARALLEL_GROUPBY_PRESIZE_ENABLED, true);
            this.cairoGroupByPresizeMaxCapacity = getLong(properties, env, PropertyKey.CAIRO_SQL_PARALLEL_GROUPBY_PRESIZE_MAX_CAPACITY, 100_000_000);
            this.cairoGroupByPresizeMaxHeapSize = getLongSize(properties, env, PropertyKey.CAIRO_SQL_PARALLEL_GROUPBY_PRESIZE_MAX_HEAP_SIZE, Numbers.SIZE_1GB);
            this.cairoPageFrameReduceRowIdListCapacity = Numbers.ceilPow2(getInt(properties, env, PropertyKey.CAIRO_PAGE_FRAME_ROWID_LIST_CAPACITY, 256));
            this.cairoPageFrameReduceColumnListCapacity = Numbers.ceilPow2(getInt(properties, env, PropertyKey.CAIRO_PAGE_FRAME_COLUMN_LIST_CAPACITY, 16));
            final int defaultReduceShardCount = Math.min(sharedWorkerCount, 4);
            this.cairoPageFrameReduceShardCount = getInt(properties, env, PropertyKey.CAIRO_PAGE_FRAME_SHARD_COUNT, defaultReduceShardCount);
            this.sqlParallelFilterPreTouchEnabled = getBoolean(properties, env, PropertyKey.CAIRO_SQL_PARALLEL_FILTER_PRETOUCH_ENABLED, true);
            this.sqlParallelFilterPreTouchThreshold = getDouble(properties, env, PropertyKey.CAIRO_SQL_PARALLEL_FILTER_PRETOUCH_THRESHOLD, "0.05");
            this.sqlCopyModelPoolCapacity = getInt(properties, env, PropertyKey.CAIRO_SQL_COPY_MODEL_POOL_CAPACITY, 32);

            final boolean defaultParallelSqlEnabled = sharedWorkerCount >= 4;
            this.sqlParallelFilterEnabled = getBoolean(properties, env, PropertyKey.CAIRO_SQL_PARALLEL_FILTER_ENABLED, defaultParallelSqlEnabled);
            this.sqlParallelGroupByEnabled = getBoolean(properties, env, PropertyKey.CAIRO_SQL_PARALLEL_GROUPBY_ENABLED, defaultParallelSqlEnabled);
            this.sqlParallelReadParquetEnabled = getBoolean(properties, env, PropertyKey.CAIRO_SQL_PARALLEL_READ_PARQUET_ENABLED, defaultParallelSqlEnabled);
            this.walParallelExecutionEnabled = getBoolean(properties, env, PropertyKey.CAIRO_WAL_APPLY_PARALLEL_SQL_ENABLED, true);
            this.matViewParallelExecutionEnabled = getBoolean(properties, env, PropertyKey.CAIRO_MAT_VIEW_PARALLEL_SQL_ENABLED, true);
            this.sqlParallelWorkStealingThreshold = getInt(properties, env, PropertyKey.CAIRO_SQL_PARALLEL_WORK_STEALING_THRESHOLD, 16);
            // TODO(puzpuzpuz): consider increasing default Parquet cache capacity
            this.sqlParquetFrameCacheCapacity = Math.max(getInt(properties, env, PropertyKey.CAIRO_SQL_PARQUET_FRAME_CACHE_CAPACITY, 3), 3);
            this.sqlOrderBySortEnabled = getBoolean(properties, env, PropertyKey.CAIRO_SQL_ORDER_BY_SORT_ENABLED, true);
            this.sqlOrderByRadixSortThreshold = getInt(properties, env, PropertyKey.CAIRO_SQL_ORDER_BY_RADIX_SORT_THRESHOLD, 600);
            this.writerAsyncCommandBusyWaitTimeout = getMillis(properties, env, PropertyKey.CAIRO_WRITER_ALTER_BUSY_WAIT_TIMEOUT, 500);
            this.writerAsyncCommandMaxWaitTimeout = getMillis(properties, env, PropertyKey.CAIRO_WRITER_ALTER_MAX_WAIT_TIMEOUT, 30_000);
            this.writerTickRowsCountMod = Numbers.ceilPow2(getInt(properties, env, PropertyKey.CAIRO_WRITER_TICK_ROWS_COUNT, 1024)) - 1;
            this.writerAsyncCommandQueueCapacity = Numbers.ceilPow2(getInt(properties, env, PropertyKey.CAIRO_WRITER_COMMAND_QUEUE_CAPACITY, 32));
            this.writerAsyncCommandQueueSlotSize = Numbers.ceilPow2(getLongSize(properties, env, PropertyKey.CAIRO_WRITER_COMMAND_QUEUE_SLOT_SIZE, 2048));

            this.buildInformation = buildInformation;
            this.binaryEncodingMaxLength = getInt(properties, env, PropertyKey.BINARYDATA_ENCODING_MAXLENGTH, 32768);
        }
        this.ilpProtoTransports = initIlpTransport();
        this.allowTableRegistrySharedWrite = getBoolean(properties, env, PropertyKey.DEBUG_ALLOW_TABLE_REGISTRY_SHARED_WRITE, false);
        this.enableTestFactories = getBoolean(properties, env, PropertyKey.DEBUG_ENABLE_TEST_FACTORIES, false);

        this.posthogEnabled = getBoolean(properties, env, PropertyKey.POSTHOG_ENABLED, false);
        this.posthogApiKey = getString(properties, env, PropertyKey.POSTHOG_API_KEY, null);
        this.configReloadEnabled = getBoolean(properties, env, PropertyKey.CONFIG_RELOAD_ENABLED, true);

        this.partitionEncoderParquetVersion = getInt(properties, env, PropertyKey.CAIRO_PARTITION_ENCODER_PARQUET_VERSION, ParquetVersion.PARQUET_VERSION_V1);
        this.partitionEncoderParquetStatisticsEnabled = getBoolean(properties, env, PropertyKey.CAIRO_PARTITION_ENCODER_PARQUET_STATISTICS_ENABLED, true);
        this.partitionEncoderParquetCompressionCodec = getInt(properties, env, PropertyKey.CAIRO_PARTITION_ENCODER_PARQUET_COMPRESSION_CODEC, ParquetCompression.COMPRESSION_UNCOMPRESSED);
        this.partitionEncoderParquetCompressionLevel = getInt(properties, env, PropertyKey.CAIRO_PARTITION_ENCODER_PARQUET_COMPRESSION_LEVEL, 0);
        this.partitionEncoderParquetRowGroupSize = getInt(properties, env, PropertyKey.CAIRO_PARTITION_ENCODER_PARQUET_ROW_GROUP_SIZE, 100_000);
        this.partitionEncoderParquetDataPageSize = getInt(properties, env, PropertyKey.CAIRO_PARTITION_ENCODER_PARQUET_DATA_PAGE_SIZE, Numbers.SIZE_1MB);

        // compatibility switch, to be removed in future
        this.sqlSampleByValidateFillType = getBoolean(properties, env, PropertyKey.CAIRO_SQL_SAMPLEBY_VALIDATE_FILL_TYPE, true);

        this.cairoSqlColumnAliasExpressionEnabled = getBoolean(properties, env, PropertyKey.CAIRO_SQL_COLUMN_ALIAS_EXPRESSION_ENABLED, true);
        this.cairoSqlColumnAliasGeneratedMaxSize = getInt(properties, env, PropertyKey.CAIRO_SQL_COLUMN_ALIAS_GENERATED_MAX_SIZE, COLUMN_ALIAS_GENERATED_MAX_SIZE_DEFAULT);
        if (this.cairoSqlColumnAliasGeneratedMaxSize < COLUMN_ALIAS_GENERATED_MAX_SIZE_MINIMUM) {
            log.info()
                    .$("expected a column alias truncate length superior or equal to ")
                    .$(COLUMN_ALIAS_GENERATED_MAX_SIZE_MINIMUM)
                    .$(" but got ")
                    .$(cairoSqlColumnAliasGeneratedMaxSize)
                    .$(". Using ")
                    .$(COLUMN_ALIAS_GENERATED_MAX_SIZE_DEFAULT)
                    .$(" instead").$();
            this.cairoSqlColumnAliasGeneratedMaxSize = COLUMN_ALIAS_GENERATED_MAX_SIZE_DEFAULT;
        }
    }

    public static String rootSubdir(CharSequence dbRoot, CharSequence subdir) {
        if (dbRoot != null) {
            int len = dbRoot.length();
            int end = len;
            boolean needsSlash = true;
            for (int i = len - 1; i > -1; --i) {
                if (dbRoot.charAt(i) == Files.SEPARATOR) {
                    if (i == len - 1) {
                        continue;
                    }
                    end = i + 1;
                    needsSlash = false;
                    break;
                }
            }
            StringSink sink = Misc.getThreadLocalSink();
            sink.put(dbRoot, 0, end);
            if (needsSlash) {
                sink.put(Files.SEPARATOR);
            }
            return sink.put(subdir).toString();
        }
        return null;
    }

    @Override
    public CairoConfiguration getCairoConfiguration() {
        return cairoConfiguration;
    }

    @Override
    public FactoryProvider getFactoryProvider() {
        if (factoryProvider == null) {
            throw new IllegalStateException("configuration.init() has not been invoked");
        }
        return factoryProvider;
    }

    @Override
    public HttpServerConfiguration getHttpMinServerConfiguration() {
        return httpMinServerConfiguration;
    }

    @Override
    public HttpFullFatServerConfiguration getHttpServerConfiguration() {
        return httpServerConfiguration;
    }

    @Override
    public LineTcpReceiverConfiguration getLineTcpReceiverConfiguration() {
        return lineTcpReceiverConfiguration;
    }

    @Override
    public LineUdpReceiverConfiguration getLineUdpReceiverConfiguration() {
        return lineUdpReceiverConfiguration;
    }

    @Override
    public WorkerPoolConfiguration getMatViewRefreshPoolConfiguration() {
        return matViewRefreshPoolConfiguration;
    }

    @Override
    public MemoryConfiguration getMemoryConfiguration() {
        return memoryConfiguration;
    }

    @Override
    public Metrics getMetrics() {
        return metrics;
    }

    @Override
    public MetricsConfiguration getMetricsConfiguration() {
        return metricsConfiguration;
    }

    @Override
    public PGWireConfiguration getPGWireConfiguration() {
        return pgWireConfiguration;
    }

    @Override
    public PublicPassthroughConfiguration getPublicPassthroughConfiguration() {
        return publicPassthroughConfiguration;
    }

    @Override
    public WorkerPoolConfiguration getWalApplyPoolConfiguration() {
        return walApplyPoolConfiguration;
    }

    @Override
    public WorkerPoolConfiguration getWorkerPoolConfiguration() {
        return sharedWorkerPoolConfiguration;
    }

    @Override
    public void init(CairoEngine engine, FreeOnExit freeOnExit) {
        this.factoryProvider = fpf.getInstance(this, engine, freeOnExit);
    }

    public void init(ServerConfiguration config, CairoEngine engine, FreeOnExit freeOnExit) {
        this.factoryProvider = fpf.getInstance(config, engine, freeOnExit);
    }

    public boolean isConfigReloadEnabled() {
        return configReloadEnabled;
    }

    // Used by dynamic configuration to reuse the already created factory provider.
    public void reinit(FactoryProvider factoryProvider) {
        this.factoryProvider = factoryProvider;
    }

    private static @NotNull String stripTrailingSlash(@NotNull String httpContextWebConsole) {
        int n = 0;
        for (int j = httpContextWebConsole.length() - 1; j > -1; j--) {
            if (httpContextWebConsole.charAt(j) == '/') {
                n++;
            } else {
                break;
            }
        }
        if (n > 0) {
            httpContextWebConsole = httpContextWebConsole.substring(0, httpContextWebConsole.length() - n);
        }
        return httpContextWebConsole;
    }

    private int[] getAffinity(Properties properties, @Nullable Map<String, String> env, ConfigPropertyKey key, int workerCount) throws ServerConfigurationException {
        final int[] result = new int[workerCount];
        String value = getString(properties, env, key, null);
        if (value == null) {
            Arrays.fill(result, -1);
        } else {
            String[] affinity = value.split(",");
            if (affinity.length != workerCount) {
                throw ServerConfigurationException.forInvalidKey(key.getPropertyPath(), "wrong number of affinity values");
            }
            for (int i = 0; i < workerCount; i++) {
                try {
                    result[i] = Numbers.parseInt(affinity[i]);
                } catch (NumericException e) {
                    throw ServerConfigurationException.forInvalidKey(key.getPropertyPath(), "Invalid affinity value: " + affinity[i]);
                }
            }
        }
        return result;
    }

    private int getCommitMode(Properties properties, @Nullable Map<String, String> env, ConfigPropertyKey key) {
        final String commitMode = getString(properties, env, key, "nosync");

        // must not be null because we provided non-null default value
        assert commitMode != null;

        if (Chars.equalsLowerCaseAscii(commitMode, "nosync")) {
            return CommitMode.NOSYNC;
        }

        if (Chars.equalsLowerCaseAscii(commitMode, "async")) {
            return CommitMode.ASYNC;
        }

        if (Chars.equalsLowerCaseAscii(commitMode, "sync")) {
            return CommitMode.SYNC;
        }

        return CommitMode.NOSYNC;
    }

    private LineTimestampAdapter getLineTimestampAdaptor(Properties properties, Map<String, String> env, ConfigPropertyKey propNm) {
        final String lineUdpTimestampSwitch = getString(properties, env, propNm, "n");
        switch (lineUdpTimestampSwitch) {
            case "u":
                return LineMicroTimestampAdapter.INSTANCE;
            case "ms":
                return LineMilliTimestampAdapter.INSTANCE;
            case "s":
                return LineSecondTimestampAdapter.INSTANCE;
            case "m":
                return LineMinuteTimestampAdapter.INSTANCE;
            case "h":
                return LineHourTimestampAdapter.INSTANCE;
            default:
                return LineNanoTimestampAdapter.INSTANCE;
        }
    }

    private int getSqlJitMode(Properties properties, @Nullable Map<String, String> env) {
        final String jitMode = getString(properties, env, PropertyKey.CAIRO_SQL_JIT_MODE, "on");

        assert jitMode != null;

        if (Chars.equalsLowerCaseAscii(jitMode, "on")) {
            return SqlJitMode.JIT_MODE_ENABLED;
        }

        if (Chars.equalsLowerCaseAscii(jitMode, "off")) {
            return SqlJitMode.JIT_MODE_DISABLED;
        }

        if (Chars.equalsLowerCaseAscii(jitMode, "scalar")) {
            return SqlJitMode.JIT_MODE_FORCE_SCALAR;
        }

        return SqlJitMode.JIT_MODE_ENABLED;
    }

    private DateFormat getTimestampFormat(Properties properties, @Nullable Map<String, String> env) {
        return compiler.compile(getString(properties, env, PropertyKey.CAIRO_SQL_BACKUP_DIR_DATETIME_FORMAT, "yyyy-MM-dd"));
    }

    // The enterprise version needs to add tcps and https
    private String initIlpTransport() {
        StringSink sink = Misc.getThreadLocalSink();
        sink.put('[');
        boolean addComma = false;
        if (lineTcpEnabled) {
            addComma = true;
            sink.put("\"tcp\"");
        }
        if (lineHttpEnabled && httpServerEnabled) {
            if (addComma) {
                sink.put(", ");
            }
            sink.put("\"http\"");
            addComma = true;
        }
        if (lineUdpEnabled) {
            if (addComma) {
                sink.put(", ");
            }
            sink.put("\"udp\"");
        }
        sink.put(']');
        return sink.toString();
    }

    private boolean pathEquals(String p1, String p2) {
        try {
            if (p1 == null || p2 == null) {
                return false;
            }
            //unfortunately java.io.Files.isSameFile() doesn't work on files that don't exist
            return new File(p1).getCanonicalPath().replace(File.separatorChar, '/')
                    .equals(new File(p2).getCanonicalPath().replace(File.separatorChar, '/'));
        } catch (IOException e) {
            log.info().$("Can't validate configuration property [key=").$(PropertyKey.CAIRO_SQL_COPY_WORK_ROOT.getPropertyPath())
                    .$(", value=").$(p2).$("]");
            return false;
        }
    }

    private void validateHttpConnectionLimits(
            int httpJsonQueryConnectionLimit, int httpIlpConnectionLimit, int httpNetConnectionLimit
    ) throws ServerConfigurationException {
        if (httpJsonQueryConnectionLimit > httpNetConnectionLimit) {
            throw new ServerConfigurationException(
                    "Json query connection limit cannot be greater than the overall HTTP connection limit ["
                            + PropertyKey.HTTP_JSON_QUERY_CONNECTION_LIMIT.getPropertyPath() + "=" + httpJsonQueryConnectionLimit + ", "
                            + PropertyKey.HTTP_NET_CONNECTION_LIMIT.getPropertyPath() + "=" + httpNetConnectionLimit + ']');
        }

        if (httpIlpConnectionLimit > httpNetConnectionLimit) {
            throw new ServerConfigurationException(
                    "HTTP over ILP connection limit cannot be greater than the overall HTTP connection limit ["
                            + PropertyKey.HTTP_ILP_CONNECTION_LIMIT.getPropertyPath() + "=" + httpIlpConnectionLimit + ", "
                            + PropertyKey.HTTP_NET_CONNECTION_LIMIT.getPropertyPath() + "=" + httpNetConnectionLimit + ']');
        }

        if (httpJsonQueryConnectionLimit > -1 && httpIlpConnectionLimit > -1
                && (httpJsonQueryConnectionLimit + httpIlpConnectionLimit) > httpNetConnectionLimit) {
            throw new ServerConfigurationException(
                    "The sum of the json query and HTTP over ILP connection limits cannot be greater than the overall HTTP connection limit ["
                            + PropertyKey.HTTP_JSON_QUERY_CONNECTION_LIMIT.getPropertyPath() + "=" + httpJsonQueryConnectionLimit + ", "
                            + PropertyKey.HTTP_ILP_CONNECTION_LIMIT.getPropertyPath() + "=" + httpIlpConnectionLimit + ", "
                            + PropertyKey.HTTP_NET_CONNECTION_LIMIT.getPropertyPath() + "=" + httpNetConnectionLimit + ']');
        }
    }

    private void validateProperties(Properties properties, boolean configValidationStrict) throws ServerConfigurationException {
        ValidationResult validation = validator.validate(properties);
        if (validation != null) {
            if (validation.isError && configValidationStrict) {
                throw new ServerConfigurationException(validation.message);
            } else {
                log.advisory().$(validation.message).$();
            }
        }
    }

    protected boolean getBoolean(Properties properties, @Nullable Map<String, String> env, ConfigPropertyKey key, boolean defaultValue) {
        return Boolean.parseBoolean(getString(properties, env, key, Boolean.toString(defaultValue)));
    }

    String getCanonicalPath(String path) throws ServerConfigurationException {
        try {
            return new File(path).getCanonicalPath();
        } catch (IOException e) {
            throw new ServerConfigurationException("Cannot calculate canonical path for configuration property [key=" + PropertyKey.CAIRO_SQL_COPY_WORK_ROOT.getPropertyPath() + ",value=" + path + "]");
        }
    }

    protected double getDouble(Properties properties, @Nullable Map<String, String> env, ConfigPropertyKey key, String defaultValue) throws ServerConfigurationException {
        final String value = getString(properties, env, key, defaultValue);
        try {
            return Numbers.parseDouble(value);
        } catch (NumericException e) {
            throw ServerConfigurationException.forInvalidKey(key.getPropertyPath(), value);
        }
    }

    @SuppressWarnings("SameParameterValue")
    protected int getIPv4Address(Properties properties, Map<String, String> env, ConfigPropertyKey key, String defaultValue) throws ServerConfigurationException {
        final String value = getString(properties, env, key, defaultValue);
        try {
            return Net.parseIPv4(value);
        } catch (NetworkError e) {
            throw ServerConfigurationException.forInvalidKey(key.getPropertyPath(), value);
        }
    }

    protected int getInt(Properties properties, @Nullable Map<String, String> env, ConfigPropertyKey key, int defaultValue) throws ServerConfigurationException {
        final String value = getString(properties, env, key, Integer.toString(defaultValue));
        try {
            return Numbers.parseInt(value);
        } catch (NumericException e) {
            throw ServerConfigurationException.forInvalidKey(key.getPropertyPath(), value);
        }
    }

    @SuppressWarnings("SameParameterValue")
    protected int getIntPercentage(
            Properties properties,
            @Nullable Map<String, String> env,
            ConfigPropertyKey key,
            int defaultValue
    ) throws ServerConfigurationException {
        int percentage = getInt(properties, env, key, defaultValue);
        if (percentage < 0 || percentage > 100) {
            throw ServerConfigurationException.forInvalidKey(key.getPropertyPath(), Integer.toString(percentage));
        }
        return percentage;
    }

    protected int getIntSize(Properties properties, @Nullable Map<String, String> env, ConfigPropertyKey key, int defaultValue) throws ServerConfigurationException {
        final String value = getString(properties, env, key, Integer.toString(defaultValue));
        try {
            return Numbers.parseIntSize(value);
        } catch (NumericException e) {
            throw ServerConfigurationException.forInvalidKey(key.getPropertyPath(), value);
        }
    }

    protected long getLong(Properties properties, @Nullable Map<String, String> env, ConfigPropertyKey key, long defaultValue) throws ServerConfigurationException {
        final String value = getString(properties, env, key, Long.toString(defaultValue));
        try {
            return Numbers.parseLong(value);
        } catch (NumericException e) {
            throw ServerConfigurationException.forInvalidKey(key.getPropertyPath(), value);
        }
    }

    protected long getLongSize(Properties properties, @Nullable Map<String, String> env, ConfigPropertyKey key, long defaultValue) throws ServerConfigurationException {
        final String value = getString(properties, env, key, Long.toString(defaultValue));
        try {
            return Numbers.parseLongSize(value);
        } catch (NumericException e) {
            throw ServerConfigurationException.forInvalidKey(key.getPropertyPath(), value);
        }
    }

    protected long getMicros(
            Properties properties,
            @Nullable Map<String, String> env,
            ConfigPropertyKey key,
            long defaultValue
    ) throws ServerConfigurationException {
        final String value = getString(properties, env, key, Long.toString(defaultValue));
        try {
            return Numbers.parseMicros(value);
        } catch (NumericException e) {
            throw ServerConfigurationException.forInvalidKey(key.getPropertyPath(), value);
        }
    }

    protected long getMillis(
            Properties properties,
            @Nullable Map<String, String> env,
            ConfigPropertyKey key,
            long defaultValue
    ) throws ServerConfigurationException {
        final String value = getString(properties, env, key, Long.toString(defaultValue));
        try {
            return Numbers.parseMillis(value);
        } catch (NumericException e) {
            throw ServerConfigurationException.forInvalidKey(key.getPropertyPath(), value);
        }
    }

    protected long getNanos(Properties properties, @Nullable Map<String, String> env, ConfigPropertyKey key, long defaultValue) throws ServerConfigurationException {
        final String value = getString(properties, env, key, Long.toString(defaultValue));
        try {
            return Numbers.parseNanos(value);
        } catch (NumericException e) {
            throw ServerConfigurationException.forInvalidKey(key.getPropertyPath(), value);
        }
    }

    protected int getQueueCapacity(Properties properties, @Nullable Map<String, String> env, ConfigPropertyKey key, int defaultValue) throws ServerConfigurationException {
        final int value = getInt(properties, env, key, defaultValue);
        if (!Numbers.isPow2(value)) {
            throw ServerConfigurationException.forInvalidKey(key.getPropertyPath(), "Value must be power of 2, e.g. 1,2,4,8,16,32,64...");
        }
        return value;
    }

    protected String getString(Properties properties, @Nullable Map<String, String> env, ConfigPropertyKey key, String defaultValue) {
        String envCandidate = key.getEnvVarName();
        String result = env != null ? env.get(envCandidate) : null;
        final int valueSource;
        if (result != null) {
            log.info().$("env config [key=").$(envCandidate).I$();
            valueSource = ConfigPropertyValue.VALUE_SOURCE_ENV;
        } else {
            result = properties.getProperty(key.getPropertyPath());
            if (result == null) {
                result = defaultValue;
                valueSource = ConfigPropertyValue.VALUE_SOURCE_DEFAULT;
            } else {
                valueSource = ConfigPropertyValue.VALUE_SOURCE_CONF;
            }
        }

        // Sometimes there can be spaces coming from environment variables, cut them off
        result = (result != null) ? result.trim() : null;
        if (!key.isDebug()) {
            boolean dynamic = dynamicProperties != null && dynamicProperties.contains(key);
            allPairs.put(key, new ConfigPropertyValueImpl(result, valueSource, dynamic));
        }
        return result;
    }

    protected void getUrls(
            Properties properties,
            @Nullable Map<String, String> env,
            ConfigPropertyKey key,
            ObjList<String> target,
            String... defaultValue
    ) throws ServerConfigurationException {
        String envCandidate = key.getEnvVarName();
        String unparsedResult = env != null ? env.get(envCandidate) : null;
        final int valueSource;
        if (unparsedResult != null) {
            log.info().$("env config [key=").$(envCandidate).I$();
            valueSource = ConfigPropertyValue.VALUE_SOURCE_ENV;
        } else {
            unparsedResult = properties.getProperty(key.getPropertyPath());
            if (unparsedResult == null) {
                valueSource = ConfigPropertyValue.VALUE_SOURCE_DEFAULT;
            } else {
                valueSource = ConfigPropertyValue.VALUE_SOURCE_CONF;
            }
        }

        String[] parts;
        if (valueSource == ConfigPropertyValue.VALUE_SOURCE_DEFAULT) {
            parts = defaultValue;
        } else {
            parts = unparsedResult.split(",");
        }
        for (int i = 0, n = parts.length; i < n; i++) {
            String url = parts[i].trim();
            if (url.isEmpty()) {
                throw ServerConfigurationException.forInvalidKey(key.getPropertyPath(), "empty URL in the list");
            }
            target.add(stripTrailingSlash(url));
        }

        // Sometimes there can be spaces coming from environment variables, cut them off
        unparsedResult = (unparsedResult != null) ? unparsedResult.trim() : null;
        if (!key.isDebug()) {
            boolean dynamic = dynamicProperties != null && dynamicProperties.contains(key);
            allPairs.put(key, new ConfigPropertyValueImpl(unparsedResult, valueSource, dynamic));
        }
    }

    protected PropertyValidator newValidator() {
        return new PropertyValidator();
    }

    protected void parseBindTo(
            Properties properties,
            Map<String, String> env,
            ConfigPropertyKey key,
            String defaultValue,
            BindToParser parser
    ) throws ServerConfigurationException {

        final String bindTo = getString(properties, env, key, defaultValue);
        final int colonIndex = bindTo.indexOf(':');
        if (colonIndex == -1) {
            throw ServerConfigurationException.forInvalidKey(key.getPropertyPath(), bindTo);
        }

        final String ipv4Str = bindTo.substring(0, colonIndex);
        final int ipv4;
        try {
            ipv4 = Net.parseIPv4(ipv4Str);
        } catch (NetworkError e) {
            throw ServerConfigurationException.forInvalidKey(key.getPropertyPath(), ipv4Str);
        }

        final String portStr = bindTo.substring(colonIndex + 1);
        final int port;
        try {
            port = Numbers.parseInt(portStr);
        } catch (NumericException e) {
            throw ServerConfigurationException.forInvalidKey(key.getPropertyPath(), portStr);
        }

        parser.onReady(ipv4, port);
    }

    @FunctionalInterface
    protected interface BindToParser {
        void onReady(int address, int port);
    }

    public static class JsonPropertyValueFormatter {
        public static void arrayStr(CharSequence key, String value, CharSink<?> sink) {
            sink.putQuoted(key).putAscii(':').put(value).putAscii(',');
        }

        public static void bool(CharSequence key, boolean value, CharSink<?> sink) {
            sink.putQuoted(key).putAscii(':').put(value).putAscii(',');
        }

        public static void integer(CharSequence key, long value, CharSink<?> sink) {
            sink.putQuoted(key).putAscii(':').put(value).putAscii(',');
        }

        public static void str(CharSequence key, CharSequence value, CharSink<?> sink) {
            sink.putQuoted(key).putAscii(':');
            if (value != null) {
                sink.putQuoted(value);
            } else {
                sink.put("null");
            }
            sink.putAscii(',');
        }
    }

    public static class PropertyValidator {
        protected final Map<ConfigPropertyKey, String> deprecatedSettings = new HashMap<>();
        protected final Map<String, String> obsoleteSettings = new HashMap<>();

        public PropertyValidator() {
            registerObsolete(
                    "line.tcp.commit.timeout",
                    PropertyKey.LINE_TCP_COMMIT_INTERVAL_DEFAULT,
                    PropertyKey.LINE_TCP_COMMIT_INTERVAL_FRACTION
            );
            registerObsolete(
                    "cairo.timestamp.locale",
                    PropertyKey.CAIRO_DATE_LOCALE
            );
            registerObsolete(
                    "pg.timestamp.locale",
                    PropertyKey.PG_DATE_LOCALE
            );
            registerObsolete(
                    "cairo.sql.append.page.size",
                    PropertyKey.CAIRO_WRITER_DATA_APPEND_PAGE_SIZE
            );

            registerDeprecated(
                    PropertyKey.HTTP_MIN_BIND_TO,
                    PropertyKey.HTTP_MIN_NET_BIND_TO
            );
            registerDeprecated(
                    PropertyKey.HTTP_MIN_NET_IDLE_CONNECTION_TIMEOUT,
                    PropertyKey.HTTP_MIN_NET_CONNECTION_TIMEOUT
            );
            registerDeprecated(
                    PropertyKey.HTTP_MIN_NET_QUEUED_CONNECTION_TIMEOUT,
                    PropertyKey.HTTP_MIN_NET_CONNECTION_QUEUE_TIMEOUT
            );
            registerDeprecated(
                    PropertyKey.HTTP_MIN_NET_SND_BUF_SIZE,
                    PropertyKey.HTTP_MIN_NET_CONNECTION_SNDBUF
            );
            registerDeprecated(PropertyKey.HTTP_MIN_RECEIVE_BUFFER_SIZE);
            registerDeprecated(PropertyKey.HTTP_RECEIVE_BUFFER_SIZE);
            registerDeprecated(
                    PropertyKey.HTTP_NET_RCV_BUF_SIZE,
                    PropertyKey.HTTP_MIN_NET_CONNECTION_RCVBUF,
                    PropertyKey.HTTP_NET_CONNECTION_RCVBUF
            );
            registerDeprecated(
                    PropertyKey.HTTP_NET_ACTIVE_CONNECTION_LIMIT,
                    PropertyKey.HTTP_NET_CONNECTION_LIMIT
            );
            registerDeprecated(
                    PropertyKey.HTTP_NET_IDLE_CONNECTION_TIMEOUT,
                    PropertyKey.HTTP_NET_CONNECTION_TIMEOUT
            );
            registerDeprecated(
                    PropertyKey.HTTP_NET_QUEUED_CONNECTION_TIMEOUT,
                    PropertyKey.HTTP_NET_CONNECTION_QUEUE_TIMEOUT
            );
            registerDeprecated(
                    PropertyKey.HTTP_NET_SND_BUF_SIZE,
                    PropertyKey.HTTP_NET_CONNECTION_SNDBUF
            );
            registerDeprecated(
                    PropertyKey.PG_NET_ACTIVE_CONNECTION_LIMIT,
                    PropertyKey.PG_NET_CONNECTION_LIMIT
            );
            registerDeprecated(
                    PropertyKey.PG_NET_IDLE_TIMEOUT,
                    PropertyKey.PG_NET_CONNECTION_TIMEOUT
            );
            registerDeprecated(
                    PropertyKey.PG_NET_RECV_BUF_SIZE,
                    PropertyKey.PG_NET_CONNECTION_RCVBUF
            );
            registerDeprecated(
                    PropertyKey.PG_NET_SEND_BUF_SIZE,
                    PropertyKey.PG_NET_CONNECTION_SNDBUF
            );
            registerDeprecated(
                    PropertyKey.LINE_TCP_NET_ACTIVE_CONNECTION_LIMIT,
                    PropertyKey.LINE_TCP_NET_CONNECTION_LIMIT
            );
            registerDeprecated(
                    PropertyKey.LINE_TCP_NET_IDLE_TIMEOUT,
                    PropertyKey.LINE_TCP_NET_CONNECTION_TIMEOUT
            );
            registerDeprecated(
                    PropertyKey.LINE_TCP_NET_QUEUED_TIMEOUT,
                    PropertyKey.LINE_TCP_NET_CONNECTION_QUEUE_TIMEOUT
            );
            registerDeprecated(
                    PropertyKey.LINE_TCP_NET_RECV_BUF_SIZE,
                    PropertyKey.LINE_TCP_NET_CONNECTION_RCVBUF
            );
            registerDeprecated(
                    PropertyKey.LINE_TCP_MSG_BUFFER_SIZE,
                    PropertyKey.LINE_TCP_RECV_BUFFER_SIZE
            );
            registerDeprecated(
                    PropertyKey.LINE_TCP_DEFAULT_PARTITION_BY,
                    PropertyKey.LINE_DEFAULT_PARTITION_BY
            );
            registerDeprecated(
                    PropertyKey.CAIRO_REPLACE_BUFFER_MAX_SIZE,
                    PropertyKey.CAIRO_SQL_STR_FUNCTION_BUFFER_MAX_SIZE
            );
            registerDeprecated(
                    PropertyKey.CIRCUIT_BREAKER_BUFFER_SIZE,
                    PropertyKey.NET_TEST_CONNECTION_BUFFER_SIZE
            );
            registerDeprecated(
                    PropertyKey.QUERY_TIMEOUT_SEC,
                    PropertyKey.QUERY_TIMEOUT
            );
            registerDeprecated(
                    PropertyKey.CAIRO_PAGE_FRAME_TASK_POOL_CAPACITY
            );
            registerDeprecated(
                    PropertyKey.CAIRO_SQL_MAP_PAGE_SIZE,
                    PropertyKey.CAIRO_SQL_SMALL_MAP_PAGE_SIZE
            );
            registerDeprecated(
                    PropertyKey.CAIRO_SQL_MAP_KEY_CAPACITY,
                    PropertyKey.CAIRO_SQL_SMALL_MAP_KEY_CAPACITY
            );
            registerDeprecated(PropertyKey.PG_INSERT_POOL_CAPACITY);
            registerDeprecated(PropertyKey.LINE_UDP_TIMESTAMP);
            registerDeprecated(PropertyKey.LINE_TCP_TIMESTAMP);
            registerDeprecated(PropertyKey.CAIRO_SQL_JIT_ROWS_THRESHOLD);
            registerDeprecated(PropertyKey.CAIRO_COMPACT_MAP_LOAD_FACTOR);
            registerDeprecated(PropertyKey.CAIRO_DEFAULT_MAP_TYPE);
            registerDeprecated(
                    PropertyKey.CAIRO_SQL_ANALYTIC_COLUMN_POOL_CAPACITY,
                    PropertyKey.CAIRO_SQL_WINDOW_COLUMN_POOL_CAPACITY
            );
            registerDeprecated(
                    PropertyKey.CAIRO_SQL_ANALYTIC_STORE_PAGE_SIZE,
                    PropertyKey.CAIRO_SQL_WINDOW_STORE_PAGE_SIZE
            );
            registerDeprecated(
                    PropertyKey.CAIRO_SQL_ANALYTIC_STORE_MAX_PAGES,
                    PropertyKey.CAIRO_SQL_WINDOW_STORE_MAX_PAGES
            );
            registerDeprecated(
                    PropertyKey.CAIRO_SQL_ANALYTIC_ROWID_PAGE_SIZE,
                    PropertyKey.CAIRO_SQL_WINDOW_ROWID_PAGE_SIZE
            );
            registerDeprecated(
                    PropertyKey.CAIRO_SQL_ANALYTIC_ROWID_MAX_PAGES,
                    PropertyKey.CAIRO_SQL_WINDOW_ROWID_MAX_PAGES
            );
            registerDeprecated(
                    PropertyKey.CAIRO_SQL_ANALYTIC_TREE_PAGE_SIZE,
                    PropertyKey.CAIRO_SQL_WINDOW_TREE_PAGE_SIZE
            );
            registerDeprecated(
                    PropertyKey.CAIRO_SQL_ANALYTIC_TREE_MAX_PAGES,
                    PropertyKey.CAIRO_SQL_WINDOW_TREE_MAX_PAGES
            );
            registerDeprecated(
                    PropertyKey.CAIRO_SQL_COLUMN_CAST_MODEL_POOL_CAPACITY,
                    PropertyKey.CAIRO_SQL_CREATE_TABLE_COLUMN_MODEL_POOL_CAPACITY
            );
            registerDeprecated(
                    PropertyKey.HTTP_JSON_QUERY_DOUBLE_SCALE
            );
            registerDeprecated(
                    PropertyKey.HTTP_JSON_QUERY_FLOAT_SCALE
            );
            registerDeprecated(
                    PropertyKey.CAIRO_SQL_DOUBLE_CAST_SCALE
            );
            registerDeprecated(
                    PropertyKey.CAIRO_SQL_FLOAT_CAST_SCALE
            );
        }

        public ValidationResult validate(Properties properties) {
            // Settings that used to be valid but no longer are.
            Map<String, String> obsolete = new HashMap<>();

            // Settings that are still valid but are now superseded by newer ones.
            Map<String, String> deprecated = new HashMap<>();

            // Settings that are not recognized.
            Set<String> incorrect = new HashSet<>();

            for (String propName : properties.stringPropertyNames()) {
                Optional<ConfigPropertyKey> prop = lookupConfigProperty(propName);
                if (prop.isPresent()) {
                    String deprecationMsg = deprecatedSettings.get(prop.get());
                    if (deprecationMsg != null) {
                        deprecated.put(propName, deprecationMsg);
                    }
                } else {
                    String obsoleteMsg = obsoleteSettings.get(propName);
                    if (obsoleteMsg != null) {
                        obsolete.put(propName, obsoleteMsg);
                    } else {
                        incorrect.add(propName);
                    }
                }
            }

            if (obsolete.isEmpty() && deprecated.isEmpty() && incorrect.isEmpty()) {
                return null;
            }

            boolean isError = false;

            StringBuilder sb = new StringBuilder("Configuration issues:\n");

            if (!incorrect.isEmpty()) {
                isError = true;
                sb.append("    Invalid settings (not recognized, probable typos):\n");
                for (String key : incorrect) {
                    sb.append("        * ");
                    sb.append(key);
                    sb.append('\n');
                }
            }

            if (!obsolete.isEmpty()) {
                isError = true;
                sb.append("    Obsolete settings (no longer recognized):\n");
                for (Map.Entry<String, String> entry : obsolete.entrySet()) {
                    sb.append("        * ");
                    sb.append(entry.getKey());
                    sb.append(": ");
                    sb.append(entry.getValue());
                    sb.append('\n');
                }
            }

            if (!deprecated.isEmpty()) {
                sb.append("    Deprecated settings (recognized but superseded by newer settings):\n");
                for (Map.Entry<String, String> entry : deprecated.entrySet()) {
                    sb.append("        * ");
                    sb.append(entry.getKey());
                    sb.append(": ");
                    sb.append(entry.getValue());
                    sb.append('\n');
                }
            }

            return new ValidationResult(isError, sb.toString());
        }

        private static <KeyT> void registerReplacements(
                Map<KeyT, String> map,
                KeyT old,
                ConfigPropertyKey... replacements
        ) {
            if (replacements.length > 0) {
                final StringBuilder sb = new StringBuilder("Replaced by ");
                for (int index = 0; index < replacements.length; index++) {
                    if (index > 0) {
                        sb.append(index < (replacements.length - 1) ? ", " : " and ");
                    }
                    String replacement = replacements[index].getPropertyPath();
                    sb.append('`');
                    sb.append(replacement);
                    sb.append('`');
                }
                map.put(old, sb.toString());
            } else {
                map.put(old, "No longer used");
            }
        }

        protected Optional<ConfigPropertyKey> lookupConfigProperty(String propName) {
            return PropertyKey.getByString(propName).map(prop -> prop);
        }

        protected void registerDeprecated(ConfigPropertyKey old, ConfigPropertyKey... replacements) {
            registerReplacements(deprecatedSettings, old, replacements);
        }

        protected void registerObsolete(String old, ConfigPropertyKey... replacements) {
            registerReplacements(obsoleteSettings, old, replacements);
        }
    }

    private static class RedirectPropertyKey implements ConfigPropertyKey {
        final String envVarName;
        final String propertyPath;

        public RedirectPropertyKey(int index) {
            this.propertyPath = PropertyKey.HTTP_REDIRECT_PREFIX.getPropertyPath() + index;
            this.envVarName = ServerMain.propertyPathToEnvVarName(propertyPath);
        }

        @Override
        public String getEnvVarName() {
            return envVarName;
        }

        @Override
        public String getPropertyPath() {
            return propertyPath;
        }

        @Override
        public boolean isDebug() {
            return false;
        }

        @Override
        public boolean isSensitive() {
            return false;
        }
    }

    public static class ValidationResult {
        public final boolean isError;
        public final String message;

        private ValidationResult(boolean isError, String message) {
            this.isError = isError;
            this.message = message;
        }
    }

    class PropCairoConfiguration implements CairoConfiguration {
        private final LongSupplier randomIDSupplier = () -> getRandom().nextPositiveLong();
        private final LongSupplier sequentialIDSupplier = new LongSupplier() {
            final AtomicLong value = new AtomicLong();

            @Override
            public long getAsLong() {
                return value.incrementAndGet();
            }
        };

        @Override
        public boolean attachPartitionCopy() {
            return cairoAttachPartitionCopy;
        }

        @Override
        public boolean enableTestFactories() {
            return enableTestFactories;
        }

        @Override
        public boolean exportConfiguration(CharSink<?> sink) {
            final String releaseType = getReleaseType();
            str(RELEASE_TYPE, releaseType, sink);
            str(RELEASE_VERSION, getBuildInformation().getSwVersion(), sink);
            if (Chars.equalsNc(releaseType, OSS)) {
                bool(PropertyKey.HTTP_SETTINGS_READONLY.getPropertyPath(), httpSettingsReadOnly, sink);
            }
            if (!Chars.empty(httpUsername)) {
                bool(ACL_ENABLED, true, sink);
            }
            arrayStr(ILP_PROTO_SUPPORT_VERSIONS_NAME, ILP_PROTO_SUPPORT_VERSIONS, sink);
            arrayStr(ILP_PROTO_TRANSPORTS, ilpProtoTransports, sink);
            return true;
        }

        @Override
        public @Nullable ObjObjHashMap<ConfigPropertyKey, ConfigPropertyValue> getAllPairs() {
            return allPairs;
        }

        @Override
        public boolean getAllowTableRegistrySharedWrite() {
            return allowTableRegistrySharedWrite;
        }

        @Override
        public @NotNull String getAttachPartitionSuffix() {
            return cairoAttachPartitionSuffix;
        }

        @Override
        public DateFormat getBackupDirTimestampFormat() {
            return backupDirTimestampFormat;
        }

        @Override
        public int getBackupMkDirMode() {
            return backupMkdirMode;
        }

        @Override
        public CharSequence getBackupRoot() {
            return backupRoot;
        }

        @Override
        public @NotNull CharSequence getBackupTempDirName() {
            return backupTempDirName;
        }

        @Override
        public int getBinaryEncodingMaxLength() {
            return binaryEncodingMaxLength;
        }

        @Override
        public int getBindVariablePoolSize() {
            return sqlBindVariablePoolSize;
        }

        @Override
        public @NotNull BuildInformation getBuildInformation() {
            return buildInformation;
        }

        @Override
        public boolean getCairoSqlLegacyOperatorPrecedence() {
            return cairoSqlLegacyOperatorPrecedence;
        }

        @Override
        public @NotNull CharSequence getCheckpointRoot() {
            return checkpointRoot;
        }

        @Override
        public @NotNull SqlExecutionCircuitBreakerConfiguration getCircuitBreakerConfiguration() {
            return circuitBreakerConfiguration;
        }

        @Override
        public int getColumnAliasGeneratedMaxSize() {
            return cairoSqlColumnAliasGeneratedMaxSize;
        }

        @Override
        public int getColumnIndexerQueueCapacity() {
            return columnIndexerQueueCapacity;
        }

        @Override
        public int getColumnPurgeQueueCapacity() {
            return columnPurgeQueueCapacity;
        }

        @Override
        public long getColumnPurgeRetryDelay() {
            return columnPurgeRetryDelay;
        }

        @Override
        public long getColumnPurgeRetryDelayLimit() {
            return columnPurgeRetryDelayLimit;
        }

        @Override
        public double getColumnPurgeRetryDelayMultiplier() {
            return columnPurgeRetryDelayMultiplier;
        }

        @Override
        public int getColumnPurgeTaskPoolCapacity() {
            return columnPurgeTaskPoolCapacity;
        }

        @Override
        public long getCommitLatency() {
            return cairoCommitLatency;
        }

        @Override
        public int getCommitMode() {
            return commitMode;
        }

        @Override
        public @NotNull CharSequence getConfRoot() {
            return confRoot;
        }

        @Override
        public @NotNull LongSupplier getCopyIDSupplier() {
            if (cairoSQLCopyIdSupplier == 0) {
                return randomIDSupplier;
            }
            return sequentialIDSupplier;
        }

        @Override
        public int getCopyPoolCapacity() {
            return sqlCopyModelPoolCapacity;
        }

        @Override
        public int getCountDistinctCapacity() {
            return sqlCountDistinctCapacity;
        }

        @Override
        public double getCountDistinctLoadFactor() {
            return sqlCountDistinctLoadFactor;
        }

        @Override
        public int getCreateAsSelectRetryCount() {
            return createAsSelectRetryCount;
        }

        @Override
        public int getCreateTableColumnModelPoolCapacity() {
            return sqlCreateTableColumnModelPoolCapacity;
        }

        @Override
        public long getCreateTableModelBatchSize() {
            return sqlCreateTableModelBatchSize;
        }

        @Override
        public long getDataAppendPageSize() {
            return writerDataAppendPageSize;
        }

        @Override
        public long getDataIndexKeyAppendPageSize() {
            return writerDataIndexKeyAppendPageSize;
        }

        @Override
        public long getDataIndexValueAppendPageSize() {
            return writerDataIndexValueAppendPageSize;
        }

        @Override
        public long getDatabaseIdHi() {
            return instanceHashHi;
        }

        @Override
        public long getDatabaseIdLo() {
            return instanceHashLo;
        }

        @Override
        public @NotNull CharSequence getDbDirectory() {
            return dbDirectory;
        }

        @Override
        public @NotNull String getDbRoot() {
            return dbRoot;
        }

        @Override
        public boolean getDebugWalApplyBlockFailureNoRetry() {
            return debugWalApplyBlockFailureNoRetry;
        }

        @Override
        public @NotNull DateLocale getDefaultDateLocale() {
            return locale;
        }

        @Override
        public int getDefaultSeqPartTxnCount() {
            return defaultSeqPartTxnCount;
        }

        @Override
        public boolean getDefaultSymbolCacheFlag() {
            return defaultSymbolCacheFlag;
        }

        @Override
        public int getDefaultSymbolCapacity() {
            return defaultSymbolCapacity;
        }

        @Override
        public int getDetachedMkDirMode() {
            return detachedMkdirMode;
        }

        @Override
        public int getExplainPoolCapacity() {
            return sqlExplainModelPoolCapacity;
        }

        @Override
        public @NotNull FactoryProvider getFactoryProvider() {
            return factoryProvider;
        }

        @Override
        public int getFileOperationRetryCount() {
            return fileOperationRetryCount;
        }

        @Override
        public @NotNull FilesFacade getFilesFacade() {
            return filesFacade;
        }

        @Override
        public long getGroupByAllocatorDefaultChunkSize() {
            return sqlGroupByAllocatorChunkSize;
        }

        @Override
        public long getGroupByAllocatorMaxChunkSize() {
            return sqlGroupByAllocatorMaxChunkSize;
        }

        @Override
        public int getGroupByMapCapacity() {
            return sqlGroupByMapCapacity;
        }

        @Override
        public int getGroupByMergeShardQueueCapacity() {
            return cairoGroupByMergeShardQueueCapacity;
        }

        @Override
        public int getGroupByPoolCapacity() {
            return sqlGroupByPoolCapacity;
        }

        @Override
        public long getGroupByPresizeMaxCapacity() {
            return cairoGroupByPresizeMaxCapacity;
        }

        @Override
        public long getGroupByPresizeMaxHeapSize() {
            return cairoGroupByPresizeMaxHeapSize;
        }

        @Override
        public int getGroupByShardingThreshold() {
            return cairoGroupByShardingThreshold;
        }

        @Override
        public int getIdGenerateBatchStep() {
            return idGenerateBatchStep;
        }

        @Override
        public long getIdleCheckInterval() {
            return idleCheckInterval;
        }

        @Override
        public int getInactiveReaderMaxOpenPartitions() {
            return inactiveReaderMaxOpenPartitions;
        }

        @Override
        public long getInactiveReaderTTL() {
            return inactiveReaderTTL;
        }

        @Override
        public long getInactiveWalWriterTTL() {
            return inactiveWalWriterTTL;
        }

        @Override
        public long getInactiveWriterTTL() {
            return inactiveWriterTTL;
        }

        @Override
        public int getIndexValueBlockSize() {
            return indexValueBlockSize;
        }

        @Override
        public long getInsertModelBatchSize() {
            return sqlInsertModelBatchSize;
        }

        @Override
        public int getInsertModelPoolCapacity() {
            return sqlInsertModelPoolCapacity;
        }

        @Override
        public @NotNull String getInstallRoot() {
            return installRoot;
        }

        @Override
        public int getLatestByQueueCapacity() {
            return latestByQueueCapacity;
        }

        @Override
        public @NotNull CharSequence getLegacyCheckpointRoot() {
            return legacyCheckpointRoot;
        }

        @Override
        public boolean getLogLevelVerbose() {
            return logLevelVerbose;
        }

        @Override
        public boolean getLogSqlQueryProgressExe() {
            return logSqlQueryProgressExe;
        }

        @Override
        public DateFormat getLogTimestampFormat() {
            return logTimestampFormat;
        }

        @Override
        public @Nullable String getLogTimestampTimezone() {
            return logTimestampTimezone;
        }

        @Override
        public DateLocale getLogTimestampTimezoneLocale() {
            return logTimestampLocale;
        }

        @Override
        public TimeZoneRules getLogTimestampTimezoneRules() {
            return logTimestampTimezoneRules;
        }

        @Override
        public long getMatViewInsertAsSelectBatchSize() {
            return matViewInsertAsSelectBatchSize;
        }

        @Override
        public int getMatViewMaxRefreshIntervals() {
            return matViewMaxRefreshIntervals;
        }

        @Override
        public int getMatViewMaxRefreshRetries() {
            return matViewMaxRefreshRetries;
        }

        @Override
        public long getMatViewMinRefreshInterval() {
            return matViewMinRefreshInterval;
        }

        @Override
        public long getMatViewRefreshIntervalsUpdatePeriod() {
            return matViewRefreshIntervalsUpdatePeriod;
        }

        @Override
        public long getMatViewRefreshOomRetryTimeout() {
            return matViewRefreshOomRetryTimeout;
        }

        @Override
        public int getMatViewRowsPerQueryEstimate() {
            return matViewRowsPerQueryEstimate;
        }

        @Override
        public int getMaxCrashFiles() {
            return cairoMaxCrashFiles;
        }

        @Override
        public int getMaxFileNameLength() {
            return maxFileNameLength;
        }

        @Override
        public int getMaxSqlRecompileAttempts() {
            return maxSqlRecompileAttempts;
        }

        @Override
        public int getMaxSwapFileCount() {
            return maxSwapFileCount;
        }

        @Override
        public int getMaxSymbolNotEqualsCount() {
            return sqlMaxSymbolNotEqualsCount;
        }

        @Override
        public int getMaxUncommittedRows() {
            return maxUncommittedRows;
        }

        @Override
        public int getMetadataPoolCapacity() {
            return sqlModelPoolCapacity;
        }

        @Override
        public Metrics getMetrics() {
            return metrics;
        }

        @Override
        public @NotNull MicrosecondClock getMicrosecondClock() {
            return microsecondClock;
        }

        @Override
        public long getMiscAppendPageSize() {
            return writerMiscAppendPageSize;
        }

        @Override
        public int getMkDirMode() {
            return mkdirMode;
        }

        @Override
        public int getO3CallbackQueueCapacity() {
            return o3CallbackQueueCapacity;
        }

        @Override
        public int getO3ColumnMemorySize() {
            return o3ColumnMemorySize;
        }

        @Override
        public int getO3CopyQueueCapacity() {
            return o3CopyQueueCapacity;
        }

        @Override
        public int getO3LagCalculationWindowsSize() {
            return o3LagCalculationWindowsSize;
        }

        @Override
        public int getO3LastPartitionMaxSplits() {
            return o3LastPartitionMaxSplits;
        }

        @Override
        public long getO3MaxLag() {
            return o3MaxLagUs;
        }

        @Override
        public int getO3MemMaxPages() {
            return Integer.MAX_VALUE;
        }

        @Override
        public long getO3MinLag() {
            return o3MinLagUs;
        }

        @Override
        public int getO3OpenColumnQueueCapacity() {
            return o3OpenColumnQueueCapacity;
        }

        @Override
        public int getO3PartitionQueueCapacity() {
            return o3PartitionQueueCapacity;
        }

        @Override
        public int getO3PurgeDiscoveryQueueCapacity() {
            return o3PurgeDiscoveryQueueCapacity;
        }

        @Override
        public int getPageFrameReduceColumnListCapacity() {
            return cairoPageFrameReduceColumnListCapacity;
        }

        @Override
        public int getPageFrameReduceQueueCapacity() {
            return cairoPageFrameReduceQueueCapacity;
        }

        @Override
        public int getPageFrameReduceRowIdListCapacity() {
            return cairoPageFrameReduceRowIdListCapacity;
        }

        @Override
        public int getPageFrameReduceShardCount() {
            return cairoPageFrameReduceShardCount;
        }

        @Override
        public int getParallelIndexThreshold() {
            return parallelIndexThreshold;
        }

        @Override
        public int getPartitionEncoderParquetCompressionCodec() {
            return partitionEncoderParquetCompressionCodec;
        }

        @Override
        public int getPartitionEncoderParquetCompressionLevel() {
            return partitionEncoderParquetCompressionLevel;
        }

        @Override
        public int getPartitionEncoderParquetDataPageSize() {
            return partitionEncoderParquetDataPageSize;
        }

        @Override
        public int getPartitionEncoderParquetRowGroupSize() {
            return partitionEncoderParquetRowGroupSize;
        }

        @Override
        public int getPartitionEncoderParquetVersion() {
            return partitionEncoderParquetVersion;
        }

        @Override
        public long getPartitionO3SplitMinSize() {
            return o3PartitionSplitMinSize;
        }

        @Override
        public int getPartitionPurgeListCapacity() {
            return o3PartitionPurgeListCapacity;
        }

        @Override
        public int getPreferencesStringPoolCapacity() {
            return preferencesStringPoolCapacity;
        }

        @Override
        public int getQueryCacheEventQueueCapacity() {
            return queryCacheEventQueueCapacity;
        }

        @Override
        public int getQueryRegistryPoolSize() {
            return sqlQueryRegistryPoolSize;
        }

        @Override
        public int getReaderPoolMaxSegments() {
            return readerPoolMaxSegments;
        }

        @Override
        public int getRenameTableModelPoolCapacity() {
            return sqlRenameTableModelPoolCapacity;
        }

        @Override
        public int getRepeatMigrationsFromVersion() {
            return repeatMigrationFromVersion;
        }

        @Override
        public int getRndFunctionMemoryMaxPages() {
            return rndFunctionMemoryMaxPages;
        }

        @Override
        public int getRndFunctionMemoryPageSize() {
            return rndFunctionMemoryPageSize;
        }

        @Override
        public boolean getSampleByDefaultAlignmentCalendar() {
            return sqlSampleByDefaultAlignment;
        }

        @Override
        public int getSampleByIndexSearchPageSize() {
            return sqlSampleByIndexSearchPageSize;
        }

        @Override
        public int getScoreboardFormat() {
            return cairoTxnScoreboardFormat;
        }

        @Override
        public long getSequencerCheckInterval() {
            return sequencerCheckInterval;
        }

        @Override
        public @NotNull CharSequence getSnapshotInstanceId() {
            return snapshotInstanceId;
        }

        @Override
        public long getSpinLockTimeout() {
            return spinLockTimeout;
        }

        @Override
        public int getSqlAsOfJoinLookAhead() {
            return sqlAsOfJoinLookahead;
        }

        @Override
        public int getSqlAsOfJoinMapEvacuationThreshold() {
            return sqlAsOfJoinEvacuationThreshold;
        }

        @Override
        public int getSqlAsOfJoinShortCircuitCacheCapacity() {
            return sqlAsOfJoinShortCircuitCacheCapacity;
        }

        @Override
        public int getSqlCharacterStoreCapacity() {
            return sqlCharacterStoreCapacity;
        }

        @Override
        public int getSqlCharacterStoreSequencePoolCapacity() {
            return sqlCharacterStoreSequencePoolCapacity;
        }

        @Override
        public int getSqlColumnPoolCapacity() {
            return sqlColumnPoolCapacity;
        }

        @Override
        public int getSqlCompilerPoolCapacity() {
            return sqlCompilerPoolCapacity;
        }

        @Override
        public int getSqlCopyBufferSize() {
            return sqlCopyBufferSize;
        }

        @Override
        public CharSequence getSqlCopyInputRoot() {
            return cairoSqlCopyRoot;
        }

        @Override
        public CharSequence getSqlCopyInputWorkRoot() {
            return cairoSqlCopyWorkRoot;
        }

        @Override
        public int getSqlCopyLogRetentionDays() {
            return cairoSqlCopyLogRetentionDays;
        }

        @Override
        public long getSqlCopyMaxIndexChunkSize() {
            return cairoSqlCopyMaxIndexChunkSize;
        }

        @Override
        public int getSqlCopyQueueCapacity() {
            return cairoSqlCopyQueueCapacity;
        }

        @Override
        public int getSqlDistinctTimestampKeyCapacity() {
            return sqlDistinctTimestampKeyCapacity;
        }

        @Override
        public double getSqlDistinctTimestampLoadFactor() {
            return sqlDistinctTimestampLoadFactor;
        }

        @Override
        public int getSqlExpressionPoolCapacity() {
            return sqlExpressionPoolCapacity;
        }

        @Override
        public double getSqlFastMapLoadFactor() {
            return sqlFastMapLoadFactor;
        }

        @Override
        public int getSqlHashJoinLightValueMaxPages() {
            return sqlHashJoinLightValueMaxPages;
        }

        @Override
        public int getSqlHashJoinLightValuePageSize() {
            return sqlHashJoinLightValuePageSize;
        }

        @Override
        public int getSqlHashJoinValueMaxPages() {
            return sqlHashJoinValueMaxPages;
        }

        @Override
        public int getSqlHashJoinValuePageSize() {
            return sqlHashJoinValuePageSize;
        }

        @Override
        public int getSqlJitBindVarsMemoryMaxPages() {
            return sqlJitBindVarsMemoryMaxPages;
        }

        @Override
        public int getSqlJitBindVarsMemoryPageSize() {
            return sqlJitBindVarsMemoryPageSize;
        }

        @Override
        public int getSqlJitIRMemoryMaxPages() {
            return sqlJitIRMemoryMaxPages;
        }

        @Override
        public int getSqlJitIRMemoryPageSize() {
            return sqlJitIRMemoryPageSize;
        }

        @Override
        public int getSqlJitMode() {
            return sqlJitMode;
        }

        @Override
        public int getSqlJitPageAddressCacheThreshold() {
            return sqlJitPageAddressCacheThreshold;
        }

        @Override
        public int getSqlJoinContextPoolCapacity() {
            return sqlJoinContextPoolCapacity;
        }

        @Override
        public int getSqlJoinMetadataMaxResizes() {
            return sqlJoinMetadataMaxResizes;
        }

        @Override
        public int getSqlJoinMetadataPageSize() {
            return sqlJoinMetadataPageSize;
        }

        @Override
        public long getSqlLatestByRowCount() {
            return sqlLatestByRowCount;
        }

        @Override
        public int getSqlLexerPoolCapacity() {
            return sqlLexerPoolCapacity;
        }

        @Override
        public int getSqlMapMaxPages() {
            return sqlMapMaxPages;
        }

        @Override
        public int getSqlMapMaxResizes() {
            return sqlMapMaxResizes;
        }

        @Override
        public int getSqlMaxNegativeLimit() {
            return sqlMaxNegativeLimit;
        }

        @Override
        public int getSqlModelPoolCapacity() {
            return sqlModelPoolCapacity;
        }

        @Override
        public int getSqlOrderByRadixSortThreshold() {
            return sqlOrderByRadixSortThreshold;
        }

        @Override
        public int getSqlPageFrameMaxRows() {
            return sqlPageFrameMaxRows;
        }

        @Override
        public int getSqlPageFrameMinRows() {
            return sqlPageFrameMinRows;
        }

        @Override
        public double getSqlParallelFilterPreTouchThreshold() {
            return sqlParallelFilterPreTouchThreshold;
        }

        @Override
        public int getSqlParallelWorkStealingThreshold() {
            return sqlParallelWorkStealingThreshold;
        }

        @Override
        public int getSqlParquetFrameCacheCapacity() {
            return sqlParquetFrameCacheCapacity;
        }

        @Override
        public int getSqlSmallMapKeyCapacity() {
            return sqlSmallMapKeyCapacity;
        }

        @Override
        public long getSqlSmallMapPageSize() {
            return sqlSmallMapPageSize;
        }

        @Override
        public int getSqlSortKeyMaxPages() {
            return sqlSortKeyMaxPages;
        }

        @Override
        public long getSqlSortKeyPageSize() {
            return sqlSortKeyPageSize;
        }

        @Override
        public int getSqlSortLightValueMaxPages() {
            return sqlSortLightValueMaxPages;
        }

        @Override
        public long getSqlSortLightValuePageSize() {
            return sqlSortLightValuePageSize;
        }

        @Override
        public int getSqlSortValueMaxPages() {
            return sqlSortValueMaxPages;
        }

        @Override
        public int getSqlSortValuePageSize() {
            return sqlSortValuePageSize;
        }

        @Override
        public int getSqlUnorderedMapMaxEntrySize() {
            return sqlUnorderedMapMaxEntrySize;
        }

        @Override
        public int getSqlWindowInitialRangeBufferSize() {
            return sqlWindowInitialRangeBufferSize;
        }

        @Override
        public int getSqlWindowMaxRecursion() {
            return sqlWindowMaxRecursion;
        }

        @Override
        public int getSqlWindowRowIdMaxPages() {
            return sqlWindowRowIdMaxPages;
        }

        @Override
        public int getSqlWindowRowIdPageSize() {
            return sqlWindowRowIdPageSize;
        }

        @Override
        public int getSqlWindowStoreMaxPages() {
            return sqlWindowStoreMaxPages;
        }

        @Override
        public int getSqlWindowStorePageSize() {
            return sqlWindowStorePageSize;
        }

        @Override
        public int getSqlWindowTreeKeyMaxPages() {
            return sqlWindowTreeKeyMaxPages;
        }

        @Override
        public int getSqlWindowTreeKeyPageSize() {
            return sqlWindowTreeKeyPageSize;
        }

        @Override
        public int getStrFunctionMaxBufferLength() {
            return sqlStrFunctionBufferMaxSize;
        }

        @Override
        public long getSystemDataAppendPageSize() {
            return systemWriterDataAppendPageSize;
        }

        @Override
        public int getSystemO3ColumnMemorySize() {
            return systemO3ColumnMemorySize;
        }

        @Override
        public @NotNull CharSequence getSystemTableNamePrefix() {
            return systemTableNamePrefix;
        }

        @Override
        public long getSystemWalDataAppendPageSize() {
            return systemWalWriterDataAppendPageSize;
        }

        @Override
        public long getSystemWalEventAppendPageSize() {
            return systemWalWriterEventAppendPageSize;
        }

        @Override
        public long getTableRegistryAutoReloadFrequency() {
            return cairoTableRegistryAutoReloadFrequency;
        }

        @Override
        public int getTableRegistryCompactionThreshold() {
            return cairoTableRegistryCompactionThreshold;
        }

        @Override
        public @NotNull TelemetryConfiguration getTelemetryConfiguration() {
            return telemetryConfiguration;
        }

        @Override
        public CharSequence getTempRenamePendingTablePrefix() {
            return tempRenamePendingTablePrefix;
        }

        @Override
        public @NotNull TextConfiguration getTextConfiguration() {
            return textConfiguration;
        }

        @Override
        public int getTxnScoreboardEntryCount() {
            return sqlTxnScoreboardEntryCount;
        }

        @Override
        public int getVectorAggregateQueueCapacity() {
            return vectorAggregateQueueCapacity;
        }

        @Override
        public @NotNull VolumeDefinitions getVolumeDefinitions() {
            return volumeDefinitions;
        }

        @Override
        public int getWalApplyLookAheadTransactionCount() {
            return walApplyLookAheadTransactionCount;
        }

        @Override
        public long getWalApplyTableTimeQuota() {
            return walApplyTableTimeQuota;
        }

        @Override
        public long getWalDataAppendPageSize() {
            return walWriterDataAppendPageSize;
        }

        @Override
        public boolean getWalEnabledDefault() {
            return walEnabledDefault;
        }

        @Override
        public long getWalEventAppendPageSize() {
            return walWriterEventAppendPageSize;
        }

        @Override
        public double getWalLagRowsMultiplier() {
            return walSquashUncommittedRowsMultiplier;
        }

        @Override
        public long getWalMaxLagSize() {
            return walMaxLagSize;
        }

        @Override
        public int getWalMaxLagTxnCount() {
            return walMaxLagTxnCount;
        }

        @Override
        public int getWalMaxSegmentFileDescriptorsCache() {
            return walMaxSegmentFileDescriptorsCache;
        }

        @Override
        public long getWalPurgeInterval() {
            return walPurgeInterval;
        }

        @Override
        public int getWalPurgeWaitBeforeDelete() {
            return walPurgeWaitBeforeDelete;
        }

        @Override
        public int getWalRecreateDistressedSequencerAttempts() {
            return walRecreateDistressedSequencerAttempts;
        }

        @Override
        public long getWalSegmentRolloverRowCount() {
            return walSegmentRolloverRowCount;
        }

        @Override
        public long getWalSegmentRolloverSize() {
            return walSegmentRolloverSize;
        }

        @Override
        public int getWalTxnNotificationQueueCapacity() {
            return walTxnNotificationQueueCapacity;
        }

        @Override
        public int getWalWriterPoolMaxSegments() {
            return walWriterPoolMaxSegments;
        }

        @Override
        public int getWindowColumnPoolCapacity() {
            return sqlWindowColumnPoolCapacity;
        }

        @Override
        public int getWithClauseModelPoolCapacity() {
            return sqlWithClauseModelPoolCapacity;
        }

        @Override
        public long getWorkStealTimeoutNanos() {
            return workStealTimeoutNanos;
        }

        @Override
        public long getWriteBackOffTimeoutOnMemPressureMs() {
            return cairoWriteBackOffTimeoutOnMemPressureMs;
        }

        @Override
        public long getWriterAsyncCommandBusyWaitTimeout() {
            return writerAsyncCommandBusyWaitTimeout;
        }

        @Override
        public long getWriterAsyncCommandMaxTimeout() {
            return writerAsyncCommandMaxWaitTimeout;
        }

        @Override
        public int getWriterCommandQueueCapacity() {
            return writerAsyncCommandQueueCapacity;
        }

        @Override
        public long getWriterCommandQueueSlotSize() {
            return writerAsyncCommandQueueSlotSize;
        }

        @Override
        public long getWriterFileOpenOpts() {
            return writerFileOpenOpts;
        }

        @Override
        public int getWriterTickRowsCountMod() {
            return writerTickRowsCountMod;
        }

        @Override
        public boolean isCheckpointRecoveryEnabled() {
            return checkpointRecoveryEnabled;
        }

        @Override
        public boolean isColumnAliasExpressionEnabled() {
            return cairoSqlColumnAliasExpressionEnabled;
        }

        @Override
        public boolean isDevModeEnabled() {
            return devModeEnabled;
        }

        @Override
        public boolean isGroupByPresizeEnabled() {
            return cairoGroupByPresizeEnabled;
        }

        @Override
        public boolean isIOURingEnabled() {
            return ioURingEnabled;
        }

        @Override
        public boolean isMatViewEnabled() {
            return matViewEnabled;
        }

        @Override
        public boolean isMatViewParallelSqlEnabled() {
            return matViewParallelExecutionEnabled;
        }

        @Override
        public boolean isMultiKeyDedupEnabled() {
            return false;
        }

        @Override
        public boolean isO3QuickSortEnabled() {
            return o3QuickSortEnabled;
        }

        @Override
        public boolean isParallelIndexingEnabled() {
            return parallelIndexingEnabled;
        }

        @Override
        public boolean isPartitionEncoderParquetStatisticsEnabled() {
            return partitionEncoderParquetStatisticsEnabled;
        }

        @Override
        public boolean isPartitionO3OverwriteControlEnabled() {
            return o3PartitionOverwriteControlEnabled;
        }

        @Override
        public boolean isQueryTracingEnabled() {
            return isQueryTracingEnabled;
        }

        @Override
        public boolean isReadOnlyInstance() {
            return isReadOnlyInstance;
        }

        @Override
        public boolean isSqlJitDebugEnabled() {
            return sqlJitDebugEnabled;
        }

        @Override
        public boolean isSqlOrderBySortEnabled() {
            return sqlOrderBySortEnabled;
        }

        @Override
        public boolean isSqlParallelFilterEnabled() {
            return sqlParallelFilterEnabled;
        }

        @Override
        public boolean isSqlParallelFilterPreTouchEnabled() {
            return sqlParallelFilterPreTouchEnabled;
        }

        @Override
        public boolean isSqlParallelGroupByEnabled() {
            return sqlParallelGroupByEnabled;
        }

        @Override
        public boolean isSqlParallelReadParquetEnabled() {
            return sqlParallelReadParquetEnabled;
        }

        @Override
        public boolean isTableTypeConversionEnabled() {
            return tableTypeConversionEnabled;
        }

        @Override
        public boolean isValidateSampleByFillType() {
            return sqlSampleByValidateFillType;
        }

        @Override
        public boolean isWalApplyEnabled() {
            return walApplyEnabled;
        }

        @Override
        public boolean isWalApplyParallelSqlEnabled() {
            return walParallelExecutionEnabled;
        }

        @Override
        public boolean isWalSupported() {
            return walSupported;
        }

        @Override
        public boolean isWriterMixedIOEnabled() {
            return writerMixedIOEnabled;
        }

        @Override
        public boolean mangleTableDirNames() {
            return false;
        }

        @Override
        public int maxArrayElementCount() {
            return sqlMaxArrayElementCount;
        }

        @Override
        public boolean useFastAsOfJoin() {
            return useFastAsOfJoin;
        }

        @Override
        public boolean useWithinLatestByOptimisation() {
            return queryWithinLatestByOptimisationEnabled;
        }
    }

    public class PropHttpConcurrentCacheConfiguration implements ConcurrentCacheConfiguration {
        @Override
        public int getBlocks() {
            return httpSqlCacheBlockCount;
        }

        @Override
        public LongGauge getCachedGauge() {
            return metrics.jsonQueryMetrics().cachedQueriesGauge();
        }

        @Override
        public Counter getHiCounter() {
            return metrics.jsonQueryMetrics().cacheHitCounter();
        }

        @Override
        public Counter getMissCounter() {
            return metrics.jsonQueryMetrics().cacheMissCounter();
        }

        @Override
        public int getRows() {
            return httpSqlCacheRowCount;
        }
    }

    public class PropHttpMinServerConfiguration implements HttpServerConfiguration {
        @Override
        public int getBindIPv4Address() {
            return httpMinBindIPv4Address;
        }

        @Override
        public int getBindPort() {
            return httpMinBindPort;
        }

        @Override
        public MillisecondClock getClock() {
            return MillisecondClockImpl.INSTANCE;
        }

        @Override
        public LongGauge getConnectionCountGauge() {
            return metrics.httpMetrics().connectionCountGauge();
        }

        @Override
        public String getDispatcherLogName() {
            return "http-min-server";
        }

        @Override
        public EpollFacade getEpollFacade() {
            return EpollFacadeImpl.INSTANCE;
        }

        @Override
        public FactoryProvider getFactoryProvider() {
            return factoryProvider;
        }

        @Override
        public long getHeartbeatInterval() {
            return -1L;
        }

        @Override
        public boolean getHint() {
            return httpMinNetConnectionHint;
        }

        @Override
        public HttpContextConfiguration getHttpContextConfiguration() {
            return httpMinContextConfiguration;
        }

        @Override
        public KqueueFacade getKqueueFacade() {
            return KqueueFacadeImpl.INSTANCE;
        }

        @Override
        public int getLimit() {
            return httpMinNetConnectionLimit;
        }

        @Override
        public Metrics getMetrics() {
            return metrics;
        }

        @Override
        public long getNapThreshold() {
            return httpMinWorkerNapThreshold;
        }

        @Override
        public int getNetRecvBufferSize() {
            return httpMinNetConnectionRcvBuf;
        }

        @Override
        public int getNetSendBufferSize() {
            return httpMinNetConnectionSndBuf;
        }

        @Override
        public NetworkFacade getNetworkFacade() {
            return NetworkFacadeImpl.INSTANCE;
        }

        @Override
        public String getPoolName() {
            return "minhttp";
        }

        @Override
        public long getQueueTimeout() {
            return httpMinNetConnectionQueueTimeout;
        }

        @Override
        public int getRecvBufferSize() {
            return httpMinRecvBufferSize;
        }

        @Override
        public byte getRequiredAuthType() {
            return httpHealthCheckAuthType;
        }

        @Override
        public SelectFacade getSelectFacade() {
            return SelectFacadeImpl.INSTANCE;
        }

        @Override
        public int getSendBufferSize() {
            return httpMinSendBufferSize;
        }

        @Override
        public long getSleepThreshold() {
            return httpMinWorkerSleepThreshold;
        }

        @Override
        public long getSleepTimeout() {
            return httpMinWorkerSleepTimeout;
        }

        @Override
        public int getTestConnectionBufferSize() {
            return netTestConnectionBufferSize;
        }

        @Override
        public long getTimeout() {
            return httpMinNetConnectionTimeout;
        }

        @Override
        public WaitProcessorConfiguration getWaitProcessorConfiguration() {
            return httpWaitProcessorConfiguration;
        }

        @Override
        public int[] getWorkerAffinity() {
            return httpMinWorkerAffinity;
        }

        @Override
        public int getWorkerCount() {
            return httpMinWorkerCount;
        }

        @Override
        public long getYieldThreshold() {
            return httpMinWorkerYieldThreshold;
        }

        @Override
        public boolean haltOnError() {
            return httpMinWorkerHaltOnError;
        }

        @Override
        public boolean isEnabled() {
            return httpMinServerEnabled;
        }

        @Override
        public boolean isPessimisticHealthCheckEnabled() {
            return httpPessimisticHealthCheckEnabled;
        }

        @Override
        public Counter listenerStateChangeCounter() {
            return metrics.httpMetrics().listenerStateChangeCounter();
        }

        @Override
        public boolean preAllocateBuffers() {
            return true;
        }

        @Override
        public int workerPoolPriority() {
            return httpMinWorkerPoolPriority;
        }
    }

    public class PropHttpServerConfiguration implements HttpFullFatServerConfiguration {

        @Override
        public int getBindIPv4Address() {
            return httpNetBindIPv4Address;
        }

        @Override
        public int getBindPort() {
            return httpNetBindPort;
        }

        @Override
        public MillisecondClock getClock() {
            return MillisecondClockImpl.INSTANCE;
        }

        @Override
        public ConcurrentCacheConfiguration getConcurrentCacheConfiguration() {
            return httpMinConcurrentCacheConfiguration;
        }

        @Override
        public LongGauge getConnectionCountGauge() {
            return metrics.httpMetrics().connectionCountGauge();
        }

        @Override
        public ObjList<String> getContextPathExec() {
            return httpContextPathExec;
        }

        @Override
        public ObjList<String> getContextPathExport() {
            return httpContextPathExport;
        }

        @Override
        public ObjList<String> getContextPathILP() {
            return httpContextPathILP;
        }

        @Override
        public ObjList<String> getContextPathILPPing() {
            return httpContextPathILPPing;
        }

        @Override
        public ObjList<String> getContextPathImport() {
            return httpContextPathImport;
        }

        @Override
        public ObjList<String> getContextPathSettings() {
            return httpContextPathSettings;
        }

        @Override
        public ObjList<String> getContextPathTableStatus() {
            return httpContextPathTableStatus;
        }

        @Override
        public ObjList<String> getContextPathWarnings() {
            return httpContextPathWarnings;
        }

        @Override
        public String getContextPathWebConsole() {
            return httpContextWebConsole;
        }

        @Override
        public String getDispatcherLogName() {
            return "http-server";
        }

        @Override
        public EpollFacade getEpollFacade() {
            return EpollFacadeImpl.INSTANCE;
        }

        @Override
        public FactoryProvider getFactoryProvider() {
            return factoryProvider;
        }

        @Override
        public long getHeartbeatInterval() {
            return -1L;
        }

        @Override
        public boolean getHint() {
            return httpNetConnectionHint;
        }

        @Override
        public HttpContextConfiguration getHttpContextConfiguration() {
            return httpContextConfiguration;
        }

        @Override
        public JsonQueryProcessorConfiguration getJsonQueryProcessorConfiguration() {
            return jsonQueryProcessorConfiguration;
        }

        @Override
        public KqueueFacade getKqueueFacade() {
            return KqueueFacadeImpl.INSTANCE;
        }

        @Override
        public int getLimit() {
            return httpNetConnectionLimit;
        }

        @Override
        public LineHttpProcessorConfiguration getLineHttpProcessorConfiguration() {
            return lineHttpProcessorConfiguration;
        }

        @Override
        public Metrics getMetrics() {
            return metrics;
        }

        @Override
        public long getNapThreshold() {
            return httpWorkerNapThreshold;
        }

        @Override
        public int getNetRecvBufferSize() {
            return httpNetConnectionRcvBuf;
        }

        @Override
        public int getNetSendBufferSize() {
            return httpNetConnectionSndBuf;
        }

        @Override
        public NetworkFacade getNetworkFacade() {
            return NetworkFacadeImpl.INSTANCE;
        }

        @Override
        public String getPassword() {
            return httpPassword;
        }

        @Override
        public String getPoolName() {
            return "http";
        }

        @Override
        public long getQueueTimeout() {
            return httpNetConnectionQueueTimeout;
        }

        @Override
        public int getRecvBufferSize() {
            return httpRecvBufferSize;
        }

        @Override
        public byte getRequiredAuthType() {
            return httpHealthCheckAuthType;
        }

        @Override
        public SelectFacade getSelectFacade() {
            return SelectFacadeImpl.INSTANCE;
        }

        @Override
        public int getSendBufferSize() {
            return httpSendBufferSize;
        }

        @Override
        public long getSleepThreshold() {
            return httpWorkerSleepThreshold;
        }

        @Override
        public long getSleepTimeout() {
            return httpWorkerSleepTimeout;
        }

        @Override
        public StaticContentProcessorConfiguration getStaticContentProcessorConfiguration() {
            return staticContentProcessorConfiguration;
        }

        @Override
        public int getTestConnectionBufferSize() {
            return netTestConnectionBufferSize;
        }

        @Override
        public long getTimeout() {
            return httpNetConnectionTimeout;
        }

        @Override
        public String getUsername() {
            return httpUsername;
        }

        @Override
        public WaitProcessorConfiguration getWaitProcessorConfiguration() {
            return httpWaitProcessorConfiguration;
        }

        @Override
        public int[] getWorkerAffinity() {
            return httpWorkerAffinity;
        }

        @Override
        public int getWorkerCount() {
            return httpWorkerCount;
        }

        @Override
        public long getYieldThreshold() {
            return httpWorkerYieldThreshold;
        }

        @Override
        public boolean haltOnError() {
            return httpWorkerHaltOnError;
        }

        @Override
        public boolean isEnabled() {
            return httpServerEnabled;
        }

        @Override
        public boolean isPessimisticHealthCheckEnabled() {
            return httpPessimisticHealthCheckEnabled;
        }

        @Override
        public boolean isQueryCacheEnabled() {
            return httpSqlCacheEnabled;
        }

        @Override
        public boolean isSettingsReadOnly() {
            return httpSettingsReadOnly;
        }

        @Override
        public Counter listenerStateChangeCounter() {
            return metrics.httpMetrics().listenerStateChangeCounter();
        }

        @Override
        public boolean preAllocateBuffers() {
            return false;
        }
    }

    public class PropJsonQueryProcessorConfiguration implements JsonQueryProcessorConfiguration {

        @Override
        public int getConnectionCheckFrequency() {
            return jsonQueryConnectionCheckFrequency;
        }

        @Override
        public FactoryProvider getFactoryProvider() {
            return factoryProvider;
        }

        @Override
        public FilesFacade getFilesFacade() {
            return FilesFacadeImpl.INSTANCE;
        }

        @Override
        public CharSequence getKeepAliveHeader() {
            return keepAliveHeader;
        }

        @Override
        public long getMaxQueryResponseRowLimit() {
            return maxHttpQueryResponseRowLimit;
        }

        @Override
        public MillisecondClock getMillisecondClock() {
            return httpFrozenClock ? StationaryMillisClock.INSTANCE : MillisecondClockImpl.INSTANCE;
        }

        @Override
        public NanosecondClock getNanosecondClock() {
            return httpFrozenClock ? StationaryNanosClock.INSTANCE : NanosecondClockImpl.INSTANCE;
        }
    }

    private class PropLineHttpProcessorConfiguration implements LineHttpProcessorConfiguration {

        @Override
        public boolean autoCreateNewColumns() {
            return ilpAutoCreateNewColumns;
        }

        @Override
        public boolean autoCreateNewTables() {
            return ilpAutoCreateNewTables;
        }

        @Override
        public CairoConfiguration getCairoConfiguration() {
            return cairoConfiguration;
        }

        @Override
        public short getDefaultColumnTypeForFloat() {
            return floatDefaultColumnType;
        }

        @Override
        public short getDefaultColumnTypeForInteger() {
            return integerDefaultColumnType;
        }

        @Override
        public int getDefaultPartitionBy() {
            return lineTcpDefaultPartitionBy;
        }

        @Override
        public CharSequence getInfluxPingVersion() {
            return lineHttpPingVersion;
        }

        @Override
        public long getMaxRecvBufferSize() {
            return httpRecvMaxBufferSize;
        }

        @Override
        public MicrosecondClock getMicrosecondClock() {
            return microsecondClock;
        }

        @Override
        public long getSymbolCacheWaitUsBeforeReload() {
            return symbolCacheWaitBeforeReload;
        }

        @Override
        public LineTcpTimestampAdapter getTimestampAdapter() {
            return lineTcpTimestampAdapter;
        }

        @Override
        public boolean isEnabled() {
            return lineHttpEnabled;
        }

        @Override
        public boolean isStringToCharCastAllowed() {
            return stringToCharCastAllowed;
        }

        @Override
        public boolean isUseLegacyStringDefault() {
            return useLegacyStringDefault;
        }

        @Override
        public boolean logMessageOnError() {
            return lineLogMessageOnError;
        }
    }

    private class PropLineTcpIOWorkerPoolConfiguration implements WorkerPoolConfiguration {

        @Override
        public Metrics getMetrics() {
            return metrics;
        }

        @Override
        public long getNapThreshold() {
            return lineTcpIOWorkerNapThreshold;
        }

        @Override
        public String getPoolName() {
            return "ilpio";
        }

        @Override
        public long getSleepThreshold() {
            return lineTcpIOWorkerSleepThreshold;
        }

        @Override
        public int[] getWorkerAffinity() {
            return lineTcpIOWorkerAffinity;
        }

        @Override
        public int getWorkerCount() {
            return lineTcpIOWorkerCount;
        }

        @Override
        public long getYieldThreshold() {
            return lineTcpIOWorkerYieldThreshold;
        }

        @Override
        public boolean haltOnError() {
            return lineTcpIOWorkerPoolHaltOnError;
        }
    }

    private class PropLineTcpReceiverConfiguration implements LineTcpReceiverConfiguration {
        @Override
        public String getAuthDB() {
            return lineTcpAuthDB;
        }

        @Override
        public boolean getAutoCreateNewColumns() {
            return ilpAutoCreateNewColumns;
        }

        @Override
        public boolean getAutoCreateNewTables() {
            return ilpAutoCreateNewTables;
        }

        @Override
        public int getBindIPv4Address() {
            return lineTcpNetBindIPv4Address;
        }

        @Override
        public int getBindPort() {
            return lineTcpNetBindPort;
        }

        @Override
        public CairoConfiguration getCairoConfiguration() {
            return cairoConfiguration;
        }

        @Override
        public MillisecondClock getClock() {
            return MillisecondClockImpl.INSTANCE;
        }

        @Override
        public long getCommitInterval() {
            return LineTcpReceiverConfigurationHelper.calcCommitInterval(
                    cairoConfiguration.getO3MinLag(),
                    getCommitIntervalFraction(),
                    getCommitIntervalDefault()
            );
        }

        @Override
        public long getCommitIntervalDefault() {
            return lineTcpCommitIntervalDefault;
        }

        @Override
        public double getCommitIntervalFraction() {
            return lineTcpCommitIntervalFraction;
        }

        @Override
        public LongGauge getConnectionCountGauge() {
            return metrics.lineMetrics().tcpConnectionCountGauge();
        }

        @Override
        public int getConnectionPoolInitialCapacity() {
            return lineTcpConnectionPoolInitialCapacity;
        }

        @Override
        public short getDefaultColumnTypeForFloat() {
            return floatDefaultColumnType;
        }

        @Override
        public short getDefaultColumnTypeForInteger() {
            return integerDefaultColumnType;
        }

        @Override
        public int getDefaultPartitionBy() {
            return lineTcpDefaultPartitionBy;
        }

        @Override
        public boolean getDisconnectOnError() {
            return lineTcpDisconnectOnError;
        }

        @Override
        public String getDispatcherLogName() {
            return "tcp-line-server";
        }

        @Override
        public EpollFacade getEpollFacade() {
            return EpollFacadeImpl.INSTANCE;
        }

        @Override
        public FactoryProvider getFactoryProvider() {
            return factoryProvider;
        }

        @Override
        public FilesFacade getFilesFacade() {
            return FilesFacadeImpl.INSTANCE;
        }

        @Override
        public long getHeartbeatInterval() {
            return lineTcpNetConnectionHeartbeatInterval;
        }

        @Override
        public boolean getHint() {
            return lineTcpNetConnectionHint;
        }

        @Override
        public WorkerPoolConfiguration getIOWorkerPoolConfiguration() {
            return lineTcpIOWorkerPoolConfiguration;
        }

        @Override
        public KqueueFacade getKqueueFacade() {
            return KqueueFacadeImpl.INSTANCE;
        }

        @Override
        public int getLimit() {
            return lineTcpNetConnectionLimit;
        }

        @Override
        public long getMaintenanceInterval() {
            return lineTcpMaintenanceInterval;
        }

        @Override
        public int getMaxFileNameLength() {
            return maxFileNameLength;
        }

        @Override
        public int getMaxMeasurementSize() {
            return lineTcpMaxMeasurementSize;
        }

        @Override
        public long getMaxRecvBufferSize() {
            return lineTcpMaxRecvBufferSize;
        }

        @Override
        public Metrics getMetrics() {
            return metrics;
        }

        @Override
        public MicrosecondClock getMicrosecondClock() {
            return MicrosecondClockImpl.INSTANCE;
        }

        @Override
        public MillisecondClock getMillisecondClock() {
            return MillisecondClockImpl.INSTANCE;
        }

        @Override
        public int getNetRecvBufferSize() {
            return lineTcpNetConnectionRcvBuf;
        }

        @Override
        public int getNetSendBufferSize() {
            return -1;
        }

        @Override
        public NetworkFacade getNetworkFacade() {
            return NetworkFacadeImpl.INSTANCE;
        }

        @Override
        public long getQueueTimeout() {
            return lineTcpNetConnectionQueueTimeout;
        }

        @Override
        public int getRecvBufferSize() {
            return lineTcpRecvBufferSize;
        }

        @Override
        public SelectFacade getSelectFacade() {
            return SelectFacadeImpl.INSTANCE;
        }

        @Override
        public int getSendBufferSize() {
            return -1;
        }

        @Override
        public long getSymbolCacheWaitBeforeReload() {
            return symbolCacheWaitBeforeReload;
        }

        @Override
        public int getTestConnectionBufferSize() {
            return netTestConnectionBufferSize;
        }

        @Override
        public long getTimeout() {
            return lineTcpNetConnectionTimeout;
        }

        @Override
        public LineTcpTimestampAdapter getTimestampAdapter() {
            return lineTcpTimestampAdapter;
        }

        @Override
        public long getWriterIdleTimeout() {
            return minIdleMsBeforeWriterRelease;
        }

        @Override
        public int getWriterQueueCapacity() {
            return lineTcpWriterQueueCapacity;
        }

        @Override
        public WorkerPoolConfiguration getWriterWorkerPoolConfiguration() {
            return lineTcpWriterWorkerPoolConfiguration;
        }

        @Override
        public boolean isEnabled() {
            return lineTcpEnabled;
        }

        @Override
        public boolean isStringToCharCastAllowed() {
            return stringToCharCastAllowed;
        }

        @Override
        public boolean isUseLegacyStringDefault() {
            return useLegacyStringDefault;
        }

        @Override
        public Counter listenerStateChangeCounter() {
            return metrics.lineMetrics().aboveMaxConnectionCountCounter();
        }

        @Override
        public boolean logMessageOnError() {
            return lineLogMessageOnError;
        }
    }

    private class PropLineTcpWriterWorkerPoolConfiguration implements WorkerPoolConfiguration {
        @Override
        public Metrics getMetrics() {
            return metrics;
        }

        @Override
        public long getNapThreshold() {
            return lineTcpWriterWorkerNapThreshold;
        }

        @Override
        public String getPoolName() {
            return "ilpwriter";
        }

        @Override
        public long getSleepThreshold() {
            return lineTcpWriterWorkerSleepThreshold;
        }

        @Override
        public int[] getWorkerAffinity() {
            return lineTcpWriterWorkerAffinity;
        }

        @Override
        public int getWorkerCount() {
            return lineTcpWriterWorkerCount;
        }

        @Override
        public long getYieldThreshold() {
            return lineTcpWriterWorkerYieldThreshold;
        }

        @Override
        public boolean haltOnError() {
            return lineTcpWriterWorkerPoolHaltOnError;
        }
    }

    private class PropLineUdpReceiverConfiguration implements LineUdpReceiverConfiguration {
        @Override
        public boolean getAutoCreateNewColumns() {
            return ilpAutoCreateNewColumns;
        }

        @Override
        public boolean getAutoCreateNewTables() {
            return ilpAutoCreateNewTables;
        }

        @Override
        public int getBindIPv4Address() {
            return lineUdpBindIPV4Address;
        }

        @Override
        public int getCommitMode() {
            return lineUdpCommitMode;
        }

        @Override
        public int getCommitRate() {
            return lineUdpCommitRate;
        }

        @Override
        public short getDefaultColumnTypeForFloat() {
            return floatDefaultColumnType;
        }

        @Override
        public short getDefaultColumnTypeForInteger() {
            return integerDefaultColumnType;
        }

        @Override
        public int getDefaultPartitionBy() {
            return lineUdpDefaultPartitionBy;
        }

        @Override
        public int getGroupIPv4Address() {
            return lineUdpGroupIPv4Address;
        }

        @Override
        public int getMaxFileNameLength() {
            return maxFileNameLength;
        }

        @Override
        public int getMsgBufferSize() {
            return lineUdpMsgBufferSize;
        }

        @Override
        public int getMsgCount() {
            return lineUdpMsgCount;
        }

        @Override
        public NetworkFacade getNetworkFacade() {
            return NetworkFacadeImpl.INSTANCE;
        }

        @Override
        public int getPort() {
            return lineUdpPort;
        }

        @Override
        public int getReceiveBufferSize() {
            return lineUdpReceiveBufferSize;
        }

        @Override
        public LineTimestampAdapter getTimestampAdapter() {
            return lineUdpTimestampAdapter;
        }

        @Override
        public boolean isEnabled() {
            return lineUdpEnabled;
        }

        @Override
        public boolean isUnicast() {
            return lineUdpUnicast;
        }

        @Override
        public boolean isUseLegacyStringDefault() {
            return useLegacyStringDefault;
        }

        @Override
        public boolean ownThread() {
            return lineUdpOwnThread;
        }

        @Override
        public int ownThreadAffinity() {
            return lineUdpOwnThreadAffinity;
        }
    }

    private class PropMatViewRefreshPoolConfiguration implements WorkerPoolConfiguration {
        @Override
        public Metrics getMetrics() {
            return metrics;
        }

        @Override
        public long getNapThreshold() {
            return matViewRefreshWorkerNapThreshold;
        }

        @Override
        public String getPoolName() {
            return "mat-view-refresh";
        }

        @Override
        public long getSleepThreshold() {
            return matViewRefreshWorkerSleepThreshold;
        }

        @Override
        public long getSleepTimeout() {
            return matViewRefreshSleepTimeout;
        }

        @Override
        public int[] getWorkerAffinity() {
            return matViewRefreshWorkerAffinity;
        }

        @Override
        public int getWorkerCount() {
            return matViewRefreshWorkerCount;
        }

        @Override
        public long getYieldThreshold() {
            return matViewRefreshWorkerYieldThreshold;
        }

        @Override
        public boolean haltOnError() {
            return matViewRefreshWorkerHaltOnError;
        }

        @Override
        public boolean isEnabled() {
            return matViewRefreshWorkerCount > 0;
        }
    }

    private class PropMetricsConfiguration implements MetricsConfiguration {

        @Override
        public boolean isEnabled() {
            return metricsEnabled;
        }
    }

    private class PropPGWireConcurrentCacheConfiguration implements ConcurrentCacheConfiguration {
        @Override
        public int getBlocks() {
            return pgSelectCacheBlockCount;
        }

        @Override
        public LongGauge getCachedGauge() {
            return metrics.pgWireMetrics().cachedSelectsGauge();
        }

        @Override
        public Counter getHiCounter() {
            return metrics.pgWireMetrics().selectCacheHitCounter();
        }

        @Override
        public Counter getMissCounter() {
            return metrics.pgWireMetrics().selectCacheMissCounter();
        }

        @Override
        public int getRows() {
            return pgSelectCacheRowCount;
        }
    }

    private class PropPGWireConfiguration implements PGWireConfiguration {

        @Override
        public int getBinParamCountCapacity() {
            return pgBinaryParamsCapacity;
        }

        @Override
        public int getBindIPv4Address() {
            return pgNetBindIPv4Address;
        }

        @Override
        public int getBindPort() {
            return pgNetBindPort;
        }

        @Override
        public int getCharacterStoreCapacity() {
            return pgCharacterStoreCapacity;
        }

        @Override
        public int getCharacterStorePoolCapacity() {
            return pgCharacterStorePoolCapacity;
        }

        @Override
        public SqlExecutionCircuitBreakerConfiguration getCircuitBreakerConfiguration() {
            return circuitBreakerConfiguration;
        }

        @Override
        public MillisecondClock getClock() {
            return MillisecondClockImpl.INSTANCE;
        }

        @Override
        public ConcurrentCacheConfiguration getConcurrentCacheConfiguration() {
            return pgWireConcurrentCacheConfiguration;
        }

        @Override
        public LongGauge getConnectionCountGauge() {
            return metrics.pgWireMetrics().connectionCountGauge();
        }

        @Override
        public int getConnectionPoolInitialCapacity() {
            return pgConnectionPoolInitialCapacity;
        }

        @Override
        public DateLocale getDefaultDateLocale() {
            return pgDefaultLocale;
        }

        @Override
        public String getDefaultPassword() {
            return pgPassword;
        }

        @Override
        public String getDefaultUsername() {
            return pgUsername;
        }

        @Override
        public String getDispatcherLogName() {
            return "pg-server";
        }

        @Override
        public EpollFacade getEpollFacade() {
            return EpollFacadeImpl.INSTANCE;
        }

        @Override
        public FactoryProvider getFactoryProvider() {
            return factoryProvider;
        }

        @Override
        public int getForceRecvFragmentationChunkSize() {
            return pgForceRecvFragmentationChunkSize;
        }

        @Override
        public int getForceSendFragmentationChunkSize() {
            return pgForceSendFragmentationChunkSize;
        }

        @Override
        public long getHeartbeatInterval() {
            return -1L;
        }

        @Override
        public boolean getHint() {
            return pgNetConnectionHint;
        }

        @Override
        public int getInsertCacheBlockCount() {
            return pgInsertCacheBlockCount;
        }

        @Override
        public int getInsertCacheRowCount() {
            return pgInsertCacheRowCount;
        }

        @Override
        public KqueueFacade getKqueueFacade() {
            return KqueueFacadeImpl.INSTANCE;
        }

        @Override
        public int getLimit() {
            return pgNetConnectionLimit;
        }

        @Override
        public int getMaxBlobSizeOnQuery() {
            return pgMaxBlobSizeOnQuery;
        }

        @Override
        public Metrics getMetrics() {
            return metrics;
        }

        @Override
        public int getNamedStatementCacheCapacity() {
            return pgNamedStatementCacheCapacity;
        }

        @Override
        public int getNamedStatementLimit() {
            return pgNamedStatementLimit;
        }

        @Override
        public int getNamesStatementPoolCapacity() {
            return pgNamesStatementPoolCapacity;
        }

        @Override
        public long getNapThreshold() {
            return pgWorkerNapThreshold;
        }

        @Override
        public int getNetRecvBufferSize() {
            return pgNetConnectionRcvBuf;
        }

        @Override
        public int getNetSendBufferSize() {
            return pgNetConnectionSndBuf;
        }

        @Override
        public NetworkFacade getNetworkFacade() {
            return NetworkFacadeImpl.INSTANCE;
        }

        @Override
        public int getPendingWritersCacheSize() {
            return pgPendingWritersCacheCapacity;
        }

        @Override
        public int getPipelineCapacity() {
            return pgPipelineCapacity;
        }

        @Override
        public String getPoolName() {
            return "pgwire";
        }

        @Override
        public long getQueueTimeout() {
            return pgNetConnectionQueueTimeout;
        }

        @Override
        public String getReadOnlyPassword() {
            return pgReadOnlyPassword;
        }

        @Override
        public String getReadOnlyUsername() {
            return pgReadOnlyUsername;
        }

        @Override
        public int getRecvBufferSize() {
            return pgRecvBufferSize;
        }

        @Override
        public SelectFacade getSelectFacade() {
            return SelectFacadeImpl.INSTANCE;
        }

        @Override
        public int getSendBufferSize() {
            return pgSendBufferSize;
        }

        @Override
        public String getServerVersion() {
            return "11.3";
        }

        @Override
        public long getSleepThreshold() {
            return pgWorkerSleepThreshold;
        }

        @Override
        public int getTestConnectionBufferSize() {
            return netTestConnectionBufferSize;
        }

        @Override
        public long getTimeout() {
            return pgNetIdleConnectionTimeout;
        }

        @Override
        public int getUpdateCacheBlockCount() {
            return pgUpdateCacheBlockCount;
        }

        @Override
        public int getUpdateCacheRowCount() {
            return pgUpdateCacheRowCount;
        }

        @Override
        public int[] getWorkerAffinity() {
            return pgWorkerAffinity;
        }

        @Override
        public int getWorkerCount() {
            return pgWorkerCount;
        }

        @Override
        public long getYieldThreshold() {
            return pgWorkerYieldThreshold;
        }

        @Override
        public boolean haltOnError() {
            return pgHaltOnError;
        }

        @Override
        public boolean isDaemonPool() {
            return pgDaemonPool;
        }

        @Override
        public boolean isEnabled() {
            return pgEnabled;
        }

        @Override
        public boolean isInsertCacheEnabled() {
            return pgInsertCacheEnabled;
        }

        @Override
        public boolean isLegacyModeEnabled() {
            return pgLegacyModeEnabled;
        }

        @Override
        public boolean isReadOnlyUserEnabled() {
            return pgReadOnlyUserEnabled;
        }

        @Override
        public boolean isSelectCacheEnabled() {
            return pgSelectCacheEnabled;
        }

        @Override
        public boolean isUpdateCacheEnabled() {
            return pgUpdateCacheEnabled;
        }

        @Override
        public Counter listenerStateChangeCounter() {
            return metrics.pgWireMetrics().listenerStateChangeCounter();
        }

        @Override
        public boolean readOnlySecurityContext() {
            return pgReadOnlySecurityContext || isReadOnlyInstance;
        }
    }

    class PropPublicPassthroughConfiguration implements PublicPassthroughConfiguration {
        @Override
        public boolean exportConfiguration(CharSink<?> sink) {
            bool(PropertyKey.POSTHOG_ENABLED.getPropertyPath(), isPosthogEnabled(), sink);
            str(PropertyKey.POSTHOG_API_KEY.getPropertyPath(), getPosthogApiKey(), sink);
            integer(PropertyKey.CAIRO_MAX_FILE_NAME_LENGTH.toString(), maxFileNameLength, sink);
            return true;
        }

        @Override
        public String getPosthogApiKey() {
            return posthogApiKey;
        }

        @Override
        public boolean isPosthogEnabled() {
            return posthogEnabled;
        }
    }

    private class PropSqlExecutionCircuitBreakerConfiguration implements SqlExecutionCircuitBreakerConfiguration {

        @Override
        public boolean checkConnection() {
            return true;
        }

        @Override
        public int getBufferSize() {
            return netTestConnectionBufferSize;
        }

        @Override
        public int getCircuitBreakerThrottle() {
            return circuitBreakerThrottle;
        }

        @Override
        @NotNull
        public MillisecondClock getClock() {
            return MillisecondClockImpl.INSTANCE;
        }

        @Override
        @NotNull
        public NetworkFacade getNetworkFacade() {
            return NetworkFacadeImpl.INSTANCE;
        }

        @Override
        public long getQueryTimeout() {
            return queryTimeout;
        }

        @Override
        public boolean isEnabled() {
            return interruptOnClosedConnection;
        }
    }

    public class PropStaticContentProcessorConfiguration implements StaticContentProcessorConfiguration {

        @Override
        public FilesFacade getFilesFacade() {
            return FilesFacadeImpl.INSTANCE;
        }

        @Override
        public String getKeepAliveHeader() {
            return keepAliveHeader;
        }

        @Override
        public MimeTypesCache getMimeTypesCache() {
            return mimeTypesCache;
        }

        /**
         * Absolute path to HTTP public directory.
         *
         * @return path to public directory
         */
        @Override
        public CharSequence getPublicDirectory() {
            return publicDirectory;
        }

        @Override
        public Utf8SequenceObjHashMap<Utf8Sequence> getRedirectMap() {
            return redirectMap;
        }

        @Override
        public byte getRequiredAuthType() {
            return SecurityContext.AUTH_TYPE_NONE;
        }
    }

    private class PropTelemetryConfiguration implements TelemetryConfiguration {

        @Override
        public long getDbSizeEstimateTimeout() {
            return telemetryDbSizeEstimateTimeout;
        }

        @Override
        public boolean getDisableCompletely() {
            return telemetryDisableCompletely;
        }

        @Override
        public boolean getEnabled() {
            return telemetryEnabled;
        }

        @Override
        public int getQueueCapacity() {
            return telemetryQueueCapacity;
        }

        @Override
        public boolean hideTables() {
            return telemetryHideTables;
        }
    }

    private class PropTextConfiguration implements TextConfiguration {

        @Override
        public int getDateAdapterPoolCapacity() {
            return dateAdapterPoolCapacity;
        }

        @Override
        public DateLocale getDefaultDateLocale() {
            return locale;
        }

        @Override
        public InputFormatConfiguration getInputFormatConfiguration() {
            return inputFormatConfiguration;
        }

        @Override
        public int getJsonCacheLimit() {
            return jsonCacheLimit;
        }

        @Override
        public int getJsonCacheSize() {
            return jsonCacheSize;
        }

        @Override
        public double getMaxRequiredDelimiterStdDev() {
            return maxRequiredDelimiterStdDev;
        }

        @Override
        public double getMaxRequiredLineLengthStdDev() {
            return maxRequiredLineLengthStdDev;
        }

        @Override
        public int getMetadataStringPoolCapacity() {
            return metadataStringPoolCapacity;
        }

        @Override
        public int getRollBufferLimit() {
            return rollBufferLimit;
        }

        @Override
        public int getRollBufferSize() {
            return rollBufferSize;
        }

        @Override
        public int getTextAnalysisMaxLines() {
            return textAnalysisMaxLines;
        }

        @Override
        public int getTextLexerStringPoolCapacity() {
            return textLexerStringPoolCapacity;
        }

        @Override
        public int getTimestampAdapterPoolCapacity() {
            return timestampAdapterPoolCapacity;
        }

        @Override
        public int getUtf8SinkSize() {
            return utf8SinkSize;
        }

        @Override
        public boolean isUseLegacyStringDefault() {
            return useLegacyStringDefault;
        }
    }

    private class PropWaitProcessorConfiguration implements WaitProcessorConfiguration {

        @Override
        public MillisecondClock getClock() {
            return MillisecondClockImpl.INSTANCE;
        }

        @Override
        public double getExponentialWaitMultiplier() {
            return rerunExponentialWaitMultiplier;
        }

        @Override
        public int getInitialWaitQueueSize() {
            return rerunInitialWaitQueueSize;
        }

        @Override
        public int getMaxProcessingQueueSize() {
            return rerunMaxProcessingQueueSize;
        }

        @Override
        public long getMaxWaitCapMs() {
            return maxRerunWaitCapMs;
        }
    }

    private class PropWalApplyPoolConfiguration implements WorkerPoolConfiguration {
        @Override
        public Metrics getMetrics() {
            return metrics;
        }

        @Override
        public long getNapThreshold() {
            return walApplyWorkerNapThreshold;
        }

        @Override
        public String getPoolName() {
            return "wal-apply";
        }

        @Override
        public long getSleepThreshold() {
            return walApplyWorkerSleepThreshold;
        }

        @Override
        public long getSleepTimeout() {
            return walApplySleepTimeout;
        }

        @Override
        public int[] getWorkerAffinity() {
            return walApplyWorkerAffinity;
        }

        @Override
        public int getWorkerCount() {
            return walApplyWorkerCount;
        }

        @Override
        public long getYieldThreshold() {
            return walApplyWorkerYieldThreshold;
        }

        @Override
        public boolean haltOnError() {
            return walApplyWorkerHaltOnError;
        }

        @Override
        public boolean isEnabled() {
            return walApplyWorkerCount > 0;
        }
    }

    private class PropWorkerPoolConfiguration implements WorkerPoolConfiguration {
        @Override
        public Metrics getMetrics() {
            return metrics;
        }

        @Override
        public long getNapThreshold() {
            return sharedWorkerNapThreshold;
        }

        @Override
        public String getPoolName() {
            return "shared";
        }

        @Override
        public long getSleepThreshold() {
            return sharedWorkerSleepThreshold;
        }

        @Override
        public long getSleepTimeout() {
            return sharedWorkerSleepTimeout;
        }

        @Override
        public int[] getWorkerAffinity() {
            return sharedWorkerAffinity;
        }

        @Override
        public int getWorkerCount() {
            return sharedWorkerCount;
        }

        @Override
        public long getYieldThreshold() {
            return sharedWorkerYieldThreshold;
        }

        @Override
        public boolean haltOnError() {
            return sharedWorkerHaltOnError;
        }
    }

    static {
        WRITE_FO_OPTS.put("o_direct", (int) CairoConfiguration.O_DIRECT);
        WRITE_FO_OPTS.put("o_sync", (int) CairoConfiguration.O_SYNC);
        WRITE_FO_OPTS.put("o_async", (int) CairoConfiguration.O_ASYNC);
        WRITE_FO_OPTS.put("o_none", (int) CairoConfiguration.O_NONE);
    }
}<|MERGE_RESOLUTION|>--- conflicted
+++ resolved
@@ -528,10 +528,6 @@
     protected JsonQueryProcessorConfiguration jsonQueryProcessorConfiguration = new PropJsonQueryProcessorConfiguration();
     protected StaticContentProcessorConfiguration staticContentProcessorConfiguration;
     protected long walSegmentRolloverSize;
-<<<<<<< HEAD
-=======
-    private boolean cairoSqlColumnAliasExpressionEnabled;
->>>>>>> fb3406db
     private int cairoSqlColumnAliasGeneratedMaxSize;
     private long cairoSqlCopyMaxIndexChunkSize;
     private FactoryProvider factoryProvider;
