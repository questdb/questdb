--- conflicted
+++ resolved
@@ -1389,11 +1389,8 @@
             this.sqlInsertModelBatchSize = getLong(properties, env, PropertyKey.CAIRO_SQL_INSERT_MODEL_BATCH_SIZE, 1_000_000);
             this.matViewInsertAsSelectBatchSize = getLong(properties, env, PropertyKey.CAIRO_MAT_VIEW_INSERT_AS_SELECT_BATCH_SIZE, sqlInsertModelBatchSize);
             this.matViewRowsPerQueryEstimate = getInt(properties, env, PropertyKey.CAIRO_MAT_VIEW_ROWS_PER_QUERY_ESTIMATE, 1_000_000);
-<<<<<<< HEAD
+            this.matViewMaxRefreshIntervals = getInt(properties, env, PropertyKey.CAIRO_MAT_VIEW_MAX_REFRESH_INTERVALS, 100);
             this.sqlCompileViewModelPoolCapacity = getInt(properties, env, PropertyKey.CAIRO_SQL_COMPILE_VIEW_MODEL_POOL_CAPACITY, 8);
-=======
-            this.matViewMaxRefreshIntervals = getInt(properties, env, PropertyKey.CAIRO_MAT_VIEW_MAX_REFRESH_INTERVALS, 100);
->>>>>>> fe7c9161
             this.sqlCopyBufferSize = getIntSize(properties, env, PropertyKey.CAIRO_SQL_COPY_BUFFER_SIZE, 2 * Numbers.SIZE_1MB);
             this.columnPurgeQueueCapacity = getQueueCapacity(properties, env, PropertyKey.CAIRO_SQL_COLUMN_PURGE_QUEUE_CAPACITY, 128);
             this.columnPurgeTaskPoolCapacity = getIntSize(properties, env, PropertyKey.CAIRO_SQL_COLUMN_PURGE_TASK_POOL_CAPACITY, 256);
