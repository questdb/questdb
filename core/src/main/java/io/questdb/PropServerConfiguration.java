/*******************************************************************************
 *     ___                  _   ____  ____
 *    / _ \ _   _  ___  ___| |_|  _ \| __ )
 *   | | | | | | |/ _ \/ __| __| | | |  _ \
 *   | |_| | |_| |  __/\__ \ |_| |_| | |_) |
 *    \__\_\\__,_|\___||___/\__|____/|____/
 *
 *  Copyright (c) 2014-2019 Appsicle
 *  Copyright (c) 2019-2023 QuestDB
 *
 *  Licensed under the Apache License, Version 2.0 (the "License");
 *  you may not use this file except in compliance with the License.
 *  You may obtain a copy of the License at
 *
 *  http://www.apache.org/licenses/LICENSE-2.0
 *
 *  Unless required by applicable law or agreed to in writing, software
 *  distributed under the License is distributed on an "AS IS" BASIS,
 *  WITHOUT WARRANTIES OR CONDITIONS OF ANY KIND, either express or implied.
 *  See the License for the specific language governing permissions and
 *  limitations under the License.
 *
 ******************************************************************************/

package io.questdb;

import io.questdb.cairo.*;
import io.questdb.cairo.sql.SqlExecutionCircuitBreakerConfiguration;
import io.questdb.cutlass.http.*;
import io.questdb.cutlass.http.processors.JsonQueryProcessorConfiguration;
import io.questdb.cutlass.http.processors.StaticContentProcessorConfiguration;
import io.questdb.cutlass.json.JsonException;
import io.questdb.cutlass.json.JsonLexer;
import io.questdb.cutlass.line.*;
import io.questdb.cutlass.line.tcp.LineTcpReceiverConfiguration;
import io.questdb.cutlass.line.tcp.LineTcpReceiverConfigurationHelper;
import io.questdb.cutlass.line.udp.LineUdpReceiverConfiguration;
import io.questdb.cutlass.pgwire.PGWireConfiguration;
import io.questdb.cutlass.text.CsvFileIndexer;
import io.questdb.cutlass.text.TextConfiguration;
import io.questdb.cutlass.text.types.InputFormatConfiguration;
import io.questdb.log.Log;
import io.questdb.metrics.MetricsConfiguration;
import io.questdb.mp.WorkerPoolConfiguration;
import io.questdb.network.*;
import io.questdb.std.*;
import io.questdb.std.datetime.DateFormat;
import io.questdb.std.datetime.DateLocale;
import io.questdb.std.datetime.DateLocaleFactory;
import io.questdb.std.datetime.microtime.*;
import io.questdb.std.datetime.millitime.DateFormatFactory;
import io.questdb.std.datetime.millitime.Dates;
import io.questdb.std.datetime.millitime.MillisecondClock;
import io.questdb.std.datetime.millitime.MillisecondClockImpl;
import io.questdb.std.str.Path;
import io.questdb.std.str.StringSink;
import org.jetbrains.annotations.NotNull;
import org.jetbrains.annotations.Nullable;

import java.io.File;
import java.io.IOException;
import java.util.*;
import java.util.function.LongSupplier;

public class PropServerConfiguration implements ServerConfiguration {

    public static final long COMMIT_INTERVAL_DEFAULT = 2000;
    public static final String CONFIG_DIRECTORY = "conf";
    public static final String DB_DIRECTORY = "db";
    public static final String SNAPSHOT_DIRECTORY = "snapshot";
    public static final String TMP_DIRECTORY = "tmp";
    private static final LowerCaseCharSequenceIntHashMap WRITE_FO_OPTS = new LowerCaseCharSequenceIntHashMap();
    private final DateFormat backupDirTimestampFormat;
    private final int backupMkdirMode;
    private final String backupRoot;
    private final CharSequence backupTempDirName;
    private final int binaryEncodingMaxLength;
    private final BuildInformation buildInformation;
    private final boolean cairoAttachPartitionCopy;
    private final String cairoAttachPartitionSuffix;
    private final CairoConfiguration cairoConfiguration = new PropCairoConfiguration();
    private final int cairoMaxCrashFiles;
    private final int cairoPageFrameReduceColumnListCapacity;
    private final int cairoPageFrameReduceQueueCapacity;
    private final int cairoPageFrameReduceRowIdListCapacity;
    private final int cairoPageFrameReduceShardCount;
    private final int cairoSqlCopyLogRetentionDays;
    private final int cairoSqlCopyQueueCapacity;
    private final String cairoSqlCopyRoot;
    private final String cairoSqlCopyWorkRoot;
    private final long cairoTableRegistryAutoReloadFrequency;
    private final int cairoTableRegistryCompactionThreshold;
    private final PropSqlExecutionCircuitBreakerConfiguration circuitBreakerConfiguration = new PropSqlExecutionCircuitBreakerConfiguration();
    private final int circuitBreakerThrottle;
    private final long circuitBreakerTimeout;
    private final int columnIndexerQueueCapacity;
    private final int columnPurgeQueueCapacity;
    private final long columnPurgeRetryDelay;
    private final long columnPurgeRetryDelayLimit;
    private final double columnPurgeRetryDelayMultiplier;
    private final int columnPurgeTaskPoolCapacity;
    private final int commitMode;
    private final String confRoot;
    private final int createAsSelectRetryCount;
    private final String dbDirectory;
    private final CharSequence defaultMapType;
    private final boolean defaultSymbolCacheFlag;
    private final int defaultSymbolCapacity;
    private final int fileOperationRetryCount;
    private final FilesFacade filesFacade;
    private final FactoryProviderFactory fpf;
    private final PropHttpContextConfiguration httpContextConfiguration = new PropHttpContextConfiguration();
    private final IODispatcherConfiguration httpIODispatcherConfiguration = new PropHttpIODispatcherConfiguration();
    private final PropHttpMinIODispatcherConfiguration httpMinIODispatcherConfiguration = new PropHttpMinIODispatcherConfiguration();
    private final PropHttpMinServerConfiguration httpMinServerConfiguration = new PropHttpMinServerConfiguration();
    private final boolean httpMinServerEnabled;
    private final HttpServerConfiguration httpServerConfiguration = new PropHttpServerConfiguration();
    private final boolean httpServerEnabled;
    private final int httpSqlCacheBlockCount;
    private final boolean httpSqlCacheEnabled;
    private final int httpSqlCacheRowCount;
    private final WaitProcessorConfiguration httpWaitProcessorConfiguration = new PropWaitProcessorConfiguration();
    private final long idleCheckInterval;
    private final boolean ilpAutoCreateNewColumns;
    private final boolean ilpAutoCreateNewTables;
    private final int inactiveReaderMaxOpenPartitions;
    private final long inactiveReaderTTL;
    private final long inactiveWalWriterTTL;
    private final long inactiveWriterTTL;
    private final int indexValueBlockSize;
    private final InputFormatConfiguration inputFormatConfiguration;
    private final long instanceHashHi;
    private final long instanceHashLo;
    private final boolean ioURingEnabled;
    private final boolean isReadOnlyInstance;
    private final JsonQueryProcessorConfiguration jsonQueryProcessorConfiguration = new PropJsonQueryProcessorConfiguration();
    private final int latestByQueueCapacity;
    private final String lineTcpAuthDB;
    private final boolean lineTcpEnabled;
    private final WorkerPoolConfiguration lineTcpIOWorkerPoolConfiguration = new PropLineTcpIOWorkerPoolConfiguration();
    private final LineTcpReceiverConfiguration lineTcpReceiverConfiguration = new PropLineTcpReceiverConfiguration();
    private final IODispatcherConfiguration lineTcpReceiverDispatcherConfiguration = new PropLineTcpReceiverIODispatcherConfiguration();
    private final WorkerPoolConfiguration lineTcpWriterWorkerPoolConfiguration = new PropLineTcpWriterWorkerPoolConfiguration();
    private final int lineUdpCommitMode;
    private final int lineUdpCommitRate;
    private final boolean lineUdpEnabled;
    private final int lineUdpGroupIPv4Address;
    private final int lineUdpMsgBufferSize;
    private final int lineUdpMsgCount;
    private final boolean lineUdpOwnThread;
    private final int lineUdpOwnThreadAffinity;
    private final int lineUdpReceiveBufferSize;
    private final LineUdpReceiverConfiguration lineUdpReceiverConfiguration = new PropLineUdpReceiverConfiguration();
    private final LineProtoTimestampAdapter lineUdpTimestampAdapter;
    private final boolean lineUdpUnicast;
    private final DateLocale locale;
    private final Log log;
    private final int maxFileNameLength;
    private final long maxRerunWaitCapMs;
    private final int maxSwapFileCount;
    private final int maxUncommittedRows;
    private final MetricsConfiguration metricsConfiguration = new PropMetricsConfiguration();
    private final boolean metricsEnabled;
    private final int mkdirMode;
    private final int o3CallbackQueueCapacity;
    private final int o3ColumnMemorySize;
    private final int o3CopyQueueCapacity;
    private final int o3LagCalculationWindowsSize;
    private final int o3LastPartitionMaxSplits;
    private final long o3MaxLag;
    private final long o3MinLagUs;
    private final int o3OpenColumnQueueCapacity;
    private final int o3PartitionPurgeListCapacity;
    private final int o3PartitionQueueCapacity;
    private final long o3PartitionSplitMinSize;
    private final int o3PurgeDiscoveryQueueCapacity;
    private final boolean o3QuickSortEnabled;
    private final int parallelIndexThreshold;
    private final boolean parallelIndexingEnabled;
    private final boolean pgEnabled;
    private final PGWireConfiguration pgWireConfiguration = new PropPGWireConfiguration();
    private final PropPGWireDispatcherConfiguration propPGWireDispatcherConfiguration = new PropPGWireDispatcherConfiguration();
    private final int queryCacheEventQueueCapacity;
    private final int readerPoolMaxSegments;
    private final int repeatMigrationFromVersion;
    private final double rerunExponentialWaitMultiplier;
    private final int rerunInitialWaitQueueSize;
    private final int rerunMaxProcessingQueueSize;
    private final int rndFunctionMemoryMaxPages;
    private final int rndFunctionMemoryPageSize;
    private final String root;
    private final int sampleByIndexSearchPageSize;
    private final int[] sharedWorkerAffinity;
    private final int sharedWorkerCount;
    private final boolean sharedWorkerHaltOnError;
    private final WorkerPoolConfiguration sharedWorkerPoolConfiguration = new PropWorkerPoolConfiguration();
    private final long sharedWorkerSleepThreshold;
    private final long sharedWorkerSleepTimeout;
    private final long sharedWorkerYieldThreshold;
    private final boolean simulateCrashEnabled;
    private final String snapshotInstanceId;
    private final boolean snapshotRecoveryEnabled;
    private final String snapshotRoot;
    private final long spinLockTimeout;
    private final int sqlAnalyticColumnPoolCapacity;
    private final int sqlAnalyticRowIdMaxPages;
    private final int sqlAnalyticRowIdPageSize;
    private final int sqlAnalyticStoreMaxPages;
    private final int sqlAnalyticStorePageSize;
    private final int sqlAnalyticTreeKeyMaxPages;
    private final int sqlAnalyticTreeKeyPageSize;
    private final int sqlBindVariablePoolSize;
    private final int sqlCharacterStoreCapacity;
    private final int sqlCharacterStoreSequencePoolCapacity;
    private final int sqlColumnCastModelPoolCapacity;
    private final int sqlColumnPoolCapacity;
    private final double sqlCompactMapLoadFactor;
    private final int sqlCopyBufferSize;
    private final int sqlCopyModelPoolCapacity;
    private final int sqlCreateTableModelPoolCapacity;
    private final int sqlDistinctTimestampKeyCapacity;
    private final double sqlDistinctTimestampLoadFactor;
    private final int sqlDoubleToStrCastScale;
    private final int sqlExplainModelPoolCapacity;
    private final int sqlExpressionPoolCapacity;
    private final double sqlFastMapLoadFactor;
    private final int sqlFloatToStrCastScale;
    private final int sqlGroupByMapCapacity;
    private final int sqlGroupByPoolCapacity;
    private final int sqlHashJoinLightValueMaxPages;
    private final int sqlHashJoinLightValuePageSize;
    private final int sqlHashJoinValueMaxPages;
    private final int sqlHashJoinValuePageSize;
    private final int sqlInsertModelPoolCapacity;
    private final int sqlJitBindVarsMemoryMaxPages;
    private final int sqlJitBindVarsMemoryPageSize;
    private final boolean sqlJitDebugEnabled;
    private final int sqlJitIRMemoryMaxPages;
    private final int sqlJitIRMemoryPageSize;
    private final int sqlJitMode;
    private final int sqlJitPageAddressCacheThreshold;
    private final int sqlJitRowsThreshold;
    private final int sqlJoinContextPoolCapacity;
    private final int sqlJoinMetadataMaxResizes;
    private final int sqlJoinMetadataPageSize;
    private final long sqlLatestByRowCount;
    private final int sqlLexerPoolCapacity;
    private final int sqlMapKeyCapacity;
    private final int sqlMapMaxPages;
    private final int sqlMapMaxResizes;
    private final int sqlMapPageSize;
    private final int sqlMaxNegativeLimit;
    private final int sqlMaxSymbolNotEqualsCount;
    private final int sqlModelPoolCapacity;
    private final int sqlPageFrameMaxRows;
    private final int sqlPageFrameMinRows;
    private final boolean sqlParallelFilterEnabled;
    private final boolean sqlParallelFilterPreTouchEnabled;
    private final int sqlRenameTableModelPoolCapacity;
    private final int sqlSmallMapKeyCapacity;
    private final int sqlSmallMapPageSize;
    private final int sqlSortKeyMaxPages;
    private final long sqlSortKeyPageSize;
    private final int sqlSortLightValueMaxPages;
    private final long sqlSortLightValuePageSize;
    private final int sqlSortValueMaxPages;
    private final int sqlSortValuePageSize;
    private final int sqlStrFunctionBufferMaxSize;
    private final int sqlTxnScoreboardEntryCount;
    private final int sqlWithClauseModelPoolCapacity;
    private final StaticContentProcessorConfiguration staticContentProcessorConfiguration = new PropStaticContentProcessorConfiguration();
    private final String systemTableNamePrefix;
    private final boolean tableTypeConversionEnabled;
    private final TelemetryConfiguration telemetryConfiguration = new PropTelemetryConfiguration();
    private final boolean telemetryDisableCompletely;
    private final boolean telemetryEnabled;
    private final boolean telemetryHideTables;
    private final int telemetryQueueCapacity;
    private final CharSequence tempRenamePendingTablePrefix;
    private final TextConfiguration textConfiguration = new PropTextConfiguration();
    private final PropertyValidator validator;
    private final int vectorAggregateQueueCapacity;
    private final VolumeDefinitions volumeDefinitions = new VolumeDefinitions();
    private final boolean walApplyEnabled;
    private final int walApplyLookAheadTransactionCount;
    private final WorkerPoolConfiguration walApplyPoolConfiguration = new PropWalApplyPoolConfiguration();
    private final long walApplySleepTimeout;
    private final long walApplyTableTimeQuota;
    private final int[] walApplyWorkerAffinity;
    private final int walApplyWorkerCount;
    private final boolean walApplyWorkerHaltOnError;
    private final long walApplyWorkerSleepThreshold;
    private final long walApplyWorkerYieldThreshold;
    private final boolean walEnabledDefault;
    private final int walMaxLagTxnCount;
    private final long walPurgeInterval;
    private final int walRecreateDistressedSequencerAttempts;
    private final long walSegmentRolloverRowCount;
    private final double walSquashUncommittedRowsMultiplier;
    private final boolean walSupported;
    private final int walTxnNotificationQueueCapacity;
    private final long walWriterDataAppendPageSize;
    private final long workStealTimeoutNanos;
    private final long writerAsyncCommandBusyWaitTimeout;
    private final long writerAsyncCommandMaxWaitTimeout;
    private final int writerAsyncCommandQueueCapacity;
    private final long writerAsyncCommandQueueSlotSize;
    private final long writerDataAppendPageSize;
    private final long writerDataIndexKeyAppendPageSize;
    private final long writerDataIndexValueAppendPageSize;
    private final long writerFileOpenOpts;
    private final long writerMiscAppendPageSize;
    private final boolean writerMixedIOEnabled;
    private final int writerTickRowsCountMod;
    private long cairoSqlCopyMaxIndexChunkSize;
    private int connectionPoolInitialCapacity;
    private int connectionStringPoolCapacity;
    private int dateAdapterPoolCapacity;
    private FactoryProvider factoryProvider;
    private short floatDefaultColumnType;
    private boolean httpAllowDeflateBeforeSend;
    private boolean httpFrozenClock;
    private boolean httpHealthCheckAuthRequired;
    private int httpMinBindIPv4Address;
    private int httpMinBindPort;
    private boolean httpMinNetConnectionHint;
    private int httpMinNetConnectionLimit;
    private long httpMinNetConnectionQueueTimeout;
    private int httpMinNetConnectionRcvBuf;
    private int httpMinNetConnectionSndBuf;
    private long httpMinNetConnectionTimeout;
    private int[] httpMinWorkerAffinity;
    private int httpMinWorkerCount;
    private boolean httpMinWorkerHaltOnError;
    private long httpMinWorkerSleepThreshold;
    private long httpMinWorkerSleepTimeout;
    private long httpMinWorkerYieldThreshold;
    private int httpNetBindIPv4Address;
    private int httpNetBindPort;
    private boolean httpNetConnectionHint;
    private int httpNetConnectionLimit;
    private long httpNetConnectionQueueTimeout;
    private int httpNetConnectionRcvBuf;
    private int httpNetConnectionSndBuf;
    private long httpNetConnectionTimeout;
    private boolean httpPessimisticHealthCheckEnabled;
    private boolean httpReadOnlySecurityContext;
    private boolean httpServerKeepAlive;
    private boolean httpStaticAuthRequired;
    private String httpVersion;
    private int[] httpWorkerAffinity;
    private int httpWorkerCount;
    private boolean httpWorkerHaltOnError;
    private long httpWorkerSleepThreshold;
    private long httpWorkerSleepTimeout;
    private long httpWorkerYieldThreshold;
    private CharSequence indexFileName;
    private short integerDefaultColumnType;
    private boolean interruptOnClosedConnection;
    private int jsonCacheLimit;
    private int jsonCacheSize;
    private int jsonQueryConnectionCheckFrequency;
    private int jsonQueryDoubleScale;
    private int jsonQueryFloatScale;
    private String keepAliveHeader;
    private long lineTcpCommitIntervalDefault;
    private double lineTcpCommitIntervalFraction;
    private int lineTcpConnectionPoolInitialCapacity;
    private int lineTcpDefaultPartitionBy;
    private boolean lineTcpDisconnectOnError;
    private int[] lineTcpIOWorkerAffinity;
    private int lineTcpIOWorkerCount;
    private boolean lineTcpIOWorkerPoolHaltOnError;
    private long lineTcpIOWorkerSleepThreshold;
    private long lineTcpIOWorkerYieldThreshold;
    private long lineTcpMaintenanceInterval;
    private int lineTcpMaxMeasurementSize;
    private int lineTcpMsgBufferSize;
    private int lineTcpNetBindIPv4Address;
    private int lineTcpNetBindPort;
    private long lineTcpNetConnectionHeartbeatInterval;
    private boolean lineTcpNetConnectionHint;
    private int lineTcpNetConnectionLimit;
    private long lineTcpNetConnectionQueueTimeout;
    private int lineTcpNetConnectionRcvBuf;
    private long lineTcpNetConnectionTimeout;
    private LineProtoTimestampAdapter lineTcpTimestampAdapter;
    private int lineTcpWriterQueueCapacity;
    private int[] lineTcpWriterWorkerAffinity;
    private int lineTcpWriterWorkerCount;
    private boolean lineTcpWriterWorkerPoolHaltOnError;
    private long lineTcpWriterWorkerSleepThreshold;
    private long lineTcpWriterWorkerYieldThreshold;
    private int lineUdpBindIPV4Address;
    private int lineUdpDefaultPartitionBy;
    private int lineUdpPort;
    private long maxHttpQueryResponseRowLimit;
    private double maxRequiredDelimiterStdDev;
    private double maxRequiredLineLengthStdDev;
    private int metadataStringPoolCapacity;
    private MimeTypesCache mimeTypesCache;
    private long minIdleMsBeforeWriterRelease;
    private int multipartHeaderBufferSize;
    private long multipartIdleSpinCount;
    private int netTestConnectionBufferSize;
    private int pgBinaryParamsCapacity;
    private int pgCharacterStoreCapacity;
    private int pgCharacterStorePoolCapacity;
    private int pgConnectionPoolInitialCapacity;
    private boolean pgDaemonPool;
    private DateLocale pgDefaultLocale;
    private boolean pgHaltOnError;
    private int pgInsertCacheBlockCount;
    private boolean pgInsertCacheEnabled;
    private int pgInsertCacheRowCount;
    private int pgInsertPoolCapacity;
    private int pgMaxBlobSizeOnQuery;
    private int pgNamedStatementCacheCapacity;
    private int pgNamesStatementPoolCapacity;
    private int pgNetBindIPv4Address;
    private int pgNetBindPort;
    private boolean pgNetConnectionHint;
    private int pgNetConnectionLimit;
    private long pgNetConnectionQueueTimeout;
    private int pgNetConnectionRcvBuf;
    private int pgNetConnectionSndBuf;
    private long pgNetIdleConnectionTimeout;
    private String pgPassword;
    private int pgPendingWritersCacheCapacity;
    private String pgReadOnlyPassword;
    private boolean pgReadOnlySecurityContext;
    private boolean pgReadOnlyUserEnabled;
    private String pgReadOnlyUsername;
    private int pgRecvBufferSize;
    private int pgSelectCacheBlockCount;
    private boolean pgSelectCacheEnabled;
    private int pgSelectCacheRowCount;
    private int pgSendBufferSize;
    private int pgUpdateCacheBlockCount;
    private boolean pgUpdateCacheEnabled;
    private int pgUpdateCacheRowCount;
    private String pgUsername;
    private int[] pgWorkerAffinity;
    private int pgWorkerCount;
    private long pgWorkerSleepThreshold;
    private long pgWorkerYieldThreshold;
    private String publicDirectory;
    private int recvBufferSize;
    private int requestHeaderBufferSize;
    private int rollBufferLimit;
    private int rollBufferSize;
    private int sendBufferSize;
    private boolean stringAsTagSupported;
    private boolean stringToCharCastAllowed;
    private boolean symbolAsFieldSupported;
    private long symbolCacheWaitUsBeforeReload;
    private int textAnalysisMaxLines;
    private int textLexerStringPoolCapacity;
    private int timestampAdapterPoolCapacity;
    private int utf8SinkSize;

    public PropServerConfiguration(
            String root,
            Properties properties,
            @Nullable Map<String, String> env,
            Log log,
            final BuildInformation buildInformation
    ) throws ServerConfigurationException, JsonException {
        this(
                root,
                properties,
                env,
                log,
                buildInformation,
                FilesFacadeImpl.INSTANCE,
                (configuration, engine, freeOnExitList) -> DefaultFactoryProvider.INSTANCE
        );
    }

    public PropServerConfiguration(
            String root,
            Properties properties,
            @Nullable Map<String, String> env,
            Log log,
            final BuildInformation buildInformation,
            FilesFacade filesFacade,
            FactoryProviderFactory fpf
    ) throws ServerConfigurationException, JsonException {
        this.log = log;
        this.filesFacade = filesFacade;
        this.fpf = fpf;
        this.validator = newValidator();
        boolean configValidationStrict = getBoolean(properties, env, PropertyKey.CONFIG_VALIDATION_STRICT, false);
        validateProperties(properties, configValidationStrict);

        this.isReadOnlyInstance = getBoolean(properties, env, PropertyKey.READ_ONLY_INSTANCE, false);
        this.cairoTableRegistryAutoReloadFrequency = getLong(properties, env, PropertyKey.CAIRO_TABLE_REGISTRY_AUTO_RELOAD_FREQUENCY, 500);
        this.cairoTableRegistryCompactionThreshold = getInt(properties, env, PropertyKey.CAIRO_TABLE_REGISTRY_COMPACTION_THRESHOLD, 30);
        this.repeatMigrationFromVersion = getInt(properties, env, PropertyKey.CAIRO_REPEAT_MIGRATION_FROM_VERSION, 426);
        this.mkdirMode = getInt(properties, env, PropertyKey.CAIRO_MKDIR_MODE, 509);
        this.maxFileNameLength = getInt(properties, env, PropertyKey.CAIRO_MAX_FILE_NAME_LENGTH, 127);
        this.walEnabledDefault = getBoolean(properties, env, PropertyKey.CAIRO_WAL_ENABLED_DEFAULT, false);
        this.walPurgeInterval = getLong(properties, env, PropertyKey.CAIRO_WAL_PURGE_INTERVAL, 30_000);
        this.walTxnNotificationQueueCapacity = getQueueCapacity(properties, env, PropertyKey.CAIRO_WAL_TXN_NOTIFICATION_QUEUE_CAPACITY, 4096);
        this.walRecreateDistressedSequencerAttempts = getInt(properties, env, PropertyKey.CAIRO_WAL_RECREATE_DISTRESSED_SEQUENCER_ATTEMPTS, 3);
        this.walSupported = getBoolean(properties, env, PropertyKey.CAIRO_WAL_SUPPORTED, true);
        walApplyEnabled = getBoolean(properties, env, PropertyKey.CAIRO_WAL_APPLY_ENABLED, true);
        this.walSegmentRolloverRowCount = getLong(properties, env, PropertyKey.CAIRO_WAL_SEGMENT_ROLLOVER_ROW_COUNT, 200_000);
        this.walWriterDataAppendPageSize = Files.ceilPageSize(getLongSize(properties, env, PropertyKey.CAIRO_WAL_WRITER_DATA_APPEND_PAGE_SIZE, Numbers.SIZE_1MB));
        this.walSquashUncommittedRowsMultiplier = getDouble(properties, env, PropertyKey.CAIRO_WAL_SQUASH_UNCOMMITTED_ROWS_MULTIPLIER, 20.0);
        this.walMaxLagTxnCount = getInt(properties, env, PropertyKey.CAIRO_WAL_MAX_LAG_TXN_COUNT, Math.max((int) Math.round(walSquashUncommittedRowsMultiplier), 1));
        this.walApplyTableTimeQuota = getLong(properties, env, PropertyKey.CAIRO_WAL_APPLY_TABLE_TIME_QUOTA, 1000);
        this.walApplyLookAheadTransactionCount = getInt(properties, env, PropertyKey.CAIRO_WAL_APPLY_LOOK_AHEAD_TXN_COUNT, 20);
        this.tableTypeConversionEnabled = getBoolean(properties, env, PropertyKey.TABLE_TYPE_CONVERSION_ENABLED, true);
        this.tempRenamePendingTablePrefix = getString(properties, env, PropertyKey.CAIRO_WAL_TEMP_PENDING_RENAME_TABLE_PREFIX, "temp_5822f658-31f6-11ee-be56-0242ac120002");

        this.dbDirectory = getString(properties, env, PropertyKey.CAIRO_ROOT, DB_DIRECTORY);
        String tmpRoot;
        if (new File(this.dbDirectory).isAbsolute()) {
            this.root = this.dbDirectory;
            this.confRoot = rootSubdir(this.root, CONFIG_DIRECTORY); // ../conf
            this.snapshotRoot = rootSubdir(this.root, SNAPSHOT_DIRECTORY); // ../snapshot
            tmpRoot = rootSubdir(this.root, TMP_DIRECTORY); // ../tmp
        } else {
            this.root = new File(root, this.dbDirectory).getAbsolutePath();
            this.confRoot = new File(root, CONFIG_DIRECTORY).getAbsolutePath();
            this.snapshotRoot = new File(root, SNAPSHOT_DIRECTORY).getAbsolutePath();
            tmpRoot = new File(root, TMP_DIRECTORY).getAbsolutePath();
        }

        this.cairoAttachPartitionSuffix = getString(properties, env, PropertyKey.CAIRO_ATTACH_PARTITION_SUFFIX, TableUtils.ATTACHABLE_DIR_MARKER);
        this.cairoAttachPartitionCopy = getBoolean(properties, env, PropertyKey.CAIRO_ATTACH_PARTITION_COPY, false);

        this.snapshotInstanceId = getString(properties, env, PropertyKey.CAIRO_SNAPSHOT_INSTANCE_ID, "");
        this.snapshotRecoveryEnabled = getBoolean(properties, env, PropertyKey.CAIRO_SNAPSHOT_RECOVERY_ENABLED, true);
        this.simulateCrashEnabled = getBoolean(properties, env, PropertyKey.CAIRO_SIMULATE_CRASH_ENABLED, false);

        int cpuAvailable = Runtime.getRuntime().availableProcessors();
        int cpuUsed = 0;
        int cpuSpare = 0;
        if (cpuAvailable > 16) {
            cpuSpare = 2;
        } else if (cpuAvailable > 8) {
            cpuSpare = 1;
        }

        final FilesFacade ff = cairoConfiguration.getFilesFacade();
        try (Path path = new Path()) {
            volumeDefinitions.of(overrideWithEnv(properties, env, PropertyKey.CAIRO_VOLUMES), path, root);
            ff.mkdirs(path.of(this.root).slash$(), this.mkdirMode);
            path.of(this.root).concat(TableUtils.TAB_INDEX_FILE_NAME).$();
            final int tableIndexFd = TableUtils.openFileRWOrFail(ff, path, CairoConfiguration.O_NONE);
            final long fileSize = ff.length(tableIndexFd);
            if (fileSize < Long.BYTES) {
                if (!ff.allocate(tableIndexFd, Files.PAGE_SIZE)) {
                    ff.close(tableIndexFd);
                    throw CairoException.critical(ff.errno()).put("Could not allocate [file=").put(path).put(", actual=").put(fileSize).put(", desired=").put(Files.PAGE_SIZE).put(']');
                }
            }

            final long tableIndexMem = TableUtils.mapRWOrClose(ff, tableIndexFd, Files.PAGE_SIZE, MemoryTag.MMAP_DEFAULT);
            Rnd rnd = new Rnd(cairoConfiguration.getMicrosecondClock().getTicks(), cairoConfiguration.getMillisecondClock().getTicks());
            if (Os.compareAndSwap(tableIndexMem + Long.BYTES, 0, rnd.nextLong()) == 0) {
                Unsafe.getUnsafe().putLong(tableIndexMem + Long.BYTES * 2, rnd.nextLong());
            }
            this.instanceHashLo = Unsafe.getUnsafe().getLong(tableIndexMem + Long.BYTES);
            this.instanceHashHi = Unsafe.getUnsafe().getLong(tableIndexMem + Long.BYTES * 2);
            ff.munmap(tableIndexMem, Files.PAGE_SIZE, MemoryTag.MMAP_DEFAULT);
            ff.close(tableIndexFd);

            this.httpMinServerEnabled = getBoolean(properties, env, PropertyKey.HTTP_MIN_ENABLED, true);
            if (httpMinServerEnabled) {
                this.httpMinWorkerHaltOnError = getBoolean(properties, env, PropertyKey.HTTP_MIN_WORKER_HALT_ON_ERROR, false);
                this.httpMinWorkerCount = getInt(properties, env, PropertyKey.HTTP_MIN_WORKER_COUNT, 1);
                this.httpMinWorkerAffinity = getAffinity(properties, env, PropertyKey.HTTP_MIN_WORKER_AFFINITY, httpMinWorkerCount);
                this.httpMinWorkerYieldThreshold = getLong(properties, env, PropertyKey.HTTP_MIN_WORKER_YIELD_THRESHOLD, 10);
                this.httpMinWorkerSleepThreshold = getLong(properties, env, PropertyKey.HTTP_MIN_WORKER_SLEEP_THRESHOLD, 100);
                this.httpMinWorkerSleepTimeout = getLong(properties, env, PropertyKey.HTTP_MIN_WORKER_SLEEP_TIMEOUT, 50);

                // deprecated
                String httpMinBindTo = getString(properties, env, PropertyKey.HTTP_MIN_BIND_TO, "0.0.0.0:9003");

                parseBindTo(properties, env, PropertyKey.HTTP_MIN_NET_BIND_TO, httpMinBindTo, (a, p) -> {
                    httpMinBindIPv4Address = a;
                    httpMinBindPort = p;
                });

                this.httpMinNetConnectionLimit = getInt(properties, env, PropertyKey.HTTP_MIN_NET_CONNECTION_LIMIT, 4);

                // deprecated
                this.httpMinNetConnectionTimeout = getLong(properties, env, PropertyKey.HTTP_MIN_NET_IDLE_CONNECTION_TIMEOUT, 5 * 60 * 1000L);
                this.httpMinNetConnectionTimeout = getLong(properties, env, PropertyKey.HTTP_MIN_NET_CONNECTION_TIMEOUT, this.httpMinNetConnectionTimeout);

                // deprecated
                this.httpMinNetConnectionQueueTimeout = getLong(properties, env, PropertyKey.HTTP_MIN_NET_QUEUED_CONNECTION_TIMEOUT, 5 * 1000L);
                this.httpMinNetConnectionQueueTimeout = getLong(properties, env, PropertyKey.HTTP_MIN_NET_CONNECTION_QUEUE_TIMEOUT, this.httpMinNetConnectionQueueTimeout);

                // deprecated
                this.httpMinNetConnectionSndBuf = getIntSize(properties, env, PropertyKey.HTTP_MIN_NET_SND_BUF_SIZE, 1024);
                this.httpMinNetConnectionSndBuf = getIntSize(properties, env, PropertyKey.HTTP_MIN_NET_CONNECTION_SNDBUF, this.httpMinNetConnectionSndBuf);

                // deprecated
                this.httpMinNetConnectionRcvBuf = getIntSize(properties, env, PropertyKey.HTTP_NET_RCV_BUF_SIZE, 1024);
                this.httpMinNetConnectionRcvBuf = getIntSize(properties, env, PropertyKey.HTTP_MIN_NET_CONNECTION_RCVBUF, this.httpMinNetConnectionRcvBuf);
                this.httpMinNetConnectionHint = getBoolean(properties, env, PropertyKey.HTTP_MIN_NET_CONNECTION_HINT, false);
            }

            this.httpServerEnabled = getBoolean(properties, env, PropertyKey.HTTP_ENABLED, true);
            if (httpServerEnabled) {
                this.connectionPoolInitialCapacity = getInt(properties, env, PropertyKey.HTTP_CONNECTION_POOL_INITIAL_CAPACITY, 4);
                this.connectionStringPoolCapacity = getInt(properties, env, PropertyKey.HTTP_CONNECTION_STRING_POOL_CAPACITY, 128);
                this.multipartHeaderBufferSize = getIntSize(properties, env, PropertyKey.HTTP_MULTIPART_HEADER_BUFFER_SIZE, 512);
                this.multipartIdleSpinCount = getLong(properties, env, PropertyKey.HTTP_MULTIPART_IDLE_SPIN_COUNT, 10_000);
                this.recvBufferSize = getIntSize(properties, env, PropertyKey.HTTP_RECEIVE_BUFFER_SIZE, Numbers.SIZE_1MB);
                this.requestHeaderBufferSize = getIntSize(properties, env, PropertyKey.HTTP_REQUEST_HEADER_BUFFER_SIZE, 32 * 2014);
                this.httpWorkerCount = getInt(properties, env, PropertyKey.HTTP_WORKER_COUNT, 0);
                cpuUsed += this.httpWorkerCount;
                this.httpWorkerAffinity = getAffinity(properties, env, PropertyKey.HTTP_WORKER_AFFINITY, httpWorkerCount);
                this.httpWorkerHaltOnError = getBoolean(properties, env, PropertyKey.HTTP_WORKER_HALT_ON_ERROR, false);
                this.httpWorkerYieldThreshold = getLong(properties, env, PropertyKey.HTTP_WORKER_YIELD_THRESHOLD, 10);
                this.httpWorkerSleepThreshold = getLong(properties, env, PropertyKey.HTTP_WORKER_SLEEP_THRESHOLD, 10_000);
                this.httpWorkerSleepTimeout = getLong(properties, env, PropertyKey.HTTP_WORKER_SLEEP_TIMEOUT, 10);
                this.sendBufferSize = getIntSize(properties, env, PropertyKey.HTTP_SEND_BUFFER_SIZE, 2 * Numbers.SIZE_1MB);
                this.indexFileName = getString(properties, env, PropertyKey.HTTP_STATIC_INDEX_FILE_NAME, "index.html");
                this.httpStaticAuthRequired = getBoolean(properties, env, PropertyKey.HTTP_STATIC_AUTHENTICATION_REQUIRED, true);
                this.httpFrozenClock = getBoolean(properties, env, PropertyKey.HTTP_FROZEN_CLOCK, false);
                this.httpAllowDeflateBeforeSend = getBoolean(properties, env, PropertyKey.HTTP_ALLOW_DEFLATE_BEFORE_SEND, false);
                this.httpServerKeepAlive = getBoolean(properties, env, PropertyKey.HTTP_SERVER_KEEP_ALIVE, true);
                this.httpVersion = getString(properties, env, PropertyKey.HTTP_VERSION, "HTTP/1.1");
                if (!httpVersion.endsWith(" ")) {
                    httpVersion += ' ';
                }

                int keepAliveTimeout = getInt(properties, env, PropertyKey.HTTP_KEEP_ALIVE_TIMEOUT, 5);
                int keepAliveMax = getInt(properties, env, PropertyKey.HTTP_KEEP_ALIVE_MAX, 10_000);

                if (keepAliveTimeout > 0 && keepAliveMax > 0) {
                    this.keepAliveHeader = "Keep-Alive: timeout=" + keepAliveTimeout + ", max=" + keepAliveMax + Misc.EOL;
                } else {
                    this.keepAliveHeader = null;
                }

                final String publicDirectory = getString(properties, env, PropertyKey.HTTP_STATIC_PUBLIC_DIRECTORY, "public");
                // translate public directory into absolute path
                // this will generate some garbage, but this is ok - we're just doing this once on startup
                if (new File(publicDirectory).isAbsolute()) {
                    this.publicDirectory = publicDirectory;
                } else {
                    this.publicDirectory = new File(root, publicDirectory).getAbsolutePath();
                }

                // maintain deprecated property name for the time being
                this.httpNetConnectionLimit = getInt(properties, env, PropertyKey.HTTP_NET_ACTIVE_CONNECTION_LIMIT, 64);
                this.httpNetConnectionLimit = getInt(properties, env, PropertyKey.HTTP_NET_CONNECTION_LIMIT, this.httpNetConnectionLimit);
                this.httpNetConnectionHint = getBoolean(properties, env, PropertyKey.HTTP_NET_CONNECTION_HINT, false);
                // deprecated
                this.httpNetConnectionTimeout = getLong(properties, env, PropertyKey.HTTP_NET_IDLE_CONNECTION_TIMEOUT, 5 * 60 * 1000L);
                this.httpNetConnectionTimeout = getLong(properties, env, PropertyKey.HTTP_NET_CONNECTION_TIMEOUT, this.httpNetConnectionTimeout);

                // deprecated
                this.httpNetConnectionQueueTimeout = getLong(properties, env, PropertyKey.HTTP_NET_QUEUED_CONNECTION_TIMEOUT, 5 * 1000L);
                this.httpNetConnectionQueueTimeout = getLong(properties, env, PropertyKey.HTTP_NET_CONNECTION_QUEUE_TIMEOUT, this.httpNetConnectionQueueTimeout);

                // deprecated
                this.httpNetConnectionSndBuf = getIntSize(properties, env, PropertyKey.HTTP_NET_SND_BUF_SIZE, 2 * Numbers.SIZE_1MB);
                this.httpNetConnectionSndBuf = getIntSize(properties, env, PropertyKey.HTTP_NET_CONNECTION_SNDBUF, this.httpNetConnectionSndBuf);

                // deprecated
                this.httpNetConnectionRcvBuf = getIntSize(properties, env, PropertyKey.HTTP_NET_RCV_BUF_SIZE, 2 * Numbers.SIZE_1MB);
                this.httpNetConnectionRcvBuf = getIntSize(properties, env, PropertyKey.HTTP_NET_CONNECTION_RCVBUF, this.httpNetConnectionRcvBuf);

                this.dateAdapterPoolCapacity = getInt(properties, env, PropertyKey.HTTP_TEXT_DATE_ADAPTER_POOL_CAPACITY, 16);
                this.jsonCacheLimit = getIntSize(properties, env, PropertyKey.HTTP_TEXT_JSON_CACHE_LIMIT, 16384);
                this.jsonCacheSize = getIntSize(properties, env, PropertyKey.HTTP_TEXT_JSON_CACHE_SIZE, 8192);
                this.maxRequiredDelimiterStdDev = getDouble(properties, env, PropertyKey.HTTP_TEXT_MAX_REQUIRED_DELIMITER_STDDEV, 0.1222d);
                this.maxRequiredLineLengthStdDev = getDouble(properties, env, PropertyKey.HTTP_TEXT_MAX_REQUIRED_LINE_LENGTH_STDDEV, 0.8);
                this.metadataStringPoolCapacity = getInt(properties, env, PropertyKey.HTTP_TEXT_METADATA_STRING_POOL_CAPACITY, 128);

                this.rollBufferLimit = getIntSize(properties, env, PropertyKey.HTTP_TEXT_ROLL_BUFFER_LIMIT, 1024 * 4096);
                this.rollBufferSize = getIntSize(properties, env, PropertyKey.HTTP_TEXT_ROLL_BUFFER_SIZE, 1024);
                this.textAnalysisMaxLines = getInt(properties, env, PropertyKey.HTTP_TEXT_ANALYSIS_MAX_LINES, 1000);
                this.textLexerStringPoolCapacity = getInt(properties, env, PropertyKey.HTTP_TEXT_LEXER_STRING_POOL_CAPACITY, 64);
                this.timestampAdapterPoolCapacity = getInt(properties, env, PropertyKey.HTTP_TEXT_TIMESTAMP_ADAPTER_POOL_CAPACITY, 64);
                this.utf8SinkSize = getIntSize(properties, env, PropertyKey.HTTP_TEXT_UTF8_SINK_SIZE, 4096);

                this.jsonQueryConnectionCheckFrequency = getInt(properties, env, PropertyKey.HTTP_JSON_QUERY_CONNECTION_CHECK_FREQUENCY, 1_000_000);
                this.jsonQueryFloatScale = getInt(properties, env, PropertyKey.HTTP_JSON_QUERY_FLOAT_SCALE, 4);
                this.jsonQueryDoubleScale = getInt(properties, env, PropertyKey.HTTP_JSON_QUERY_DOUBLE_SCALE, 12);
                this.httpPessimisticHealthCheckEnabled = getBoolean(properties, env, PropertyKey.HTTP_PESSIMISTIC_HEALTH_CHECK, false);
                this.httpHealthCheckAuthRequired = getBoolean(properties, env, PropertyKey.HTTP_HEALTH_CHECK_AUTHENTICATION_REQUIRED, true);
                this.httpReadOnlySecurityContext = getBoolean(properties, env, PropertyKey.HTTP_SECURITY_READONLY, false);
                this.maxHttpQueryResponseRowLimit = getLong(properties, env, PropertyKey.HTTP_SECURITY_MAX_RESPONSE_ROWS, Long.MAX_VALUE);
                this.interruptOnClosedConnection = getBoolean(properties, env, PropertyKey.HTTP_SECURITY_INTERRUPT_ON_CLOSED_CONNECTION, true);

                String httpBindTo = getString(properties, env, PropertyKey.HTTP_BIND_TO, "0.0.0.0:9000");
                parseBindTo(properties, env, PropertyKey.HTTP_NET_BIND_TO, httpBindTo, (a, p) -> {
                    httpNetBindIPv4Address = a;
                    httpNetBindPort = p;
                });

                // load mime types
                path.of(new File(new File(root, CONFIG_DIRECTORY), "mime.types").getAbsolutePath()).$();
                this.mimeTypesCache = new MimeTypesCache(FilesFacadeImpl.INSTANCE, path);
            }

            this.maxRerunWaitCapMs = getLong(properties, env, PropertyKey.HTTP_BUSY_RETRY_MAXIMUM_WAIT_BEFORE_RETRY, 1000);
            this.rerunExponentialWaitMultiplier = getDouble(properties, env, PropertyKey.HTTP_BUSY_RETRY_EXPONENTIAL_WAIT_MULTIPLIER, 2.0);
            this.rerunInitialWaitQueueSize = getIntSize(properties, env, PropertyKey.HTTP_BUSY_RETRY_INITIAL_WAIT_QUEUE_SIZE, 64);
            this.rerunMaxProcessingQueueSize = getIntSize(properties, env, PropertyKey.HTTP_BUSY_RETRY_MAX_PROCESSING_QUEUE_SIZE, 4096);

            this.circuitBreakerThrottle = getInt(properties, env, PropertyKey.CIRCUIT_BREAKER_THROTTLE, 2_000_000);
            this.circuitBreakerTimeout = (long) (getDouble(properties, env, PropertyKey.QUERY_TIMEOUT_SEC, 60) * Timestamps.SECOND_MILLIS);
            this.netTestConnectionBufferSize = getInt(properties, env, PropertyKey.CIRCUIT_BREAKER_BUFFER_SIZE, 64);
            this.netTestConnectionBufferSize = getInt(properties, env, PropertyKey.NET_TEST_CONNECTION_BUFFER_SIZE, netTestConnectionBufferSize);

            this.pgEnabled = getBoolean(properties, env, PropertyKey.PG_ENABLED, true);
            if (pgEnabled) {
                // deprecated
                pgNetConnectionLimit = getInt(properties, env, PropertyKey.PG_NET_ACTIVE_CONNECTION_LIMIT, 64);
                pgNetConnectionLimit = getInt(properties, env, PropertyKey.PG_NET_CONNECTION_LIMIT, pgNetConnectionLimit);
                pgNetConnectionHint = getBoolean(properties, env, PropertyKey.PG_NET_CONNECTION_HINT, false);
                parseBindTo(properties, env, PropertyKey.PG_NET_BIND_TO, "0.0.0.0:8812", (a, p) -> {
                    pgNetBindIPv4Address = a;
                    pgNetBindPort = p;
                });

                // deprecated
                this.pgNetIdleConnectionTimeout = getLong(properties, env, PropertyKey.PG_NET_IDLE_TIMEOUT, 300_000);
                this.pgNetIdleConnectionTimeout = getLong(properties, env, PropertyKey.PG_NET_CONNECTION_TIMEOUT, this.pgNetIdleConnectionTimeout);
                this.pgNetConnectionQueueTimeout = getLong(properties, env, PropertyKey.PG_NET_CONNECTION_QUEUE_TIMEOUT, 300_000);

                // deprecated
                this.pgNetConnectionRcvBuf = getIntSize(properties, env, PropertyKey.PG_NET_RECV_BUF_SIZE, -1);
                this.pgNetConnectionRcvBuf = getIntSize(properties, env, PropertyKey.PG_NET_CONNECTION_RCVBUF, this.pgNetConnectionRcvBuf);

                // deprecated
                this.pgNetConnectionSndBuf = getIntSize(properties, env, PropertyKey.PG_NET_SEND_BUF_SIZE, -1);
                this.pgNetConnectionSndBuf = getIntSize(properties, env, PropertyKey.PG_NET_CONNECTION_SNDBUF, this.pgNetConnectionSndBuf);

                this.pgCharacterStoreCapacity = getInt(properties, env, PropertyKey.PG_CHARACTER_STORE_CAPACITY, 4096);
                this.pgBinaryParamsCapacity = getInt(properties, env, PropertyKey.PG_BINARY_PARAM_COUNT_CAPACITY, 2);
                this.pgCharacterStorePoolCapacity = getInt(properties, env, PropertyKey.PG_CHARACTER_STORE_POOL_CAPACITY, 64);
                this.pgConnectionPoolInitialCapacity = getInt(properties, env, PropertyKey.PG_CONNECTION_POOL_CAPACITY, 4);
                this.pgPassword = getString(properties, env, PropertyKey.PG_PASSWORD, "quest");
                this.pgUsername = getString(properties, env, PropertyKey.PG_USER, "admin");
                this.pgReadOnlyPassword = getString(properties, env, PropertyKey.PG_RO_PASSWORD, "quest");
                this.pgReadOnlyUsername = getString(properties, env, PropertyKey.PG_RO_USER, "user");
                this.pgReadOnlyUserEnabled = getBoolean(properties, env, PropertyKey.PG_RO_USER_ENABLED, false);
                this.pgReadOnlySecurityContext = getBoolean(properties, env, PropertyKey.PG_SECURITY_READONLY, false);
                this.pgMaxBlobSizeOnQuery = getIntSize(properties, env, PropertyKey.PG_MAX_BLOB_SIZE_ON_QUERY, 512 * 1024);
                this.pgRecvBufferSize = getIntSize(properties, env, PropertyKey.PG_RECV_BUFFER_SIZE, Numbers.SIZE_1MB);
                this.pgSendBufferSize = getIntSize(properties, env, PropertyKey.PG_SEND_BUFFER_SIZE, Numbers.SIZE_1MB);
                final String dateLocale = getString(properties, env, PropertyKey.PG_DATE_LOCALE, "en");
                this.pgDefaultLocale = DateLocaleFactory.INSTANCE.getLocale(dateLocale);
                if (this.pgDefaultLocale == null) {
                    throw ServerConfigurationException.forInvalidKey(PropertyKey.PG_DATE_LOCALE.getPropertyPath(), dateLocale);
                }
                this.pgWorkerCount = getInt(properties, env, PropertyKey.PG_WORKER_COUNT, 0);
                cpuUsed += this.pgWorkerCount;
                this.pgWorkerAffinity = getAffinity(properties, env, PropertyKey.PG_WORKER_AFFINITY, pgWorkerCount);
                this.pgHaltOnError = getBoolean(properties, env, PropertyKey.PG_HALT_ON_ERROR, false);
                this.pgWorkerYieldThreshold = getLong(properties, env, PropertyKey.PG_WORKER_YIELD_THRESHOLD, 10);
                this.pgWorkerSleepThreshold = getLong(properties, env, PropertyKey.PG_WORKER_SLEEP_THRESHOLD, 10_000);
                this.pgDaemonPool = getBoolean(properties, env, PropertyKey.PG_DAEMON_POOL, true);
                this.pgSelectCacheEnabled = getBoolean(properties, env, PropertyKey.PG_SELECT_CACHE_ENABLED, true);
                this.pgSelectCacheBlockCount = getInt(properties, env, PropertyKey.PG_SELECT_CACHE_BLOCK_COUNT, 8);
                this.pgSelectCacheRowCount = getInt(properties, env, PropertyKey.PG_SELECT_CACHE_ROW_COUNT, 8);
                this.pgInsertCacheEnabled = getBoolean(properties, env, PropertyKey.PG_INSERT_CACHE_ENABLED, true);
                this.pgInsertCacheBlockCount = getInt(properties, env, PropertyKey.PG_INSERT_CACHE_BLOCK_COUNT, 4);
                this.pgInsertCacheRowCount = getInt(properties, env, PropertyKey.PG_INSERT_CACHE_ROW_COUNT, 4);
                this.pgInsertPoolCapacity = getInt(properties, env, PropertyKey.PG_INSERT_POOL_CAPACITY, 16);
                this.pgUpdateCacheEnabled = getBoolean(properties, env, PropertyKey.PG_UPDATE_CACHE_ENABLED, true);
                this.pgUpdateCacheBlockCount = getInt(properties, env, PropertyKey.PG_UPDATE_CACHE_BLOCK_COUNT, 4);
                this.pgUpdateCacheRowCount = getInt(properties, env, PropertyKey.PG_UPDATE_CACHE_ROW_COUNT, 4);
                this.pgNamedStatementCacheCapacity = getInt(properties, env, PropertyKey.PG_NAMED_STATEMENT_CACHE_CAPACITY, 32);
                this.pgNamesStatementPoolCapacity = getInt(properties, env, PropertyKey.PG_NAMED_STATEMENT_POOL_CAPACITY, 32);
                this.pgPendingWritersCacheCapacity = getInt(properties, env, PropertyKey.PG_PENDING_WRITERS_CACHE_CAPACITY, 16);
            }

            int walApplyWorkers = 2;
            if (cpuAvailable > 16) {
                walApplyWorkers = 4;
            } else if (cpuAvailable > 8) {
                walApplyWorkers = 3;
            }
            this.walApplyWorkerCount = getInt(properties, env, PropertyKey.WAL_APPLY_WORKER_COUNT, walApplyWorkers);
            this.walApplyWorkerAffinity = getAffinity(properties, env, PropertyKey.WAL_APPLY_WORKER_AFFINITY, walApplyWorkerCount);
            this.walApplyWorkerHaltOnError = getBoolean(properties, env, PropertyKey.WAL_APPLY_WORKER_HALT_ON_ERROR, false);
            this.walApplyWorkerSleepThreshold = getLong(properties, env, PropertyKey.WAL_APPLY_WORKER_SLEEP_THRESHOLD, 10_000);
            this.walApplySleepTimeout = getLong(properties, env, PropertyKey.WAL_APPLY_WORKER_SLEEP_TIMEOUT, 10);
            this.walApplyWorkerYieldThreshold = getLong(properties, env, PropertyKey.WAL_APPLY_WORKER_YIELD_THRESHOLD, 10);

            this.commitMode = getCommitMode(properties, env, PropertyKey.CAIRO_COMMIT_MODE);
            this.createAsSelectRetryCount = getInt(properties, env, PropertyKey.CAIRO_CREATE_AS_SELECT_RETRY_COUNT, 5);
            this.defaultMapType = getString(properties, env, PropertyKey.CAIRO_DEFAULT_MAP_TYPE, "fast");
            this.defaultSymbolCacheFlag = getBoolean(properties, env, PropertyKey.CAIRO_DEFAULT_SYMBOL_CACHE_FLAG, true);
            this.defaultSymbolCapacity = getInt(properties, env, PropertyKey.CAIRO_DEFAULT_SYMBOL_CAPACITY, 256);
            this.fileOperationRetryCount = getInt(properties, env, PropertyKey.CAIRO_FILE_OPERATION_RETRY_COUNT, 30);
            this.idleCheckInterval = getLong(properties, env, PropertyKey.CAIRO_IDLE_CHECK_INTERVAL, 5 * 60 * 1000L);
            this.inactiveReaderMaxOpenPartitions = getInt(properties, env, PropertyKey.CAIRO_INACTIVE_READER_MAX_OPEN_PARTITIONS, 128);
            this.inactiveReaderTTL = getLong(properties, env, PropertyKey.CAIRO_INACTIVE_READER_TTL, 120_000);
            this.inactiveWriterTTL = getLong(properties, env, PropertyKey.CAIRO_INACTIVE_WRITER_TTL, 600_000);
            this.inactiveWalWriterTTL = getLong(properties, env, PropertyKey.CAIRO_WAL_INACTIVE_WRITER_TTL, 60_000);
            this.indexValueBlockSize = Numbers.ceilPow2(getIntSize(properties, env, PropertyKey.CAIRO_INDEX_VALUE_BLOCK_SIZE, 256));
            this.maxSwapFileCount = getInt(properties, env, PropertyKey.CAIRO_MAX_SWAP_FILE_COUNT, 30);
            this.parallelIndexThreshold = getInt(properties, env, PropertyKey.CAIRO_PARALLEL_INDEX_THRESHOLD, 100000);
            this.readerPoolMaxSegments = getInt(properties, env, PropertyKey.CAIRO_READER_POOL_MAX_SEGMENTS, 5);
            this.spinLockTimeout = getLong(properties, env, PropertyKey.CAIRO_SPIN_LOCK_TIMEOUT, 1_000);
            this.httpSqlCacheEnabled = getBoolean(properties, env, PropertyKey.HTTP_QUERY_CACHE_ENABLED, true);
            this.httpSqlCacheBlockCount = getInt(properties, env, PropertyKey.HTTP_QUERY_CACHE_BLOCK_COUNT, 4);
            this.httpSqlCacheRowCount = getInt(properties, env, PropertyKey.HTTP_QUERY_CACHE_ROW_COUNT, 4);
            this.sqlCharacterStoreCapacity = getInt(properties, env, PropertyKey.CAIRO_CHARACTER_STORE_CAPACITY, 1024);
            this.sqlCharacterStoreSequencePoolCapacity = getInt(properties, env, PropertyKey.CAIRO_CHARACTER_STORE_SEQUENCE_POOL_CAPACITY, 64);
            this.sqlColumnPoolCapacity = getInt(properties, env, PropertyKey.CAIRO_COLUMN_POOL_CAPACITY, 4096);
            this.sqlCompactMapLoadFactor = getDouble(properties, env, PropertyKey.CAIRO_COMPACT_MAP_LOAD_FACTOR, 0.7);
            this.sqlExpressionPoolCapacity = getInt(properties, env, PropertyKey.CAIRO_EXPRESSION_POOL_CAPACITY, 8192);
            this.sqlFastMapLoadFactor = getDouble(properties, env, PropertyKey.CAIRO_FAST_MAP_LOAD_FACTOR, 0.7);
            this.sqlJoinContextPoolCapacity = getInt(properties, env, PropertyKey.CAIRO_SQL_JOIN_CONTEXT_POOL_CAPACITY, 64);
            this.sqlLexerPoolCapacity = getInt(properties, env, PropertyKey.CAIRO_LEXER_POOL_CAPACITY, 2048);
            this.sqlMapKeyCapacity = getInt(properties, env, PropertyKey.CAIRO_SQL_MAP_KEY_CAPACITY, 2048 * 1024);
            this.sqlSmallMapKeyCapacity = getInt(properties, env, PropertyKey.CAIRO_SQL_SMALL_MAP_KEY_CAPACITY, 1024);
            this.sqlSmallMapPageSize = getIntSize(properties, env, PropertyKey.CAIRO_SQL_SMALL_MAP_PAGE_SIZE, 32 * 1024);
            this.sqlMapPageSize = getIntSize(properties, env, PropertyKey.CAIRO_SQL_MAP_PAGE_SIZE, 4 * Numbers.SIZE_1MB);
            this.sqlMapMaxPages = getIntSize(properties, env, PropertyKey.CAIRO_SQL_MAP_MAX_PAGES, Integer.MAX_VALUE);
            this.sqlMapMaxResizes = getIntSize(properties, env, PropertyKey.CAIRO_SQL_MAP_MAX_RESIZES, Integer.MAX_VALUE);
            this.sqlExplainModelPoolCapacity = getInt(properties, env, PropertyKey.CAIRO_SQL_EXPLAIN_MODEL_POOL_CAPACITY, 32);
            this.sqlModelPoolCapacity = getInt(properties, env, PropertyKey.CAIRO_MODEL_POOL_CAPACITY, 1024);
            this.sqlMaxNegativeLimit = getInt(properties, env, PropertyKey.CAIRO_SQL_MAX_NEGATIVE_LIMIT, 10_000);
            this.sqlSortKeyPageSize = getLongSize(properties, env, PropertyKey.CAIRO_SQL_SORT_KEY_PAGE_SIZE, 4 * Numbers.SIZE_1MB);
            this.sqlSortKeyMaxPages = getIntSize(properties, env, PropertyKey.CAIRO_SQL_SORT_KEY_MAX_PAGES, Integer.MAX_VALUE);
            this.sqlSortLightValuePageSize = getLongSize(properties, env, PropertyKey.CAIRO_SQL_SORT_LIGHT_VALUE_PAGE_SIZE, 8 * 1048576);
            this.sqlSortLightValueMaxPages = getIntSize(properties, env, PropertyKey.CAIRO_SQL_SORT_LIGHT_VALUE_MAX_PAGES, Integer.MAX_VALUE);
            this.sqlHashJoinValuePageSize = getIntSize(properties, env, PropertyKey.CAIRO_SQL_HASH_JOIN_VALUE_PAGE_SIZE, 16777216);
            this.sqlHashJoinValueMaxPages = getIntSize(properties, env, PropertyKey.CAIRO_SQL_HASH_JOIN_VALUE_MAX_PAGES, Integer.MAX_VALUE);
            this.sqlLatestByRowCount = getInt(properties, env, PropertyKey.CAIRO_SQL_LATEST_BY_ROW_COUNT, 1000);
            this.sqlHashJoinLightValuePageSize = getIntSize(properties, env, PropertyKey.CAIRO_SQL_HASH_JOIN_LIGHT_VALUE_PAGE_SIZE, 1048576);
            this.sqlHashJoinLightValueMaxPages = getIntSize(properties, env, PropertyKey.CAIRO_SQL_HASH_JOIN_LIGHT_VALUE_MAX_PAGES, Integer.MAX_VALUE);
            this.sqlSortValuePageSize = getIntSize(properties, env, PropertyKey.CAIRO_SQL_SORT_VALUE_PAGE_SIZE, 16777216);
            this.sqlSortValueMaxPages = getIntSize(properties, env, PropertyKey.CAIRO_SQL_SORT_VALUE_MAX_PAGES, Integer.MAX_VALUE);
            this.workStealTimeoutNanos = getLong(properties, env, PropertyKey.CAIRO_WORK_STEAL_TIMEOUT_NANOS, 10_000);
            this.parallelIndexingEnabled = getBoolean(properties, env, PropertyKey.CAIRO_PARALLEL_INDEXING_ENABLED, true);
            this.sqlJoinMetadataPageSize = getIntSize(properties, env, PropertyKey.CAIRO_SQL_JOIN_METADATA_PAGE_SIZE, 16384);
            this.sqlJoinMetadataMaxResizes = getIntSize(properties, env, PropertyKey.CAIRO_SQL_JOIN_METADATA_MAX_RESIZES, Integer.MAX_VALUE);
            this.sqlAnalyticColumnPoolCapacity = getInt(properties, env, PropertyKey.CAIRO_SQL_ANALYTIC_COLUMN_POOL_CAPACITY, 64);
            this.sqlCreateTableModelPoolCapacity = getInt(properties, env, PropertyKey.CAIRO_SQL_CREATE_TABEL_MODEL_POOL_CAPACITY, 16);
            this.sqlColumnCastModelPoolCapacity = getInt(properties, env, PropertyKey.CAIRO_SQL_COLUMN_CAST_MODEL_POOL_CAPACITY, 16);
            this.sqlRenameTableModelPoolCapacity = getInt(properties, env, PropertyKey.CAIRO_SQL_RENAME_TABLE_MODEL_POOL_CAPACITY, 16);
            this.sqlWithClauseModelPoolCapacity = getInt(properties, env, PropertyKey.CAIRO_SQL_WITH_CLAUSE_MODEL_POOL_CAPACITY, 128);
            this.sqlInsertModelPoolCapacity = getInt(properties, env, PropertyKey.CAIRO_SQL_INSERT_MODEL_POOL_CAPACITY, 64);
            this.sqlCopyModelPoolCapacity = getInt(properties, env, PropertyKey.CAIRO_SQL_COPY_MODEL_POOL_CAPACITY, 32);
            this.sqlCopyBufferSize = getIntSize(properties, env, PropertyKey.CAIRO_SQL_COPY_BUFFER_SIZE, 2 * Numbers.SIZE_1MB);
            this.columnPurgeQueueCapacity = getQueueCapacity(properties, env, PropertyKey.CAIRO_SQL_COLUMN_PURGE_QUEUE_CAPACITY, 128);
            this.columnPurgeTaskPoolCapacity = getIntSize(properties, env, PropertyKey.CAIRO_SQL_COLUMN_PURGE_TASK_POOL_CAPACITY, 256);
            this.columnPurgeRetryDelayLimit = getLong(properties, env, PropertyKey.CAIRO_SQL_COLUMN_PURGE_RETRY_DELAY_LIMIT, 60_000_000L);
            this.columnPurgeRetryDelay = getLong(properties, env, PropertyKey.CAIRO_SQL_COLUMN_PURGE_RETRY_DELAY, 10_000);
            this.columnPurgeRetryDelayMultiplier = getDouble(properties, env, PropertyKey.CAIRO_SQL_COLUMN_PURGE_RETRY_DELAY_MULTIPLIER, 10.0);
            this.systemTableNamePrefix = getString(properties, env, PropertyKey.CAIRO_SQL_SYSTEM_TABLE_PREFIX, "sys.");

            this.cairoPageFrameReduceQueueCapacity = Numbers.ceilPow2(getInt(properties, env, PropertyKey.CAIRO_PAGE_FRAME_REDUCE_QUEUE_CAPACITY, 64));
            this.cairoPageFrameReduceRowIdListCapacity = Numbers.ceilPow2(getInt(properties, env, PropertyKey.CAIRO_PAGE_FRAME_ROWID_LIST_CAPACITY, 256));
            this.cairoPageFrameReduceColumnListCapacity = Numbers.ceilPow2(getInt(properties, env, PropertyKey.CAIRO_PAGE_FRAME_COLUMN_LIST_CAPACITY, 16));
            this.sqlParallelFilterEnabled = getBoolean(properties, env, PropertyKey.CAIRO_SQL_PARALLEL_FILTER_ENABLED, true);
            this.sqlParallelFilterPreTouchEnabled = getBoolean(properties, env, PropertyKey.CAIRO_SQL_PARALLEL_FILTER_PRETOUCH_ENABLED, true);
            this.cairoPageFrameReduceShardCount = getInt(properties, env, PropertyKey.CAIRO_PAGE_FRAME_SHARD_COUNT, 4);

            this.writerDataIndexKeyAppendPageSize = Files.ceilPageSize(getLongSize(properties, env, PropertyKey.CAIRO_WRITER_DATA_INDEX_KEY_APPEND_PAGE_SIZE, 512 * 1024));
            this.writerDataIndexValueAppendPageSize = Files.ceilPageSize(getLongSize(properties, env, PropertyKey.CAIRO_WRITER_DATA_INDEX_VALUE_APPEND_PAGE_SIZE, 16 * Numbers.SIZE_1MB));
            this.writerDataAppendPageSize = Files.ceilPageSize(getLongSize(properties, env, PropertyKey.CAIRO_WRITER_DATA_APPEND_PAGE_SIZE, 16 * Numbers.SIZE_1MB));
            this.writerMiscAppendPageSize = Files.ceilPageSize(getLongSize(properties, env, PropertyKey.CAIRO_WRITER_MISC_APPEND_PAGE_SIZE, Files.PAGE_SIZE));

            this.sampleByIndexSearchPageSize = getIntSize(properties, env, PropertyKey.CAIRO_SQL_SAMPLEBY_PAGE_SIZE, 0);
            this.sqlDoubleToStrCastScale = getInt(properties, env, PropertyKey.CAIRO_SQL_DOUBLE_CAST_SCALE, 12);
            this.sqlFloatToStrCastScale = getInt(properties, env, PropertyKey.CAIRO_SQL_FLOAT_CAST_SCALE, 4);
            this.sqlGroupByMapCapacity = getInt(properties, env, PropertyKey.CAIRO_SQL_GROUPBY_MAP_CAPACITY, 1024);
            this.sqlGroupByPoolCapacity = getInt(properties, env, PropertyKey.CAIRO_SQL_GROUPBY_POOL_CAPACITY, 1024);
            this.sqlMaxSymbolNotEqualsCount = getInt(properties, env, PropertyKey.CAIRO_SQL_MAX_SYMBOL_NOT_EQUALS_COUNT, 100);
            this.sqlBindVariablePoolSize = getInt(properties, env, PropertyKey.CAIRO_SQL_BIND_VARIABLE_POOL_SIZE, 8);
            final String sqlCopyFormatsFile = getString(properties, env, PropertyKey.CAIRO_SQL_COPY_FORMATS_FILE, "/text_loader.json");
            final String dateLocale = getString(properties, env, PropertyKey.CAIRO_DATE_LOCALE, "en");
            this.locale = DateLocaleFactory.INSTANCE.getLocale(dateLocale);
            if (this.locale == null) {
                throw ServerConfigurationException.forInvalidKey(PropertyKey.CAIRO_DATE_LOCALE.getPropertyPath(), dateLocale);
            }
            this.sqlDistinctTimestampKeyCapacity = getInt(properties, env, PropertyKey.CAIRO_SQL_DISTINCT_TIMESTAMP_KEY_CAPACITY, 512);
            this.sqlDistinctTimestampLoadFactor = getDouble(properties, env, PropertyKey.CAIRO_SQL_DISTINCT_TIMESTAMP_LOAD_FACTOR, 0.5);
            this.sqlPageFrameMinRows = getInt(properties, env, PropertyKey.CAIRO_SQL_PAGE_FRAME_MIN_ROWS, 1_000);
            this.sqlPageFrameMaxRows = getInt(properties, env, PropertyKey.CAIRO_SQL_PAGE_FRAME_MAX_ROWS, 1_000_000);

            this.sqlJitMode = getSqlJitMode(properties, env);
            this.sqlJitIRMemoryPageSize = getIntSize(properties, env, PropertyKey.CAIRO_SQL_JIT_IR_MEMORY_PAGE_SIZE, 8 * 1024);
            this.sqlJitIRMemoryMaxPages = getInt(properties, env, PropertyKey.CAIRO_SQL_JIT_IR_MEMORY_MAX_PAGES, 8);
            this.sqlJitBindVarsMemoryPageSize = getIntSize(properties, env, PropertyKey.CAIRO_SQL_JIT_BIND_VARS_MEMORY_PAGE_SIZE, 4 * 1024);
            this.sqlJitBindVarsMemoryMaxPages = getInt(properties, env, PropertyKey.CAIRO_SQL_JIT_BIND_VARS_MEMORY_MAX_PAGES, 8);
            this.sqlJitRowsThreshold = getIntSize(properties, env, PropertyKey.CAIRO_SQL_JIT_ROWS_THRESHOLD, 1024 * 1024);
            this.sqlJitPageAddressCacheThreshold = getIntSize(properties, env, PropertyKey.CAIRO_SQL_JIT_PAGE_ADDRESS_CACHE_THRESHOLD, 1024 * 1024);
            this.sqlJitDebugEnabled = getBoolean(properties, env, PropertyKey.CAIRO_SQL_JIT_DEBUG_ENABLED, false);

            String value = getString(properties, env, PropertyKey.CAIRO_WRITER_FO_OPTS, "o_none");
            long lopts = CairoConfiguration.O_NONE;
            String[] opts = value.split("\\|");
            for (String opt : opts) {
                int index = WRITE_FO_OPTS.keyIndex(opt.trim());
                if (index < 0) {
                    lopts |= WRITE_FO_OPTS.valueAt(index);
                }
            }
            this.writerFileOpenOpts = lopts;

            this.writerMixedIOEnabled = ff.allowMixedIO(this.root);

            this.inputFormatConfiguration = new InputFormatConfiguration(
                    new DateFormatFactory(),
                    DateLocaleFactory.INSTANCE,
                    new TimestampFormatFactory(),
                    this.locale
            );

            try (JsonLexer lexer = new JsonLexer(1024, 1024)) {
                inputFormatConfiguration.parseConfiguration(PropServerConfiguration.class, lexer, confRoot, sqlCopyFormatsFile);
            }

            this.cairoSqlCopyRoot = getString(properties, env, PropertyKey.CAIRO_SQL_COPY_ROOT, null);
            String cairoSqlCopyWorkRoot = getString(properties, env, PropertyKey.CAIRO_SQL_COPY_WORK_ROOT, tmpRoot);
            if (cairoSqlCopyRoot != null) {
                this.cairoSqlCopyWorkRoot = getCanonicalPath(cairoSqlCopyWorkRoot);
            } else {
                this.cairoSqlCopyWorkRoot = null;
            }

            if (pathEquals(root, this.cairoSqlCopyWorkRoot) ||
                    pathEquals(this.root, this.cairoSqlCopyWorkRoot) ||
                    pathEquals(this.confRoot, this.cairoSqlCopyWorkRoot) ||
                    pathEquals(this.snapshotRoot, this.cairoSqlCopyWorkRoot)) {
                throw new ServerConfigurationException("Configuration value for " + PropertyKey.CAIRO_SQL_COPY_WORK_ROOT.getPropertyPath() + " can't point to root, data, conf or snapshot dirs. ");
            }

            this.cairoSqlCopyMaxIndexChunkSize = getLongSize(properties, env, PropertyKey.CAIRO_SQL_COPY_MAX_INDEX_CHUNK_SIZE, 100 * Numbers.SIZE_1MB);
            this.cairoSqlCopyMaxIndexChunkSize -= (cairoSqlCopyMaxIndexChunkSize % CsvFileIndexer.INDEX_ENTRY_SIZE);
            if (this.cairoSqlCopyMaxIndexChunkSize < 16) {
                throw new ServerConfigurationException("invalid configuration value [key=" + PropertyKey.CAIRO_SQL_COPY_MAX_INDEX_CHUNK_SIZE.getPropertyPath() +
                        ", description=max import chunk size can't be smaller than 16]");
            }
            this.cairoSqlCopyQueueCapacity = Numbers.ceilPow2(getInt(properties, env, PropertyKey.CAIRO_SQL_COPY_QUEUE_CAPACITY, 32));
            this.cairoSqlCopyLogRetentionDays = getInt(properties, env, PropertyKey.CAIRO_SQL_COPY_LOG_RETENTION_DAYS, 3);
            this.o3MinLagUs = getLong(properties, env, PropertyKey.CAIRO_O3_MIN_LAG, 1_000) * 1_000L;

            this.backupRoot = getString(properties, env, PropertyKey.CAIRO_SQL_BACKUP_ROOT, null);
            this.backupDirTimestampFormat = getTimestampFormat(properties, env);
            this.backupTempDirName = getString(properties, env, PropertyKey.CAIRO_SQL_BACKUP_DIR_TMP_NAME, "tmp");
            this.backupMkdirMode = getInt(properties, env, PropertyKey.CAIRO_SQL_BACKUP_MKDIR_MODE, 509);
            this.columnIndexerQueueCapacity = getQueueCapacity(properties, env, PropertyKey.CAIRO_COLUMN_INDEXER_QUEUE_CAPACITY, 64);
            this.vectorAggregateQueueCapacity = getQueueCapacity(properties, env, PropertyKey.CAIRO_VECTOR_AGGREGATE_QUEUE_CAPACITY, 128);
            this.o3CallbackQueueCapacity = getQueueCapacity(properties, env, PropertyKey.CAIRO_O3_CALLBACK_QUEUE_CAPACITY, 128);
            this.o3PartitionQueueCapacity = getQueueCapacity(properties, env, PropertyKey.CAIRO_O3_PARTITION_QUEUE_CAPACITY, 128);
            this.o3OpenColumnQueueCapacity = getQueueCapacity(properties, env, PropertyKey.CAIRO_O3_OPEN_COLUMN_QUEUE_CAPACITY, 128);
            this.o3CopyQueueCapacity = getQueueCapacity(properties, env, PropertyKey.CAIRO_O3_COPY_QUEUE_CAPACITY, 128);
            this.o3LagCalculationWindowsSize = getIntSize(properties, env, PropertyKey.CAIRO_O3_LAG_CALCULATION_WINDOW_SIZE, 4);
            this.o3PurgeDiscoveryQueueCapacity = Numbers.ceilPow2(getInt(properties, env, PropertyKey.CAIRO_O3_PURGE_DISCOVERY_QUEUE_CAPACITY, 128));
            this.o3ColumnMemorySize = (int) Files.ceilPageSize(getIntSize(properties, env, PropertyKey.CAIRO_O3_COLUMN_MEMORY_SIZE, 8 * Numbers.SIZE_1MB));
            this.maxUncommittedRows = getInt(properties, env, PropertyKey.CAIRO_MAX_UNCOMMITTED_ROWS, 500_000);

            long o3MaxLag = getLong(properties, env, PropertyKey.CAIRO_COMMIT_LAG, 10 * Dates.MINUTE_MILLIS);
            this.o3MaxLag = getLong(properties, env, PropertyKey.CAIRO_O3_MAX_LAG, o3MaxLag) * 1_000;

            this.o3QuickSortEnabled = getBoolean(properties, env, PropertyKey.CAIRO_O3_QUICKSORT_ENABLED, false);
            this.rndFunctionMemoryPageSize = Numbers.ceilPow2(getIntSize(properties, env, PropertyKey.CAIRO_RND_MEMORY_PAGE_SIZE, 8192));
            this.rndFunctionMemoryMaxPages = Numbers.ceilPow2(getInt(properties, env, PropertyKey.CAIRO_RND_MEMORY_MAX_PAGES, 128));
            this.sqlStrFunctionBufferMaxSize = Numbers.ceilPow2(getInt(properties, env, PropertyKey.CAIRO_SQL_STR_FUNCTION_BUFFER_MAX_SIZE, Numbers.SIZE_1MB));
            this.sqlAnalyticStorePageSize = Numbers.ceilPow2(getIntSize(properties, env, PropertyKey.CAIRO_SQL_ANALYTIC_STORE_PAGE_SIZE, Numbers.SIZE_1MB));
            this.sqlAnalyticStoreMaxPages = getInt(properties, env, PropertyKey.CAIRO_SQL_ANALYTIC_STORE_MAX_PAGES, Integer.MAX_VALUE);
            this.sqlAnalyticRowIdPageSize = Numbers.ceilPow2(getIntSize(properties, env, PropertyKey.CAIRO_SQL_ANALYTIC_ROWID_PAGE_SIZE, 512 * 1024));
            this.sqlAnalyticRowIdMaxPages = getInt(properties, env, PropertyKey.CAIRO_SQL_ANALYTIC_ROWID_MAX_PAGES, Integer.MAX_VALUE);
            this.sqlAnalyticTreeKeyPageSize = Numbers.ceilPow2(getIntSize(properties, env, PropertyKey.CAIRO_SQL_ANALYTIC_TREE_PAGE_SIZE, 512 * 1024));
            this.sqlAnalyticTreeKeyMaxPages = getInt(properties, env, PropertyKey.CAIRO_SQL_ANALYTIC_TREE_MAX_PAGES, Integer.MAX_VALUE);
            this.sqlTxnScoreboardEntryCount = Numbers.ceilPow2(getInt(properties, env, PropertyKey.CAIRO_O3_TXN_SCOREBOARD_ENTRY_COUNT, 16384));
            this.latestByQueueCapacity = Numbers.ceilPow2(getInt(properties, env, PropertyKey.CAIRO_LATESTBY_QUEUE_CAPACITY, 32));
            this.telemetryEnabled = getBoolean(properties, env, PropertyKey.TELEMETRY_ENABLED, true);
            this.telemetryDisableCompletely = getBoolean(properties, env, PropertyKey.TELEMETRY_DISABLE_COMPLETELY, false);
            this.telemetryQueueCapacity = Numbers.ceilPow2(getInt(properties, env, PropertyKey.TELEMETRY_QUEUE_CAPACITY, 512));
            this.telemetryHideTables = getBoolean(properties, env, PropertyKey.TELEMETRY_HIDE_TABLES, true);
            this.o3PartitionPurgeListCapacity = getInt(properties, env, PropertyKey.CAIRO_O3_PARTITION_PURGE_LIST_INITIAL_CAPACITY, 1);
            this.ioURingEnabled = getBoolean(properties, env, PropertyKey.CAIRO_IO_URING_ENABLED, true);
            this.cairoMaxCrashFiles = getInt(properties, env, PropertyKey.CAIRO_MAX_CRASH_FILES, 100);
            this.o3LastPartitionMaxSplits = Math.max(1, getInt(properties, env, PropertyKey.CAIRO_O3_LAST_PARTITION_MAX_SPLITS, 20));
            this.o3PartitionSplitMinSize = getLongSize(properties, env, PropertyKey.CAIRO_O3_PARTITION_SPLIT_MIN_SIZE, 50 * Numbers.SIZE_1MB);

            parseBindTo(properties, env, PropertyKey.LINE_UDP_BIND_TO, "0.0.0.0:9009", (a, p) -> {
                this.lineUdpBindIPV4Address = a;
                this.lineUdpPort = p;
            });

            this.lineUdpGroupIPv4Address = getIPv4Address(properties, env, PropertyKey.LINE_UDP_JOIN, "232.1.2.3");
            this.lineUdpCommitRate = getInt(properties, env, PropertyKey.LINE_UDP_COMMIT_RATE, 1_000_000);
            this.lineUdpMsgBufferSize = getIntSize(properties, env, PropertyKey.LINE_UDP_MSG_BUFFER_SIZE, 2048);
            this.lineUdpMsgCount = getInt(properties, env, PropertyKey.LINE_UDP_MSG_COUNT, 10_000);
            this.lineUdpReceiveBufferSize = getIntSize(properties, env, PropertyKey.LINE_UDP_RECEIVE_BUFFER_SIZE, 8 * Numbers.SIZE_1MB);
            this.lineUdpEnabled = getBoolean(properties, env, PropertyKey.LINE_UDP_ENABLED, false);
            this.lineUdpOwnThreadAffinity = getInt(properties, env, PropertyKey.LINE_UDP_OWN_THREAD_AFFINITY, -1);
            this.lineUdpOwnThread = getBoolean(properties, env, PropertyKey.LINE_UDP_OWN_THREAD, false);
            this.lineUdpUnicast = getBoolean(properties, env, PropertyKey.LINE_UDP_UNICAST, false);
            this.lineUdpCommitMode = getCommitMode(properties, env, PropertyKey.LINE_UDP_COMMIT_MODE);
            this.lineUdpTimestampAdapter = getLineTimestampAdaptor(properties, env, PropertyKey.LINE_UDP_TIMESTAMP);
            String defaultUdpPartitionByProperty = getString(properties, env, PropertyKey.LINE_DEFAULT_PARTITION_BY, "DAY");
            this.lineUdpDefaultPartitionBy = PartitionBy.fromString(defaultUdpPartitionByProperty);
            if (this.lineUdpDefaultPartitionBy == -1) {
                log.info().$("invalid partition by ").$(lineUdpDefaultPartitionBy).$("), will use DAY for UDP").$();
                this.lineUdpDefaultPartitionBy = PartitionBy.DAY;
            }

            this.lineTcpEnabled = getBoolean(properties, env, PropertyKey.LINE_TCP_ENABLED, true);
            if (lineTcpEnabled) {
                // obsolete
                lineTcpNetConnectionLimit = getInt(properties, env, PropertyKey.LINE_TCP_NET_ACTIVE_CONNECTION_LIMIT, 256);
                lineTcpNetConnectionLimit = getInt(properties, env, PropertyKey.LINE_TCP_NET_CONNECTION_LIMIT, lineTcpNetConnectionLimit);
                lineTcpNetConnectionHint = getBoolean(properties, env, PropertyKey.LINE_TCP_NET_CONNECTION_HINT, false);
                parseBindTo(properties, env, PropertyKey.LINE_TCP_NET_BIND_TO, "0.0.0.0:9009", (a, p) -> {
                    lineTcpNetBindIPv4Address = a;
                    lineTcpNetBindPort = p;
                });

                // deprecated
                this.lineTcpNetConnectionTimeout = getLong(properties, env, PropertyKey.LINE_TCP_NET_IDLE_TIMEOUT, 0);
                this.lineTcpNetConnectionTimeout = getLong(properties, env, PropertyKey.LINE_TCP_NET_CONNECTION_TIMEOUT, this.lineTcpNetConnectionTimeout);

                // deprecated
                this.lineTcpNetConnectionQueueTimeout = getLong(properties, env, PropertyKey.LINE_TCP_NET_QUEUED_TIMEOUT, 5_000);
                this.lineTcpNetConnectionQueueTimeout = getLong(properties, env, PropertyKey.LINE_TCP_NET_CONNECTION_QUEUE_TIMEOUT, this.lineTcpNetConnectionQueueTimeout);

                // deprecated
                this.lineTcpNetConnectionRcvBuf = getIntSize(properties, env, PropertyKey.LINE_TCP_NET_RECV_BUF_SIZE, -1);
                this.lineTcpNetConnectionRcvBuf = getIntSize(properties, env, PropertyKey.LINE_TCP_NET_CONNECTION_RCVBUF, this.lineTcpNetConnectionRcvBuf);

                this.lineTcpConnectionPoolInitialCapacity = getInt(properties, env, PropertyKey.LINE_TCP_CONNECTION_POOL_CAPACITY, 8);
                this.lineTcpTimestampAdapter = getLineTimestampAdaptor(properties, env, PropertyKey.LINE_TCP_TIMESTAMP);
                this.lineTcpMsgBufferSize = getIntSize(properties, env, PropertyKey.LINE_TCP_MSG_BUFFER_SIZE, 32768);
                this.lineTcpMaxMeasurementSize = getIntSize(properties, env, PropertyKey.LINE_TCP_MAX_MEASUREMENT_SIZE, 32768);
                if (lineTcpMaxMeasurementSize > lineTcpMsgBufferSize) {
                    lineTcpMsgBufferSize = lineTcpMaxMeasurementSize;
                }
                this.lineTcpWriterQueueCapacity = getQueueCapacity(properties, env, PropertyKey.LINE_TCP_WRITER_QUEUE_CAPACITY, 128);
                this.lineTcpWriterWorkerCount = getInt(properties, env, PropertyKey.LINE_TCP_WRITER_WORKER_COUNT, 1);
                cpuUsed += this.lineTcpWriterWorkerCount;
                this.lineTcpWriterWorkerAffinity = getAffinity(properties, env, PropertyKey.LINE_TCP_WRITER_WORKER_AFFINITY, lineTcpWriterWorkerCount);
                this.lineTcpWriterWorkerPoolHaltOnError = getBoolean(properties, env, PropertyKey.LINE_TCP_WRITER_HALT_ON_ERROR, false);
                this.lineTcpWriterWorkerYieldThreshold = getLong(properties, env, PropertyKey.LINE_TCP_WRITER_WORKER_YIELD_THRESHOLD, 10);
                this.lineTcpWriterWorkerSleepThreshold = getLong(properties, env, PropertyKey.LINE_TCP_WRITER_WORKER_SLEEP_THRESHOLD, 10_000);
                this.symbolCacheWaitUsBeforeReload = getLong(properties, env, PropertyKey.LINE_TCP_SYMBOL_CACHE_WAIT_US_BEFORE_RELOAD, 500_000);

                int ilpTcpWorkerCount;
                if (cpuAvailable < 9) {
                    ilpTcpWorkerCount = 0;
                } else if (cpuAvailable < 17) {
                    ilpTcpWorkerCount = 2;
                } else {
                    ilpTcpWorkerCount = 6;
                }
                this.lineTcpIOWorkerCount = getInt(properties, env, PropertyKey.LINE_TCP_IO_WORKER_COUNT, ilpTcpWorkerCount);
                cpuUsed += this.lineTcpIOWorkerCount;
                this.lineTcpIOWorkerAffinity = getAffinity(properties, env, PropertyKey.LINE_TCP_IO_WORKER_AFFINITY, lineTcpIOWorkerCount);
                this.lineTcpIOWorkerPoolHaltOnError = getBoolean(properties, env, PropertyKey.LINE_TCP_IO_HALT_ON_ERROR, false);
                this.lineTcpIOWorkerYieldThreshold = getLong(properties, env, PropertyKey.LINE_TCP_IO_WORKER_YIELD_THRESHOLD, 10);
                this.lineTcpIOWorkerSleepThreshold = getLong(properties, env, PropertyKey.LINE_TCP_IO_WORKER_SLEEP_THRESHOLD, 10_000);
                this.lineTcpMaintenanceInterval = getLong(properties, env, PropertyKey.LINE_TCP_MAINTENANCE_JOB_INTERVAL, 1000);
                this.lineTcpCommitIntervalFraction = getDouble(properties, env, PropertyKey.LINE_TCP_COMMIT_INTERVAL_FRACTION, 0.5);
                this.lineTcpCommitIntervalDefault = getLong(properties, env, PropertyKey.LINE_TCP_COMMIT_INTERVAL_DEFAULT, COMMIT_INTERVAL_DEFAULT);
                if (this.lineTcpCommitIntervalDefault < 1L) {
                    log.info().$("invalid default commit interval ").$(lineTcpCommitIntervalDefault).$("), will use ").$(COMMIT_INTERVAL_DEFAULT).$();
                    this.lineTcpCommitIntervalDefault = COMMIT_INTERVAL_DEFAULT;
                }
                this.lineTcpAuthDB = getString(properties, env, PropertyKey.LINE_TCP_AUTH_DB_PATH, null);
                // deprecated
                String defaultTcpPartitionByProperty = getString(properties, env, PropertyKey.LINE_TCP_DEFAULT_PARTITION_BY, "DAY");
                defaultTcpPartitionByProperty = getString(properties, env, PropertyKey.LINE_DEFAULT_PARTITION_BY, defaultTcpPartitionByProperty);
                this.lineTcpDefaultPartitionBy = PartitionBy.fromString(defaultTcpPartitionByProperty);
                if (this.lineTcpDefaultPartitionBy == -1) {
                    log.info().$("invalid partition by ").$(defaultTcpPartitionByProperty).$("), will use DAY for TCP").$();
                    this.lineTcpDefaultPartitionBy = PartitionBy.DAY;
                }
                this.minIdleMsBeforeWriterRelease = getLong(properties, env, PropertyKey.LINE_TCP_MIN_IDLE_MS_BEFORE_WRITER_RELEASE, 500);
                this.lineTcpDisconnectOnError = getBoolean(properties, env, PropertyKey.LINE_TCP_DISCONNECT_ON_ERROR, true);
                this.stringToCharCastAllowed = getBoolean(properties, env, PropertyKey.LINE_TCP_UNDOCUMENTED_STRING_TO_CHAR_CAST_ALLOWED, false);
                this.symbolAsFieldSupported = getBoolean(properties, env, PropertyKey.LINE_TCP_UNDOCUMENTED_SYMBOL_AS_FIELD_SUPPORTED, false);
                this.stringAsTagSupported = getBoolean(properties, env, PropertyKey.LINE_TCP_UNDOCUMENTED_STRING_AS_TAG_SUPPORTED, false);
                String floatDefaultColumnTypeName = getString(properties, env, PropertyKey.LINE_FLOAT_DEFAULT_COLUMN_TYPE, ColumnType.nameOf(ColumnType.DOUBLE));
                this.floatDefaultColumnType = ColumnType.tagOf(floatDefaultColumnTypeName);
                if (floatDefaultColumnType != ColumnType.DOUBLE && floatDefaultColumnType != ColumnType.FLOAT) {
                    log.info().$("invalid default column type for float ").$(floatDefaultColumnTypeName).$("), will use DOUBLE").$();
                    this.floatDefaultColumnType = ColumnType.DOUBLE;
                }
                String integerDefaultColumnTypeName = getString(properties, env, PropertyKey.LINE_INTEGER_DEFAULT_COLUMN_TYPE, ColumnType.nameOf(ColumnType.LONG));
                this.integerDefaultColumnType = ColumnType.tagOf(integerDefaultColumnTypeName);
                if (integerDefaultColumnType != ColumnType.LONG && integerDefaultColumnType != ColumnType.INT && integerDefaultColumnType != ColumnType.SHORT && integerDefaultColumnType != ColumnType.BYTE) {
                    log.info().$("invalid default column type for integer ").$(integerDefaultColumnTypeName).$("), will use LONG").$();
                    this.integerDefaultColumnType = ColumnType.LONG;
                }
                final long heartbeatInterval = LineTcpReceiverConfigurationHelper.calcCommitInterval(
                        this.o3MinLagUs,
                        this.lineTcpCommitIntervalFraction,
                        this.lineTcpCommitIntervalDefault
                );
                this.lineTcpNetConnectionHeartbeatInterval = getLong(properties, env, PropertyKey.LINE_TCP_NET_CONNECTION_HEARTBEAT_INTERVAL, heartbeatInterval);
            } else {
                this.lineTcpAuthDB = null;
            }
            this.ilpAutoCreateNewColumns = getBoolean(properties, env, PropertyKey.LINE_AUTO_CREATE_NEW_COLUMNS, true);
            this.ilpAutoCreateNewTables = getBoolean(properties, env, PropertyKey.LINE_AUTO_CREATE_NEW_TABLES, true);

            this.sharedWorkerCount = getInt(properties, env, PropertyKey.SHARED_WORKER_COUNT, Math.max(2, cpuAvailable - cpuSpare - cpuUsed));
            this.sharedWorkerAffinity = getAffinity(properties, env, PropertyKey.SHARED_WORKER_AFFINITY, sharedWorkerCount);
            this.sharedWorkerHaltOnError = getBoolean(properties, env, PropertyKey.SHARED_WORKER_HALT_ON_ERROR, false);
            this.sharedWorkerYieldThreshold = getLong(properties, env, PropertyKey.SHARED_WORKER_YIELD_THRESHOLD, 10);
            this.sharedWorkerSleepThreshold = getLong(properties, env, PropertyKey.SHARED_WORKER_SLEEP_THRESHOLD, 10_000);
            this.sharedWorkerSleepTimeout = getLong(properties, env, PropertyKey.SHARED_WORKER_SLEEP_TIMEOUT, 10);

            this.metricsEnabled = getBoolean(properties, env, PropertyKey.METRICS_ENABLED, false);
            this.writerAsyncCommandBusyWaitTimeout = getLong(properties, env, PropertyKey.CAIRO_WRITER_ALTER_BUSY_WAIT_TIMEOUT, 500);
            this.writerAsyncCommandMaxWaitTimeout = getLong(properties, env, PropertyKey.CAIRO_WRITER_ALTER_MAX_WAIT_TIMEOUT, 30_000);
            this.writerTickRowsCountMod = Numbers.ceilPow2(getInt(properties, env, PropertyKey.CAIRO_WRITER_TICK_ROWS_COUNT, 1024)) - 1;
            this.writerAsyncCommandQueueCapacity = Numbers.ceilPow2(getInt(properties, env, PropertyKey.CAIRO_WRITER_COMMAND_QUEUE_CAPACITY, 32));
            this.writerAsyncCommandQueueSlotSize = Numbers.ceilPow2(getLongSize(properties, env, PropertyKey.CAIRO_WRITER_COMMAND_QUEUE_SLOT_SIZE, 2048));

            this.queryCacheEventQueueCapacity = Numbers.ceilPow2(getInt(properties, env, PropertyKey.CAIRO_QUERY_CACHE_EVENT_QUEUE_CAPACITY, 4));

            this.buildInformation = buildInformation;
            this.binaryEncodingMaxLength = getInt(properties, env, PropertyKey.BINARYDATA_ENCODING_MAXLENGTH, 32768);
        }
    }

    public static String rootSubdir(CharSequence dbRoot, CharSequence subdir) {
        if (dbRoot != null) {
            int len = dbRoot.length();
            int end = len;
            boolean needsSlash = true;
            for (int i = len - 1; i > -1; --i) {
                if (dbRoot.charAt(i) == Files.SEPARATOR) {
                    if (i == len - 1) {
                        continue;
                    }
                    end = i + 1;
                    needsSlash = false;
                    break;
                }
            }
            StringSink sink = Misc.getThreadLocalBuilder();
            sink.put(dbRoot, 0, end);
            if (needsSlash) {
                sink.put(Files.SEPARATOR);
            }
            return sink.put(subdir).toString();
        }
        return null;
    }

    @Override
    public CairoConfiguration getCairoConfiguration() {
        return cairoConfiguration;
    }

    @Override
    public FactoryProvider getFactoryProvider() {
        return factoryProvider;
    }

    @Override
    public HttpMinServerConfiguration getHttpMinServerConfiguration() {
        return httpMinServerConfiguration;
    }

    @Override
    public HttpServerConfiguration getHttpServerConfiguration() {
        return httpServerConfiguration;
    }

    @Override
    public LineTcpReceiverConfiguration getLineTcpReceiverConfiguration() {
        return lineTcpReceiverConfiguration;
    }

    @Override
    public LineUdpReceiverConfiguration getLineUdpReceiverConfiguration() {
        return lineUdpReceiverConfiguration;
    }

    @Override
    public MetricsConfiguration getMetricsConfiguration() {
        return metricsConfiguration;
    }

    @Override
    public PGWireConfiguration getPGWireConfiguration() {
        return pgWireConfiguration;
    }

    @Override
    public WorkerPoolConfiguration getWalApplyPoolConfiguration() {
        return walApplyPoolConfiguration;
    }

    @Override
    public WorkerPoolConfiguration getWorkerPoolConfiguration() {
        return sharedWorkerPoolConfiguration;
    }

    @Override
    public void init(CairoEngine engine, FreeOnExit freeOnExit) {
        this.factoryProvider = fpf.getInstance(this, engine, freeOnExit);
        this.factoryProvider.load();
    }

    private int[] getAffinity(Properties properties, @Nullable Map<String, String> env, ConfigProperty key, int workerCount) throws ServerConfigurationException {
        final int[] result = new int[workerCount];
        String value = overrideWithEnv(properties, env, key);
        if (value == null) {
            Arrays.fill(result, -1);
        } else {
            String[] affinity = value.split(",");
            if (affinity.length != workerCount) {
                throw ServerConfigurationException.forInvalidKey(key.getPropertyPath(), "wrong number of affinity values");
            }
            for (int i = 0; i < workerCount; i++) {
                try {
                    result[i] = Numbers.parseInt(affinity[i]);
                } catch (NumericException e) {
                    throw ServerConfigurationException.forInvalidKey(key.getPropertyPath(), "Invalid affinity value: " + affinity[i]);
                }
            }
        }
        return result;
    }

    private int getCommitMode(Properties properties, @Nullable Map<String, String> env, ConfigProperty key) {
        final String commitMode = overrideWithEnv(properties, env, key);

        if (commitMode == null) {
            return CommitMode.NOSYNC;
        }

        if (Chars.equalsLowerCaseAscii(commitMode, "nosync")) {
            return CommitMode.NOSYNC;
        }

        if (Chars.equalsLowerCaseAscii(commitMode, "async")) {
            return CommitMode.ASYNC;
        }

        if (Chars.equalsLowerCaseAscii(commitMode, "sync")) {
            return CommitMode.SYNC;
        }

        return CommitMode.NOSYNC;
    }

    private LineProtoTimestampAdapter getLineTimestampAdaptor(Properties properties, Map<String, String> env, ConfigProperty propNm) {
        final String lineUdpTimestampSwitch = getString(properties, env, propNm, "n");
        switch (lineUdpTimestampSwitch) {
            case "u":
                return LineProtoMicroTimestampAdapter.INSTANCE;
            case "ms":
                return LineProtoMilliTimestampAdapter.INSTANCE;
            case "s":
                return LineProtoSecondTimestampAdapter.INSTANCE;
            case "m":
                return LineProtoMinuteTimestampAdapter.INSTANCE;
            case "h":
                return LineProtoHourTimestampAdapter.INSTANCE;
            default:
                return LineProtoNanoTimestampAdapter.INSTANCE;
        }
    }

    private int getSqlJitMode(Properties properties, @Nullable Map<String, String> env) {
        final String jitMode = overrideWithEnv(properties, env, PropertyKey.CAIRO_SQL_JIT_MODE);

        if (jitMode == null) {
            return SqlJitMode.JIT_MODE_ENABLED;
        }

        if (Chars.equalsLowerCaseAscii(jitMode, "on")) {
            return SqlJitMode.JIT_MODE_ENABLED;
        }

        if (Chars.equalsLowerCaseAscii(jitMode, "off")) {
            return SqlJitMode.JIT_MODE_DISABLED;
        }

        if (Chars.equalsLowerCaseAscii(jitMode, "scalar")) {
            return SqlJitMode.JIT_MODE_FORCE_SCALAR;
        }

        return SqlJitMode.JIT_MODE_ENABLED;
    }

    private DateFormat getTimestampFormat(Properties properties, @Nullable Map<String, String> env) {
        final String pattern = overrideWithEnv(properties, env, PropertyKey.CAIRO_SQL_BACKUP_DIR_DATETIME_FORMAT);
        TimestampFormatCompiler compiler = new TimestampFormatCompiler();
        //noinspection ReplaceNullCheck
        if (null != pattern) {
            return compiler.compile(pattern);
        }
        return compiler.compile("yyyy-MM-dd");
    }

    private boolean pathEquals(String p1, String p2) {
        try {
            if (p1 == null || p2 == null) {
                return false;
            }
            //unfortunately java.io.Files.isSameFile() doesn't work on files that don't exist
            return new File(p1).getCanonicalPath().replace(File.separatorChar, '/')
                    .equals(new File(p2).getCanonicalPath().replace(File.separatorChar, '/'));
        } catch (IOException e) {
            log.info().$("Can't validate configuration property [key=").$(PropertyKey.CAIRO_SQL_COPY_WORK_ROOT.getPropertyPath())
                    .$(", value=").$(p2).$("]");
            return false;
        }
    }

    private void validateProperties(Properties properties, boolean configValidationStrict) throws ServerConfigurationException {
        ValidationResult validation = validator.validate(properties);
        if (validation != null) {
            if (validation.isError && configValidationStrict) {
                throw new ServerConfigurationException(validation.message);
            } else {
                log.advisory().$(validation.message).$();
            }
        }
    }

    protected boolean getBoolean(Properties properties, @Nullable Map<String, String> env, ConfigProperty key, boolean defaultValue) {
        final String value = overrideWithEnv(properties, env, key);
        return value == null ? defaultValue : Boolean.parseBoolean(value);
    }

    String getCanonicalPath(String path) throws ServerConfigurationException {
        try {
            return new File(path).getCanonicalPath();
        } catch (IOException e) {
            throw new ServerConfigurationException("Cannot calculate canonical path for configuration property [key=" + PropertyKey.CAIRO_SQL_COPY_WORK_ROOT.getPropertyPath() + ",value=" + path + "]");
        }
    }

    protected double getDouble(Properties properties, @Nullable Map<String, String> env, ConfigProperty key, double defaultValue) throws ServerConfigurationException {
        final String value = overrideWithEnv(properties, env, key);
        try {
            return value != null ? Numbers.parseDouble(value) : defaultValue;
        } catch (NumericException e) {
            throw ServerConfigurationException.forInvalidKey(key.getPropertyPath(), value);
        }
    }

    @SuppressWarnings("SameParameterValue")
    protected int getIPv4Address(Properties properties, Map<String, String> env, ConfigProperty key, String defaultValue) throws ServerConfigurationException {
        final String value = getString(properties, env, key, defaultValue);
        try {
            return Net.parseIPv4(value);
        } catch (NetworkError e) {
            throw ServerConfigurationException.forInvalidKey(key.getPropertyPath(), value);
        }
    }

    protected int getInt(Properties properties, @Nullable Map<String, String> env, ConfigProperty key, int defaultValue) throws ServerConfigurationException {
        final String value = overrideWithEnv(properties, env, key);
        try {
            return value != null ? Numbers.parseInt(value) : defaultValue;
        } catch (NumericException e) {
            throw ServerConfigurationException.forInvalidKey(key.getPropertyPath(), value);
        }
    }

    protected int getIntSize(Properties properties, @Nullable Map<String, String> env, ConfigProperty key, int defaultValue) throws ServerConfigurationException {
        final String value = overrideWithEnv(properties, env, key);
        try {
            return value != null ? Numbers.parseIntSize(value) : defaultValue;
        } catch (NumericException e) {
            throw ServerConfigurationException.forInvalidKey(key.getPropertyPath(), value);
        }
    }

    protected long getLong(Properties properties, @Nullable Map<String, String> env, ConfigProperty key, long defaultValue) throws ServerConfigurationException {
        final String value = overrideWithEnv(properties, env, key);
        try {
            return value != null ? Numbers.parseLong(value) : defaultValue;
        } catch (NumericException e) {
            throw ServerConfigurationException.forInvalidKey(key.getPropertyPath(), value);
        }
    }

    protected long getLongSize(Properties properties, @Nullable Map<String, String> env, ConfigProperty key, long defaultValue) throws ServerConfigurationException {
        final String value = overrideWithEnv(properties, env, key);
        try {
            return value != null ? Numbers.parseLongSize(value) : defaultValue;
        } catch (NumericException e) {
            throw ServerConfigurationException.forInvalidKey(key.getPropertyPath(), value);
        }
    }

    protected int getQueueCapacity(Properties properties, @Nullable Map<String, String> env, ConfigProperty key, int defaultValue) throws ServerConfigurationException {
        final int value = getInt(properties, env, key, defaultValue);
        if (!Numbers.isPow2(value)) {
            throw ServerConfigurationException.forInvalidKey(key.getPropertyPath(), "Value must be power of 2, e.g. 1,2,4,8,16,32,64...");
        }
        return value;
    }

    protected String getString(Properties properties, @Nullable Map<String, String> env, ConfigProperty key, String defaultValue) {
        String value = overrideWithEnv(properties, env, key);
        if (value == null) {
            return defaultValue;
        }
        return value;
    }

    protected PropertyValidator newValidator() {
        return new PropertyValidator();
    }

    protected String overrideWithEnv(Properties properties, @Nullable Map<String, String> env, ConfigProperty key) {
        String envCandidate = "QDB_" + key.getPropertyPath().replace('.', '_').toUpperCase();
        String envValue = env != null ? env.get(envCandidate) : null;
        if (envValue != null) {
            log.info().$("env config [key=").$(envCandidate).I$();
            return envValue;
        }
        return properties.getProperty(key.getPropertyPath());
    }

    protected void parseBindTo(
            Properties properties,
            Map<String, String> env,
            ConfigProperty key,
            String defaultValue,
            BindToParser parser
    ) throws ServerConfigurationException {

        final String bindTo = getString(properties, env, key, defaultValue);
        final int colonIndex = bindTo.indexOf(':');
        if (colonIndex == -1) {
            throw ServerConfigurationException.forInvalidKey(key.getPropertyPath(), bindTo);
        }

        final String ipv4Str = bindTo.substring(0, colonIndex);
        final int ipv4;
        try {
            ipv4 = Net.parseIPv4(ipv4Str);
        } catch (NetworkError e) {
            throw ServerConfigurationException.forInvalidKey(key.getPropertyPath(), ipv4Str);
        }

        final String portStr = bindTo.substring(colonIndex + 1);
        final int port;
        try {
            port = Numbers.parseInt(portStr);
        } catch (NumericException e) {
            throw ServerConfigurationException.forInvalidKey(key.getPropertyPath(), portStr);
        }

        parser.onReady(ipv4, port);
    }

    @FunctionalInterface
    protected interface BindToParser {
        void onReady(int address, int port);
    }

    public static class PropertyValidator {
        protected final Map<ConfigProperty, String> deprecatedSettings = new HashMap<>();
        protected final Map<String, String> obsoleteSettings = new HashMap<>();

        public PropertyValidator() {
            registerObsolete(
                    "line.tcp.commit.timeout",
                    PropertyKey.LINE_TCP_COMMIT_INTERVAL_DEFAULT,
                    PropertyKey.LINE_TCP_COMMIT_INTERVAL_FRACTION
            );
            registerObsolete(
                    "cairo.timestamp.locale",
                    PropertyKey.CAIRO_DATE_LOCALE
            );
            registerObsolete(
                    "pg.timestamp.locale",
                    PropertyKey.PG_DATE_LOCALE
            );
            registerObsolete(
                    "cairo.sql.append.page.size",
                    PropertyKey.CAIRO_WRITER_DATA_APPEND_PAGE_SIZE
            );

            registerDeprecated(
                    PropertyKey.HTTP_MIN_BIND_TO,
                    PropertyKey.HTTP_MIN_NET_BIND_TO
            );
            registerDeprecated(
                    PropertyKey.HTTP_MIN_NET_IDLE_CONNECTION_TIMEOUT,
                    PropertyKey.HTTP_MIN_NET_CONNECTION_TIMEOUT
            );
            registerDeprecated(
                    PropertyKey.HTTP_MIN_NET_QUEUED_CONNECTION_TIMEOUT,
                    PropertyKey.HTTP_MIN_NET_CONNECTION_QUEUE_TIMEOUT
            );
            registerDeprecated(
                    PropertyKey.HTTP_MIN_NET_SND_BUF_SIZE,
                    PropertyKey.HTTP_MIN_NET_CONNECTION_SNDBUF
            );
            registerDeprecated(
                    PropertyKey.HTTP_NET_RCV_BUF_SIZE,
                    PropertyKey.HTTP_MIN_NET_CONNECTION_RCVBUF,
                    PropertyKey.HTTP_NET_CONNECTION_RCVBUF
            );
            registerDeprecated(
                    PropertyKey.HTTP_NET_ACTIVE_CONNECTION_LIMIT,
                    PropertyKey.HTTP_NET_CONNECTION_LIMIT
            );
            registerDeprecated(
                    PropertyKey.HTTP_NET_IDLE_CONNECTION_TIMEOUT,
                    PropertyKey.HTTP_NET_CONNECTION_TIMEOUT
            );
            registerDeprecated(
                    PropertyKey.HTTP_NET_QUEUED_CONNECTION_TIMEOUT,
                    PropertyKey.HTTP_NET_CONNECTION_QUEUE_TIMEOUT
            );
            registerDeprecated(
                    PropertyKey.HTTP_NET_SND_BUF_SIZE,
                    PropertyKey.HTTP_NET_CONNECTION_SNDBUF
            );
            registerDeprecated(
                    PropertyKey.PG_NET_ACTIVE_CONNECTION_LIMIT,
                    PropertyKey.PG_NET_CONNECTION_LIMIT
            );
            registerDeprecated(
                    PropertyKey.PG_NET_IDLE_TIMEOUT,
                    PropertyKey.PG_NET_CONNECTION_TIMEOUT
            );
            registerDeprecated(
                    PropertyKey.PG_NET_RECV_BUF_SIZE,
                    PropertyKey.PG_NET_CONNECTION_RCVBUF
            );
            registerDeprecated(
                    PropertyKey.LINE_TCP_NET_ACTIVE_CONNECTION_LIMIT,
                    PropertyKey.LINE_TCP_NET_CONNECTION_LIMIT
            );
            registerDeprecated(
                    PropertyKey.LINE_TCP_NET_IDLE_TIMEOUT,
                    PropertyKey.LINE_TCP_NET_CONNECTION_TIMEOUT
            );
            registerDeprecated(
                    PropertyKey.LINE_TCP_NET_QUEUED_TIMEOUT,
                    PropertyKey.LINE_TCP_NET_CONNECTION_QUEUE_TIMEOUT
            );
            registerDeprecated(
                    PropertyKey.LINE_TCP_NET_RECV_BUF_SIZE,
                    PropertyKey.LINE_TCP_NET_CONNECTION_RCVBUF
            );
            registerDeprecated(
                    PropertyKey.LINE_TCP_DEFAULT_PARTITION_BY,
                    PropertyKey.LINE_DEFAULT_PARTITION_BY
            );
            registerDeprecated(
                    PropertyKey.CAIRO_REPLACE_BUFFER_MAX_SIZE,
                    PropertyKey.CAIRO_SQL_STR_FUNCTION_BUFFER_MAX_SIZE
            );
            registerDeprecated(
                    PropertyKey.CIRCUIT_BREAKER_BUFFER_SIZE,
                    PropertyKey.NET_TEST_CONNECTION_BUFFER_SIZE
            );
            registerDeprecated(
                    PropertyKey.CAIRO_PAGE_FRAME_TASK_POOL_CAPACITY
            );
        }

        public ValidationResult validate(Properties properties) {
            // Settings that used to be valid but no longer are.
            Map<String, String> obsolete = new HashMap<>();

            // Settings that are still valid but are now superseded by newer ones.
            Map<String, String> deprecated = new HashMap<>();

            // Settings that are not recognized.
            Set<String> incorrect = new HashSet<>();

            for (String propName : properties.stringPropertyNames()) {
                Optional<ConfigProperty> prop = lookupConfigProperty(propName);
                if (prop.isPresent()) {
                    String deprecationMsg = deprecatedSettings.get(prop.get());
                    if (deprecationMsg != null) {
                        deprecated.put(propName, deprecationMsg);
                    }
                } else {
                    String obsoleteMsg = obsoleteSettings.get(propName);
                    if (obsoleteMsg != null) {
                        obsolete.put(propName, obsoleteMsg);
                    } else {
                        incorrect.add(propName);
                    }
                }
            }

            if (obsolete.isEmpty() && deprecated.isEmpty() && incorrect.isEmpty()) {
                return null;
            }

            boolean isError = false;

            StringBuilder sb = new StringBuilder("Configuration issues:\n");

            if (!incorrect.isEmpty()) {
                isError = true;
                sb.append("    Invalid settings (not recognized, probable typos):\n");
                for (String key : incorrect) {
                    sb.append("        * ");
                    sb.append(key);
                    sb.append('\n');
                }
            }

            if (!obsolete.isEmpty()) {
                isError = true;
                sb.append("    Obsolete settings (no longer recognized):\n");
                for (Map.Entry<String, String> entry : obsolete.entrySet()) {
                    sb.append("        * ");
                    sb.append(entry.getKey());
                    sb.append(": ");
                    sb.append(entry.getValue());
                    sb.append('\n');
                }
            }

            if (!deprecated.isEmpty()) {
                sb.append("    Deprecated settings (recognized but superseded by newer settings):\n");
                for (Map.Entry<String, String> entry : deprecated.entrySet()) {
                    sb.append("        * ");
                    sb.append(entry.getKey());
                    sb.append(": ");
                    sb.append(entry.getValue());
                    sb.append('\n');
                }
            }

            return new ValidationResult(isError, sb.toString());
        }

        private static <KeyT> void registerReplacements(
                Map<KeyT, String> map,
                KeyT old,
                ConfigProperty... replacements
        ) {
            StringBuilder sb = new StringBuilder("Replaced by ");
            for (int index = 0; index < replacements.length; ++index) {
                if (index > 0) {
                    sb.append(index < (replacements.length - 1)
                            ? ", "
                            : " and ");
                }
                String replacement = replacements[index].getPropertyPath();
                sb.append('`');
                sb.append(replacement);
                sb.append('`');
            }
            map.put(old, sb.toString());
        }

        protected Optional<ConfigProperty> lookupConfigProperty(String propName) {
            return PropertyKey.getByString(propName).map(prop -> prop);
        }

        protected void registerDeprecated(ConfigProperty old, ConfigProperty... replacements) {
            registerReplacements(deprecatedSettings, old, replacements);
        }

        protected void registerObsolete(String old, ConfigProperty... replacements) {
            registerReplacements(obsoleteSettings, old, replacements);
        }
    }

    public static class ValidationResult {
        public final boolean isError;
        public final String message;

        private ValidationResult(boolean isError, String message) {
            this.isError = isError;
            this.message = message;
        }
    }

    class PropCairoConfiguration implements CairoConfiguration {
        private final LongSupplier copyIDSupplier = () -> getRandom().nextPositiveLong();

        @Override
        public boolean attachPartitionCopy() {
            return cairoAttachPartitionCopy;
        }

        @Override
        public boolean enableTestFactories() {
            return false;
        }

        @Override
        public boolean getAllowTableRegistrySharedWrite() {
            return false;
        }

        @Override
        public int getAnalyticColumnPoolCapacity() {
            return sqlAnalyticColumnPoolCapacity;
        }

        @Override
        public @NotNull String getAttachPartitionSuffix() {
            return cairoAttachPartitionSuffix;
        }

        @Override
        public DateFormat getBackupDirTimestampFormat() {
            return backupDirTimestampFormat;
        }

        @Override
        public int getBackupMkDirMode() {
            return backupMkdirMode;
        }

        @Override
        public CharSequence getBackupRoot() {
            return backupRoot;
        }

        @Override
        public @NotNull CharSequence getBackupTempDirName() {
            return backupTempDirName;
        }

        @Override
        public int getBinaryEncodingMaxLength() {
            return binaryEncodingMaxLength;
        }

        @Override
        public int getBindVariablePoolSize() {
            return sqlBindVariablePoolSize;
        }

        @Override
        public @NotNull BuildInformation getBuildInformation() {
            return buildInformation;
        }

        @Override
        public @NotNull SqlExecutionCircuitBreakerConfiguration getCircuitBreakerConfiguration() {
            return circuitBreakerConfiguration;
        }

        @Override
        public int getColumnCastModelPoolCapacity() {
            return sqlColumnCastModelPoolCapacity;
        }

        @Override
        public int getColumnIndexerQueueCapacity() {
            return columnIndexerQueueCapacity;
        }

        @Override
        public int getColumnPurgeQueueCapacity() {
            return columnPurgeQueueCapacity;
        }

        @Override
        public long getColumnPurgeRetryDelay() {
            return columnPurgeRetryDelay;
        }

        @Override
        public long getColumnPurgeRetryDelayLimit() {
            return columnPurgeRetryDelayLimit;
        }

        @Override
        public double getColumnPurgeRetryDelayMultiplier() {
            return columnPurgeRetryDelayMultiplier;
        }

        @Override
        public int getColumnPurgeTaskPoolCapacity() {
            return columnPurgeTaskPoolCapacity;
        }

        @Override
        public int getCommitMode() {
            return commitMode;
        }

        @Override
        public @NotNull CharSequence getConfRoot() {
            return confRoot;
        }

        @Override
        public @NotNull LongSupplier getCopyIDSupplier() {
            return copyIDSupplier;
        }

        @Override
        public int getCopyPoolCapacity() {
            return sqlCopyModelPoolCapacity;
        }

        @Override
        public int getCreateAsSelectRetryCount() {
            return createAsSelectRetryCount;
        }

        @Override
        public int getCreateTableModelPoolCapacity() {
            return sqlCreateTableModelPoolCapacity;
        }

        @Override
        public long getDataAppendPageSize() {
            return writerDataAppendPageSize;
        }

        @Override
        public long getDataIndexKeyAppendPageSize() {
            return writerDataIndexKeyAppendPageSize;
        }

        @Override
        public long getDataIndexValueAppendPageSize() {
            return writerDataIndexValueAppendPageSize;
        }

        @Override
        public long getDatabaseIdHi() {
            return instanceHashHi;
        }

        @Override
        public long getDatabaseIdLo() {
            return instanceHashLo;
        }

        @Override
        public @NotNull CharSequence getDbDirectory() {
            return dbDirectory;
        }

        @Override
        public @NotNull DateLocale getDefaultDateLocale() {
            return locale;
        }

        @Override
        public @NotNull CharSequence getDefaultMapType() {
            return defaultMapType;
        }

        @Override
        public boolean getDefaultSymbolCacheFlag() {
            return defaultSymbolCacheFlag;
        }

        @Override
        public int getDefaultSymbolCapacity() {
            return defaultSymbolCapacity;
        }

        @Override
        public int getDoubleToStrCastScale() {
            return sqlDoubleToStrCastScale;
        }

        @Override
        public int getExplainPoolCapacity() {
            return sqlExplainModelPoolCapacity;
        }

        @Override
        public @Nullable FactoryProvider getFactoryProvider() {
            return factoryProvider;
        }

        @Override
        public int getFileOperationRetryCount() {
            return fileOperationRetryCount;
        }

        @Override
        public @NotNull FilesFacade getFilesFacade() {
            return filesFacade;
        }

        @Override
        public int getFloatToStrCastScale() {
            return sqlFloatToStrCastScale;
        }

        @Override
        public int getGroupByMapCapacity() {
            return sqlGroupByMapCapacity;
        }

        @Override
        public int getGroupByPoolCapacity() {
            return sqlGroupByPoolCapacity;
        }

        @Override
        public long getIdleCheckInterval() {
            return idleCheckInterval;
        }

        @Override
        public int getInactiveReaderMaxOpenPartitions() {
            return inactiveReaderMaxOpenPartitions;
        }

        @Override
        public long getInactiveReaderTTL() {
            return inactiveReaderTTL;
        }

        @Override
        public long getInactiveWalWriterTTL() {
            return inactiveWalWriterTTL;
        }

        @Override
        public long getInactiveWriterTTL() {
            return inactiveWriterTTL;
        }

        @Override
        public int getIndexValueBlockSize() {
            return indexValueBlockSize;
        }

        @Override
        public int getInsertPoolCapacity() {
            return sqlInsertModelPoolCapacity;
        }

        @Override
        public int getLatestByQueueCapacity() {
            return latestByQueueCapacity;
        }

        @Override
        public int getMaxCrashFiles() {
            return cairoMaxCrashFiles;
        }

        @Override
        public int getMaxFileNameLength() {
            return maxFileNameLength;
        }

        @Override
        public int getMaxSwapFileCount() {
            return maxSwapFileCount;
        }

        @Override
        public int getMaxSymbolNotEqualsCount() {
            return sqlMaxSymbolNotEqualsCount;
        }

        @Override
        public int getMaxUncommittedRows() {
            return maxUncommittedRows;
        }

        @Override
        public int getMetadataPoolCapacity() {
            return sqlModelPoolCapacity;
        }

        @Override
        public long getMiscAppendPageSize() {
            return writerMiscAppendPageSize;
        }

        @Override
        public int getMkDirMode() {
            return mkdirMode;
        }

        @Override
        public int getO3CallbackQueueCapacity() {
            return o3CallbackQueueCapacity;
        }

        @Override
        public int getO3ColumnMemorySize() {
            return o3ColumnMemorySize;
        }

        @Override
        public int getO3CopyQueueCapacity() {
            return o3CopyQueueCapacity;
        }

        @Override
        public int getO3LagCalculationWindowsSize() {
            return o3LagCalculationWindowsSize;
        }

        @Override
        public int getO3LastPartitionMaxSplits() {
            return o3LastPartitionMaxSplits;
        }

        @Override
        public long getO3MaxLag() {
            return o3MaxLag;
        }

        @Override
        public int getO3MemMaxPages() {
            return Integer.MAX_VALUE;
        }

        @Override
        public long getO3MinLag() {
            return o3MinLagUs;
        }

        @Override
        public int getO3OpenColumnQueueCapacity() {
            return o3OpenColumnQueueCapacity;
        }

        @Override
        public int getO3PartitionQueueCapacity() {
            return o3PartitionQueueCapacity;
        }

        @Override
        public int getO3PurgeDiscoveryQueueCapacity() {
            return o3PurgeDiscoveryQueueCapacity;
        }

        @Override
        public int getPageFrameReduceColumnListCapacity() {
            return cairoPageFrameReduceColumnListCapacity;
        }

        @Override
        public int getPageFrameReduceQueueCapacity() {
            return cairoPageFrameReduceQueueCapacity;
        }

        @Override
        public int getPageFrameReduceRowIdListCapacity() {
            return cairoPageFrameReduceRowIdListCapacity;
        }

        @Override
        public int getPageFrameReduceShardCount() {
            return cairoPageFrameReduceShardCount;
        }

        @Override
        public int getParallelIndexThreshold() {
            return parallelIndexThreshold;
        }

        @Override
        public long getPartitionO3SplitMinSize() {
            return o3PartitionSplitMinSize;
        }

        @Override
        public int getPartitionPurgeListCapacity() {
            return o3PartitionPurgeListCapacity;
        }

        @Override
        public int getQueryCacheEventQueueCapacity() {
            return queryCacheEventQueueCapacity;
        }

        @Override
        public int getReaderPoolMaxSegments() {
            return readerPoolMaxSegments;
        }

        @Override
        public int getRenameTableModelPoolCapacity() {
            return sqlRenameTableModelPoolCapacity;
        }

        @Override
        public int getRepeatMigrationsFromVersion() {
            return repeatMigrationFromVersion;
        }

        @Override
        public int getRndFunctionMemoryMaxPages() {
            return rndFunctionMemoryMaxPages;
        }

        @Override
        public int getRndFunctionMemoryPageSize() {
            return rndFunctionMemoryPageSize;
        }

        @Override
        public @NotNull String getRoot() {
            return root;
        }

        @Override
        public int getSampleByIndexSearchPageSize() {
            return sampleByIndexSearchPageSize;
        }

        @Override
        public boolean getSimulateCrashEnabled() {
            return simulateCrashEnabled;
        }

        @Override
        public @NotNull CharSequence getSnapshotInstanceId() {
            return snapshotInstanceId;
        }

        @Override
        public @NotNull CharSequence getSnapshotRoot() {
            return snapshotRoot;
        }

        @Override
        public long getSpinLockTimeout() {
            return spinLockTimeout;
        }

        @Override
        public int getSqlAnalyticRowIdMaxPages() {
            return sqlAnalyticRowIdMaxPages;
        }

        @Override
        public int getSqlAnalyticRowIdPageSize() {
            return sqlAnalyticRowIdPageSize;
        }

        @Override
        public int getSqlAnalyticStoreMaxPages() {
            return sqlAnalyticStoreMaxPages;
        }

        @Override
        public int getSqlAnalyticStorePageSize() {
            return sqlAnalyticStorePageSize;
        }

        @Override
        public int getSqlAnalyticTreeKeyMaxPages() {
            return sqlAnalyticTreeKeyMaxPages;
        }

        @Override
        public int getSqlAnalyticTreeKeyPageSize() {
            return sqlAnalyticTreeKeyPageSize;
        }

        @Override
        public int getSqlCharacterStoreCapacity() {
            return sqlCharacterStoreCapacity;
        }

        @Override
        public int getSqlCharacterStoreSequencePoolCapacity() {
            return sqlCharacterStoreSequencePoolCapacity;
        }

        @Override
        public int getSqlColumnPoolCapacity() {
            return sqlColumnPoolCapacity;
        }

        @Override
        public double getSqlCompactMapLoadFactor() {
            return sqlCompactMapLoadFactor;
        }

        @Override
        public int getSqlCopyBufferSize() {
            return sqlCopyBufferSize;
        }

        @Override
        public CharSequence getSqlCopyInputRoot() {
            return cairoSqlCopyRoot;
        }

        @Override
        public CharSequence getSqlCopyInputWorkRoot() {
            return cairoSqlCopyWorkRoot;
        }

        @Override
        public int getSqlCopyLogRetentionDays() {
            return cairoSqlCopyLogRetentionDays;
        }

        @Override
        public long getSqlCopyMaxIndexChunkSize() {
            return cairoSqlCopyMaxIndexChunkSize;
        }

        @Override
        public int getSqlCopyQueueCapacity() {
            return cairoSqlCopyQueueCapacity;
        }

        @Override
        public int getSqlDistinctTimestampKeyCapacity() {
            return sqlDistinctTimestampKeyCapacity;
        }

        @Override
        public double getSqlDistinctTimestampLoadFactor() {
            return sqlDistinctTimestampLoadFactor;
        }

        @Override
        public int getSqlExpressionPoolCapacity() {
            return sqlExpressionPoolCapacity;
        }

        @Override
        public double getSqlFastMapLoadFactor() {
            return sqlFastMapLoadFactor;
        }

        @Override
        public int getSqlHashJoinLightValueMaxPages() {
            return sqlHashJoinLightValueMaxPages;
        }

        @Override
        public int getSqlHashJoinLightValuePageSize() {
            return sqlHashJoinLightValuePageSize;
        }

        @Override
        public int getSqlHashJoinValueMaxPages() {
            return sqlHashJoinValueMaxPages;
        }

        @Override
        public int getSqlHashJoinValuePageSize() {
            return sqlHashJoinValuePageSize;
        }

        @Override
        public int getSqlJitBindVarsMemoryMaxPages() {
            return sqlJitBindVarsMemoryMaxPages;
        }

        @Override
        public int getSqlJitBindVarsMemoryPageSize() {
            return sqlJitBindVarsMemoryPageSize;
        }

        @Override
        public int getSqlJitIRMemoryMaxPages() {
            return sqlJitIRMemoryMaxPages;
        }

        @Override
        public int getSqlJitIRMemoryPageSize() {
            return sqlJitIRMemoryPageSize;
        }

        @Override
        public int getSqlJitMode() {
            return sqlJitMode;
        }

        @Override
        public int getSqlJitPageAddressCacheThreshold() {
            return sqlJitPageAddressCacheThreshold;
        }

        @Override
        public int getSqlJitRowsThreshold() {
            return sqlJitRowsThreshold;
        }

        @Override
        public int getSqlJoinContextPoolCapacity() {
            return sqlJoinContextPoolCapacity;
        }

        @Override
        public int getSqlJoinMetadataMaxResizes() {
            return sqlJoinMetadataMaxResizes;
        }

        @Override
        public int getSqlJoinMetadataPageSize() {
            return sqlJoinMetadataPageSize;
        }

        @Override
        public long getSqlLatestByRowCount() {
            return sqlLatestByRowCount;
        }

        @Override
        public int getSqlLexerPoolCapacity() {
            return sqlLexerPoolCapacity;
        }

        @Override
        public int getSqlMapKeyCapacity() {
            return sqlMapKeyCapacity;
        }

        @Override
        public int getSqlMapMaxPages() {
            return sqlMapMaxPages;
        }

        @Override
        public int getSqlMapMaxResizes() {
            return sqlMapMaxResizes;
        }

        @Override
        public int getSqlMapPageSize() {
            return sqlMapPageSize;
        }

        @Override
        public int getSqlMaxNegativeLimit() {
            return sqlMaxNegativeLimit;
        }

        @Override
        public int getSqlModelPoolCapacity() {
            return sqlModelPoolCapacity;
        }

        @Override
        public int getSqlPageFrameMaxRows() {
            return sqlPageFrameMaxRows;
        }

        @Override
        public int getSqlPageFrameMinRows() {
            return sqlPageFrameMinRows;
        }

        @Override
        public int getSqlSmallMapKeyCapacity() {
            return sqlSmallMapKeyCapacity;
        }

        @Override
        public int getSqlSmallMapPageSize() {
            return sqlSmallMapPageSize;
        }

        @Override
        public int getSqlSortKeyMaxPages() {
            return sqlSortKeyMaxPages;
        }

        @Override
        public long getSqlSortKeyPageSize() {
            return sqlSortKeyPageSize;
        }

        @Override
        public int getSqlSortLightValueMaxPages() {
            return sqlSortLightValueMaxPages;
        }

        @Override
        public long getSqlSortLightValuePageSize() {
            return sqlSortLightValuePageSize;
        }

        @Override
        public int getSqlSortValueMaxPages() {
            return sqlSortValueMaxPages;
        }

        @Override
        public int getSqlSortValuePageSize() {
            return sqlSortValuePageSize;
        }

        @Override
        public int getStrFunctionMaxBufferLength() {
            return sqlStrFunctionBufferMaxSize;
        }

        @Override
        public @NotNull CharSequence getSystemTableNamePrefix() {
            return systemTableNamePrefix;
        }

        @Override
        public long getTableRegistryAutoReloadFrequency() {
            return cairoTableRegistryAutoReloadFrequency;
        }

        @Override
        public int getTableRegistryCompactionThreshold() {
            return cairoTableRegistryCompactionThreshold;
        }

        public @NotNull TelemetryConfiguration getTelemetryConfiguration() {
            return telemetryConfiguration;
        }

        @Override
<<<<<<< HEAD
        public CharSequence getTempRenamePendingTablePrefix() {
            return tempRenamePendingTablePrefix;
        }

        @Override
        public TextConfiguration getTextConfiguration() {
=======
        public @NotNull TextConfiguration getTextConfiguration() {
>>>>>>> 83dacadf
            return textConfiguration;
        }

        @Override
        public int getTxnScoreboardEntryCount() {
            return sqlTxnScoreboardEntryCount;
        }

        @Override
        public int getVectorAggregateQueueCapacity() {
            return vectorAggregateQueueCapacity;
        }

        @Override
        public @NotNull VolumeDefinitions getVolumeDefinitions() {
            return volumeDefinitions;
        }

        @Override
        public int getWalApplyLookAheadTransactionCount() {
            return walApplyLookAheadTransactionCount;
        }

        @Override
        public long getWalApplyTableTimeQuota() {
            return walApplyTableTimeQuota;
        }

        @Override
        public long getWalDataAppendPageSize() {
            return walWriterDataAppendPageSize;
        }

        @Override
        public boolean getWalEnabledDefault() {
            return walEnabledDefault;
        }

        @Override
        public int getWalMaxLagTxnCount() {
            return walMaxLagTxnCount;
        }

        @Override
        public long getWalPurgeInterval() {
            return walPurgeInterval;
        }

        @Override
        public int getWalRecreateDistressedSequencerAttempts() {
            return walRecreateDistressedSequencerAttempts;
        }

        @Override
        public long getWalSegmentRolloverRowCount() {
            return walSegmentRolloverRowCount;
        }

        @Override
        public double getWalSquashUncommittedRowsMultiplier() {
            return walSquashUncommittedRowsMultiplier;
        }

        @Override
        public int getWalTxnNotificationQueueCapacity() {
            return walTxnNotificationQueueCapacity;
        }

        @Override
        public int getWithClauseModelPoolCapacity() {
            return sqlWithClauseModelPoolCapacity;
        }

        @Override
        public long getWorkStealTimeoutNanos() {
            return workStealTimeoutNanos;
        }

        @Override
        public long getWriterAsyncCommandBusyWaitTimeout() {
            return writerAsyncCommandBusyWaitTimeout;
        }

        @Override
        public long getWriterAsyncCommandMaxTimeout() {
            return writerAsyncCommandMaxWaitTimeout;
        }

        @Override
        public int getWriterCommandQueueCapacity() {
            return writerAsyncCommandQueueCapacity;
        }

        @Override
        public long getWriterCommandQueueSlotSize() {
            return writerAsyncCommandQueueSlotSize;
        }

        @Override
        public long getWriterFileOpenOpts() {
            return writerFileOpenOpts;
        }

        @Override
        public int getWriterTickRowsCountMod() {
            return writerTickRowsCountMod;
        }

        @Override
        public boolean isIOURingEnabled() {
            return ioURingEnabled;
        }

        @Override
        public boolean isMultiKeyDedupEnabled() {
            return false;
        }

        @Override
        public boolean isO3QuickSortEnabled() {
            return o3QuickSortEnabled;
        }

        @Override
        public boolean isParallelIndexingEnabled() {
            return parallelIndexingEnabled;
        }

        @Override
        public boolean isReadOnlyInstance() {
            return isReadOnlyInstance;
        }

        @Override
        public boolean isSnapshotRecoveryEnabled() {
            return snapshotRecoveryEnabled;
        }

        @Override
        public boolean isSqlJitDebugEnabled() {
            return sqlJitDebugEnabled;
        }

        @Override
        public boolean isSqlParallelFilterEnabled() {
            return sqlParallelFilterEnabled;
        }

        @Override
        public boolean isSqlParallelFilterPreTouchEnabled() {
            return sqlParallelFilterPreTouchEnabled;
        }

        @Override
        public boolean isTableTypeConversionEnabled() {
            return tableTypeConversionEnabled;
        }

        @Override
        public boolean isWalApplyEnabled() {
            return walApplyEnabled;
        }

        public boolean isWalSupported() {
            return walSupported;
        }

        @Override
        public boolean isWriterMixedIOEnabled() {
            return writerMixedIOEnabled;
        }

        @Override
        public boolean mangleTableDirNames() {
            return false;
        }
    }

    private class PropHttpContextConfiguration implements HttpContextConfiguration {

        @Override
        public boolean allowDeflateBeforeSend() {
            return httpAllowDeflateBeforeSend;
        }

        @Override
        public MillisecondClock getClock() {
            return httpFrozenClock ? StationaryMillisClock.INSTANCE : MillisecondClockImpl.INSTANCE;
        }

        @Override
        public int getConnectionPoolInitialCapacity() {
            return connectionPoolInitialCapacity;
        }

        @Override
        public int getConnectionStringPoolCapacity() {
            return connectionStringPoolCapacity;
        }

        @Override
        public boolean getDumpNetworkTraffic() {
            return false;
        }

        @Override
        public FactoryProvider getFactoryProvider() {
            return factoryProvider;
        }

        @Override
        public String getHttpVersion() {
            return httpVersion;
        }

        @Override
        public int getMultipartHeaderBufferSize() {
            return multipartHeaderBufferSize;
        }

        @Override
        public long getMultipartIdleSpinCount() {
            return multipartIdleSpinCount;
        }

        @Override
        public NetworkFacade getNetworkFacade() {
            return NetworkFacadeImpl.INSTANCE;
        }

        @Override
        public int getRecvBufferSize() {
            return recvBufferSize;
        }

        @Override
        public int getRequestHeaderBufferSize() {
            return requestHeaderBufferSize;
        }

        @Override
        public int getSendBufferSize() {
            return sendBufferSize;
        }

        @Override
        public boolean getServerKeepAlive() {
            return httpServerKeepAlive;
        }

        @Override
        public boolean readOnlySecurityContext() {
            return httpReadOnlySecurityContext || isReadOnlyInstance;
        }
    }

    private class PropHttpIODispatcherConfiguration implements IODispatcherConfiguration {
        @Override
        public int getBindIPv4Address() {
            return httpNetBindIPv4Address;
        }

        @Override
        public int getBindPort() {
            return httpNetBindPort;
        }

        @Override
        public MillisecondClock getClock() {
            return MillisecondClockImpl.INSTANCE;
        }

        @Override
        public String getDispatcherLogName() {
            return "http-server";
        }

        @Override
        public EpollFacade getEpollFacade() {
            return EpollFacadeImpl.INSTANCE;
        }

        @Override
        public long getHeartbeatInterval() {
            return -1L;
        }

        @Override
        public boolean getHint() {
            return httpNetConnectionHint;
        }

        @Override
        public int getInitialBias() {
            return IOOperation.READ;
        }

        @Override
        public KqueueFacade getKqueueFacade() {
            return KqueueFacadeImpl.INSTANCE;
        }

        @Override
        public int getLimit() {
            return httpNetConnectionLimit;
        }

        @Override
        public NetworkFacade getNetworkFacade() {
            return NetworkFacadeImpl.INSTANCE;
        }

        @Override
        public long getQueueTimeout() {
            return httpNetConnectionQueueTimeout;
        }

        @Override
        public int getRcvBufSize() {
            return httpNetConnectionRcvBuf;
        }

        @Override
        public SelectFacade getSelectFacade() {
            return SelectFacadeImpl.INSTANCE;
        }

        @Override
        public int getSndBufSize() {
            return httpNetConnectionSndBuf;
        }

        @Override
        public int getTestConnectionBufferSize() {
            return netTestConnectionBufferSize;
        }

        @Override
        public long getTimeout() {
            return httpNetConnectionTimeout;
        }
    }

    private class PropHttpMinIODispatcherConfiguration implements IODispatcherConfiguration {
        @Override
        public int getBindIPv4Address() {
            return httpMinBindIPv4Address;
        }

        @Override
        public int getBindPort() {
            return httpMinBindPort;
        }

        @Override
        public MillisecondClock getClock() {
            return MillisecondClockImpl.INSTANCE;
        }

        @Override
        public String getDispatcherLogName() {
            return "http-min-server";
        }

        @Override
        public EpollFacade getEpollFacade() {
            return EpollFacadeImpl.INSTANCE;
        }

        @Override
        public long getHeartbeatInterval() {
            return -1L;
        }

        @Override
        public boolean getHint() {
            return httpMinNetConnectionHint;
        }

        @Override
        public int getInitialBias() {
            return IOOperation.READ;
        }

        @Override
        public KqueueFacade getKqueueFacade() {
            return KqueueFacadeImpl.INSTANCE;
        }

        @Override
        public int getLimit() {
            return httpMinNetConnectionLimit;
        }

        @Override
        public NetworkFacade getNetworkFacade() {
            return NetworkFacadeImpl.INSTANCE;
        }

        @Override
        public long getQueueTimeout() {
            return httpMinNetConnectionQueueTimeout;
        }

        @Override
        public int getRcvBufSize() {
            return httpMinNetConnectionRcvBuf;
        }

        @Override
        public SelectFacade getSelectFacade() {
            return SelectFacadeImpl.INSTANCE;
        }

        @Override
        public int getSndBufSize() {
            return httpMinNetConnectionSndBuf;
        }

        @Override
        public int getTestConnectionBufferSize() {
            return netTestConnectionBufferSize;
        }

        @Override
        public long getTimeout() {
            return httpMinNetConnectionTimeout;
        }
    }

    private class PropHttpMinServerConfiguration implements HttpMinServerConfiguration {

        @Override
        public IODispatcherConfiguration getDispatcherConfiguration() {
            return httpMinIODispatcherConfiguration;
        }

        @Override
        public HttpContextConfiguration getHttpContextConfiguration() {
            return httpContextConfiguration;
        }

        @Override
        public String getPoolName() {
            return "minhttp";
        }

        @Override
        public long getSleepThreshold() {
            return httpMinWorkerSleepThreshold;
        }

        @Override
        public long getSleepTimeout() {
            return httpMinWorkerSleepTimeout;
        }

        @Override
        public WaitProcessorConfiguration getWaitProcessorConfiguration() {
            return httpWaitProcessorConfiguration;
        }

        @Override
        public int[] getWorkerAffinity() {
            return httpMinWorkerAffinity;
        }

        @Override
        public int getWorkerCount() {
            return httpMinWorkerCount;
        }

        @Override
        public long getYieldThreshold() {
            return httpMinWorkerYieldThreshold;
        }

        @Override
        public boolean haltOnError() {
            return httpMinWorkerHaltOnError;
        }

        @Override
        public boolean isEnabled() {
            return httpMinServerEnabled;
        }

        @Override
        public boolean isHealthCheckAuthenticationRequired() {
            return httpHealthCheckAuthRequired;
        }

        @Override
        public boolean isPessimisticHealthCheckEnabled() {
            return httpPessimisticHealthCheckEnabled;
        }
    }

    private class PropHttpServerConfiguration implements HttpServerConfiguration {

        @Override
        public IODispatcherConfiguration getDispatcherConfiguration() {
            return httpIODispatcherConfiguration;
        }

        @Override
        public HttpContextConfiguration getHttpContextConfiguration() {
            return httpContextConfiguration;
        }

        @Override
        public JsonQueryProcessorConfiguration getJsonQueryProcessorConfiguration() {
            return jsonQueryProcessorConfiguration;
        }

        @Override
        public String getPoolName() {
            return "http";
        }

        @Override
        public int getQueryCacheBlockCount() {
            return httpSqlCacheBlockCount;
        }

        @Override
        public int getQueryCacheRowCount() {
            return httpSqlCacheRowCount;
        }

        @Override
        public long getSleepThreshold() {
            return httpWorkerSleepThreshold;
        }

        @Override
        public long getSleepTimeout() {
            return httpWorkerSleepTimeout;
        }

        @Override
        public StaticContentProcessorConfiguration getStaticContentProcessorConfiguration() {
            return staticContentProcessorConfiguration;
        }

        @Override
        public WaitProcessorConfiguration getWaitProcessorConfiguration() {
            return httpWaitProcessorConfiguration;
        }

        @Override
        public int[] getWorkerAffinity() {
            return httpWorkerAffinity;
        }

        @Override
        public int getWorkerCount() {
            return httpWorkerCount;
        }

        @Override
        public long getYieldThreshold() {
            return httpWorkerYieldThreshold;
        }

        @Override
        public boolean haltOnError() {
            return httpWorkerHaltOnError;
        }

        @Override
        public boolean isEnabled() {
            return httpServerEnabled;
        }

        @Override
        public boolean isHealthCheckAuthenticationRequired() {
            return httpHealthCheckAuthRequired;
        }

        @Override
        public boolean isPessimisticHealthCheckEnabled() {
            return httpPessimisticHealthCheckEnabled;
        }

        @Override
        public boolean isQueryCacheEnabled() {
            return httpSqlCacheEnabled;
        }
    }

    private class PropJsonQueryProcessorConfiguration implements JsonQueryProcessorConfiguration {

        @Override
        public MillisecondClock getClock() {
            return httpFrozenClock ? StationaryMillisClock.INSTANCE : MillisecondClockImpl.INSTANCE;
        }

        @Override
        public int getConnectionCheckFrequency() {
            return jsonQueryConnectionCheckFrequency;
        }

        @Override
        public int getDoubleScale() {
            return jsonQueryDoubleScale;
        }

        @Override
        public FactoryProvider getFactoryProvider() {
            return factoryProvider;
        }

        @Override
        public FilesFacade getFilesFacade() {
            return FilesFacadeImpl.INSTANCE;
        }

        @Override
        public int getFloatScale() {
            return jsonQueryFloatScale;
        }

        @Override
        public CharSequence getKeepAliveHeader() {
            return keepAliveHeader;
        }

        @Override
        public long getMaxQueryResponseRowLimit() {
            return maxHttpQueryResponseRowLimit;
        }
    }

    private class PropLineTcpIOWorkerPoolConfiguration implements WorkerPoolConfiguration {
        @Override
        public String getPoolName() {
            return "ilpio";
        }

        @Override
        public long getSleepThreshold() {
            return lineTcpIOWorkerSleepThreshold;
        }

        @Override
        public int[] getWorkerAffinity() {
            return lineTcpIOWorkerAffinity;
        }

        @Override
        public int getWorkerCount() {
            return lineTcpIOWorkerCount;
        }

        @Override
        public long getYieldThreshold() {
            return lineTcpIOWorkerYieldThreshold;
        }

        @Override
        public boolean haltOnError() {
            return lineTcpIOWorkerPoolHaltOnError;
        }
    }

    private class PropLineTcpReceiverConfiguration implements LineTcpReceiverConfiguration {
        @Override
        public String getAuthDB() {
            return lineTcpAuthDB;
        }

        @Override
        public boolean getAutoCreateNewColumns() {
            return ilpAutoCreateNewColumns;
        }

        @Override
        public boolean getAutoCreateNewTables() {
            return ilpAutoCreateNewTables;
        }

        @Override
        public long getCommitInterval() {
            return LineTcpReceiverConfigurationHelper.calcCommitInterval(
                    cairoConfiguration.getO3MinLag(),
                    getCommitIntervalFraction(),
                    getCommitIntervalDefault()
            );
        }

        public long getCommitIntervalDefault() {
            return lineTcpCommitIntervalDefault;
        }

        @Override
        public double getCommitIntervalFraction() {
            return lineTcpCommitIntervalFraction;
        }

        @Override
        public int getConnectionPoolInitialCapacity() {
            return lineTcpConnectionPoolInitialCapacity;
        }

        @Override
        public short getDefaultColumnTypeForFloat() {
            return floatDefaultColumnType;
        }

        @Override
        public short getDefaultColumnTypeForInteger() {
            return integerDefaultColumnType;
        }

        @Override
        public int getDefaultPartitionBy() {
            return lineTcpDefaultPartitionBy;
        }

        @Override
        public boolean getDisconnectOnError() {
            return lineTcpDisconnectOnError;
        }

        @Override
        public IODispatcherConfiguration getDispatcherConfiguration() {
            return lineTcpReceiverDispatcherConfiguration;
        }

        @Override
        public FactoryProvider getFactoryProvider() {
            return factoryProvider;
        }

        @Override
        public FilesFacade getFilesFacade() {
            return FilesFacadeImpl.INSTANCE;
        }

        @Override
        public WorkerPoolConfiguration getIOWorkerPoolConfiguration() {
            return lineTcpIOWorkerPoolConfiguration;
        }

        @Override
        public long getMaintenanceInterval() {
            return lineTcpMaintenanceInterval;
        }

        @Override
        public int getMaxFileNameLength() {
            return maxFileNameLength;
        }

        @Override
        public int getMaxMeasurementSize() {
            return lineTcpMaxMeasurementSize;
        }

        @Override
        public MicrosecondClock getMicrosecondClock() {
            return MicrosecondClockImpl.INSTANCE;
        }

        @Override
        public MillisecondClock getMillisecondClock() {
            return MillisecondClockImpl.INSTANCE;
        }

        @Override
        public int getNetMsgBufferSize() {
            return lineTcpMsgBufferSize;
        }

        @Override
        public NetworkFacade getNetworkFacade() {
            return NetworkFacadeImpl.INSTANCE;
        }

        @Override
        public long getSymbolCacheWaitUsBeforeReload() {
            return symbolCacheWaitUsBeforeReload;
        }

        @Override
        public LineProtoTimestampAdapter getTimestampAdapter() {
            return lineTcpTimestampAdapter;
        }

        @Override
        public long getWriterIdleTimeout() {
            return minIdleMsBeforeWriterRelease;
        }

        @Override
        public int getWriterQueueCapacity() {
            return lineTcpWriterQueueCapacity;
        }

        @Override
        public WorkerPoolConfiguration getWriterWorkerPoolConfiguration() {
            return lineTcpWriterWorkerPoolConfiguration;
        }

        @Override
        public boolean isEnabled() {
            return lineTcpEnabled;
        }

        @Override
        public boolean isStringAsTagSupported() {
            return stringAsTagSupported;
        }

        @Override
        public boolean isStringToCharCastAllowed() {
            return stringToCharCastAllowed;
        }

        @Override
        public boolean isSymbolAsFieldSupported() {
            return symbolAsFieldSupported;
        }

        @Override
        public boolean readOnlySecurityContext() {
            return httpReadOnlySecurityContext || isReadOnlyInstance;
        }
    }

    private class PropLineTcpReceiverIODispatcherConfiguration implements IODispatcherConfiguration {

        @Override
        public int getBindIPv4Address() {
            return lineTcpNetBindIPv4Address;
        }

        @Override
        public int getBindPort() {
            return lineTcpNetBindPort;
        }

        @Override
        public MillisecondClock getClock() {
            return MillisecondClockImpl.INSTANCE;
        }

        @Override
        public String getDispatcherLogName() {
            return "tcp-line-server";
        }

        @Override
        public EpollFacade getEpollFacade() {
            return EpollFacadeImpl.INSTANCE;
        }

        @Override
        public long getHeartbeatInterval() {
            return lineTcpNetConnectionHeartbeatInterval;
        }

        @Override
        public boolean getHint() {
            return lineTcpNetConnectionHint;
        }

        @Override
        public int getInitialBias() {
            return BIAS_READ;
        }

        @Override
        public KqueueFacade getKqueueFacade() {
            return KqueueFacadeImpl.INSTANCE;
        }

        @Override
        public int getLimit() {
            return lineTcpNetConnectionLimit;
        }

        public NetworkFacade getNetworkFacade() {
            return NetworkFacadeImpl.INSTANCE;
        }

        @Override
        public long getQueueTimeout() {
            return lineTcpNetConnectionQueueTimeout;
        }

        @Override
        public int getRcvBufSize() {
            return lineTcpNetConnectionRcvBuf;
        }

        @Override
        public SelectFacade getSelectFacade() {
            return SelectFacadeImpl.INSTANCE;
        }

        @Override
        public int getSndBufSize() {
            return -1;
        }

        @Override
        public int getTestConnectionBufferSize() {
            return netTestConnectionBufferSize;
        }

        @Override
        public long getTimeout() {
            return lineTcpNetConnectionTimeout;
        }
    }

    private class PropLineTcpWriterWorkerPoolConfiguration implements WorkerPoolConfiguration {
        @Override
        public String getPoolName() {
            return "ilpwriter";
        }


        @Override
        public long getSleepThreshold() {
            return lineTcpWriterWorkerSleepThreshold;
        }

        @Override
        public int[] getWorkerAffinity() {
            return lineTcpWriterWorkerAffinity;
        }

        @Override
        public int getWorkerCount() {
            return lineTcpWriterWorkerCount;
        }

        @Override
        public long getYieldThreshold() {
            return lineTcpWriterWorkerYieldThreshold;
        }

        @Override
        public boolean haltOnError() {
            return lineTcpWriterWorkerPoolHaltOnError;
        }
    }

    private class PropLineUdpReceiverConfiguration implements LineUdpReceiverConfiguration {
        @Override
        public boolean getAutoCreateNewColumns() {
            return ilpAutoCreateNewColumns;
        }

        @Override
        public boolean getAutoCreateNewTables() {
            return ilpAutoCreateNewTables;
        }

        @Override
        public int getBindIPv4Address() {
            return lineUdpBindIPV4Address;
        }

        @Override
        public int getCommitMode() {
            return lineUdpCommitMode;
        }

        @Override
        public int getCommitRate() {
            return lineUdpCommitRate;
        }

        @Override
        public short getDefaultColumnTypeForFloat() {
            return floatDefaultColumnType;
        }

        @Override
        public short getDefaultColumnTypeForInteger() {
            return integerDefaultColumnType;
        }

        @Override
        public int getDefaultPartitionBy() {
            return lineUdpDefaultPartitionBy;
        }

        @Override
        public int getGroupIPv4Address() {
            return lineUdpGroupIPv4Address;
        }

        @Override
        public int getMaxFileNameLength() {
            return maxFileNameLength;
        }

        @Override
        public int getMsgBufferSize() {
            return lineUdpMsgBufferSize;
        }

        @Override
        public int getMsgCount() {
            return lineUdpMsgCount;
        }

        @Override
        public NetworkFacade getNetworkFacade() {
            return NetworkFacadeImpl.INSTANCE;
        }

        @Override
        public int getPort() {
            return lineUdpPort;
        }

        @Override
        public int getReceiveBufferSize() {
            return lineUdpReceiveBufferSize;
        }

        @Override
        public LineProtoTimestampAdapter getTimestampAdapter() {
            return lineUdpTimestampAdapter;
        }

        @Override
        public boolean isEnabled() {
            return lineUdpEnabled;
        }

        @Override
        public boolean isUnicast() {
            return lineUdpUnicast;
        }

        @Override
        public boolean ownThread() {
            return lineUdpOwnThread;
        }

        @Override
        public int ownThreadAffinity() {
            return lineUdpOwnThreadAffinity;
        }
    }

    private class PropMetricsConfiguration implements MetricsConfiguration {

        @Override
        public boolean isEnabled() {
            return metricsEnabled;
        }
    }

    private class PropPGWireConfiguration implements PGWireConfiguration {

        @Override
        public int getBinParamCountCapacity() {
            return pgBinaryParamsCapacity;
        }

        @Override
        public int getCharacterStoreCapacity() {
            return pgCharacterStoreCapacity;
        }

        @Override
        public int getCharacterStorePoolCapacity() {
            return pgCharacterStorePoolCapacity;
        }

        @Override
        public SqlExecutionCircuitBreakerConfiguration getCircuitBreakerConfiguration() {
            return circuitBreakerConfiguration;
        }

        @Override
        public int getConnectionPoolInitialCapacity() {
            return pgConnectionPoolInitialCapacity;
        }

        @Override
        public DateLocale getDefaultDateLocale() {
            return pgDefaultLocale;
        }

        @Override
        public String getDefaultPassword() {
            return pgPassword;
        }

        @Override
        public String getDefaultUsername() {
            return pgUsername;
        }

        @Override
        public IODispatcherConfiguration getDispatcherConfiguration() {
            return propPGWireDispatcherConfiguration;
        }

        @Override
        public FactoryProvider getFactoryProvider() {
            return factoryProvider;
        }

        @Override
        public int getInsertCacheBlockCount() {
            return pgInsertCacheBlockCount;
        }

        @Override
        public int getInsertCacheRowCount() {
            return pgInsertCacheRowCount;
        }

        @Override
        public int getInsertPoolCapacity() {
            return pgInsertPoolCapacity;
        }

        @Override
        public int getMaxBlobSizeOnQuery() {
            return pgMaxBlobSizeOnQuery;
        }

        @Override
        public int getNamedStatementCacheCapacity() {
            return pgNamedStatementCacheCapacity;
        }

        @Override
        public int getNamesStatementPoolCapacity() {
            return pgNamesStatementPoolCapacity;
        }

        @Override
        public NetworkFacade getNetworkFacade() {
            return NetworkFacadeImpl.INSTANCE;
        }

        @Override
        public int getPendingWritersCacheSize() {
            return pgPendingWritersCacheCapacity;
        }

        @Override
        public String getPoolName() {
            return "pgwire";
        }

        @Override
        public String getReadOnlyPassword() {
            return pgReadOnlyPassword;
        }

        @Override
        public String getReadOnlyUsername() {
            return pgReadOnlyUsername;
        }

        @Override
        public int getRecvBufferSize() {
            return pgRecvBufferSize;
        }

        @Override
        public int getSelectCacheBlockCount() {
            return pgSelectCacheBlockCount;
        }

        @Override
        public int getSelectCacheRowCount() {
            return pgSelectCacheRowCount;
        }

        @Override
        public int getSendBufferSize() {
            return pgSendBufferSize;
        }

        @Override
        public String getServerVersion() {
            return "11.3";
        }

        @Override
        public long getSleepThreshold() {
            return pgWorkerSleepThreshold;
        }

        @Override
        public int getUpdateCacheBlockCount() {
            return pgUpdateCacheBlockCount;
        }

        @Override
        public int getUpdateCacheRowCount() {
            return pgUpdateCacheRowCount;
        }

        @Override
        public int[] getWorkerAffinity() {
            return pgWorkerAffinity;
        }

        @Override
        public int getWorkerCount() {
            return pgWorkerCount;
        }

        @Override
        public long getYieldThreshold() {
            return pgWorkerYieldThreshold;
        }

        @Override
        public boolean haltOnError() {
            return pgHaltOnError;
        }

        @Override
        public boolean isDaemonPool() {
            return pgDaemonPool;
        }

        @Override
        public boolean isEnabled() {
            return pgEnabled;
        }

        @Override
        public boolean isInsertCacheEnabled() {
            return pgInsertCacheEnabled;
        }

        @Override
        public boolean isReadOnlyUserEnabled() {
            return pgReadOnlyUserEnabled;
        }

        @Override
        public boolean isSelectCacheEnabled() {
            return pgSelectCacheEnabled;
        }

        @Override
        public boolean isUpdateCacheEnabled() {
            return pgUpdateCacheEnabled;
        }

        @Override
        public boolean readOnlySecurityContext() {
            return pgReadOnlySecurityContext || isReadOnlyInstance;
        }
    }

    private class PropPGWireDispatcherConfiguration implements IODispatcherConfiguration {

        @Override
        public int getBindIPv4Address() {
            return pgNetBindIPv4Address;
        }

        @Override
        public int getBindPort() {
            return pgNetBindPort;
        }

        @Override
        public MillisecondClock getClock() {
            return MillisecondClockImpl.INSTANCE;
        }

        @Override
        public String getDispatcherLogName() {
            return "pg-server";
        }

        @Override
        public EpollFacade getEpollFacade() {
            return EpollFacadeImpl.INSTANCE;
        }

        @Override
        public long getHeartbeatInterval() {
            return -1L;
        }

        @Override
        public boolean getHint() {
            return pgNetConnectionHint;
        }

        @Override
        public int getInitialBias() {
            return BIAS_READ;
        }

        @Override
        public KqueueFacade getKqueueFacade() {
            return KqueueFacadeImpl.INSTANCE;
        }

        @Override
        public int getLimit() {
            return pgNetConnectionLimit;
        }

        @Override
        public NetworkFacade getNetworkFacade() {
            return NetworkFacadeImpl.INSTANCE;
        }

        @Override
        public long getQueueTimeout() {
            return pgNetConnectionQueueTimeout;
        }

        @Override
        public int getRcvBufSize() {
            return pgNetConnectionRcvBuf;
        }

        @Override
        public SelectFacade getSelectFacade() {
            return SelectFacadeImpl.INSTANCE;
        }

        @Override
        public int getSndBufSize() {
            return pgNetConnectionSndBuf;
        }

        @Override
        public int getTestConnectionBufferSize() {
            return netTestConnectionBufferSize;
        }

        @Override
        public long getTimeout() {
            return pgNetIdleConnectionTimeout;
        }
    }

    private class PropSqlExecutionCircuitBreakerConfiguration implements SqlExecutionCircuitBreakerConfiguration {

        @Override
        public boolean checkConnection() {
            return true;
        }

        @Override
        public int getBufferSize() {
            return netTestConnectionBufferSize;
        }

        @Override
        public int getCircuitBreakerThrottle() {
            return circuitBreakerThrottle;
        }

        @Override
        @NotNull
        public MillisecondClock getClock() {
            return MillisecondClockImpl.INSTANCE;
        }

        @Override
        @NotNull
        public NetworkFacade getNetworkFacade() {
            return NetworkFacadeImpl.INSTANCE;
        }

        @Override
        public long getTimeout() {
            return circuitBreakerTimeout;
        }

        @Override
        public boolean isEnabled() {
            return interruptOnClosedConnection;
        }
    }

    private class PropStaticContentProcessorConfiguration implements StaticContentProcessorConfiguration {

        @Override
        public FilesFacade getFilesFacade() {
            return FilesFacadeImpl.INSTANCE;
        }

        @Override
        public CharSequence getIndexFileName() {
            return indexFileName;
        }

        @Override
        public String getKeepAliveHeader() {
            return keepAliveHeader;
        }

        @Override
        public MimeTypesCache getMimeTypesCache() {
            return mimeTypesCache;
        }

        /**
         * Absolute path to HTTP public directory.
         *
         * @return path to public directory
         */
        @Override
        public CharSequence getPublicDirectory() {
            return publicDirectory;
        }

        @Override
        public boolean isAuthenticationRequired() {
            return httpStaticAuthRequired;
        }
    }

    private class PropTelemetryConfiguration implements TelemetryConfiguration {

        @Override
        public boolean getDisableCompletely() {
            return telemetryDisableCompletely;
        }

        @Override
        public boolean getEnabled() {
            return telemetryEnabled;
        }

        @Override
        public int getQueueCapacity() {
            return telemetryQueueCapacity;
        }

        @Override
        public boolean hideTables() {
            return telemetryHideTables;
        }
    }

    private class PropTextConfiguration implements TextConfiguration {

        @Override
        public int getDateAdapterPoolCapacity() {
            return dateAdapterPoolCapacity;
        }

        @Override
        public DateLocale getDefaultDateLocale() {
            return locale;
        }

        @Override
        public InputFormatConfiguration getInputFormatConfiguration() {
            return inputFormatConfiguration;
        }

        @Override
        public int getJsonCacheLimit() {
            return jsonCacheLimit;
        }

        @Override
        public int getJsonCacheSize() {
            return jsonCacheSize;
        }

        @Override
        public double getMaxRequiredDelimiterStdDev() {
            return maxRequiredDelimiterStdDev;
        }

        @Override
        public double getMaxRequiredLineLengthStdDev() {
            return maxRequiredLineLengthStdDev;
        }

        @Override
        public int getMetadataStringPoolCapacity() {
            return metadataStringPoolCapacity;
        }

        @Override
        public int getRollBufferLimit() {
            return rollBufferLimit;
        }

        @Override
        public int getRollBufferSize() {
            return rollBufferSize;
        }

        @Override
        public int getTextAnalysisMaxLines() {
            return textAnalysisMaxLines;
        }

        @Override
        public int getTextLexerStringPoolCapacity() {
            return textLexerStringPoolCapacity;
        }

        @Override
        public int getTimestampAdapterPoolCapacity() {
            return timestampAdapterPoolCapacity;
        }

        @Override
        public int getUtf8SinkSize() {
            return utf8SinkSize;
        }
    }

    private class PropWaitProcessorConfiguration implements WaitProcessorConfiguration {

        @Override
        public MillisecondClock getClock() {
            return MillisecondClockImpl.INSTANCE;
        }

        @Override
        public double getExponentialWaitMultiplier() {
            return rerunExponentialWaitMultiplier;
        }

        @Override
        public int getInitialWaitQueueSize() {
            return rerunInitialWaitQueueSize;
        }

        @Override
        public int getMaxProcessingQueueSize() {
            return rerunMaxProcessingQueueSize;
        }

        @Override
        public long getMaxWaitCapMs() {
            return maxRerunWaitCapMs;
        }
    }

    private class PropWalApplyPoolConfiguration implements WorkerPoolConfiguration {
        @Override
        public String getPoolName() {
            return "wal-apply";
        }

        @Override
        public long getSleepThreshold() {
            return walApplyWorkerSleepThreshold;
        }

        @Override
        public long getSleepTimeout() {
            return walApplySleepTimeout;
        }

        @Override
        public int[] getWorkerAffinity() {
            return walApplyWorkerAffinity;
        }

        @Override
        public int getWorkerCount() {
            return walApplyWorkerCount;
        }

        @Override
        public long getYieldThreshold() {
            return walApplyWorkerYieldThreshold;
        }

        @Override
        public boolean haltOnError() {
            return walApplyWorkerHaltOnError;
        }

        @Override
        public boolean isEnabled() {
            return walApplyWorkerCount > 0;
        }
    }

    private class PropWorkerPoolConfiguration implements WorkerPoolConfiguration {
        @Override
        public String getPoolName() {
            return "shared";
        }

        @Override
        public long getSleepThreshold() {
            return sharedWorkerSleepThreshold;
        }

        @Override
        public long getSleepTimeout() {
            return sharedWorkerSleepTimeout;
        }

        @Override
        public int[] getWorkerAffinity() {
            return sharedWorkerAffinity;
        }

        @Override
        public int getWorkerCount() {
            return sharedWorkerCount;
        }

        @Override
        public long getYieldThreshold() {
            return sharedWorkerYieldThreshold;
        }

        @Override
        public boolean haltOnError() {
            return sharedWorkerHaltOnError;
        }
    }

    static {
        WRITE_FO_OPTS.put("o_direct", (int) CairoConfiguration.O_DIRECT);
        WRITE_FO_OPTS.put("o_sync", (int) CairoConfiguration.O_SYNC);
        WRITE_FO_OPTS.put("o_async", (int) CairoConfiguration.O_ASYNC);
        WRITE_FO_OPTS.put("o_none", (int) CairoConfiguration.O_NONE);
    }
}<|MERGE_RESOLUTION|>--- conflicted
+++ resolved
@@ -2419,16 +2419,12 @@
         }
 
         @Override
-<<<<<<< HEAD
         public CharSequence getTempRenamePendingTablePrefix() {
             return tempRenamePendingTablePrefix;
         }
 
         @Override
-        public TextConfiguration getTextConfiguration() {
-=======
         public @NotNull TextConfiguration getTextConfiguration() {
->>>>>>> 83dacadf
             return textConfiguration;
         }
 
