--- conflicted
+++ resolved
@@ -296,11 +296,8 @@
     private final int sqlPageFrameMinRows;
     private final boolean sqlParallelFilterEnabled;
     private final boolean sqlParallelFilterPreTouchEnabled;
-<<<<<<< HEAD
+    private final boolean sqlParallelGroupByEnabled;
     private final int sqlQueryRegistryPoolSize;
-=======
-    private final boolean sqlParallelGroupByEnabled;
->>>>>>> fc238046
     private final int sqlRenameTableModelPoolCapacity;
     private final int sqlSmallMapKeyCapacity;
     private final int sqlSmallMapPageSize;
