--- conflicted
+++ resolved
@@ -85,11 +85,7 @@
     private final int cairoPageFrameReduceQueueCapacity;
     private final int cairoPageFrameReduceRowIdListCapacity;
     private final int cairoPageFrameReduceShardCount;
-<<<<<<< HEAD
-    private final int cairoPageFrameReduceTaskPoolCapacity;
     private final int cairoSQLCopyIdSupplier;
-=======
->>>>>>> 1b65ae0e
     private final int cairoSqlCopyLogRetentionDays;
     private final int cairoSqlCopyQueueCapacity;
     private final String cairoSqlCopyRoot;
@@ -1809,17 +1805,12 @@
         }
 
         @Override
-<<<<<<< HEAD
-        public LongSupplier getCopyIDSupplier() {
+        public @NotNull LongSupplier getCopyIDSupplier() {
             if (cairoSQLCopyIdSupplier == 0) {
                 return randomIDSupplier;
             }
 
             return sequentialIDSupplier;
-=======
-        public @NotNull LongSupplier getCopyIDSupplier() {
-            return copyIDSupplier;
->>>>>>> 1b65ae0e
         }
 
         @Override
