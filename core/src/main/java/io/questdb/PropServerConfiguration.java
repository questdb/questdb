--- conflicted
+++ resolved
@@ -2226,15 +2226,11 @@
     }
 
     public static class JsonPropertyValueFormatter {
-<<<<<<< HEAD
         public static void arrayStr(CharSequence key, String value, StringSink sink) {
             sink.putQuoted(key).putAscii(':').put(value).putAscii(',');
         }
 
-        public static void bool(CharSequence key, boolean value, StringSink sink) {
-=======
         public static void bool(CharSequence key, boolean value, CharSink<?> sink) {
->>>>>>> 9c8910cd
             sink.putQuoted(key).putAscii(':').put(value).putAscii(',');
         }
 
