/*******************************************************************************
 *     ___                  _   ____  ____
 *    / _ \ _   _  ___  ___| |_|  _ \| __ )
 *   | | | | | | |/ _ \/ __| __| | | |  _ \
 *   | |_| | |_| |  __/\__ \ |_| |_| | |_) |
 *    \__\_\\__,_|\___||___/\__|____/|____/
 *
 *  Copyright (c) 2014-2019 Appsicle
 *  Copyright (c) 2019-2023 QuestDB
 *
 *  Licensed under the Apache License, Version 2.0 (the "License");
 *  you may not use this file except in compliance with the License.
 *  You may obtain a copy of the License at
 *
 *  http://www.apache.org/licenses/LICENSE-2.0
 *
 *  Unless required by applicable law or agreed to in writing, software
 *  distributed under the License is distributed on an "AS IS" BASIS,
 *  WITHOUT WARRANTIES OR CONDITIONS OF ANY KIND, either express or implied.
 *  See the License for the specific language governing permissions and
 *  limitations under the License.
 *
 ******************************************************************************/

package io.questdb;

import io.questdb.cairo.*;
import io.questdb.cairo.security.AllowAllSecurityContextFactory;
import io.questdb.cairo.security.CairoSecurityContextFactory;
import io.questdb.cairo.sql.SqlExecutionCircuitBreakerConfiguration;
import io.questdb.cutlass.http.*;
import io.questdb.cutlass.http.processors.JsonQueryProcessorConfiguration;
import io.questdb.cutlass.http.processors.StaticContentProcessorConfiguration;
import io.questdb.cutlass.json.JsonException;
import io.questdb.cutlass.json.JsonLexer;
import io.questdb.cutlass.line.*;
import io.questdb.cutlass.line.tcp.LineTcpReceiverConfiguration;
import io.questdb.cutlass.line.tcp.LineTcpReceiverConfigurationHelper;
import io.questdb.cutlass.line.udp.LineUdpReceiverConfiguration;
import io.questdb.cutlass.pgwire.PGWireConfiguration;
import io.questdb.cutlass.text.CsvFileIndexer;
import io.questdb.cutlass.text.TextConfiguration;
import io.questdb.cutlass.text.types.InputFormatConfiguration;
import io.questdb.log.Log;
import io.questdb.metrics.MetricsConfiguration;
import io.questdb.mp.WorkerPoolConfiguration;
import io.questdb.network.*;
import io.questdb.std.*;
import io.questdb.std.datetime.DateFormat;
import io.questdb.std.datetime.DateLocale;
import io.questdb.std.datetime.DateLocaleFactory;
import io.questdb.std.datetime.microtime.*;
import io.questdb.std.datetime.millitime.DateFormatFactory;
import io.questdb.std.datetime.millitime.Dates;
import io.questdb.std.datetime.millitime.MillisecondClock;
import io.questdb.std.datetime.millitime.MillisecondClockImpl;
import io.questdb.std.str.Path;
import io.questdb.std.str.StringSink;
import org.jetbrains.annotations.NotNull;
import org.jetbrains.annotations.Nullable;

import java.io.File;
import java.io.IOException;
import java.util.*;

public class PropServerConfiguration implements ServerConfiguration {
    public static final long COMMIT_INTERVAL_DEFAULT = 2000;
    public static final String CONFIG_DIRECTORY = "conf";
    public static final String DB_DIRECTORY = "db";
    public static final String SNAPSHOT_DIRECTORY = "snapshot";
    public static final String TMP_DIRECTORY = "tmp";
    private static final Map<PropertyKey, String> DEPRECATED_SETTINGS = new HashMap<>();
    private static final Map<String, String> OBSOLETE_SETTINGS = new HashMap<>();
    private static final LowerCaseCharSequenceIntHashMap WRITE_FO_OPTS = new LowerCaseCharSequenceIntHashMap();
    private final DateFormat backupDirTimestampFormat;
    private final int backupMkdirMode;
    private final String backupRoot;
    private final CharSequence backupTempDirName;
    private final int binaryEncodingMaxLength;
    private final BuildInformation buildInformation;
    private final boolean cairoAttachPartitionCopy;
    private final String cairoAttachPartitionSuffix;
    private final CairoConfiguration cairoConfiguration = new PropCairoConfiguration();
    private final int cairoMaxCrashFiles;
    private final int cairoPageFrameReduceColumnListCapacity;
    private final int cairoPageFrameReduceQueueCapacity;
    private final int cairoPageFrameReduceRowIdListCapacity;
    private final int cairoPageFrameReduceShardCount;
    private final int cairoPageFrameReduceTaskPoolCapacity;
    private final CairoSecurityContextFactory cairoSecurityContextFactory = new AllowAllSecurityContextFactory();
    private final int cairoSqlCopyLogRetentionDays;
    private final int cairoSqlCopyQueueCapacity;
    private final String cairoSqlCopyRoot;
    private final String cairoSqlCopyWorkRoot;
    private final long cairoTableRegistryAutoReloadFrequency;
    private final int cairoTableRegistryCompactionThreshold;
    private final PropSqlExecutionCircuitBreakerConfiguration circuitBreakerConfiguration = new PropSqlExecutionCircuitBreakerConfiguration();
    private final int circuitBreakerThrottle;
    private final long circuitBreakerTimeout;
    private final int columnIndexerQueueCapacity;
    private final int columnPurgeQueueCapacity;
    private final long columnPurgeRetryDelay;
    private final long columnPurgeRetryDelayLimit;
    private final double columnPurgeRetryDelayMultiplier;
    private final int columnPurgeTaskPoolCapacity;
    private final int commitMode;
    private final String confRoot;
    private final int createAsSelectRetryCount;
    private final String dbDirectory;
    private final CharSequence defaultMapType;
    private final boolean defaultSymbolCacheFlag;
    private final int defaultSymbolCapacity;
    private final int fileOperationRetryCount;
    private final PropHttpContextConfiguration httpContextConfiguration = new PropHttpContextConfiguration();
    private final IODispatcherConfiguration httpIODispatcherConfiguration = new PropHttpIODispatcherConfiguration();
    private final PropHttpMinIODispatcherConfiguration httpMinIODispatcherConfiguration = new PropHttpMinIODispatcherConfiguration();
    private final PropHttpMinServerConfiguration httpMinServerConfiguration = new PropHttpMinServerConfiguration();
    private final boolean httpMinServerEnabled;
    private final HttpServerConfiguration httpServerConfiguration = new PropHttpServerConfiguration();
    private final boolean httpServerEnabled;
    private final int httpSqlCacheBlockCount;
    private final boolean httpSqlCacheEnabled;
    private final int httpSqlCacheRowCount;
    private final WaitProcessorConfiguration httpWaitProcessorConfiguration = new PropWaitProcessorConfiguration();
    private final long idleCheckInterval;
    private final boolean ilpAutoCreateNewColumns;
    private final boolean ilpAutoCreateNewTables;
    private final int inactiveReaderMaxOpenPartitions;
    private final long inactiveReaderTTL;
    private final long inactiveWalWriterTTL;
    private final long inactiveWriterTTL;
    private final int indexValueBlockSize;
    private final InputFormatConfiguration inputFormatConfiguration;
    private final long instanceHashHi;
    private final long instanceHashLo;
    private final boolean ioURingEnabled;
    private final boolean isReadOnlyInstance;
    private final JsonQueryProcessorConfiguration jsonQueryProcessorConfiguration = new PropJsonQueryProcessorConfiguration();
    private final int latestByQueueCapacity;
    private final boolean lineTcpEnabled;
    private final WorkerPoolConfiguration lineTcpIOWorkerPoolConfiguration = new PropLineTcpIOWorkerPoolConfiguration();
    private final LineTcpReceiverConfiguration lineTcpReceiverConfiguration = new PropLineTcpReceiverConfiguration();
    private final IODispatcherConfiguration lineTcpReceiverDispatcherConfiguration = new PropLineTcpReceiverIODispatcherConfiguration();
    private final WorkerPoolConfiguration lineTcpWriterWorkerPoolConfiguration = new PropLineTcpWriterWorkerPoolConfiguration();
    private final int lineUdpCommitMode;
    private final int lineUdpCommitRate;
    private final boolean lineUdpEnabled;
    private final int lineUdpGroupIPv4Address;
    private final int lineUdpMsgBufferSize;
    private final int lineUdpMsgCount;
    private final boolean lineUdpOwnThread;
    private final int lineUdpOwnThreadAffinity;
    private final int lineUdpReceiveBufferSize;
    private final LineUdpReceiverConfiguration lineUdpReceiverConfiguration = new PropLineUdpReceiverConfiguration();
    private final LineProtoTimestampAdapter lineUdpTimestampAdapter;
    private final boolean lineUdpUnicast;
    private final DateLocale locale;
    private final Log log;
    private final int maxFileNameLength;
    private final long maxRerunWaitCapMs;
    private final int maxSwapFileCount;
    private final int maxUncommittedRows;
    private final MetricsConfiguration metricsConfiguration = new PropMetricsConfiguration();
    private final boolean metricsEnabled;
    private final int mkdirMode;
    private final int o3CallbackQueueCapacity;
    private final int o3ColumnMemorySize;
    private final int o3CopyQueueCapacity;
    private final int o3LagCalculationWindowsSize;
    private final long o3MaxLag;
    private final long o3MinLagUs;
    private final int o3OpenColumnQueueCapacity;
    private final int o3PartitionPurgeListCapacity;
    private final int o3PartitionQueueCapacity;
    private final int o3PurgeDiscoveryQueueCapacity;
    private final boolean o3QuickSortEnabled;
    private final int parallelIndexThreshold;
    private final boolean parallelIndexingEnabled;
    private final boolean pgEnabled;
    private final PGWireConfiguration pgWireConfiguration = new PropPGWireConfiguration();
    private final PropPGWireDispatcherConfiguration propPGWireDispatcherConfiguration = new PropPGWireDispatcherConfiguration();
    private final int queryCacheEventQueueCapacity;
    private final int readerPoolMaxSegments;
    private final int repeatMigrationFromVersion;
    private final double rerunExponentialWaitMultiplier;
    private final int rerunInitialWaitQueueSize;
    private final int rerunMaxProcessingQueueSize;
    private final int rndFunctionMemoryMaxPages;
    private final int rndFunctionMemoryPageSize;
    private final String root;
    private final int sampleByIndexSearchPageSize;
    private final int[] sharedWorkerAffinity;
    private final int sharedWorkerCount;
    private final boolean sharedWorkerHaltOnError;
    private final WorkerPoolConfiguration sharedWorkerPoolConfiguration = new PropWorkerPoolConfiguration();
    private final long sharedWorkerSleepThreshold;
    private final long sharedWorkerSleepTimeout;
    private final long sharedWorkerYieldThreshold;
    private final boolean simulateCrashEnabled;
    private final String snapshotInstanceId;
    private final boolean snapshotRecoveryEnabled;
    private final String snapshotRoot;
    private final long spinLockTimeout;
    private final int sqlAnalyticColumnPoolCapacity;
    private final int sqlAnalyticRowIdMaxPages;
    private final int sqlAnalyticRowIdPageSize;
    private final int sqlAnalyticStoreMaxPages;
    private final int sqlAnalyticStorePageSize;
    private final int sqlAnalyticTreeKeyMaxPages;
    private final int sqlAnalyticTreeKeyPageSize;
    private final int sqlBindVariablePoolSize;
    private final int sqlCharacterStoreCapacity;
    private final int sqlCharacterStoreSequencePoolCapacity;
    private final int sqlColumnCastModelPoolCapacity;
    private final int sqlColumnPoolCapacity;
    private final double sqlCompactMapLoadFactor;
    private final int sqlCopyBufferSize;
    private final int sqlCopyModelPoolCapacity;
    private final int sqlCreateTableModelPoolCapacity;
    private final int sqlDistinctTimestampKeyCapacity;
    private final double sqlDistinctTimestampLoadFactor;
    private final int sqlDoubleToStrCastScale;
    private final int sqlExplainModelPoolCapacity;
    private final int sqlExpressionPoolCapacity;
    private final double sqlFastMapLoadFactor;
    private final int sqlFloatToStrCastScale;
    private final int sqlGroupByMapCapacity;
    private final int sqlGroupByPoolCapacity;
    private final int sqlHashJoinLightValueMaxPages;
    private final int sqlHashJoinLightValuePageSize;
    private final int sqlHashJoinValueMaxPages;
    private final int sqlHashJoinValuePageSize;
    private final int sqlInsertModelPoolCapacity;
    private final int sqlJitBindVarsMemoryMaxPages;
    private final int sqlJitBindVarsMemoryPageSize;
    private final boolean sqlJitDebugEnabled;
    private final int sqlJitIRMemoryMaxPages;
    private final int sqlJitIRMemoryPageSize;
    private final int sqlJitMode;
    private final int sqlJitPageAddressCacheThreshold;
    private final int sqlJitRowsThreshold;
    private final int sqlJoinContextPoolCapacity;
    private final int sqlJoinMetadataMaxResizes;
    private final int sqlJoinMetadataPageSize;
    private final long sqlLatestByRowCount;
    private final int sqlLexerPoolCapacity;
    private final int sqlMapKeyCapacity;
    private final int sqlMapMaxPages;
    private final int sqlMapMaxResizes;
    private final int sqlMapPageSize;
    private final int sqlMaxNegativeLimit;
    private final int sqlMaxSymbolNotEqualsCount;
    private final int sqlModelPoolCapacity;
    private final int sqlPageFrameMaxRows;
    private final int sqlPageFrameMinRows;
    private final boolean sqlParallelFilterEnabled;
    private final boolean sqlParallelFilterPreTouchEnabled;
    private final int sqlRenameTableModelPoolCapacity;
    private final int sqlSmallMapKeyCapacity;
    private final int sqlSmallMapPageSize;
    private final int sqlSortKeyMaxPages;
    private final long sqlSortKeyPageSize;
    private final int sqlSortLightValueMaxPages;
    private final long sqlSortLightValuePageSize;
    private final int sqlSortValueMaxPages;
    private final int sqlSortValuePageSize;
    private final int sqlStrFunctionBufferMaxSize;
    private final int sqlTxnScoreboardEntryCount;
    private final int sqlWithClauseModelPoolCapacity;
    private final StaticContentProcessorConfiguration staticContentProcessorConfiguration = new PropStaticContentProcessorConfiguration();
    private final String systemTableNamePrefix;
    private final boolean tableTypeConversionEnabled;
    private final TelemetryConfiguration telemetryConfiguration = new PropTelemetryConfiguration();
    private final boolean telemetryDisableCompletely;
    private final boolean telemetryEnabled;
    private final boolean telemetryHideTables;
    private final int telemetryQueueCapacity;
    private final TextConfiguration textConfiguration = new PropTextConfiguration();
    private final int vectorAggregateQueueCapacity;
    private final VolumeDefinitions volumeDefinitions = new VolumeDefinitions();
    private final int walApplyLookAheadTransactionCount;
    private final WorkerPoolConfiguration walApplyPoolConfiguration = new PropWalApplyPoolConfiguration();
    private final long walApplySleepTimeout;
    private final long walApplyTableTimeQuota;
    private final int[] walApplyWorkerAffinity;
    private final int walApplyWorkerCount;
    private final boolean walApplyWorkerHaltOnError;
    private final long walApplyWorkerSleepThreshold;
    private final long walApplyWorkerYieldThreshold;
    private final boolean walEnabledDefault;
    private final long walPurgeInterval;
    private final int walRecreateDistressedSequencerAttempts;
    private final long walSegmentRolloverRowCount;
    private final double walSquashUncommittedRowsMultiplier;
    private final boolean walSupported;
    private final int walTxnNotificationQueueCapacity;
    private final long walWriterDataAppendPageSize;
    private final long workStealTimeoutNanos;
    private final long writerAsyncCommandBusyWaitTimeout;
    private final long writerAsyncCommandMaxWaitTimeout;
    private final int writerAsyncCommandQueueCapacity;
    private final long writerAsyncCommandQueueSlotSize;
    private final long writerDataAppendPageSize;
    private final long writerDataIndexKeyAppendPageSize;
    private final long writerDataIndexValueAppendPageSize;
    private final long writerFileOpenOpts;
    private final long writerMiscAppendPageSize;
    private final int writerTickRowsCountMod;
    private long cairoSqlCopyMaxIndexChunkSize;
    private int connectionPoolInitialCapacity;
    private int connectionStringPoolCapacity;
    private int dateAdapterPoolCapacity;
    private short floatDefaultColumnType;
    private boolean httpAllowDeflateBeforeSend;
    private boolean httpFrozenClock;
    private int httpMinBindIPv4Address;
    private int httpMinBindPort;
    private boolean httpMinNetConnectionHint;
    private int httpMinNetConnectionLimit;
    private long httpMinNetConnectionQueueTimeout;
    private int httpMinNetConnectionRcvBuf;
    private int httpMinNetConnectionSndBuf;
    private long httpMinNetConnectionTimeout;
    private int[] httpMinWorkerAffinity;
    private int httpMinWorkerCount;
    private boolean httpMinWorkerHaltOnError;
    private long httpMinWorkerSleepThreshold;
    private long httpMinWorkerSleepTimeout;
    private long httpMinWorkerYieldThreshold;
    private int httpNetBindIPv4Address;
    private int httpNetBindPort;
    private boolean httpNetConnectionHint;
    private int httpNetConnectionLimit;
    private long httpNetConnectionQueueTimeout;
    private int httpNetConnectionRcvBuf;
    private int httpNetConnectionSndBuf;
    private long httpNetConnectionTimeout;
    private boolean httpReadOnlySecurityContext;
    private boolean httpServerKeepAlive;
    private String httpVersion;
    private int[] httpWorkerAffinity;
    private int httpWorkerCount;
    private boolean httpWorkerHaltOnError;
    private long httpWorkerSleepThreshold;
    private long httpWorkerSleepTimeout;
    private long httpWorkerYieldThreshold;
    private CharSequence indexFileName;
    private short integerDefaultColumnType;
    private boolean interruptOnClosedConnection;
    private int jsonCacheLimit;
    private int jsonCacheSize;
    private int jsonQueryConnectionCheckFrequency;
    private int jsonQueryDoubleScale;
    private int jsonQueryFloatScale;
    private String keepAliveHeader;
    private String lineTcpAuthDbPath;
    private long lineTcpCommitIntervalDefault;
    private double lineTcpCommitIntervalFraction;
    private int lineTcpConnectionPoolInitialCapacity;
    private int lineTcpDefaultPartitionBy;
    private boolean lineTcpDisconnectOnError;
    private int[] lineTcpIOWorkerAffinity;
    private int lineTcpIOWorkerCount;
    private boolean lineTcpIOWorkerPoolHaltOnError;
    private long lineTcpIOWorkerSleepThreshold;
    private long lineTcpIOWorkerYieldThreshold;
    private long lineTcpMaintenanceInterval;
    private int lineTcpMaxMeasurementSize;
    private int lineTcpMsgBufferSize;
    private int lineTcpNetBindIPv4Address;
    private int lineTcpNetBindPort;
    private long lineTcpNetConnectionHeartbeatInterval;
    private boolean lineTcpNetConnectionHint;
    private int lineTcpNetConnectionLimit;
    private long lineTcpNetConnectionQueueTimeout;
    private int lineTcpNetConnectionRcvBuf;
    private long lineTcpNetConnectionTimeout;
    private LineProtoTimestampAdapter lineTcpTimestampAdapter;
    private int lineTcpWriterQueueCapacity;
    private int[] lineTcpWriterWorkerAffinity;
    private int lineTcpWriterWorkerCount;
    private boolean lineTcpWriterWorkerPoolHaltOnError;
    private long lineTcpWriterWorkerSleepThreshold;
    private long lineTcpWriterWorkerYieldThreshold;
    private int lineUdpBindIPV4Address;
    private int lineUdpDefaultPartitionBy;
    private int lineUdpPort;
    private long maxHttpQueryResponseRowLimit;
    private double maxRequiredDelimiterStdDev;
    private double maxRequiredLineLengthStdDev;
    private int metadataStringPoolCapacity;
    private MimeTypesCache mimeTypesCache;
    private long minIdleMsBeforeWriterRelease;
    private int multipartHeaderBufferSize;
    private long multipartIdleSpinCount;
    private int netTestConnectionBufferSize;
    private int pgBinaryParamsCapacity;
    private int pgCharacterStoreCapacity;
    private int pgCharacterStorePoolCapacity;
    private int pgConnectionPoolInitialCapacity;
    private boolean pgDaemonPool;
    private DateLocale pgDefaultLocale;
    private boolean pgHaltOnError;
    private int pgInsertCacheBlockCount;
    private boolean pgInsertCacheEnabled;
    private int pgInsertCacheRowCount;
    private int pgInsertPoolCapacity;
    private int pgMaxBlobSizeOnQuery;
    private int pgNamedStatementCacheCapacity;
    private int pgNamesStatementPoolCapacity;
    private int pgNetBindIPv4Address;
    private int pgNetBindPort;
    private boolean pgNetConnectionHint;
    private int pgNetConnectionLimit;
    private long pgNetConnectionQueueTimeout;
    private int pgNetConnectionRcvBuf;
    private int pgNetConnectionSndBuf;
    private long pgNetIdleConnectionTimeout;
    private String pgPassword;
    private int pgPendingWritersCacheCapacity;
    private String pgReadOnlyPassword;
    private boolean pgReadOnlySecurityContext;
    private boolean pgReadOnlyUserEnabled;
    private String pgReadOnlyUsername;
    private int pgRecvBufferSize;
    private int pgSelectCacheBlockCount;
    private boolean pgSelectCacheEnabled;
    private int pgSelectCacheRowCount;
    private int pgSendBufferSize;
    private int pgUpdateCacheBlockCount;
    private boolean pgUpdateCacheEnabled;
    private int pgUpdateCacheRowCount;
    private String pgUsername;
    private int[] pgWorkerAffinity;
    private int pgWorkerCount;
    private long pgWorkerSleepThreshold;
    private long pgWorkerYieldThreshold;
    private String publicDirectory;
    private int recvBufferSize;
    private int requestHeaderBufferSize;
    private int rollBufferLimit;
    private int rollBufferSize;
    private int sendBufferSize;
    private boolean stringAsTagSupported;
    private boolean stringToCharCastAllowed;
    private boolean symbolAsFieldSupported;
    private long symbolCacheWaitUsBeforeReload;
    private int textAnalysisMaxLines;
    private int textLexerStringPoolCapacity;
    private int timestampAdapterPoolCapacity;
    private int utf8SinkSize;

    public PropServerConfiguration(
            String root,
            Properties properties,
            @Nullable Map<String, String> env,
            Log log,
            final BuildInformation buildInformation
    ) throws ServerConfigurationException, JsonException {

        this.log = log;
        this.isReadOnlyInstance = getBoolean(properties, env, PropertyKey.READ_ONLY_INSTANCE, false);
        this.cairoTableRegistryAutoReloadFrequency = getLong(properties, env, PropertyKey.CAIRO_TABLE_REGISTRY_AUTO_RELOAD_FREQUENCY, 500);
        this.cairoTableRegistryCompactionThreshold = getInt(properties, env, PropertyKey.CAIRO_TABLE_REGISTRY_COMPACTION_THRESHOLD, 30);
        this.repeatMigrationFromVersion = getInt(properties, env, PropertyKey.CAIRO_REPEAT_MIGRATION_FROM_VERSION, 426);

        boolean configValidationStrict = getBoolean(properties, env, PropertyKey.CONFIG_VALIDATION_STRICT, false);
        validateProperties(properties, configValidationStrict);

        this.mkdirMode = getInt(properties, env, PropertyKey.CAIRO_MKDIR_MODE, 509);
        this.maxFileNameLength = getInt(properties, env, PropertyKey.CAIRO_MAX_FILE_NAME_LENGTH, 127);
        this.walEnabledDefault = getBoolean(properties, env, PropertyKey.CAIRO_WAL_ENABLED_DEFAULT, false);
        this.walPurgeInterval = getLong(properties, env, PropertyKey.CAIRO_WAL_PURGE_INTERVAL, 30_000);
        this.walTxnNotificationQueueCapacity = getQueueCapacity(properties, env, PropertyKey.CAIRO_WAL_TXN_NOTIFICATION_QUEUE_CAPACITY, 4096);
        this.walRecreateDistressedSequencerAttempts = getInt(properties, env, PropertyKey.CAIRO_WAL_RECREATE_DISTRESSED_SEQUENCER_ATTEMPTS, 3);
        this.walSupported = getBoolean(properties, env, PropertyKey.CAIRO_WAL_SUPPORTED, true);
        this.walSegmentRolloverRowCount = getLong(properties, env, PropertyKey.CAIRO_WAL_SEGMENT_ROLLOVER_ROW_COUNT, 200_000);
        this.walWriterDataAppendPageSize = Files.ceilPageSize(getLongSize(properties, env, PropertyKey.CAIRO_WAL_WRITER_DATA_APPEND_PAGE_SIZE, Numbers.SIZE_1MB));
        this.walSquashUncommittedRowsMultiplier = getDouble(properties, env, PropertyKey.CAIRO_WAL_SQUASH_UNCOMMITTED_ROWS_MULTIPLIER, 20.0);
        this.walApplyTableTimeQuota = getLong(properties, env, PropertyKey.CAIRO_WAL_APPLY_TABLE_TIME_QUOTA, 1000);
        this.walApplyLookAheadTransactionCount = getInt(properties, env, PropertyKey.CAIRO_WAL_APPLY_LOOK_AHEAD_TXN_COUNT, 20);
        this.tableTypeConversionEnabled = getBoolean(properties, env, PropertyKey.TABLE_TYPE_CONVERSION_ENABLED, true);

        this.dbDirectory = getString(properties, env, PropertyKey.CAIRO_ROOT, DB_DIRECTORY);
        String tmpRoot;
        if (new File(this.dbDirectory).isAbsolute()) {
            this.root = this.dbDirectory;
            this.confRoot = rootSubdir(this.root, CONFIG_DIRECTORY); // ../conf
            this.snapshotRoot = rootSubdir(this.root, SNAPSHOT_DIRECTORY); // ../snapshot
            tmpRoot = rootSubdir(this.root, TMP_DIRECTORY); // ../tmp
        } else {
            this.root = new File(root, this.dbDirectory).getAbsolutePath();
            this.confRoot = new File(root, CONFIG_DIRECTORY).getAbsolutePath();
            this.snapshotRoot = new File(root, SNAPSHOT_DIRECTORY).getAbsolutePath();
            tmpRoot = new File(root, TMP_DIRECTORY).getAbsolutePath();
        }
        this.cairoAttachPartitionSuffix = getString(properties, env, PropertyKey.CAIRO_ATTACH_PARTITION_SUFFIX, TableUtils.ATTACHABLE_DIR_MARKER);
        this.cairoAttachPartitionCopy = getBoolean(properties, env, PropertyKey.CAIRO_ATTACH_PARTITION_COPY, false);

        this.snapshotInstanceId = getString(properties, env, PropertyKey.CAIRO_SNAPSHOT_INSTANCE_ID, "");
        this.snapshotRecoveryEnabled = getBoolean(properties, env, PropertyKey.CAIRO_SNAPSHOT_RECOVERY_ENABLED, true);
        this.simulateCrashEnabled = getBoolean(properties, env, PropertyKey.CAIRO_SIMULATE_CRASH_ENABLED, false);

        int cpuAvailable = Runtime.getRuntime().availableProcessors();
        int cpuUsed = 0;
        int cpuSpare = 0;
        if (cpuAvailable > 16) {
            cpuSpare = 2;
        } else if (cpuAvailable > 8) {
            cpuSpare = 1;
        }
        final FilesFacade ff = cairoConfiguration.getFilesFacade();
        try (Path path = new Path()) {
            volumeDefinitions.of(overrideWithEnv(properties, env, PropertyKey.CAIRO_VOLUMES), path, root);
            ff.mkdirs(path.of(this.root).slash$(), this.mkdirMode);
            path.of(this.root).concat(TableUtils.TAB_INDEX_FILE_NAME).$();
            final int tableIndexFd = TableUtils.openFileRWOrFail(ff, path, CairoConfiguration.O_NONE);
            final long fileSize = ff.length(tableIndexFd);
            if (fileSize < Long.BYTES) {
                if (!ff.allocate(tableIndexFd, Files.PAGE_SIZE)) {
                    ff.close(tableIndexFd);
                    throw CairoException.critical(ff.errno()).put("Could not allocate [file=").put(path).put(", actual=").put(fileSize).put(", desired=").put(Files.PAGE_SIZE).put(']');
                }
            }

            final long tableIndexMem = TableUtils.mapRWOrClose(ff, tableIndexFd, Files.PAGE_SIZE, MemoryTag.MMAP_DEFAULT);
            Rnd rnd = new Rnd(getCairoConfiguration().getMicrosecondClock().getTicks(), getCairoConfiguration().getMillisecondClock().getTicks());
            if (Os.compareAndSwap(tableIndexMem + Long.BYTES, 0, rnd.nextLong()) == 0) {
                Unsafe.getUnsafe().putLong(tableIndexMem + Long.BYTES * 2, rnd.nextLong());
            }
            this.instanceHashLo = Unsafe.getUnsafe().getLong(tableIndexMem + Long.BYTES);
            this.instanceHashHi = Unsafe.getUnsafe().getLong(tableIndexMem + Long.BYTES * 2);
            ff.munmap(tableIndexMem, Files.PAGE_SIZE, MemoryTag.MMAP_DEFAULT);
            ff.close(tableIndexFd);

            this.httpMinServerEnabled = getBoolean(properties, env, PropertyKey.HTTP_MIN_ENABLED, true);
            if (httpMinServerEnabled) {
                this.httpMinWorkerHaltOnError = getBoolean(properties, env, PropertyKey.HTTP_MIN_WORKER_HALT_ON_ERROR, false);
                this.httpMinWorkerCount = getInt(properties, env, PropertyKey.HTTP_MIN_WORKER_COUNT, cpuAvailable > 16 ? 1 : 0);
                cpuUsed += this.httpMinWorkerCount;
                this.httpMinWorkerAffinity = getAffinity(properties, env, PropertyKey.HTTP_MIN_WORKER_AFFINITY, httpMinWorkerCount);
                this.httpMinWorkerYieldThreshold = getLong(properties, env, PropertyKey.HTTP_MIN_WORKER_YIELD_THRESHOLD, 10);
                this.httpMinWorkerSleepThreshold = getLong(properties, env, PropertyKey.HTTP_MIN_WORKER_SLEEP_THRESHOLD, 100);
                this.httpMinWorkerSleepTimeout = getLong(properties, env, PropertyKey.HTTP_MIN_WORKER_SLEEP_TIMEOUT, 50);

                // deprecated
                String httpMinBindTo = getString(properties, env, PropertyKey.HTTP_MIN_BIND_TO, "0.0.0.0:9003");

                parseBindTo(properties, env, PropertyKey.HTTP_MIN_NET_BIND_TO, httpMinBindTo, (a, p) -> {
                    httpMinBindIPv4Address = a;
                    httpMinBindPort = p;
                });

                this.httpMinNetConnectionLimit = getInt(properties, env, PropertyKey.HTTP_MIN_NET_CONNECTION_LIMIT, 4);

                // deprecated
                this.httpMinNetConnectionTimeout = getLong(properties, env, PropertyKey.HTTP_MIN_NET_IDLE_CONNECTION_TIMEOUT, 5 * 60 * 1000L);
                this.httpMinNetConnectionTimeout = getLong(properties, env, PropertyKey.HTTP_MIN_NET_CONNECTION_TIMEOUT, this.httpMinNetConnectionTimeout);

                // deprecated
                this.httpMinNetConnectionQueueTimeout = getLong(properties, env, PropertyKey.HTTP_MIN_NET_QUEUED_CONNECTION_TIMEOUT, 5 * 1000L);
                this.httpMinNetConnectionQueueTimeout = getLong(properties, env, PropertyKey.HTTP_MIN_NET_CONNECTION_QUEUE_TIMEOUT, this.httpMinNetConnectionQueueTimeout);

                // deprecated
                this.httpMinNetConnectionSndBuf = getIntSize(properties, env, PropertyKey.HTTP_MIN_NET_SND_BUF_SIZE, 1024);
                this.httpMinNetConnectionSndBuf = getIntSize(properties, env, PropertyKey.HTTP_MIN_NET_CONNECTION_SNDBUF, this.httpMinNetConnectionSndBuf);

                // deprecated
                this.httpMinNetConnectionRcvBuf = getIntSize(properties, env, PropertyKey.HTTP_NET_RCV_BUF_SIZE, 1024);
                this.httpMinNetConnectionRcvBuf = getIntSize(properties, env, PropertyKey.HTTP_MIN_NET_CONNECTION_RCVBUF, this.httpMinNetConnectionRcvBuf);
                this.httpMinNetConnectionHint = getBoolean(properties, env, PropertyKey.HTTP_MIN_NET_CONNECTION_HINT, false);
            }

            this.httpServerEnabled = getBoolean(properties, env, PropertyKey.HTTP_ENABLED, true);
            if (httpServerEnabled) {
                this.connectionPoolInitialCapacity = getInt(properties, env, PropertyKey.HTTP_CONNECTION_POOL_INITIAL_CAPACITY, 4);
                this.connectionStringPoolCapacity = getInt(properties, env, PropertyKey.HTTP_CONNECTION_STRING_POOL_CAPACITY, 128);
                this.multipartHeaderBufferSize = getIntSize(properties, env, PropertyKey.HTTP_MULTIPART_HEADER_BUFFER_SIZE, 512);
                this.multipartIdleSpinCount = getLong(properties, env, PropertyKey.HTTP_MULTIPART_IDLE_SPIN_COUNT, 10_000);
                this.recvBufferSize = getIntSize(properties, env, PropertyKey.HTTP_RECEIVE_BUFFER_SIZE, Numbers.SIZE_1MB);
                this.requestHeaderBufferSize = getIntSize(properties, env, PropertyKey.HTTP_REQUEST_HEADER_BUFFER_SIZE, 32 * 2014);
                this.httpWorkerCount = getInt(properties, env, PropertyKey.HTTP_WORKER_COUNT, 0);
                cpuUsed += this.httpWorkerCount;
                this.httpWorkerAffinity = getAffinity(properties, env, PropertyKey.HTTP_WORKER_AFFINITY, httpWorkerCount);
                this.httpWorkerHaltOnError = getBoolean(properties, env, PropertyKey.HTTP_WORKER_HALT_ON_ERROR, false);
                this.httpWorkerYieldThreshold = getLong(properties, env, PropertyKey.HTTP_WORKER_YIELD_THRESHOLD, 10);
                this.httpWorkerSleepThreshold = getLong(properties, env, PropertyKey.HTTP_WORKER_SLEEP_THRESHOLD, 10_000);
                this.httpWorkerSleepTimeout = getLong(properties, env, PropertyKey.HTTP_WORKER_SLEEP_TIMEOUT, 10);
                this.sendBufferSize = getIntSize(properties, env, PropertyKey.HTTP_SEND_BUFFER_SIZE, 2 * Numbers.SIZE_1MB);
                this.indexFileName = getString(properties, env, PropertyKey.HTTP_STATIC_INDEX_FILE_NAME, "index.html");
                this.httpFrozenClock = getBoolean(properties, env, PropertyKey.HTTP_FROZEN_CLOCK, false);
                this.httpAllowDeflateBeforeSend = getBoolean(properties, env, PropertyKey.HTTP_ALLOW_DEFLATE_BEFORE_SEND, false);
                this.httpServerKeepAlive = getBoolean(properties, env, PropertyKey.HTTP_SERVER_KEEP_ALIVE, true);
                this.httpVersion = getString(properties, env, PropertyKey.HTTP_VERSION, "HTTP/1.1");
                if (!httpVersion.endsWith(" ")) {
                    httpVersion += ' ';
                }

                int keepAliveTimeout = getInt(properties, env, PropertyKey.HTTP_KEEP_ALIVE_TIMEOUT, 5);
                int keepAliveMax = getInt(properties, env, PropertyKey.HTTP_KEEP_ALIVE_MAX, 10_000);

                if (keepAliveTimeout > 0 && keepAliveMax > 0) {
                    this.keepAliveHeader = "Keep-Alive: timeout=" + keepAliveTimeout + ", max=" + keepAliveMax + Misc.EOL;
                } else {
                    this.keepAliveHeader = null;
                }

                final String publicDirectory = getString(properties, env, PropertyKey.HTTP_STATIC_PUBLIC_DIRECTORY, "public");
                // translate public directory into absolute path
                // this will generate some garbage, but this is ok - we're just doing this once on startup
                if (new File(publicDirectory).isAbsolute()) {
                    this.publicDirectory = publicDirectory;
                } else {
                    this.publicDirectory = new File(root, publicDirectory).getAbsolutePath();
                }

                // maintain deprecated property name for the time being
                this.httpNetConnectionLimit = getInt(properties, env, PropertyKey.HTTP_NET_ACTIVE_CONNECTION_LIMIT, 64);
                this.httpNetConnectionLimit = getInt(properties, env, PropertyKey.HTTP_NET_CONNECTION_LIMIT, this.httpNetConnectionLimit);
                this.httpNetConnectionHint = getBoolean(properties, env, PropertyKey.HTTP_NET_CONNECTION_HINT, false);
                // deprecated
                this.httpNetConnectionTimeout = getLong(properties, env, PropertyKey.HTTP_NET_IDLE_CONNECTION_TIMEOUT, 5 * 60 * 1000L);
                this.httpNetConnectionTimeout = getLong(properties, env, PropertyKey.HTTP_NET_CONNECTION_TIMEOUT, this.httpNetConnectionTimeout);

                // deprecated
                this.httpNetConnectionQueueTimeout = getLong(properties, env, PropertyKey.HTTP_NET_QUEUED_CONNECTION_TIMEOUT, 5 * 1000L);
                this.httpNetConnectionQueueTimeout = getLong(properties, env, PropertyKey.HTTP_NET_CONNECTION_QUEUE_TIMEOUT, this.httpNetConnectionQueueTimeout);

                // deprecated
                this.httpNetConnectionSndBuf = getIntSize(properties, env, PropertyKey.HTTP_NET_SND_BUF_SIZE, 2 * Numbers.SIZE_1MB);
                this.httpNetConnectionSndBuf = getIntSize(properties, env, PropertyKey.HTTP_NET_CONNECTION_SNDBUF, this.httpNetConnectionSndBuf);

                // deprecated
                this.httpNetConnectionRcvBuf = getIntSize(properties, env, PropertyKey.HTTP_NET_RCV_BUF_SIZE, 2 * Numbers.SIZE_1MB);
                this.httpNetConnectionRcvBuf = getIntSize(properties, env, PropertyKey.HTTP_NET_CONNECTION_RCVBUF, this.httpNetConnectionRcvBuf);

                this.dateAdapterPoolCapacity = getInt(properties, env, PropertyKey.HTTP_TEXT_DATE_ADAPTER_POOL_CAPACITY, 16);
                this.jsonCacheLimit = getIntSize(properties, env, PropertyKey.HTTP_TEXT_JSON_CACHE_LIMIT, 16384);
                this.jsonCacheSize = getIntSize(properties, env, PropertyKey.HTTP_TEXT_JSON_CACHE_SIZE, 8192);
                this.maxRequiredDelimiterStdDev = getDouble(properties, env, PropertyKey.HTTP_TEXT_MAX_REQUIRED_DELIMITER_STDDEV, 0.1222d);
                this.maxRequiredLineLengthStdDev = getDouble(properties, env, PropertyKey.HTTP_TEXT_MAX_REQUIRED_LINE_LENGTH_STDDEV, 0.8);
                this.metadataStringPoolCapacity = getInt(properties, env, PropertyKey.HTTP_TEXT_METADATA_STRING_POOL_CAPACITY, 128);

                this.rollBufferLimit = getIntSize(properties, env, PropertyKey.HTTP_TEXT_ROLL_BUFFER_LIMIT, 1024 * 4096);
                this.rollBufferSize = getIntSize(properties, env, PropertyKey.HTTP_TEXT_ROLL_BUFFER_SIZE, 1024);
                this.textAnalysisMaxLines = getInt(properties, env, PropertyKey.HTTP_TEXT_ANALYSIS_MAX_LINES, 1000);
                this.textLexerStringPoolCapacity = getInt(properties, env, PropertyKey.HTTP_TEXT_LEXER_STRING_POOL_CAPACITY, 64);
                this.timestampAdapterPoolCapacity = getInt(properties, env, PropertyKey.HTTP_TEXT_TIMESTAMP_ADAPTER_POOL_CAPACITY, 64);
                this.utf8SinkSize = getIntSize(properties, env, PropertyKey.HTTP_TEXT_UTF8_SINK_SIZE, 4096);

                this.jsonQueryConnectionCheckFrequency = getInt(properties, env, PropertyKey.HTTP_JSON_QUERY_CONNECTION_CHECK_FREQUENCY, 1_000_000);
                this.jsonQueryFloatScale = getInt(properties, env, PropertyKey.HTTP_JSON_QUERY_FLOAT_SCALE, 4);
                this.jsonQueryDoubleScale = getInt(properties, env, PropertyKey.HTTP_JSON_QUERY_DOUBLE_SCALE, 12);
                this.httpReadOnlySecurityContext = getBoolean(properties, env, PropertyKey.HTTP_SECURITY_READONLY, false);
                this.maxHttpQueryResponseRowLimit = getLong(properties, env, PropertyKey.HTTP_SECURITY_MAX_RESPONSE_ROWS, Long.MAX_VALUE);
                this.interruptOnClosedConnection = getBoolean(properties, env, PropertyKey.HTTP_SECURITY_INTERRUPT_ON_CLOSED_CONNECTION, true);

                String httpBindTo = getString(properties, env, PropertyKey.HTTP_BIND_TO, "0.0.0.0:9000");
                parseBindTo(properties, env, PropertyKey.HTTP_NET_BIND_TO, httpBindTo, (a, p) -> {
                    httpNetBindIPv4Address = a;
                    httpNetBindPort = p;
                });

                // load mime types
                path.of(new File(new File(root, CONFIG_DIRECTORY), "mime.types").getAbsolutePath()).$();
                this.mimeTypesCache = new MimeTypesCache(FilesFacadeImpl.INSTANCE, path);
            }

            this.maxRerunWaitCapMs = getLong(properties, env, PropertyKey.HTTP_BUSY_RETRY_MAXIMUM_WAIT_BEFORE_RETRY, 1000);
            this.rerunExponentialWaitMultiplier = getDouble(properties, env, PropertyKey.HTTP_BUSY_RETRY_EXPONENTIAL_WAIT_MULTIPLIER, 2.0);
            this.rerunInitialWaitQueueSize = getIntSize(properties, env, PropertyKey.HTTP_BUSY_RETRY_INITIAL_WAIT_QUEUE_SIZE, 64);
            this.rerunMaxProcessingQueueSize = getIntSize(properties, env, PropertyKey.HTTP_BUSY_RETRY_MAX_PROCESSING_QUEUE_SIZE, 4096);

            this.circuitBreakerThrottle = getInt(properties, env, PropertyKey.CIRCUIT_BREAKER_THROTTLE, 2_000_000);
            this.circuitBreakerTimeout = (long) (getDouble(properties, env, PropertyKey.QUERY_TIMEOUT_SEC, 60) * Timestamps.SECOND_MILLIS);
            this.netTestConnectionBufferSize = getInt(properties, env, PropertyKey.CIRCUIT_BREAKER_BUFFER_SIZE, 64);
            this.netTestConnectionBufferSize = getInt(properties, env, PropertyKey.NET_TEST_CONNECTION_BUFFER_SIZE, netTestConnectionBufferSize);

            this.pgEnabled = getBoolean(properties, env, PropertyKey.PG_ENABLED, true);
            if (pgEnabled) {
                // deprecated
                pgNetConnectionLimit = getInt(properties, env, PropertyKey.PG_NET_ACTIVE_CONNECTION_LIMIT, 64);
                pgNetConnectionLimit = getInt(properties, env, PropertyKey.PG_NET_CONNECTION_LIMIT, pgNetConnectionLimit);
                pgNetConnectionHint = getBoolean(properties, env, PropertyKey.PG_NET_CONNECTION_HINT, false);
                parseBindTo(properties, env, PropertyKey.PG_NET_BIND_TO, "0.0.0.0:8812", (a, p) -> {
                    pgNetBindIPv4Address = a;
                    pgNetBindPort = p;
                });

                // deprecated
                this.pgNetIdleConnectionTimeout = getLong(properties, env, PropertyKey.PG_NET_IDLE_TIMEOUT, 300_000);
                this.pgNetIdleConnectionTimeout = getLong(properties, env, PropertyKey.PG_NET_CONNECTION_TIMEOUT, this.pgNetIdleConnectionTimeout);
                this.pgNetConnectionQueueTimeout = getLong(properties, env, PropertyKey.PG_NET_CONNECTION_QUEUE_TIMEOUT, 300_000);

                // deprecated
                this.pgNetConnectionRcvBuf = getIntSize(properties, env, PropertyKey.PG_NET_RECV_BUF_SIZE, -1);
                this.pgNetConnectionRcvBuf = getIntSize(properties, env, PropertyKey.PG_NET_CONNECTION_RCVBUF, this.pgNetConnectionRcvBuf);

                // deprecated
                this.pgNetConnectionSndBuf = getIntSize(properties, env, PropertyKey.PG_NET_SEND_BUF_SIZE, -1);
                this.pgNetConnectionSndBuf = getIntSize(properties, env, PropertyKey.PG_NET_CONNECTION_SNDBUF, this.pgNetConnectionSndBuf);

                this.pgCharacterStoreCapacity = getInt(properties, env, PropertyKey.PG_CHARACTER_STORE_CAPACITY, 4096);
                this.pgBinaryParamsCapacity = getInt(properties, env, PropertyKey.PG_BINARY_PARAM_COUNT_CAPACITY, 2);
                this.pgCharacterStorePoolCapacity = getInt(properties, env, PropertyKey.PG_CHARACTER_STORE_POOL_CAPACITY, 64);
                this.pgConnectionPoolInitialCapacity = getInt(properties, env, PropertyKey.PG_CONNECTION_POOL_CAPACITY, 4);
                this.pgPassword = getString(properties, env, PropertyKey.PG_PASSWORD, "quest");
                this.pgUsername = getString(properties, env, PropertyKey.PG_USER, "admin");
                this.pgReadOnlyPassword = getString(properties, env, PropertyKey.PG_RO_PASSWORD, "quest");
                this.pgReadOnlyUsername = getString(properties, env, PropertyKey.PG_RO_USER, "user");
                this.pgReadOnlyUserEnabled = getBoolean(properties, env, PropertyKey.PG_RO_USER_ENABLED, false);
                this.pgReadOnlySecurityContext = getBoolean(properties, env, PropertyKey.PG_SECURITY_READONLY, false);
                this.pgMaxBlobSizeOnQuery = getIntSize(properties, env, PropertyKey.PG_MAX_BLOB_SIZE_ON_QUERY, 512 * 1024);
                this.pgRecvBufferSize = getIntSize(properties, env, PropertyKey.PG_RECV_BUFFER_SIZE, Numbers.SIZE_1MB);
                this.pgSendBufferSize = getIntSize(properties, env, PropertyKey.PG_SEND_BUFFER_SIZE, Numbers.SIZE_1MB);
                final String dateLocale = getString(properties, env, PropertyKey.PG_DATE_LOCALE, "en");
                this.pgDefaultLocale = DateLocaleFactory.INSTANCE.getLocale(dateLocale);
                if (this.pgDefaultLocale == null) {
                    throw ServerConfigurationException.forInvalidKey(PropertyKey.PG_DATE_LOCALE.getPropertyPath(), dateLocale);
                }
                this.pgWorkerCount = getInt(properties, env, PropertyKey.PG_WORKER_COUNT, 0);
                cpuUsed += this.pgWorkerCount;
                this.pgWorkerAffinity = getAffinity(properties, env, PropertyKey.PG_WORKER_AFFINITY, pgWorkerCount);
                this.pgHaltOnError = getBoolean(properties, env, PropertyKey.PG_HALT_ON_ERROR, false);
                this.pgWorkerYieldThreshold = getLong(properties, env, PropertyKey.PG_WORKER_YIELD_THRESHOLD, 10);
                this.pgWorkerSleepThreshold = getLong(properties, env, PropertyKey.PG_WORKER_SLEEP_THRESHOLD, 10_000);
                this.pgDaemonPool = getBoolean(properties, env, PropertyKey.PG_DAEMON_POOL, true);
                this.pgSelectCacheEnabled = getBoolean(properties, env, PropertyKey.PG_SELECT_CACHE_ENABLED, true);
                this.pgSelectCacheBlockCount = getInt(properties, env, PropertyKey.PG_SELECT_CACHE_BLOCK_COUNT, 8);
                this.pgSelectCacheRowCount = getInt(properties, env, PropertyKey.PG_SELECT_CACHE_ROW_COUNT, 8);
                this.pgInsertCacheEnabled = getBoolean(properties, env, PropertyKey.PG_INSERT_CACHE_ENABLED, true);
                this.pgInsertCacheBlockCount = getInt(properties, env, PropertyKey.PG_INSERT_CACHE_BLOCK_COUNT, 4);
                this.pgInsertCacheRowCount = getInt(properties, env, PropertyKey.PG_INSERT_CACHE_ROW_COUNT, 4);
                this.pgInsertPoolCapacity = getInt(properties, env, PropertyKey.PG_INSERT_POOL_CAPACITY, 16);
                this.pgUpdateCacheEnabled = getBoolean(properties, env, PropertyKey.PG_UPDATE_CACHE_ENABLED, true);
                this.pgUpdateCacheBlockCount = getInt(properties, env, PropertyKey.PG_UPDATE_CACHE_BLOCK_COUNT, 4);
                this.pgUpdateCacheRowCount = getInt(properties, env, PropertyKey.PG_UPDATE_CACHE_ROW_COUNT, 4);
                this.pgNamedStatementCacheCapacity = getInt(properties, env, PropertyKey.PG_NAMED_STATEMENT_CACHE_CAPACITY, 32);
                this.pgNamesStatementPoolCapacity = getInt(properties, env, PropertyKey.PG_NAMED_STATEMENT_POOL_CAPACITY, 32);
                this.pgPendingWritersCacheCapacity = getInt(properties, env, PropertyKey.PG_PENDING_WRITERS_CACHE_CAPACITY, 16);
            }

            int walApplyWorkers = 2;
            if (cpuAvailable > 16) {
                walApplyWorkers = 4;
            } else if (cpuAvailable > 8) {
                walApplyWorkers = 3;
            }
            this.walApplyWorkerCount = getInt(properties, env, PropertyKey.WAL_APPLY_WORKER_COUNT, walApplyWorkers);
            this.walApplyWorkerAffinity = getAffinity(properties, env, PropertyKey.WAL_APPLY_WORKER_AFFINITY, walApplyWorkerCount);
            this.walApplyWorkerHaltOnError = getBoolean(properties, env, PropertyKey.WAL_APPLY_WORKER_HALT_ON_ERROR, false);
            this.walApplyWorkerSleepThreshold = getLong(properties, env, PropertyKey.WAL_APPLY_WORKER_SLEEP_THRESHOLD, 10_000);
            this.walApplySleepTimeout = getLong(properties, env, PropertyKey.WAL_APPLY_WORKER_SLEEP_TIMEOUT, 10);
            this.walApplyWorkerYieldThreshold = getLong(properties, env, PropertyKey.WAL_APPLY_WORKER_YIELD_THRESHOLD, 10);

            this.commitMode = getCommitMode(properties, env, PropertyKey.CAIRO_COMMIT_MODE);
            this.createAsSelectRetryCount = getInt(properties, env, PropertyKey.CAIRO_CREATE_AS_SELECT_RETRY_COUNT, 5);
            this.defaultMapType = getString(properties, env, PropertyKey.CAIRO_DEFAULT_MAP_TYPE, "fast");
            this.defaultSymbolCacheFlag = getBoolean(properties, env, PropertyKey.CAIRO_DEFAULT_SYMBOL_CACHE_FLAG, true);
            this.defaultSymbolCapacity = getInt(properties, env, PropertyKey.CAIRO_DEFAULT_SYMBOL_CAPACITY, 256);
            this.fileOperationRetryCount = getInt(properties, env, PropertyKey.CAIRO_FILE_OPERATION_RETRY_COUNT, 30);
            this.idleCheckInterval = getLong(properties, env, PropertyKey.CAIRO_IDLE_CHECK_INTERVAL, 5 * 60 * 1000L);
            this.inactiveReaderMaxOpenPartitions = getInt(properties, env, PropertyKey.CAIRO_INACTIVE_READER_MAX_OPEN_PARTITIONS, 128);
            this.inactiveReaderTTL = getLong(properties, env, PropertyKey.CAIRO_INACTIVE_READER_TTL, 120_000);
            this.inactiveWriterTTL = getLong(properties, env, PropertyKey.CAIRO_INACTIVE_WRITER_TTL, 600_000);
            this.inactiveWalWriterTTL = getLong(properties, env, PropertyKey.CAIRO_WAL_INACTIVE_WRITER_TTL, 60_000);
            this.indexValueBlockSize = Numbers.ceilPow2(getIntSize(properties, env, PropertyKey.CAIRO_INDEX_VALUE_BLOCK_SIZE, 256));
            this.maxSwapFileCount = getInt(properties, env, PropertyKey.CAIRO_MAX_SWAP_FILE_COUNT, 30);
            this.parallelIndexThreshold = getInt(properties, env, PropertyKey.CAIRO_PARALLEL_INDEX_THRESHOLD, 100000);
            this.readerPoolMaxSegments = getInt(properties, env, PropertyKey.CAIRO_READER_POOL_MAX_SEGMENTS, 5);
            this.spinLockTimeout = getLong(properties, env, PropertyKey.CAIRO_SPIN_LOCK_TIMEOUT, 1_000);
            this.httpSqlCacheEnabled = getBoolean(properties, env, PropertyKey.HTTP_QUERY_CACHE_ENABLED, true);
            this.httpSqlCacheBlockCount = getInt(properties, env, PropertyKey.HTTP_QUERY_CACHE_BLOCK_COUNT, 4);
            this.httpSqlCacheRowCount = getInt(properties, env, PropertyKey.HTTP_QUERY_CACHE_ROW_COUNT, 4);
            this.sqlCharacterStoreCapacity = getInt(properties, env, PropertyKey.CAIRO_CHARACTER_STORE_CAPACITY, 1024);
            this.sqlCharacterStoreSequencePoolCapacity = getInt(properties, env, PropertyKey.CAIRO_CHARACTER_STORE_SEQUENCE_POOL_CAPACITY, 64);
            this.sqlColumnPoolCapacity = getInt(properties, env, PropertyKey.CAIRO_COLUMN_POOL_CAPACITY, 4096);
            this.sqlCompactMapLoadFactor = getDouble(properties, env, PropertyKey.CAIRO_COMPACT_MAP_LOAD_FACTOR, 0.7);
            this.sqlExpressionPoolCapacity = getInt(properties, env, PropertyKey.CAIRO_EXPRESSION_POOL_CAPACITY, 8192);
            this.sqlFastMapLoadFactor = getDouble(properties, env, PropertyKey.CAIRO_FAST_MAP_LOAD_FACTOR, 0.7);
            this.sqlJoinContextPoolCapacity = getInt(properties, env, PropertyKey.CAIRO_SQL_JOIN_CONTEXT_POOL_CAPACITY, 64);
            this.sqlLexerPoolCapacity = getInt(properties, env, PropertyKey.CAIRO_LEXER_POOL_CAPACITY, 2048);
            this.sqlMapKeyCapacity = getInt(properties, env, PropertyKey.CAIRO_SQL_MAP_KEY_CAPACITY, 2048 * 1024);
            this.sqlSmallMapKeyCapacity = getInt(properties, env, PropertyKey.CAIRO_SQL_SMALL_MAP_KEY_CAPACITY, 1024);
            this.sqlSmallMapPageSize = getIntSize(properties, env, PropertyKey.CAIRO_SQL_SMALL_MAP_PAGE_SIZE, 32 * 1024);
            this.sqlMapPageSize = getIntSize(properties, env, PropertyKey.CAIRO_SQL_MAP_PAGE_SIZE, 4 * Numbers.SIZE_1MB);
            this.sqlMapMaxPages = getIntSize(properties, env, PropertyKey.CAIRO_SQL_MAP_MAX_PAGES, Integer.MAX_VALUE);
            this.sqlMapMaxResizes = getIntSize(properties, env, PropertyKey.CAIRO_SQL_MAP_MAX_RESIZES, Integer.MAX_VALUE);
            this.sqlExplainModelPoolCapacity = getInt(properties, env, PropertyKey.CAIRO_SQL_EXPLAIN_MODEL_POOL_CAPACITY, 32);
            this.sqlModelPoolCapacity = getInt(properties, env, PropertyKey.CAIRO_MODEL_POOL_CAPACITY, 1024);
            this.sqlMaxNegativeLimit = getInt(properties, env, PropertyKey.CAIRO_SQL_MAX_NEGATIVE_LIMIT, 10_000);
            this.sqlSortKeyPageSize = getLongSize(properties, env, PropertyKey.CAIRO_SQL_SORT_KEY_PAGE_SIZE, 4 * Numbers.SIZE_1MB);
            this.sqlSortKeyMaxPages = getIntSize(properties, env, PropertyKey.CAIRO_SQL_SORT_KEY_MAX_PAGES, Integer.MAX_VALUE);
            this.sqlSortLightValuePageSize = getLongSize(properties, env, PropertyKey.CAIRO_SQL_SORT_LIGHT_VALUE_PAGE_SIZE, 8 * 1048576);
            this.sqlSortLightValueMaxPages = getIntSize(properties, env, PropertyKey.CAIRO_SQL_SORT_LIGHT_VALUE_MAX_PAGES, Integer.MAX_VALUE);
            this.sqlHashJoinValuePageSize = getIntSize(properties, env, PropertyKey.CAIRO_SQL_HASH_JOIN_VALUE_PAGE_SIZE, 16777216);
            this.sqlHashJoinValueMaxPages = getIntSize(properties, env, PropertyKey.CAIRO_SQL_HASH_JOIN_VALUE_MAX_PAGES, Integer.MAX_VALUE);
            this.sqlLatestByRowCount = getInt(properties, env, PropertyKey.CAIRO_SQL_LATEST_BY_ROW_COUNT, 1000);
            this.sqlHashJoinLightValuePageSize = getIntSize(properties, env, PropertyKey.CAIRO_SQL_HASH_JOIN_LIGHT_VALUE_PAGE_SIZE, 1048576);
            this.sqlHashJoinLightValueMaxPages = getIntSize(properties, env, PropertyKey.CAIRO_SQL_HASH_JOIN_LIGHT_VALUE_MAX_PAGES, Integer.MAX_VALUE);
            this.sqlSortValuePageSize = getIntSize(properties, env, PropertyKey.CAIRO_SQL_SORT_VALUE_PAGE_SIZE, 16777216);
            this.sqlSortValueMaxPages = getIntSize(properties, env, PropertyKey.CAIRO_SQL_SORT_VALUE_MAX_PAGES, Integer.MAX_VALUE);
            this.workStealTimeoutNanos = getLong(properties, env, PropertyKey.CAIRO_WORK_STEAL_TIMEOUT_NANOS, 10_000);
            this.parallelIndexingEnabled = getBoolean(properties, env, PropertyKey.CAIRO_PARALLEL_INDEXING_ENABLED, true);
            this.sqlJoinMetadataPageSize = getIntSize(properties, env, PropertyKey.CAIRO_SQL_JOIN_METADATA_PAGE_SIZE, 16384);
            this.sqlJoinMetadataMaxResizes = getIntSize(properties, env, PropertyKey.CAIRO_SQL_JOIN_METADATA_MAX_RESIZES, Integer.MAX_VALUE);
            this.sqlAnalyticColumnPoolCapacity = getInt(properties, env, PropertyKey.CAIRO_SQL_ANALYTIC_COLUMN_POOL_CAPACITY, 64);
            this.sqlCreateTableModelPoolCapacity = getInt(properties, env, PropertyKey.CAIRO_SQL_CREATE_TABEL_MODEL_POOL_CAPACITY, 16);
            this.sqlColumnCastModelPoolCapacity = getInt(properties, env, PropertyKey.CAIRO_SQL_COLUMN_CAST_MODEL_POOL_CAPACITY, 16);
            this.sqlRenameTableModelPoolCapacity = getInt(properties, env, PropertyKey.CAIRO_SQL_RENAME_TABLE_MODEL_POOL_CAPACITY, 16);
            this.sqlWithClauseModelPoolCapacity = getInt(properties, env, PropertyKey.CAIRO_SQL_WITH_CLAUSE_MODEL_POOL_CAPACITY, 128);
            this.sqlInsertModelPoolCapacity = getInt(properties, env, PropertyKey.CAIRO_SQL_INSERT_MODEL_POOL_CAPACITY, 64);
            this.sqlCopyModelPoolCapacity = getInt(properties, env, PropertyKey.CAIRO_SQL_COPY_MODEL_POOL_CAPACITY, 32);
            this.sqlCopyBufferSize = getIntSize(properties, env, PropertyKey.CAIRO_SQL_COPY_BUFFER_SIZE, 2 * Numbers.SIZE_1MB);
            this.columnPurgeQueueCapacity = getQueueCapacity(properties, env, PropertyKey.CAIRO_SQL_COLUMN_PURGE_QUEUE_CAPACITY, 128);
            this.columnPurgeTaskPoolCapacity = getIntSize(properties, env, PropertyKey.CAIRO_SQL_COLUMN_PURGE_TASK_POOL_CAPACITY, 256);
            this.columnPurgeRetryDelayLimit = getLong(properties, env, PropertyKey.CAIRO_SQL_COLUMN_PURGE_RETRY_DELAY_LIMIT, 60_000_000L);
            this.columnPurgeRetryDelay = getLong(properties, env, PropertyKey.CAIRO_SQL_COLUMN_PURGE_RETRY_DELAY, 10_000);
            this.columnPurgeRetryDelayMultiplier = getDouble(properties, env, PropertyKey.CAIRO_SQL_COLUMN_PURGE_RETRY_DELAY_MULTIPLIER, 10.0);
            this.systemTableNamePrefix = getString(properties, env, PropertyKey.CAIRO_SQL_SYSTEM_TABLE_PREFIX, "sys.");

            this.cairoPageFrameReduceQueueCapacity = Numbers.ceilPow2(getInt(properties, env, PropertyKey.CAIRO_PAGE_FRAME_REDUCE_QUEUE_CAPACITY, 64));
            this.cairoPageFrameReduceRowIdListCapacity = Numbers.ceilPow2(getInt(properties, env, PropertyKey.CAIRO_PAGE_FRAME_ROWID_LIST_CAPACITY, 256));
            this.cairoPageFrameReduceColumnListCapacity = Numbers.ceilPow2(getInt(properties, env, PropertyKey.CAIRO_PAGE_FRAME_COLUMN_LIST_CAPACITY, 16));
            this.sqlParallelFilterEnabled = getBoolean(properties, env, PropertyKey.CAIRO_SQL_PARALLEL_FILTER_ENABLED, true);
            this.sqlParallelFilterPreTouchEnabled = getBoolean(properties, env, PropertyKey.CAIRO_SQL_PARALLEL_FILTER_PRETOUCH_ENABLED, true);
            this.cairoPageFrameReduceShardCount = getInt(properties, env, PropertyKey.CAIRO_PAGE_FRAME_SHARD_COUNT, 4);
            this.cairoPageFrameReduceTaskPoolCapacity = getInt(properties, env, PropertyKey.CAIRO_PAGE_FRAME_TASK_POOL_CAPACITY, 4);

            this.writerDataIndexKeyAppendPageSize = Files.ceilPageSize(getLongSize(properties, env, PropertyKey.CAIRO_WRITER_DATA_INDEX_KEY_APPEND_PAGE_SIZE, 512 * 1024));
            this.writerDataIndexValueAppendPageSize = Files.ceilPageSize(getLongSize(properties, env, PropertyKey.CAIRO_WRITER_DATA_INDEX_VALUE_APPEND_PAGE_SIZE, 16 * Numbers.SIZE_1MB));
            this.writerDataAppendPageSize = Files.ceilPageSize(getLongSize(properties, env, PropertyKey.CAIRO_WRITER_DATA_APPEND_PAGE_SIZE, 16 * Numbers.SIZE_1MB));
            this.writerMiscAppendPageSize = Files.ceilPageSize(getLongSize(properties, env, PropertyKey.CAIRO_WRITER_MISC_APPEND_PAGE_SIZE, Files.PAGE_SIZE));

            this.sampleByIndexSearchPageSize = getIntSize(properties, env, PropertyKey.CAIRO_SQL_SAMPLEBY_PAGE_SIZE, 0);
            this.sqlDoubleToStrCastScale = getInt(properties, env, PropertyKey.CAIRO_SQL_DOUBLE_CAST_SCALE, 12);
            this.sqlFloatToStrCastScale = getInt(properties, env, PropertyKey.CAIRO_SQL_FLOAT_CAST_SCALE, 4);
            this.sqlGroupByMapCapacity = getInt(properties, env, PropertyKey.CAIRO_SQL_GROUPBY_MAP_CAPACITY, 1024);
            this.sqlGroupByPoolCapacity = getInt(properties, env, PropertyKey.CAIRO_SQL_GROUPBY_POOL_CAPACITY, 1024);
            this.sqlMaxSymbolNotEqualsCount = getInt(properties, env, PropertyKey.CAIRO_SQL_MAX_SYMBOL_NOT_EQUALS_COUNT, 100);
            this.sqlBindVariablePoolSize = getInt(properties, env, PropertyKey.CAIRO_SQL_BIND_VARIABLE_POOL_SIZE, 8);
            final String sqlCopyFormatsFile = getString(properties, env, PropertyKey.CAIRO_SQL_COPY_FORMATS_FILE, "/text_loader.json");
            final String dateLocale = getString(properties, env, PropertyKey.CAIRO_DATE_LOCALE, "en");
            this.locale = DateLocaleFactory.INSTANCE.getLocale(dateLocale);
            if (this.locale == null) {
                throw ServerConfigurationException.forInvalidKey(PropertyKey.CAIRO_DATE_LOCALE.getPropertyPath(), dateLocale);
            }
            this.sqlDistinctTimestampKeyCapacity = getInt(properties, env, PropertyKey.CAIRO_SQL_DISTINCT_TIMESTAMP_KEY_CAPACITY, 512);
            this.sqlDistinctTimestampLoadFactor = getDouble(properties, env, PropertyKey.CAIRO_SQL_DISTINCT_TIMESTAMP_LOAD_FACTOR, 0.5);
            this.sqlPageFrameMinRows = getInt(properties, env, PropertyKey.CAIRO_SQL_PAGE_FRAME_MIN_ROWS, 1_000);
            this.sqlPageFrameMaxRows = getInt(properties, env, PropertyKey.CAIRO_SQL_PAGE_FRAME_MAX_ROWS, 1_000_000);

            this.sqlJitMode = getSqlJitMode(properties, env);
            this.sqlJitIRMemoryPageSize = getIntSize(properties, env, PropertyKey.CAIRO_SQL_JIT_IR_MEMORY_PAGE_SIZE, 8 * 1024);
            this.sqlJitIRMemoryMaxPages = getInt(properties, env, PropertyKey.CAIRO_SQL_JIT_IR_MEMORY_MAX_PAGES, 8);
            this.sqlJitBindVarsMemoryPageSize = getIntSize(properties, env, PropertyKey.CAIRO_SQL_JIT_BIND_VARS_MEMORY_PAGE_SIZE, 4 * 1024);
            this.sqlJitBindVarsMemoryMaxPages = getInt(properties, env, PropertyKey.CAIRO_SQL_JIT_BIND_VARS_MEMORY_MAX_PAGES, 8);
            this.sqlJitRowsThreshold = getIntSize(properties, env, PropertyKey.CAIRO_SQL_JIT_ROWS_THRESHOLD, 1024 * 1024);
            this.sqlJitPageAddressCacheThreshold = getIntSize(properties, env, PropertyKey.CAIRO_SQL_JIT_PAGE_ADDRESS_CACHE_THRESHOLD, 1024 * 1024);
            this.sqlJitDebugEnabled = getBoolean(properties, env, PropertyKey.CAIRO_SQL_JIT_DEBUG_ENABLED, false);

            String value = getString(properties, env, PropertyKey.CAIRO_WRITER_FO_OPTS, "o_none");
            long lopts = CairoConfiguration.O_NONE;
            String[] opts = value.split("\\|");
            for (String opt : opts) {
                int index = WRITE_FO_OPTS.keyIndex(opt.trim());
                if (index < 0) {
                    lopts |= WRITE_FO_OPTS.valueAt(index);
                }
            }
            writerFileOpenOpts = lopts;

            this.inputFormatConfiguration = new InputFormatConfiguration(
                    new DateFormatFactory(),
                    DateLocaleFactory.INSTANCE,
                    new TimestampFormatFactory(),
                    this.locale
            );

            try (JsonLexer lexer = new JsonLexer(1024, 1024)) {
                inputFormatConfiguration.parseConfiguration(getClass(), lexer, confRoot, sqlCopyFormatsFile);
            }

            this.cairoSqlCopyRoot = getString(properties, env, PropertyKey.CAIRO_SQL_COPY_ROOT, null);
            String cairoSqlCopyWorkRoot = getString(properties, env, PropertyKey.CAIRO_SQL_COPY_WORK_ROOT, tmpRoot);
            if (cairoSqlCopyRoot != null) {
                this.cairoSqlCopyWorkRoot = getCanonicalPath(cairoSqlCopyWorkRoot);
            } else {
                this.cairoSqlCopyWorkRoot = null;
            }

            if (pathEquals(root, this.cairoSqlCopyWorkRoot) ||
                    pathEquals(this.root, this.cairoSqlCopyWorkRoot) ||
                    pathEquals(this.confRoot, this.cairoSqlCopyWorkRoot) ||
                    pathEquals(this.snapshotRoot, this.cairoSqlCopyWorkRoot)) {
                throw new ServerConfigurationException("Configuration value for " + PropertyKey.CAIRO_SQL_COPY_WORK_ROOT.getPropertyPath() + " can't point to root, data, conf or snapshot dirs. ");
            }

            this.cairoSqlCopyMaxIndexChunkSize = getLongSize(properties, env, PropertyKey.CAIRO_SQL_COPY_MAX_INDEX_CHUNK_SIZE, 100 * Numbers.SIZE_1MB);
            this.cairoSqlCopyMaxIndexChunkSize -= (cairoSqlCopyMaxIndexChunkSize % CsvFileIndexer.INDEX_ENTRY_SIZE);
            if (this.cairoSqlCopyMaxIndexChunkSize < 16) {
                throw new ServerConfigurationException("invalid configuration value [key=" + PropertyKey.CAIRO_SQL_COPY_MAX_INDEX_CHUNK_SIZE.getPropertyPath() +
                        ", description=max import chunk size can't be smaller than 16]");
            }
            this.cairoSqlCopyQueueCapacity = Numbers.ceilPow2(getInt(properties, env, PropertyKey.CAIRO_SQL_COPY_QUEUE_CAPACITY, 32));
            this.cairoSqlCopyLogRetentionDays = getInt(properties, env, PropertyKey.CAIRO_SQL_COPY_LOG_RETENTION_DAYS, 3);
            this.o3MinLagUs = getLong(properties, env, PropertyKey.CAIRO_O3_MIN_LAG, 1_000) * 1_000L;

            this.backupRoot = getString(properties, env, PropertyKey.CAIRO_SQL_BACKUP_ROOT, null);
            this.backupDirTimestampFormat = getTimestampFormat(properties, env);
            this.backupTempDirName = getString(properties, env, PropertyKey.CAIRO_SQL_BACKUP_DIR_TMP_NAME, "tmp");
            this.backupMkdirMode = getInt(properties, env, PropertyKey.CAIRO_SQL_BACKUP_MKDIR_MODE, 509);
            this.columnIndexerQueueCapacity = getQueueCapacity(properties, env, PropertyKey.CAIRO_COLUMN_INDEXER_QUEUE_CAPACITY, 64);
            this.vectorAggregateQueueCapacity = getQueueCapacity(properties, env, PropertyKey.CAIRO_VECTOR_AGGREGATE_QUEUE_CAPACITY, 128);
            this.o3CallbackQueueCapacity = getQueueCapacity(properties, env, PropertyKey.CAIRO_O3_CALLBACK_QUEUE_CAPACITY, 128);
            this.o3PartitionQueueCapacity = getQueueCapacity(properties, env, PropertyKey.CAIRO_O3_PARTITION_QUEUE_CAPACITY, 128);
            this.o3OpenColumnQueueCapacity = getQueueCapacity(properties, env, PropertyKey.CAIRO_O3_OPEN_COLUMN_QUEUE_CAPACITY, 128);
            this.o3CopyQueueCapacity = getQueueCapacity(properties, env, PropertyKey.CAIRO_O3_COPY_QUEUE_CAPACITY, 128);
            this.o3LagCalculationWindowsSize = getIntSize(properties, env, PropertyKey.CAIRO_O3_LAG_CALCULATION_WINDOW_SIZE, 4);
            this.o3PurgeDiscoveryQueueCapacity = Numbers.ceilPow2(getInt(properties, env, PropertyKey.CAIRO_O3_PURGE_DISCOVERY_QUEUE_CAPACITY, 128));
            this.o3ColumnMemorySize = (int) Files.ceilPageSize(getIntSize(properties, env, PropertyKey.CAIRO_O3_COLUMN_MEMORY_SIZE, 8 * Numbers.SIZE_1MB));
            this.maxUncommittedRows = getInt(properties, env, PropertyKey.CAIRO_MAX_UNCOMMITTED_ROWS, 500_000);

            long o3MaxLag = getLong(properties, env, PropertyKey.CAIRO_COMMIT_LAG, 10 * Dates.MINUTE_MILLIS);
            this.o3MaxLag = getLong(properties, env, PropertyKey.CAIRO_O3_MAX_LAG, o3MaxLag) * 1_000;

            this.o3QuickSortEnabled = getBoolean(properties, env, PropertyKey.CAIRO_O3_QUICKSORT_ENABLED, false);
            this.rndFunctionMemoryPageSize = Numbers.ceilPow2(getIntSize(properties, env, PropertyKey.CAIRO_RND_MEMORY_PAGE_SIZE, 8192));
            this.rndFunctionMemoryMaxPages = Numbers.ceilPow2(getInt(properties, env, PropertyKey.CAIRO_RND_MEMORY_MAX_PAGES, 128));
            this.sqlStrFunctionBufferMaxSize = Numbers.ceilPow2(getInt(properties, env, PropertyKey.CAIRO_SQL_STR_FUNCTION_BUFFER_MAX_SIZE, Numbers.SIZE_1MB));
            this.sqlAnalyticStorePageSize = Numbers.ceilPow2(getIntSize(properties, env, PropertyKey.CAIRO_SQL_ANALYTIC_STORE_PAGE_SIZE, Numbers.SIZE_1MB));
            this.sqlAnalyticStoreMaxPages = getInt(properties, env, PropertyKey.CAIRO_SQL_ANALYTIC_STORE_MAX_PAGES, Integer.MAX_VALUE);
            this.sqlAnalyticRowIdPageSize = Numbers.ceilPow2(getIntSize(properties, env, PropertyKey.CAIRO_SQL_ANALYTIC_ROWID_PAGE_SIZE, 512 * 1024));
            this.sqlAnalyticRowIdMaxPages = getInt(properties, env, PropertyKey.CAIRO_SQL_ANALYTIC_ROWID_MAX_PAGES, Integer.MAX_VALUE);
            this.sqlAnalyticTreeKeyPageSize = Numbers.ceilPow2(getIntSize(properties, env, PropertyKey.CAIRO_SQL_ANALYTIC_TREE_PAGE_SIZE, 512 * 1024));
            this.sqlAnalyticTreeKeyMaxPages = getInt(properties, env, PropertyKey.CAIRO_SQL_ANALYTIC_TREE_MAX_PAGES, Integer.MAX_VALUE);
            this.sqlTxnScoreboardEntryCount = Numbers.ceilPow2(getInt(properties, env, PropertyKey.CAIRO_O3_TXN_SCOREBOARD_ENTRY_COUNT, 16384));
            this.latestByQueueCapacity = Numbers.ceilPow2(getInt(properties, env, PropertyKey.CAIRO_LATESTBY_QUEUE_CAPACITY, 32));
            this.telemetryEnabled = getBoolean(properties, env, PropertyKey.TELEMETRY_ENABLED, true);
            this.telemetryDisableCompletely = getBoolean(properties, env, PropertyKey.TELEMETRY_DISABLE_COMPLETELY, false);
            this.telemetryQueueCapacity = Numbers.ceilPow2(getInt(properties, env, PropertyKey.TELEMETRY_QUEUE_CAPACITY, 512));
            this.telemetryHideTables = getBoolean(properties, env, PropertyKey.TELEMETRY_HIDE_TABLES, true);
            this.o3PartitionPurgeListCapacity = getInt(properties, env, PropertyKey.CAIRO_O3_PARTITION_PURGE_LIST_INITIAL_CAPACITY, 1);
            this.ioURingEnabled = getBoolean(properties, env, PropertyKey.CAIRO_IO_URING_ENABLED, true);
            this.cairoMaxCrashFiles = getInt(properties, env, PropertyKey.CAIRO_MAX_CRASH_FILES, 100);

            parseBindTo(properties, env, PropertyKey.LINE_UDP_BIND_TO, "0.0.0.0:9009", (a, p) -> {
                this.lineUdpBindIPV4Address = a;
                this.lineUdpPort = p;
            });

            this.lineUdpGroupIPv4Address = getIPv4Address(properties, env, PropertyKey.LINE_UDP_JOIN, "232.1.2.3");
            this.lineUdpCommitRate = getInt(properties, env, PropertyKey.LINE_UDP_COMMIT_RATE, 1_000_000);
            this.lineUdpMsgBufferSize = getIntSize(properties, env, PropertyKey.LINE_UDP_MSG_BUFFER_SIZE, 2048);
            this.lineUdpMsgCount = getInt(properties, env, PropertyKey.LINE_UDP_MSG_COUNT, 10_000);
            this.lineUdpReceiveBufferSize = getIntSize(properties, env, PropertyKey.LINE_UDP_RECEIVE_BUFFER_SIZE, 8 * Numbers.SIZE_1MB);
            this.lineUdpEnabled = getBoolean(properties, env, PropertyKey.LINE_UDP_ENABLED, true);
            this.lineUdpOwnThreadAffinity = getInt(properties, env, PropertyKey.LINE_UDP_OWN_THREAD_AFFINITY, -1);
            this.lineUdpOwnThread = getBoolean(properties, env, PropertyKey.LINE_UDP_OWN_THREAD, false);
            this.lineUdpUnicast = getBoolean(properties, env, PropertyKey.LINE_UDP_UNICAST, false);
            this.lineUdpCommitMode = getCommitMode(properties, env, PropertyKey.LINE_UDP_COMMIT_MODE);
            this.lineUdpTimestampAdapter = getLineTimestampAdaptor(properties, env, PropertyKey.LINE_UDP_TIMESTAMP);
            String defaultUdpPartitionByProperty = getString(properties, env, PropertyKey.LINE_DEFAULT_PARTITION_BY, "DAY");
            this.lineUdpDefaultPartitionBy = PartitionBy.fromString(defaultUdpPartitionByProperty);
            if (this.lineUdpDefaultPartitionBy == -1) {
                log.info().$("invalid partition by ").$(lineUdpDefaultPartitionBy).$("), will use DAY for UDP").$();
                this.lineUdpDefaultPartitionBy = PartitionBy.DAY;
            }

            this.lineTcpEnabled = getBoolean(properties, env, PropertyKey.LINE_TCP_ENABLED, true);
            if (lineTcpEnabled) {
                // obsolete
                lineTcpNetConnectionLimit = getInt(properties, env, PropertyKey.LINE_TCP_NET_ACTIVE_CONNECTION_LIMIT, 256);
                lineTcpNetConnectionLimit = getInt(properties, env, PropertyKey.LINE_TCP_NET_CONNECTION_LIMIT, lineTcpNetConnectionLimit);
                lineTcpNetConnectionHint = getBoolean(properties, env, PropertyKey.LINE_TCP_NET_CONNECTION_HINT, false);
                parseBindTo(properties, env, PropertyKey.LINE_TCP_NET_BIND_TO, "0.0.0.0:9009", (a, p) -> {
                    lineTcpNetBindIPv4Address = a;
                    lineTcpNetBindPort = p;
                });

                // deprecated
                this.lineTcpNetConnectionTimeout = getLong(properties, env, PropertyKey.LINE_TCP_NET_IDLE_TIMEOUT, 0);
                this.lineTcpNetConnectionTimeout = getLong(properties, env, PropertyKey.LINE_TCP_NET_CONNECTION_TIMEOUT, this.lineTcpNetConnectionTimeout);

                // deprecated
                this.lineTcpNetConnectionQueueTimeout = getLong(properties, env, PropertyKey.LINE_TCP_NET_QUEUED_TIMEOUT, 5_000);
                this.lineTcpNetConnectionQueueTimeout = getLong(properties, env, PropertyKey.LINE_TCP_NET_CONNECTION_QUEUE_TIMEOUT, this.lineTcpNetConnectionQueueTimeout);

                // deprecated
                this.lineTcpNetConnectionRcvBuf = getIntSize(properties, env, PropertyKey.LINE_TCP_NET_RECV_BUF_SIZE, -1);
                this.lineTcpNetConnectionRcvBuf = getIntSize(properties, env, PropertyKey.LINE_TCP_NET_CONNECTION_RCVBUF, this.lineTcpNetConnectionRcvBuf);

                this.lineTcpConnectionPoolInitialCapacity = getInt(properties, env, PropertyKey.LINE_TCP_CONNECTION_POOL_CAPACITY, 8);
                this.lineTcpTimestampAdapter = getLineTimestampAdaptor(properties, env, PropertyKey.LINE_TCP_TIMESTAMP);
                this.lineTcpMsgBufferSize = getIntSize(properties, env, PropertyKey.LINE_TCP_MSG_BUFFER_SIZE, 32768);
                this.lineTcpMaxMeasurementSize = getIntSize(properties, env, PropertyKey.LINE_TCP_MAX_MEASUREMENT_SIZE, 32768);
                if (lineTcpMaxMeasurementSize > lineTcpMsgBufferSize) {
                    throw new IllegalArgumentException(
                            PropertyKey.LINE_TCP_MAX_MEASUREMENT_SIZE.getPropertyPath() + " (" + this.lineTcpMaxMeasurementSize + ") cannot be more than line.tcp.msg.buffer.size (" + this.lineTcpMsgBufferSize + ")");
                }
                this.lineTcpWriterQueueCapacity = getQueueCapacity(properties, env, PropertyKey.LINE_TCP_WRITER_QUEUE_CAPACITY, 128);
                this.lineTcpWriterWorkerCount = getInt(properties, env, PropertyKey.LINE_TCP_WRITER_WORKER_COUNT, 1);
                cpuUsed += this.lineTcpWriterWorkerCount;
                this.lineTcpWriterWorkerAffinity = getAffinity(properties, env, PropertyKey.LINE_TCP_WRITER_WORKER_AFFINITY, lineTcpWriterWorkerCount);
                this.lineTcpWriterWorkerPoolHaltOnError = getBoolean(properties, env, PropertyKey.LINE_TCP_WRITER_HALT_ON_ERROR, false);
                this.lineTcpWriterWorkerYieldThreshold = getLong(properties, env, PropertyKey.LINE_TCP_WRITER_WORKER_YIELD_THRESHOLD, 10);
                this.lineTcpWriterWorkerSleepThreshold = getLong(properties, env, PropertyKey.LINE_TCP_WRITER_WORKER_SLEEP_THRESHOLD, 10_000);
                this.symbolCacheWaitUsBeforeReload = getLong(properties, env, PropertyKey.LINE_TCP_SYMBOL_CACHE_WAIT_US_BEFORE_RELOAD, 500_000);

                int ilpTcpWorkerCount;
                if (cpuAvailable < 9) {
                    ilpTcpWorkerCount = 0;
                } else if (cpuAvailable < 17) {
                    ilpTcpWorkerCount = 2;
                } else {
                    ilpTcpWorkerCount = 6;
                }
                this.lineTcpIOWorkerCount = getInt(properties, env, PropertyKey.LINE_TCP_IO_WORKER_COUNT, ilpTcpWorkerCount);
                cpuUsed += this.lineTcpIOWorkerCount;
                this.lineTcpIOWorkerAffinity = getAffinity(properties, env, PropertyKey.LINE_TCP_IO_WORKER_AFFINITY, lineTcpIOWorkerCount);
                this.lineTcpIOWorkerPoolHaltOnError = getBoolean(properties, env, PropertyKey.LINE_TCP_IO_HALT_ON_ERROR, false);
                this.lineTcpIOWorkerYieldThreshold = getLong(properties, env, PropertyKey.LINE_TCP_IO_WORKER_YIELD_THRESHOLD, 10);
                this.lineTcpIOWorkerSleepThreshold = getLong(properties, env, PropertyKey.LINE_TCP_IO_WORKER_SLEEP_THRESHOLD, 10_000);
                this.lineTcpMaintenanceInterval = getLong(properties, env, PropertyKey.LINE_TCP_MAINTENANCE_JOB_INTERVAL, 1000);
                this.lineTcpCommitIntervalFraction = getDouble(properties, env, PropertyKey.LINE_TCP_COMMIT_INTERVAL_FRACTION, 0.5);
                this.lineTcpCommitIntervalDefault = getLong(properties, env, PropertyKey.LINE_TCP_COMMIT_INTERVAL_DEFAULT, COMMIT_INTERVAL_DEFAULT);
                if (this.lineTcpCommitIntervalDefault < 1L) {
                    log.info().$("invalid default commit interval ").$(lineTcpCommitIntervalDefault).$("), will use ").$(COMMIT_INTERVAL_DEFAULT).$();
                    this.lineTcpCommitIntervalDefault = COMMIT_INTERVAL_DEFAULT;
                }
                this.lineTcpAuthDbPath = getString(properties, env, PropertyKey.LINE_TCP_AUTH_DB_PATH, null);
                // deprecated
                String defaultTcpPartitionByProperty = getString(properties, env, PropertyKey.LINE_TCP_DEFAULT_PARTITION_BY, "DAY");
                defaultTcpPartitionByProperty = getString(properties, env, PropertyKey.LINE_DEFAULT_PARTITION_BY, defaultTcpPartitionByProperty);
                this.lineTcpDefaultPartitionBy = PartitionBy.fromString(defaultTcpPartitionByProperty);
                if (this.lineTcpDefaultPartitionBy == -1) {
                    log.info().$("invalid partition by ").$(defaultTcpPartitionByProperty).$("), will use DAY for TCP").$();
                    this.lineTcpDefaultPartitionBy = PartitionBy.DAY;
                }
                if (null != lineTcpAuthDbPath) {
                    this.lineTcpAuthDbPath = new File(root, this.lineTcpAuthDbPath).getAbsolutePath();
                }
                this.minIdleMsBeforeWriterRelease = getLong(properties, env, PropertyKey.LINE_TCP_MIN_IDLE_MS_BEFORE_WRITER_RELEASE, 500);
                this.lineTcpDisconnectOnError = getBoolean(properties, env, PropertyKey.LINE_TCP_DISCONNECT_ON_ERROR, true);
                this.stringToCharCastAllowed = getBoolean(properties, env, PropertyKey.LINE_TCP_UNDOCUMENTED_STRING_TO_CHAR_CAST_ALLOWED, false);
                this.symbolAsFieldSupported = getBoolean(properties, env, PropertyKey.LINE_TCP_UNDOCUMENTED_SYMBOL_AS_FIELD_SUPPORTED, false);
                this.stringAsTagSupported = getBoolean(properties, env, PropertyKey.LINE_TCP_UNDOCUMENTED_STRING_AS_TAG_SUPPORTED, false);
                String floatDefaultColumnTypeName = getString(properties, env, PropertyKey.LINE_FLOAT_DEFAULT_COLUMN_TYPE, ColumnType.nameOf(ColumnType.DOUBLE));
                this.floatDefaultColumnType = ColumnType.tagOf(floatDefaultColumnTypeName);
                if (floatDefaultColumnType != ColumnType.DOUBLE && floatDefaultColumnType != ColumnType.FLOAT) {
                    log.info().$("invalid default column type for float ").$(floatDefaultColumnTypeName).$("), will use DOUBLE").$();
                    this.floatDefaultColumnType = ColumnType.DOUBLE;
                }
                String integerDefaultColumnTypeName = getString(properties, env, PropertyKey.LINE_INTEGER_DEFAULT_COLUMN_TYPE, ColumnType.nameOf(ColumnType.LONG));
                this.integerDefaultColumnType = ColumnType.tagOf(integerDefaultColumnTypeName);
                if (integerDefaultColumnType != ColumnType.LONG && integerDefaultColumnType != ColumnType.INT && integerDefaultColumnType != ColumnType.SHORT && integerDefaultColumnType != ColumnType.BYTE) {
                    log.info().$("invalid default column type for integer ").$(integerDefaultColumnTypeName).$("), will use LONG").$();
                    this.integerDefaultColumnType = ColumnType.LONG;
                }
                final long heartbeatInterval = LineTcpReceiverConfigurationHelper.calcCommitInterval(
                        this.o3MinLagUs,
                        this.lineTcpCommitIntervalFraction,
                        this.lineTcpCommitIntervalDefault
                );
                this.lineTcpNetConnectionHeartbeatInterval = getLong(properties, env, PropertyKey.LINE_TCP_NET_CONNECTION_HEARTBEAT_INTERVAL, heartbeatInterval);
            }
            this.ilpAutoCreateNewColumns = getBoolean(properties, env, PropertyKey.LINE_AUTO_CREATE_NEW_COLUMNS, true);
            this.ilpAutoCreateNewTables = getBoolean(properties, env, PropertyKey.LINE_AUTO_CREATE_NEW_TABLES, true);

            this.sharedWorkerCount = getInt(properties, env, PropertyKey.SHARED_WORKER_COUNT, Math.max(2, cpuAvailable - cpuSpare - cpuUsed));
            this.sharedWorkerAffinity = getAffinity(properties, env, PropertyKey.SHARED_WORKER_AFFINITY, sharedWorkerCount);
            this.sharedWorkerHaltOnError = getBoolean(properties, env, PropertyKey.SHARED_WORKER_HALT_ON_ERROR, false);
            this.sharedWorkerYieldThreshold = getLong(properties, env, PropertyKey.SHARED_WORKER_YIELD_THRESHOLD, 10);
            this.sharedWorkerSleepThreshold = getLong(properties, env, PropertyKey.SHARED_WORKER_SLEEP_THRESHOLD, 10_000);
            this.sharedWorkerSleepTimeout = getLong(properties, env, PropertyKey.SHARED_WORKER_SLEEP_TIMEOUT, 10);

            this.metricsEnabled = getBoolean(properties, env, PropertyKey.METRICS_ENABLED, false);
            this.writerAsyncCommandBusyWaitTimeout = getLong(properties, env, PropertyKey.CAIRO_WRITER_ALTER_BUSY_WAIT_TIMEOUT, 500);
            this.writerAsyncCommandMaxWaitTimeout = getLong(properties, env, PropertyKey.CAIRO_WRITER_ALTER_MAX_WAIT_TIMEOUT, 30_000);
            this.writerTickRowsCountMod = Numbers.ceilPow2(getInt(properties, env, PropertyKey.CAIRO_WRITER_TICK_ROWS_COUNT, 1024)) - 1;
            this.writerAsyncCommandQueueCapacity = Numbers.ceilPow2(getInt(properties, env, PropertyKey.CAIRO_WRITER_COMMAND_QUEUE_CAPACITY, 32));
            this.writerAsyncCommandQueueSlotSize = Numbers.ceilPow2(getLongSize(properties, env, PropertyKey.CAIRO_WRITER_COMMAND_QUEUE_SLOT_SIZE, 2048));

            this.queryCacheEventQueueCapacity = Numbers.ceilPow2(getInt(properties, env, PropertyKey.CAIRO_QUERY_CACHE_EVENT_QUEUE_CAPACITY, 4));

            this.buildInformation = buildInformation;
            this.binaryEncodingMaxLength = getInt(properties, env, PropertyKey.BINARYDATA_ENCODING_MAXLENGTH, 32768);
        }
    }

    public static String rootSubdir(CharSequence dbRoot, CharSequence subdir) {
        if (dbRoot != null) {
            int len = dbRoot.length();
            int end = len;
            boolean needsSlash = true;
            for (int i = len - 1; i > -1; --i) {
                if (dbRoot.charAt(i) == Files.SEPARATOR) {
                    if (i == len - 1) {
                        continue;
                    }
                    end = i + 1;
                    needsSlash = false;
                    break;
                }
            }
            StringSink sink = Misc.getThreadLocalBuilder();
            sink.put(dbRoot, 0, end);
            if (needsSlash) {
                sink.put(Files.SEPARATOR);
            }
            return sink.put(subdir).toString();
        }
        return null;
    }

    public static ValidationResult validate(Properties properties) {
        // Settings that used to be valid but no longer are.
        Map<String, String> obsolete = new HashMap<>();

        // Settings that are still valid but are now superseded by newer ones.
        Map<String, String> deprecated = new HashMap<>();

        // Settings that are not recognized.
        Set<String> incorrect = new HashSet<>();

        for (String propName : properties.stringPropertyNames()) {
            Optional<PropertyKey> prop = PropertyKey.getByString(propName);
            if (prop.isPresent()) {
                String deprecationMsg = DEPRECATED_SETTINGS.get(prop.get());
                if (deprecationMsg != null) {
                    deprecated.put(propName, deprecationMsg);
                }
            } else {
                String obsoleteMsg = OBSOLETE_SETTINGS.get(propName);
                if (obsoleteMsg != null) {
                    obsolete.put(propName, obsoleteMsg);
                } else {
                    incorrect.add(propName);
                }
            }
        }

        if (obsolete.isEmpty() && deprecated.isEmpty() && incorrect.isEmpty()) {
            return null;
        }

        boolean isError = false;

        StringBuilder sb = new StringBuilder("Configuration issues:\n");

        if (!incorrect.isEmpty()) {
            isError = true;
            sb.append("    Invalid settings (not recognized, probable typos):\n");
            for (String key : incorrect) {
                sb.append("        * ");
                sb.append(key);
                sb.append('\n');
            }
        }

        if (!obsolete.isEmpty()) {
            isError = true;
            sb.append("    Obsolete settings (no longer recognized):\n");
            for (Map.Entry<String, String> entry : obsolete.entrySet()) {
                sb.append("        * ");
                sb.append(entry.getKey());
                sb.append(": ");
                sb.append(entry.getValue());
                sb.append('\n');
            }
        }

        if (!deprecated.isEmpty()) {
            sb.append("    Deprecated settings (recognized but superseded by newer settings):\n");
            for (Map.Entry<String, String> entry : deprecated.entrySet()) {
                sb.append("        * ");
                sb.append(entry.getKey());
                sb.append(": ");
                sb.append(entry.getValue());
                sb.append('\n');
            }
        }

        return new ValidationResult(isError, sb.toString());
    }

    @Override
    public CairoConfiguration getCairoConfiguration() {
        return cairoConfiguration;
    }

    @Override
    public HttpMinServerConfiguration getHttpMinServerConfiguration() {
        return httpMinServerConfiguration;
    }

    @Override
    public HttpServerConfiguration getHttpServerConfiguration() {
        return httpServerConfiguration;
    }

    @Override
    public LineTcpReceiverConfiguration getLineTcpReceiverConfiguration() {
        return lineTcpReceiverConfiguration;
    }

    @Override
    public LineUdpReceiverConfiguration getLineUdpReceiverConfiguration() {
        return lineUdpReceiverConfiguration;
    }

    @Override
    public MetricsConfiguration getMetricsConfiguration() {
        return metricsConfiguration;
    }

    @Override
    public PGWireConfiguration getPGWireConfiguration() {
        return pgWireConfiguration;
    }

    @Override
    public WorkerPoolConfiguration getWalApplyPoolConfiguration() {
        return walApplyPoolConfiguration;
    }

    @Override
    public WorkerPoolConfiguration getWorkerPoolConfiguration() {
        return sharedWorkerPoolConfiguration;
    }

    private static void registerDeprecated(PropertyKey old, PropertyKey... replacements) {
        registerReplacements(DEPRECATED_SETTINGS, old, replacements);
    }

    private static void registerObsolete(String old, PropertyKey... replacements) {
        registerReplacements(OBSOLETE_SETTINGS, old, replacements);
    }

    private static <KeyT> void registerReplacements(
            Map<KeyT, String> map,
            KeyT old,
            PropertyKey... replacements) {
        StringBuilder sb = new StringBuilder("Replaced by ");
        for (int index = 0; index < replacements.length; ++index) {
            if (index > 0) {
                sb.append(index < (replacements.length - 1)
                        ? ", "
                        : " and ");
            }
            String replacement = replacements[index].getPropertyPath();
            sb.append('`');
            sb.append(replacement);
            sb.append('`');
        }
        map.put(old, sb.toString());
    }

    private int[] getAffinity(Properties properties, @Nullable Map<String, String> env, PropertyKey key, int workerCount) throws ServerConfigurationException {
        final int[] result = new int[workerCount];
        String value = overrideWithEnv(properties, env, key);
        if (value == null) {
            Arrays.fill(result, -1);
        } else {
            String[] affinity = value.split(",");
            if (affinity.length != workerCount) {
                throw ServerConfigurationException.forInvalidKey(key.getPropertyPath(), "wrong number of affinity values");
            }
            for (int i = 0; i < workerCount; i++) {
                try {
                    result[i] = Numbers.parseInt(affinity[i]);
                } catch (NumericException e) {
                    throw ServerConfigurationException.forInvalidKey(key.getPropertyPath(), "Invalid affinity value: " + affinity[i]);
                }
            }
        }
        return result;
    }

    private int getCommitMode(Properties properties, @Nullable Map<String, String> env, PropertyKey key) {
        final String commitMode = overrideWithEnv(properties, env, key);

        if (commitMode == null) {
            return CommitMode.NOSYNC;
        }

        if (Chars.equalsLowerCaseAscii(commitMode, "nosync")) {
            return CommitMode.NOSYNC;
        }

        if (Chars.equalsLowerCaseAscii(commitMode, "async")) {
            return CommitMode.ASYNC;
        }

        if (Chars.equalsLowerCaseAscii(commitMode, "sync")) {
            return CommitMode.SYNC;
        }

        return CommitMode.NOSYNC;
    }

    private double getDouble(Properties properties, @Nullable Map<String, String> env, PropertyKey key, double defaultValue) throws ServerConfigurationException {
        final String value = overrideWithEnv(properties, env, key);
        try {
            return value != null ? Numbers.parseDouble(value) : defaultValue;
        } catch (NumericException e) {
            throw ServerConfigurationException.forInvalidKey(key.getPropertyPath(), value);
        }
    }

    private int getInt(Properties properties, @Nullable Map<String, String> env, PropertyKey key, int defaultValue) throws ServerConfigurationException {
        final String value = overrideWithEnv(properties, env, key);
        try {
            return value != null ? Numbers.parseInt(value) : defaultValue;
        } catch (NumericException e) {
            throw ServerConfigurationException.forInvalidKey(key.getPropertyPath(), value);
        }
    }

    private LineProtoTimestampAdapter getLineTimestampAdaptor(Properties properties, Map<String, String> env, PropertyKey propNm) {
        final String lineUdpTimestampSwitch = getString(properties, env, propNm, "n");
        switch (lineUdpTimestampSwitch) {
            case "u":
                return LineProtoMicroTimestampAdapter.INSTANCE;
            case "ms":
                return LineProtoMilliTimestampAdapter.INSTANCE;
            case "s":
                return LineProtoSecondTimestampAdapter.INSTANCE;
            case "m":
                return LineProtoMinuteTimestampAdapter.INSTANCE;
            case "h":
                return LineProtoHourTimestampAdapter.INSTANCE;
            default:
                return LineProtoNanoTimestampAdapter.INSTANCE;
        }
    }

    private long getLong(Properties properties, @Nullable Map<String, String> env, PropertyKey key, long defaultValue) throws ServerConfigurationException {
        final String value = overrideWithEnv(properties, env, key);
        try {
            return value != null ? Numbers.parseLong(value) : defaultValue;
        } catch (NumericException e) {
            throw ServerConfigurationException.forInvalidKey(key.getPropertyPath(), value);
        }
    }

    private long getLongSize(Properties properties, @Nullable Map<String, String> env, PropertyKey key, long defaultValue) throws ServerConfigurationException {
        final String value = overrideWithEnv(properties, env, key);
        try {
            return value != null ? Numbers.parseLongSize(value) : defaultValue;
        } catch (NumericException e) {
            throw ServerConfigurationException.forInvalidKey(key.getPropertyPath(), value);
        }
    }

    private int getQueueCapacity(Properties properties, @Nullable Map<String, String> env, PropertyKey key, int defaultValue) throws ServerConfigurationException {
        final int value = getInt(properties, env, key, defaultValue);
        if (!Numbers.isPow2(value)) {
            throw ServerConfigurationException.forInvalidKey(key.getPropertyPath(), "Value must be power of 2, e.g. 1,2,4,8,16,32,64...");
        }
        return value;
    }

    private int getSqlJitMode(Properties properties, @Nullable Map<String, String> env) {
        final String jitMode = overrideWithEnv(properties, env, PropertyKey.CAIRO_SQL_JIT_MODE);

        if (jitMode == null) {
            return SqlJitMode.JIT_MODE_ENABLED;
        }

        if (Chars.equalsLowerCaseAscii(jitMode, "on")) {
            return SqlJitMode.JIT_MODE_ENABLED;
        }

        if (Chars.equalsLowerCaseAscii(jitMode, "off")) {
            return SqlJitMode.JIT_MODE_DISABLED;
        }

        if (Chars.equalsLowerCaseAscii(jitMode, "scalar")) {
            return SqlJitMode.JIT_MODE_FORCE_SCALAR;
        }

        return SqlJitMode.JIT_MODE_ENABLED;
    }

    private String getString(Properties properties, @Nullable Map<String, String> env, PropertyKey key, String defaultValue) {
        String value = overrideWithEnv(properties, env, key);
        if (value == null) {
            return defaultValue;
        }
        return value;
    }

    private DateFormat getTimestampFormat(Properties properties, @Nullable Map<String, String> env) {
        final String pattern = overrideWithEnv(properties, env, PropertyKey.CAIRO_SQL_BACKUP_DIR_DATETIME_FORMAT);
        TimestampFormatCompiler compiler = new TimestampFormatCompiler();
        //noinspection ReplaceNullCheck
        if (null != pattern) {
            return compiler.compile(pattern);
        }
        return compiler.compile("yyyy-MM-dd");
    }

    private String overrideWithEnv(Properties properties, @Nullable Map<String, String> env, PropertyKey key) {
        String envCandidate = "QDB_" + key.getPropertyPath().replace('.', '_').toUpperCase();
        String envValue = env != null ? env.get(envCandidate) : null;
        if (envValue != null) {
            log.info().$("env config [key=").$(envCandidate).I$();
            return envValue;
        }
        return properties.getProperty(key.getPropertyPath());
    }

    private boolean pathEquals(String p1, String p2) {
        try {
            if (p1 == null || p2 == null) {
                return false;
            }
            //unfortunately java.io.Files.isSameFile() doesn't work on files that don't exist
            return new File(p1).getCanonicalPath().replace(File.separatorChar, '/')
                    .equals(new File(p2).getCanonicalPath().replace(File.separatorChar, '/'));
        } catch (IOException e) {
            log.info().$("Can't validate configuration property [key=").$(PropertyKey.CAIRO_SQL_COPY_WORK_ROOT.getPropertyPath())
                    .$(", value=").$(p2).$("]");
            return false;
        }
    }

    private void validateProperties(Properties properties, boolean configValidationStrict) throws ServerConfigurationException {
        ValidationResult validation = validate(properties);
        if (validation != null) {
            if (validation.isError && configValidationStrict) {
                throw new ServerConfigurationException(validation.message);
            } else {
                log.advisory().$(validation.message).$();
            }
        }
    }

    protected boolean getBoolean(Properties properties, @Nullable Map<String, String> env, PropertyKey key, boolean defaultValue) {
        final String value = overrideWithEnv(properties, env, key);
        return value == null ? defaultValue : Boolean.parseBoolean(value);
    }

    String getCanonicalPath(String path) throws ServerConfigurationException {
        try {
            return new File(path).getCanonicalPath();
        } catch (IOException e) {
            throw new ServerConfigurationException("Cannot calculate canonical path for configuration property [key=" + PropertyKey.CAIRO_SQL_COPY_WORK_ROOT.getPropertyPath() + ",value=" + path + "]");
        }
    }

    @SuppressWarnings("SameParameterValue")
    protected int getIPv4Address(Properties properties, Map<String, String> env, PropertyKey key, String defaultValue) throws ServerConfigurationException {
        final String value = getString(properties, env, key, defaultValue);
        try {
            return Net.parseIPv4(value);
        } catch (NetworkError e) {
            throw ServerConfigurationException.forInvalidKey(key.getPropertyPath(), value);
        }
    }

    protected int getIntSize(Properties properties, @Nullable Map<String, String> env, PropertyKey key, int defaultValue) throws ServerConfigurationException {
        final String value = overrideWithEnv(properties, env, key);
        try {
            return value != null ? Numbers.parseIntSize(value) : defaultValue;
        } catch (NumericException e) {
            throw ServerConfigurationException.forInvalidKey(key.getPropertyPath(), value);
        }
    }

    protected void parseBindTo(
            Properties properties,
            Map<String, String> env,
            PropertyKey key,
            String defaultValue,
            BindToParser parser
    ) throws ServerConfigurationException {

        final String bindTo = getString(properties, env, key, defaultValue);
        final int colonIndex = bindTo.indexOf(':');
        if (colonIndex == -1) {
            throw ServerConfigurationException.forInvalidKey(key.getPropertyPath(), bindTo);
        }

        final String ipv4Str = bindTo.substring(0, colonIndex);
        final int ipv4;
        try {
            ipv4 = Net.parseIPv4(ipv4Str);
        } catch (NetworkError e) {
            throw ServerConfigurationException.forInvalidKey(key.getPropertyPath(), ipv4Str);
        }

        final String portStr = bindTo.substring(colonIndex + 1);
        final int port;
        try {
            port = Numbers.parseInt(portStr);
        } catch (NumericException e) {
            throw ServerConfigurationException.forInvalidKey(key.getPropertyPath(), portStr);
        }

        parser.onReady(ipv4, port);
    }

    @FunctionalInterface
    protected interface BindToParser {
        void onReady(int address, int port);
    }

    public static class ValidationResult {
        public final boolean isError;
        public final String message;

        private ValidationResult(boolean isError, String message) {
            this.isError = isError;
            this.message = message;
        }
    }

    class PropCairoConfiguration implements CairoConfiguration {

        @Override
        public boolean attachPartitionCopy() {
            return cairoAttachPartitionCopy;
        }

        @Override
        public boolean enableTestFactories() {
            return false;
        }

        @Override
        public boolean getAllowTableRegistrySharedWrite() {
            return false;
        }

        @Override
        public int getAnalyticColumnPoolCapacity() {
            return sqlAnalyticColumnPoolCapacity;
        }

        @Override
        public String getAttachPartitionSuffix() {
            return cairoAttachPartitionSuffix;
        }

        @Override
        public DateFormat getBackupDirTimestampFormat() {
            return backupDirTimestampFormat;
        }

        @Override
        public int getBackupMkDirMode() {
            return backupMkdirMode;
        }

        @Override
        public CharSequence getBackupRoot() {
            return backupRoot;
        }

        @Override
        public CharSequence getBackupTempDirName() {
            return backupTempDirName;
        }

        @Override
        public int getBinaryEncodingMaxLength() {
            return binaryEncodingMaxLength;
        }

        @Override
        public int getBindVariablePoolSize() {
            return sqlBindVariablePoolSize;
        }

        @Override
        public BuildInformation getBuildInformation() {
            return buildInformation;
        }

        @Override
        public CairoSecurityContextFactory getCairoSecurityContextFactory() {
            return cairoSecurityContextFactory;
        }

        @Override
        public SqlExecutionCircuitBreakerConfiguration getCircuitBreakerConfiguration() {
            return circuitBreakerConfiguration;
        }

        @Override
        public int getColumnCastModelPoolCapacity() {
            return sqlColumnCastModelPoolCapacity;
        }

        @Override
        public int getColumnIndexerQueueCapacity() {
            return columnIndexerQueueCapacity;
        }

        @Override
        public int getColumnPurgeQueueCapacity() {
            return columnPurgeQueueCapacity;
        }

        @Override
        public long getColumnPurgeRetryDelay() {
            return columnPurgeRetryDelay;
        }

        @Override
        public long getColumnPurgeRetryDelayLimit() {
            return columnPurgeRetryDelayLimit;
        }

        @Override
        public double getColumnPurgeRetryDelayMultiplier() {
            return columnPurgeRetryDelayMultiplier;
        }

        @Override
        public int getColumnPurgeTaskPoolCapacity() {
            return columnPurgeTaskPoolCapacity;
        }

        @Override
        public int getCommitMode() {
            return commitMode;
        }

        @Override
        public CharSequence getConfRoot() {
            return confRoot;
        }

        @Override
        public int getCopyPoolCapacity() {
            return sqlCopyModelPoolCapacity;
        }

        @Override
        public int getCreateAsSelectRetryCount() {
            return createAsSelectRetryCount;
        }

        @Override
        public int getCreateTableModelPoolCapacity() {
            return sqlCreateTableModelPoolCapacity;
        }

        @Override
        public long getDataAppendPageSize() {
            return writerDataAppendPageSize;
        }

        @Override
        public long getDataIndexKeyAppendPageSize() {
            return writerDataIndexKeyAppendPageSize;
        }

        @Override
        public long getDataIndexValueAppendPageSize() {
            return writerDataIndexValueAppendPageSize;
        }

        @Override
        public long getDatabaseIdHi() {
            return instanceHashHi;
        }

        @Override
        public long getDatabaseIdLo() {
            return instanceHashLo;
        }

        @Override
        public CharSequence getDbDirectory() {
            return dbDirectory;
        }

        @Override
        public DateLocale getDefaultDateLocale() {
            return locale;
        }

        @Override
        public CharSequence getDefaultMapType() {
            return defaultMapType;
        }

        @Override
        public boolean getDefaultSymbolCacheFlag() {
            return defaultSymbolCacheFlag;
        }

        @Override
        public int getDefaultSymbolCapacity() {
            return defaultSymbolCapacity;
        }

        @Override
        public int getDoubleToStrCastScale() {
            return sqlDoubleToStrCastScale;
        }

        @Override
        public int getExplainPoolCapacity() {
            return sqlExplainModelPoolCapacity;
        }

        @Override
        public int getFileOperationRetryCount() {
            return fileOperationRetryCount;
        }

        @Override
        public FilesFacade getFilesFacade() {
            return FilesFacadeImpl.INSTANCE;
        }

        @Override
        public int getFloatToStrCastScale() {
            return sqlFloatToStrCastScale;
        }

        @Override
        public int getGroupByMapCapacity() {
            return sqlGroupByMapCapacity;
        }

        @Override
        public int getGroupByPoolCapacity() {
            return sqlGroupByPoolCapacity;
        }

        @Override
        public long getIdleCheckInterval() {
            return idleCheckInterval;
        }

        @Override
        public int getInactiveReaderMaxOpenPartitions() {
            return inactiveReaderMaxOpenPartitions;
        }

        @Override
        public long getInactiveReaderTTL() {
            return inactiveReaderTTL;
        }

        @Override
        public long getInactiveWalWriterTTL() {
            return inactiveWalWriterTTL;
        }

        @Override
        public long getInactiveWriterTTL() {
            return inactiveWriterTTL;
        }

        @Override
        public int getIndexValueBlockSize() {
            return indexValueBlockSize;
        }

        @Override
        public int getInsertPoolCapacity() {
            return sqlInsertModelPoolCapacity;
        }

        @Override
        public int getLatestByQueueCapacity() {
            return latestByQueueCapacity;
        }

        @Override
        public int getMaxCrashFiles() {
            return cairoMaxCrashFiles;
        }

        @Override
        public int getMaxFileNameLength() {
            return maxFileNameLength;
        }

        @Override
        public int getMaxSwapFileCount() {
            return maxSwapFileCount;
        }

        @Override
        public int getMaxSymbolNotEqualsCount() {
            return sqlMaxSymbolNotEqualsCount;
        }

        @Override
        public int getMaxUncommittedRows() {
            return maxUncommittedRows;
        }

        @Override
        public int getMetadataPoolCapacity() {
            return sqlModelPoolCapacity;
        }

        @Override
        public long getMiscAppendPageSize() {
            return writerMiscAppendPageSize;
        }

        @Override
        public int getMkDirMode() {
            return mkdirMode;
        }

        @Override
        public int getO3CallbackQueueCapacity() {
            return o3CallbackQueueCapacity;
        }

        @Override
        public int getO3ColumnMemorySize() {
            return o3ColumnMemorySize;
        }

        @Override
        public int getO3CopyQueueCapacity() {
            return o3CopyQueueCapacity;
        }

        @Override
        public int getO3LagCalculationWindowsSize() {
            return o3LagCalculationWindowsSize;
        }

        @Override
        public long getO3MaxLag() {
            return o3MaxLag;
        }

        @Override
        public int getO3MemMaxPages() {
            return Integer.MAX_VALUE;
        }

        @Override
        public long getO3MinLag() {
            return o3MinLagUs;
        }

        @Override
        public int getO3OpenColumnQueueCapacity() {
            return o3OpenColumnQueueCapacity;
        }

        @Override
        public int getO3PartitionQueueCapacity() {
            return o3PartitionQueueCapacity;
        }

        @Override
        public int getO3PurgeDiscoveryQueueCapacity() {
            return o3PurgeDiscoveryQueueCapacity;
        }

        @Override
        public int getPageFrameReduceColumnListCapacity() {
            return cairoPageFrameReduceColumnListCapacity;
        }

        @Override
        public int getPageFrameReduceQueueCapacity() {
            return cairoPageFrameReduceQueueCapacity;
        }

        @Override
        public int getPageFrameReduceRowIdListCapacity() {
            return cairoPageFrameReduceRowIdListCapacity;
        }

        @Override
        public int getPageFrameReduceShardCount() {
            return cairoPageFrameReduceShardCount;
        }

        @Override
        public int getPageFrameReduceTaskPoolCapacity() {
            return cairoPageFrameReduceTaskPoolCapacity;
        }

        @Override
        public int getParallelIndexThreshold() {
            return parallelIndexThreshold;
        }

        @Override
        public long getPartitionO3SplitThreshold() {
            return 1_000_000L;
        }

        @Override
        public int getPartitionPurgeListCapacity() {
            return o3PartitionPurgeListCapacity;
        }

        @Override
        public int getQueryCacheEventQueueCapacity() {
            return queryCacheEventQueueCapacity;
        }

        @Override
        public int getReaderPoolMaxSegments() {
            return readerPoolMaxSegments;
        }

        @Override
        public int getRenameTableModelPoolCapacity() {
            return sqlRenameTableModelPoolCapacity;
        }

        @Override
        public int getRepeatMigrationsFromVersion() {
            return repeatMigrationFromVersion;
        }

        @Override
        public int getRndFunctionMemoryMaxPages() {
            return rndFunctionMemoryMaxPages;
        }

        @Override
        public int getRndFunctionMemoryPageSize() {
            return rndFunctionMemoryPageSize;
        }

        @Override
        public CharSequence getRoot() {
            return root;
        }

        @Override
        public int getSampleByIndexSearchPageSize() {
            return sampleByIndexSearchPageSize;
        }

        @Override
        public boolean getSimulateCrashEnabled() {
            return simulateCrashEnabled;
        }

        @Override
        public CharSequence getSnapshotInstanceId() {
            return snapshotInstanceId;
        }

        @Override
        public CharSequence getSnapshotRoot() {
            return snapshotRoot;
        }

        @Override
        public long getSpinLockTimeout() {
            return spinLockTimeout;
        }

        @Override
        public int getSqlAnalyticRowIdMaxPages() {
            return sqlAnalyticRowIdMaxPages;
        }

        @Override
        public int getSqlAnalyticRowIdPageSize() {
            return sqlAnalyticRowIdPageSize;
        }

        @Override
        public int getSqlAnalyticStoreMaxPages() {
            return sqlAnalyticStoreMaxPages;
        }

        @Override
        public int getSqlAnalyticStorePageSize() {
            return sqlAnalyticStorePageSize;
        }

        @Override
        public int getSqlAnalyticTreeKeyMaxPages() {
            return sqlAnalyticTreeKeyMaxPages;
        }

        @Override
        public int getSqlAnalyticTreeKeyPageSize() {
            return sqlAnalyticTreeKeyPageSize;
        }

        @Override
        public int getSqlCharacterStoreCapacity() {
            return sqlCharacterStoreCapacity;
        }

        @Override
        public int getSqlCharacterStoreSequencePoolCapacity() {
            return sqlCharacterStoreSequencePoolCapacity;
        }

        @Override
        public int getSqlColumnPoolCapacity() {
            return sqlColumnPoolCapacity;
        }

        @Override
        public double getSqlCompactMapLoadFactor() {
            return sqlCompactMapLoadFactor;
        }

        @Override
        public int getSqlCopyBufferSize() {
            return sqlCopyBufferSize;
        }

        @Override
        public CharSequence getSqlCopyInputRoot() {
            return cairoSqlCopyRoot;
        }

        @Override
        public CharSequence getSqlCopyInputWorkRoot() {
            return cairoSqlCopyWorkRoot;
        }

        @Override
        public int getSqlCopyLogRetentionDays() {
            return cairoSqlCopyLogRetentionDays;
        }

        @Override
        public long getSqlCopyMaxIndexChunkSize() {
            return cairoSqlCopyMaxIndexChunkSize;
        }

        @Override
        public int getSqlCopyQueueCapacity() {
            return cairoSqlCopyQueueCapacity;
        }

        @Override
        public int getSqlDistinctTimestampKeyCapacity() {
            return sqlDistinctTimestampKeyCapacity;
        }

        @Override
        public double getSqlDistinctTimestampLoadFactor() {
            return sqlDistinctTimestampLoadFactor;
        }

        @Override
        public int getSqlExpressionPoolCapacity() {
            return sqlExpressionPoolCapacity;
        }

        @Override
        public double getSqlFastMapLoadFactor() {
            return sqlFastMapLoadFactor;
        }

        @Override
        public int getSqlHashJoinLightValueMaxPages() {
            return sqlHashJoinLightValueMaxPages;
        }

        @Override
        public int getSqlHashJoinLightValuePageSize() {
            return sqlHashJoinLightValuePageSize;
        }

        @Override
        public int getSqlHashJoinValueMaxPages() {
            return sqlHashJoinValueMaxPages;
        }

        @Override
        public int getSqlHashJoinValuePageSize() {
            return sqlHashJoinValuePageSize;
        }

        @Override
        public int getSqlJitBindVarsMemoryMaxPages() {
            return sqlJitBindVarsMemoryMaxPages;
        }

        @Override
        public int getSqlJitBindVarsMemoryPageSize() {
            return sqlJitBindVarsMemoryPageSize;
        }

        @Override
        public int getSqlJitIRMemoryMaxPages() {
            return sqlJitIRMemoryMaxPages;
        }

        @Override
        public int getSqlJitIRMemoryPageSize() {
            return sqlJitIRMemoryPageSize;
        }

        @Override
        public int getSqlJitMode() {
            return sqlJitMode;
        }

        @Override
        public int getSqlJitPageAddressCacheThreshold() {
            return sqlJitPageAddressCacheThreshold;
        }

        @Override
        public int getSqlJitRowsThreshold() {
            return sqlJitRowsThreshold;
        }

        @Override
        public int getSqlJoinContextPoolCapacity() {
            return sqlJoinContextPoolCapacity;
        }

        @Override
        public int getSqlJoinMetadataMaxResizes() {
            return sqlJoinMetadataMaxResizes;
        }

        @Override
        public int getSqlJoinMetadataPageSize() {
            return sqlJoinMetadataPageSize;
        }

        @Override
        public long getSqlLatestByRowCount() {
            return sqlLatestByRowCount;
        }

        @Override
        public int getSqlLexerPoolCapacity() {
            return sqlLexerPoolCapacity;
        }

        @Override
        public int getSqlMapKeyCapacity() {
            return sqlMapKeyCapacity;
        }

        @Override
        public int getSqlMapMaxPages() {
            return sqlMapMaxPages;
        }

        @Override
        public int getSqlMapMaxResizes() {
            return sqlMapMaxResizes;
        }

        @Override
        public int getSqlMapPageSize() {
            return sqlMapPageSize;
        }

        @Override
        public int getSqlMaxNegativeLimit() {
            return sqlMaxNegativeLimit;
        }

        @Override
        public int getSqlModelPoolCapacity() {
            return sqlModelPoolCapacity;
        }

        @Override
        public int getSqlPageFrameMaxRows() {
            return sqlPageFrameMaxRows;
        }

        @Override
        public int getSqlPageFrameMinRows() {
            return sqlPageFrameMinRows;
        }

        @Override
        public int getSqlSmallMapKeyCapacity() {
            return sqlSmallMapKeyCapacity;
        }

        @Override
        public int getSqlSmallMapPageSize() {
            return sqlSmallMapPageSize;
        }

        @Override
        public int getSqlSortKeyMaxPages() {
            return sqlSortKeyMaxPages;
        }

        @Override
        public long getSqlSortKeyPageSize() {
            return sqlSortKeyPageSize;
        }

        @Override
        public int getSqlSortLightValueMaxPages() {
            return sqlSortLightValueMaxPages;
        }

        @Override
        public long getSqlSortLightValuePageSize() {
            return sqlSortLightValuePageSize;
        }

        @Override
        public int getSqlSortValueMaxPages() {
            return sqlSortValueMaxPages;
        }

        @Override
        public int getSqlSortValuePageSize() {
            return sqlSortValuePageSize;
        }

        @Override
        public int getStrFunctionMaxBufferLength() {
            return sqlStrFunctionBufferMaxSize;
        }

        @Override
        public CharSequence getSystemTableNamePrefix() {
            return systemTableNamePrefix;
        }

        @Override
        public long getTableRegistryAutoReloadFrequency() {
            return cairoTableRegistryAutoReloadFrequency;
        }

        @Override
        public int getTableRegistryCompactionThreshold() {
            return cairoTableRegistryCompactionThreshold;
        }

        public TelemetryConfiguration getTelemetryConfiguration() {
            return telemetryConfiguration;
        }

        @Override
        public TextConfiguration getTextConfiguration() {
            return textConfiguration;
        }

        @Override
        public int getTxnScoreboardEntryCount() {
            return sqlTxnScoreboardEntryCount;
        }

        @Override
        public int getVectorAggregateQueueCapacity() {
            return vectorAggregateQueueCapacity;
        }

        @Override
        public VolumeDefinitions getVolumeDefinitions() {
            return volumeDefinitions;
        }

        @Override
        public int getWalApplyLookAheadTransactionCount() {
            return walApplyLookAheadTransactionCount;
        }

        @Override
        public long getWalApplyTableTimeQuota() {
            return walApplyTableTimeQuota;
        }

        @Override
<<<<<<< HEAD
=======
        public long getWalDataAppendPageSize() {
            return walWriterDataAppendPageSize;
        }

        @Override
>>>>>>> 47df017b
        public boolean getWalEnabledDefault() {
            return walEnabledDefault;
        }

        @Override
        public long getWalPurgeInterval() {
            return walPurgeInterval;
        }

        @Override
        public int getWalRecreateDistressedSequencerAttempts() {
            return walRecreateDistressedSequencerAttempts;
        }

        @Override
        public long getWalSegmentRolloverRowCount() {
            return walSegmentRolloverRowCount;
        }

        @Override
        public double getWalSquashUncommittedRowsMultiplier() {
            return walSquashUncommittedRowsMultiplier;
        }

        @Override
        public int getWalTxnNotificationQueueCapacity() {
            return walTxnNotificationQueueCapacity;
        }

        @Override
        public int getWithClauseModelPoolCapacity() {
            return sqlWithClauseModelPoolCapacity;
        }

        @Override
        public long getWorkStealTimeoutNanos() {
            return workStealTimeoutNanos;
        }

        @Override
        public long getWriterAsyncCommandBusyWaitTimeout() {
            return writerAsyncCommandBusyWaitTimeout;
        }

        @Override
        public long getWriterAsyncCommandMaxTimeout() {
            return writerAsyncCommandMaxWaitTimeout;
        }

        @Override
        public int getWriterCommandQueueCapacity() {
            return writerAsyncCommandQueueCapacity;
        }

        @Override
        public long getWriterCommandQueueSlotSize() {
            return writerAsyncCommandQueueSlotSize;
        }

        @Override
        public long getWriterFileOpenOpts() {
            return writerFileOpenOpts;
        }

        @Override
        public int getWriterTickRowsCountMod() {
            return writerTickRowsCountMod;
        }

        @Override
        public boolean isIOURingEnabled() {
            return ioURingEnabled;
        }

        @Override
        public boolean isO3QuickSortEnabled() {
            return o3QuickSortEnabled;
        }

        @Override
        public boolean isParallelIndexingEnabled() {
            return parallelIndexingEnabled;
        }

        @Override
        public boolean isReadOnlyInstance() {
            return isReadOnlyInstance;
        }

        @Override
        public boolean isSnapshotRecoveryEnabled() {
            return snapshotRecoveryEnabled;
        }

        @Override
        public boolean isSqlJitDebugEnabled() {
            return sqlJitDebugEnabled;
        }

        @Override
        public boolean isSqlParallelFilterEnabled() {
            return sqlParallelFilterEnabled;
        }

        @Override
        public boolean isSqlParallelFilterPreTouchEnabled() {
            return sqlParallelFilterPreTouchEnabled;
        }

        @Override
        public boolean isTableTypeConversionEnabled() {
            return tableTypeConversionEnabled;
        }

        public boolean isWalSupported() {
            return walSupported;
        }

        @Override
        public boolean mangleTableDirNames() {
            return false;
        }
    }

    private class PropHttpContextConfiguration implements HttpContextConfiguration {

        @Override
        public boolean allowDeflateBeforeSend() {
            return httpAllowDeflateBeforeSend;
        }

        @Override
        public MillisecondClock getClock() {
            return httpFrozenClock ? StationaryMillisClock.INSTANCE : MillisecondClockImpl.INSTANCE;
        }

        @Override
        public int getConnectionPoolInitialCapacity() {
            return connectionPoolInitialCapacity;
        }

        @Override
        public int getConnectionStringPoolCapacity() {
            return connectionStringPoolCapacity;
        }

        @Override
        public boolean getDumpNetworkTraffic() {
            return false;
        }

        @Override
        public String getHttpVersion() {
            return httpVersion;
        }

        @Override
        public int getMultipartHeaderBufferSize() {
            return multipartHeaderBufferSize;
        }

        @Override
        public long getMultipartIdleSpinCount() {
            return multipartIdleSpinCount;
        }

        @Override
        public NetworkFacade getNetworkFacade() {
            return NetworkFacadeImpl.INSTANCE;
        }

        @Override
        public int getRecvBufferSize() {
            return recvBufferSize;
        }

        @Override
        public int getRequestHeaderBufferSize() {
            return requestHeaderBufferSize;
        }

        @Override
        public int getSendBufferSize() {
            return sendBufferSize;
        }

        @Override
        public boolean getServerKeepAlive() {
            return httpServerKeepAlive;
        }

        @Override
        public boolean readOnlySecurityContext() {
            return httpReadOnlySecurityContext || isReadOnlyInstance;
        }
    }

    private class PropHttpIODispatcherConfiguration implements IODispatcherConfiguration {
        @Override
        public int getBindIPv4Address() {
            return httpNetBindIPv4Address;
        }

        @Override
        public int getBindPort() {
            return httpNetBindPort;
        }

        @Override
        public MillisecondClock getClock() {
            return MillisecondClockImpl.INSTANCE;
        }

        @Override
        public String getDispatcherLogName() {
            return "http-server";
        }

        @Override
        public EpollFacade getEpollFacade() {
            return EpollFacadeImpl.INSTANCE;
        }

        @Override
        public long getHeartbeatInterval() {
            return -1L;
        }

        @Override
        public boolean getHint() {
            return httpNetConnectionHint;
        }

        @Override
        public int getInitialBias() {
            return IOOperation.READ;
        }

        @Override
        public KqueueFacade getKqueueFacade() {
            return KqueueFacadeImpl.INSTANCE;
        }

        @Override
        public int getLimit() {
            return httpNetConnectionLimit;
        }

        @Override
        public NetworkFacade getNetworkFacade() {
            return NetworkFacadeImpl.INSTANCE;
        }

        @Override
        public long getQueueTimeout() {
            return httpNetConnectionQueueTimeout;
        }

        @Override
        public int getRcvBufSize() {
            return httpNetConnectionRcvBuf;
        }

        @Override
        public SelectFacade getSelectFacade() {
            return SelectFacadeImpl.INSTANCE;
        }

        @Override
        public int getSndBufSize() {
            return httpNetConnectionSndBuf;
        }

        @Override
        public int getTestConnectionBufferSize() {
            return netTestConnectionBufferSize;
        }

        @Override
        public long getTimeout() {
            return httpNetConnectionTimeout;
        }
    }

    private class PropHttpMinIODispatcherConfiguration implements IODispatcherConfiguration {
        @Override
        public int getBindIPv4Address() {
            return httpMinBindIPv4Address;
        }

        @Override
        public int getBindPort() {
            return httpMinBindPort;
        }

        @Override
        public MillisecondClock getClock() {
            return MillisecondClockImpl.INSTANCE;
        }

        @Override
        public String getDispatcherLogName() {
            return "http-min-server";
        }

        @Override
        public EpollFacade getEpollFacade() {
            return EpollFacadeImpl.INSTANCE;
        }

        @Override
        public long getHeartbeatInterval() {
            return -1L;
        }

        @Override
        public boolean getHint() {
            return httpMinNetConnectionHint;
        }

        @Override
        public int getInitialBias() {
            return IOOperation.READ;
        }

        @Override
        public KqueueFacade getKqueueFacade() {
            return KqueueFacadeImpl.INSTANCE;
        }

        @Override
        public int getLimit() {
            return httpMinNetConnectionLimit;
        }

        @Override
        public NetworkFacade getNetworkFacade() {
            return NetworkFacadeImpl.INSTANCE;
        }

        @Override
        public long getQueueTimeout() {
            return httpMinNetConnectionQueueTimeout;
        }

        @Override
        public int getRcvBufSize() {
            return httpMinNetConnectionRcvBuf;
        }

        @Override
        public SelectFacade getSelectFacade() {
            return SelectFacadeImpl.INSTANCE;
        }

        @Override
        public int getSndBufSize() {
            return httpMinNetConnectionSndBuf;
        }

        @Override
        public int getTestConnectionBufferSize() {
            return netTestConnectionBufferSize;
        }

        @Override
        public long getTimeout() {
            return httpMinNetConnectionTimeout;
        }
    }

    private class PropHttpMinServerConfiguration implements HttpMinServerConfiguration {

        @Override
        public IODispatcherConfiguration getDispatcherConfiguration() {
            return httpMinIODispatcherConfiguration;
        }

        @Override
        public HttpContextConfiguration getHttpContextConfiguration() {
            return httpContextConfiguration;
        }

        @Override
        public String getPoolName() {
            return "minhttp";
        }

        @Override
        public long getSleepThreshold() {
            return httpMinWorkerSleepThreshold;
        }

        @Override
        public long getSleepTimeout() {
            return httpMinWorkerSleepTimeout;
        }

        @Override
        public WaitProcessorConfiguration getWaitProcessorConfiguration() {
            return httpWaitProcessorConfiguration;
        }

        @Override
        public int[] getWorkerAffinity() {
            return httpMinWorkerAffinity;
        }

        @Override
        public int getWorkerCount() {
            return httpMinWorkerCount;
        }

        @Override
        public long getYieldThreshold() {
            return httpMinWorkerYieldThreshold;
        }

        @Override
        public boolean haltOnError() {
            return httpMinWorkerHaltOnError;
        }

        @Override
        public boolean isEnabled() {
            return httpMinServerEnabled;
        }
    }

    private class PropHttpServerConfiguration implements HttpServerConfiguration {

        @Override
        public IODispatcherConfiguration getDispatcherConfiguration() {
            return httpIODispatcherConfiguration;
        }

        @Override
        public HttpContextConfiguration getHttpContextConfiguration() {
            return httpContextConfiguration;
        }

        @Override
        public JsonQueryProcessorConfiguration getJsonQueryProcessorConfiguration() {
            return jsonQueryProcessorConfiguration;
        }

        @Override
        public String getPoolName() {
            return "http";
        }

        @Override
        public int getQueryCacheBlockCount() {
            return httpSqlCacheBlockCount;
        }

        @Override
        public int getQueryCacheRowCount() {
            return httpSqlCacheRowCount;
        }

        @Override
        public long getSleepThreshold() {
            return httpWorkerSleepThreshold;
        }

        @Override
        public long getSleepTimeout() {
            return httpWorkerSleepTimeout;
        }

        @Override
        public StaticContentProcessorConfiguration getStaticContentProcessorConfiguration() {
            return staticContentProcessorConfiguration;
        }

        @Override
        public WaitProcessorConfiguration getWaitProcessorConfiguration() {
            return httpWaitProcessorConfiguration;
        }

        @Override
        public int[] getWorkerAffinity() {
            return httpWorkerAffinity;
        }

        @Override
        public int getWorkerCount() {
            return httpWorkerCount;
        }

        @Override
        public long getYieldThreshold() {
            return httpWorkerYieldThreshold;
        }

        @Override
        public boolean haltOnError() {
            return httpWorkerHaltOnError;
        }

        @Override
        public boolean isEnabled() {
            return httpServerEnabled;
        }

        @Override
        public boolean isQueryCacheEnabled() {
            return httpSqlCacheEnabled;
        }
    }

    private class PropJsonQueryProcessorConfiguration implements JsonQueryProcessorConfiguration {

        @Override
        public MillisecondClock getClock() {
            return httpFrozenClock ? StationaryMillisClock.INSTANCE : MillisecondClockImpl.INSTANCE;
        }

        @Override
        public int getConnectionCheckFrequency() {
            return jsonQueryConnectionCheckFrequency;
        }

        @Override
        public int getDoubleScale() {
            return jsonQueryDoubleScale;
        }

        @Override
        public FilesFacade getFilesFacade() {
            return FilesFacadeImpl.INSTANCE;
        }

        @Override
        public int getFloatScale() {
            return jsonQueryFloatScale;
        }

        @Override
        public CharSequence getKeepAliveHeader() {
            return keepAliveHeader;
        }

        @Override
        public long getMaxQueryResponseRowLimit() {
            return maxHttpQueryResponseRowLimit;
        }
    }

    private class PropLineTcpIOWorkerPoolConfiguration implements WorkerPoolConfiguration {
        @Override
        public String getPoolName() {
            return "ilpio";
        }

        @Override
        public long getSleepThreshold() {
            return lineTcpIOWorkerSleepThreshold;
        }

        @Override
        public int[] getWorkerAffinity() {
            return lineTcpIOWorkerAffinity;
        }

        @Override
        public int getWorkerCount() {
            return lineTcpIOWorkerCount;
        }

        @Override
        public long getYieldThreshold() {
            return lineTcpIOWorkerYieldThreshold;
        }

        @Override
        public boolean haltOnError() {
            return lineTcpIOWorkerPoolHaltOnError;
        }
    }

    private class PropLineTcpReceiverConfiguration implements LineTcpReceiverConfiguration {

        @Override
        public String getAuthDbPath() {
            return lineTcpAuthDbPath;
        }

        @Override
        public boolean getAutoCreateNewColumns() {
            return ilpAutoCreateNewColumns;
        }

        @Override
        public boolean getAutoCreateNewTables() {
            return ilpAutoCreateNewTables;
        }

        @Override
        public long getCommitInterval() {
            return LineTcpReceiverConfigurationHelper.calcCommitInterval(
                    cairoConfiguration.getO3MinLag(),
                    getCommitIntervalFraction(),
                    getCommitIntervalDefault()
            );
        }

        public long getCommitIntervalDefault() {
            return lineTcpCommitIntervalDefault;
        }

        @Override
        public double getCommitIntervalFraction() {
            return lineTcpCommitIntervalFraction;
        }

        @Override
        public int getConnectionPoolInitialCapacity() {
            return lineTcpConnectionPoolInitialCapacity;
        }

        @Override
        public short getDefaultColumnTypeForFloat() {
            return floatDefaultColumnType;
        }

        @Override
        public short getDefaultColumnTypeForInteger() {
            return integerDefaultColumnType;
        }

        @Override
        public int getDefaultPartitionBy() {
            return lineTcpDefaultPartitionBy;
        }

        @Override
        public boolean getDisconnectOnError() {
            return lineTcpDisconnectOnError;
        }

        @Override
        public IODispatcherConfiguration getDispatcherConfiguration() {
            return lineTcpReceiverDispatcherConfiguration;
        }

        @Override
        public FilesFacade getFilesFacade() {
            return FilesFacadeImpl.INSTANCE;
        }

        @Override
        public WorkerPoolConfiguration getIOWorkerPoolConfiguration() {
            return lineTcpIOWorkerPoolConfiguration;
        }

        @Override
        public long getMaintenanceInterval() {
            return lineTcpMaintenanceInterval;
        }

        @Override
        public int getMaxFileNameLength() {
            return maxFileNameLength;
        }

        @Override
        public int getMaxMeasurementSize() {
            return lineTcpMaxMeasurementSize;
        }

        @Override
        public MicrosecondClock getMicrosecondClock() {
            return MicrosecondClockImpl.INSTANCE;
        }

        @Override
        public MillisecondClock getMillisecondClock() {
            return MillisecondClockImpl.INSTANCE;
        }

        @Override
        public int getNetMsgBufferSize() {
            return lineTcpMsgBufferSize;
        }

        @Override
        public NetworkFacade getNetworkFacade() {
            return NetworkFacadeImpl.INSTANCE;
        }

        @Override
        public long getSymbolCacheWaitUsBeforeReload() {
            return symbolCacheWaitUsBeforeReload;
        }

        @Override
        public LineProtoTimestampAdapter getTimestampAdapter() {
            return lineTcpTimestampAdapter;
        }

        @Override
        public long getWriterIdleTimeout() {
            return minIdleMsBeforeWriterRelease;
        }

        @Override
        public int getWriterQueueCapacity() {
            return lineTcpWriterQueueCapacity;
        }

        @Override
        public WorkerPoolConfiguration getWriterWorkerPoolConfiguration() {
            return lineTcpWriterWorkerPoolConfiguration;
        }

        @Override
        public boolean isEnabled() {
            return lineTcpEnabled;
        }

        @Override
        public boolean isStringAsTagSupported() {
            return stringAsTagSupported;
        }

        @Override
        public boolean isStringToCharCastAllowed() {
            return stringToCharCastAllowed;
        }

        @Override
        public boolean isSymbolAsFieldSupported() {
            return symbolAsFieldSupported;
        }
    }

    private class PropLineTcpReceiverIODispatcherConfiguration implements IODispatcherConfiguration {

        @Override
        public int getBindIPv4Address() {
            return lineTcpNetBindIPv4Address;
        }

        @Override
        public int getBindPort() {
            return lineTcpNetBindPort;
        }

        @Override
        public MillisecondClock getClock() {
            return MillisecondClockImpl.INSTANCE;
        }

        @Override
        public String getDispatcherLogName() {
            return "tcp-line-server";
        }

        @Override
        public EpollFacade getEpollFacade() {
            return EpollFacadeImpl.INSTANCE;
        }

        @Override
        public long getHeartbeatInterval() {
            return lineTcpNetConnectionHeartbeatInterval;
        }

        @Override
        public boolean getHint() {
            return lineTcpNetConnectionHint;
        }

        @Override
        public int getInitialBias() {
            return BIAS_READ;
        }

        @Override
        public KqueueFacade getKqueueFacade() {
            return KqueueFacadeImpl.INSTANCE;
        }

        @Override
        public int getLimit() {
            return lineTcpNetConnectionLimit;
        }

        public NetworkFacade getNetworkFacade() {
            return NetworkFacadeImpl.INSTANCE;
        }

        @Override
        public long getQueueTimeout() {
            return lineTcpNetConnectionQueueTimeout;
        }

        @Override
        public int getRcvBufSize() {
            return lineTcpNetConnectionRcvBuf;
        }

        @Override
        public SelectFacade getSelectFacade() {
            return SelectFacadeImpl.INSTANCE;
        }

        @Override
        public int getSndBufSize() {
            return -1;
        }

        @Override
        public int getTestConnectionBufferSize() {
            return netTestConnectionBufferSize;
        }

        @Override
        public long getTimeout() {
            return lineTcpNetConnectionTimeout;
        }
    }

    private class PropLineTcpWriterWorkerPoolConfiguration implements WorkerPoolConfiguration {
        @Override
        public String getPoolName() {
            return "ilpwriter";
        }

        @Override
        public long getSleepThreshold() {
            return lineTcpWriterWorkerSleepThreshold;
        }

        @Override
        public int[] getWorkerAffinity() {
            return lineTcpWriterWorkerAffinity;
        }

        @Override
        public int getWorkerCount() {
            return lineTcpWriterWorkerCount;
        }

        @Override
        public long getYieldThreshold() {
            return lineTcpWriterWorkerYieldThreshold;
        }

        @Override
        public boolean haltOnError() {
            return lineTcpWriterWorkerPoolHaltOnError;
        }
    }

    private class PropLineUdpReceiverConfiguration implements LineUdpReceiverConfiguration {
        @Override
        public boolean getAutoCreateNewColumns() {
            return ilpAutoCreateNewColumns;
        }

        @Override
        public boolean getAutoCreateNewTables() {
            return ilpAutoCreateNewTables;
        }

        @Override
        public int getBindIPv4Address() {
            return lineUdpBindIPV4Address;
        }

        @Override
        public int getCommitMode() {
            return lineUdpCommitMode;
        }

        @Override
        public int getCommitRate() {
            return lineUdpCommitRate;
        }

        @Override
        public short getDefaultColumnTypeForFloat() {
            return floatDefaultColumnType;
        }

        @Override
        public short getDefaultColumnTypeForInteger() {
            return integerDefaultColumnType;
        }

        @Override
        public int getDefaultPartitionBy() {
            return lineUdpDefaultPartitionBy;
        }

        @Override
        public int getGroupIPv4Address() {
            return lineUdpGroupIPv4Address;
        }

        @Override
        public int getMaxFileNameLength() {
            return maxFileNameLength;
        }

        @Override
        public int getMsgBufferSize() {
            return lineUdpMsgBufferSize;
        }

        @Override
        public int getMsgCount() {
            return lineUdpMsgCount;
        }

        @Override
        public NetworkFacade getNetworkFacade() {
            return NetworkFacadeImpl.INSTANCE;
        }

        @Override
        public int getPort() {
            return lineUdpPort;
        }

        @Override
        public int getReceiveBufferSize() {
            return lineUdpReceiveBufferSize;
        }

        @Override
        public LineProtoTimestampAdapter getTimestampAdapter() {
            return lineUdpTimestampAdapter;
        }

        @Override
        public boolean isEnabled() {
            return lineUdpEnabled;
        }

        @Override
        public boolean isUnicast() {
            return lineUdpUnicast;
        }

        @Override
        public boolean ownThread() {
            return lineUdpOwnThread;
        }

        @Override
        public int ownThreadAffinity() {
            return lineUdpOwnThreadAffinity;
        }
    }

    private class PropMetricsConfiguration implements MetricsConfiguration {

        @Override
        public boolean isEnabled() {
            return metricsEnabled;
        }
    }

    private class PropPGWireConfiguration implements PGWireConfiguration {
        @Override
        public int getBinParamCountCapacity() {
            return pgBinaryParamsCapacity;
        }

        @Override
        public int getCharacterStoreCapacity() {
            return pgCharacterStoreCapacity;
        }

        @Override
        public int getCharacterStorePoolCapacity() {
            return pgCharacterStorePoolCapacity;
        }

        @Override
        public SqlExecutionCircuitBreakerConfiguration getCircuitBreakerConfiguration() {
            return circuitBreakerConfiguration;
        }

        @Override
        public int getConnectionPoolInitialCapacity() {
            return pgConnectionPoolInitialCapacity;
        }

        @Override
        public DateLocale getDefaultDateLocale() {
            return pgDefaultLocale;
        }

        @Override
        public String getDefaultPassword() {
            return pgPassword;
        }

        @Override
        public String getDefaultUsername() {
            return pgUsername;
        }

        @Override
        public IODispatcherConfiguration getDispatcherConfiguration() {
            return propPGWireDispatcherConfiguration;
        }

        @Override
        public int getInsertCacheBlockCount() {
            return pgInsertCacheBlockCount;
        }

        @Override
        public int getInsertCacheRowCount() {
            return pgInsertCacheRowCount;
        }

        @Override
        public int getInsertPoolCapacity() {
            return pgInsertPoolCapacity;
        }

        @Override
        public int getMaxBlobSizeOnQuery() {
            return pgMaxBlobSizeOnQuery;
        }

        @Override
        public int getNamedStatementCacheCapacity() {
            return pgNamedStatementCacheCapacity;
        }

        @Override
        public int getNamesStatementPoolCapacity() {
            return pgNamesStatementPoolCapacity;
        }

        @Override
        public NetworkFacade getNetworkFacade() {
            return NetworkFacadeImpl.INSTANCE;
        }

        @Override
        public int getPendingWritersCacheSize() {
            return pgPendingWritersCacheCapacity;
        }

        @Override
        public String getPoolName() {
            return "pgwire";
        }

        @Override
        public String getReadOnlyPassword() {
            return pgReadOnlyPassword;
        }

        @Override
        public String getReadOnlyUsername() {
            return pgReadOnlyUsername;
        }

        @Override
        public int getRecvBufferSize() {
            return pgRecvBufferSize;
        }

        @Override
        public int getSelectCacheBlockCount() {
            return pgSelectCacheBlockCount;
        }

        @Override
        public int getSelectCacheRowCount() {
            return pgSelectCacheRowCount;
        }

        @Override
        public int getSendBufferSize() {
            return pgSendBufferSize;
        }

        @Override
        public String getServerVersion() {
            return "11.3";
        }

        @Override
        public long getSleepThreshold() {
            return pgWorkerSleepThreshold;
        }

        @Override
        public int getUpdateCacheBlockCount() {
            return pgUpdateCacheBlockCount;
        }

        @Override
        public int getUpdateCacheRowCount() {
            return pgUpdateCacheRowCount;
        }

        @Override
        public int[] getWorkerAffinity() {
            return pgWorkerAffinity;
        }

        @Override
        public int getWorkerCount() {
            return pgWorkerCount;
        }

        @Override
        public long getYieldThreshold() {
            return pgWorkerYieldThreshold;
        }

        @Override
        public boolean haltOnError() {
            return pgHaltOnError;
        }

        @Override
        public boolean isDaemonPool() {
            return pgDaemonPool;
        }

        @Override
        public boolean isEnabled() {
            return pgEnabled;
        }

        @Override
        public boolean isInsertCacheEnabled() {
            return pgInsertCacheEnabled;
        }

        @Override
        public boolean isReadOnlyUserEnabled() {
            return pgReadOnlyUserEnabled;
        }

        @Override
        public boolean isSelectCacheEnabled() {
            return pgSelectCacheEnabled;
        }

        @Override
        public boolean isUpdateCacheEnabled() {
            return pgUpdateCacheEnabled;
        }

        @Override
        public boolean readOnlySecurityContext() {
            return pgReadOnlySecurityContext || isReadOnlyInstance;
        }
    }

    private class PropPGWireDispatcherConfiguration implements IODispatcherConfiguration {

        @Override
        public int getBindIPv4Address() {
            return pgNetBindIPv4Address;
        }

        @Override
        public int getBindPort() {
            return pgNetBindPort;
        }

        @Override
        public MillisecondClock getClock() {
            return MillisecondClockImpl.INSTANCE;
        }

        @Override
        public String getDispatcherLogName() {
            return "pg-server";
        }

        @Override
        public EpollFacade getEpollFacade() {
            return EpollFacadeImpl.INSTANCE;
        }

        @Override
        public long getHeartbeatInterval() {
            return -1L;
        }

        @Override
        public boolean getHint() {
            return pgNetConnectionHint;
        }

        @Override
        public int getInitialBias() {
            return BIAS_READ;
        }

        @Override
        public KqueueFacade getKqueueFacade() {
            return KqueueFacadeImpl.INSTANCE;
        }

        @Override
        public int getLimit() {
            return pgNetConnectionLimit;
        }

        @Override
        public NetworkFacade getNetworkFacade() {
            return NetworkFacadeImpl.INSTANCE;
        }

        @Override
        public long getQueueTimeout() {
            return pgNetConnectionQueueTimeout;
        }

        @Override
        public int getRcvBufSize() {
            return pgNetConnectionRcvBuf;
        }

        @Override
        public SelectFacade getSelectFacade() {
            return SelectFacadeImpl.INSTANCE;
        }

        @Override
        public int getSndBufSize() {
            return pgNetConnectionSndBuf;
        }

        @Override
        public int getTestConnectionBufferSize() {
            return netTestConnectionBufferSize;
        }

        @Override
        public long getTimeout() {
            return pgNetIdleConnectionTimeout;
        }
    }

    private class PropSqlExecutionCircuitBreakerConfiguration implements SqlExecutionCircuitBreakerConfiguration {

        @Override
        public boolean checkConnection() {
            return true;
        }

        @Override
        public int getBufferSize() {
            return netTestConnectionBufferSize;
        }

        @Override
        public int getCircuitBreakerThrottle() {
            return circuitBreakerThrottle;
        }

        @Override
        @NotNull
        public MillisecondClock getClock() {
            return MillisecondClockImpl.INSTANCE;
        }

        @Override
        @NotNull
        public NetworkFacade getNetworkFacade() {
            return NetworkFacadeImpl.INSTANCE;
        }

        @Override
        public long getTimeout() {
            return circuitBreakerTimeout;
        }

        @Override
        public boolean isEnabled() {
            return interruptOnClosedConnection;
        }
    }

    private class PropStaticContentProcessorConfiguration implements StaticContentProcessorConfiguration {

        @Override
        public FilesFacade getFilesFacade() {
            return FilesFacadeImpl.INSTANCE;
        }

        @Override
        public CharSequence getIndexFileName() {
            return indexFileName;
        }

        @Override
        public String getKeepAliveHeader() {
            return keepAliveHeader;
        }

        @Override
        public MimeTypesCache getMimeTypesCache() {
            return mimeTypesCache;
        }

        /**
         * Absolute path to HTTP public directory.
         *
         * @return path to public directory
         */
        @Override
        public CharSequence getPublicDirectory() {
            return publicDirectory;
        }
    }

    private class PropTelemetryConfiguration implements TelemetryConfiguration {

        @Override
        public boolean getDisableCompletely() {
            return telemetryDisableCompletely;
        }

        @Override
        public boolean getEnabled() {
            return telemetryEnabled;
        }

        @Override
        public int getQueueCapacity() {
            return telemetryQueueCapacity;
        }

        @Override
        public boolean hideTables() {
            return telemetryHideTables;
        }
    }

    private class PropTextConfiguration implements TextConfiguration {

        @Override
        public int getDateAdapterPoolCapacity() {
            return dateAdapterPoolCapacity;
        }

        @Override
        public DateLocale getDefaultDateLocale() {
            return locale;
        }

        @Override
        public InputFormatConfiguration getInputFormatConfiguration() {
            return inputFormatConfiguration;
        }

        @Override
        public int getJsonCacheLimit() {
            return jsonCacheLimit;
        }

        @Override
        public int getJsonCacheSize() {
            return jsonCacheSize;
        }

        @Override
        public double getMaxRequiredDelimiterStdDev() {
            return maxRequiredDelimiterStdDev;
        }

        @Override
        public double getMaxRequiredLineLengthStdDev() {
            return maxRequiredLineLengthStdDev;
        }

        @Override
        public int getMetadataStringPoolCapacity() {
            return metadataStringPoolCapacity;
        }

        @Override
        public int getRollBufferLimit() {
            return rollBufferLimit;
        }

        @Override
        public int getRollBufferSize() {
            return rollBufferSize;
        }

        @Override
        public int getTextAnalysisMaxLines() {
            return textAnalysisMaxLines;
        }

        @Override
        public int getTextLexerStringPoolCapacity() {
            return textLexerStringPoolCapacity;
        }

        @Override
        public int getTimestampAdapterPoolCapacity() {
            return timestampAdapterPoolCapacity;
        }

        @Override
        public int getUtf8SinkSize() {
            return utf8SinkSize;
        }
    }

    private class PropWaitProcessorConfiguration implements WaitProcessorConfiguration {

        @Override
        public MillisecondClock getClock() {
            return MillisecondClockImpl.INSTANCE;
        }

        @Override
        public double getExponentialWaitMultiplier() {
            return rerunExponentialWaitMultiplier;
        }

        @Override
        public int getInitialWaitQueueSize() {
            return rerunInitialWaitQueueSize;
        }

        @Override
        public int getMaxProcessingQueueSize() {
            return rerunMaxProcessingQueueSize;
        }

        @Override
        public long getMaxWaitCapMs() {
            return maxRerunWaitCapMs;
        }
    }

    private class PropWalApplyPoolConfiguration implements WorkerPoolConfiguration {
        @Override
        public String getPoolName() {
            return "wal-apply";
        }

        @Override
        public long getSleepThreshold() {
            return walApplyWorkerSleepThreshold;
        }

        @Override
        public long getSleepTimeout() {
            return walApplySleepTimeout;
        }

        @Override
        public int[] getWorkerAffinity() {
            return walApplyWorkerAffinity;
        }

        @Override
        public int getWorkerCount() {
            return walApplyWorkerCount;
        }

        @Override
        public long getYieldThreshold() {
            return walApplyWorkerYieldThreshold;
        }

        @Override
        public boolean haltOnError() {
            return walApplyWorkerHaltOnError;
        }

        @Override
        public boolean isEnabled() {
            return walApplyWorkerCount > 0;
        }
    }

    private class PropWorkerPoolConfiguration implements WorkerPoolConfiguration {
        @Override
        public String getPoolName() {
            return "shared";
        }

        @Override
        public long getSleepThreshold() {
            return sharedWorkerSleepThreshold;
        }

        @Override
        public long getSleepTimeout() {
            return sharedWorkerSleepTimeout;
        }

        @Override
        public int[] getWorkerAffinity() {
            return sharedWorkerAffinity;
        }

        @Override
        public int getWorkerCount() {
            return sharedWorkerCount;
        }

        @Override
        public long getYieldThreshold() {
            return sharedWorkerYieldThreshold;
        }

        @Override
        public boolean haltOnError() {
            return sharedWorkerHaltOnError;
        }
    }

    static {
        WRITE_FO_OPTS.put("o_direct", (int) CairoConfiguration.O_DIRECT);
        WRITE_FO_OPTS.put("o_sync", (int) CairoConfiguration.O_SYNC);
        WRITE_FO_OPTS.put("o_async", (int) CairoConfiguration.O_ASYNC);
        WRITE_FO_OPTS.put("o_none", (int) CairoConfiguration.O_NONE);

        registerObsolete(
                "line.tcp.commit.timeout",
                PropertyKey.LINE_TCP_COMMIT_INTERVAL_DEFAULT,
                PropertyKey.LINE_TCP_COMMIT_INTERVAL_FRACTION);
        registerObsolete(
                "cairo.timestamp.locale",
                PropertyKey.CAIRO_DATE_LOCALE);
        registerObsolete(
                "pg.timestamp.locale",
                PropertyKey.PG_DATE_LOCALE);
        registerObsolete(
                "cairo.sql.append.page.size",
                PropertyKey.CAIRO_WRITER_DATA_APPEND_PAGE_SIZE);

        registerDeprecated(
                PropertyKey.HTTP_MIN_BIND_TO,
                PropertyKey.HTTP_MIN_NET_BIND_TO);
        registerDeprecated(
                PropertyKey.HTTP_MIN_NET_IDLE_CONNECTION_TIMEOUT,
                PropertyKey.HTTP_MIN_NET_CONNECTION_TIMEOUT);
        registerDeprecated(
                PropertyKey.HTTP_MIN_NET_QUEUED_CONNECTION_TIMEOUT,
                PropertyKey.HTTP_MIN_NET_CONNECTION_QUEUE_TIMEOUT);
        registerDeprecated(
                PropertyKey.HTTP_MIN_NET_SND_BUF_SIZE,
                PropertyKey.HTTP_MIN_NET_CONNECTION_SNDBUF);
        registerDeprecated(
                PropertyKey.HTTP_NET_RCV_BUF_SIZE,
                PropertyKey.HTTP_MIN_NET_CONNECTION_RCVBUF,
                PropertyKey.HTTP_NET_CONNECTION_RCVBUF);
        registerDeprecated(
                PropertyKey.HTTP_NET_ACTIVE_CONNECTION_LIMIT,
                PropertyKey.HTTP_NET_CONNECTION_LIMIT);
        registerDeprecated(
                PropertyKey.HTTP_NET_IDLE_CONNECTION_TIMEOUT,
                PropertyKey.HTTP_NET_CONNECTION_TIMEOUT);
        registerDeprecated(
                PropertyKey.HTTP_NET_QUEUED_CONNECTION_TIMEOUT,
                PropertyKey.HTTP_NET_CONNECTION_QUEUE_TIMEOUT);
        registerDeprecated(
                PropertyKey.HTTP_NET_SND_BUF_SIZE,
                PropertyKey.HTTP_NET_CONNECTION_SNDBUF);
        registerDeprecated(
                PropertyKey.PG_NET_ACTIVE_CONNECTION_LIMIT,
                PropertyKey.PG_NET_CONNECTION_LIMIT);
        registerDeprecated(
                PropertyKey.PG_NET_IDLE_TIMEOUT,
                PropertyKey.PG_NET_CONNECTION_TIMEOUT);
        registerDeprecated(
                PropertyKey.PG_NET_RECV_BUF_SIZE,
                PropertyKey.PG_NET_CONNECTION_RCVBUF);
        registerDeprecated(
                PropertyKey.LINE_TCP_NET_ACTIVE_CONNECTION_LIMIT,
                PropertyKey.LINE_TCP_NET_CONNECTION_LIMIT);
        registerDeprecated(
                PropertyKey.LINE_TCP_NET_IDLE_TIMEOUT,
                PropertyKey.LINE_TCP_NET_CONNECTION_TIMEOUT);
        registerDeprecated(
                PropertyKey.LINE_TCP_NET_QUEUED_TIMEOUT,
                PropertyKey.LINE_TCP_NET_CONNECTION_QUEUE_TIMEOUT);
        registerDeprecated(
                PropertyKey.LINE_TCP_NET_RECV_BUF_SIZE,
                PropertyKey.LINE_TCP_NET_CONNECTION_RCVBUF);
        registerDeprecated(
                PropertyKey.LINE_TCP_DEFAULT_PARTITION_BY,
                PropertyKey.LINE_DEFAULT_PARTITION_BY);
        registerDeprecated(
                PropertyKey.CAIRO_REPLACE_BUFFER_MAX_SIZE,
                PropertyKey.CAIRO_SQL_STR_FUNCTION_BUFFER_MAX_SIZE);
        registerDeprecated(
                PropertyKey.CIRCUIT_BREAKER_BUFFER_SIZE,
                PropertyKey.NET_TEST_CONNECTION_BUFFER_SIZE);
    }
}<|MERGE_RESOLUTION|>--- conflicted
+++ resolved
@@ -2279,14 +2279,11 @@
         }
 
         @Override
-<<<<<<< HEAD
-=======
         public long getWalDataAppendPageSize() {
             return walWriterDataAppendPageSize;
         }
 
         @Override
->>>>>>> 47df017b
         public boolean getWalEnabledDefault() {
             return walEnabledDefault;
         }
