--- conflicted
+++ resolved
@@ -341,11 +341,8 @@
     private int httpMinListenBacklog;
     private int httpMinRcvBufSize;
     private int httpMinSndBufSize;
-<<<<<<< HEAD
+    private final int latestByQueueCapacity;
     private int sampleByIndexSearchPageSize;
-=======
-    private final int latestByQueueCapacity;
->>>>>>> 28243e29
 
     public PropServerConfiguration(
             String root,
