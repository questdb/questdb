/*******************************************************************************
 *     ___                  _   ____  ____
 *    / _ \ _   _  ___  ___| |_|  _ \| __ )
 *   | | | | | | |/ _ \/ __| __| | | |  _ \
 *   | |_| | |_| |  __/\__ \ |_| |_| | |_) |
 *    \__\_\\__,_|\___||___/\__|____/|____/
 *
 *  Copyright (c) 2014-2019 Appsicle
 *  Copyright (c) 2019-2024 QuestDB
 *
 *  Licensed under the Apache License, Version 2.0 (the "License");
 *  you may not use this file except in compliance with the License.
 *  You may obtain a copy of the License at
 *
 *  http://www.apache.org/licenses/LICENSE-2.0
 *
 *  Unless required by applicable law or agreed to in writing, software
 *  distributed under the License is distributed on an "AS IS" BASIS,
 *  WITHOUT WARRANTIES OR CONDITIONS OF ANY KIND, either express or implied.
 *  See the License for the specific language governing permissions and
 *  limitations under the License.
 *
 ******************************************************************************/

package io.questdb;

import io.questdb.cairo.*;
import io.questdb.cairo.sql.SqlExecutionCircuitBreakerConfiguration;
import io.questdb.cutlass.http.*;
import io.questdb.cutlass.http.processors.JsonQueryProcessorConfiguration;
import io.questdb.cutlass.http.processors.LineHttpProcessorConfiguration;
import io.questdb.cutlass.http.processors.StaticContentProcessorConfiguration;
import io.questdb.cutlass.json.JsonException;
import io.questdb.cutlass.json.JsonLexer;
import io.questdb.cutlass.line.*;
import io.questdb.cutlass.line.tcp.LineTcpReceiverConfiguration;
import io.questdb.cutlass.line.tcp.LineTcpReceiverConfigurationHelper;
import io.questdb.cutlass.line.udp.LineUdpReceiverConfiguration;
import io.questdb.cutlass.pgwire.PGWireConfiguration;
import io.questdb.cutlass.text.CsvFileIndexer;
import io.questdb.cutlass.text.TextConfiguration;
import io.questdb.cutlass.text.types.InputFormatConfiguration;
import io.questdb.log.Log;
import io.questdb.metrics.MetricsConfiguration;
import io.questdb.mp.WorkerPoolConfiguration;
import io.questdb.network.*;
import io.questdb.std.*;
import io.questdb.std.datetime.DateFormat;
import io.questdb.std.datetime.DateLocale;
import io.questdb.std.datetime.DateLocaleFactory;
import io.questdb.std.datetime.microtime.*;
import io.questdb.std.datetime.millitime.DateFormatFactory;
import io.questdb.std.datetime.millitime.Dates;
import io.questdb.std.datetime.millitime.MillisecondClock;
import io.questdb.std.datetime.millitime.MillisecondClockImpl;
import io.questdb.std.str.Path;
import io.questdb.std.str.StringSink;
import org.jetbrains.annotations.NotNull;
import org.jetbrains.annotations.Nullable;

import java.io.File;
import java.io.IOException;
import java.util.*;
import java.util.concurrent.atomic.AtomicLong;
import java.util.function.LongSupplier;

import static io.questdb.PropServerConfiguration.JsonPropertyValueFormatter.str;

public class PropServerConfiguration implements ServerConfiguration {

    public static final String ACL_ENABLED = "acl.enabled";
    public static final long COMMIT_INTERVAL_DEFAULT = 2000;
    public static final String CONFIG_DIRECTORY = "conf";
    public static final String DB_DIRECTORY = "db";
    public static final String SNAPSHOT_DIRECTORY = "snapshot";
    public static final String TMP_DIRECTORY = "tmp";
    private static final String RELEASE_TYPE = "release.type";
    private static final String RELEASE_VERSION = "release.version";
    private static final LowerCaseCharSequenceIntHashMap WRITE_FO_OPTS = new LowerCaseCharSequenceIntHashMap();
    protected final byte httpHealthCheckAuthType;
    private final ObjObjHashMap<ConfigPropertyKey, ConfigPropertyValue> allPairs = new ObjObjHashMap<>();
    private final boolean allowTableRegistrySharedWrite;
    private final DateFormat backupDirTimestampFormat;
    private final int backupMkdirMode;
    private final String backupRoot;
    private final CharSequence backupTempDirName;
    private final int binaryEncodingMaxLength;
    private final BuildInformation buildInformation;
    private final boolean cairoAttachPartitionCopy;
    private final String cairoAttachPartitionSuffix;
    private final CairoConfiguration cairoConfiguration = new PropCairoConfiguration();
    private final int cairoGroupByMergeShardQueueCapacity;
    private final boolean cairoGroupByPresizeEnabled;
    private final long cairoGroupByPresizeMaxHeapSize;
    private final long cairoGroupByPresizeMaxSize;
    private final int cairoGroupByShardingThreshold;
    private final int cairoMaxCrashFiles;
    private final int cairoPageFrameReduceColumnListCapacity;
    private final int cairoPageFrameReduceQueueCapacity;
    private final int cairoPageFrameReduceRowIdListCapacity;
    private final int cairoPageFrameReduceShardCount;
    private final int cairoSQLCopyIdSupplier;
    private final int cairoSqlCopyLogRetentionDays;
    private final int cairoSqlCopyQueueCapacity;
    private final String cairoSqlCopyRoot;
    private final String cairoSqlCopyWorkRoot;
    private final boolean cairoSqlLegacyOperatorPrecedence;
    private final long cairoTableRegistryAutoReloadFrequency;
    private final int cairoTableRegistryCompactionThreshold;
    private final PropSqlExecutionCircuitBreakerConfiguration circuitBreakerConfiguration = new PropSqlExecutionCircuitBreakerConfiguration();
    private final int circuitBreakerThrottle;
    private final int columnIndexerQueueCapacity;
    private final int columnPurgeQueueCapacity;
    private final long columnPurgeRetryDelay;
    private final long columnPurgeRetryDelayLimit;
    private final double columnPurgeRetryDelayMultiplier;
    private final int columnPurgeTaskPoolCapacity;
    private final int commitMode;
    private final TimestampFormatCompiler compiler = new TimestampFormatCompiler();
    private final String confRoot;
    private final boolean configReloadEnabled;
    private final int connectionPoolInitialCapacity;
    private final int connectionStringPoolCapacity;
    private final int createAsSelectRetryCount;
    private final int dateAdapterPoolCapacity;
    private final String dbDirectory;
    private final int defaultSeqPartTxnCount;
    private final boolean defaultSymbolCacheFlag;
    private final int defaultSymbolCapacity;
    private final int detachedMkdirMode;
    private final boolean enableTestFactories;
    private final int fileOperationRetryCount;
    private final FilesFacade filesFacade;
    private final FactoryProviderFactory fpf;
    private final boolean httpAllowDeflateBeforeSend;
    private final PropHttpContextConfiguration httpContextConfiguration = new PropHttpContextConfiguration();
    private final int httpForceRecvFragmentationChunkSize;
    private final int httpForceSendFragmentationChunkSize;
    private final boolean httpFrozenClock;
    private final IODispatcherConfiguration httpIODispatcherConfiguration = new PropHttpIODispatcherConfiguration();
    private final PropHttpMinIODispatcherConfiguration httpMinIODispatcherConfiguration = new PropHttpMinIODispatcherConfiguration();
    private final boolean httpMinServerEnabled;
    private final boolean httpNetConnectionHint;
    private final String httpPassword;
    private final boolean httpPessimisticHealthCheckEnabled;
    private final boolean httpReadOnlySecurityContext;
    private final int httpRecvBufferSize;
    private final int httpSendBufferSize;
    private final boolean httpServerCookiesEnabled;
    private final boolean httpServerEnabled;
    private final boolean httpServerKeepAlive;
    private final int httpSqlCacheBlockCount;
    private final boolean httpSqlCacheEnabled;
    private final int httpSqlCacheRowCount;
    private final String httpUsername;
    private final WaitProcessorConfiguration httpWaitProcessorConfiguration = new PropWaitProcessorConfiguration();
    private final int[] httpWorkerAffinity;
    private final int httpWorkerCount;
    private final boolean httpWorkerHaltOnError;
    private final long httpWorkerNapThreshold;
    private final long httpWorkerSleepThreshold;
    private final long httpWorkerSleepTimeout;
    private final long httpWorkerYieldThreshold;
    private final long idleCheckInterval;
    private final boolean ilpAutoCreateNewColumns;
    private final boolean ilpAutoCreateNewTables;
    private final int inactiveReaderMaxOpenPartitions;
    private final long inactiveReaderTTL;
    private final long inactiveWalWriterTTL;
    private final long inactiveWriterTTL;
    private final CharSequence indexFileName;
    private final int indexValueBlockSize;
    private final InputFormatConfiguration inputFormatConfiguration;
    private final long instanceHashHi;
    private final long instanceHashLo;
    private final boolean interruptOnClosedConnection;
    private final boolean ioURingEnabled;
    private final boolean isReadOnlyInstance;
    private final int jsonCacheLimit;
    private final int jsonCacheSize;
    private final String keepAliveHeader;
    private final int latestByQueueCapacity;
    private final boolean lineHttpEnabled;
    private final CharSequence lineHttpPingVersion;
    private final LineHttpProcessorConfiguration lineHttpProcessorConfiguration = new PropLineHttpProcessorConfiguration();
    private final String lineTcpAuthDB;
    private final boolean lineTcpEnabled;
    private final WorkerPoolConfiguration lineTcpIOWorkerPoolConfiguration = new PropLineTcpIOWorkerPoolConfiguration();
    private final LineTcpReceiverConfiguration lineTcpReceiverConfiguration = new PropLineTcpReceiverConfiguration();
    private final IODispatcherConfiguration lineTcpReceiverDispatcherConfiguration = new PropLineTcpReceiverIODispatcherConfiguration();
    private final WorkerPoolConfiguration lineTcpWriterWorkerPoolConfiguration = new PropLineTcpWriterWorkerPoolConfiguration();
    private final int lineUdpCommitMode;
    private final int lineUdpCommitRate;
    private final boolean lineUdpEnabled;
    private final int lineUdpGroupIPv4Address;
    private final int lineUdpMsgBufferSize;
    private final int lineUdpMsgCount;
    private final boolean lineUdpOwnThread;
    private final int lineUdpOwnThreadAffinity;
    private final int lineUdpReceiveBufferSize;
    private final LineUdpReceiverConfiguration lineUdpReceiverConfiguration = new PropLineUdpReceiverConfiguration();
    private final LineTimestampAdapter lineUdpTimestampAdapter;
    private final boolean lineUdpUnicast;
    private final DateLocale locale;
    private final Log log;
    private final int maxFileNameLength;
    private final long maxHttpQueryResponseRowLimit;
    private final double maxRequiredDelimiterStdDev;
    private final double maxRequiredLineLengthStdDev;
    private final long maxRerunWaitCapMs;
    private final int maxSqlRecompileAttempts;
    private final int maxSwapFileCount;
    private final int maxUncommittedRows;
    private final MemoryConfiguration memoryConfiguration;
    private final int metadataStringPoolCapacity;
    private final MetricsConfiguration metricsConfiguration = new PropMetricsConfiguration();
    private final boolean metricsEnabled;
    private final MicrosecondClock microsecondClock;
    private final int mkdirMode;
    private final int multipartHeaderBufferSize;
    private final long multipartIdleSpinCount;
    private final int o3CallbackQueueCapacity;
    private final int o3ColumnMemorySize;
    private final int o3CopyQueueCapacity;
    private final int o3LagCalculationWindowsSize;
    private final int o3LastPartitionMaxSplits;
    private final long o3MaxLag;
    private final long o3MinLagUs;
    private final int o3OpenColumnQueueCapacity;
    private final int o3PartitionPurgeListCapacity;
    private final int o3PartitionQueueCapacity;
    private final long o3PartitionSplitMinSize;
    private final int o3PurgeDiscoveryQueueCapacity;
    private final boolean o3QuickSortEnabled;
    private final int parallelIndexThreshold;
    private final boolean parallelIndexingEnabled;
    private final boolean pgEnabled;
    private final PGWireConfiguration pgWireConfiguration = new PropPGWireConfiguration();
    private final String posthogApiKey;
    private final boolean posthogEnabled;
    private final PropPGWireDispatcherConfiguration propPGWireDispatcherConfiguration = new PropPGWireDispatcherConfiguration();
    private final String publicDirectory;
    private final PublicPassthroughConfiguration publicPassthroughConfiguration = new PropPublicPassthroughConfiguration();
    private final int queryCacheEventQueueCapacity;
    private final long queryTimeout;
    private final int readerPoolMaxSegments;
    private final int repeatMigrationFromVersion;
    private final int requestHeaderBufferSize;
    private final double rerunExponentialWaitMultiplier;
    private final int rerunInitialWaitQueueSize;
    private final int rerunMaxProcessingQueueSize;
    private final int rndFunctionMemoryMaxPages;
    private final int rndFunctionMemoryPageSize;
    private final int rollBufferLimit;
    private final int rollBufferSize;
    private final String root;
    private final long sequencerCheckInterval;
    private final int[] sharedWorkerAffinity;
    private final int sharedWorkerCount;
    private final boolean sharedWorkerHaltOnError;
    private final long sharedWorkerNapThreshold;
    private final WorkerPoolConfiguration sharedWorkerPoolConfiguration = new PropWorkerPoolConfiguration();
    private final long sharedWorkerSleepThreshold;
    private final long sharedWorkerSleepTimeout;
    private final long sharedWorkerYieldThreshold;
    private final boolean simulateCrashEnabled;
    private final String snapshotInstanceId;
    private final boolean snapshotRecoveryEnabled;
    private final String snapshotRoot;
    private final long spinLockTimeout;
    private final int sqlAsOfJoinLookahead;
    private final int sqlBindVariablePoolSize;
    private final int sqlCharacterStoreCapacity;
    private final int sqlCharacterStoreSequencePoolCapacity;
    private final int sqlColumnCastModelPoolCapacity;
    private final int sqlColumnPoolCapacity;
    private final int sqlCompilerPoolCapacity;
    private final int sqlCopyBufferSize;
    private final int sqlCopyModelPoolCapacity;
    private final int sqlCountDistinctCapacity;
    private final double sqlCountDistinctLoadFactor;
    private final long sqlCreateTableModelBatchSize;
    private final int sqlCreateTableModelPoolCapacity;
    private final int sqlDistinctTimestampKeyCapacity;
    private final double sqlDistinctTimestampLoadFactor;
    private final int sqlDoubleToStrCastScale;
    private final int sqlExplainModelPoolCapacity;
    private final int sqlExpressionPoolCapacity;
    private final double sqlFastMapLoadFactor;
    private final int sqlFloatToStrCastScale;
    private final long sqlGroupByAllocatorChunkSize;
    private final long sqlGroupByAllocatorMaxChunkSize;
    private final int sqlGroupByMapCapacity;
    private final int sqlGroupByPoolCapacity;
    private final int sqlHashJoinLightValueMaxPages;
    private final int sqlHashJoinLightValuePageSize;
    private final int sqlHashJoinValueMaxPages;
    private final int sqlHashJoinValuePageSize;
    private final long sqlInsertModelBatchSize;
    private final int sqlInsertModelPoolCapacity;
    private final int sqlJitBindVarsMemoryMaxPages;
    private final int sqlJitBindVarsMemoryPageSize;
    private final boolean sqlJitDebugEnabled;
    private final int sqlJitIRMemoryMaxPages;
    private final int sqlJitIRMemoryPageSize;
    private final int sqlJitMode;
    private final int sqlJitPageAddressCacheThreshold;
    private final int sqlJoinContextPoolCapacity;
    private final int sqlJoinMetadataMaxResizes;
    private final int sqlJoinMetadataPageSize;
    private final long sqlLatestByRowCount;
    private final int sqlLexerPoolCapacity;
    private final int sqlMapMaxPages;
    private final int sqlMapMaxResizes;
    private final int sqlMaxNegativeLimit;
    private final int sqlMaxSymbolNotEqualsCount;
    private final int sqlModelPoolCapacity;
    private final int sqlPageFrameMaxRows;
    private final int sqlPageFrameMinRows;
    private final boolean sqlParallelFilterEnabled;
    private final boolean sqlParallelFilterPreTouchEnabled;
    private final boolean sqlParallelGroupByEnabled;
    private final int sqlParallelWorkStealingThreshold;
    private final int sqlQueryRegistryPoolSize;
    private final int sqlRenameTableModelPoolCapacity;
    private final boolean sqlSampleByDefaultAlignment;
    private final int sqlSampleByIndexSearchPageSize;
    private final int sqlSmallMapKeyCapacity;
    private final long sqlSmallMapPageSize;
    private final int sqlSortKeyMaxPages;
    private final long sqlSortKeyPageSize;
    private final int sqlSortLightValueMaxPages;
    private final long sqlSortLightValuePageSize;
    private final int sqlSortValueMaxPages;
    private final int sqlSortValuePageSize;
    private final int sqlStrFunctionBufferMaxSize;
    private final int sqlTxnScoreboardEntryCount;
    private final int sqlUnorderedMapMaxEntrySize;
    private final int sqlWindowColumnPoolCapacity;
    private final int sqlWindowInitialRangeBufferSize;
    private final int sqlWindowMaxRecursion;
    private final int sqlWindowRowIdMaxPages;
    private final int sqlWindowRowIdPageSize;
    private final int sqlWindowStoreMaxPages;
    private final int sqlWindowStorePageSize;
    private final int sqlWindowTreeKeyMaxPages;
    private final int sqlWindowTreeKeyPageSize;
    private final int sqlWithClauseModelPoolCapacity;
    private final int systemO3ColumnMemorySize;
    private final String systemTableNamePrefix;
    private final long systemWalWriterDataAppendPageSize;
    private final long systemWalWriterEventAppendPageSize;
    private final long systemWriterDataAppendPageSize;
    private final boolean tableTypeConversionEnabled;
    private final TelemetryConfiguration telemetryConfiguration = new PropTelemetryConfiguration();
    private final boolean telemetryDisableCompletely;
    private final boolean telemetryEnabled;
    private final boolean telemetryHideTables;
    private final int telemetryQueueCapacity;
    private final CharSequence tempRenamePendingTablePrefix;
    private final int textAnalysisMaxLines;
    private final TextConfiguration textConfiguration = new PropTextConfiguration();
    private final int textLexerStringPoolCapacity;
    private final int timestampAdapterPoolCapacity;
    private final boolean useLegacyStringDefault;
    private final int utf8SinkSize;
    private final PropertyValidator validator;
    private final int vectorAggregateQueueCapacity;
    private final VolumeDefinitions volumeDefinitions = new VolumeDefinitions();
    private final boolean walApplyEnabled;
    private final int walApplyLookAheadTransactionCount;
    private final WorkerPoolConfiguration walApplyPoolConfiguration = new PropWalApplyPoolConfiguration();
    private final long walApplySleepTimeout;
    private final long walApplyTableTimeQuota;
    private final int[] walApplyWorkerAffinity;
    private final int walApplyWorkerCount;
    private final boolean walApplyWorkerHaltOnError;
    private final long walApplyWorkerNapThreshold;
    private final long walApplyWorkerSleepThreshold;
    private final long walApplyWorkerYieldThreshold;
    private final boolean walEnabledDefault;
    private final long walMaxLagSize;
    private final int walMaxLagTxnCount;
    private final int walMaxSegmentFileDescriptorsCache;
    private final long walPurgeInterval;
    private final int walPurgeWaitBeforeDelete;
    private final int walRecreateDistressedSequencerAttempts;
    private final long walSegmentRolloverRowCount;
    private final double walSquashUncommittedRowsMultiplier;
    private final boolean walSupported;
    private final int walTxnNotificationQueueCapacity;
    private final long walWriterDataAppendPageSize;
    private final long walWriterEventAppendPageSize;
    private final int walWriterPoolMaxSegments;
    private final long workStealTimeoutNanos;
    private final long writerAsyncCommandBusyWaitTimeout;
    private final long writerAsyncCommandMaxWaitTimeout;
    private final int writerAsyncCommandQueueCapacity;
    private final long writerAsyncCommandQueueSlotSize;
    private final long writerDataAppendPageSize;
    private final long writerDataIndexKeyAppendPageSize;
    private final long writerDataIndexValueAppendPageSize;
    private final long writerFileOpenOpts;
    private final long writerMiscAppendPageSize;
    private final boolean writerMixedIOEnabled;
    private final int writerTickRowsCountMod;
    protected HttpMinServerConfiguration httpMinServerConfiguration = new PropHttpMinServerConfiguration();
    protected HttpServerConfiguration httpServerConfiguration = new PropHttpServerConfiguration();
    protected JsonQueryProcessorConfiguration jsonQueryProcessorConfiguration = new PropJsonQueryProcessorConfiguration();
    protected StaticContentProcessorConfiguration staticContentProcessorConfiguration;
    protected long walSegmentRolloverSize;
    private long cairoSqlCopyMaxIndexChunkSize;
    private FactoryProvider factoryProvider;
    private short floatDefaultColumnType;
    private int httpMinBindIPv4Address;
    private int httpMinBindPort;
    private boolean httpMinNetConnectionHint;
    private int httpMinNetConnectionLimit;
    private long httpMinNetConnectionQueueTimeout;
    private int httpMinNetConnectionRcvBuf;
    private int httpMinNetConnectionSndBuf;
    private long httpMinNetConnectionTimeout;
    private int[] httpMinWorkerAffinity;
    private int httpMinWorkerCount;
    private boolean httpMinWorkerHaltOnError;
    private long httpMinWorkerNapThreshold;
    private long httpMinWorkerSleepThreshold;
    private long httpMinWorkerSleepTimeout;
    private long httpMinWorkerYieldThreshold;
    private int httpNetBindIPv4Address;
    private int httpNetBindPort;
    private int httpNetConnectionLimit;
    private long httpNetConnectionQueueTimeout;
    private int httpNetConnectionRcvBuf;
    private int httpNetConnectionSndBuf;
    private long httpNetConnectionTimeout;
    private String httpVersion;
    private short integerDefaultColumnType;
    private int jsonQueryConnectionCheckFrequency;
    private int jsonQueryDoubleScale;
    private int jsonQueryFloatScale;
    private long lineTcpCommitIntervalDefault;
    private double lineTcpCommitIntervalFraction;
    private int lineTcpConnectionPoolInitialCapacity;
    private int lineTcpDefaultPartitionBy;
    private boolean lineTcpDisconnectOnError;
    private int[] lineTcpIOWorkerAffinity;
    private int lineTcpIOWorkerCount;
    private long lineTcpIOWorkerNapThreshold;
    private boolean lineTcpIOWorkerPoolHaltOnError;
    private long lineTcpIOWorkerSleepThreshold;
    private long lineTcpIOWorkerYieldThreshold;
    private long lineTcpMaintenanceInterval;
    private int lineTcpMaxMeasurementSize;
    private int lineTcpMsgBufferSize;
    private int lineTcpNetBindIPv4Address;
    private int lineTcpNetBindPort;
    private long lineTcpNetConnectionHeartbeatInterval;
    private boolean lineTcpNetConnectionHint;
    private int lineTcpNetConnectionLimit;
    private long lineTcpNetConnectionQueueTimeout;
    private int lineTcpNetConnectionRcvBuf;
    private long lineTcpNetConnectionTimeout;
    private LineTcpTimestampAdapter lineTcpTimestampAdapter;
    private int lineTcpWriterQueueCapacity;
    private int[] lineTcpWriterWorkerAffinity;
    private int lineTcpWriterWorkerCount;
    private long lineTcpWriterWorkerNapThreshold;
    private boolean lineTcpWriterWorkerPoolHaltOnError;
    private long lineTcpWriterWorkerSleepThreshold;
    private long lineTcpWriterWorkerYieldThreshold;
    private int lineUdpBindIPV4Address;
    private int lineUdpDefaultPartitionBy;
    private int lineUdpPort;
    private MimeTypesCache mimeTypesCache;
    private long minIdleMsBeforeWriterRelease;
    private int netTestConnectionBufferSize;
    private int pgBinaryParamsCapacity;
    private int pgCharacterStoreCapacity;
    private int pgCharacterStorePoolCapacity;
    private int pgConnectionPoolInitialCapacity;
    private boolean pgDaemonPool;
    private DateLocale pgDefaultLocale;
    private int pgForceRecvFragmentationChunkSize;
    private int pgForceSendFragmentationChunkSize;
    private boolean pgHaltOnError;
    private int pgInsertCacheBlockCount;
    private boolean pgInsertCacheEnabled;
    private int pgInsertCacheRowCount;
    private int pgMaxBlobSizeOnQuery;
    private int pgNamedStatementCacheCapacity;
    private int pgNamesStatementPoolCapacity;
    private int pgNetBindIPv4Address;
    private int pgNetBindPort;
    private boolean pgNetConnectionHint;
    private int pgNetConnectionLimit;
    private long pgNetConnectionQueueTimeout;
    private int pgNetConnectionRcvBuf;
    private int pgNetConnectionSndBuf;
    private long pgNetIdleConnectionTimeout;
    private String pgPassword;
    private int pgPendingWritersCacheCapacity;
    private String pgReadOnlyPassword;
    private boolean pgReadOnlySecurityContext;
    private boolean pgReadOnlyUserEnabled;
    private String pgReadOnlyUsername;
    private int pgRecvBufferSize;
    private int pgSelectCacheBlockCount;
    private boolean pgSelectCacheEnabled;
    private int pgSelectCacheRowCount;
    private int pgSendBufferSize;
    private int pgUpdateCacheBlockCount;
    private boolean pgUpdateCacheEnabled;
    private int pgUpdateCacheRowCount;
    private String pgUsername;
    private int[] pgWorkerAffinity;
    private int pgWorkerCount;
    private long pgWorkerNapThreshold;
    private long pgWorkerSleepThreshold;
    private long pgWorkerYieldThreshold;
<<<<<<< HEAD
=======
    private final int queryCacheEventQueueCapacity;
>>>>>>> 6097cddd
    private boolean stringToCharCastAllowed;
    private long symbolCacheWaitUsBeforeReload;

    public PropServerConfiguration(
            String root,
            Properties properties,
            @Nullable Map<String, String> env,
            Log log,
            final BuildInformation buildInformation
    ) throws ServerConfigurationException, JsonException {
        this(
                root,
                properties,
                env,
                log,
                buildInformation,
                FilesFacadeImpl.INSTANCE,
                MicrosecondClockImpl.INSTANCE,
                (configuration, engine, freeOnExitList) -> DefaultFactoryProvider.INSTANCE,
                true
        );
    }

    public PropServerConfiguration(
            String root,
            Properties properties,
            @Nullable Map<String, String> env,
            Log log,
            final BuildInformation buildInformation,
            FilesFacade filesFacade,
            MicrosecondClock microsecondClock,
            FactoryProviderFactory fpf
    ) throws ServerConfigurationException, JsonException {
        this(
                root,
                properties,
                env,
                log,
                buildInformation,
                filesFacade,
                microsecondClock,
                fpf,
                true
        );
    }

    public PropServerConfiguration(
            String root,
            Properties properties,
            @Nullable Map<String, String> env,
            Log log,
            final BuildInformation buildInformation,
            FilesFacade filesFacade,
            MicrosecondClock microsecondClock,
            FactoryProviderFactory fpf,
            boolean loadAdditionalConfigurations
    ) throws ServerConfigurationException, JsonException {
        this.log = log;
        this.filesFacade = filesFacade;
        this.fpf = fpf;
        this.microsecondClock = microsecondClock;
        this.validator = newValidator();
        this.staticContentProcessorConfiguration = new PropStaticContentProcessorConfiguration();
        boolean configValidationStrict = getBoolean(properties, env, PropertyKey.CONFIG_VALIDATION_STRICT, false);
        validateProperties(properties, configValidationStrict);

        this.memoryConfiguration = new MemoryConfigurationImpl(
                getLongSize(properties, env, PropertyKey.RAM_USAGE_LIMIT_BYTES, 0),
                getIntPercentage(properties, env, PropertyKey.RAM_USAGE_LIMIT_PERCENT, 90)
        );
        this.isReadOnlyInstance = getBoolean(properties, env, PropertyKey.READ_ONLY_INSTANCE, false);
        this.cairoTableRegistryAutoReloadFrequency = getLong(properties, env, PropertyKey.CAIRO_TABLE_REGISTRY_AUTO_RELOAD_FREQUENCY, 500);
        this.cairoTableRegistryCompactionThreshold = getInt(properties, env, PropertyKey.CAIRO_TABLE_REGISTRY_COMPACTION_THRESHOLD, 30);
        this.repeatMigrationFromVersion = getInt(properties, env, PropertyKey.CAIRO_REPEAT_MIGRATION_FROM_VERSION, 426);
        this.mkdirMode = getInt(properties, env, PropertyKey.CAIRO_MKDIR_MODE, 509);
        this.maxFileNameLength = getInt(properties, env, PropertyKey.CAIRO_MAX_FILE_NAME_LENGTH, 127);
        // changing the default value of walEnabledDefault to true would mean that QuestDB instances upgraded from
        // a pre-WAL version suddenly would start to create WAL tables by default, this could come as a surprise to users
        // instead cairo.wal.enabled.default=true is added to the config, so only new QuestDB installations have WAL enabled by default
        this.walEnabledDefault = getBoolean(properties, env, PropertyKey.CAIRO_WAL_ENABLED_DEFAULT, true);
        this.walPurgeInterval = getLong(properties, env, PropertyKey.CAIRO_WAL_PURGE_INTERVAL, 30_000);
        this.walPurgeWaitBeforeDelete = getInt(properties, env, PropertyKey.DEBUG_WAL_PURGE_WAIT_BEFORE_DELETE, 0);
        this.walTxnNotificationQueueCapacity = getQueueCapacity(properties, env, PropertyKey.CAIRO_WAL_TXN_NOTIFICATION_QUEUE_CAPACITY, 4096);
        this.walRecreateDistressedSequencerAttempts = getInt(properties, env, PropertyKey.CAIRO_WAL_RECREATE_DISTRESSED_SEQUENCER_ATTEMPTS, 3);
        this.walSupported = getBoolean(properties, env, PropertyKey.CAIRO_WAL_SUPPORTED, true);
        walApplyEnabled = getBoolean(properties, env, PropertyKey.CAIRO_WAL_APPLY_ENABLED, true);
        this.walSegmentRolloverRowCount = getLong(properties, env, PropertyKey.CAIRO_WAL_SEGMENT_ROLLOVER_ROW_COUNT, 200_000);
        this.walSegmentRolloverSize = getLong(properties, env, PropertyKey.CAIRO_WAL_SEGMENT_ROLLOVER_SIZE, 0);  // disabled by default.
        if ((this.walSegmentRolloverSize != 0) && (this.walSegmentRolloverSize < 1024)) {  // 1KiB segments minimum
            throw CairoException.critical(0).put("cairo.wal.segment.rollover.size must be 0 (disabled) or >= 1024 (1KiB)");
        }
        this.walWriterDataAppendPageSize = Files.ceilPageSize(getLongSize(properties, env, PropertyKey.CAIRO_WAL_WRITER_DATA_APPEND_PAGE_SIZE, Numbers.SIZE_1MB));
        this.walWriterEventAppendPageSize = Files.ceilPageSize(getLongSize(properties, env, PropertyKey.CAIRO_WAL_WRITER_EVENT_APPEND_PAGE_SIZE, 128 * 1024));
        this.systemWalWriterDataAppendPageSize = Files.ceilPageSize(getLongSize(properties, env, PropertyKey.CAIRO_SYSTEM_WAL_WRITER_DATA_APPEND_PAGE_SIZE, 256 * 1024));
        this.systemWalWriterEventAppendPageSize = Files.ceilPageSize(getLongSize(properties, env, PropertyKey.CAIRO_SYSTEM_WAL_WRITER_EVENT_APPEND_PAGE_SIZE, 16 * 1024));
        this.walSquashUncommittedRowsMultiplier = getDouble(properties, env, PropertyKey.CAIRO_WAL_SQUASH_UNCOMMITTED_ROWS_MULTIPLIER, "20.0");
        this.walMaxLagTxnCount = getInt(properties, env, PropertyKey.CAIRO_WAL_MAX_LAG_TXN_COUNT, -1);
        this.walMaxLagSize = getLongSize(properties, env, PropertyKey.CAIRO_WAL_MAX_LAG_SIZE, 75 * Numbers.SIZE_1MB);
        this.walMaxSegmentFileDescriptorsCache = getInt(properties, env, PropertyKey.CAIRO_WAL_MAX_SEGMENT_FILE_DESCRIPTORS_CACHE, 30);
        this.walApplyTableTimeQuota = getLong(properties, env, PropertyKey.CAIRO_WAL_APPLY_TABLE_TIME_QUOTA, 1000);
        this.walApplyLookAheadTransactionCount = getInt(properties, env, PropertyKey.CAIRO_WAL_APPLY_LOOK_AHEAD_TXN_COUNT, 20);
        this.tableTypeConversionEnabled = getBoolean(properties, env, PropertyKey.TABLE_TYPE_CONVERSION_ENABLED, true);
        this.tempRenamePendingTablePrefix = getString(properties, env, PropertyKey.CAIRO_WAL_TEMP_PENDING_RENAME_TABLE_PREFIX, "temp_5822f658-31f6-11ee-be56-0242ac120002");
        this.sequencerCheckInterval = getLong(properties, env, PropertyKey.CAIRO_WAL_SEQUENCER_CHECK_INTERVAL, 10_000);
        if (tempRenamePendingTablePrefix.length() > maxFileNameLength - 4) {
            throw CairoException.critical(0).put("Temp pending table prefix is too long [")
                    .put(PropertyKey.CAIRO_MAX_FILE_NAME_LENGTH.toString()).put("=")
                    .put(maxFileNameLength).put(", ")
                    .put(PropertyKey.CAIRO_WAL_TEMP_PENDING_RENAME_TABLE_PREFIX.toString()).put("=")
                    .put(tempRenamePendingTablePrefix).put(']');
        }
        if (!TableUtils.isValidTableName(tempRenamePendingTablePrefix, maxFileNameLength)) {
            throw CairoException.critical(0).put("Invalid temp pending table prefix [")
                    .put(PropertyKey.CAIRO_WAL_TEMP_PENDING_RENAME_TABLE_PREFIX.toString()).put("=")
                    .put(tempRenamePendingTablePrefix).put(']');
        }

        this.dbDirectory = getString(properties, env, PropertyKey.CAIRO_ROOT, DB_DIRECTORY);
        String tmpRoot;
        if (new File(this.dbDirectory).isAbsolute()) {
            this.root = this.dbDirectory;
            this.confRoot = rootSubdir(this.root, CONFIG_DIRECTORY); // ../conf
            this.snapshotRoot = rootSubdir(this.root, SNAPSHOT_DIRECTORY); // ../snapshot
            tmpRoot = rootSubdir(this.root, TMP_DIRECTORY); // ../tmp
        } else {
            this.root = new File(root, this.dbDirectory).getAbsolutePath();
            this.confRoot = new File(root, CONFIG_DIRECTORY).getAbsolutePath();
            this.snapshotRoot = new File(root, SNAPSHOT_DIRECTORY).getAbsolutePath();
            tmpRoot = new File(root, TMP_DIRECTORY).getAbsolutePath();
        }

        this.cairoAttachPartitionSuffix = getString(properties, env, PropertyKey.CAIRO_ATTACH_PARTITION_SUFFIX, TableUtils.ATTACHABLE_DIR_MARKER);
        this.cairoAttachPartitionCopy = getBoolean(properties, env, PropertyKey.CAIRO_ATTACH_PARTITION_COPY, false);

        this.snapshotInstanceId = getString(properties, env, PropertyKey.CAIRO_SNAPSHOT_INSTANCE_ID, "");
        this.snapshotRecoveryEnabled = getBoolean(properties, env, PropertyKey.CAIRO_SNAPSHOT_RECOVERY_ENABLED, true);
        this.simulateCrashEnabled = getBoolean(properties, env, PropertyKey.CAIRO_SIMULATE_CRASH_ENABLED, false);

        int cpuAvailable = Runtime.getRuntime().availableProcessors();
        int cpuUsed = 0;
        int cpuSpare = 0;
        int cpuIoWorkers = 0;
        int cpuWalApplyWorkers = 2;

        if (cpuAvailable > 8) {
            cpuWalApplyWorkers = 3;
        } else if (cpuAvailable > 16) {
            cpuWalApplyWorkers = 4;
            cpuSpare = 1;
            // tested on 4/32/48 core servers
            cpuIoWorkers = cpuAvailable / 2;
        } else if (cpuAvailable > 32) {
            cpuWalApplyWorkers = 4;
            cpuSpare = 2;
            // tested on 4/32/48 core servers
            cpuIoWorkers = cpuAvailable / 2;
        }

        final FilesFacade ff = cairoConfiguration.getFilesFacade();
        try (Path path = new Path()) {
            volumeDefinitions.of(getString(properties, env, PropertyKey.CAIRO_VOLUMES, null), path, root);
            ff.mkdirs(path.of(this.root).slash(), this.mkdirMode);
            path.of(this.root).concat(TableUtils.TAB_INDEX_FILE_NAME);
            final int tableIndexFd = TableUtils.openFileRWOrFail(ff, path.$(), CairoConfiguration.O_NONE);
            final long fileSize = ff.length(tableIndexFd);
            if (fileSize < Long.BYTES) {
                if (!ff.allocate(tableIndexFd, Files.PAGE_SIZE)) {
                    ff.close(tableIndexFd);
                    throw CairoException.critical(ff.errno()).put("Could not allocate [file=").put(path).put(", actual=").put(fileSize).put(", desired=").put(Files.PAGE_SIZE).put(']');
                }
            }

            final long tableIndexMem = TableUtils.mapRWOrClose(ff, tableIndexFd, Files.PAGE_SIZE, MemoryTag.MMAP_DEFAULT);
            Rnd rnd = new Rnd(cairoConfiguration.getMicrosecondClock().getTicks(), cairoConfiguration.getMillisecondClock().getTicks());
            if (Os.compareAndSwap(tableIndexMem + Long.BYTES, 0, rnd.nextLong()) == 0) {
                Unsafe.getUnsafe().putLong(tableIndexMem + Long.BYTES * 2, rnd.nextLong());
            }
            this.instanceHashLo = Unsafe.getUnsafe().getLong(tableIndexMem + Long.BYTES);
            this.instanceHashHi = Unsafe.getUnsafe().getLong(tableIndexMem + Long.BYTES * 2);
            ff.munmap(tableIndexMem, Files.PAGE_SIZE, MemoryTag.MMAP_DEFAULT);
            ff.close(tableIndexFd);

            this.httpMinServerEnabled = getBoolean(properties, env, PropertyKey.HTTP_MIN_ENABLED, true);
            if (httpMinServerEnabled) {
                this.httpMinWorkerHaltOnError = getBoolean(properties, env, PropertyKey.HTTP_MIN_WORKER_HALT_ON_ERROR, false);
                this.httpMinWorkerCount = getInt(properties, env, PropertyKey.HTTP_MIN_WORKER_COUNT, 1);
                this.httpMinWorkerAffinity = getAffinity(properties, env, PropertyKey.HTTP_MIN_WORKER_AFFINITY, httpMinWorkerCount);
                this.httpMinWorkerYieldThreshold = getLong(properties, env, PropertyKey.HTTP_MIN_WORKER_YIELD_THRESHOLD, 10);
                this.httpMinWorkerNapThreshold = getLong(properties, env, PropertyKey.HTTP_MIN_WORKER_NAP_THRESHOLD, 100);
                this.httpMinWorkerSleepThreshold = getLong(properties, env, PropertyKey.HTTP_MIN_WORKER_SLEEP_THRESHOLD, 100);
                this.httpMinWorkerSleepTimeout = getLong(properties, env, PropertyKey.HTTP_MIN_WORKER_SLEEP_TIMEOUT, 50);

                // deprecated
                String httpMinBindTo = getString(properties, env, PropertyKey.HTTP_MIN_BIND_TO, "0.0.0.0:9003");

                parseBindTo(properties, env, PropertyKey.HTTP_MIN_NET_BIND_TO, httpMinBindTo, (a, p) -> {
                    httpMinBindIPv4Address = a;
                    httpMinBindPort = p;
                });

                this.httpMinNetConnectionLimit = getInt(properties, env, PropertyKey.HTTP_MIN_NET_CONNECTION_LIMIT, 4);

                // deprecated
                this.httpMinNetConnectionTimeout = getLong(properties, env, PropertyKey.HTTP_MIN_NET_IDLE_CONNECTION_TIMEOUT, 5 * 60 * 1000L);
                this.httpMinNetConnectionTimeout = getLong(properties, env, PropertyKey.HTTP_MIN_NET_CONNECTION_TIMEOUT, this.httpMinNetConnectionTimeout);

                // deprecated
                this.httpMinNetConnectionQueueTimeout = getLong(properties, env, PropertyKey.HTTP_MIN_NET_QUEUED_CONNECTION_TIMEOUT, 5 * 1000L);
                this.httpMinNetConnectionQueueTimeout = getLong(properties, env, PropertyKey.HTTP_MIN_NET_CONNECTION_QUEUE_TIMEOUT, this.httpMinNetConnectionQueueTimeout);

                // deprecated
                this.httpMinNetConnectionSndBuf = getIntSize(properties, env, PropertyKey.HTTP_MIN_NET_SND_BUF_SIZE, 1024);
                this.httpMinNetConnectionSndBuf = getIntSize(properties, env, PropertyKey.HTTP_MIN_NET_CONNECTION_SNDBUF, this.httpMinNetConnectionSndBuf);

                // deprecated
                this.httpMinNetConnectionRcvBuf = getIntSize(properties, env, PropertyKey.HTTP_NET_RCV_BUF_SIZE, 1024);
                this.httpMinNetConnectionRcvBuf = getIntSize(properties, env, PropertyKey.HTTP_MIN_NET_CONNECTION_RCVBUF, this.httpMinNetConnectionRcvBuf);
                this.httpMinNetConnectionHint = getBoolean(properties, env, PropertyKey.HTTP_MIN_NET_CONNECTION_HINT, false);
            }

            this.httpRecvBufferSize = getIntSize(properties, env, PropertyKey.HTTP_RECEIVE_BUFFER_SIZE, Numbers.SIZE_1MB);
            this.requestHeaderBufferSize = getIntSize(properties, env, PropertyKey.HTTP_REQUEST_HEADER_BUFFER_SIZE, 32 * 2014);
            this.httpSendBufferSize = getIntSize(properties, env, PropertyKey.HTTP_SEND_BUFFER_SIZE, 2 * Numbers.SIZE_1MB);
            if (httpSendBufferSize < HttpServerConfiguration.MIN_SEND_BUFFER_SIZE) {
                throw new ServerConfigurationException("invalid configuration value [key=" + PropertyKey.HTTP_SEND_BUFFER_SIZE.getPropertyPath() +
                        ", description=http response send buffer should be at least " + HttpServerConfiguration.MIN_SEND_BUFFER_SIZE + " bytes]");
            }
            this.httpServerEnabled = getBoolean(properties, env, PropertyKey.HTTP_ENABLED, true);
            this.connectionStringPoolCapacity = getInt(properties, env, PropertyKey.HTTP_CONNECTION_STRING_POOL_CAPACITY, 128);
            this.connectionPoolInitialCapacity = getInt(properties, env, PropertyKey.HTTP_CONNECTION_POOL_INITIAL_CAPACITY, 4);
            this.multipartHeaderBufferSize = getIntSize(properties, env, PropertyKey.HTTP_MULTIPART_HEADER_BUFFER_SIZE, 512);
            this.multipartIdleSpinCount = getLong(properties, env, PropertyKey.HTTP_MULTIPART_IDLE_SPIN_COUNT, 10_000);
            this.httpWorkerCount = getInt(properties, env, PropertyKey.HTTP_WORKER_COUNT, 0);
            cpuUsed += this.httpWorkerCount;
            this.httpWorkerAffinity = getAffinity(properties, env, PropertyKey.HTTP_WORKER_AFFINITY, httpWorkerCount);
            this.httpWorkerHaltOnError = getBoolean(properties, env, PropertyKey.HTTP_WORKER_HALT_ON_ERROR, false);
            this.httpWorkerYieldThreshold = getLong(properties, env, PropertyKey.HTTP_WORKER_YIELD_THRESHOLD, 10);
            this.httpWorkerNapThreshold = getLong(properties, env, PropertyKey.HTTP_WORKER_NAP_THRESHOLD, 7_000);
            this.httpWorkerSleepThreshold = getLong(properties, env, PropertyKey.HTTP_WORKER_SLEEP_THRESHOLD, 10_000);
            this.httpWorkerSleepTimeout = getLong(properties, env, PropertyKey.HTTP_WORKER_SLEEP_TIMEOUT, 10);
            this.indexFileName = getString(properties, env, PropertyKey.HTTP_STATIC_INDEX_FILE_NAME, "index.html");
            this.httpFrozenClock = getBoolean(properties, env, PropertyKey.HTTP_FROZEN_CLOCK, false);
            this.httpAllowDeflateBeforeSend = getBoolean(properties, env, PropertyKey.HTTP_ALLOW_DEFLATE_BEFORE_SEND, false);
            this.httpServerKeepAlive = getBoolean(properties, env, PropertyKey.HTTP_SERVER_KEEP_ALIVE, true);
            this.httpServerCookiesEnabled = getBoolean(properties, env, PropertyKey.HTTP_SERVER_KEEP_ALIVE, true);
            this.httpVersion = getString(properties, env, PropertyKey.HTTP_VERSION, "HTTP/1.1");
            if (!httpVersion.endsWith(" ")) {
                httpVersion += ' ';
            }

            int keepAliveTimeout = getInt(properties, env, PropertyKey.HTTP_KEEP_ALIVE_TIMEOUT, 5);
            int keepAliveMax = getInt(properties, env, PropertyKey.HTTP_KEEP_ALIVE_MAX, 10_000);

            if (keepAliveTimeout > 0 && keepAliveMax > 0) {
                this.keepAliveHeader = "Keep-Alive: timeout=" + keepAliveTimeout + ", max=" + keepAliveMax + Misc.EOL;
            } else {
                this.keepAliveHeader = null;
            }

            final String publicDirectory = getString(properties, env, PropertyKey.HTTP_STATIC_PUBLIC_DIRECTORY, "public");
            // translate public directory into absolute path
            // this will generate some garbage, but this is ok - we're just doing this once on startup
            if (new File(publicDirectory).isAbsolute()) {
                this.publicDirectory = publicDirectory;
            } else {
                this.publicDirectory = new File(root, publicDirectory).getAbsolutePath();
            }

            this.defaultSeqPartTxnCount = getInt(properties, env, PropertyKey.CAIRO_DEFAULT_SEQ_PART_TXN_COUNT, 0);
            // maintain deprecated property name for the time being
            this.httpNetConnectionLimit = getInt(properties, env, PropertyKey.HTTP_NET_ACTIVE_CONNECTION_LIMIT, 256);
            this.httpNetConnectionLimit = getInt(properties, env, PropertyKey.HTTP_NET_CONNECTION_LIMIT, this.httpNetConnectionLimit);
            this.httpNetConnectionHint = getBoolean(properties, env, PropertyKey.HTTP_NET_CONNECTION_HINT, false);
            // deprecated
            this.httpNetConnectionTimeout = getLong(properties, env, PropertyKey.HTTP_NET_IDLE_CONNECTION_TIMEOUT, 5 * 60 * 1000L);
            this.httpNetConnectionTimeout = getLong(properties, env, PropertyKey.HTTP_NET_CONNECTION_TIMEOUT, this.httpNetConnectionTimeout);

            // deprecated
            this.httpNetConnectionQueueTimeout = getLong(properties, env, PropertyKey.HTTP_NET_QUEUED_CONNECTION_TIMEOUT, 5 * 1000L);
            this.httpNetConnectionQueueTimeout = getLong(properties, env, PropertyKey.HTTP_NET_CONNECTION_QUEUE_TIMEOUT, this.httpNetConnectionQueueTimeout);

            // deprecated
            this.httpNetConnectionSndBuf = getIntSize(properties, env, PropertyKey.HTTP_NET_SND_BUF_SIZE, 2 * Numbers.SIZE_1MB);
            this.httpNetConnectionSndBuf = getIntSize(properties, env, PropertyKey.HTTP_NET_CONNECTION_SNDBUF, this.httpNetConnectionSndBuf);

            // deprecated
            this.httpNetConnectionRcvBuf = getIntSize(properties, env, PropertyKey.HTTP_NET_RCV_BUF_SIZE, 2 * Numbers.SIZE_1MB);
            this.httpNetConnectionRcvBuf = getIntSize(properties, env, PropertyKey.HTTP_NET_CONNECTION_RCVBUF, this.httpNetConnectionRcvBuf);

            this.dateAdapterPoolCapacity = getInt(properties, env, PropertyKey.HTTP_TEXT_DATE_ADAPTER_POOL_CAPACITY, 16);
            this.jsonCacheLimit = getIntSize(properties, env, PropertyKey.HTTP_TEXT_JSON_CACHE_LIMIT, 16384);
            this.jsonCacheSize = getIntSize(properties, env, PropertyKey.HTTP_TEXT_JSON_CACHE_SIZE, 8192);
            this.maxRequiredDelimiterStdDev = getDouble(properties, env, PropertyKey.HTTP_TEXT_MAX_REQUIRED_DELIMITER_STDDEV, "0.1222");
            this.maxRequiredLineLengthStdDev = getDouble(properties, env, PropertyKey.HTTP_TEXT_MAX_REQUIRED_LINE_LENGTH_STDDEV, "0.8");
            this.metadataStringPoolCapacity = getInt(properties, env, PropertyKey.HTTP_TEXT_METADATA_STRING_POOL_CAPACITY, 128);

            this.rollBufferLimit = getIntSize(properties, env, PropertyKey.HTTP_TEXT_ROLL_BUFFER_LIMIT, 1024 * 4096);
            this.rollBufferSize = getIntSize(properties, env, PropertyKey.HTTP_TEXT_ROLL_BUFFER_SIZE, 1024);
            this.textAnalysisMaxLines = getInt(properties, env, PropertyKey.HTTP_TEXT_ANALYSIS_MAX_LINES, 1000);
            this.textLexerStringPoolCapacity = getInt(properties, env, PropertyKey.HTTP_TEXT_LEXER_STRING_POOL_CAPACITY, 64);
            this.timestampAdapterPoolCapacity = getInt(properties, env, PropertyKey.HTTP_TEXT_TIMESTAMP_ADAPTER_POOL_CAPACITY, 64);
            this.utf8SinkSize = getIntSize(properties, env, PropertyKey.HTTP_TEXT_UTF8_SINK_SIZE, 4096);

            this.httpPessimisticHealthCheckEnabled = getBoolean(properties, env, PropertyKey.HTTP_PESSIMISTIC_HEALTH_CHECK, false);
            final boolean httpHealthCheckAuthRequired = getBoolean(properties, env, PropertyKey.HTTP_HEALTH_CHECK_AUTHENTICATION_REQUIRED, true);
            this.httpHealthCheckAuthType = httpHealthCheckAuthRequired ? SecurityContext.AUTH_TYPE_CREDENTIALS : SecurityContext.AUTH_TYPE_NONE;
            this.httpReadOnlySecurityContext = getBoolean(properties, env, PropertyKey.HTTP_SECURITY_READONLY, false);
            this.maxHttpQueryResponseRowLimit = getLong(properties, env, PropertyKey.HTTP_SECURITY_MAX_RESPONSE_ROWS, Long.MAX_VALUE);
            this.interruptOnClosedConnection = getBoolean(properties, env, PropertyKey.HTTP_SECURITY_INTERRUPT_ON_CLOSED_CONNECTION, true);
            this.httpUsername = getString(properties, env, PropertyKey.HTTP_USER, "");
            this.httpPassword = getString(properties, env, PropertyKey.HTTP_PASSWORD, "");
            if (!Chars.empty(httpUsername) && Chars.empty(httpPassword)) {
                throw new ServerConfigurationException("HTTP username is set but password is missing. " +
                        "Use the '" + PropertyKey.HTTP_PASSWORD.getPropertyPath() + "' configuration property to set a password. [user=" + httpUsername + "]");
            } else if (Chars.empty(httpUsername) && !Chars.empty(httpPassword)) {
                throw new ServerConfigurationException("HTTP password is set but username is missing. " +
                        "Use the '" + PropertyKey.HTTP_USER.getPropertyPath() + "' configuration property to set a username.");
            }

            if (loadAdditionalConfigurations && httpServerEnabled) {
                this.jsonQueryConnectionCheckFrequency = getInt(properties, env, PropertyKey.HTTP_JSON_QUERY_CONNECTION_CHECK_FREQUENCY, 1_000_000);
                this.jsonQueryFloatScale = getInt(properties, env, PropertyKey.HTTP_JSON_QUERY_FLOAT_SCALE, 4);
                this.jsonQueryDoubleScale = getInt(properties, env, PropertyKey.HTTP_JSON_QUERY_DOUBLE_SCALE, 12);
                String httpBindTo = getString(properties, env, PropertyKey.HTTP_BIND_TO, "0.0.0.0:9000");
                parseBindTo(properties, env, PropertyKey.HTTP_NET_BIND_TO, httpBindTo, (a, p) -> {
                    httpNetBindIPv4Address = a;
                    httpNetBindPort = p;
                });
                // load mime types
                path.of(new File(new File(root, CONFIG_DIRECTORY), "mime.types").getAbsolutePath());
                this.mimeTypesCache = new MimeTypesCache(FilesFacadeImpl.INSTANCE, path.$());
            }

            this.maxRerunWaitCapMs = getLong(properties, env, PropertyKey.HTTP_BUSY_RETRY_MAXIMUM_WAIT_BEFORE_RETRY, 1000);
            this.rerunExponentialWaitMultiplier = getDouble(properties, env, PropertyKey.HTTP_BUSY_RETRY_EXPONENTIAL_WAIT_MULTIPLIER, "2.0");
            this.rerunInitialWaitQueueSize = getIntSize(properties, env, PropertyKey.HTTP_BUSY_RETRY_INITIAL_WAIT_QUEUE_SIZE, 64);
            this.rerunMaxProcessingQueueSize = getIntSize(properties, env, PropertyKey.HTTP_BUSY_RETRY_MAX_PROCESSING_QUEUE_SIZE, 4096);

            this.circuitBreakerThrottle = getInt(properties, env, PropertyKey.CIRCUIT_BREAKER_THROTTLE, 2_000_000);
            this.queryTimeout = (long) (getDouble(properties, env, PropertyKey.QUERY_TIMEOUT_SEC, "60") * Timestamps.SECOND_MILLIS);
            this.netTestConnectionBufferSize = getInt(properties, env, PropertyKey.CIRCUIT_BREAKER_BUFFER_SIZE, 64);
            this.netTestConnectionBufferSize = getInt(properties, env, PropertyKey.NET_TEST_CONNECTION_BUFFER_SIZE, netTestConnectionBufferSize);

            final int forceSendFragmentationChunkSize = getInt(properties, env, PropertyKey.DEBUG_FORCE_SEND_FRAGMENTATION_CHUNK_SIZE, Integer.MAX_VALUE);
            final int forceRecvFragmentationChunkSize = getInt(properties, env, PropertyKey.DEBUG_FORCE_RECV_FRAGMENTATION_CHUNK_SIZE, Integer.MAX_VALUE);
            this.httpForceSendFragmentationChunkSize = getInt(properties, env, PropertyKey.DEBUG_HTTP_FORCE_SEND_FRAGMENTATION_CHUNK_SIZE, forceSendFragmentationChunkSize);
            this.httpForceRecvFragmentationChunkSize = getInt(properties, env, PropertyKey.DEBUG_HTTP_FORCE_RECV_FRAGMENTATION_CHUNK_SIZE, forceRecvFragmentationChunkSize);

            this.pgEnabled = getBoolean(properties, env, PropertyKey.PG_ENABLED, true);
            if (pgEnabled) {
                this.pgForceSendFragmentationChunkSize = getInt(properties, env, PropertyKey.DEBUG_PG_FORCE_SEND_FRAGMENTATION_CHUNK_SIZE, forceSendFragmentationChunkSize);
                this.pgForceRecvFragmentationChunkSize = getInt(properties, env, PropertyKey.DEBUG_PG_FORCE_RECV_FRAGMENTATION_CHUNK_SIZE, forceRecvFragmentationChunkSize);

                // deprecated
                pgNetConnectionLimit = getInt(properties, env, PropertyKey.PG_NET_ACTIVE_CONNECTION_LIMIT, 64);
                pgNetConnectionLimit = getInt(properties, env, PropertyKey.PG_NET_CONNECTION_LIMIT, pgNetConnectionLimit);
                pgNetConnectionHint = getBoolean(properties, env, PropertyKey.PG_NET_CONNECTION_HINT, false);
                parseBindTo(properties, env, PropertyKey.PG_NET_BIND_TO, "0.0.0.0:8812", (a, p) -> {
                    pgNetBindIPv4Address = a;
                    pgNetBindPort = p;
                });

                // deprecated
                this.pgNetIdleConnectionTimeout = getLong(properties, env, PropertyKey.PG_NET_IDLE_TIMEOUT, 300_000);
                this.pgNetIdleConnectionTimeout = getLong(properties, env, PropertyKey.PG_NET_CONNECTION_TIMEOUT, this.pgNetIdleConnectionTimeout);
                this.pgNetConnectionQueueTimeout = getLong(properties, env, PropertyKey.PG_NET_CONNECTION_QUEUE_TIMEOUT, 300_000);

                // deprecated
                this.pgNetConnectionRcvBuf = getIntSize(properties, env, PropertyKey.PG_NET_RECV_BUF_SIZE, -1);
                this.pgNetConnectionRcvBuf = getIntSize(properties, env, PropertyKey.PG_NET_CONNECTION_RCVBUF, this.pgNetConnectionRcvBuf);

                // deprecated
                this.pgNetConnectionSndBuf = getIntSize(properties, env, PropertyKey.PG_NET_SEND_BUF_SIZE, -1);
                this.pgNetConnectionSndBuf = getIntSize(properties, env, PropertyKey.PG_NET_CONNECTION_SNDBUF, this.pgNetConnectionSndBuf);

                this.pgCharacterStoreCapacity = getInt(properties, env, PropertyKey.PG_CHARACTER_STORE_CAPACITY, 4096);
                this.pgBinaryParamsCapacity = getInt(properties, env, PropertyKey.PG_BINARY_PARAM_COUNT_CAPACITY, 2);
                this.pgCharacterStorePoolCapacity = getInt(properties, env, PropertyKey.PG_CHARACTER_STORE_POOL_CAPACITY, 64);
                this.pgConnectionPoolInitialCapacity = getInt(properties, env, PropertyKey.PG_CONNECTION_POOL_CAPACITY, 4);
                this.pgPassword = getString(properties, env, PropertyKey.PG_PASSWORD, "quest");
                this.pgUsername = getString(properties, env, PropertyKey.PG_USER, "admin");
                this.pgReadOnlyPassword = getString(properties, env, PropertyKey.PG_RO_PASSWORD, "quest");
                this.pgReadOnlyUsername = getString(properties, env, PropertyKey.PG_RO_USER, "user");
                this.pgReadOnlyUserEnabled = getBoolean(properties, env, PropertyKey.PG_RO_USER_ENABLED, false);
                this.pgReadOnlySecurityContext = getBoolean(properties, env, PropertyKey.PG_SECURITY_READONLY, false);
                this.pgMaxBlobSizeOnQuery = getIntSize(properties, env, PropertyKey.PG_MAX_BLOB_SIZE_ON_QUERY, 512 * 1024);
                this.pgRecvBufferSize = getIntSize(properties, env, PropertyKey.PG_RECV_BUFFER_SIZE, Numbers.SIZE_1MB);
                this.pgSendBufferSize = getIntSize(properties, env, PropertyKey.PG_SEND_BUFFER_SIZE, Numbers.SIZE_1MB);
                final String dateLocale = getString(properties, env, PropertyKey.PG_DATE_LOCALE, "en");
                this.pgDefaultLocale = DateLocaleFactory.INSTANCE.getLocale(dateLocale);
                if (this.pgDefaultLocale == null) {
                    throw ServerConfigurationException.forInvalidKey(PropertyKey.PG_DATE_LOCALE.getPropertyPath(), dateLocale);
                }
                this.pgWorkerCount = getInt(properties, env, PropertyKey.PG_WORKER_COUNT, 0);
                cpuUsed += this.pgWorkerCount;
                this.pgWorkerAffinity = getAffinity(properties, env, PropertyKey.PG_WORKER_AFFINITY, pgWorkerCount);
                this.pgHaltOnError = getBoolean(properties, env, PropertyKey.PG_HALT_ON_ERROR, false);
                this.pgWorkerYieldThreshold = getLong(properties, env, PropertyKey.PG_WORKER_YIELD_THRESHOLD, 10);
                this.pgWorkerNapThreshold = getLong(properties, env, PropertyKey.PG_WORKER_NAP_THRESHOLD, 7_000);
                this.pgWorkerSleepThreshold = getLong(properties, env, PropertyKey.PG_WORKER_SLEEP_THRESHOLD, 10_000);
                this.pgDaemonPool = getBoolean(properties, env, PropertyKey.PG_DAEMON_POOL, true);
                this.pgInsertCacheEnabled = getBoolean(properties, env, PropertyKey.PG_INSERT_CACHE_ENABLED, true);
                this.pgInsertCacheBlockCount = getInt(properties, env, PropertyKey.PG_INSERT_CACHE_BLOCK_COUNT, 4);
                this.pgInsertCacheRowCount = getInt(properties, env, PropertyKey.PG_INSERT_CACHE_ROW_COUNT, 4);
                this.pgUpdateCacheEnabled = getBoolean(properties, env, PropertyKey.PG_UPDATE_CACHE_ENABLED, true);
                this.pgUpdateCacheBlockCount = getInt(properties, env, PropertyKey.PG_UPDATE_CACHE_BLOCK_COUNT, 4);
                this.pgUpdateCacheRowCount = getInt(properties, env, PropertyKey.PG_UPDATE_CACHE_ROW_COUNT, 4);
                this.pgNamedStatementCacheCapacity = getInt(properties, env, PropertyKey.PG_NAMED_STATEMENT_CACHE_CAPACITY, 32);
                this.pgNamesStatementPoolCapacity = getInt(properties, env, PropertyKey.PG_NAMED_STATEMENT_POOL_CAPACITY, 32);
                this.pgPendingWritersCacheCapacity = getInt(properties, env, PropertyKey.PG_PENDING_WRITERS_CACHE_CAPACITY, 16);
            }

            this.walApplyWorkerCount = getInt(properties, env, PropertyKey.WAL_APPLY_WORKER_COUNT, cpuWalApplyWorkers);
            this.walApplyWorkerAffinity = getAffinity(properties, env, PropertyKey.WAL_APPLY_WORKER_AFFINITY, walApplyWorkerCount);
            this.walApplyWorkerHaltOnError = getBoolean(properties, env, PropertyKey.WAL_APPLY_WORKER_HALT_ON_ERROR, false);
            this.walApplyWorkerNapThreshold = getLong(properties, env, PropertyKey.WAL_APPLY_WORKER_NAP_THRESHOLD, 7_000);
            this.walApplyWorkerSleepThreshold = getLong(properties, env, PropertyKey.WAL_APPLY_WORKER_SLEEP_THRESHOLD, 10_000);
            this.walApplySleepTimeout = getLong(properties, env, PropertyKey.WAL_APPLY_WORKER_SLEEP_TIMEOUT, 10);
            this.walApplyWorkerYieldThreshold = getLong(properties, env, PropertyKey.WAL_APPLY_WORKER_YIELD_THRESHOLD, 1000);

            this.commitMode = getCommitMode(properties, env, PropertyKey.CAIRO_COMMIT_MODE);
            this.createAsSelectRetryCount = getInt(properties, env, PropertyKey.CAIRO_CREATE_AS_SELECT_RETRY_COUNT, 5);
            this.defaultSymbolCacheFlag = getBoolean(properties, env, PropertyKey.CAIRO_DEFAULT_SYMBOL_CACHE_FLAG, true);
            this.defaultSymbolCapacity = getInt(properties, env, PropertyKey.CAIRO_DEFAULT_SYMBOL_CAPACITY, 256);
            this.fileOperationRetryCount = getInt(properties, env, PropertyKey.CAIRO_FILE_OPERATION_RETRY_COUNT, 30);
            this.idleCheckInterval = getLong(properties, env, PropertyKey.CAIRO_IDLE_CHECK_INTERVAL, 5 * 60 * 1000L);
            this.inactiveReaderMaxOpenPartitions = getInt(properties, env, PropertyKey.CAIRO_INACTIVE_READER_MAX_OPEN_PARTITIONS, 128);
            this.inactiveReaderTTL = getLong(properties, env, PropertyKey.CAIRO_INACTIVE_READER_TTL, 120_000);
            this.inactiveWriterTTL = getLong(properties, env, PropertyKey.CAIRO_INACTIVE_WRITER_TTL, 600_000);
            this.inactiveWalWriterTTL = getLong(properties, env, PropertyKey.CAIRO_WAL_INACTIVE_WRITER_TTL, 120_000);
            this.indexValueBlockSize = Numbers.ceilPow2(getIntSize(properties, env, PropertyKey.CAIRO_INDEX_VALUE_BLOCK_SIZE, 256));
            this.maxSwapFileCount = getInt(properties, env, PropertyKey.CAIRO_MAX_SWAP_FILE_COUNT, 30);
            this.parallelIndexThreshold = getInt(properties, env, PropertyKey.CAIRO_PARALLEL_INDEX_THRESHOLD, 100000);
            this.readerPoolMaxSegments = getInt(properties, env, PropertyKey.CAIRO_READER_POOL_MAX_SEGMENTS, 10);
            this.walWriterPoolMaxSegments = getInt(properties, env, PropertyKey.CAIRO_WAL_WRITER_POOL_MAX_SEGMENTS, 10);
            this.spinLockTimeout = getLong(properties, env, PropertyKey.CAIRO_SPIN_LOCK_TIMEOUT, 1_000);
            this.sqlCharacterStoreCapacity = getInt(properties, env, PropertyKey.CAIRO_CHARACTER_STORE_CAPACITY, 1024);
            this.sqlCharacterStoreSequencePoolCapacity = getInt(properties, env, PropertyKey.CAIRO_CHARACTER_STORE_SEQUENCE_POOL_CAPACITY, 64);
            this.sqlColumnPoolCapacity = getInt(properties, env, PropertyKey.CAIRO_COLUMN_POOL_CAPACITY, 4096);
            this.sqlExpressionPoolCapacity = getInt(properties, env, PropertyKey.CAIRO_EXPRESSION_POOL_CAPACITY, 8192);
            this.sqlFastMapLoadFactor = getDouble(properties, env, PropertyKey.CAIRO_FAST_MAP_LOAD_FACTOR, "0.7");
            this.sqlJoinContextPoolCapacity = getInt(properties, env, PropertyKey.CAIRO_SQL_JOIN_CONTEXT_POOL_CAPACITY, 64);
            this.sqlLexerPoolCapacity = getInt(properties, env, PropertyKey.CAIRO_LEXER_POOL_CAPACITY, 2048);
            this.sqlSmallMapKeyCapacity = getInt(properties, env, PropertyKey.CAIRO_SQL_SMALL_MAP_KEY_CAPACITY, 32);
            this.sqlSmallMapPageSize = getLongSize(properties, env, PropertyKey.CAIRO_SQL_SMALL_MAP_PAGE_SIZE, 32 * 1024);
            this.sqlUnorderedMapMaxEntrySize = getInt(properties, env, PropertyKey.CAIRO_SQL_UNORDERED_MAP_MAX_ENTRY_SIZE, 32);
            this.sqlMapMaxPages = getIntSize(properties, env, PropertyKey.CAIRO_SQL_MAP_MAX_PAGES, Integer.MAX_VALUE);
            this.sqlMapMaxResizes = getIntSize(properties, env, PropertyKey.CAIRO_SQL_MAP_MAX_RESIZES, Integer.MAX_VALUE);
            this.sqlExplainModelPoolCapacity = getInt(properties, env, PropertyKey.CAIRO_SQL_EXPLAIN_MODEL_POOL_CAPACITY, 32);
            this.sqlModelPoolCapacity = getInt(properties, env, PropertyKey.CAIRO_MODEL_POOL_CAPACITY, 1024);
            this.sqlMaxNegativeLimit = getInt(properties, env, PropertyKey.CAIRO_SQL_MAX_NEGATIVE_LIMIT, 10_000);
            this.sqlSortKeyPageSize = getLongSize(properties, env, PropertyKey.CAIRO_SQL_SORT_KEY_PAGE_SIZE, 4 * Numbers.SIZE_1MB);
            this.sqlSortKeyMaxPages = getIntSize(properties, env, PropertyKey.CAIRO_SQL_SORT_KEY_MAX_PAGES, Integer.MAX_VALUE);
            this.sqlSortLightValuePageSize = getLongSize(properties, env, PropertyKey.CAIRO_SQL_SORT_LIGHT_VALUE_PAGE_SIZE, 8 * 1048576);
            this.sqlSortLightValueMaxPages = getIntSize(properties, env, PropertyKey.CAIRO_SQL_SORT_LIGHT_VALUE_MAX_PAGES, Integer.MAX_VALUE);
            this.sqlHashJoinValuePageSize = getIntSize(properties, env, PropertyKey.CAIRO_SQL_HASH_JOIN_VALUE_PAGE_SIZE, 16777216);
            this.sqlHashJoinValueMaxPages = getIntSize(properties, env, PropertyKey.CAIRO_SQL_HASH_JOIN_VALUE_MAX_PAGES, Integer.MAX_VALUE);
            this.sqlLatestByRowCount = getInt(properties, env, PropertyKey.CAIRO_SQL_LATEST_BY_ROW_COUNT, 1000);
            this.sqlHashJoinLightValuePageSize = getIntSize(properties, env, PropertyKey.CAIRO_SQL_HASH_JOIN_LIGHT_VALUE_PAGE_SIZE, 1048576);
            this.sqlHashJoinLightValueMaxPages = getIntSize(properties, env, PropertyKey.CAIRO_SQL_HASH_JOIN_LIGHT_VALUE_MAX_PAGES, Integer.MAX_VALUE);
            this.sqlAsOfJoinLookahead = getInt(properties, env, PropertyKey.CAIRO_SQL_ASOF_JOIN_LOOKAHEAD, 100);
            this.sqlSortValuePageSize = getIntSize(properties, env, PropertyKey.CAIRO_SQL_SORT_VALUE_PAGE_SIZE, 16777216);
            this.sqlSortValueMaxPages = getIntSize(properties, env, PropertyKey.CAIRO_SQL_SORT_VALUE_MAX_PAGES, Integer.MAX_VALUE);
            this.workStealTimeoutNanos = getLong(properties, env, PropertyKey.CAIRO_WORK_STEAL_TIMEOUT_NANOS, 10_000);
            this.parallelIndexingEnabled = getBoolean(properties, env, PropertyKey.CAIRO_PARALLEL_INDEXING_ENABLED, true);
            this.sqlJoinMetadataPageSize = getIntSize(properties, env, PropertyKey.CAIRO_SQL_JOIN_METADATA_PAGE_SIZE, 16384);
            this.sqlJoinMetadataMaxResizes = getIntSize(properties, env, PropertyKey.CAIRO_SQL_JOIN_METADATA_MAX_RESIZES, Integer.MAX_VALUE);
            int sqlWindowColumnPoolCapacity = getInt(properties, env, PropertyKey.CAIRO_SQL_ANALYTIC_COLUMN_POOL_CAPACITY, 64);
            this.sqlWindowColumnPoolCapacity = getInt(properties, env, PropertyKey.CAIRO_SQL_WINDOW_COLUMN_POOL_CAPACITY, sqlWindowColumnPoolCapacity);
            this.sqlCreateTableModelPoolCapacity = getInt(properties, env, PropertyKey.CAIRO_SQL_CREATE_TABLE_MODEL_POOL_CAPACITY, 16);
            this.sqlCreateTableModelBatchSize = getLong(properties, env, PropertyKey.CAIRO_SQL_CREATE_TABLE_MODEL_BATCH_SIZE, 1_000_000);
            this.sqlColumnCastModelPoolCapacity = getInt(properties, env, PropertyKey.CAIRO_SQL_COLUMN_CAST_MODEL_POOL_CAPACITY, 16);
            this.sqlRenameTableModelPoolCapacity = getInt(properties, env, PropertyKey.CAIRO_SQL_RENAME_TABLE_MODEL_POOL_CAPACITY, 16);
            this.sqlWithClauseModelPoolCapacity = getInt(properties, env, PropertyKey.CAIRO_SQL_WITH_CLAUSE_MODEL_POOL_CAPACITY, 128);
            this.sqlInsertModelPoolCapacity = getInt(properties, env, PropertyKey.CAIRO_SQL_INSERT_MODEL_POOL_CAPACITY, 64);
            this.sqlInsertModelBatchSize = getLong(properties, env, PropertyKey.CAIRO_SQL_INSERT_MODEL_BATCH_SIZE, 1_000_000);
            this.sqlCopyBufferSize = getIntSize(properties, env, PropertyKey.CAIRO_SQL_COPY_BUFFER_SIZE, 2 * Numbers.SIZE_1MB);
            this.columnPurgeQueueCapacity = getQueueCapacity(properties, env, PropertyKey.CAIRO_SQL_COLUMN_PURGE_QUEUE_CAPACITY, 128);
            this.columnPurgeTaskPoolCapacity = getIntSize(properties, env, PropertyKey.CAIRO_SQL_COLUMN_PURGE_TASK_POOL_CAPACITY, 256);
            this.columnPurgeRetryDelayLimit = getLong(properties, env, PropertyKey.CAIRO_SQL_COLUMN_PURGE_RETRY_DELAY_LIMIT, 60_000_000L);
            this.columnPurgeRetryDelay = getLong(properties, env, PropertyKey.CAIRO_SQL_COLUMN_PURGE_RETRY_DELAY, 10_000);
            this.columnPurgeRetryDelayMultiplier = getDouble(properties, env, PropertyKey.CAIRO_SQL_COLUMN_PURGE_RETRY_DELAY_MULTIPLIER, "10.0");
            this.systemTableNamePrefix = getString(properties, env, PropertyKey.CAIRO_SQL_SYSTEM_TABLE_PREFIX, "sys.");

            this.writerDataIndexKeyAppendPageSize = Files.ceilPageSize(getLongSize(properties, env, PropertyKey.CAIRO_WRITER_DATA_INDEX_KEY_APPEND_PAGE_SIZE, 512 * 1024));
            this.writerDataIndexValueAppendPageSize = Files.ceilPageSize(getLongSize(properties, env, PropertyKey.CAIRO_WRITER_DATA_INDEX_VALUE_APPEND_PAGE_SIZE, 16 * Numbers.SIZE_1MB));
            this.writerDataAppendPageSize = Files.ceilPageSize(getLongSize(properties, env, PropertyKey.CAIRO_WRITER_DATA_APPEND_PAGE_SIZE, 16 * Numbers.SIZE_1MB));
            this.systemWriterDataAppendPageSize = Files.ceilPageSize(getLongSize(properties, env, PropertyKey.CAIRO_SYSTEM_WRITER_DATA_APPEND_PAGE_SIZE, 256 * 1024));
            this.writerMiscAppendPageSize = Files.ceilPageSize(getLongSize(properties, env, PropertyKey.CAIRO_WRITER_MISC_APPEND_PAGE_SIZE, Files.PAGE_SIZE));

            this.sqlSampleByIndexSearchPageSize = getIntSize(properties, env, PropertyKey.CAIRO_SQL_SAMPLEBY_PAGE_SIZE, 0);
            this.sqlSampleByDefaultAlignment = getBoolean(properties, env, PropertyKey.CAIRO_SQL_SAMPLEBY_DEFAULT_ALIGNMENT_CALENDAR, true);

            this.sqlDoubleToStrCastScale = getInt(properties, env, PropertyKey.CAIRO_SQL_DOUBLE_CAST_SCALE, 12);
            this.sqlFloatToStrCastScale = getInt(properties, env, PropertyKey.CAIRO_SQL_FLOAT_CAST_SCALE, 4);
            this.sqlGroupByMapCapacity = getInt(properties, env, PropertyKey.CAIRO_SQL_GROUPBY_MAP_CAPACITY, 1024);
            this.sqlGroupByAllocatorChunkSize = getLongSize(properties, env, PropertyKey.CAIRO_SQL_GROUPBY_ALLOCATOR_DEFAULT_CHUNK_SIZE, 128 * 1024);
            this.sqlGroupByAllocatorMaxChunkSize = getLongSize(properties, env, PropertyKey.CAIRO_SQL_GROUPBY_ALLOCATOR_MAX_CHUNK_SIZE, 4 * Numbers.SIZE_1GB);
            this.sqlGroupByPoolCapacity = getInt(properties, env, PropertyKey.CAIRO_SQL_GROUPBY_POOL_CAPACITY, 1024);
            this.sqlMaxSymbolNotEqualsCount = getInt(properties, env, PropertyKey.CAIRO_SQL_MAX_SYMBOL_NOT_EQUALS_COUNT, 100);
            this.sqlBindVariablePoolSize = getInt(properties, env, PropertyKey.CAIRO_SQL_BIND_VARIABLE_POOL_SIZE, 8);
            this.sqlQueryRegistryPoolSize = getInt(properties, env, PropertyKey.CAIRO_SQL_QUERY_REGISTRY_POOL_SIZE, 32);
            this.sqlCountDistinctCapacity = getInt(properties, env, PropertyKey.CAIRO_SQL_COUNT_DISTINCT_CAPACITY, 16);
            this.sqlCountDistinctLoadFactor = getDouble(properties, env, PropertyKey.CAIRO_SQL_COUNT_DISTINCT_LOAD_FACTOR, "0.7");
            final String sqlCopyFormatsFile = getString(properties, env, PropertyKey.CAIRO_SQL_COPY_FORMATS_FILE, "/text_loader.json");
            final String dateLocale = getString(properties, env, PropertyKey.CAIRO_DATE_LOCALE, "en");
            this.locale = DateLocaleFactory.INSTANCE.getLocale(dateLocale);
            if (this.locale == null) {
                throw ServerConfigurationException.forInvalidKey(PropertyKey.CAIRO_DATE_LOCALE.getPropertyPath(), dateLocale);
            }
            this.sqlDistinctTimestampKeyCapacity = getInt(properties, env, PropertyKey.CAIRO_SQL_DISTINCT_TIMESTAMP_KEY_CAPACITY, 512);
            this.sqlDistinctTimestampLoadFactor = getDouble(properties, env, PropertyKey.CAIRO_SQL_DISTINCT_TIMESTAMP_LOAD_FACTOR, "0.5");
            this.sqlPageFrameMinRows = getInt(properties, env, PropertyKey.CAIRO_SQL_PAGE_FRAME_MIN_ROWS, 100_000);
            this.sqlPageFrameMaxRows = getInt(properties, env, PropertyKey.CAIRO_SQL_PAGE_FRAME_MAX_ROWS, 1_000_000);

            this.sqlJitMode = getSqlJitMode(properties, env);
            this.sqlJitIRMemoryPageSize = getIntSize(properties, env, PropertyKey.CAIRO_SQL_JIT_IR_MEMORY_PAGE_SIZE, 8 * 1024);
            this.sqlJitIRMemoryMaxPages = getInt(properties, env, PropertyKey.CAIRO_SQL_JIT_IR_MEMORY_MAX_PAGES, 8);
            this.sqlJitBindVarsMemoryPageSize = getIntSize(properties, env, PropertyKey.CAIRO_SQL_JIT_BIND_VARS_MEMORY_PAGE_SIZE, 4 * 1024);
            this.sqlJitBindVarsMemoryMaxPages = getInt(properties, env, PropertyKey.CAIRO_SQL_JIT_BIND_VARS_MEMORY_MAX_PAGES, 8);
            this.sqlJitPageAddressCacheThreshold = getIntSize(properties, env, PropertyKey.CAIRO_SQL_JIT_PAGE_ADDRESS_CACHE_THRESHOLD, 1024 * 1024);
            this.sqlJitDebugEnabled = getBoolean(properties, env, PropertyKey.CAIRO_SQL_JIT_DEBUG_ENABLED, false);
            this.maxSqlRecompileAttempts = getInt(properties, env, PropertyKey.CAIRO_SQL_MAX_RECOMPILE_ATTEMPTS, 10);

            String value = getString(properties, env, PropertyKey.CAIRO_WRITER_FO_OPTS, "o_none");
            long lopts = CairoConfiguration.O_NONE;
            String[] opts = value.split("\\|");
            for (String opt : opts) {
                int index = WRITE_FO_OPTS.keyIndex(opt.trim());
                if (index < 0) {
                    lopts |= WRITE_FO_OPTS.valueAt(index);
                }
            }
            this.writerFileOpenOpts = lopts;

            this.writerMixedIOEnabled = getBoolean(properties, env, PropertyKey.DEBUG_CAIRO_ALLOW_MIXED_IO, ff.allowMixedIO(this.root));

            this.inputFormatConfiguration = new InputFormatConfiguration(
                    new DateFormatFactory(),
                    DateLocaleFactory.INSTANCE,
                    new TimestampFormatFactory(),
                    this.locale
            );

            try (JsonLexer lexer = new JsonLexer(1024, 1024)) {
                inputFormatConfiguration.parseConfiguration(PropServerConfiguration.class, lexer, confRoot, sqlCopyFormatsFile);
            }

            this.cairoSqlCopyRoot = getString(properties, env, PropertyKey.CAIRO_SQL_COPY_ROOT, null);
            String cairoSqlCopyWorkRoot = getString(properties, env, PropertyKey.CAIRO_SQL_COPY_WORK_ROOT, tmpRoot);
            if (cairoSqlCopyRoot != null) {
                this.cairoSqlCopyWorkRoot = getCanonicalPath(cairoSqlCopyWorkRoot);
            } else {
                this.cairoSqlCopyWorkRoot = null;
            }

            if (pathEquals(root, this.cairoSqlCopyWorkRoot)
                    || pathEquals(this.root, this.cairoSqlCopyWorkRoot)
                    || pathEquals(this.confRoot, this.cairoSqlCopyWorkRoot)
                    || pathEquals(this.snapshotRoot, this.cairoSqlCopyWorkRoot)) {
                throw new ServerConfigurationException("Configuration value for " + PropertyKey.CAIRO_SQL_COPY_WORK_ROOT.getPropertyPath() + " can't point to root, data, conf or snapshot dirs. ");
            }

            String cairoSQLCopyIdSupplier = getString(properties, env, PropertyKey.CAIRO_SQL_COPY_ID_SUPPLIER, "random");
            this.cairoSQLCopyIdSupplier = Chars.equalsLowerCaseAscii(cairoSQLCopyIdSupplier, "sequential") ? 1 : 0;

            this.cairoSqlCopyMaxIndexChunkSize = getLongSize(properties, env, PropertyKey.CAIRO_SQL_COPY_MAX_INDEX_CHUNK_SIZE, 100 * Numbers.SIZE_1MB);
            this.cairoSqlCopyMaxIndexChunkSize -= (cairoSqlCopyMaxIndexChunkSize % CsvFileIndexer.INDEX_ENTRY_SIZE);
            if (this.cairoSqlCopyMaxIndexChunkSize < 16) {
                throw new ServerConfigurationException("invalid configuration value [key=" + PropertyKey.CAIRO_SQL_COPY_MAX_INDEX_CHUNK_SIZE.getPropertyPath() +
                        ", description=max import chunk size can't be smaller than 16]");
            }
            this.cairoSqlCopyQueueCapacity = Numbers.ceilPow2(getInt(properties, env, PropertyKey.CAIRO_SQL_COPY_QUEUE_CAPACITY, 32));
            this.cairoSqlCopyLogRetentionDays = getInt(properties, env, PropertyKey.CAIRO_SQL_COPY_LOG_RETENTION_DAYS, 3);
            this.o3MinLagUs = getLong(properties, env, PropertyKey.CAIRO_O3_MIN_LAG, 1_000) * 1_000L;

            this.backupRoot = getString(properties, env, PropertyKey.CAIRO_SQL_BACKUP_ROOT, null);
            this.backupDirTimestampFormat = getTimestampFormat(properties, env);
            this.backupTempDirName = getString(properties, env, PropertyKey.CAIRO_SQL_BACKUP_DIR_TMP_NAME, "tmp");
            this.backupMkdirMode = getInt(properties, env, PropertyKey.CAIRO_SQL_BACKUP_MKDIR_MODE, 509);
            this.detachedMkdirMode = getInt(properties, env, PropertyKey.CAIRO_DETACHED_MKDIR_MODE, 509);
            this.columnIndexerQueueCapacity = getQueueCapacity(properties, env, PropertyKey.CAIRO_COLUMN_INDEXER_QUEUE_CAPACITY, 64);
            this.vectorAggregateQueueCapacity = getQueueCapacity(properties, env, PropertyKey.CAIRO_VECTOR_AGGREGATE_QUEUE_CAPACITY, 128);
            this.o3CallbackQueueCapacity = getQueueCapacity(properties, env, PropertyKey.CAIRO_O3_CALLBACK_QUEUE_CAPACITY, 128);
            this.o3PartitionQueueCapacity = getQueueCapacity(properties, env, PropertyKey.CAIRO_O3_PARTITION_QUEUE_CAPACITY, 128);
            this.o3OpenColumnQueueCapacity = getQueueCapacity(properties, env, PropertyKey.CAIRO_O3_OPEN_COLUMN_QUEUE_CAPACITY, 128);
            this.o3CopyQueueCapacity = getQueueCapacity(properties, env, PropertyKey.CAIRO_O3_COPY_QUEUE_CAPACITY, 128);
            this.o3LagCalculationWindowsSize = getIntSize(properties, env, PropertyKey.CAIRO_O3_LAG_CALCULATION_WINDOW_SIZE, 4);
            this.o3PurgeDiscoveryQueueCapacity = Numbers.ceilPow2(getInt(properties, env, PropertyKey.CAIRO_O3_PURGE_DISCOVERY_QUEUE_CAPACITY, 128));
            int debugO3MemSize = getInt(properties, env, PropertyKey.DEBUG_CAIRO_O3_COLUMN_MEMORY_SIZE, 0);
            if (debugO3MemSize != 0) {
                this.o3ColumnMemorySize = debugO3MemSize;
            } else {
                this.o3ColumnMemorySize = (int) Files.ceilPageSize(getIntSize(properties, env, PropertyKey.CAIRO_O3_COLUMN_MEMORY_SIZE, 8 * Numbers.SIZE_1MB));
            }
            this.systemO3ColumnMemorySize = (int) Files.ceilPageSize(getIntSize(properties, env, PropertyKey.CAIRO_SYSTEM_O3_COLUMN_MEMORY_SIZE, 256 * 1024));
            this.maxUncommittedRows = getInt(properties, env, PropertyKey.CAIRO_MAX_UNCOMMITTED_ROWS, 500_000);

            long o3MaxLag = getLong(properties, env, PropertyKey.CAIRO_COMMIT_LAG, 10 * Dates.MINUTE_MILLIS);
            this.o3MaxLag = getLong(properties, env, PropertyKey.CAIRO_O3_MAX_LAG, o3MaxLag) * 1_000;

            this.o3QuickSortEnabled = getBoolean(properties, env, PropertyKey.CAIRO_O3_QUICKSORT_ENABLED, false);
            this.rndFunctionMemoryPageSize = Numbers.ceilPow2(getIntSize(properties, env, PropertyKey.CAIRO_RND_MEMORY_PAGE_SIZE, 8192));
            this.rndFunctionMemoryMaxPages = Numbers.ceilPow2(getInt(properties, env, PropertyKey.CAIRO_RND_MEMORY_MAX_PAGES, 128));
            this.sqlStrFunctionBufferMaxSize = Numbers.ceilPow2(getInt(properties, env, PropertyKey.CAIRO_SQL_STR_FUNCTION_BUFFER_MAX_SIZE, Numbers.SIZE_1MB));
            this.sqlWindowMaxRecursion = getInt(properties, env, PropertyKey.CAIRO_SQL_WINDOW_MAX_RECURSION, 128);
            int sqlWindowStorePageSize = Numbers.ceilPow2(getIntSize(properties, env, PropertyKey.CAIRO_SQL_ANALYTIC_STORE_PAGE_SIZE, Numbers.SIZE_1MB));
            this.sqlWindowStorePageSize = Numbers.ceilPow2(getIntSize(properties, env, PropertyKey.CAIRO_SQL_WINDOW_STORE_PAGE_SIZE, sqlWindowStorePageSize));
            int sqlWindowStoreMaxPages = getInt(properties, env, PropertyKey.CAIRO_SQL_ANALYTIC_STORE_MAX_PAGES, Integer.MAX_VALUE);
            this.sqlWindowStoreMaxPages = getInt(properties, env, PropertyKey.CAIRO_SQL_WINDOW_STORE_MAX_PAGES, sqlWindowStoreMaxPages);
            int sqlWindowRowIdPageSize = Numbers.ceilPow2(getIntSize(properties, env, PropertyKey.CAIRO_SQL_ANALYTIC_ROWID_PAGE_SIZE, 512 * 1024));
            this.sqlWindowRowIdPageSize = Numbers.ceilPow2(getIntSize(properties, env, PropertyKey.CAIRO_SQL_WINDOW_ROWID_PAGE_SIZE, sqlWindowRowIdPageSize));
            int sqlWindowRowIdMaxPages = getInt(properties, env, PropertyKey.CAIRO_SQL_ANALYTIC_ROWID_MAX_PAGES, Integer.MAX_VALUE);
            this.sqlWindowRowIdMaxPages = getInt(properties, env, PropertyKey.CAIRO_SQL_WINDOW_ROWID_MAX_PAGES, sqlWindowRowIdMaxPages);
            int sqlWindowTreeKeyPageSize = Numbers.ceilPow2(getIntSize(properties, env, PropertyKey.CAIRO_SQL_ANALYTIC_TREE_PAGE_SIZE, 512 * 1024));
            this.sqlWindowTreeKeyPageSize = Numbers.ceilPow2(getIntSize(properties, env, PropertyKey.CAIRO_SQL_WINDOW_TREE_PAGE_SIZE, sqlWindowTreeKeyPageSize));
            int sqlWindowTreeKeyMaxPages = getInt(properties, env, PropertyKey.CAIRO_SQL_ANALYTIC_TREE_MAX_PAGES, Integer.MAX_VALUE);
            this.sqlWindowTreeKeyMaxPages = getInt(properties, env, PropertyKey.CAIRO_SQL_WINDOW_TREE_MAX_PAGES, sqlWindowTreeKeyMaxPages);
            this.cairoSqlLegacyOperatorPrecedence = getBoolean(properties, env, PropertyKey.CAIRO_SQL_LEGACY_OPERATOR_PRECEDENCE, false);
            this.sqlWindowInitialRangeBufferSize = getInt(properties, env, PropertyKey.CAIRO_SQL_ANALYTIC_INITIAL_RANGE_BUFFER_SIZE, 32);
            this.sqlTxnScoreboardEntryCount = Numbers.ceilPow2(getInt(properties, env, PropertyKey.CAIRO_O3_TXN_SCOREBOARD_ENTRY_COUNT, 16384));
            this.latestByQueueCapacity = Numbers.ceilPow2(getInt(properties, env, PropertyKey.CAIRO_LATEST_ON_QUEUE_CAPACITY, 32));
            this.telemetryEnabled = getBoolean(properties, env, PropertyKey.TELEMETRY_ENABLED, true);
            this.telemetryDisableCompletely = getBoolean(properties, env, PropertyKey.TELEMETRY_DISABLE_COMPLETELY, false);
            this.telemetryQueueCapacity = Numbers.ceilPow2(getInt(properties, env, PropertyKey.TELEMETRY_QUEUE_CAPACITY, 512));
            this.telemetryHideTables = getBoolean(properties, env, PropertyKey.TELEMETRY_HIDE_TABLES, true);
            this.o3PartitionPurgeListCapacity = getInt(properties, env, PropertyKey.CAIRO_O3_PARTITION_PURGE_LIST_INITIAL_CAPACITY, 1);
            this.ioURingEnabled = getBoolean(properties, env, PropertyKey.CAIRO_IO_URING_ENABLED, true);
            this.cairoMaxCrashFiles = getInt(properties, env, PropertyKey.CAIRO_MAX_CRASH_FILES, 100);
            this.o3LastPartitionMaxSplits = Math.max(1, getInt(properties, env, PropertyKey.CAIRO_O3_LAST_PARTITION_MAX_SPLITS, 20));
            this.o3PartitionSplitMinSize = getLongSize(properties, env, PropertyKey.CAIRO_O3_PARTITION_SPLIT_MIN_SIZE, 50 * Numbers.SIZE_1MB);

            parseBindTo(properties, env, PropertyKey.LINE_UDP_BIND_TO, "0.0.0.0:9009", (a, p) -> {
                this.lineUdpBindIPV4Address = a;
                this.lineUdpPort = p;
            });

            this.lineUdpGroupIPv4Address = getIPv4Address(properties, env, PropertyKey.LINE_UDP_JOIN, "232.1.2.3");
            this.lineUdpCommitRate = getInt(properties, env, PropertyKey.LINE_UDP_COMMIT_RATE, 1_000_000);
            this.lineUdpMsgBufferSize = getIntSize(properties, env, PropertyKey.LINE_UDP_MSG_BUFFER_SIZE, 2048);
            this.lineUdpMsgCount = getInt(properties, env, PropertyKey.LINE_UDP_MSG_COUNT, 10_000);
            this.lineUdpReceiveBufferSize = getIntSize(properties, env, PropertyKey.LINE_UDP_RECEIVE_BUFFER_SIZE, 8 * Numbers.SIZE_1MB);
            this.lineUdpEnabled = getBoolean(properties, env, PropertyKey.LINE_UDP_ENABLED, false);
            this.lineUdpOwnThreadAffinity = getInt(properties, env, PropertyKey.LINE_UDP_OWN_THREAD_AFFINITY, -1);
            this.lineUdpOwnThread = getBoolean(properties, env, PropertyKey.LINE_UDP_OWN_THREAD, false);
            this.lineUdpUnicast = getBoolean(properties, env, PropertyKey.LINE_UDP_UNICAST, false);
            this.lineUdpCommitMode = getCommitMode(properties, env, PropertyKey.LINE_UDP_COMMIT_MODE);
            this.lineUdpTimestampAdapter = getLineTimestampAdaptor(properties, env, PropertyKey.LINE_UDP_TIMESTAMP);
            String defaultUdpPartitionByProperty = getString(properties, env, PropertyKey.LINE_DEFAULT_PARTITION_BY, "DAY");
            this.lineUdpDefaultPartitionBy = PartitionBy.fromString(defaultUdpPartitionByProperty);
            if (this.lineUdpDefaultPartitionBy == -1) {
                log.info().$("invalid partition by ").$(lineUdpDefaultPartitionBy).$("), will use DAY for UDP").$();
                this.lineUdpDefaultPartitionBy = PartitionBy.DAY;
            }

            this.lineTcpEnabled = getBoolean(properties, env, PropertyKey.LINE_TCP_ENABLED, true);
            this.lineHttpEnabled = getBoolean(properties, env, PropertyKey.LINE_HTTP_ENABLED, true);
            this.lineHttpPingVersion = getString(properties, env, PropertyKey.LINE_HTTP_PING_VERSION, "v2.7.4");
            if (lineTcpEnabled || lineHttpEnabled) {
                // obsolete
                lineTcpNetConnectionLimit = getInt(properties, env, PropertyKey.LINE_TCP_NET_ACTIVE_CONNECTION_LIMIT, 256);
                lineTcpNetConnectionLimit = getInt(properties, env, PropertyKey.LINE_TCP_NET_CONNECTION_LIMIT, lineTcpNetConnectionLimit);
                lineTcpNetConnectionHint = getBoolean(properties, env, PropertyKey.LINE_TCP_NET_CONNECTION_HINT, false);
                parseBindTo(properties, env, PropertyKey.LINE_TCP_NET_BIND_TO, "0.0.0.0:9009", (a, p) -> {
                    lineTcpNetBindIPv4Address = a;
                    lineTcpNetBindPort = p;
                });

                // deprecated
                this.lineTcpNetConnectionTimeout = getLong(properties, env, PropertyKey.LINE_TCP_NET_IDLE_TIMEOUT, 0);
                this.lineTcpNetConnectionTimeout = getLong(properties, env, PropertyKey.LINE_TCP_NET_CONNECTION_TIMEOUT, this.lineTcpNetConnectionTimeout);

                // deprecated
                this.lineTcpNetConnectionQueueTimeout = getLong(properties, env, PropertyKey.LINE_TCP_NET_QUEUED_TIMEOUT, 5_000);
                this.lineTcpNetConnectionQueueTimeout = getLong(properties, env, PropertyKey.LINE_TCP_NET_CONNECTION_QUEUE_TIMEOUT, this.lineTcpNetConnectionQueueTimeout);

                // deprecated
                this.lineTcpNetConnectionRcvBuf = getIntSize(properties, env, PropertyKey.LINE_TCP_NET_RECV_BUF_SIZE, -1);
                this.lineTcpNetConnectionRcvBuf = getIntSize(properties, env, PropertyKey.LINE_TCP_NET_CONNECTION_RCVBUF, this.lineTcpNetConnectionRcvBuf);

                this.lineTcpConnectionPoolInitialCapacity = getInt(properties, env, PropertyKey.LINE_TCP_CONNECTION_POOL_CAPACITY, 8);

                this.lineTcpMsgBufferSize = getIntSize(properties, env, PropertyKey.LINE_TCP_MSG_BUFFER_SIZE, 32768);
                this.lineTcpMaxMeasurementSize = getIntSize(properties, env, PropertyKey.LINE_TCP_MAX_MEASUREMENT_SIZE, 32768);
                if (lineTcpMaxMeasurementSize > lineTcpMsgBufferSize) {
                    lineTcpMsgBufferSize = lineTcpMaxMeasurementSize;
                }
                this.lineTcpWriterQueueCapacity = getQueueCapacity(properties, env, PropertyKey.LINE_TCP_WRITER_QUEUE_CAPACITY, 128);
                this.lineTcpWriterWorkerCount = getInt(properties, env, PropertyKey.LINE_TCP_WRITER_WORKER_COUNT, 0);
                cpuUsed += this.lineTcpWriterWorkerCount;
                this.lineTcpWriterWorkerAffinity = getAffinity(properties, env, PropertyKey.LINE_TCP_WRITER_WORKER_AFFINITY, lineTcpWriterWorkerCount);
                this.lineTcpWriterWorkerPoolHaltOnError = getBoolean(properties, env, PropertyKey.LINE_TCP_WRITER_HALT_ON_ERROR, false);
                this.lineTcpWriterWorkerYieldThreshold = getLong(properties, env, PropertyKey.LINE_TCP_WRITER_WORKER_YIELD_THRESHOLD, 10);
                this.lineTcpWriterWorkerNapThreshold = getLong(properties, env, PropertyKey.LINE_TCP_WRITER_WORKER_NAP_THRESHOLD, 7_000);
                this.lineTcpWriterWorkerSleepThreshold = getLong(properties, env, PropertyKey.LINE_TCP_WRITER_WORKER_SLEEP_THRESHOLD, 10_000);
                this.symbolCacheWaitUsBeforeReload = getLong(properties, env, PropertyKey.LINE_TCP_SYMBOL_CACHE_WAIT_US_BEFORE_RELOAD, 500_000);
                this.lineTcpIOWorkerCount = getInt(properties, env, PropertyKey.LINE_TCP_IO_WORKER_COUNT, cpuIoWorkers);
                this.lineTcpIOWorkerAffinity = getAffinity(properties, env, PropertyKey.LINE_TCP_IO_WORKER_AFFINITY, lineTcpIOWorkerCount);
                this.lineTcpIOWorkerPoolHaltOnError = getBoolean(properties, env, PropertyKey.LINE_TCP_IO_HALT_ON_ERROR, false);
                this.lineTcpIOWorkerYieldThreshold = getLong(properties, env, PropertyKey.LINE_TCP_IO_WORKER_YIELD_THRESHOLD, 10);
                this.lineTcpIOWorkerNapThreshold = getLong(properties, env, PropertyKey.LINE_TCP_IO_WORKER_NAP_THRESHOLD, 7_000);
                this.lineTcpIOWorkerSleepThreshold = getLong(properties, env, PropertyKey.LINE_TCP_IO_WORKER_SLEEP_THRESHOLD, 10_000);
                this.lineTcpMaintenanceInterval = getLong(properties, env, PropertyKey.LINE_TCP_MAINTENANCE_JOB_INTERVAL, 1000);
                this.lineTcpCommitIntervalFraction = getDouble(properties, env, PropertyKey.LINE_TCP_COMMIT_INTERVAL_FRACTION, "0.5");
                this.lineTcpCommitIntervalDefault = getLong(properties, env, PropertyKey.LINE_TCP_COMMIT_INTERVAL_DEFAULT, COMMIT_INTERVAL_DEFAULT);
                if (this.lineTcpCommitIntervalDefault < 1L) {
                    log.info().$("invalid default commit interval ").$(lineTcpCommitIntervalDefault).$("), will use ").$(COMMIT_INTERVAL_DEFAULT).$();
                    this.lineTcpCommitIntervalDefault = COMMIT_INTERVAL_DEFAULT;
                }
                this.lineTcpAuthDB = getString(properties, env, PropertyKey.LINE_TCP_AUTH_DB_PATH, null);
                // deprecated
                String defaultTcpPartitionByProperty = getString(properties, env, PropertyKey.LINE_TCP_DEFAULT_PARTITION_BY, "DAY");
                defaultTcpPartitionByProperty = getString(properties, env, PropertyKey.LINE_DEFAULT_PARTITION_BY, defaultTcpPartitionByProperty);
                this.lineTcpDefaultPartitionBy = PartitionBy.fromString(defaultTcpPartitionByProperty);
                if (this.lineTcpDefaultPartitionBy == -1) {
                    log.info().$("invalid partition by ").$(defaultTcpPartitionByProperty).$("), will use DAY for TCP").$();
                    this.lineTcpDefaultPartitionBy = PartitionBy.DAY;
                }
                this.minIdleMsBeforeWriterRelease = getLong(properties, env, PropertyKey.LINE_TCP_MIN_IDLE_MS_BEFORE_WRITER_RELEASE, 500);
                this.lineTcpDisconnectOnError = getBoolean(properties, env, PropertyKey.LINE_TCP_DISCONNECT_ON_ERROR, true);
                final long heartbeatInterval = LineTcpReceiverConfigurationHelper.calcCommitInterval(
                        this.o3MinLagUs,
                        this.lineTcpCommitIntervalFraction,
                        this.lineTcpCommitIntervalDefault
                );
                this.lineTcpNetConnectionHeartbeatInterval = getLong(properties, env, PropertyKey.LINE_TCP_NET_CONNECTION_HEARTBEAT_INTERVAL, heartbeatInterval);
            } else {
                this.lineTcpAuthDB = null;
            }

            this.useLegacyStringDefault = getBoolean(properties, env, PropertyKey.CAIRO_LEGACY_STRING_COLUMN_TYPE_DEFAULT, false);
            if (lineTcpEnabled || (lineHttpEnabled && httpServerEnabled)) {
                LineTimestampAdapter timestampAdapter = getLineTimestampAdaptor(properties, env, PropertyKey.LINE_TCP_TIMESTAMP);
                this.lineTcpTimestampAdapter = new LineTcpTimestampAdapter(timestampAdapter);
                this.stringToCharCastAllowed = getBoolean(properties, env, PropertyKey.LINE_TCP_UNDOCUMENTED_STRING_TO_CHAR_CAST_ALLOWED, false);
                String floatDefaultColumnTypeName = getString(properties, env, PropertyKey.LINE_FLOAT_DEFAULT_COLUMN_TYPE, ColumnType.nameOf(ColumnType.DOUBLE));
                this.floatDefaultColumnType = ColumnType.tagOf(floatDefaultColumnTypeName);
                if (floatDefaultColumnType != ColumnType.DOUBLE && floatDefaultColumnType != ColumnType.FLOAT) {
                    log.info().$("invalid default column type for float ").$(floatDefaultColumnTypeName).$(", will use DOUBLE").$();
                    this.floatDefaultColumnType = ColumnType.DOUBLE;
                }
                String integerDefaultColumnTypeName = getString(properties, env, PropertyKey.LINE_INTEGER_DEFAULT_COLUMN_TYPE, ColumnType.nameOf(ColumnType.LONG));
                this.integerDefaultColumnType = ColumnType.tagOf(integerDefaultColumnTypeName);
                if (integerDefaultColumnType != ColumnType.LONG && integerDefaultColumnType != ColumnType.INT && integerDefaultColumnType != ColumnType.SHORT && integerDefaultColumnType != ColumnType.BYTE) {
                    log.info().$("invalid default column type for integer ").$(integerDefaultColumnTypeName).$(", will use LONG").$();
                    this.integerDefaultColumnType = ColumnType.LONG;
                }
            }

            this.ilpAutoCreateNewColumns = getBoolean(properties, env, PropertyKey.LINE_AUTO_CREATE_NEW_COLUMNS, true);
            this.ilpAutoCreateNewTables = getBoolean(properties, env, PropertyKey.LINE_AUTO_CREATE_NEW_TABLES, true);
            this.sharedWorkerCount = getInt(properties, env, PropertyKey.SHARED_WORKER_COUNT, Math.max(4, cpuAvailable - cpuSpare - cpuUsed));
            this.sharedWorkerAffinity = getAffinity(properties, env, PropertyKey.SHARED_WORKER_AFFINITY, sharedWorkerCount);
            this.sharedWorkerHaltOnError = getBoolean(properties, env, PropertyKey.SHARED_WORKER_HALT_ON_ERROR, false);
            this.sharedWorkerYieldThreshold = getLong(properties, env, PropertyKey.SHARED_WORKER_YIELD_THRESHOLD, 10);
            this.sharedWorkerNapThreshold = getLong(properties, env, PropertyKey.SHARED_WORKER_NAP_THRESHOLD, 7_000);
            this.sharedWorkerSleepThreshold = getLong(properties, env, PropertyKey.SHARED_WORKER_SLEEP_THRESHOLD, 10_000);
            this.sharedWorkerSleepTimeout = getLong(properties, env, PropertyKey.SHARED_WORKER_SLEEP_TIMEOUT, 10);

            // Now all worker counts are known, so we can set select cache capacity props.
            if (pgEnabled) {
                this.pgSelectCacheEnabled = getBoolean(properties, env, PropertyKey.PG_SELECT_CACHE_ENABLED, true);
                final int effectivePGWorkerCount = pgWorkerCount > 0 ? pgWorkerCount : sharedWorkerCount;
                this.pgSelectCacheBlockCount = getInt(properties, env, PropertyKey.PG_SELECT_CACHE_BLOCK_COUNT, 8 * effectivePGWorkerCount);
                this.pgSelectCacheRowCount = getInt(properties, env, PropertyKey.PG_SELECT_CACHE_ROW_COUNT, 2 * effectivePGWorkerCount);
            }
            final int effectiveHttpWorkerCount = httpWorkerCount > 0 ? httpWorkerCount : sharedWorkerCount;
            this.httpSqlCacheEnabled = getBoolean(properties, env, PropertyKey.HTTP_QUERY_CACHE_ENABLED, true);
            this.httpSqlCacheBlockCount = getInt(properties, env, PropertyKey.HTTP_QUERY_CACHE_BLOCK_COUNT, 8 * effectiveHttpWorkerCount);
            this.httpSqlCacheRowCount = getInt(properties, env, PropertyKey.HTTP_QUERY_CACHE_ROW_COUNT, 2 * effectiveHttpWorkerCount);
            this.queryCacheEventQueueCapacity = Numbers.ceilPow2(getInt(properties, env, PropertyKey.CAIRO_QUERY_CACHE_EVENT_QUEUE_CAPACITY, 4));

            this.sqlCompilerPoolCapacity = 2 * (httpWorkerCount + pgWorkerCount + sharedWorkerCount + walApplyWorkerCount);

            final int defaultReduceQueueCapacity = Math.min(2 * sharedWorkerCount, 64);
            this.cairoPageFrameReduceQueueCapacity = Numbers.ceilPow2(getInt(properties, env, PropertyKey.CAIRO_PAGE_FRAME_REDUCE_QUEUE_CAPACITY, defaultReduceQueueCapacity));
            this.cairoGroupByMergeShardQueueCapacity = Numbers.ceilPow2(getInt(properties, env, PropertyKey.CAIRO_SQL_PARALLEL_GROUPBY_MERGE_QUEUE_CAPACITY, defaultReduceQueueCapacity));
            this.cairoGroupByShardingThreshold = getInt(properties, env, PropertyKey.CAIRO_SQL_PARALLEL_GROUPBY_SHARDING_THRESHOLD, 100_000);
            this.cairoGroupByPresizeEnabled = getBoolean(properties, env, PropertyKey.CAIRO_SQL_PARALLEL_GROUPBY_PRESIZE_ENABLED, true);
            this.cairoGroupByPresizeMaxSize = getLong(properties, env, PropertyKey.CAIRO_SQL_PARALLEL_GROUPBY_PRESIZE_MAX_SIZE, 100_000_000);
            this.cairoGroupByPresizeMaxHeapSize = getLongSize(properties, env, PropertyKey.CAIRO_SQL_PARALLEL_GROUPBY_PRESIZE_MAX_HEAP_SIZE, Numbers.SIZE_1GB);
            this.cairoPageFrameReduceRowIdListCapacity = Numbers.ceilPow2(getInt(properties, env, PropertyKey.CAIRO_PAGE_FRAME_ROWID_LIST_CAPACITY, 256));
            this.cairoPageFrameReduceColumnListCapacity = Numbers.ceilPow2(getInt(properties, env, PropertyKey.CAIRO_PAGE_FRAME_COLUMN_LIST_CAPACITY, 16));
            final int defaultReduceShardCount = Math.min(sharedWorkerCount, 4);
            this.cairoPageFrameReduceShardCount = getInt(properties, env, PropertyKey.CAIRO_PAGE_FRAME_SHARD_COUNT, defaultReduceShardCount);
            this.sqlParallelFilterPreTouchEnabled = getBoolean(properties, env, PropertyKey.CAIRO_SQL_PARALLEL_FILTER_PRETOUCH_ENABLED, true);
            this.sqlCopyModelPoolCapacity = getInt(properties, env, PropertyKey.CAIRO_SQL_COPY_MODEL_POOL_CAPACITY, 32);

            boolean defaultParallelSqlEnabled = sharedWorkerCount >= 4;
            this.sqlParallelFilterEnabled = getBoolean(properties, env, PropertyKey.CAIRO_SQL_PARALLEL_FILTER_ENABLED, defaultParallelSqlEnabled);
            this.sqlParallelGroupByEnabled = getBoolean(properties, env, PropertyKey.CAIRO_SQL_PARALLEL_GROUPBY_ENABLED, defaultParallelSqlEnabled);
            this.sqlParallelWorkStealingThreshold = getInt(properties, env, PropertyKey.CAIRO_SQL_PARALLEL_WORK_STEALING_THRESHOLD, 16);
            this.metricsEnabled = getBoolean(properties, env, PropertyKey.METRICS_ENABLED, false);
            this.writerAsyncCommandBusyWaitTimeout = getLong(properties, env, PropertyKey.CAIRO_WRITER_ALTER_BUSY_WAIT_TIMEOUT, 500);
            this.writerAsyncCommandMaxWaitTimeout = getLong(properties, env, PropertyKey.CAIRO_WRITER_ALTER_MAX_WAIT_TIMEOUT, 30_000);
            this.writerTickRowsCountMod = Numbers.ceilPow2(getInt(properties, env, PropertyKey.CAIRO_WRITER_TICK_ROWS_COUNT, 1024)) - 1;
            this.writerAsyncCommandQueueCapacity = Numbers.ceilPow2(getInt(properties, env, PropertyKey.CAIRO_WRITER_COMMAND_QUEUE_CAPACITY, 32));
            this.writerAsyncCommandQueueSlotSize = Numbers.ceilPow2(getLongSize(properties, env, PropertyKey.CAIRO_WRITER_COMMAND_QUEUE_SLOT_SIZE, 2048));

            this.buildInformation = buildInformation;
            this.binaryEncodingMaxLength = getInt(properties, env, PropertyKey.BINARYDATA_ENCODING_MAXLENGTH, 32768);
        }
        this.allowTableRegistrySharedWrite = getBoolean(properties, env, PropertyKey.DEBUG_ALLOW_TABLE_REGISTRY_SHARED_WRITE, false);
        this.enableTestFactories = getBoolean(properties, env, PropertyKey.DEBUG_ENABLE_TEST_FACTORIES, false);

        this.posthogEnabled = getBoolean(properties, env, PropertyKey.POSTHOG_ENABLED, false);
        this.posthogApiKey = getString(properties, env, PropertyKey.POSTHOG_API_KEY, null);
        this.configReloadEnabled = getBoolean(properties, env, PropertyKey.CONFIG_RELOAD_ENABLED, true);
    }

    public static String rootSubdir(CharSequence dbRoot, CharSequence subdir) {
        if (dbRoot != null) {
            int len = dbRoot.length();
            int end = len;
            boolean needsSlash = true;
            for (int i = len - 1; i > -1; --i) {
                if (dbRoot.charAt(i) == Files.SEPARATOR) {
                    if (i == len - 1) {
                        continue;
                    }
                    end = i + 1;
                    needsSlash = false;
                    break;
                }
            }
            StringSink sink = Misc.getThreadLocalSink();
            sink.put(dbRoot, 0, end);
            if (needsSlash) {
                sink.put(Files.SEPARATOR);
            }
            return sink.put(subdir).toString();
        }
        return null;
    }

    @Override
    public CairoConfiguration getCairoConfiguration() {
        return cairoConfiguration;
    }

    @Override
    public FactoryProvider getFactoryProvider() {
        if (factoryProvider == null) {
            throw new IllegalStateException("configuration.init() has not been invoked");
        }
        return factoryProvider;
    }

    @Override
    public HttpMinServerConfiguration getHttpMinServerConfiguration() {
        return httpMinServerConfiguration;
    }

    @Override
    public HttpServerConfiguration getHttpServerConfiguration() {
        return httpServerConfiguration;
    }

    @Override
    public LineTcpReceiverConfiguration getLineTcpReceiverConfiguration() {
        return lineTcpReceiverConfiguration;
    }

    @Override
    public LineUdpReceiverConfiguration getLineUdpReceiverConfiguration() {
        return lineUdpReceiverConfiguration;
    }

    @Override
    public MemoryConfiguration getMemoryConfiguration() {
        return memoryConfiguration;
    }

    @Override
    public MetricsConfiguration getMetricsConfiguration() {
        return metricsConfiguration;
    }

    @Override
    public PGWireConfiguration getPGWireConfiguration() {
        return pgWireConfiguration;
    }

    @Override
    public PublicPassthroughConfiguration getPublicPassthroughConfiguration() {
        return publicPassthroughConfiguration;
    }

    @Override
    public WorkerPoolConfiguration getWalApplyPoolConfiguration() {
        return walApplyPoolConfiguration;
    }

    @Override
    public WorkerPoolConfiguration getWorkerPoolConfiguration() {
        return sharedWorkerPoolConfiguration;
    }

    @Override
    public void init(CairoEngine engine, FreeOnExit freeOnExit) {
        this.factoryProvider = fpf.getInstance(this, engine, freeOnExit);
    }

    public void init(ServerConfiguration config, CairoEngine engine, FreeOnExit freeOnExit) {
        this.factoryProvider = fpf.getInstance(config, engine, freeOnExit);
    }

    public boolean isConfigReloadEnabled() {
        return configReloadEnabled;
    }

    private int[] getAffinity(Properties properties, @Nullable Map<String, String> env, ConfigPropertyKey key, int workerCount) throws ServerConfigurationException {
        final int[] result = new int[workerCount];
        String value = getString(properties, env, key, null);
        if (value == null) {
            Arrays.fill(result, -1);
        } else {
            String[] affinity = value.split(",");
            if (affinity.length != workerCount) {
                throw ServerConfigurationException.forInvalidKey(key.getPropertyPath(), "wrong number of affinity values");
            }
            for (int i = 0; i < workerCount; i++) {
                try {
                    result[i] = Numbers.parseInt(affinity[i]);
                } catch (NumericException e) {
                    throw ServerConfigurationException.forInvalidKey(key.getPropertyPath(), "Invalid affinity value: " + affinity[i]);
                }
            }
        }
        return result;
    }

    private int getCommitMode(Properties properties, @Nullable Map<String, String> env, ConfigPropertyKey key) {
        final String commitMode = getString(properties, env, key, "nosync");

        // must not be null because we provided non-null default value
        assert commitMode != null;

        if (Chars.equalsLowerCaseAscii(commitMode, "nosync")) {
            return CommitMode.NOSYNC;
        }

        if (Chars.equalsLowerCaseAscii(commitMode, "async")) {
            return CommitMode.ASYNC;
        }

        if (Chars.equalsLowerCaseAscii(commitMode, "sync")) {
            return CommitMode.SYNC;
        }

        return CommitMode.NOSYNC;
    }

    private LineTimestampAdapter getLineTimestampAdaptor(Properties properties, Map<String, String> env, ConfigPropertyKey propNm) {
        final String lineUdpTimestampSwitch = getString(properties, env, propNm, "n");
        switch (lineUdpTimestampSwitch) {
            case "u":
                return LineMicroTimestampAdapter.INSTANCE;
            case "ms":
                return LineMilliTimestampAdapter.INSTANCE;
            case "s":
                return LineSecondTimestampAdapter.INSTANCE;
            case "m":
                return LineMinuteTimestampAdapter.INSTANCE;
            case "h":
                return LineHourTimestampAdapter.INSTANCE;
            default:
                return LineNanoTimestampAdapter.INSTANCE;
        }
    }

    private int getSqlJitMode(Properties properties, @Nullable Map<String, String> env) {
        final String jitMode = getString(properties, env, PropertyKey.CAIRO_SQL_JIT_MODE, "on");

        assert jitMode != null;

        if (Chars.equalsLowerCaseAscii(jitMode, "on")) {
            return SqlJitMode.JIT_MODE_ENABLED;
        }

        if (Chars.equalsLowerCaseAscii(jitMode, "off")) {
            return SqlJitMode.JIT_MODE_DISABLED;
        }

        if (Chars.equalsLowerCaseAscii(jitMode, "scalar")) {
            return SqlJitMode.JIT_MODE_FORCE_SCALAR;
        }

        return SqlJitMode.JIT_MODE_ENABLED;
    }

    private DateFormat getTimestampFormat(Properties properties, @Nullable Map<String, String> env) {
        return compiler.compile(getString(properties, env, PropertyKey.CAIRO_SQL_BACKUP_DIR_DATETIME_FORMAT, "yyyy-MM-dd"));
    }

    private boolean pathEquals(String p1, String p2) {
        try {
            if (p1 == null || p2 == null) {
                return false;
            }
            //unfortunately java.io.Files.isSameFile() doesn't work on files that don't exist
            return new File(p1).getCanonicalPath().replace(File.separatorChar, '/')
                    .equals(new File(p2).getCanonicalPath().replace(File.separatorChar, '/'));
        } catch (IOException e) {
            log.info().$("Can't validate configuration property [key=").$(PropertyKey.CAIRO_SQL_COPY_WORK_ROOT.getPropertyPath())
                    .$(", value=").$(p2).$("]");
            return false;
        }
    }

    private void validateProperties(Properties properties, boolean configValidationStrict) throws ServerConfigurationException {
        ValidationResult validation = validator.validate(properties);
        if (validation != null) {
            if (validation.isError && configValidationStrict) {
                throw new ServerConfigurationException(validation.message);
            } else {
                log.advisory().$(validation.message).$();
            }
        }
    }

    protected boolean getBoolean(Properties properties, @Nullable Map<String, String> env, ConfigPropertyKey key, boolean defaultValue) {
        return Boolean.parseBoolean(getString(properties, env, key, Boolean.toString(defaultValue)));
    }

    String getCanonicalPath(String path) throws ServerConfigurationException {
        try {
            return new File(path).getCanonicalPath();
        } catch (IOException e) {
            throw new ServerConfigurationException("Cannot calculate canonical path for configuration property [key=" + PropertyKey.CAIRO_SQL_COPY_WORK_ROOT.getPropertyPath() + ",value=" + path + "]");
        }
    }

    protected double getDouble(Properties properties, @Nullable Map<String, String> env, ConfigPropertyKey key, String defaultValue) throws ServerConfigurationException {
        final String value = getString(properties, env, key, defaultValue);
        try {
            return Numbers.parseDouble(value);
        } catch (NumericException e) {
            throw ServerConfigurationException.forInvalidKey(key.getPropertyPath(), value);
        }
    }

    @SuppressWarnings("SameParameterValue")
    protected int getIPv4Address(Properties properties, Map<String, String> env, ConfigPropertyKey key, String defaultValue) throws ServerConfigurationException {
        final String value = getString(properties, env, key, defaultValue);
        try {
            return Net.parseIPv4(value);
        } catch (NetworkError e) {
            throw ServerConfigurationException.forInvalidKey(key.getPropertyPath(), value);
        }
    }

    protected int getInt(Properties properties, @Nullable Map<String, String> env, ConfigPropertyKey key, int defaultValue) throws ServerConfigurationException {
        final String value = getString(properties, env, key, Integer.toString(defaultValue));
        try {
            return Numbers.parseInt(value);
        } catch (NumericException e) {
            throw ServerConfigurationException.forInvalidKey(key.getPropertyPath(), value);
        }
    }

    protected int getIntPercentage(
            Properties properties, @Nullable Map<String, String> env, ConfigPropertyKey key, int defaultValue
    ) throws ServerConfigurationException {
        int percentage = getInt(properties, env, key, defaultValue);
        if (percentage < 0 || percentage > 100) {
            throw ServerConfigurationException.forInvalidKey(key.getPropertyPath(), Integer.toString(percentage));
        }
        return percentage;
    }

    protected int getIntSize(Properties properties, @Nullable Map<String, String> env, ConfigPropertyKey key, int defaultValue) throws ServerConfigurationException {
        final String value = getString(properties, env, key, Integer.toString(defaultValue));
        try {
            return Numbers.parseIntSize(value);
        } catch (NumericException e) {
            throw ServerConfigurationException.forInvalidKey(key.getPropertyPath(), value);
        }
    }

    protected long getLong(Properties properties, @Nullable Map<String, String> env, ConfigPropertyKey key, long defaultValue) throws ServerConfigurationException {
        final String value = getString(properties, env, key, Long.toString(defaultValue));
        try {
            return Numbers.parseLong(value);
        } catch (NumericException e) {
            throw ServerConfigurationException.forInvalidKey(key.getPropertyPath(), value);
        }
    }

    protected long getLongSize(Properties properties, @Nullable Map<String, String> env, ConfigPropertyKey key, long defaultValue) throws ServerConfigurationException {
        final String value = getString(properties, env, key, Long.toString(defaultValue));
        try {
            return Numbers.parseLongSize(value);
        } catch (NumericException e) {
            throw ServerConfigurationException.forInvalidKey(key.getPropertyPath(), value);
        }
    }

    protected int getQueueCapacity(Properties properties, @Nullable Map<String, String> env, ConfigPropertyKey key, int defaultValue) throws ServerConfigurationException {
        final int value = getInt(properties, env, key, defaultValue);
        if (!Numbers.isPow2(value)) {
            throw ServerConfigurationException.forInvalidKey(key.getPropertyPath(), "Value must be power of 2, e.g. 1,2,4,8,16,32,64...");
        }
        return value;
    }

    protected String getString(Properties properties, @Nullable Map<String, String> env, ConfigPropertyKey key, String defaultValue) {
        String envCandidate = key.getEnvVarName();
        String result = env != null ? env.get(envCandidate) : null;
        final int valueSource;
        if (result != null) {
            log.info().$("env config [key=").$(envCandidate).I$();
            valueSource = ConfigPropertyValue.VALUE_SOURCE_ENV;
        } else {
            result = properties.getProperty(key.getPropertyPath());
            if (result == null) {
                result = defaultValue;
                valueSource = ConfigPropertyValue.VALUE_SOURCE_DEFAULT;
            } else {
                valueSource = ConfigPropertyValue.VALUE_SOURCE_CONF;
            }
        }

        if (!key.isDebug()) {
            allPairs.put(key, new ConfigPropertyValueImpl(result, valueSource, false));
        }
        return result;
    }

    protected PropertyValidator newValidator() {
        return new PropertyValidator();
    }

    protected void parseBindTo(
            Properties properties,
            Map<String, String> env,
            ConfigPropertyKey key,
            String defaultValue,
            BindToParser parser
    ) throws ServerConfigurationException {

        final String bindTo = getString(properties, env, key, defaultValue);
        final int colonIndex = bindTo.indexOf(':');
        if (colonIndex == -1) {
            throw ServerConfigurationException.forInvalidKey(key.getPropertyPath(), bindTo);
        }

        final String ipv4Str = bindTo.substring(0, colonIndex);
        final int ipv4;
        try {
            ipv4 = Net.parseIPv4(ipv4Str);
        } catch (NetworkError e) {
            throw ServerConfigurationException.forInvalidKey(key.getPropertyPath(), ipv4Str);
        }

        final String portStr = bindTo.substring(colonIndex + 1);
        final int port;
        try {
            port = Numbers.parseInt(portStr);
        } catch (NumericException e) {
            throw ServerConfigurationException.forInvalidKey(key.getPropertyPath(), portStr);
        }

        parser.onReady(ipv4, port);
    }

    @FunctionalInterface
    protected interface BindToParser {
        void onReady(int address, int port);
    }

    public static class JsonPropertyValueFormatter {
        public static String bool(boolean value) {
            return Boolean.toString(value);
        }

        public static String integer(int value) {
            return Integer.toString(value);
        }

        public static String str(String value) {
            return value != null ? '"' + value + '"' : "null";
        }
    }

    public static class PropertyValidator {
        protected final Map<ConfigPropertyKey, String> deprecatedSettings = new HashMap<>();
        protected final Map<String, String> obsoleteSettings = new HashMap<>();

        public PropertyValidator() {
            registerObsolete(
                    "line.tcp.commit.timeout",
                    PropertyKey.LINE_TCP_COMMIT_INTERVAL_DEFAULT,
                    PropertyKey.LINE_TCP_COMMIT_INTERVAL_FRACTION
            );
            registerObsolete(
                    "cairo.timestamp.locale",
                    PropertyKey.CAIRO_DATE_LOCALE
            );
            registerObsolete(
                    "pg.timestamp.locale",
                    PropertyKey.PG_DATE_LOCALE
            );
            registerObsolete(
                    "cairo.sql.append.page.size",
                    PropertyKey.CAIRO_WRITER_DATA_APPEND_PAGE_SIZE
            );

            registerDeprecated(
                    PropertyKey.HTTP_MIN_BIND_TO,
                    PropertyKey.HTTP_MIN_NET_BIND_TO
            );
            registerDeprecated(
                    PropertyKey.HTTP_MIN_NET_IDLE_CONNECTION_TIMEOUT,
                    PropertyKey.HTTP_MIN_NET_CONNECTION_TIMEOUT
            );
            registerDeprecated(
                    PropertyKey.HTTP_MIN_NET_QUEUED_CONNECTION_TIMEOUT,
                    PropertyKey.HTTP_MIN_NET_CONNECTION_QUEUE_TIMEOUT
            );
            registerDeprecated(
                    PropertyKey.HTTP_MIN_NET_SND_BUF_SIZE,
                    PropertyKey.HTTP_MIN_NET_CONNECTION_SNDBUF
            );
            registerDeprecated(
                    PropertyKey.HTTP_NET_RCV_BUF_SIZE,
                    PropertyKey.HTTP_MIN_NET_CONNECTION_RCVBUF,
                    PropertyKey.HTTP_NET_CONNECTION_RCVBUF
            );
            registerDeprecated(
                    PropertyKey.HTTP_NET_ACTIVE_CONNECTION_LIMIT,
                    PropertyKey.HTTP_NET_CONNECTION_LIMIT
            );
            registerDeprecated(
                    PropertyKey.HTTP_NET_IDLE_CONNECTION_TIMEOUT,
                    PropertyKey.HTTP_NET_CONNECTION_TIMEOUT
            );
            registerDeprecated(
                    PropertyKey.HTTP_NET_QUEUED_CONNECTION_TIMEOUT,
                    PropertyKey.HTTP_NET_CONNECTION_QUEUE_TIMEOUT
            );
            registerDeprecated(
                    PropertyKey.HTTP_NET_SND_BUF_SIZE,
                    PropertyKey.HTTP_NET_CONNECTION_SNDBUF
            );
            registerDeprecated(
                    PropertyKey.PG_NET_ACTIVE_CONNECTION_LIMIT,
                    PropertyKey.PG_NET_CONNECTION_LIMIT
            );
            registerDeprecated(
                    PropertyKey.PG_NET_IDLE_TIMEOUT,
                    PropertyKey.PG_NET_CONNECTION_TIMEOUT
            );
            registerDeprecated(
                    PropertyKey.PG_NET_RECV_BUF_SIZE,
                    PropertyKey.PG_NET_CONNECTION_RCVBUF
            );
            registerDeprecated(
                    PropertyKey.LINE_TCP_NET_ACTIVE_CONNECTION_LIMIT,
                    PropertyKey.LINE_TCP_NET_CONNECTION_LIMIT
            );
            registerDeprecated(
                    PropertyKey.LINE_TCP_NET_IDLE_TIMEOUT,
                    PropertyKey.LINE_TCP_NET_CONNECTION_TIMEOUT
            );
            registerDeprecated(
                    PropertyKey.LINE_TCP_NET_QUEUED_TIMEOUT,
                    PropertyKey.LINE_TCP_NET_CONNECTION_QUEUE_TIMEOUT
            );
            registerDeprecated(
                    PropertyKey.LINE_TCP_NET_RECV_BUF_SIZE,
                    PropertyKey.LINE_TCP_NET_CONNECTION_RCVBUF
            );
            registerDeprecated(
                    PropertyKey.LINE_TCP_DEFAULT_PARTITION_BY,
                    PropertyKey.LINE_DEFAULT_PARTITION_BY
            );
            registerDeprecated(
                    PropertyKey.CAIRO_REPLACE_BUFFER_MAX_SIZE,
                    PropertyKey.CAIRO_SQL_STR_FUNCTION_BUFFER_MAX_SIZE
            );
            registerDeprecated(
                    PropertyKey.CIRCUIT_BREAKER_BUFFER_SIZE,
                    PropertyKey.NET_TEST_CONNECTION_BUFFER_SIZE
            );
            registerDeprecated(
                    PropertyKey.CAIRO_PAGE_FRAME_TASK_POOL_CAPACITY
            );
            registerDeprecated(
                    PropertyKey.CAIRO_SQL_MAP_PAGE_SIZE,
                    PropertyKey.CAIRO_SQL_SMALL_MAP_PAGE_SIZE
            );
            registerDeprecated(
                    PropertyKey.CAIRO_SQL_MAP_KEY_CAPACITY,
                    PropertyKey.CAIRO_SQL_SMALL_MAP_KEY_CAPACITY
            );
            registerDeprecated(PropertyKey.PG_INSERT_POOL_CAPACITY);
            registerDeprecated(PropertyKey.LINE_UDP_TIMESTAMP);
            registerDeprecated(PropertyKey.LINE_TCP_TIMESTAMP);
            registerDeprecated(PropertyKey.CAIRO_SQL_JIT_ROWS_THRESHOLD);
            registerDeprecated(PropertyKey.CAIRO_COMPACT_MAP_LOAD_FACTOR);
            registerDeprecated(PropertyKey.CAIRO_DEFAULT_MAP_TYPE);
            registerDeprecated(
                    PropertyKey.CAIRO_SQL_ANALYTIC_COLUMN_POOL_CAPACITY,
                    PropertyKey.CAIRO_SQL_WINDOW_COLUMN_POOL_CAPACITY
            );
            registerDeprecated(
                    PropertyKey.CAIRO_SQL_ANALYTIC_STORE_PAGE_SIZE,
                    PropertyKey.CAIRO_SQL_WINDOW_STORE_PAGE_SIZE
            );
            registerDeprecated(
                    PropertyKey.CAIRO_SQL_ANALYTIC_STORE_MAX_PAGES,
                    PropertyKey.CAIRO_SQL_WINDOW_STORE_MAX_PAGES
            );
            registerDeprecated(
                    PropertyKey.CAIRO_SQL_ANALYTIC_ROWID_PAGE_SIZE,
                    PropertyKey.CAIRO_SQL_WINDOW_ROWID_PAGE_SIZE
            );
            registerDeprecated(
                    PropertyKey.CAIRO_SQL_ANALYTIC_ROWID_MAX_PAGES,
                    PropertyKey.CAIRO_SQL_WINDOW_ROWID_MAX_PAGES
            );
            registerDeprecated(
                    PropertyKey.CAIRO_SQL_ANALYTIC_TREE_PAGE_SIZE,
                    PropertyKey.CAIRO_SQL_WINDOW_TREE_PAGE_SIZE
            );
            registerDeprecated(
                    PropertyKey.CAIRO_SQL_ANALYTIC_TREE_MAX_PAGES,
                    PropertyKey.CAIRO_SQL_WINDOW_TREE_MAX_PAGES
            );
        }

        public ValidationResult validate(Properties properties) {
            // Settings that used to be valid but no longer are.
            Map<String, String> obsolete = new HashMap<>();

            // Settings that are still valid but are now superseded by newer ones.
            Map<String, String> deprecated = new HashMap<>();

            // Settings that are not recognized.
            Set<String> incorrect = new HashSet<>();

            for (String propName : properties.stringPropertyNames()) {
                Optional<ConfigPropertyKey> prop = lookupConfigProperty(propName);
                if (prop.isPresent()) {
                    String deprecationMsg = deprecatedSettings.get(prop.get());
                    if (deprecationMsg != null) {
                        deprecated.put(propName, deprecationMsg);
                    }
                } else {
                    String obsoleteMsg = obsoleteSettings.get(propName);
                    if (obsoleteMsg != null) {
                        obsolete.put(propName, obsoleteMsg);
                    } else {
                        incorrect.add(propName);
                    }
                }
            }

            if (obsolete.isEmpty() && deprecated.isEmpty() && incorrect.isEmpty()) {
                return null;
            }

            boolean isError = false;

            StringBuilder sb = new StringBuilder("Configuration issues:\n");

            if (!incorrect.isEmpty()) {
                isError = true;
                sb.append("    Invalid settings (not recognized, probable typos):\n");
                for (String key : incorrect) {
                    sb.append("        * ");
                    sb.append(key);
                    sb.append('\n');
                }
            }

            if (!obsolete.isEmpty()) {
                isError = true;
                sb.append("    Obsolete settings (no longer recognized):\n");
                for (Map.Entry<String, String> entry : obsolete.entrySet()) {
                    sb.append("        * ");
                    sb.append(entry.getKey());
                    sb.append(": ");
                    sb.append(entry.getValue());
                    sb.append('\n');
                }
            }

            if (!deprecated.isEmpty()) {
                sb.append("    Deprecated settings (recognized but superseded by newer settings):\n");
                for (Map.Entry<String, String> entry : deprecated.entrySet()) {
                    sb.append("        * ");
                    sb.append(entry.getKey());
                    sb.append(": ");
                    sb.append(entry.getValue());
                    sb.append('\n');
                }
            }

            return new ValidationResult(isError, sb.toString());
        }

        private static <KeyT> void registerReplacements(
                Map<KeyT, String> map,
                KeyT old,
                ConfigPropertyKey... replacements
        ) {
            if (replacements.length > 0) {
                final StringBuilder sb = new StringBuilder("Replaced by ");
                for (int index = 0; index < replacements.length; index++) {
                    if (index > 0) {
                        sb.append(index < (replacements.length - 1) ? ", " : " and ");
                    }
                    String replacement = replacements[index].getPropertyPath();
                    sb.append('`');
                    sb.append(replacement);
                    sb.append('`');
                }
                map.put(old, sb.toString());
            } else {
                map.put(old, "No longer used");
            }
        }

        protected Optional<ConfigPropertyKey> lookupConfigProperty(String propName) {
            return PropertyKey.getByString(propName).map(prop -> prop);
        }

        protected void registerDeprecated(ConfigPropertyKey old, ConfigPropertyKey... replacements) {
            registerReplacements(deprecatedSettings, old, replacements);
        }

        protected void registerObsolete(String old, ConfigPropertyKey... replacements) {
            registerReplacements(obsoleteSettings, old, replacements);
        }
    }

    public static class ValidationResult {
        public final boolean isError;
        public final String message;

        private ValidationResult(boolean isError, String message) {
            this.isError = isError;
            this.message = message;
        }
    }

    class PropCairoConfiguration implements CairoConfiguration {
        private final LongSupplier randomIDSupplier = () -> getRandom().nextPositiveLong();
        private final LongSupplier sequentialIDSupplier = new LongSupplier() {
            final AtomicLong value = new AtomicLong();

            @Override
            public long getAsLong() {
                return value.incrementAndGet();
            }
        };

        @Override
        public boolean attachPartitionCopy() {
            return cairoAttachPartitionCopy;
        }

        @Override
        public boolean enableTestFactories() {
            return enableTestFactories;
        }

        @Override
        public @Nullable ObjObjHashMap<ConfigPropertyKey, ConfigPropertyValue> getAllPairs() {
            return allPairs;
        }

        @Override
        public boolean getAllowTableRegistrySharedWrite() {
            return allowTableRegistrySharedWrite;
        }

        @Override
        public @NotNull String getAttachPartitionSuffix() {
            return cairoAttachPartitionSuffix;
        }

        @Override
        public DateFormat getBackupDirTimestampFormat() {
            return backupDirTimestampFormat;
        }

        @Override
        public int getBackupMkDirMode() {
            return backupMkdirMode;
        }

        @Override
        public CharSequence getBackupRoot() {
            return backupRoot;
        }

        @Override
        public @NotNull CharSequence getBackupTempDirName() {
            return backupTempDirName;
        }

        @Override
        public int getBinaryEncodingMaxLength() {
            return binaryEncodingMaxLength;
        }

        @Override
        public int getBindVariablePoolSize() {
            return sqlBindVariablePoolSize;
        }

        @Override
        public @NotNull BuildInformation getBuildInformation() {
            return buildInformation;
        }

        @Override
        public boolean getCairoSqlLegacyOperatorPrecedence() {
            return cairoSqlLegacyOperatorPrecedence;
        }

        @Override
        public @NotNull SqlExecutionCircuitBreakerConfiguration getCircuitBreakerConfiguration() {
            return circuitBreakerConfiguration;
        }

        @Override
        public int getColumnCastModelPoolCapacity() {
            return sqlColumnCastModelPoolCapacity;
        }

        @Override
        public int getColumnIndexerQueueCapacity() {
            return columnIndexerQueueCapacity;
        }

        @Override
        public int getColumnPurgeQueueCapacity() {
            return columnPurgeQueueCapacity;
        }

        @Override
        public long getColumnPurgeRetryDelay() {
            return columnPurgeRetryDelay;
        }

        @Override
        public long getColumnPurgeRetryDelayLimit() {
            return columnPurgeRetryDelayLimit;
        }

        @Override
        public double getColumnPurgeRetryDelayMultiplier() {
            return columnPurgeRetryDelayMultiplier;
        }

        @Override
        public int getColumnPurgeTaskPoolCapacity() {
            return columnPurgeTaskPoolCapacity;
        }

        @Override
        public int getCommitMode() {
            return commitMode;
        }

        @Override
        public @NotNull CharSequence getConfRoot() {
            return confRoot;
        }

        @Override
        public @NotNull LongSupplier getCopyIDSupplier() {
            if (cairoSQLCopyIdSupplier == 0) {
                return randomIDSupplier;
            }
            return sequentialIDSupplier;
        }

        @Override
        public int getCopyPoolCapacity() {
            return sqlCopyModelPoolCapacity;
        }

        @Override
        public int getCountDistinctCapacity() {
            return sqlCountDistinctCapacity;
        }

        @Override
        public double getCountDistinctLoadFactor() {
            return sqlCountDistinctLoadFactor;
        }

        @Override
        public int getCreateAsSelectRetryCount() {
            return createAsSelectRetryCount;
        }

        @Override
        public long getCreateTableModelBatchSize() {
            return sqlCreateTableModelBatchSize;
        }

        @Override
        public int getCreateTableModelPoolCapacity() {
            return sqlCreateTableModelPoolCapacity;
        }

        @Override
        public long getDataAppendPageSize() {
            return writerDataAppendPageSize;
        }

        @Override
        public long getDataIndexKeyAppendPageSize() {
            return writerDataIndexKeyAppendPageSize;
        }

        @Override
        public long getDataIndexValueAppendPageSize() {
            return writerDataIndexValueAppendPageSize;
        }

        @Override
        public long getDatabaseIdHi() {
            return instanceHashHi;
        }

        @Override
        public long getDatabaseIdLo() {
            return instanceHashLo;
        }

        @Override
        public @NotNull CharSequence getDbDirectory() {
            return dbDirectory;
        }

        @Override
        public @NotNull DateLocale getDefaultDateLocale() {
            return locale;
        }

        @Override
        public int getDefaultSeqPartTxnCount() {
            return defaultSeqPartTxnCount;
        }

        @Override
        public boolean getDefaultSymbolCacheFlag() {
            return defaultSymbolCacheFlag;
        }

        @Override
        public int getDefaultSymbolCapacity() {
            return defaultSymbolCapacity;
        }

        @Override
        public int getDetachedMkDirMode() {
            return detachedMkdirMode;
        }

        @Override
        public int getDoubleToStrCastScale() {
            return sqlDoubleToStrCastScale;
        }

        @Override
        public int getExplainPoolCapacity() {
            return sqlExplainModelPoolCapacity;
        }

        @Override
        public @NotNull FactoryProvider getFactoryProvider() {
            return factoryProvider;
        }

        @Override
        public int getFileOperationRetryCount() {
            return fileOperationRetryCount;
        }

        @Override
        public @NotNull FilesFacade getFilesFacade() {
            return filesFacade;
        }

        @Override
        public int getFloatToStrCastScale() {
            return sqlFloatToStrCastScale;
        }

        @Override
        public long getGroupByAllocatorDefaultChunkSize() {
            return sqlGroupByAllocatorChunkSize;
        }

        @Override
        public long getGroupByAllocatorMaxChunkSize() {
            return sqlGroupByAllocatorMaxChunkSize;
        }

        @Override
        public int getGroupByMapCapacity() {
            return sqlGroupByMapCapacity;
        }

        @Override
        public int getGroupByMergeShardQueueCapacity() {
            return cairoGroupByMergeShardQueueCapacity;
        }

        @Override
        public int getGroupByPoolCapacity() {
            return sqlGroupByPoolCapacity;
        }

        @Override
        public long getGroupByPresizeMaxHeapSize() {
            return cairoGroupByPresizeMaxHeapSize;
        }

        @Override
        public long getGroupByPresizeMaxSize() {
            return cairoGroupByPresizeMaxSize;
        }

        @Override
        public int getGroupByShardingThreshold() {
            return cairoGroupByShardingThreshold;
        }

        @Override
        public long getIdleCheckInterval() {
            return idleCheckInterval;
        }

        @Override
        public int getInactiveReaderMaxOpenPartitions() {
            return inactiveReaderMaxOpenPartitions;
        }

        @Override
        public long getInactiveReaderTTL() {
            return inactiveReaderTTL;
        }

        @Override
        public long getInactiveWalWriterTTL() {
            return inactiveWalWriterTTL;
        }

        @Override
        public long getInactiveWriterTTL() {
            return inactiveWriterTTL;
        }

        @Override
        public int getIndexValueBlockSize() {
            return indexValueBlockSize;
        }

        @Override
        public long getInsertModelBatchSize() {
            return sqlInsertModelBatchSize;
        }

        @Override
        public int getInsertModelPoolCapacity() {
            return sqlInsertModelPoolCapacity;
        }

        @Override
        public int getLatestByQueueCapacity() {
            return latestByQueueCapacity;
        }

        @Override
        public int getMaxCrashFiles() {
            return cairoMaxCrashFiles;
        }

        @Override
        public int getMaxFileNameLength() {
            return maxFileNameLength;
        }

        @Override
        public int getMaxSqlRecompileAttempts() {
            return maxSqlRecompileAttempts;
        }

        @Override
        public int getMaxSwapFileCount() {
            return maxSwapFileCount;
        }

        @Override
        public int getMaxSymbolNotEqualsCount() {
            return sqlMaxSymbolNotEqualsCount;
        }

        @Override
        public int getMaxUncommittedRows() {
            return maxUncommittedRows;
        }

        @Override
        public int getMetadataPoolCapacity() {
            return sqlModelPoolCapacity;
        }

        @Override
        public @NotNull MicrosecondClock getMicrosecondClock() {
            return microsecondClock;
        }

        @Override
        public long getMiscAppendPageSize() {
            return writerMiscAppendPageSize;
        }

        @Override
        public int getMkDirMode() {
            return mkdirMode;
        }

        @Override
        public int getO3CallbackQueueCapacity() {
            return o3CallbackQueueCapacity;
        }

        @Override
        public int getO3ColumnMemorySize() {
            return o3ColumnMemorySize;
        }

        @Override
        public int getO3CopyQueueCapacity() {
            return o3CopyQueueCapacity;
        }

        @Override
        public int getO3LagCalculationWindowsSize() {
            return o3LagCalculationWindowsSize;
        }

        @Override
        public int getO3LastPartitionMaxSplits() {
            return o3LastPartitionMaxSplits;
        }

        @Override
        public long getO3MaxLag() {
            return o3MaxLag;
        }

        @Override
        public int getO3MemMaxPages() {
            return Integer.MAX_VALUE;
        }

        @Override
        public long getO3MinLag() {
            return o3MinLagUs;
        }

        @Override
        public int getO3OpenColumnQueueCapacity() {
            return o3OpenColumnQueueCapacity;
        }

        @Override
        public int getO3PartitionQueueCapacity() {
            return o3PartitionQueueCapacity;
        }

        @Override
        public int getO3PurgeDiscoveryQueueCapacity() {
            return o3PurgeDiscoveryQueueCapacity;
        }

        @Override
        public int getPageFrameReduceColumnListCapacity() {
            return cairoPageFrameReduceColumnListCapacity;
        }

        @Override
        public int getPageFrameReduceQueueCapacity() {
            return cairoPageFrameReduceQueueCapacity;
        }

        @Override
        public int getPageFrameReduceRowIdListCapacity() {
            return cairoPageFrameReduceRowIdListCapacity;
        }

        @Override
        public int getPageFrameReduceShardCount() {
            return cairoPageFrameReduceShardCount;
        }

        @Override
        public int getParallelIndexThreshold() {
            return parallelIndexThreshold;
        }

        @Override
        public long getPartitionO3SplitMinSize() {
            return o3PartitionSplitMinSize;
        }

        @Override
        public int getPartitionPurgeListCapacity() {
            return o3PartitionPurgeListCapacity;
        }

        @Override
        public int getQueryCacheEventQueueCapacity() {
            return queryCacheEventQueueCapacity;
        }

        @Override
        public int getQueryRegistryPoolSize() {
            return sqlQueryRegistryPoolSize;
        }

        @Override
        public int getReaderPoolMaxSegments() {
            return readerPoolMaxSegments;
        }

        @Override
        public int getRenameTableModelPoolCapacity() {
            return sqlRenameTableModelPoolCapacity;
        }

        @Override
        public int getRepeatMigrationsFromVersion() {
            return repeatMigrationFromVersion;
        }

        @Override
        public int getRndFunctionMemoryMaxPages() {
            return rndFunctionMemoryMaxPages;
        }

        @Override
        public int getRndFunctionMemoryPageSize() {
            return rndFunctionMemoryPageSize;
        }

        @Override
        public @NotNull String getRoot() {
            return root;
        }

        @Override
        public boolean getSampleByDefaultAlignmentCalendar() {
            return sqlSampleByDefaultAlignment;
        }

        @Override
        public int getSampleByIndexSearchPageSize() {
            return sqlSampleByIndexSearchPageSize;
        }

        @Override
        public long getSequencerCheckInterval() {
            return sequencerCheckInterval;
        }

        @Override
        public boolean getSimulateCrashEnabled() {
            return simulateCrashEnabled;
        }

        @Override
        public @NotNull CharSequence getSnapshotInstanceId() {
            return snapshotInstanceId;
        }

        @Override
        public @NotNull CharSequence getSnapshotRoot() {
            return snapshotRoot;
        }

        @Override
        public long getSpinLockTimeout() {
            return spinLockTimeout;
        }

        @Override
        public int getSqlAsOfJoinLookAhead() {
            return sqlAsOfJoinLookahead;
        }

        @Override
        public int getSqlCharacterStoreCapacity() {
            return sqlCharacterStoreCapacity;
        }

        @Override
        public int getSqlCharacterStoreSequencePoolCapacity() {
            return sqlCharacterStoreSequencePoolCapacity;
        }

        @Override
        public int getSqlColumnPoolCapacity() {
            return sqlColumnPoolCapacity;
        }

        @Override
        public int getSqlCompilerPoolCapacity() {
            return sqlCompilerPoolCapacity;
        }

        @Override
        public int getSqlCopyBufferSize() {
            return sqlCopyBufferSize;
        }

        @Override
        public CharSequence getSqlCopyInputRoot() {
            return cairoSqlCopyRoot;
        }

        @Override
        public CharSequence getSqlCopyInputWorkRoot() {
            return cairoSqlCopyWorkRoot;
        }

        @Override
        public int getSqlCopyLogRetentionDays() {
            return cairoSqlCopyLogRetentionDays;
        }

        @Override
        public long getSqlCopyMaxIndexChunkSize() {
            return cairoSqlCopyMaxIndexChunkSize;
        }

        @Override
        public int getSqlCopyQueueCapacity() {
            return cairoSqlCopyQueueCapacity;
        }

        @Override
        public int getSqlDistinctTimestampKeyCapacity() {
            return sqlDistinctTimestampKeyCapacity;
        }

        @Override
        public double getSqlDistinctTimestampLoadFactor() {
            return sqlDistinctTimestampLoadFactor;
        }

        @Override
        public int getSqlExpressionPoolCapacity() {
            return sqlExpressionPoolCapacity;
        }

        @Override
        public double getSqlFastMapLoadFactor() {
            return sqlFastMapLoadFactor;
        }

        @Override
        public int getSqlHashJoinLightValueMaxPages() {
            return sqlHashJoinLightValueMaxPages;
        }

        @Override
        public int getSqlHashJoinLightValuePageSize() {
            return sqlHashJoinLightValuePageSize;
        }

        @Override
        public int getSqlHashJoinValueMaxPages() {
            return sqlHashJoinValueMaxPages;
        }

        @Override
        public int getSqlHashJoinValuePageSize() {
            return sqlHashJoinValuePageSize;
        }

        @Override
        public int getSqlJitBindVarsMemoryMaxPages() {
            return sqlJitBindVarsMemoryMaxPages;
        }

        @Override
        public int getSqlJitBindVarsMemoryPageSize() {
            return sqlJitBindVarsMemoryPageSize;
        }

        @Override
        public int getSqlJitIRMemoryMaxPages() {
            return sqlJitIRMemoryMaxPages;
        }

        @Override
        public int getSqlJitIRMemoryPageSize() {
            return sqlJitIRMemoryPageSize;
        }

        @Override
        public int getSqlJitMode() {
            return sqlJitMode;
        }

        @Override
        public int getSqlJitPageAddressCacheThreshold() {
            return sqlJitPageAddressCacheThreshold;
        }

        @Override
        public int getSqlJoinContextPoolCapacity() {
            return sqlJoinContextPoolCapacity;
        }

        @Override
        public int getSqlJoinMetadataMaxResizes() {
            return sqlJoinMetadataMaxResizes;
        }

        @Override
        public int getSqlJoinMetadataPageSize() {
            return sqlJoinMetadataPageSize;
        }

        @Override
        public long getSqlLatestByRowCount() {
            return sqlLatestByRowCount;
        }

        @Override
        public int getSqlLexerPoolCapacity() {
            return sqlLexerPoolCapacity;
        }

        @Override
        public int getSqlMapMaxPages() {
            return sqlMapMaxPages;
        }

        @Override
        public int getSqlMapMaxResizes() {
            return sqlMapMaxResizes;
        }

        @Override
        public int getSqlMaxNegativeLimit() {
            return sqlMaxNegativeLimit;
        }

        @Override
        public int getSqlModelPoolCapacity() {
            return sqlModelPoolCapacity;
        }

        @Override
        public int getSqlPageFrameMaxRows() {
            return sqlPageFrameMaxRows;
        }

        @Override
        public int getSqlPageFrameMinRows() {
            return sqlPageFrameMinRows;
        }

        @Override
        public int getSqlParallelWorkStealingThreshold() {
            return sqlParallelWorkStealingThreshold;
        }

        @Override
        public int getSqlSmallMapKeyCapacity() {
            return sqlSmallMapKeyCapacity;
        }

        @Override
        public long getSqlSmallMapPageSize() {
            return sqlSmallMapPageSize;
        }

        @Override
        public int getSqlSortKeyMaxPages() {
            return sqlSortKeyMaxPages;
        }

        @Override
        public long getSqlSortKeyPageSize() {
            return sqlSortKeyPageSize;
        }

        @Override
        public int getSqlSortLightValueMaxPages() {
            return sqlSortLightValueMaxPages;
        }

        @Override
        public long getSqlSortLightValuePageSize() {
            return sqlSortLightValuePageSize;
        }

        @Override
        public int getSqlSortValueMaxPages() {
            return sqlSortValueMaxPages;
        }

        @Override
        public int getSqlSortValuePageSize() {
            return sqlSortValuePageSize;
        }

        @Override
        public int getSqlUnorderedMapMaxEntrySize() {
            return sqlUnorderedMapMaxEntrySize;
        }

        @Override
        public int getSqlWindowInitialRangeBufferSize() {
            return sqlWindowInitialRangeBufferSize;
        }

        @Override
        public int getSqlWindowMaxRecursion() {
            return sqlWindowMaxRecursion;
        }

        @Override
        public int getSqlWindowRowIdMaxPages() {
            return sqlWindowRowIdMaxPages;
        }

        @Override
        public int getSqlWindowRowIdPageSize() {
            return sqlWindowRowIdPageSize;
        }

        @Override
        public int getSqlWindowStoreMaxPages() {
            return sqlWindowStoreMaxPages;
        }

        @Override
        public int getSqlWindowStorePageSize() {
            return sqlWindowStorePageSize;
        }

        @Override
        public int getSqlWindowTreeKeyMaxPages() {
            return sqlWindowTreeKeyMaxPages;
        }

        @Override
        public int getSqlWindowTreeKeyPageSize() {
            return sqlWindowTreeKeyPageSize;
        }

        @Override
        public int getStrFunctionMaxBufferLength() {
            return sqlStrFunctionBufferMaxSize;
        }

        @Override
        public long getSystemDataAppendPageSize() {
            return systemWriterDataAppendPageSize;
        }

        @Override
        public int getSystemO3ColumnMemorySize() {
            return systemO3ColumnMemorySize;
        }

        @Override
        public @NotNull CharSequence getSystemTableNamePrefix() {
            return systemTableNamePrefix;
        }

        @Override
        public long getSystemWalDataAppendPageSize() {
            return systemWalWriterDataAppendPageSize;
        }

        @Override
        public long getSystemWalEventAppendPageSize() {
            return systemWalWriterEventAppendPageSize;
        }

        @Override
        public long getTableRegistryAutoReloadFrequency() {
            return cairoTableRegistryAutoReloadFrequency;
        }

        @Override
        public int getTableRegistryCompactionThreshold() {
            return cairoTableRegistryCompactionThreshold;
        }

        public @NotNull TelemetryConfiguration getTelemetryConfiguration() {
            return telemetryConfiguration;
        }

        @Override
        public CharSequence getTempRenamePendingTablePrefix() {
            return tempRenamePendingTablePrefix;
        }

        @Override
        public @NotNull TextConfiguration getTextConfiguration() {
            return textConfiguration;
        }

        @Override
        public int getTxnScoreboardEntryCount() {
            return sqlTxnScoreboardEntryCount;
        }

        @Override
        public int getVectorAggregateQueueCapacity() {
            return vectorAggregateQueueCapacity;
        }

        @Override
        public @NotNull VolumeDefinitions getVolumeDefinitions() {
            return volumeDefinitions;
        }

        @Override
        public int getWalApplyLookAheadTransactionCount() {
            return walApplyLookAheadTransactionCount;
        }

        @Override
        public long getWalApplyTableTimeQuota() {
            return walApplyTableTimeQuota;
        }

        @Override
        public long getWalDataAppendPageSize() {
            return walWriterDataAppendPageSize;
        }

        @Override
        public boolean getWalEnabledDefault() {
            return walEnabledDefault;
        }

        @Override
        public long getWalEventAppendPageSize() {
            return walWriterEventAppendPageSize;
        }

        @Override
        public long getWalMaxLagSize() {
            return walMaxLagSize;
        }

        @Override
        public int getWalMaxLagTxnCount() {
            return walMaxLagTxnCount;
        }

        @Override
        public int getWalMaxSegmentFileDescriptorsCache() {
            return walMaxSegmentFileDescriptorsCache;
        }

        @Override
        public long getWalPurgeInterval() {
            return walPurgeInterval;
        }

        @Override
        public int getWalPurgeWaitBeforeDelete() {
            return walPurgeWaitBeforeDelete;
        }

        @Override
        public int getWalRecreateDistressedSequencerAttempts() {
            return walRecreateDistressedSequencerAttempts;
        }

        @Override
        public long getWalSegmentRolloverRowCount() {
            return walSegmentRolloverRowCount;
        }

        @Override
        public long getWalSegmentRolloverSize() {
            return walSegmentRolloverSize;
        }

        @Override
        public double getWalSquashUncommittedRowsMultiplier() {
            return walSquashUncommittedRowsMultiplier;
        }

        @Override
        public int getWalTxnNotificationQueueCapacity() {
            return walTxnNotificationQueueCapacity;
        }

        @Override
        public int getWalWriterPoolMaxSegments() {
            return walWriterPoolMaxSegments;
        }

        @Override
        public int getWindowColumnPoolCapacity() {
            return sqlWindowColumnPoolCapacity;
        }

        @Override
        public int getWithClauseModelPoolCapacity() {
            return sqlWithClauseModelPoolCapacity;
        }

        @Override
        public long getWorkStealTimeoutNanos() {
            return workStealTimeoutNanos;
        }

        @Override
        public long getWriterAsyncCommandBusyWaitTimeout() {
            return writerAsyncCommandBusyWaitTimeout;
        }

        @Override
        public long getWriterAsyncCommandMaxTimeout() {
            return writerAsyncCommandMaxWaitTimeout;
        }

        @Override
        public int getWriterCommandQueueCapacity() {
            return writerAsyncCommandQueueCapacity;
        }

        @Override
        public long getWriterCommandQueueSlotSize() {
            return writerAsyncCommandQueueSlotSize;
        }

        @Override
        public long getWriterFileOpenOpts() {
            return writerFileOpenOpts;
        }

        @Override
        public int getWriterTickRowsCountMod() {
            return writerTickRowsCountMod;
        }

        @Override
        public boolean isGroupByPresizeEnabled() {
            return cairoGroupByPresizeEnabled;
        }

        @Override
        public boolean isIOURingEnabled() {
            return ioURingEnabled;
        }

        @Override
        public boolean isMultiKeyDedupEnabled() {
            return false;
        }

        @Override
        public boolean isO3QuickSortEnabled() {
            return o3QuickSortEnabled;
        }

        @Override
        public boolean isParallelIndexingEnabled() {
            return parallelIndexingEnabled;
        }

        @Override
        public boolean isReadOnlyInstance() {
            return isReadOnlyInstance;
        }

        @Override
        public boolean isSnapshotRecoveryEnabled() {
            return snapshotRecoveryEnabled;
        }

        @Override
        public boolean isSqlJitDebugEnabled() {
            return sqlJitDebugEnabled;
        }

        @Override
        public boolean isSqlParallelFilterEnabled() {
            return sqlParallelFilterEnabled;
        }

        @Override
        public boolean isSqlParallelFilterPreTouchEnabled() {
            return sqlParallelFilterPreTouchEnabled;
        }

        @Override
        public boolean isSqlParallelGroupByEnabled() {
            return sqlParallelGroupByEnabled;
        }

        @Override
        public boolean isTableTypeConversionEnabled() {
            return tableTypeConversionEnabled;
        }

        @Override
        public boolean isWalApplyEnabled() {
            return walApplyEnabled;
        }

        public boolean isWalSupported() {
            return walSupported;
        }

        @Override
        public boolean isWriterMixedIOEnabled() {
            return writerMixedIOEnabled;
        }

        @Override
        public boolean mangleTableDirNames() {
            return false;
        }

        @Override
        public void populateSettings(CharSequenceObjHashMap<CharSequence> settings) {
            settings.put(RELEASE_TYPE, str(getReleaseType()));
            settings.put(RELEASE_VERSION, str(getBuildInformation().getSwVersion()));
            settings.put(ACL_ENABLED, Boolean.toString(!Chars.empty(httpUsername)));
        }
    }

    private class PropHttpContextConfiguration implements HttpContextConfiguration {

        @Override
        public boolean allowDeflateBeforeSend() {
            return httpAllowDeflateBeforeSend;
        }

        @Override
        public boolean areCookiesEnabled() {
            return httpServerCookiesEnabled;
        }

        @Override
        public int getConnectionPoolInitialCapacity() {
            return connectionPoolInitialCapacity;
        }

        @Override
        public int getConnectionStringPoolCapacity() {
            return connectionStringPoolCapacity;
        }

        @Override
        public boolean getDumpNetworkTraffic() {
            return false;
        }

        @Override
        public FactoryProvider getFactoryProvider() {
            return factoryProvider;
        }

        @Override
        public int getForceRecvFragmentationChunkSize() {
            return httpForceRecvFragmentationChunkSize;
        }

        @Override
        public int getForceSendFragmentationChunkSize() {
            return httpForceSendFragmentationChunkSize;
        }

        @Override
        public String getHttpVersion() {
            return httpVersion;
        }

        @Override
        public MillisecondClock getMillisecondClock() {
            return httpFrozenClock ? StationaryMillisClock.INSTANCE : MillisecondClockImpl.INSTANCE;
        }

        @Override
        public int getMultipartHeaderBufferSize() {
            return multipartHeaderBufferSize;
        }

        @Override
        public long getMultipartIdleSpinCount() {
            return multipartIdleSpinCount;
        }

        @Override
        public NanosecondClock getNanosecondClock() {
            return httpFrozenClock ? StationaryNanosClock.INSTANCE : NanosecondClockImpl.INSTANCE;
        }

        @Override
        public NetworkFacade getNetworkFacade() {
            return NetworkFacadeImpl.INSTANCE;
        }

        @Override
        public int getRecvBufferSize() {
            return httpRecvBufferSize;
        }

        @Override
        public int getRequestHeaderBufferSize() {
            return requestHeaderBufferSize;
        }

        @Override
        public int getSendBufferSize() {
            return httpSendBufferSize;
        }

        @Override
        public boolean getServerKeepAlive() {
            return httpServerKeepAlive;
        }

        @Override
        public boolean readOnlySecurityContext() {
            return httpReadOnlySecurityContext || isReadOnlyInstance;
        }
    }

    private class PropHttpIODispatcherConfiguration implements IODispatcherConfiguration {
        @Override
        public int getBindIPv4Address() {
            return httpNetBindIPv4Address;
        }

        @Override
        public int getBindPort() {
            return httpNetBindPort;
        }

        @Override
        public MillisecondClock getClock() {
            return MillisecondClockImpl.INSTANCE;
        }

        @Override
        public String getDispatcherLogName() {
            return "http-server";
        }

        @Override
        public EpollFacade getEpollFacade() {
            return EpollFacadeImpl.INSTANCE;
        }

        @Override
        public long getHeartbeatInterval() {
            return -1L;
        }

        @Override
        public boolean getHint() {
            return httpNetConnectionHint;
        }

        @Override
        public KqueueFacade getKqueueFacade() {
            return KqueueFacadeImpl.INSTANCE;
        }

        @Override
        public int getLimit() {
            return httpNetConnectionLimit;
        }

        @Override
        public NetworkFacade getNetworkFacade() {
            return NetworkFacadeImpl.INSTANCE;
        }

        @Override
        public long getQueueTimeout() {
            return httpNetConnectionQueueTimeout;
        }

        @Override
        public int getRcvBufSize() {
            return httpNetConnectionRcvBuf;
        }

        @Override
        public SelectFacade getSelectFacade() {
            return SelectFacadeImpl.INSTANCE;
        }

        @Override
        public int getSndBufSize() {
            return httpNetConnectionSndBuf;
        }

        @Override
        public int getTestConnectionBufferSize() {
            return netTestConnectionBufferSize;
        }

        @Override
        public long getTimeout() {
            return httpNetConnectionTimeout;
        }
    }

    private class PropHttpMinIODispatcherConfiguration implements IODispatcherConfiguration {
        @Override
        public int getBindIPv4Address() {
            return httpMinBindIPv4Address;
        }

        @Override
        public int getBindPort() {
            return httpMinBindPort;
        }

        @Override
        public MillisecondClock getClock() {
            return MillisecondClockImpl.INSTANCE;
        }

        @Override
        public String getDispatcherLogName() {
            return "http-min-server";
        }

        @Override
        public EpollFacade getEpollFacade() {
            return EpollFacadeImpl.INSTANCE;
        }

        @Override
        public long getHeartbeatInterval() {
            return -1L;
        }

        @Override
        public boolean getHint() {
            return httpMinNetConnectionHint;
        }

        @Override
        public KqueueFacade getKqueueFacade() {
            return KqueueFacadeImpl.INSTANCE;
        }

        @Override
        public int getLimit() {
            return httpMinNetConnectionLimit;
        }

        @Override
        public NetworkFacade getNetworkFacade() {
            return NetworkFacadeImpl.INSTANCE;
        }

        @Override
        public long getQueueTimeout() {
            return httpMinNetConnectionQueueTimeout;
        }

        @Override
        public int getRcvBufSize() {
            return httpMinNetConnectionRcvBuf;
        }

        @Override
        public SelectFacade getSelectFacade() {
            return SelectFacadeImpl.INSTANCE;
        }

        @Override
        public int getSndBufSize() {
            return httpMinNetConnectionSndBuf;
        }

        @Override
        public int getTestConnectionBufferSize() {
            return netTestConnectionBufferSize;
        }

        @Override
        public long getTimeout() {
            return httpMinNetConnectionTimeout;
        }
    }

    public class PropHttpMinServerConfiguration implements HttpMinServerConfiguration {

        @Override
        public IODispatcherConfiguration getDispatcherConfiguration() {
            return httpMinIODispatcherConfiguration;
        }

        @Override
        public FactoryProvider getFactoryProvider() {
            return factoryProvider;
        }

        @Override
        public HttpContextConfiguration getHttpContextConfiguration() {
            return httpContextConfiguration;
        }

        @Override
        public long getNapThreshold() {
            return httpMinWorkerNapThreshold;
        }

        @Override
        public String getPoolName() {
            return "minhttp";
        }

        @Override
        public byte getRequiredAuthType() {
            return httpHealthCheckAuthType;
        }

        @Override
        public long getSleepThreshold() {
            return httpMinWorkerSleepThreshold;
        }

        @Override
        public long getSleepTimeout() {
            return httpMinWorkerSleepTimeout;
        }

        @Override
        public WaitProcessorConfiguration getWaitProcessorConfiguration() {
            return httpWaitProcessorConfiguration;
        }

        @Override
        public int[] getWorkerAffinity() {
            return httpMinWorkerAffinity;
        }

        @Override
        public int getWorkerCount() {
            return httpMinWorkerCount;
        }

        @Override
        public long getYieldThreshold() {
            return httpMinWorkerYieldThreshold;
        }

        @Override
        public boolean haltOnError() {
            return httpMinWorkerHaltOnError;
        }

        @Override
        public boolean isEnabled() {
            return httpMinServerEnabled;
        }

        @Override
        public boolean isPessimisticHealthCheckEnabled() {
            return httpPessimisticHealthCheckEnabled;
        }
    }

    public class PropHttpServerConfiguration implements HttpServerConfiguration {

        @Override
        public IODispatcherConfiguration getDispatcherConfiguration() {
            return httpIODispatcherConfiguration;
        }

        @Override
        public FactoryProvider getFactoryProvider() {
            return factoryProvider;
        }

        @Override
        public HttpContextConfiguration getHttpContextConfiguration() {
            return httpContextConfiguration;
        }

        @Override
        public JsonQueryProcessorConfiguration getJsonQueryProcessorConfiguration() {
            return jsonQueryProcessorConfiguration;
        }

        @Override
        public LineHttpProcessorConfiguration getLineHttpProcessorConfiguration() {
            return lineHttpProcessorConfiguration;
        }

        @Override
        public long getNapThreshold() {
            return httpWorkerNapThreshold;
        }

        @Override
        public String getPassword() {
            return httpPassword;
        }

        @Override
        public String getPoolName() {
            return "http";
        }

        @Override
        public int getQueryCacheBlockCount() {
            return httpSqlCacheBlockCount;
        }

        @Override
        public int getQueryCacheRowCount() {
            return httpSqlCacheRowCount;
        }

        @Override
        public byte getRequiredAuthType() {
            return httpHealthCheckAuthType;
        }

        @Override
        public long getSleepThreshold() {
            return httpWorkerSleepThreshold;
        }

        @Override
        public long getSleepTimeout() {
            return httpWorkerSleepTimeout;
        }

        @Override
        public StaticContentProcessorConfiguration getStaticContentProcessorConfiguration() {
            return staticContentProcessorConfiguration;
        }

        @Override
        public String getUsername() {
            return httpUsername;
        }

        @Override
        public WaitProcessorConfiguration getWaitProcessorConfiguration() {
            return httpWaitProcessorConfiguration;
        }

        @Override
        public int[] getWorkerAffinity() {
            return httpWorkerAffinity;
        }

        @Override
        public int getWorkerCount() {
            return httpWorkerCount;
        }

        @Override
        public long getYieldThreshold() {
            return httpWorkerYieldThreshold;
        }

        @Override
        public boolean haltOnError() {
            return httpWorkerHaltOnError;
        }

        @Override
        public boolean isEnabled() {
            return httpServerEnabled;
        }

        @Override
        public boolean isPessimisticHealthCheckEnabled() {
            return httpPessimisticHealthCheckEnabled;
        }

        @Override
        public boolean isQueryCacheEnabled() {
            return httpSqlCacheEnabled;
        }
    }

    public class PropJsonQueryProcessorConfiguration implements JsonQueryProcessorConfiguration {

        @Override
        public int getConnectionCheckFrequency() {
            return jsonQueryConnectionCheckFrequency;
        }

        @Override
        public int getDoubleScale() {
            return jsonQueryDoubleScale;
        }

        @Override
        public FactoryProvider getFactoryProvider() {
            return factoryProvider;
        }

        @Override
        public FilesFacade getFilesFacade() {
            return FilesFacadeImpl.INSTANCE;
        }

        @Override
        public int getFloatScale() {
            return jsonQueryFloatScale;
        }

        @Override
        public CharSequence getKeepAliveHeader() {
            return keepAliveHeader;
        }

        @Override
        public long getMaxQueryResponseRowLimit() {
            return maxHttpQueryResponseRowLimit;
        }

        @Override
        public MillisecondClock getMillisecondClock() {
            return httpFrozenClock ? StationaryMillisClock.INSTANCE : MillisecondClockImpl.INSTANCE;
        }

        @Override
        public NanosecondClock getNanosecondClock() {
            return httpFrozenClock ? StationaryNanosClock.INSTANCE : NanosecondClockImpl.INSTANCE;
        }
    }

    private class PropLineHttpProcessorConfiguration implements LineHttpProcessorConfiguration {
        @Override
        public boolean autoCreateNewColumns() {
            return ilpAutoCreateNewColumns;
        }

        @Override
        public boolean autoCreateNewTables() {
            return ilpAutoCreateNewTables;
        }

        @Override
        public short getDefaultColumnTypeForFloat() {
            return floatDefaultColumnType;
        }

        @Override
        public short getDefaultColumnTypeForInteger() {
            return integerDefaultColumnType;
        }

        @Override
        public int getDefaultPartitionBy() {
            return lineTcpDefaultPartitionBy;
        }

        @Override
        public CharSequence getInfluxPingVersion() {
            return lineHttpPingVersion;
        }

        @Override
        public MicrosecondClock getMicrosecondClock() {
            return microsecondClock;
        }

        @Override
        public long getSymbolCacheWaitUsBeforeReload() {
            return symbolCacheWaitUsBeforeReload;
        }

        @Override
        public LineTcpTimestampAdapter getTimestampAdapter() {
            return lineTcpTimestampAdapter;
        }

        @Override
        public boolean isEnabled() {
            return lineHttpEnabled;
        }

        @Override
        public boolean isStringToCharCastAllowed() {
            return stringToCharCastAllowed;
        }

        @Override
        public boolean isUseLegacyStringDefault() {
            return useLegacyStringDefault;
        }
    }

    private class PropLineTcpIOWorkerPoolConfiguration implements WorkerPoolConfiguration {
        @Override
        public long getNapThreshold() {
            return lineTcpIOWorkerNapThreshold;
        }

        @Override
        public String getPoolName() {
            return "ilpio";
        }

        @Override
        public long getSleepThreshold() {
            return lineTcpIOWorkerSleepThreshold;
        }

        @Override
        public int[] getWorkerAffinity() {
            return lineTcpIOWorkerAffinity;
        }

        @Override
        public int getWorkerCount() {
            return lineTcpIOWorkerCount;
        }

        @Override
        public long getYieldThreshold() {
            return lineTcpIOWorkerYieldThreshold;
        }

        @Override
        public boolean haltOnError() {
            return lineTcpIOWorkerPoolHaltOnError;
        }
    }

    private class PropLineTcpReceiverConfiguration implements LineTcpReceiverConfiguration {
        @Override
        public String getAuthDB() {
            return lineTcpAuthDB;
        }

        @Override
        public boolean getAutoCreateNewColumns() {
            return ilpAutoCreateNewColumns;
        }

        @Override
        public boolean getAutoCreateNewTables() {
            return ilpAutoCreateNewTables;
        }

        @Override
        public long getCommitInterval() {
            return LineTcpReceiverConfigurationHelper.calcCommitInterval(
                    cairoConfiguration.getO3MinLag(),
                    getCommitIntervalFraction(),
                    getCommitIntervalDefault()
            );
        }

        public long getCommitIntervalDefault() {
            return lineTcpCommitIntervalDefault;
        }

        @Override
        public double getCommitIntervalFraction() {
            return lineTcpCommitIntervalFraction;
        }

        @Override
        public int getConnectionPoolInitialCapacity() {
            return lineTcpConnectionPoolInitialCapacity;
        }

        @Override
        public short getDefaultColumnTypeForFloat() {
            return floatDefaultColumnType;
        }

        @Override
        public short getDefaultColumnTypeForInteger() {
            return integerDefaultColumnType;
        }

        @Override
        public int getDefaultPartitionBy() {
            return lineTcpDefaultPartitionBy;
        }

        @Override
        public boolean getDisconnectOnError() {
            return lineTcpDisconnectOnError;
        }

        @Override
        public IODispatcherConfiguration getDispatcherConfiguration() {
            return lineTcpReceiverDispatcherConfiguration;
        }

        @Override
        public FactoryProvider getFactoryProvider() {
            return factoryProvider;
        }

        @Override
        public FilesFacade getFilesFacade() {
            return FilesFacadeImpl.INSTANCE;
        }

        @Override
        public WorkerPoolConfiguration getIOWorkerPoolConfiguration() {
            return lineTcpIOWorkerPoolConfiguration;
        }

        @Override
        public long getMaintenanceInterval() {
            return lineTcpMaintenanceInterval;
        }

        @Override
        public int getMaxFileNameLength() {
            return maxFileNameLength;
        }

        @Override
        public int getMaxMeasurementSize() {
            return lineTcpMaxMeasurementSize;
        }

        @Override
        public MicrosecondClock getMicrosecondClock() {
            return MicrosecondClockImpl.INSTANCE;
        }

        @Override
        public MillisecondClock getMillisecondClock() {
            return MillisecondClockImpl.INSTANCE;
        }

        @Override
        public int getNetMsgBufferSize() {
            return lineTcpMsgBufferSize;
        }

        @Override
        public NetworkFacade getNetworkFacade() {
            return NetworkFacadeImpl.INSTANCE;
        }

        @Override
        public long getSymbolCacheWaitUsBeforeReload() {
            return symbolCacheWaitUsBeforeReload;
        }

        @Override
        public LineTcpTimestampAdapter getTimestampAdapter() {
            return lineTcpTimestampAdapter;
        }

        @Override
        public long getWriterIdleTimeout() {
            return minIdleMsBeforeWriterRelease;
        }

        @Override
        public int getWriterQueueCapacity() {
            return lineTcpWriterQueueCapacity;
        }

        @Override
        public WorkerPoolConfiguration getWriterWorkerPoolConfiguration() {
            return lineTcpWriterWorkerPoolConfiguration;
        }

        @Override
        public boolean isEnabled() {
            return lineTcpEnabled;
        }

        @Override
        public boolean isStringToCharCastAllowed() {
            return stringToCharCastAllowed;
        }

        @Override
        public boolean isUseLegacyStringDefault() {
            return useLegacyStringDefault;
        }
    }

    private class PropLineTcpReceiverIODispatcherConfiguration implements IODispatcherConfiguration {

        @Override
        public int getBindIPv4Address() {
            return lineTcpNetBindIPv4Address;
        }

        @Override
        public int getBindPort() {
            return lineTcpNetBindPort;
        }

        @Override
        public MillisecondClock getClock() {
            return MillisecondClockImpl.INSTANCE;
        }

        @Override
        public String getDispatcherLogName() {
            return "tcp-line-server";
        }

        @Override
        public EpollFacade getEpollFacade() {
            return EpollFacadeImpl.INSTANCE;
        }

        @Override
        public long getHeartbeatInterval() {
            return lineTcpNetConnectionHeartbeatInterval;
        }

        @Override
        public boolean getHint() {
            return lineTcpNetConnectionHint;
        }

        @Override
        public KqueueFacade getKqueueFacade() {
            return KqueueFacadeImpl.INSTANCE;
        }

        @Override
        public int getLimit() {
            return lineTcpNetConnectionLimit;
        }

        public NetworkFacade getNetworkFacade() {
            return NetworkFacadeImpl.INSTANCE;
        }

        @Override
        public long getQueueTimeout() {
            return lineTcpNetConnectionQueueTimeout;
        }

        @Override
        public int getRcvBufSize() {
            return lineTcpNetConnectionRcvBuf;
        }

        @Override
        public SelectFacade getSelectFacade() {
            return SelectFacadeImpl.INSTANCE;
        }

        @Override
        public int getSndBufSize() {
            return -1;
        }

        @Override
        public int getTestConnectionBufferSize() {
            return netTestConnectionBufferSize;
        }

        @Override
        public long getTimeout() {
            return lineTcpNetConnectionTimeout;
        }
    }

    private class PropLineTcpWriterWorkerPoolConfiguration implements WorkerPoolConfiguration {
        @Override
        public long getNapThreshold() {
            return lineTcpWriterWorkerNapThreshold;
        }

        @Override
        public String getPoolName() {
            return "ilpwriter";
        }

        @Override
        public long getSleepThreshold() {
            return lineTcpWriterWorkerSleepThreshold;
        }

        @Override
        public int[] getWorkerAffinity() {
            return lineTcpWriterWorkerAffinity;
        }

        @Override
        public int getWorkerCount() {
            return lineTcpWriterWorkerCount;
        }

        @Override
        public long getYieldThreshold() {
            return lineTcpWriterWorkerYieldThreshold;
        }

        @Override
        public boolean haltOnError() {
            return lineTcpWriterWorkerPoolHaltOnError;
        }
    }

    private class PropLineUdpReceiverConfiguration implements LineUdpReceiverConfiguration {
        @Override
        public boolean getAutoCreateNewColumns() {
            return ilpAutoCreateNewColumns;
        }

        @Override
        public boolean getAutoCreateNewTables() {
            return ilpAutoCreateNewTables;
        }

        @Override
        public int getBindIPv4Address() {
            return lineUdpBindIPV4Address;
        }

        @Override
        public int getCommitMode() {
            return lineUdpCommitMode;
        }

        @Override
        public int getCommitRate() {
            return lineUdpCommitRate;
        }

        @Override
        public short getDefaultColumnTypeForFloat() {
            return floatDefaultColumnType;
        }

        @Override
        public short getDefaultColumnTypeForInteger() {
            return integerDefaultColumnType;
        }

        @Override
        public int getDefaultPartitionBy() {
            return lineUdpDefaultPartitionBy;
        }

        @Override
        public int getGroupIPv4Address() {
            return lineUdpGroupIPv4Address;
        }

        @Override
        public int getMaxFileNameLength() {
            return maxFileNameLength;
        }

        @Override
        public int getMsgBufferSize() {
            return lineUdpMsgBufferSize;
        }

        @Override
        public int getMsgCount() {
            return lineUdpMsgCount;
        }

        @Override
        public NetworkFacade getNetworkFacade() {
            return NetworkFacadeImpl.INSTANCE;
        }

        @Override
        public int getPort() {
            return lineUdpPort;
        }

        @Override
        public int getReceiveBufferSize() {
            return lineUdpReceiveBufferSize;
        }

        @Override
        public LineTimestampAdapter getTimestampAdapter() {
            return lineUdpTimestampAdapter;
        }

        @Override
        public boolean isEnabled() {
            return lineUdpEnabled;
        }

        @Override
        public boolean isUnicast() {
            return lineUdpUnicast;
        }

        @Override
        public boolean isUseLegacyStringDefault() {
            return useLegacyStringDefault;
        }

        @Override
        public boolean ownThread() {
            return lineUdpOwnThread;
        }

        @Override
        public int ownThreadAffinity() {
            return lineUdpOwnThreadAffinity;
        }
    }

    private class PropMetricsConfiguration implements MetricsConfiguration {

        @Override
        public boolean isEnabled() {
            return metricsEnabled;
        }
    }

    private class PropPGWireConfiguration implements PGWireConfiguration {

        @Override
        public int getBinParamCountCapacity() {
            return pgBinaryParamsCapacity;
        }

        @Override
        public int getCharacterStoreCapacity() {
            return pgCharacterStoreCapacity;
        }

        @Override
        public int getCharacterStorePoolCapacity() {
            return pgCharacterStorePoolCapacity;
        }

        @Override
        public SqlExecutionCircuitBreakerConfiguration getCircuitBreakerConfiguration() {
            return circuitBreakerConfiguration;
        }

        @Override
        public int getConnectionPoolInitialCapacity() {
            return pgConnectionPoolInitialCapacity;
        }

        @Override
        public DateLocale getDefaultDateLocale() {
            return pgDefaultLocale;
        }

        @Override
        public String getDefaultPassword() {
            return pgPassword;
        }

        @Override
        public String getDefaultUsername() {
            return pgUsername;
        }

        @Override
        public IODispatcherConfiguration getDispatcherConfiguration() {
            return propPGWireDispatcherConfiguration;
        }

        @Override
        public FactoryProvider getFactoryProvider() {
            return factoryProvider;
        }

        @Override
        public int getForceRecvFragmentationChunkSize() {
            return pgForceRecvFragmentationChunkSize;
        }

        @Override
        public int getForceSendFragmentationChunkSize() {
            return pgForceSendFragmentationChunkSize;
        }

        @Override
        public int getInsertCacheBlockCount() {
            return pgInsertCacheBlockCount;
        }

        @Override
        public int getInsertCacheRowCount() {
            return pgInsertCacheRowCount;
        }

        @Override
        public int getMaxBlobSizeOnQuery() {
            return pgMaxBlobSizeOnQuery;
        }

        @Override
        public int getNamedStatementCacheCapacity() {
            return pgNamedStatementCacheCapacity;
        }

        @Override
        public int getNamesStatementPoolCapacity() {
            return pgNamesStatementPoolCapacity;
        }

        @Override
        public long getNapThreshold() {
            return pgWorkerNapThreshold;
        }

        @Override
        public NetworkFacade getNetworkFacade() {
            return NetworkFacadeImpl.INSTANCE;
        }

        @Override
        public int getPendingWritersCacheSize() {
            return pgPendingWritersCacheCapacity;
        }

        @Override
        public String getPoolName() {
            return "pgwire";
        }

        @Override
        public String getReadOnlyPassword() {
            return pgReadOnlyPassword;
        }

        @Override
        public String getReadOnlyUsername() {
            return pgReadOnlyUsername;
        }

        @Override
        public int getRecvBufferSize() {
            return pgRecvBufferSize;
        }

        @Override
        public int getSelectCacheBlockCount() {
            return pgSelectCacheBlockCount;
        }

        @Override
        public int getSelectCacheRowCount() {
            return pgSelectCacheRowCount;
        }

        @Override
        public int getSendBufferSize() {
            return pgSendBufferSize;
        }

        @Override
        public String getServerVersion() {
            return "11.3";
        }

        @Override
        public long getSleepThreshold() {
            return pgWorkerSleepThreshold;
        }

        @Override
        public int getUpdateCacheBlockCount() {
            return pgUpdateCacheBlockCount;
        }

        @Override
        public int getUpdateCacheRowCount() {
            return pgUpdateCacheRowCount;
        }

        @Override
        public int[] getWorkerAffinity() {
            return pgWorkerAffinity;
        }

        @Override
        public int getWorkerCount() {
            return pgWorkerCount;
        }

        @Override
        public long getYieldThreshold() {
            return pgWorkerYieldThreshold;
        }

        @Override
        public boolean haltOnError() {
            return pgHaltOnError;
        }

        @Override
        public boolean isDaemonPool() {
            return pgDaemonPool;
        }

        @Override
        public boolean isEnabled() {
            return pgEnabled;
        }

        @Override
        public boolean isInsertCacheEnabled() {
            return pgInsertCacheEnabled;
        }

        @Override
        public boolean isReadOnlyUserEnabled() {
            return pgReadOnlyUserEnabled;
        }

        @Override
        public boolean isSelectCacheEnabled() {
            return pgSelectCacheEnabled;
        }

        @Override
        public boolean isUpdateCacheEnabled() {
            return pgUpdateCacheEnabled;
        }

        @Override
        public boolean readOnlySecurityContext() {
            return pgReadOnlySecurityContext || isReadOnlyInstance;
        }
    }

    private class PropPGWireDispatcherConfiguration implements IODispatcherConfiguration {

        @Override
        public int getBindIPv4Address() {
            return pgNetBindIPv4Address;
        }

        @Override
        public int getBindPort() {
            return pgNetBindPort;
        }

        @Override
        public MillisecondClock getClock() {
            return MillisecondClockImpl.INSTANCE;
        }

        @Override
        public String getDispatcherLogName() {
            return "pg-server";
        }

        @Override
        public EpollFacade getEpollFacade() {
            return EpollFacadeImpl.INSTANCE;
        }

        @Override
        public long getHeartbeatInterval() {
            return -1L;
        }

        @Override
        public boolean getHint() {
            return pgNetConnectionHint;
        }

        @Override
        public KqueueFacade getKqueueFacade() {
            return KqueueFacadeImpl.INSTANCE;
        }

        @Override
        public int getLimit() {
            return pgNetConnectionLimit;
        }

        @Override
        public NetworkFacade getNetworkFacade() {
            return NetworkFacadeImpl.INSTANCE;
        }

        @Override
        public long getQueueTimeout() {
            return pgNetConnectionQueueTimeout;
        }

        @Override
        public int getRcvBufSize() {
            return pgNetConnectionRcvBuf;
        }

        @Override
        public SelectFacade getSelectFacade() {
            return SelectFacadeImpl.INSTANCE;
        }

        @Override
        public int getSndBufSize() {
            return pgNetConnectionSndBuf;
        }

        @Override
        public int getTestConnectionBufferSize() {
            return netTestConnectionBufferSize;
        }

        @Override
        public long getTimeout() {
            return pgNetIdleConnectionTimeout;
        }
    }

    class PropPublicPassthroughConfiguration implements PublicPassthroughConfiguration {
        @Override
        public String getPosthogApiKey() {
            return posthogApiKey;
        }

        @Override
        public boolean isPosthogEnabled() {
            return posthogEnabled;
        }

        public void populateSettings(CharSequenceObjHashMap<CharSequence> settings) {
            settings.put(PropertyKey.POSTHOG_ENABLED.getPropertyPath(), JsonPropertyValueFormatter.bool(isPosthogEnabled()));
            settings.put(PropertyKey.POSTHOG_API_KEY.getPropertyPath(), str(getPosthogApiKey()));
        }
    }

    private class PropSqlExecutionCircuitBreakerConfiguration implements SqlExecutionCircuitBreakerConfiguration {

        @Override
        public boolean checkConnection() {
            return true;
        }

        @Override
        public int getBufferSize() {
            return netTestConnectionBufferSize;
        }

        @Override
        public int getCircuitBreakerThrottle() {
            return circuitBreakerThrottle;
        }

        @Override
        @NotNull
        public MillisecondClock getClock() {
            return MillisecondClockImpl.INSTANCE;
        }

        @Override
        @NotNull
        public NetworkFacade getNetworkFacade() {
            return NetworkFacadeImpl.INSTANCE;
        }

        @Override
        public long getQueryTimeout() {
            return queryTimeout;
        }

        @Override
        public boolean isEnabled() {
            return interruptOnClosedConnection;
        }
    }

    public class PropStaticContentProcessorConfiguration implements StaticContentProcessorConfiguration {

        @Override
        public FilesFacade getFilesFacade() {
            return FilesFacadeImpl.INSTANCE;
        }

        @Override
        public CharSequence getIndexFileName() {
            return indexFileName;
        }

        @Override
        public String getKeepAliveHeader() {
            return keepAliveHeader;
        }

        @Override
        public MimeTypesCache getMimeTypesCache() {
            return mimeTypesCache;
        }

        /**
         * Absolute path to HTTP public directory.
         *
         * @return path to public directory
         */
        @Override
        public CharSequence getPublicDirectory() {
            return publicDirectory;
        }

        @Override
        public byte getRequiredAuthType() {
            return SecurityContext.AUTH_TYPE_NONE;
        }
    }

    private class PropTelemetryConfiguration implements TelemetryConfiguration {

        @Override
        public boolean getDisableCompletely() {
            return telemetryDisableCompletely;
        }

        @Override
        public boolean getEnabled() {
            return telemetryEnabled;
        }

        @Override
        public int getQueueCapacity() {
            return telemetryQueueCapacity;
        }

        @Override
        public boolean hideTables() {
            return telemetryHideTables;
        }
    }

    private class PropTextConfiguration implements TextConfiguration {

        @Override
        public int getDateAdapterPoolCapacity() {
            return dateAdapterPoolCapacity;
        }

        @Override
        public DateLocale getDefaultDateLocale() {
            return locale;
        }

        @Override
        public InputFormatConfiguration getInputFormatConfiguration() {
            return inputFormatConfiguration;
        }

        @Override
        public int getJsonCacheLimit() {
            return jsonCacheLimit;
        }

        @Override
        public int getJsonCacheSize() {
            return jsonCacheSize;
        }

        @Override
        public double getMaxRequiredDelimiterStdDev() {
            return maxRequiredDelimiterStdDev;
        }

        @Override
        public double getMaxRequiredLineLengthStdDev() {
            return maxRequiredLineLengthStdDev;
        }

        @Override
        public int getMetadataStringPoolCapacity() {
            return metadataStringPoolCapacity;
        }

        @Override
        public int getRollBufferLimit() {
            return rollBufferLimit;
        }

        @Override
        public int getRollBufferSize() {
            return rollBufferSize;
        }

        @Override
        public int getTextAnalysisMaxLines() {
            return textAnalysisMaxLines;
        }

        @Override
        public int getTextLexerStringPoolCapacity() {
            return textLexerStringPoolCapacity;
        }

        @Override
        public int getTimestampAdapterPoolCapacity() {
            return timestampAdapterPoolCapacity;
        }

        @Override
        public int getUtf8SinkSize() {
            return utf8SinkSize;
        }

        @Override
        public boolean isUseLegacyStringDefault() {
            return useLegacyStringDefault;
        }
    }

    private class PropWaitProcessorConfiguration implements WaitProcessorConfiguration {

        @Override
        public MillisecondClock getClock() {
            return MillisecondClockImpl.INSTANCE;
        }

        @Override
        public double getExponentialWaitMultiplier() {
            return rerunExponentialWaitMultiplier;
        }

        @Override
        public int getInitialWaitQueueSize() {
            return rerunInitialWaitQueueSize;
        }

        @Override
        public int getMaxProcessingQueueSize() {
            return rerunMaxProcessingQueueSize;
        }

        @Override
        public long getMaxWaitCapMs() {
            return maxRerunWaitCapMs;
        }
    }

    private class PropWalApplyPoolConfiguration implements WorkerPoolConfiguration {
        @Override
        public long getNapThreshold() {
            return walApplyWorkerNapThreshold;
        }

        @Override
        public String getPoolName() {
            return "wal-apply";
        }

        @Override
        public long getSleepThreshold() {
            return walApplyWorkerSleepThreshold;
        }

        @Override
        public long getSleepTimeout() {
            return walApplySleepTimeout;
        }

        @Override
        public int[] getWorkerAffinity() {
            return walApplyWorkerAffinity;
        }

        @Override
        public int getWorkerCount() {
            return walApplyWorkerCount;
        }

        @Override
        public long getYieldThreshold() {
            return walApplyWorkerYieldThreshold;
        }

        @Override
        public boolean haltOnError() {
            return walApplyWorkerHaltOnError;
        }

        @Override
        public boolean isEnabled() {
            return walApplyWorkerCount > 0;
        }
    }

    private class PropWorkerPoolConfiguration implements WorkerPoolConfiguration {
        @Override
        public long getNapThreshold() {
            return sharedWorkerNapThreshold;
        }

        @Override
        public String getPoolName() {
            return "shared";
        }

        @Override
        public long getSleepThreshold() {
            return sharedWorkerSleepThreshold;
        }

        @Override
        public long getSleepTimeout() {
            return sharedWorkerSleepTimeout;
        }

        @Override
        public int[] getWorkerAffinity() {
            return sharedWorkerAffinity;
        }

        @Override
        public int getWorkerCount() {
            return sharedWorkerCount;
        }

        @Override
        public long getYieldThreshold() {
            return sharedWorkerYieldThreshold;
        }

        @Override
        public boolean haltOnError() {
            return sharedWorkerHaltOnError;
        }
    }

    static {
        WRITE_FO_OPTS.put("o_direct", (int) CairoConfiguration.O_DIRECT);
        WRITE_FO_OPTS.put("o_sync", (int) CairoConfiguration.O_SYNC);
        WRITE_FO_OPTS.put("o_async", (int) CairoConfiguration.O_ASYNC);
        WRITE_FO_OPTS.put("o_none", (int) CairoConfiguration.O_NONE);
    }
}<|MERGE_RESOLUTION|>--- conflicted
+++ resolved
@@ -518,10 +518,6 @@
     private long pgWorkerNapThreshold;
     private long pgWorkerSleepThreshold;
     private long pgWorkerYieldThreshold;
-<<<<<<< HEAD
-=======
-    private final int queryCacheEventQueueCapacity;
->>>>>>> 6097cddd
     private boolean stringToCharCastAllowed;
     private long symbolCacheWaitUsBeforeReload;
 
