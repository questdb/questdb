/*******************************************************************************
 *     ___                  _   ____  ____
 *    / _ \ _   _  ___  ___| |_|  _ \| __ )
 *   | | | | | | |/ _ \/ __| __| | | |  _ \
 *   | |_| | |_| |  __/\__ \ |_| |_| | |_) |
 *    \__\_\\__,_|\___||___/\__|____/|____/
 *
 *  Copyright (c) 2014-2019 Appsicle
 *  Copyright (c) 2019-2022 QuestDB
 *
 *  Licensed under the Apache License, Version 2.0 (the "License");
 *  you may not use this file except in compliance with the License.
 *  You may obtain a copy of the License at
 *
 *  http://www.apache.org/licenses/LICENSE-2.0
 *
 *  Unless required by applicable law or agreed to in writing, software
 *  distributed under the License is distributed on an "AS IS" BASIS,
 *  WITHOUT WARRANTIES OR CONDITIONS OF ANY KIND, either express or implied.
 *  See the License for the specific language governing permissions and
 *  limitations under the License.
 *
 ******************************************************************************/

package io.questdb;

import io.questdb.cairo.*;
import io.questdb.cairo.security.AllowAllCairoSecurityContext;
import io.questdb.cairo.sql.SqlExecutionCircuitBreakerConfiguration;
import io.questdb.cutlass.http.*;
import io.questdb.cutlass.http.processors.JsonQueryProcessorConfiguration;
import io.questdb.cutlass.http.processors.StaticContentProcessorConfiguration;
import io.questdb.cutlass.json.JsonException;
import io.questdb.cutlass.json.JsonLexer;
import io.questdb.cutlass.line.*;
import io.questdb.cutlass.line.tcp.LineTcpReceiverConfiguration;
import io.questdb.cutlass.line.udp.LineUdpReceiverConfiguration;
import io.questdb.cutlass.pgwire.PGWireConfiguration;
import io.questdb.cutlass.text.TextConfiguration;
import io.questdb.cutlass.text.types.InputFormatConfiguration;
import io.questdb.log.Log;
import io.questdb.metrics.MetricsConfiguration;
import io.questdb.mp.WorkerPoolConfiguration;
import io.questdb.network.*;
import io.questdb.std.*;
import io.questdb.std.datetime.DateFormat;
import io.questdb.std.datetime.DateLocale;
import io.questdb.std.datetime.DateLocaleFactory;
import io.questdb.std.datetime.microtime.*;
import io.questdb.std.datetime.millitime.DateFormatFactory;
import io.questdb.std.datetime.millitime.MillisecondClock;
import io.questdb.std.datetime.millitime.MillisecondClockImpl;
import io.questdb.std.str.Path;
import io.questdb.std.str.StringSink;
import org.jetbrains.annotations.Nullable;

import java.io.File;
import java.util.*;

public class PropServerConfiguration implements ServerConfiguration {
    public static final String CONFIG_DIRECTORY = "conf";
    public static final String DB_DIRECTORY = "db";
    public static final String SNAPSHOT_DIRECTORY = "snapshot";
    public static final long COMMIT_INTERVAL_DEFAULT = 2000;
    private static final LowerCaseCharSequenceIntHashMap WRITE_FO_OPTS = new LowerCaseCharSequenceIntHashMap();
    private final IODispatcherConfiguration httpIODispatcherConfiguration = new PropHttpIODispatcherConfiguration();
    private final WaitProcessorConfiguration httpWaitProcessorConfiguration = new PropWaitProcessorConfiguration();
    private final StaticContentProcessorConfiguration staticContentProcessorConfiguration = new PropStaticContentProcessorConfiguration();
    private final HttpServerConfiguration httpServerConfiguration = new PropHttpServerConfiguration();
    private final TextConfiguration textConfiguration = new PropTextConfiguration();
    private final CairoConfiguration cairoConfiguration = new PropCairoConfiguration();
    private final LineUdpReceiverConfiguration lineUdpReceiverConfiguration = new PropLineUdpReceiverConfiguration();
    private final JsonQueryProcessorConfiguration jsonQueryProcessorConfiguration = new PropJsonQueryProcessorConfiguration();
    private final TelemetryConfiguration telemetryConfiguration = new PropTelemetryConfiguration();
    private final int commitMode;
    private final boolean httpServerEnabled;
    private final int createAsSelectRetryCount;
    private final CharSequence defaultMapType;
    private final boolean defaultSymbolCacheFlag;
    private final int defaultSymbolCapacity;
    private final int fileOperationRetryCount;
    private final long idleCheckInterval;
    private final long inactiveReaderTTL;
    private final long inactiveWriterTTL;
    private final int indexValueBlockSize;
    private final int maxSwapFileCount;
    private final int mkdirMode;
    private final int parallelIndexThreshold;
    private final int readerPoolMaxSegments;
    private final long spinLockTimeoutUs;
    private final boolean httpSqlCacheEnabled;
    private final int httpSqlCacheBlockCount;
    private final int httpSqlCacheRowCount;
    private final int rndFunctionMemoryPageSize;
    private final int rndFunctionMemoryMaxPages;
    private final int sqlCharacterStoreCapacity;
    private final int sqlCharacterStoreSequencePoolCapacity;
    private final int sqlColumnPoolCapacity;
    private final int sqlCopyModelPoolCapacity;
    private final double sqlCompactMapLoadFactor;
    private final int sqlExpressionPoolCapacity;
    private final double sqlFastMapLoadFactor;
    private final int sqlJoinContextPoolCapacity;
    private final int sqlLexerPoolCapacity;
    private final int sqlMapKeyCapacity;
    private final int sqlMapPageSize;
    private final int sqlMapMaxPages;
    private final int sqlMapMaxResizes;
    private final int sqlModelPoolCapacity;
    private final int sqlMaxNegativeLimit;
    private final long sqlSortKeyPageSize;
    private final int sqlSortKeyMaxPages;
    private final long sqlSortLightValuePageSize;
    private final int sqlSortLightValueMaxPages;
    private final int sqlHashJoinValuePageSize;
    private final int sqlHashJoinValueMaxPages;
    private final long sqlLatestByRowCount;
    private final int sqlHashJoinLightValuePageSize;
    private final int sqlHashJoinLightValueMaxPages;
    private final int sqlSortValuePageSize;
    private final int sqlSortValueMaxPages;
    private final long workStealTimeoutNanos;
    private final boolean parallelIndexingEnabled;
    private final int sqlJoinMetadataPageSize;
    private final int sqlJoinMetadataMaxResizes;
    private final int lineUdpCommitRate;
    private final int lineUdpGroupIPv4Address;
    private final int lineUdpMsgBufferSize;
    private final int lineUdpMsgCount;
    private final int lineUdpReceiveBufferSize;
    private final int lineUdpCommitMode;
    private final int[] sharedWorkerAffinity;
    private final int sharedWorkerCount;
    private final boolean sharedWorkerHaltOnError;
    private final long sharedWorkerYieldThreshold;
    private final long sharedWorkerSleepThreshold;
    private final long sharedWorkerSleepMs;
    private final WorkerPoolConfiguration workerPoolConfiguration = new PropWorkerPoolConfiguration();
    private final PGWireConfiguration pgWireConfiguration = new PropPGWireConfiguration();
    private final InputFormatConfiguration inputFormatConfiguration;
    private final LineProtoTimestampAdapter lineUdpTimestampAdapter;
    private final String inputRoot;
    private final boolean lineUdpEnabled;
    private final int lineUdpOwnThreadAffinity;
    private final boolean lineUdpUnicast;
    private final boolean lineUdpOwnThread;
    private final int sqlCopyBufferSize;
    private final long writerDataAppendPageSize;
    private final long writerMiscAppendPageSize;
    private final int sqlAnalyticColumnPoolCapacity;
    private final int sqlCreateTableModelPoolCapacity;
    private final int sqlColumnCastModelPoolCapacity;
    private final int sqlRenameTableModelPoolCapacity;
    private final int sqlWithClauseModelPoolCapacity;
    private final int sqlInsertModelPoolCapacity;
    private final int sqlGroupByPoolCapacity;
    private final int sqlGroupByMapCapacity;
    private final int sqlMaxSymbolNotEqualsCount;
    private final int sqlBindVariablePoolSize;
    private final int sqlPageFrameMinRows;
    private final int sqlPageFrameMaxRows;
    private final int sqlJitMode;
    private final int sqlJitIRMemoryPageSize;
    private final int sqlJitIRMemoryMaxPages;
    private final int sqlJitBindVarsMemoryPageSize;
    private final int sqlJitBindVarsMemoryMaxPages;
    private final int sqlJitRowsThreshold;
    private final int sqlJitPageAddressCacheThreshold;
    private final boolean sqlJitDebugEnabled;
    private final DateLocale locale;
    private final String backupRoot;
    private final DateFormat backupDirTimestampFormat;
    private final CharSequence backupTempDirName;
    private final int backupMkdirMode;
    private final int sqlFloatToStrCastScale;
    private final int sqlDoubleToStrCastScale;
    private final PropPGWireDispatcherConfiguration propPGWireDispatcherConfiguration = new PropPGWireDispatcherConfiguration();
    private final boolean pgEnabled;
    private final boolean telemetryEnabled;
    private final boolean telemetryDisableCompletely;
    private final int telemetryQueueCapacity;
    private final boolean telemetryHideTables;
    private final LineTcpReceiverConfiguration lineTcpReceiverConfiguration = new PropLineTcpReceiverConfiguration();
    private final IODispatcherConfiguration lineTcpReceiverDispatcherConfiguration = new PropLineTcpReceiverIODispatcherConfiguration();
    private final boolean lineTcpEnabled;
    private final WorkerPoolAwareConfiguration lineTcpWriterWorkerPoolConfiguration = new PropLineTcpWriterWorkerPoolConfiguration();
    private final WorkerPoolAwareConfiguration lineTcpIOWorkerPoolConfiguration = new PropLineTcpIOWorkerPoolConfiguration();
    private final Log log;
    private final PropHttpMinServerConfiguration httpMinServerConfiguration = new PropHttpMinServerConfiguration();
    private final PropHttpContextConfiguration httpContextConfiguration = new PropHttpContextConfiguration();
    private final boolean httpMinServerEnabled;
    private final PropHttpMinIODispatcherConfiguration httpMinIODispatcherConfiguration = new PropHttpMinIODispatcherConfiguration();
    private final PropSqlExecutionCircuitBreakerConfiguration circuitBreakerConfiguration = new PropSqlExecutionCircuitBreakerConfiguration();
    private final int sqlAnalyticStorePageSize;
    private final int sqlAnalyticStoreMaxPages;
    private final int sqlAnalyticRowIdPageSize;
    private final int sqlAnalyticRowIdMaxPages;
    private final int sqlAnalyticTreeKeyPageSize;
    private final int sqlAnalyticTreeKeyMaxPages;
    private final String root;
    private final String dbDirectory;
    private final String confRoot;
    private final String snapshotRoot;
    private final String snapshotInstanceId;
    private final boolean snapshotRecoveryEnabled;
    private final long maxRerunWaitCapMs;
    private final double rerunExponentialWaitMultiplier;
    private final int rerunInitialWaitQueueSize;
    private final int rerunMaxProcessingQueueSize;
    private final BuildInformation buildInformation;
    private final int columnIndexerQueueCapacity;
    private final int vectorAggregateQueueCapacity;
    private final int o3CallbackQueueCapacity;
    private final int o3PartitionQueueCapacity;
    private final int o3OpenColumnQueueCapacity;
    private final int o3CopyQueueCapacity;
    private final int o3UpdPartitionSizeQueueCapacity;
    private final int o3PurgeDiscoveryQueueCapacity;
    private final int o3ColumnMemorySize;
    private final int maxUncommittedRows;
    private final long commitLag;
    private final long instanceHashLo;
    private final long instanceHashHi;
    private final int sqlTxnScoreboardEntryCount;
    private final boolean o3QuickSortEnabled;
    private final MetricsConfiguration metricsConfiguration = new PropMetricsConfiguration();
    private final boolean metricsEnabled;
    private final int sqlDistinctTimestampKeyCapacity;
    private final double sqlDistinctTimestampLoadFactor;
    private final int circuitBreakerThrottle;
    private final int circuitBreakerBufferSize;
    private final long circuitBreakerMaxTime;
    private final int latestByQueueCapacity;
    private final int sampleByIndexSearchPageSize;
    private final int binaryEncodingMaxLength;
    private final long writerDataIndexKeyAppendPageSize;
    private final long writerDataIndexValueAppendPageSize;
    private final long writerAsyncCommandBusyWaitTimeout;
    private final int writerAsyncCommandQueueCapacity;
    private final long writerAsyncCommandQueueSlotSize;
    private final int writerTickRowsCountMod;
    private final long writerAsyncCommandMaxWaitTimeout;
    private final int o3PartitionPurgeListCapacity;
    private final int cairoPageFrameDispatchQueueCapacity;
    private final int cairoPageFrameReduceQueueCapacity;
    private final int cairoPageFrameReduceRowIdListCapacity;
    private final int cairoPageFrameReduceColumnListCapacity;
    private final long writerFileOpenOpts;
    private final int cairoPageFrameReduceShardCount;
    private int lineUdpDefaultPartitionBy;
    private int httpMinNetConnectionLimit;
    private boolean httpMinNetConnectionHint;
    private boolean httpAllowDeflateBeforeSend;
    private int[] httpWorkerAffinity;
    private int[] httpMinWorkerAffinity;
    private int connectionPoolInitialCapacity;
    private int connectionStringPoolCapacity;
    private int multipartHeaderBufferSize;
    private long multipartIdleSpinCount;
    private int recvBufferSize;
    private int requestHeaderBufferSize;
    private int httpWorkerCount;
    private boolean httpWorkerHaltOnError;
    private long httpWorkerYieldThreshold;
    private long httpWorkerSleepThreshold;
    private long httpWorkerSleepMs;
    private boolean httpServerKeepAlive;
    private int sendBufferSize;
    private CharSequence indexFileName;
    private String publicDirectory;
    private int httpNetConnectionLimit;
    private boolean httpNetConnectionHint;
    private long httpNetConnectionTimeout;
    private long httpNetConnectionQueueTimeout;
    private int httpNetConnectionSndBuf;
    private int httpNetConnectionRcvBuf;
    private int dateAdapterPoolCapacity;
    private int jsonCacheLimit;
    private int jsonCacheSize;
    private double maxRequiredDelimiterStdDev;
    private double maxRequiredLineLengthStdDev;
    private int metadataStringPoolCapacity;
    private int rollBufferLimit;
    private int rollBufferSize;
    private int textAnalysisMaxLines;
    private int textLexerStringPoolCapacity;
    private int timestampAdapterPoolCapacity;
    private int utf8SinkSize;
    private MimeTypesCache mimeTypesCache;
    private String keepAliveHeader;
    private int httpNetBindIPv4Address;
    private int httpNetBindPort;
    private int lineUdpBindIPV4Address;
    private int lineUdpPort;
    private int queryCacheEventQueueCapacity;
    private int jsonQueryFloatScale;
    private int jsonQueryDoubleScale;
    private int jsonQueryConnectionCheckFrequency;
    private boolean httpFrozenClock;
    private boolean httpReadOnlySecurityContext;
    private long maxHttpQueryResponseRowLimit;
    private boolean interruptOnClosedConnection;
    private int pgNetConnectionLimit;
    private boolean pgNetConnectionHint;
    private int pgNetBindIPv4Address;
    private int pgNetBindPort;
    private long pgNetIdleConnectionTimeout;
    private long pgNetConnectionQueueTimeout;
    private int pgNetConnectionRcvBuf;
    private int pgNetConnectionSndBuf;
    private int pgCharacterStoreCapacity;
    private int pgBinaryParamsCapacity;
    private int pgCharacterStorePoolCapacity;
    private int pgConnectionPoolInitialCapacity;
    private String pgPassword;
    private String pgUsername;
    private boolean pgReadOnlySecurityContext;
    private int pgMaxBlobSizeOnQuery;
    private int pgRecvBufferSize;
    private int pgSendBufferSize;
    private DateLocale pgDefaultLocale;
    private int[] pgWorkerAffinity;
    private int pgWorkerCount;
    private boolean pgHaltOnError;
    private long pgWorkerYieldThreshold;
    private long pgWorkerSleepThreshold;
    private boolean pgDaemonPool;
    private boolean pgSelectCacheEnabled;
    private int pgSelectCacheBlockCount;
    private int pgSelectCacheRowCount;
    private boolean pgInsertCacheEnabled;
    private int pgInsertCacheBlockCount;
    private int pgInsertCacheRowCount;
    private int pgInsertPoolCapacity;
    private int pgNamedStatementCacheCapacity;
    private int pgNamesStatementPoolCapacity;
    private int pgPendingWritersCacheCapacity;
    private int lineTcpNetConnectionLimit;
    private boolean lineTcpNetConnectionHint;
    private int lineTcpNetBindIPv4Address;
    private int lineTcpNetBindPort;
    private long lineTcpNetConnectionTimeout;
    private long lineTcpNetConnectionQueueTimeout;
    private int lineTcpNetConnectionRcvBuf;
    private int lineTcpConnectionPoolInitialCapacity;
    private LineProtoTimestampAdapter lineTcpTimestampAdapter;
    private int lineTcpMsgBufferSize;
    private int lineTcpMaxMeasurementSize;
    private int lineTcpWriterQueueCapacity;
    private int lineTcpWriterWorkerCount;
    private int[] lineTcpWriterWorkerAffinity;
    private boolean lineTcpWriterWorkerPoolHaltOnError;
    private long lineTcpWriterWorkerYieldThreshold;
    private long lineTcpWriterWorkerSleepThreshold;
    private int lineTcpIOWorkerCount;
    private int[] lineTcpIOWorkerAffinity;
    private boolean lineTcpIOWorkerPoolHaltOnError;
    private long lineTcpIOWorkerYieldThreshold;
    private long lineTcpIOWorkerSleepThreshold;
    private long lineTcpMaintenanceInterval;
    private double lineTcpCommitIntervalFraction;
    private long lineTcpCommitIntervalDefault;
    private String lineTcpAuthDbPath;
    private int lineTcpDefaultPartitionBy;
    private long minIdleMsBeforeWriterRelease;
    private boolean lineTcpDisconnectOnError;
    private String httpVersion;
    private int httpMinWorkerCount;
    private boolean httpMinWorkerHaltOnError;
    private long httpMinWorkerYieldThreshold;
    private long httpMinWorkerSleepThreshold;
    private int httpMinBindIPv4Address;
    private int httpMinBindPort;
    private long httpMinNetConnectionTimeout;
    private long httpMinNetConnectionQueueTimeout;
    private int httpMinNetConnectionRcvBuf;
    private int httpMinNetConnectionSndBuf;
    private long symbolCacheWaitUsBeforeReload;
    private boolean stringToCharCastAllowed;
    private boolean symbolAsFieldSupported;
    private boolean isStringAsTagSupported;

    public PropServerConfiguration(
            String root,
            Properties properties,
            @Nullable Map<String, String> env,
            Log log,
            final BuildInformation buildInformation
    ) throws ServerConfigurationException, JsonException {
        validateProperties(properties);

        this.log = log;

        this.mkdirMode = getInt(properties, env, PropertyKey.CAIRO_MKDIR_MODE, 509);

        this.dbDirectory = getString(properties, env, PropertyKey.CAIRO_ROOT, DB_DIRECTORY);
        if (new File(this.dbDirectory).isAbsolute()) {
            this.root = this.dbDirectory;
            this.confRoot = rootSubdir(this.root, PropServerConfiguration.CONFIG_DIRECTORY); // ../conf
            this.snapshotRoot = rootSubdir(this.root, PropServerConfiguration.SNAPSHOT_DIRECTORY); // ../snapshot
        } else {
            this.root = new File(root, this.dbDirectory).getAbsolutePath();
            this.confRoot = new File(root, CONFIG_DIRECTORY).getAbsolutePath();
            this.snapshotRoot = new File(root, SNAPSHOT_DIRECTORY).getAbsolutePath();
        }

        this.snapshotInstanceId = getString(properties, env, PropertyKey.CAIRO_SNAPSHOT_INSTANCE_ID, "");
        this.snapshotRecoveryEnabled = getBoolean(properties, env, PropertyKey.CAIRO_SNAPSHOT_RECOVERY_ENABLED, true);

        int cpuAvailable = Runtime.getRuntime().availableProcessors();
        int cpuUsed = 0;
        final FilesFacade ff = cairoConfiguration.getFilesFacade();
        try (Path path = new Path()) {
            ff.mkdirs(path.of(this.root).slash$(), this.mkdirMode);
            path.of(this.root).concat(TableUtils.TAB_INDEX_FILE_NAME).$();
            final long tableIndexFd = TableUtils.openFileRWOrFail(ff, path, CairoConfiguration.O_NONE);
            final long fileSize = ff.length(tableIndexFd);
            if (fileSize < Long.BYTES) {
                if (!ff.allocate(tableIndexFd, Files.PAGE_SIZE)) {
                    ff.close(tableIndexFd);
                    throw CairoException.instance(ff.errno()).put("Could not allocate [file=").put(path).put(", actual=").put(fileSize).put(", desired=").put(Files.PAGE_SIZE).put(']');
                }
            }

            final long tableIndexMem = TableUtils.mapRWOrClose(ff, tableIndexFd, Files.PAGE_SIZE, MemoryTag.MMAP_DEFAULT);
            Rnd rnd = new Rnd(getCairoConfiguration().getMicrosecondClock().getTicks(), getCairoConfiguration().getMillisecondClock().getTicks());
            if (Os.compareAndSwap(tableIndexMem + Long.BYTES, 0, rnd.nextLong()) == 0) {
                Unsafe.getUnsafe().putLong(tableIndexMem + Long.BYTES * 2, rnd.nextLong());
            }
            this.instanceHashLo = Unsafe.getUnsafe().getLong(tableIndexMem + Long.BYTES);
            this.instanceHashHi = Unsafe.getUnsafe().getLong(tableIndexMem + Long.BYTES * 2);
            ff.munmap(tableIndexMem, Files.PAGE_SIZE, MemoryTag.MMAP_DEFAULT);
            ff.close(tableIndexFd);
            ///

            this.httpMinServerEnabled = getBoolean(properties, env, PropertyKey.HTTP_MIN_ENABLED, true);
            if (httpMinServerEnabled) {
                this.httpMinWorkerHaltOnError = getBoolean(properties, env, PropertyKey.HTTP_MIN_WORKER_HALT_ON_ERROR, false);
                this.httpMinWorkerCount = getInt(properties, env, PropertyKey.HTTP_MIN_WORKER_COUNT, cpuAvailable > 16 ? 1 : 0);
                cpuUsed += this.httpMinWorkerCount;
                this.httpMinWorkerAffinity = getAffinity(properties, env, PropertyKey.HTTP_MIN_WORKER_AFFINITY, httpMinWorkerCount);
                this.httpMinWorkerYieldThreshold = getLong(properties, env, PropertyKey.HTTP_MIN_WORKER_YIELD_THRESHOLD, 10);
                this.httpMinWorkerSleepThreshold = getLong(properties, env, PropertyKey.HTTP_MIN_WORKER_SLEEP_THRESHOLD, 10000);

                // obsolete
                String httpMinBindTo = getString(properties, env, PropertyKey.HTTP_MIN_BIND_TO, "0.0.0.0:9003");

                parseBindTo(properties, env, PropertyKey.HTTP_MIN_NET_BIND_TO, httpMinBindTo, (a, p) -> {
                    httpMinBindIPv4Address = a;
                    httpMinBindPort = p;
                });

                this.httpMinNetConnectionLimit = getInt(properties, env, PropertyKey.HTTP_MIN_NET_CONNECTION_LIMIT, 4);

                // obsolete
                this.httpMinNetConnectionTimeout = getLong(properties, env, PropertyKey.HTTP_MIN_NET_IDLE_CONNECTION_TIMEOUT, 5 * 60 * 1000L);
                this.httpMinNetConnectionTimeout = getLong(properties, env, PropertyKey.HTTP_MIN_NET_CONNECTION_TIMEOUT, this.httpMinNetConnectionTimeout);

                // obsolete
                this.httpMinNetConnectionQueueTimeout = getLong(properties, env, PropertyKey.HTTP_MIN_NET_QUEUED_CONNECTION_TIMEOUT, 5 * 1000L);
                this.httpMinNetConnectionQueueTimeout = getLong(properties, env, PropertyKey.HTTP_MIN_NET_CONNECTION_QUEUE_TIMEOUT, this.httpMinNetConnectionQueueTimeout);

                // obsolete
                this.httpMinNetConnectionSndBuf = getIntSize(properties, env, PropertyKey.HTTP_MIN_NET_SND_BUF_SIZE, 1024);
                this.httpMinNetConnectionSndBuf = getIntSize(properties, env, PropertyKey.HTTP_MIN_NET_CONNECTION_SNDBUF, this.httpMinNetConnectionSndBuf);

                // obsolete
                this.httpMinNetConnectionRcvBuf = getIntSize(properties, env, PropertyKey.HTTP_NET_RCV_BUF_SIZE, 1024);
                this.httpMinNetConnectionRcvBuf = getIntSize(properties, env, PropertyKey.HTTP_MIN_NET_CONNECTION_RCVBUF, this.httpMinNetConnectionRcvBuf);
                this.httpMinNetConnectionHint = getBoolean(properties, env, PropertyKey.HTTP_MIN_NET_CONNECTION_HINT, false);
            }

            this.httpServerEnabled = getBoolean(properties, env, PropertyKey.HTTP_ENABLED, true);
            if (httpServerEnabled) {
                this.connectionPoolInitialCapacity = getInt(properties, env, PropertyKey.HTTP_CONNECTION_POOL_INITIAL_CAPACITY, 16);
                this.connectionStringPoolCapacity = getInt(properties, env, PropertyKey.HTTP_CONNECTION_STRING_POOL_CAPACITY, 128);
                this.multipartHeaderBufferSize = getIntSize(properties, env, PropertyKey.HTTP_MULTIPART_HEADER_BUFFER_SIZE, 512);
                this.multipartIdleSpinCount = getLong(properties, env, PropertyKey.HTTP_MULTIPART_IDLE_SPIN_COUNT, 10_000);
                this.recvBufferSize = getIntSize(properties, env, PropertyKey.HTTP_RECEIVE_BUFFER_SIZE, 1024 * 1024);
                this.requestHeaderBufferSize = getIntSize(properties, env, PropertyKey.HTTP_REQUEST_HEADER_BUFFER_SIZE, 32 * 2014);
                this.httpWorkerCount = getInt(properties, env, PropertyKey.HTTP_WORKER_COUNT, 0);
                cpuUsed += this.httpWorkerCount;
                this.httpWorkerAffinity = getAffinity(properties, env, PropertyKey.HTTP_WORKER_AFFINITY, httpWorkerCount);
                this.httpWorkerHaltOnError = getBoolean(properties, env, PropertyKey.HTTP_WORKER_HALT_ON_ERROR, false);
                this.httpWorkerYieldThreshold = getLong(properties, env, PropertyKey.HTTP_WORKER_YIELD_THRESHOLD, 10);
                this.httpWorkerSleepThreshold = getLong(properties, env, PropertyKey.HTTP_WORKER_SLEEP_THRESHOLD, 10000);
                this.httpWorkerSleepMs = getLong(properties, env, PropertyKey.HTTP_WORKER_SLEEP_MS, 100);
                this.sendBufferSize = getIntSize(properties, env, PropertyKey.HTTP_SEND_BUFFER_SIZE, 2 * 1024 * 1024);
                this.indexFileName = getString(properties, env, PropertyKey.HTTP_STATIC_INDEX_FILE_NAME, "index.html");
                this.httpFrozenClock = getBoolean(properties, env, PropertyKey.HTTP_FROZEN_CLOCK, false);
                this.httpAllowDeflateBeforeSend = getBoolean(properties, env, PropertyKey.HTTP_ALLOW_DEFLATE_BEFORE_SEND, false);
                this.httpServerKeepAlive = getBoolean(properties, env, PropertyKey.HTTP_SERVER_KEEP_ALIVE, true);
                this.httpVersion = getString(properties, env, PropertyKey.HTTP_VERSION, "HTTP/1.1");
                if (!httpVersion.endsWith(" ")) {
                    httpVersion += ' ';
                }

                int keepAliveTimeout = getInt(properties, env, PropertyKey.HTTP_KEEP_ALIVE_TIMEOUT, 5);
                int keepAliveMax = getInt(properties, env, PropertyKey.HTTP_KEEP_ALIVE_MAX, 10_000);

                if (keepAliveTimeout > 0 && keepAliveMax > 0) {
                    this.keepAliveHeader = "Keep-Alive: timeout=" + keepAliveTimeout + ", max=" + keepAliveMax + Misc.EOL;
                } else {
                    this.keepAliveHeader = null;
                }

                final String publicDirectory = getString(properties, env, PropertyKey.HTTP_STATIC_PUBLIC_DIRECTORY, "public");
                // translate public directory into absolute path
                // this will generate some garbage, but this is ok - we're just doing this once on startup
                if (new File(publicDirectory).isAbsolute()) {
                    this.publicDirectory = publicDirectory;
                } else {
                    this.publicDirectory = new File(root, publicDirectory).getAbsolutePath();
                }

                // maintain obsolete property name for the time being
                this.httpNetConnectionLimit = getInt(properties, env, PropertyKey.HTTP_NET_ACTIVE_CONNECTION_LIMIT, 256);
                this.httpNetConnectionLimit = getInt(properties, env, PropertyKey.HTTP_NET_CONNECTION_LIMIT, this.httpNetConnectionLimit);
                this.httpNetConnectionHint = getBoolean(properties, env, PropertyKey.HTTP_NET_CONNECTION_HINT, false);
                // obsolete
                this.httpNetConnectionTimeout = getLong(properties, env, PropertyKey.HTTP_NET_IDLE_CONNECTION_TIMEOUT, 5 * 60 * 1000L);
                this.httpNetConnectionTimeout = getLong(properties, env, PropertyKey.HTTP_NET_CONNECTION_TIMEOUT, this.httpNetConnectionTimeout);

                // obsolete
                this.httpNetConnectionQueueTimeout = getLong(properties, env, PropertyKey.HTTP_NET_QUEUED_CONNECTION_TIMEOUT, 5 * 1000L);
                this.httpNetConnectionQueueTimeout = getLong(properties, env, PropertyKey.HTTP_NET_CONNECTION_QUEUE_TIMEOUT, this.httpNetConnectionQueueTimeout);

                // obsolete
                this.httpNetConnectionSndBuf = getIntSize(properties, env, PropertyKey.HTTP_NET_SND_BUF_SIZE, 2 * 1024 * 1024);
                this.httpNetConnectionSndBuf = getIntSize(properties, env, PropertyKey.HTTP_NET_CONNECTION_SNDBUF, this.httpNetConnectionSndBuf);

                // obsolete
                this.httpNetConnectionRcvBuf = getIntSize(properties, env, PropertyKey.HTTP_NET_RCV_BUF_SIZE, 2 * 1024 * 1024);
                this.httpNetConnectionRcvBuf = getIntSize(properties, env, PropertyKey.HTTP_NET_CONNECTION_RCVBUF, this.httpNetConnectionRcvBuf);

                this.dateAdapterPoolCapacity = getInt(properties, env, PropertyKey.HTTP_TEXT_DATE_ADAPTER_POOL_CAPACITY, 16);
                this.jsonCacheLimit = getIntSize(properties, env, PropertyKey.HTTP_TEXT_JSON_CACHE_LIMIT, 16384);
                this.jsonCacheSize = getIntSize(properties, env, PropertyKey.HTTP_TEXT_JSON_CACHE_SIZE, 8192);
                this.maxRequiredDelimiterStdDev = getDouble(properties, env, PropertyKey.HTTP_TEXT_MAX_REQUIRED_DELIMITER_STDDEV, 0.1222d);
                this.maxRequiredLineLengthStdDev = getDouble(properties, env, PropertyKey.HTTP_TEXT_MAX_REQUIRED_LINE_LENGTH_STDDEV, 0.8);
                this.metadataStringPoolCapacity = getInt(properties, env, PropertyKey.HTTP_TEXT_METADATA_STRING_POOL_CAPACITY, 128);

                this.rollBufferLimit = getIntSize(properties, env, PropertyKey.HTTP_TEXT_ROLL_BUFFER_LIMIT, 1024 * 4096);
                this.rollBufferSize = getIntSize(properties, env, PropertyKey.HTTP_TEXT_ROLL_BUFFER_SIZE, 1024);
                this.textAnalysisMaxLines = getInt(properties, env, PropertyKey.HTTP_TEXT_ANALYSIS_MAX_LINES, 1000);
                this.textLexerStringPoolCapacity = getInt(properties, env, PropertyKey.HTTP_TEXT_LEXER_STRING_POOL_CAPACITY, 64);
                this.timestampAdapterPoolCapacity = getInt(properties, env, PropertyKey.HTTP_TEXT_TIMESTAMP_ADAPTER_POOL_CAPACITY, 64);
                this.utf8SinkSize = getIntSize(properties, env, PropertyKey.HTTP_TEXT_UTF8_SINK_SIZE, 4096);

                this.jsonQueryConnectionCheckFrequency = getInt(properties, env, PropertyKey.HTTP_JSON_QUERY_CONNECTION_CHECK_FREQUENCY, 1_000_000);
                this.jsonQueryFloatScale = getInt(properties, env, PropertyKey.HTTP_JSON_QUERY_FLOAT_SCALE, 4);
                this.jsonQueryDoubleScale = getInt(properties, env, PropertyKey.HTTP_JSON_QUERY_DOUBLE_SCALE, 12);
                this.httpReadOnlySecurityContext = getBoolean(properties, env, PropertyKey.HTTP_SECURITY_READONLY, false);
                this.maxHttpQueryResponseRowLimit = getLong(properties, env, PropertyKey.HTTP_SECURITY_MAX_RESPONSE_ROWS, Long.MAX_VALUE);
                this.interruptOnClosedConnection = getBoolean(properties, env, PropertyKey.HTTP_SECURITY_INTERRUPT_ON_CLOSED_CONNECTION, true);

                String httpBindTo = getString(properties, env, PropertyKey.HTTP_BIND_TO, "0.0.0.0:9000");
                parseBindTo(properties, env, PropertyKey.HTTP_NET_BIND_TO, httpBindTo, (a, p) -> {
                    httpNetBindIPv4Address = a;
                    httpNetBindPort = p;
                });

                // load mime types
                path.of(new File(new File(root, CONFIG_DIRECTORY), "mime.types").getAbsolutePath()).$();
                this.mimeTypesCache = new MimeTypesCache(FilesFacadeImpl.INSTANCE, path);
            }

            this.maxRerunWaitCapMs = getLong(properties, env, PropertyKey.HTTP_BUSY_RETRY_MAXIMUM_WAIT_BEFORE_RETRY, 1000);
            this.rerunExponentialWaitMultiplier = getDouble(properties, env, PropertyKey.HTTP_BUSY_RETRY_EXPONENTIAL_WAIT_MULTIPLIER, 2.0);
            this.rerunInitialWaitQueueSize = getIntSize(properties, env, PropertyKey.HTTP_BUSY_RETRY_INITIAL_WAIT_QUEUE_SIZE, 64);
            this.rerunMaxProcessingQueueSize = getIntSize(properties, env, PropertyKey.HTTP_BUSY_RETRY_MAX_PROCESSING_QUEUE_SIZE, 4096);

            this.circuitBreakerThrottle = getInt(properties, env, PropertyKey.CIRCUIT_BREAKER_THROTTLE, 2_000_000);
            this.circuitBreakerBufferSize = getInt(properties, env, PropertyKey.CIRCUIT_BREAKER_BUFFER_SIZE, 64);
            this.circuitBreakerMaxTime = (long) (getDouble(properties, env, PropertyKey.QUERY_TIMEOUT_SEC, 60) * Timestamps.SECOND_MICROS);

            this.pgEnabled = getBoolean(properties, env, PropertyKey.PG_ENABLED, true);
            if (pgEnabled) {
                // obsolete
                pgNetConnectionLimit = getInt(properties, env, PropertyKey.PG_NET_ACTIVE_CONNECTION_LIMIT, 10);
                pgNetConnectionLimit = getInt(properties, env, PropertyKey.PG_NET_CONNECTION_LIMIT, pgNetConnectionLimit);
                pgNetConnectionHint = getBoolean(properties, env, PropertyKey.PG_NET_CONNECTION_HINT, false);
                parseBindTo(properties, env, PropertyKey.PG_NET_BIND_TO, "0.0.0.0:8812", (a, p) -> {
                    pgNetBindIPv4Address = a;
                    pgNetBindPort = p;
                });

                // obsolete
                this.pgNetIdleConnectionTimeout = getLong(properties, env, PropertyKey.PG_NET_IDLE_TIMEOUT, 300_000);
                this.pgNetIdleConnectionTimeout = getLong(properties, env, PropertyKey.PG_NET_CONNECTION_TIMEOUT, this.pgNetIdleConnectionTimeout);
                this.pgNetConnectionQueueTimeout = getLong(properties, env, PropertyKey.PG_NET_CONNECTION_QUEUE_TIMEOUT, 5_000);

                // obsolete
                this.pgNetConnectionRcvBuf = getIntSize(properties, env, PropertyKey.PG_NET_RECV_BUF_SIZE, -1);
                this.pgNetConnectionRcvBuf = getIntSize(properties, env, PropertyKey.PG_NET_CONNECTION_RCVBUF, this.pgNetConnectionRcvBuf);

                // obsolete
                this.pgNetConnectionSndBuf = getIntSize(properties, env, PropertyKey.PG_NET_SEND_BUF_SIZE, -1);
                this.pgNetConnectionSndBuf = getIntSize(properties, env, PropertyKey.PG_NET_CONNECTION_SNDBUF, this.pgNetConnectionSndBuf);

                this.pgCharacterStoreCapacity = getInt(properties, env, PropertyKey.PG_CHARACTER_STORE_CAPACITY, 4096);
                this.pgBinaryParamsCapacity = getInt(properties, env, PropertyKey.PG_BINARY_PARAM_COUNT_CAPACITY, 2);
                this.pgCharacterStorePoolCapacity = getInt(properties, env, PropertyKey.PG_CHARACTER_STORE_POOL_CAPACITY, 64);
                this.pgConnectionPoolInitialCapacity = getInt(properties, env, PropertyKey.PG_CONNECTION_POOL_CAPACITY, 64);
                this.pgPassword = getString(properties, env, PropertyKey.PG_PASSWORD, "quest");
                this.pgUsername = getString(properties, env, PropertyKey.PG_USER, "admin");
                this.pgReadOnlySecurityContext = getBoolean(properties, env, PropertyKey.PG_SECURITY_READONLY, false);
                this.pgMaxBlobSizeOnQuery = getIntSize(properties, env, PropertyKey.PG_MAX_BLOB_SIZE_ON_QUERY, 512 * 1024);
                this.pgRecvBufferSize = getIntSize(properties, env, PropertyKey.PG_RECV_BUFFER_SIZE, 1024 * 1024);
                this.pgSendBufferSize = getIntSize(properties, env, PropertyKey.PG_SEND_BUFFER_SIZE, 1024 * 1024);
                final String dateLocale = getString(properties, env, PropertyKey.PG_DATE_LOCALE, "en");
                this.pgDefaultLocale = DateLocaleFactory.INSTANCE.getLocale(dateLocale);
                if (this.pgDefaultLocale == null) {
                    throw new ServerConfigurationException(PropertyKey.PG_DATE_LOCALE.getPropertyPath(), dateLocale);
                }
                this.pgWorkerCount = getInt(properties, env, PropertyKey.PG_WORKER_COUNT, 0);
                cpuUsed += this.pgWorkerCount;
                this.pgWorkerAffinity = getAffinity(properties, env, PropertyKey.PG_WORKER_AFFINITY, pgWorkerCount);
                this.pgHaltOnError = getBoolean(properties, env, PropertyKey.PG_HALT_ON_ERROR, false);
                this.pgWorkerYieldThreshold = getLong(properties, env, PropertyKey.PG_WORKER_YIELD_THRESHOLD, 10);
                this.pgWorkerSleepThreshold = getLong(properties, env, PropertyKey.PG_WORKER_SLEEP_THRESHOLD, 10000);
                this.pgDaemonPool = getBoolean(properties, env, PropertyKey.PG_DAEMON_POOL, true);
                this.pgSelectCacheEnabled = getBoolean(properties, env, PropertyKey.PG_SELECT_CACHE_ENABLED, true);
                this.pgSelectCacheBlockCount = getInt(properties, env, PropertyKey.PG_SELECT_CACHE_BLOCK_COUNT, 16);
                this.pgSelectCacheRowCount = getInt(properties, env, PropertyKey.PG_SELECT_CACHE_ROW_COUNT, 16);
                this.pgInsertCacheEnabled = getBoolean(properties, env, PropertyKey.PG_INSERT_CACHE_ENABLED, true);
                this.pgInsertCacheBlockCount = getInt(properties, env, PropertyKey.PG_INSERT_CACHE_BLOCK_COUNT, 8);
                this.pgInsertCacheRowCount = getInt(properties, env, PropertyKey.PG_INSERT_CACHE_ROW_COUNT, 8);
                this.pgInsertPoolCapacity = getInt(properties, env, PropertyKey.PG_INSERT_POOL_CAPACITY, 64);
                this.pgNamedStatementCacheCapacity = getInt(properties, env, PropertyKey.PG_NAMED_STATEMENT_CACHE_CAPACITY, 32);
                this.pgNamesStatementPoolCapacity = getInt(properties, env, PropertyKey.PG_NAMED_STATEMENT_POOL_CAPACITY, 32);
                this.pgPendingWritersCacheCapacity = getInt(properties, env, PropertyKey.PG_PENDING_WRITERS_CACHE_CAPACITY, 16);
            }

            this.commitMode = getCommitMode(properties, env, PropertyKey.CAIRO_COMMIT_MODE);
            this.createAsSelectRetryCount = getInt(properties, env, PropertyKey.CAIRO_CREAT_AS_SELECT_RETRY_COUNT, 5);
            this.defaultMapType = getString(properties, env, PropertyKey.CAIRO_DEFAULT_MAP_TYPE, "fast");
            this.defaultSymbolCacheFlag = getBoolean(properties, env, PropertyKey.CAIRO_DEFAULT_SYMBOL_CACHE_FLAG, true);
            this.defaultSymbolCapacity = getInt(properties, env, PropertyKey.CAIRO_DEFAULT_SYMBOL_CAPACITY, 256);
            this.fileOperationRetryCount = getInt(properties, env, PropertyKey.CAIRO_FILE_OPERATION_RETRY_COUNT, 30);
            this.idleCheckInterval = getLong(properties, env, PropertyKey.CAIRO_IDLE_CHECK_INTERVAL, 5 * 60 * 1000L);
            this.inactiveReaderTTL = getLong(properties, env, PropertyKey.CAIRO_INACTIVE_READER_TTL, 120_000);
            this.inactiveWriterTTL = getLong(properties, env, PropertyKey.CAIRO_INACTIVE_WRITER_TTL, 600_000);
            this.indexValueBlockSize = Numbers.ceilPow2(getIntSize(properties, env, PropertyKey.CAIRO_INDEX_VALUE_BLOCK_SIZE, 256));
            this.maxSwapFileCount = getInt(properties, env, PropertyKey.CAIRO_MAX_SWAP_FILE_COUNT, 30);
            this.parallelIndexThreshold = getInt(properties, env, PropertyKey.CAIRO_PARALLEL_INDEX_THRESHOLD, 100000);
            this.readerPoolMaxSegments = getInt(properties, env, PropertyKey.CAIRO_READER_POOL_MAX_SEGMENTS, 5);
            this.spinLockTimeoutUs = getLong(properties, env, PropertyKey.CAIRO_SPIN_LOCK_TIMEOUT, 1_000_000);
            this.httpSqlCacheEnabled = getBoolean(properties, env, PropertyKey.HTTP_QUERY_CACHE_ENABLED, true);
            this.httpSqlCacheBlockCount = getInt(properties, env, PropertyKey.HTTP_QUERY_CACHE_BLOCK_COUNT, 4);
            this.httpSqlCacheRowCount = getInt(properties, env, PropertyKey.HTTP_QUERY_CACHE_ROW_COUNT, 16);
            this.sqlCharacterStoreCapacity = getInt(properties, env, PropertyKey.CAIRO_CHARACTER_STORE_CAPACITY, 1024);
            this.sqlCharacterStoreSequencePoolCapacity = getInt(properties, env, PropertyKey.CAIRO_CHARACTER_STORE_SEQUENCE_POOL_CAPACITY, 64);
            this.sqlColumnPoolCapacity = getInt(properties, env, PropertyKey.CAIRO_COLUMN_POOL_CAPACITY, 4096);
            this.sqlCompactMapLoadFactor = getDouble(properties, env, PropertyKey.CAIRO_COMPACT_MAP_LOAD_FACTOR, 0.7);
            this.sqlExpressionPoolCapacity = getInt(properties, env, PropertyKey.CAIRO_EXPRESSION_POOL_CAPACITY, 8192);
            this.sqlFastMapLoadFactor = getDouble(properties, env, PropertyKey.CAIRO_FAST_MAP_LOAD_FACTOR, 0.5);
            this.sqlJoinContextPoolCapacity = getInt(properties, env, PropertyKey.CAIRO_SQL_JOIN_CONTEXT_POOL_CAPACITY, 64);
            this.sqlLexerPoolCapacity = getInt(properties, env, PropertyKey.CAIRO_LEXER_POOL_CAPACITY, 2048);
            this.sqlMapKeyCapacity = getInt(properties, env, PropertyKey.CAIRO_SQL_MAP_KEY_CAPACITY, 2048 * 1024);
            this.sqlMapPageSize = getIntSize(properties, env, PropertyKey.CAIRO_SQL_MAP_PAGE_SIZE, 4 * 1024 * 1024);
            this.sqlMapMaxPages = getIntSize(properties, env, PropertyKey.CAIRO_SQL_MAP_MAX_PAGES, Integer.MAX_VALUE);
            this.sqlMapMaxResizes = getIntSize(properties, env, PropertyKey.CAIRO_SQL_MAP_MAX_RESIZES, Integer.MAX_VALUE);
            this.sqlModelPoolCapacity = getInt(properties, env, PropertyKey.CAIRO_MODEL_POOL_CAPACITY, 1024);
            this.sqlMaxNegativeLimit = getInt(properties, env, PropertyKey.CAIRO_SQL_MAX_NEGATIVE_LIMIT, 10_000);
            this.sqlSortKeyPageSize = getLongSize(properties, env, PropertyKey.CAIRO_SQL_SORT_KEY_PAGE_SIZE, 4 * 1024 * 1024);
            this.sqlSortKeyMaxPages = getIntSize(properties, env, PropertyKey.CAIRO_SQL_SORT_KEY_MAX_PAGES, Integer.MAX_VALUE);
            this.sqlSortLightValuePageSize = getLongSize(properties, env, PropertyKey.CAIRO_SQL_SORT_LIGHT_VALUE_PAGE_SIZE, 8 * 1048576);
            this.sqlSortLightValueMaxPages = getIntSize(properties, env, PropertyKey.CAIRO_SQL_SORT_LIGHT_VALUE_MAX_PAGES, Integer.MAX_VALUE);
            this.sqlHashJoinValuePageSize = getIntSize(properties, env, PropertyKey.CAIRO_SQL_HASH_JOIN_VALUE_PAGE_SIZE, 16777216);
            this.sqlHashJoinValueMaxPages = getIntSize(properties, env, PropertyKey.CAIRO_SQL_HASH_JOIN_VALUE_MAX_PAGES, Integer.MAX_VALUE);
            this.sqlLatestByRowCount = getInt(properties, env, PropertyKey.CAIRO_SQL_LATEST_BY_ROW_COUNT, 1000);
            this.sqlHashJoinLightValuePageSize = getIntSize(properties, env, PropertyKey.CAIRO_SQL_HASH_JOIN_LIGHT_VALUE_PAGE_SIZE, 1048576);
            this.sqlHashJoinLightValueMaxPages = getIntSize(properties, env, PropertyKey.CAIRO_SQL_HASH_JOIN_LIGHT_VALUE_MAX_PAGES, Integer.MAX_VALUE);
            this.sqlSortValuePageSize = getIntSize(properties, env, PropertyKey.CAIRO_SQL_SORT_VALUE_PAGE_SIZE, 16777216);
            this.sqlSortValueMaxPages = getIntSize(properties, env, PropertyKey.CAIRO_SQL_SORT_VALUE_MAX_PAGES, Integer.MAX_VALUE);
            this.workStealTimeoutNanos = getLong(properties, env, PropertyKey.CAIRO_WORK_STEAL_TIMEOUT_NANOS, 10_000);
            this.parallelIndexingEnabled = getBoolean(properties, env, PropertyKey.CAIRO_PARALLEL_INDEXING_ENABLED, true);
            this.sqlJoinMetadataPageSize = getIntSize(properties, env, PropertyKey.CAIRO_SQL_JOIN_METADATA_PAGE_SIZE, 16384);
            this.sqlJoinMetadataMaxResizes = getIntSize(properties, env, PropertyKey.CAIRO_SQL_JOIN_METADATA_MAX_RESIZES, Integer.MAX_VALUE);
            this.sqlAnalyticColumnPoolCapacity = getInt(properties, env, PropertyKey.CAIRO_SQL_ANALYTIC_COLUMN_POOL_CAPACITY, 64);
            this.sqlCreateTableModelPoolCapacity = getInt(properties, env, PropertyKey.CAIRO_SQL_CREATE_TABEL_MODEL_POOL_CAPACITY, 16);
            this.sqlColumnCastModelPoolCapacity = getInt(properties, env, PropertyKey.CAIRO_SQL_COLUMN_CAST_MODEL_POOL_CAPACITY, 16);
            this.sqlRenameTableModelPoolCapacity = getInt(properties, env, PropertyKey.CAIRO_SQL_RENAME_TABLE_MODEL_POOL_CAPACITY, 16);
            this.sqlWithClauseModelPoolCapacity = getInt(properties, env, PropertyKey.CAIRO_SQL_WITH_CLAUSE_MODEL_POOL_CAPACITY, 128);
            this.sqlInsertModelPoolCapacity = getInt(properties, env, PropertyKey.CAIRO_SQL_INSERT_MODEL_POOL_CAPACITY, 64);
            this.sqlCopyModelPoolCapacity = getInt(properties, env, PropertyKey.CAIRO_SQL_COPY_MODEL_POOL_CAPACITY, 32);
            this.sqlCopyBufferSize = getIntSize(properties, env, PropertyKey.CAIRO_SQL_COPY_BUFFER_SIZE, 2 * 1024 * 1024);

            this.cairoPageFrameDispatchQueueCapacity = Numbers.ceilPow2(getInt(properties, env, PropertyKey.CAIRO_PAGE_FRAME_DISPATCH_QUEUE_CAPACITY, 64));
            this.cairoPageFrameReduceQueueCapacity = Numbers.ceilPow2(getInt(properties, env, PropertyKey.CAIRO_PAGE_FRAME_REDUCE_QUEUE_CAPACITY, 256));
            this.cairoPageFrameReduceRowIdListCapacity = Numbers.ceilPow2(getInt(properties, env, PropertyKey.CAIRO_PAGE_FRAME_ROWID_LIST_CAPACITY, 256));
            this.cairoPageFrameReduceColumnListCapacity = Numbers.ceilPow2(getInt(properties, env, PropertyKey.CAIRO_PAGE_FRAME_COLUMN_LIST_CAPACITY, 16));
            this.cairoPageFrameReduceShardCount = getInt(properties, env, PropertyKey.CAIRO_PAGE_FRAME_SHARD_COUNT, 16);

            this.writerDataIndexKeyAppendPageSize = Files.ceilPageSize(getLongSize(properties, env, PropertyKey.CAIRO_WRITER_DATA_INDEX_KEY_APPEND_PAGE_SIZE, 512 * 1024));
            this.writerDataIndexValueAppendPageSize = Files.ceilPageSize(getLongSize(properties, env, PropertyKey.CAIRO_WRITER_DATA_INDEX_VALUE_APPEND_PAGE_SIZE, 16 * 1024 * 1024));
            this.writerDataAppendPageSize = Files.ceilPageSize(getLongSize(properties, env, PropertyKey.CAIRO_WRITER_DATA_APPEND_PAGE_SIZE, 16 * 1024 * 1024));
            this.writerMiscAppendPageSize = Files.ceilPageSize(getLongSize(properties, env, PropertyKey.CAIRO_WRITER_MISC_APPEND_PAGE_SIZE, Files.PAGE_SIZE));

            this.sampleByIndexSearchPageSize = getIntSize(properties, env, PropertyKey.CAIRO_SQL_SAMPLEBY_PAGE_SIZE, 0);
            this.sqlDoubleToStrCastScale = getInt(properties, env, PropertyKey.CAIRO_SQL_DOUBLE_CAST_SCALE, 12);
            this.sqlFloatToStrCastScale = getInt(properties, env, PropertyKey.CAIRO_SQL_FLOAT_CAST_SCALE, 4);
            this.sqlGroupByMapCapacity = getInt(properties, env, PropertyKey.CAIRO_SQL_GROUPBY_MAP_CAPACITY, 1024);
            this.sqlGroupByPoolCapacity = getInt(properties, env, PropertyKey.CAIRO_SQL_GROUPBY_POOL_CAPACITY, 1024);
            this.sqlMaxSymbolNotEqualsCount = getInt(properties, env, PropertyKey.CAIRO_SQL_MAX_SYMBOL_NOT_EQUALS_COUNT, 100);
            this.sqlBindVariablePoolSize = getInt(properties, env, PropertyKey.CAIRO_SQL_BIND_VARIABLE_POOL_SIZE, 8);
            final String sqlCopyFormatsFile = getString(properties, env, PropertyKey.CAIRO_SQL_COPY_FORMATS_FILE, "/text_loader.json");
            final String dateLocale = getString(properties, env, PropertyKey.CAIRO_DATE_LOCALE, "en");
            this.locale = DateLocaleFactory.INSTANCE.getLocale(dateLocale);
            if (this.locale == null) {
                throw new ServerConfigurationException(PropertyKey.CAIRO_DATE_LOCALE.getPropertyPath(), dateLocale);
            }
            this.sqlDistinctTimestampKeyCapacity = getInt(properties, env, PropertyKey.CAIRO_SQL_DISTINCT_TIMESTAMP_KEY_CAPACITY, 512);
            this.sqlDistinctTimestampLoadFactor = getDouble(properties, env, PropertyKey.CAIRO_SQL_DISTINCT_TIMESTAMP_LOAD_FACTOR, 0.5);
            this.sqlPageFrameMinRows = getInt(properties, env, PropertyKey.CAIRO_SQL_PAGE_FRAME_MIN_ROWS, 1_000);
            this.sqlPageFrameMaxRows = getInt(properties, env, PropertyKey.CAIRO_SQL_PAGE_FRAME_MAX_ROWS, 1_000_000);

            this.sqlJitMode = getSqlJitMode(properties, env);
            this.sqlJitIRMemoryPageSize = getIntSize(properties, env, PropertyKey.CAIRO_SQL_JIT_IR_MEMORY_PAGE_SIZE, 8 * 1024);
            this.sqlJitIRMemoryMaxPages = getInt(properties, env, PropertyKey.CAIRO_SQL_JIT_IR_MEMORY_MAX_PAGES, 8);
            this.sqlJitBindVarsMemoryPageSize = getIntSize(properties, env, PropertyKey.CAIRO_SQL_JIT_BIND_VARS_MEMORY_PAGE_SIZE, 4 * 1024);
            this.sqlJitBindVarsMemoryMaxPages = getInt(properties, env, PropertyKey.CAIRO_SQL_JIT_BIND_VARS_MEMORY_MAX_PAGES, 8);
            this.sqlJitRowsThreshold = getIntSize(properties, env, PropertyKey.CAIRO_SQL_JIT_ROWS_THRESHOLD, 1024 * 1024);
            this.sqlJitPageAddressCacheThreshold = getIntSize(properties, env, PropertyKey.CAIRO_SQL_JIT_PAGE_ADDRESS_CACHE_THRESHOLD, 1024 * 1024);
            this.sqlJitDebugEnabled = getBoolean(properties, env, PropertyKey.CAIRO_SQL_JIT_DEBUG_ENABLED, false);

            String value = getString(properties, env, PropertyKey.CAIRO_WRITER_FO_OPTS, "o_none");
            long lopts = CairoConfiguration.O_NONE;
            String[] opts = value.split("\\|");
            for (String opt : opts) {
                int index = WRITE_FO_OPTS.keyIndex(opt.trim());
                if (index < 0) {
                    lopts |= WRITE_FO_OPTS.valueAt(index);
                }
            }
            writerFileOpenOpts = lopts;

            this.inputFormatConfiguration = new InputFormatConfiguration(
                    new DateFormatFactory(),
                    DateLocaleFactory.INSTANCE,
                    new TimestampFormatFactory(),
                    this.locale
            );

            try (JsonLexer lexer = new JsonLexer(1024, 1024)) {
                inputFormatConfiguration.parseConfiguration(lexer, confRoot, sqlCopyFormatsFile);
            }

            this.inputRoot = getString(properties, env, PropertyKey.CAIRO_SQL_COPY_ROOT, null);
            this.backupRoot = getString(properties, env, PropertyKey.CAIRO_SQL_BACKUP_ROOT, null);
            this.backupDirTimestampFormat = getTimestampFormat(properties, env);
            this.backupTempDirName = getString(properties, env, PropertyKey.CAIRO_SQL_BACKUP_DIR_TMP_NAME, "tmp");
            this.backupMkdirMode = getInt(properties, env, PropertyKey.CAIRO_SQL_BACKUP_MKDIR_MODE, 509);
            this.columnIndexerQueueCapacity = Numbers.ceilPow2(getInt(properties, env, PropertyKey.CAIRO_COLUMN_INDEXER_QUEUE_CAPACITY, 64));
            this.vectorAggregateQueueCapacity = Numbers.ceilPow2(getInt(properties, env, PropertyKey.CAIRO_VECTOR_AGGREGATE_QUEUE_CAPACITY, 128));
            this.o3CallbackQueueCapacity = Numbers.ceilPow2(getInt(properties, env, PropertyKey.CAIRO_O3_CALLBACK_QUEUE_CAPACITY, 128));
            this.o3PartitionQueueCapacity = Numbers.ceilPow2(getInt(properties, env, PropertyKey.CAIRO_O3_PARTITION_QUEUE_CAPACITY, 128));
            this.o3OpenColumnQueueCapacity = Numbers.ceilPow2(getInt(properties, env, PropertyKey.CAIRO_O3_OPEN_COLUMN_QUEUE_CAPACITY, 128));
            this.o3CopyQueueCapacity = Numbers.ceilPow2(getInt(properties, env, PropertyKey.CAIRO_O3_COPY_QUEUE_CAPACITY, 128));
            this.o3UpdPartitionSizeQueueCapacity = Numbers.ceilPow2(getInt(properties, env, PropertyKey.CAIRO_O3_UPD_PARTITION_SIZE_QUEUE_CAPACITY, 128));
            this.o3PurgeDiscoveryQueueCapacity = Numbers.ceilPow2(getInt(properties, env, PropertyKey.CAIRO_O3_PURGE_DISCOVERY_QUEUE_CAPACITY, 128));
            this.o3ColumnMemorySize = (int) Files.ceilPageSize(getIntSize(properties, env, PropertyKey.CAIRO_O3_COLUMN_MEMORY_SIZE, 16 * Numbers.SIZE_1MB));
            this.maxUncommittedRows = getInt(properties, env, PropertyKey.CAIRO_MAX_UNCOMMITTED_ROWS, 500_000);
            this.commitLag = getLong(properties, env, PropertyKey.CAIRO_COMMIT_LAG, 300_000) * 1_000;
            this.o3QuickSortEnabled = getBoolean(properties, env, PropertyKey.CAIRO_O3_QUICKSORT_ENABLED, false);
            this.rndFunctionMemoryPageSize = Numbers.ceilPow2(getIntSize(properties, env, PropertyKey.CAIRO_RND_MEMORY_PAGE_SIZE, 8192));
            this.rndFunctionMemoryMaxPages = Numbers.ceilPow2(getInt(properties, env, PropertyKey.CAIRO_RND_MEMORY_MAX_PAGES, 128));
            this.sqlAnalyticStorePageSize = Numbers.ceilPow2(getIntSize(properties, env, PropertyKey.CAIRO_SQL_ANALYTIC_STORE_PAGE_SIZE, 1024 * 1024));
            this.sqlAnalyticStoreMaxPages = Numbers.ceilPow2(getInt(properties, env, PropertyKey.CAIRO_SQL_ANALYTIC_STORE_MAX_PAGES, Integer.MAX_VALUE));
            this.sqlAnalyticRowIdPageSize = Numbers.ceilPow2(getIntSize(properties, env, PropertyKey.CAIRO_SQL_ANALYTIC_ROWID_PAGE_SIZE, 512 * 1024));
            this.sqlAnalyticRowIdMaxPages = Numbers.ceilPow2(getInt(properties, env, PropertyKey.CAIRO_SQL_ANALYTIC_ROWID_MAX_PAGES, Integer.MAX_VALUE));
            this.sqlAnalyticTreeKeyPageSize = Numbers.ceilPow2(getIntSize(properties, env, PropertyKey.CAIRO_SQL_ANALYTIC_TREE_PAGE_SIZE, 512 * 1024));
            this.sqlAnalyticTreeKeyMaxPages = Numbers.ceilPow2(getInt(properties, env, PropertyKey.CAIRO_SQL_ANALYTIC_TREE_MAX_PAGES, Integer.MAX_VALUE));
            this.sqlTxnScoreboardEntryCount = Numbers.ceilPow2(getInt(properties, env, PropertyKey.CAIRO_O3_TXN_SCOREBOARD_ENTRY_COUNT, 16384));
            this.latestByQueueCapacity = Numbers.ceilPow2(getInt(properties, env, PropertyKey.CAIRO_LATESTBY_QUEUE_CAPACITY, 32));
            this.telemetryEnabled = getBoolean(properties, env, PropertyKey.TELEMETRY_ENABLED, true);
            this.telemetryDisableCompletely = getBoolean(properties, env, PropertyKey.TELEMETRY_DISABLE_COMPLETELY, false);
            this.telemetryQueueCapacity = Numbers.ceilPow2(getInt(properties, env, PropertyKey.TELEMETRY_QUEUE_CAPACITY, 512));
            this.telemetryHideTables = getBoolean(properties, env, PropertyKey.TELEMETRY_HIDE_TABLES, true);
            this.o3PartitionPurgeListCapacity = getInt(properties, env, PropertyKey.CAIRO_O3_PARTITION_PURGE_LIST_INITIAL_CAPACITY, 1);

            parseBindTo(properties, env, PropertyKey.LINE_UDP_BIND_TO, "0.0.0.0:9009", (a, p) -> {
                this.lineUdpBindIPV4Address = a;
                this.lineUdpPort = p;
            });

            this.lineUdpGroupIPv4Address = getIPv4Address(properties, env, PropertyKey.LINE_UDP_JOIN, "232.1.2.3");
            this.lineUdpCommitRate = getInt(properties, env, PropertyKey.LINE_UDP_COMMIT_RATE, 1_000_000);
            this.lineUdpMsgBufferSize = getIntSize(properties, env, PropertyKey.LINE_UDP_MSG_BUFFER_SIZE, 2048);
            this.lineUdpMsgCount = getInt(properties, env, PropertyKey.LINE_UDP_MSG_COUNT, 10_000);
            this.lineUdpReceiveBufferSize = getIntSize(properties, env, PropertyKey.LINE_UDP_RECEIVE_BUFFER_SIZE, 8 * 1024 * 1024);
            this.lineUdpEnabled = getBoolean(properties, env, PropertyKey.LINE_UDP_ENABLED, true);
            this.lineUdpOwnThreadAffinity = getInt(properties, env, PropertyKey.LINE_UDP_OWN_THREAD_AFFINITY, -1);
            this.lineUdpOwnThread = getBoolean(properties, env, PropertyKey.LINE_UDP_OWN_THREAD, false);
            this.lineUdpUnicast = getBoolean(properties, env, PropertyKey.LINE_UDP_UNICAST, false);
            this.lineUdpCommitMode = getCommitMode(properties, env, PropertyKey.LINE_UDP_COMMIT_MODE);
            this.lineUdpTimestampAdapter = getLineTimestampAdaptor(properties, env, PropertyKey.LINE_UDP_TIMESTAMP);
            String defaultUdpPartitionByProperty = getString(properties, env, PropertyKey.LINE_DEFAULT_PARTITION_BY, "DAY");
            this.lineUdpDefaultPartitionBy = PartitionBy.fromString(defaultUdpPartitionByProperty);
            if (this.lineUdpDefaultPartitionBy == -1) {
                log.info().$("invalid partition by ").$(lineUdpDefaultPartitionBy).$("), will use DAY for UDP").$();
                this.lineUdpDefaultPartitionBy = PartitionBy.DAY;
            }

            this.lineTcpEnabled = getBoolean(properties, env, PropertyKey.LINE_TCP_ENABLED, true);
            if (lineTcpEnabled) {
                // obsolete
                lineTcpNetConnectionLimit = getInt(properties, env, PropertyKey.LINE_TCP_NET_ACTIVE_CONNECTION_LIMIT, 256);
                lineTcpNetConnectionLimit = getInt(properties, env, PropertyKey.LINE_TCP_NET_CONNECTION_LIMIT, lineTcpNetConnectionLimit);
                lineTcpNetConnectionHint = getBoolean(properties, env, PropertyKey.LINE_TCP_NET_CONNECTION_HINT, false);
                parseBindTo(properties, env, PropertyKey.LINE_TCP_NET_BIND_TO, "0.0.0.0:9009", (a, p) -> {
                    lineTcpNetBindIPv4Address = a;
                    lineTcpNetBindPort = p;
                });

                // obsolete
                this.lineTcpNetConnectionTimeout = getLong(properties, env, PropertyKey.LINE_TCP_NET_IDLE_TIMEOUT, 0);
                this.lineTcpNetConnectionTimeout = getLong(properties, env, PropertyKey.LINE_TCP_NET_CONNECTION_TIMEOUT, this.lineTcpNetConnectionTimeout);

                // obsolete
                this.lineTcpNetConnectionQueueTimeout = getLong(properties, env, PropertyKey.LINE_TCP_NET_QUEUED_TIMEOUT, 5_000);
                this.lineTcpNetConnectionQueueTimeout = getLong(properties, env, PropertyKey.LINE_TCP_NET_CONNECTION_QUEUE_TIMEOUT, this.lineTcpNetConnectionQueueTimeout);

                // obsolete
                this.lineTcpNetConnectionRcvBuf = getIntSize(properties, env, PropertyKey.LINE_TCP_NET_RECV_BUF_SIZE, -1);
                this.lineTcpNetConnectionRcvBuf = getIntSize(properties, env, PropertyKey.LINE_TCP_NET_CONNECTION_RCVBUF, this.lineTcpNetConnectionRcvBuf);

                this.lineTcpConnectionPoolInitialCapacity = getInt(properties, env, PropertyKey.LINE_TCP_CONNECTION_POOL_CAPACITY, 8);
                this.lineTcpTimestampAdapter = getLineTimestampAdaptor(properties, env, PropertyKey.LINE_TCP_TIMESTAMP);
                this.lineTcpMsgBufferSize = getIntSize(properties, env, PropertyKey.LINE_TCP_MSG_BUFFER_SIZE, 32768);
                this.lineTcpMaxMeasurementSize = getIntSize(properties, env, PropertyKey.LINE_TCP_MAX_MEASUREMENT_SIZE, 32768);
                if (lineTcpMaxMeasurementSize > lineTcpMsgBufferSize) {
                    throw new IllegalArgumentException(
                            PropertyKey.LINE_TCP_MAX_MEASUREMENT_SIZE.getPropertyPath() + " (" + this.lineTcpMaxMeasurementSize + ") cannot be more than line.tcp.msg.buffer.size (" + this.lineTcpMsgBufferSize + ")");
                }
                this.lineTcpWriterQueueCapacity = getQueueCapacity(properties, env, PropertyKey.LINE_TCP_WRITER_QUEUE_CAPACITY, 128);
                this.lineTcpWriterWorkerCount = getInt(properties, env, PropertyKey.LINE_TCP_WRITER_WORKER_COUNT, 1);
                cpuUsed += this.lineTcpWriterWorkerCount;
                this.lineTcpWriterWorkerAffinity = getAffinity(properties, env, PropertyKey.LINE_TCP_WRITER_WORKER_AFFINITY, lineTcpWriterWorkerCount);
                this.lineTcpWriterWorkerPoolHaltOnError = getBoolean(properties, env, PropertyKey.LINE_TCP_WRITER_HALT_ON_ERROR, false);
                this.lineTcpWriterWorkerYieldThreshold = getLong(properties, env, PropertyKey.LINE_TCP_WRITER_WORKER_YIELD_THRESHOLD, 10);
                this.lineTcpWriterWorkerSleepThreshold = getLong(properties, env, PropertyKey.LINE_TCP_WRITER_WORKER_SLEEP_THRESHOLD, 10000);
                this.symbolCacheWaitUsBeforeReload = getLong(properties, env, PropertyKey.LINE_TCP_SYMBOL_CACHE_WAIT_US_BEFORE_RELOAD, 500_000);

                int ilpTcpWorkerCount;
                if (cpuAvailable < 9) {
                    ilpTcpWorkerCount = 0;
                } else if (cpuAvailable < 17) {
                    ilpTcpWorkerCount = 2;
                } else {
                    ilpTcpWorkerCount = 6;
                }
                this.lineTcpIOWorkerCount = getInt(properties, env, PropertyKey.LINE_TCP_IO_WORKER_COUNT, ilpTcpWorkerCount);
                cpuUsed += this.lineTcpIOWorkerCount;
                this.lineTcpIOWorkerAffinity = getAffinity(properties, env, PropertyKey.LINE_TCP_IO_WORKER_AFFINITY, lineTcpIOWorkerCount);
                this.lineTcpIOWorkerPoolHaltOnError = getBoolean(properties, env, PropertyKey.LINE_TCP_IO_HALT_ON_ERROR, false);
                this.lineTcpIOWorkerYieldThreshold = getLong(properties, env, PropertyKey.LINE_TCP_IO_WORKER_YIELD_THRESHOLD, 10);
                this.lineTcpIOWorkerSleepThreshold = getLong(properties, env, PropertyKey.LINE_TCP_IO_WORKER_SLEEP_THRESHOLD, 10000);
                this.lineTcpMaintenanceInterval = getLong(properties, env, PropertyKey.LINE_TCP_MAINTENANCE_JOB_INTERVAL, 30_000);
                this.lineTcpCommitIntervalFraction = getDouble(properties, env, PropertyKey.LINE_TCP_COMMIT_INTERVAL_FRACTION, 0.5);
                this.lineTcpCommitIntervalDefault = getLong(properties, env, PropertyKey.LINE_TCP_COMMIT_INTERVAL_DEFAULT, COMMIT_INTERVAL_DEFAULT);
                if (this.lineTcpCommitIntervalDefault < 1L) {
                    log.info().$("invalid default commit interval ").$(lineTcpCommitIntervalDefault).$("), will use ").$(COMMIT_INTERVAL_DEFAULT).$();
                    this.lineTcpCommitIntervalDefault = COMMIT_INTERVAL_DEFAULT;
                }
                this.lineTcpAuthDbPath = getString(properties, env, PropertyKey.LINE_TCP_AUTH_DB_PATH, null);
                // obsolete
                String defaultTcpPartitionByProperty = getString(properties, env, PropertyKey.LINE_TCP_DEFAULT_PARTITION_BY, "DAY");
                defaultTcpPartitionByProperty = getString(properties, env, PropertyKey.LINE_DEFAULT_PARTITION_BY, defaultTcpPartitionByProperty);
                this.lineTcpDefaultPartitionBy = PartitionBy.fromString(defaultTcpPartitionByProperty);
                if (this.lineTcpDefaultPartitionBy == -1) {
                    log.info().$("invalid partition by ").$(defaultTcpPartitionByProperty).$("), will use DAY for TCP").$();
                    this.lineTcpDefaultPartitionBy = PartitionBy.DAY;
                }
                if (null != lineTcpAuthDbPath) {
                    this.lineTcpAuthDbPath = new File(root, this.lineTcpAuthDbPath).getAbsolutePath();
                }
                this.minIdleMsBeforeWriterRelease = getLong(properties, env, PropertyKey.LINE_TCP_MIN_IDLE_MS_BEFORE_WRITER_RELEASE, 10_000);
                this.lineTcpDisconnectOnError = getBoolean(properties, env, PropertyKey.LINE_TCP_DISCONNECT_ON_ERROR, true);
                this.stringToCharCastAllowed = getBoolean(properties, env, PropertyKey.LINE_TCP_UNDOCUMENTED_STRING_TO_CHAR_CAST_ALLOWED, false);
                this.symbolAsFieldSupported = getBoolean(properties, env, PropertyKey.LINE_TCP_UNDOCUMENTED_SYMBOL_AS_FIELD_SUPPORTED, false);
                this.isStringAsTagSupported = getBoolean(properties, env, PropertyKey.LINE_TCP_UNDOCUMENTED_STRING_AS_TAG_SUPPORTED, false);
            }

            this.sharedWorkerCount = getInt(properties, env, PropertyKey.SHARED_WORKER_COUNT, Math.max(1, cpuAvailable / 2 - 1 - cpuUsed));
            this.sharedWorkerAffinity = getAffinity(properties, env, PropertyKey.SHARED_WORKER_AFFINITY, sharedWorkerCount);
            this.sharedWorkerHaltOnError = getBoolean(properties, env, PropertyKey.SHARED_WORKER_HALT_ON_ERROR, false);
            this.sharedWorkerYieldThreshold = getLong(properties, env, PropertyKey.SHARED_WORKER_YIELD_THRESHOLD, 100);
            this.sharedWorkerSleepThreshold = getLong(properties, env, PropertyKey.SHARED_WORKER_SLEEP_THRESHOLD, 10_000);
            this.sharedWorkerSleepMs = getLong(properties, env, PropertyKey.SHARED_WORKER_SLEEP_MS, 100);

            this.metricsEnabled = getBoolean(properties, env, PropertyKey.METRICS_ENABLED, false);
            this.writerAsyncCommandBusyWaitTimeout = getLong(properties, env, PropertyKey.CAIRO_WRITER_ALTER_BUSY_WAIT_TIMEOUT_MICRO, 500_000);
            this.writerAsyncCommandMaxWaitTimeout = getLong(properties, env, PropertyKey.CAIRO_WRITER_ALTER_MAX_WAIT_TIMEOUT_MICRO, 30_000_000L);
            this.writerTickRowsCountMod = Numbers.ceilPow2(getInt(properties, env, PropertyKey.CAIRO_WRITER_TICK_ROWS_COUNT, 1024)) - 1;
            this.writerAsyncCommandQueueCapacity = Numbers.ceilPow2(getInt(properties, env, PropertyKey.CAIRO_WRITER_COMMAND_QUEUE_CAPACITY, 32));
            this.writerAsyncCommandQueueSlotSize = Numbers.ceilPow2(getLongSize(properties, env, PropertyKey.CAIRO_WRITER_COMMAND_QUEUE_SLOT_SIZE, 2048));

            this.queryCacheEventQueueCapacity = Numbers.ceilPow2(getInt(properties, env, PropertyKey.CAIRO_QUERY_CACHE_EVENT_QUEUE_CAPACITY, 4));

            this.buildInformation = buildInformation;
            this.binaryEncodingMaxLength = getInt(properties, env, PropertyKey.BINARYDATA_ENCODING_MAXLENGTH, 32768);
        }
    }

    public static String rootSubdir(CharSequence dbRoot, CharSequence subdir) {
        if (dbRoot != null) {
            int len = dbRoot.length();
            int end = len;
            boolean needsSlash = true;
            for (int i = len - 1; i > -1; --i) {
                if (dbRoot.charAt(i) == Files.SEPARATOR) {
                    if (i == len - 1) {
                        continue;
                    }
                    end = i + 1;
                    needsSlash = false;
                    break;
                }
            }
            StringSink sink = Misc.getThreadLocalBuilder();
            sink.put(dbRoot, 0, end);
            if (needsSlash) {
                sink.put(Files.SEPARATOR);
            }
            return sink.put(subdir).toString();
        }
        return null;
    }

    @Override
    public CairoConfiguration getCairoConfiguration() {
        return cairoConfiguration;
    }

    @Override
    public HttpServerConfiguration getHttpServerConfiguration() {
        return httpServerConfiguration;
    }

    @Override
    public HttpMinServerConfiguration getHttpMinServerConfiguration() {
        return httpMinServerConfiguration;
    }

    @Override
    public LineUdpReceiverConfiguration getLineUdpReceiverConfiguration() {
        return lineUdpReceiverConfiguration;
    }

    @Override
    public LineTcpReceiverConfiguration getLineTcpReceiverConfiguration() {
        return lineTcpReceiverConfiguration;
    }

    @Override
    public WorkerPoolConfiguration getWorkerPoolConfiguration() {
        return workerPoolConfiguration;
    }

    @Override
    public PGWireConfiguration getPGWireConfiguration() {
        return pgWireConfiguration;
    }

    @Override
    public MetricsConfiguration getMetricsConfiguration() {
        return metricsConfiguration;
    }

    private int[] getAffinity(Properties properties, @Nullable Map<String, String> env, PropertyKey key, int httpWorkerCount) throws ServerConfigurationException {
        final int[] result = new int[httpWorkerCount];
        String value = overrideWithEnv(properties, env, key);
        if (value == null) {
            Arrays.fill(result, -1);
        } else {
            String[] affinity = value.split(",");
            if (affinity.length != httpWorkerCount) {
                throw new ServerConfigurationException(key.getPropertyPath(), "wrong number of affinity values");
            }
            for (int i = 0; i < httpWorkerCount; i++) {
                try {
                    result[i] = Numbers.parseInt(affinity[i]);
                } catch (NumericException e) {
                    throw new ServerConfigurationException(key.getPropertyPath(), "Invalid affinity value: " + affinity[i]);
                }
            }
        }
        return result;
    }

    protected boolean getBoolean(Properties properties, @Nullable Map<String, String> env, PropertyKey key, boolean defaultValue) {
        final String value = overrideWithEnv(properties, env, key);
        return value == null ? defaultValue : Boolean.parseBoolean(value);
    }

    private int getCommitMode(Properties properties, @Nullable Map<String, String> env, PropertyKey key) {
        final String commitMode = overrideWithEnv(properties, env, key);

        if (commitMode == null) {
            return CommitMode.NOSYNC;
        }

        if (Chars.equalsLowerCaseAscii(commitMode, "nosync")) {
            return CommitMode.NOSYNC;
        }

        if (Chars.equalsLowerCaseAscii(commitMode, "async")) {
            return CommitMode.ASYNC;
        }

        if (Chars.equalsLowerCaseAscii(commitMode, "sync")) {
            return CommitMode.SYNC;
        }

        return CommitMode.NOSYNC;
    }

    private double getDouble(Properties properties, @Nullable Map<String, String> env, PropertyKey key, double defaultValue) throws ServerConfigurationException {
        final String value = overrideWithEnv(properties, env, key);
        try {
            return value != null ? Numbers.parseDouble(value) : defaultValue;
        } catch (NumericException e) {
            throw new ServerConfigurationException(key.getPropertyPath(), value);
        }
    }

    @SuppressWarnings("SameParameterValue")
    protected int getIPv4Address(Properties properties, Map<String, String> env, PropertyKey key, String defaultValue) throws ServerConfigurationException {
        final String value = getString(properties, env, key, defaultValue);
        try {
            return Net.parseIPv4(value);
        } catch (NetworkError e) {
            throw new ServerConfigurationException(key.getPropertyPath(), value);
        }
    }

    private int getInt(Properties properties, @Nullable Map<String, String> env, PropertyKey key, int defaultValue) throws ServerConfigurationException {
        final String value = overrideWithEnv(properties, env, key);
        try {
            return value != null ? Numbers.parseInt(value) : defaultValue;
        } catch (NumericException e) {
            throw new ServerConfigurationException(key.getPropertyPath(), value);
        }
    }

    protected int getIntSize(Properties properties, @Nullable Map<String, String> env, PropertyKey key, int defaultValue) throws ServerConfigurationException {
        final String value = overrideWithEnv(properties, env, key);
        try {
            return value != null ? Numbers.parseIntSize(value) : defaultValue;
        } catch (NumericException e) {
            throw new ServerConfigurationException(key.getPropertyPath(), value);
        }
    }

    private LineProtoTimestampAdapter getLineTimestampAdaptor(Properties properties, Map<String, String> env, PropertyKey propNm) {
        final String lineUdpTimestampSwitch = getString(properties, env, propNm, "n");
        switch (lineUdpTimestampSwitch) {
            case "u":
                return LineProtoMicroTimestampAdapter.INSTANCE;
            case "ms":
                return LineProtoMilliTimestampAdapter.INSTANCE;
            case "s":
                return LineProtoSecondTimestampAdapter.INSTANCE;
            case "m":
                return LineProtoMinuteTimestampAdapter.INSTANCE;
            case "h":
                return LineProtoHourTimestampAdapter.INSTANCE;
            default:
                return LineProtoNanoTimestampAdapter.INSTANCE;
        }
    }

    private long getLong(Properties properties, @Nullable Map<String, String> env, PropertyKey key, long defaultValue) throws ServerConfigurationException {
        final String value = overrideWithEnv(properties, env, key);
        try {
            return value != null ? Numbers.parseLong(value) : defaultValue;
        } catch (NumericException e) {
            throw new ServerConfigurationException(key.getPropertyPath(), value);
        }
    }

    private long getLongSize(Properties properties, @Nullable Map<String, String> env, PropertyKey key, long defaultValue) throws ServerConfigurationException {
        final String value = overrideWithEnv(properties, env, key);
        try {
            return value != null ? Numbers.parseLongSize(value) : defaultValue;
        } catch (NumericException e) {
            throw new ServerConfigurationException(key.getPropertyPath(), value);
        }
    }

    private int getQueueCapacity(Properties properties, @Nullable Map<String, String> env, PropertyKey key, int defaultValue) throws ServerConfigurationException {
        final int value = getInt(properties, env, key, defaultValue);
        if (!Numbers.isPow2(value)) {
            throw new ServerConfigurationException(key.getPropertyPath(), "Value must be power of 2, e.g. 1,2,4,8,16,32,64...");
        }
        return value;
    }

    private int getSqlJitMode(Properties properties, @Nullable Map<String, String> env) {
        final String jitMode = overrideWithEnv(properties, env, PropertyKey.CAIRO_SQL_JIT_MODE);

        if (jitMode == null) {
            return SqlJitMode.JIT_MODE_DISABLED;
        }

        if (Chars.equalsLowerCaseAscii(jitMode, "on")) {
            return SqlJitMode.JIT_MODE_ENABLED;
        }

        if (Chars.equalsLowerCaseAscii(jitMode, "off")) {
            return SqlJitMode.JIT_MODE_DISABLED;
        }

        if (Chars.equalsLowerCaseAscii(jitMode, "scalar")) {
            return SqlJitMode.JIT_MODE_FORCE_SCALAR;
        }

        return SqlJitMode.JIT_MODE_DISABLED;
    }

    private String getString(Properties properties, @Nullable Map<String, String> env, PropertyKey key, String defaultValue) {
        String value = overrideWithEnv(properties, env, key);
        if (value == null) {
            return defaultValue;
        }
        return value;
    }

    private DateFormat getTimestampFormat(Properties properties, @Nullable Map<String, String> env) {
        final String pattern = overrideWithEnv(properties, env, PropertyKey.CAIRO_SQL_BACKUP_DIR_DATETIME_FORMAT);
        TimestampFormatCompiler compiler = new TimestampFormatCompiler();
        //noinspection ReplaceNullCheck
        if (null != pattern) {
            return compiler.compile(pattern);
        }
        return compiler.compile("yyyy-MM-dd");
    }

    private String overrideWithEnv(Properties properties, @Nullable Map<String, String> env, PropertyKey key) {
        String envCandidate = "QDB_" + key.getPropertyPath().replace('.', '_').toUpperCase();
        String envValue = env != null ? env.get(envCandidate) : null;
        if (envValue != null) {
            log.info().$("env config [key=").$(envCandidate).$(']').$();
            return envValue;
        }
        return properties.getProperty(key.getPropertyPath());
    }

    protected void parseBindTo(
            Properties properties,
            Map<String, String> env,
            PropertyKey key,
            String defaultValue,
            BindToParser parser
    ) throws ServerConfigurationException {

        final String bindTo = getString(properties, env, key, defaultValue);
        final int colonIndex = bindTo.indexOf(':');
        if (colonIndex == -1) {
            throw new ServerConfigurationException(key.getPropertyPath(), bindTo);
        }

        final String ipv4Str = bindTo.substring(0, colonIndex);
        final int ipv4;
        try {
            ipv4 = Net.parseIPv4(ipv4Str);
        } catch (NetworkError e) {
            throw new ServerConfigurationException(key.getPropertyPath(), ipv4Str);
        }

        final String portStr = bindTo.substring(colonIndex + 1);
        final int port;
        try {
            port = Numbers.parseInt(portStr);
        } catch (NumericException e) {
            throw new ServerConfigurationException(key.getPropertyPath(), portStr);
        }

        parser.onReady(ipv4, port);
    }

    @FunctionalInterface
    protected interface BindToParser {
        void onReady(int address, int port);
    }

    private class PropStaticContentProcessorConfiguration implements StaticContentProcessorConfiguration {
        @Override
        public FilesFacade getFilesFacade() {
            return FilesFacadeImpl.INSTANCE;
        }

        @Override
        public CharSequence getIndexFileName() {
            return indexFileName;
        }

        @Override
        public MimeTypesCache getMimeTypesCache() {
            return mimeTypesCache;
        }

        /**
         * Absolute path to HTTP public directory.
         *
         * @return path to public directory
         */
        @Override
        public CharSequence getPublicDirectory() {
            return publicDirectory;
        }

        @Override
        public String getKeepAliveHeader() {
            return keepAliveHeader;
        }
    }

    private class PropHttpIODispatcherConfiguration implements IODispatcherConfiguration {
        @Override
        public int getLimit() {
            return httpNetConnectionLimit;
        }

        @Override
        public int getBindIPv4Address() {
            return httpNetBindIPv4Address;
        }

        @Override
        public int getBindPort() {
            return httpNetBindPort;
        }

        @Override
        public MillisecondClock getClock() {
            return MillisecondClockImpl.INSTANCE;
        }

        @Override
        public String getDispatcherLogName() {
            return "http-server";
        }

        @Override
        public EpollFacade getEpollFacade() {
            return EpollFacadeImpl.INSTANCE;
        }

        @Override
        public long getTimeout() {
            return httpNetConnectionTimeout;
        }

        @Override
        public int getInitialBias() {
            return IOOperation.READ;
        }

        @Override
        public boolean getHint() {
            return httpNetConnectionHint;
        }

        @Override
        public NetworkFacade getNetworkFacade() {
            return NetworkFacadeImpl.INSTANCE;
        }

        @Override
        public int getRcvBufSize() {
            return httpNetConnectionRcvBuf;
        }

        @Override
        public SelectFacade getSelectFacade() {
            return SelectFacadeImpl.INSTANCE;
        }

        @Override
        public int getSndBufSize() {
            return httpNetConnectionSndBuf;
        }

        @Override
        public long getQueueTimeout() {
            return httpNetConnectionQueueTimeout;
        }
    }

    private class PropHttpMinIODispatcherConfiguration implements IODispatcherConfiguration {
        @Override
        public int getLimit() {
            return httpMinNetConnectionLimit;
        }

        @Override
        public int getBindIPv4Address() {
            return httpMinBindIPv4Address;
        }

        @Override
        public int getBindPort() {
            return httpMinBindPort;
        }

        @Override
        public MillisecondClock getClock() {
            return MillisecondClockImpl.INSTANCE;
        }

        @Override
        public String getDispatcherLogName() {
            return "http-min-server";
        }

        @Override
        public EpollFacade getEpollFacade() {
            return EpollFacadeImpl.INSTANCE;
        }

        public long getTimeout() {
            return httpMinNetConnectionTimeout;
        }

        @Override
        public int getInitialBias() {
            return IOOperation.READ;
        }

        @Override
        public boolean getHint() {
            return httpMinNetConnectionHint;
        }

        @Override
        public NetworkFacade getNetworkFacade() {
            return NetworkFacadeImpl.INSTANCE;
        }

        @Override
        public int getRcvBufSize() {
            return httpMinNetConnectionRcvBuf;
        }

        @Override
        public SelectFacade getSelectFacade() {
            return SelectFacadeImpl.INSTANCE;
        }

        @Override
        public int getSndBufSize() {
            return httpMinNetConnectionSndBuf;
        }

        @Override
        public long getQueueTimeout() {
            return httpMinNetConnectionQueueTimeout;
        }
    }

    private class PropTextConfiguration implements TextConfiguration {

        @Override
        public int getDateAdapterPoolCapacity() {
            return dateAdapterPoolCapacity;
        }

        @Override
        public int getJsonCacheLimit() {
            return jsonCacheLimit;
        }

        @Override
        public int getJsonCacheSize() {
            return jsonCacheSize;
        }

        @Override
        public double getMaxRequiredDelimiterStdDev() {
            return maxRequiredDelimiterStdDev;
        }

        @Override
        public double getMaxRequiredLineLengthStdDev() {
            return maxRequiredLineLengthStdDev;
        }

        @Override
        public int getMetadataStringPoolCapacity() {
            return metadataStringPoolCapacity;
        }

        @Override
        public int getRollBufferLimit() {
            return rollBufferLimit;
        }

        @Override
        public int getRollBufferSize() {
            return rollBufferSize;
        }

        @Override
        public int getTextAnalysisMaxLines() {
            return textAnalysisMaxLines;
        }

        @Override
        public int getTextLexerStringPoolCapacity() {
            return textLexerStringPoolCapacity;
        }

        @Override
        public int getTimestampAdapterPoolCapacity() {
            return timestampAdapterPoolCapacity;
        }

        @Override
        public int getUtf8SinkSize() {
            return utf8SinkSize;
        }

        @Override
        public InputFormatConfiguration getInputFormatConfiguration() {
            return inputFormatConfiguration;
        }

        @Override
        public DateLocale getDefaultDateLocale() {
            return locale;
        }
    }

    private class PropSqlExecutionCircuitBreakerConfiguration implements SqlExecutionCircuitBreakerConfiguration {
        @Override
        public int getBufferSize() {
            return circuitBreakerBufferSize;
        }

        @Override
        public int getCircuitBreakerThrottle() {
            return circuitBreakerThrottle;
        }

        @Override
        public NetworkFacade getNetworkFacade() {
            return NetworkFacadeImpl.INSTANCE;
        }

        @Override
        public boolean isEnabled() {
            return interruptOnClosedConnection;
        }

        @Override
        public MicrosecondClock getClock() {
            return MicrosecondClockImpl.INSTANCE;
        }

        @Override
        public long getMaxTime() {
            return circuitBreakerMaxTime;
        }
    }

    private class PropHttpContextConfiguration implements HttpContextConfiguration {

        @Override
        public boolean allowDeflateBeforeSend() {
            return httpAllowDeflateBeforeSend;
        }

        @Override
        public MillisecondClock getClock() {
            return httpFrozenClock ? StationaryMillisClock.INSTANCE : MillisecondClockImpl.INSTANCE;
        }

        @Override
        public int getConnectionPoolInitialCapacity() {
            return connectionPoolInitialCapacity;
        }

        @Override
        public int getConnectionStringPoolCapacity() {
            return connectionStringPoolCapacity;
        }

        @Override
        public boolean getDumpNetworkTraffic() {
            return false;
        }

        @Override
        public String getHttpVersion() {
            return httpVersion;
        }

        @Override
        public int getMultipartHeaderBufferSize() {
            return multipartHeaderBufferSize;
        }

        @Override
        public long getMultipartIdleSpinCount() {
            return multipartIdleSpinCount;
        }

        @Override
        public NetworkFacade getNetworkFacade() {
            return NetworkFacadeImpl.INSTANCE;
        }

        @Override
        public int getRecvBufferSize() {
            return recvBufferSize;
        }

        @Override
        public int getRequestHeaderBufferSize() {
            return requestHeaderBufferSize;
        }

        @Override
        public int getSendBufferSize() {
            return sendBufferSize;
        }

        @Override
        public boolean getServerKeepAlive() {
            return httpServerKeepAlive;
        }

        @Override
        public boolean readOnlySecurityContext() {
            return httpReadOnlySecurityContext;
        }
    }

    private class PropHttpServerConfiguration implements HttpServerConfiguration {

        @Override
        public IODispatcherConfiguration getDispatcherConfiguration() {
            return httpIODispatcherConfiguration;
        }

        @Override
        public HttpContextConfiguration getHttpContextConfiguration() {
            return httpContextConfiguration;
        }

        @Override
        public JsonQueryProcessorConfiguration getJsonQueryProcessorConfiguration() {
            return jsonQueryProcessorConfiguration;
        }

        @Override
        public boolean isQueryCacheEnabled() {
            return httpSqlCacheEnabled;
        }

        @Override
        public int getQueryCacheBlockCount() {
            return httpSqlCacheBlockCount;
        }

        @Override
        public int getQueryCacheRowCount() {
            return httpSqlCacheRowCount;
        }

        @Override
        public WaitProcessorConfiguration getWaitProcessorConfiguration() {
            return httpWaitProcessorConfiguration;
        }

        @Override
        public StaticContentProcessorConfiguration getStaticContentProcessorConfiguration() {
            return staticContentProcessorConfiguration;
        }

        @Override
        public boolean isEnabled() {
            return httpServerEnabled;
        }

        @Override
        public int[] getWorkerAffinity() {
            return httpWorkerAffinity;
        }

        @Override
        public int getWorkerCount() {
            return httpWorkerCount;
        }

        @Override
        public boolean haltOnError() {
            return httpWorkerHaltOnError;
        }

        @Override
        public long getYieldThreshold() {
            return httpWorkerYieldThreshold;
        }

        @Override
        public long getSleepThreshold() {
            return httpWorkerSleepThreshold;
        }

        @Override
        public long getSleepMs() {
            return httpWorkerSleepMs;
        }
    }

    private class PropCairoConfiguration implements CairoConfiguration {

        @Override
        public boolean enableDevelopmentUpdates() {
            return false;
        }

        @Override
        public boolean enableTestFactories() {
            return false;
        }

        @Override
        public int getAnalyticColumnPoolCapacity() {
            return sqlAnalyticColumnPoolCapacity;
        }

        @Override
        public DateFormat getBackupDirTimestampFormat() {
            return backupDirTimestampFormat;
        }

        @Override
        public int getBackupMkDirMode() {
            return backupMkdirMode;
        }

        @Override
        public CharSequence getBackupRoot() {
            return backupRoot;
        }

        @Override
        public CharSequence getBackupTempDirName() {
            return backupTempDirName;
        }

        @Override
        public int getBinaryEncodingMaxLength() {
            return binaryEncodingMaxLength;
        }

        @Override
        public int getBindVariablePoolSize() {
            return sqlBindVariablePoolSize;
        }

        @Override
        public BuildInformation getBuildInformation() {
            return buildInformation;
        }

        @Override
        public int getColumnCastModelPoolCapacity() {
            return sqlColumnCastModelPoolCapacity;
        }

        @Override
        public int getColumnIndexerQueueCapacity() {
            return columnIndexerQueueCapacity;
        }

        @Override
        public long getCommitLag() {
            return commitLag;
        }

        @Override
        public int getCommitMode() {
            return commitMode;
        }

        @Override
        public CharSequence getConfRoot() {
            return confRoot;
        }

        @Override
        public CharSequence getSnapshotRoot() {
            return snapshotRoot;
        }

        @Override
        public CharSequence getSnapshotInstanceId() {
            return snapshotInstanceId;
        }

        @Override
        public boolean isSnapshotRecoveryEnabled() {
            return snapshotRecoveryEnabled;
        }

        @Override
        public int getCopyPoolCapacity() {
            return sqlCopyModelPoolCapacity;
        }

        @Override
        public int getCreateAsSelectRetryCount() {
            return createAsSelectRetryCount;
        }

        @Override
        public int getCreateTableModelPoolCapacity() {
            return sqlCreateTableModelPoolCapacity;
        }

        @Override
        public long getDataAppendPageSize() {
            return writerDataAppendPageSize;
        }

        @Override
        public long getDataIndexKeyAppendPageSize() {
            return writerDataIndexKeyAppendPageSize;
        }

        @Override
        public long getDataIndexValueAppendPageSize() {
            return writerDataIndexValueAppendPageSize;
        }

        @Override
        public long getDatabaseIdHi() {
            return instanceHashHi;
        }

        @Override
        public long getDatabaseIdLo() {
            return instanceHashLo;
        }

        @Override
        public CharSequence getDbDirectory() {
            return dbDirectory;
        }

        @Override
        public DateLocale getDefaultDateLocale() {
            return locale;
        }

        @Override
        public CharSequence getDefaultMapType() {
            return defaultMapType;
        }

        @Override
        public boolean getDefaultSymbolCacheFlag() {
            return defaultSymbolCacheFlag;
        }

        @Override
        public int getDefaultSymbolCapacity() {
            return defaultSymbolCapacity;
        }

        @Override
        public int getDoubleToStrCastScale() {
            return sqlDoubleToStrCastScale;
        }

        @Override
        public int getFileOperationRetryCount() {
            return fileOperationRetryCount;
        }

        @Override
        public FilesFacade getFilesFacade() {
            return FilesFacadeImpl.INSTANCE;
        }

        @Override
        public int getPageFrameDispatchQueueCapacity() {
            return cairoPageFrameDispatchQueueCapacity;
        }

        @Override
        public int getFloatToStrCastScale() {
            return sqlFloatToStrCastScale;
        }

        @Override
        public int getGroupByMapCapacity() {
            return sqlGroupByMapCapacity;
        }

        @Override
        public int getGroupByPoolCapacity() {
            return sqlGroupByPoolCapacity;
        }

        @Override
        public long getIdleCheckInterval() {
            return idleCheckInterval;
        }

        @Override
        public long getInactiveReaderTTL() {
            return inactiveReaderTTL;
        }

        @Override
        public long getInactiveWriterTTL() {
            return inactiveWriterTTL;
        }

        @Override
        public int getIndexValueBlockSize() {
            return indexValueBlockSize;
        }

        @Override
        public CharSequence getInputRoot() {
            return inputRoot;
        }

        @Override
        public int getInsertPoolCapacity() {
            return sqlInsertModelPoolCapacity;
        }

        @Override
        public int getLatestByQueueCapacity() {
            return latestByQueueCapacity;
        }

        @Override
        public int getMaxSwapFileCount() {
            return maxSwapFileCount;
        }

        @Override
        public int getMaxSymbolNotEqualsCount() {
            return sqlMaxSymbolNotEqualsCount;
        }

        @Override
        public int getMaxUncommittedRows() {
            return maxUncommittedRows;
        }

        @Override
        public MicrosecondClock getMicrosecondClock() {
            return MicrosecondClockImpl.INSTANCE;
        }

        @Override
        public MillisecondClock getMillisecondClock() {
            return MillisecondClockImpl.INSTANCE;
        }

        @Override
        public long getMiscAppendPageSize() {
            return writerMiscAppendPageSize;
        }

        @Override
        public int getMkDirMode() {
            return mkdirMode;
        }

        @Override
        public int getO3CallbackQueueCapacity() {
            return o3CallbackQueueCapacity;
        }

        @Override
        public int getO3ColumnMemorySize() {
            return o3ColumnMemorySize;
        }

        @Override
        public int getO3CopyQueueCapacity() {
            return o3CopyQueueCapacity;
        }

        @Override
        public int getO3OpenColumnQueueCapacity() {
            return o3OpenColumnQueueCapacity;
        }

        @Override
        public int getO3PartitionQueueCapacity() {
            return o3PartitionQueueCapacity;
        }

        @Override
        public int getO3PartitionUpdateQueueCapacity() {
            return o3UpdPartitionSizeQueueCapacity;
        }

        @Override
        public int getO3PurgeDiscoveryQueueCapacity() {
            return o3PurgeDiscoveryQueueCapacity;
        }

        @Override
        public int getPageFrameReduceQueueCapacity() {
            return cairoPageFrameReduceQueueCapacity;
        }

        @Override
        public int getPageFrameReduceShardCount() {
            return cairoPageFrameReduceShardCount;
        }

        @Override
        public int getParallelIndexThreshold() {
            return parallelIndexThreshold;
        }

        @Override
        public int getPartitionPurgeListCapacity() {
            return o3PartitionPurgeListCapacity;
        }

        @Override
        public int getReaderPoolMaxSegments() {
            return readerPoolMaxSegments;
        }

        @Override
        public int getRenameTableModelPoolCapacity() {
            return sqlRenameTableModelPoolCapacity;
        }

        @Override
        public CharSequence getRoot() {
            return root;
        }

        @Override
        public int getSampleByIndexSearchPageSize() {
            return sampleByIndexSearchPageSize;
        }

        @Override
        public int getRndFunctionMemoryPageSize() {
            return rndFunctionMemoryPageSize;
        }

        @Override
        public int getRndFunctionMemoryMaxPages() {
            return rndFunctionMemoryMaxPages;
        }

        @Override
        public long getSpinLockTimeoutUs() {
            return spinLockTimeoutUs;
        }

        @Override
        public int getSqlAnalyticRowIdMaxPages() {
            return sqlAnalyticRowIdMaxPages;
        }

        @Override
        public int getSqlAnalyticRowIdPageSize() {
            return sqlAnalyticRowIdPageSize;
        }

        @Override
        public int getSqlAnalyticStoreMaxPages() {
            return sqlAnalyticStoreMaxPages;
        }

        @Override
        public int getSqlAnalyticStorePageSize() {
            return sqlAnalyticStorePageSize;
        }

        @Override
        public int getSqlAnalyticTreeKeyMaxPages() {
            return sqlAnalyticTreeKeyMaxPages;
        }

        @Override
        public int getSqlAnalyticTreeKeyPageSize() {
            return sqlAnalyticTreeKeyPageSize;
        }

        @Override
        public int getSqlCharacterStoreCapacity() {
            return sqlCharacterStoreCapacity;
        }

        @Override
        public int getSqlCharacterStoreSequencePoolCapacity() {
            return sqlCharacterStoreSequencePoolCapacity;
        }

        @Override
        public int getSqlColumnPoolCapacity() {
            return sqlColumnPoolCapacity;
        }

        @Override
        public double getSqlCompactMapLoadFactor() {
            return sqlCompactMapLoadFactor;
        }

        @Override
        public int getSqlCopyBufferSize() {
            return sqlCopyBufferSize;
        }

        @Override
        public int getSqlDistinctTimestampKeyCapacity() {
            return sqlDistinctTimestampKeyCapacity;
        }

        @Override
        public double getSqlDistinctTimestampLoadFactor() {
            return sqlDistinctTimestampLoadFactor;
        }

        @Override
        public int getSqlExpressionPoolCapacity() {
            return sqlExpressionPoolCapacity;
        }

        @Override
        public double getSqlFastMapLoadFactor() {
            return sqlFastMapLoadFactor;
        }

        @Override
        public int getSqlHashJoinLightValueMaxPages() {
            return sqlHashJoinLightValueMaxPages;
        }

        @Override
        public int getSqlHashJoinLightValuePageSize() {
            return sqlHashJoinLightValuePageSize;
        }

        @Override
        public int getSqlHashJoinValueMaxPages() {
            return sqlHashJoinValueMaxPages;
        }

        @Override
        public int getSqlHashJoinValuePageSize() {
            return sqlHashJoinValuePageSize;
        }

        @Override
        public int getSqlJitBindVarsMemoryMaxPages() {
            return sqlJitBindVarsMemoryMaxPages;
        }

        @Override
        public int getSqlJitBindVarsMemoryPageSize() {
            return sqlJitBindVarsMemoryPageSize;
        }

        @Override
        public int getSqlJitIRMemoryMaxPages() {
            return sqlJitIRMemoryMaxPages;
        }

        @Override
        public int getSqlJitIRMemoryPageSize() {
            return sqlJitIRMemoryPageSize;
        }

        @Override
        public int getSqlJitMode() {
            return sqlJitMode;
        }

        @Override
        public int getSqlJitPageAddressCacheThreshold() {
            return sqlJitPageAddressCacheThreshold;
        }

        @Override
        public int getSqlJitRowsThreshold() {
            return sqlJitRowsThreshold;
        }

        @Override
        public int getSqlJoinContextPoolCapacity() {
            return sqlJoinContextPoolCapacity;
        }

        @Override
        public int getSqlJoinMetadataMaxResizes() {
            return sqlJoinMetadataMaxResizes;
        }

        @Override
        public int getSqlJoinMetadataPageSize() {
            return sqlJoinMetadataPageSize;
        }

        @Override
        public long getSqlLatestByRowCount() {
            return sqlLatestByRowCount;
        }

        @Override
        public int getSqlLexerPoolCapacity() {
            return sqlLexerPoolCapacity;
        }

        @Override
        public int getSqlMapKeyCapacity() {
            return sqlMapKeyCapacity;
        }

        @Override
        public int getSqlMapMaxPages() {
            return sqlMapMaxPages;
        }

        @Override
        public int getSqlMapMaxResizes() {
            return sqlMapMaxResizes;
        }

        @Override
        public int getSqlMapPageSize() {
            return sqlMapPageSize;
        }

        @Override
        public int getSqlModelPoolCapacity() {
            return sqlModelPoolCapacity;
        }

        @Override
        public int getSqlMaxNegativeLimit() {
            return sqlMaxNegativeLimit;
        }

        @Override
        public int getSqlPageFrameMinRows() {
            return sqlPageFrameMinRows;
        }

        @Override
        public int getSqlPageFrameMaxRows() {
            return sqlPageFrameMaxRows;
        }

        @Override
        public int getSqlSortKeyMaxPages() {
            return sqlSortKeyMaxPages;
        }

        @Override
        public long getSqlSortKeyPageSize() {
            return sqlSortKeyPageSize;
        }

        @Override
        public int getSqlSortLightValueMaxPages() {
            return sqlSortLightValueMaxPages;
        }

        @Override
        public long getSqlSortLightValuePageSize() {
            return sqlSortLightValuePageSize;
        }

        @Override
        public int getSqlSortValueMaxPages() {
            return sqlSortValueMaxPages;
        }

        @Override
        public int getSqlSortValuePageSize() {
            return sqlSortValuePageSize;
        }

        public TelemetryConfiguration getTelemetryConfiguration() {
            return telemetryConfiguration;
        }

        @Override
        public TextConfiguration getTextConfiguration() {
            return textConfiguration;
        }

        @Override
        public int getTxnScoreboardEntryCount() {
            return sqlTxnScoreboardEntryCount;
        }

        @Override
        public int getVectorAggregateQueueCapacity() {
            return vectorAggregateQueueCapacity;
        }

        @Override
        public int getWithClauseModelPoolCapacity() {
            return sqlWithClauseModelPoolCapacity;
        }

        @Override
        public long getWorkStealTimeoutNanos() {
            return workStealTimeoutNanos;
        }

        @Override
        public long getWriterAsyncCommandBusyWaitTimeout() {
            return writerAsyncCommandBusyWaitTimeout;
        }

        @Override
        public long getWriterAsyncCommandMaxTimeout() {
            return writerAsyncCommandMaxWaitTimeout;
        }

        @Override
        public int getWriterCommandQueueCapacity() {
            return writerAsyncCommandQueueCapacity;
        }

        @Override
        public long getWriterCommandQueueSlotSize() {
            return writerAsyncCommandQueueSlotSize;
        }

        @Override
        public long getWriterFileOpenOpts() {
            return writerFileOpenOpts;
        }

        @Override
        public int getWriterTickRowsCountMod() {
            return writerTickRowsCountMod;
        }

        @Override
        public boolean isO3QuickSortEnabled() {
            return o3QuickSortEnabled;
        }

        @Override
        public boolean isParallelIndexingEnabled() {
            return parallelIndexingEnabled;
        }

        @Override
        public boolean isSqlJitDebugEnabled() {
            return sqlJitDebugEnabled;
        }

        @Override
<<<<<<< HEAD
        public int getPageFrameReduceRowIdListCapacity() {
            return cairoPageFrameReduceRowIdListCapacity;
        }

        @Override
        public int getPageFrameReduceColumnListCapacity() {
            return cairoPageFrameReduceColumnListCapacity;
        }

        @Override
        public SqlExecutionCircuitBreakerConfiguration getCircuitBreakerConfiguration() {
            return circuitBreakerConfiguration;
=======
        public int getQueryCacheEventQueueCapacity() {
            return queryCacheEventQueueCapacity;
>>>>>>> 1ca6e401
        }
    }

    private class PropLineUdpReceiverConfiguration implements LineUdpReceiverConfiguration {
        @Override
        public int getCommitMode() {
            return lineUdpCommitMode;
        }

        @Override
        public int getBindIPv4Address() {
            return lineUdpBindIPV4Address;
        }

        @Override
        public int getCommitRate() {
            return lineUdpCommitRate;
        }

        @Override
        public int getGroupIPv4Address() {
            return lineUdpGroupIPv4Address;
        }

        @Override
        public int getMsgBufferSize() {
            return lineUdpMsgBufferSize;
        }

        @Override
        public int getMsgCount() {
            return lineUdpMsgCount;
        }

        @Override
        public NetworkFacade getNetworkFacade() {
            return NetworkFacadeImpl.INSTANCE;
        }

        @Override
        public int getPort() {
            return lineUdpPort;
        }

        @Override
        public int getReceiveBufferSize() {
            return lineUdpReceiveBufferSize;
        }

        @Override
        public CairoSecurityContext getCairoSecurityContext() {
            return AllowAllCairoSecurityContext.INSTANCE;
        }

        @Override
        public boolean isEnabled() {
            return lineUdpEnabled;
        }

        @Override
        public boolean isUnicast() {
            return lineUdpUnicast;
        }

        @Override
        public boolean ownThread() {
            return lineUdpOwnThread;
        }

        @Override
        public int ownThreadAffinity() {
            return lineUdpOwnThreadAffinity;
        }

        @Override
        public LineProtoTimestampAdapter getTimestampAdapter() {
            return lineUdpTimestampAdapter;
        }

        @Override
        public int getDefaultPartitionBy() {
            return lineUdpDefaultPartitionBy;
        }
    }

    private class PropLineTcpReceiverIODispatcherConfiguration implements IODispatcherConfiguration {

        @Override
        public int getLimit() {
            return lineTcpNetConnectionLimit;
        }

        @Override
        public int getBindIPv4Address() {
            return lineTcpNetBindIPv4Address;
        }

        @Override
        public int getBindPort() {
            return lineTcpNetBindPort;
        }

        @Override
        public MillisecondClock getClock() {
            return MillisecondClockImpl.INSTANCE;
        }

        @Override
        public String getDispatcherLogName() {
            return "tcp-line-server";
        }

        @Override
        public EpollFacade getEpollFacade() {
            return EpollFacadeImpl.INSTANCE;
        }

        @Override
        public long getTimeout() {
            return lineTcpNetConnectionTimeout;
        }

        @Override
        public int getInitialBias() {
            return BIAS_READ;
        }

        @Override
        public boolean getHint() {
            return lineTcpNetConnectionHint;
        }

        public NetworkFacade getNetworkFacade() {
            return NetworkFacadeImpl.INSTANCE;
        }

        @Override
        public int getRcvBufSize() {
            return lineTcpNetConnectionRcvBuf;
        }

        @Override
        public SelectFacade getSelectFacade() {
            return SelectFacadeImpl.INSTANCE;
        }

        @Override
        public int getSndBufSize() {
            return -1;
        }

        @Override
        public long getQueueTimeout() {
            return lineTcpNetConnectionQueueTimeout;
        }
    }

    private class PropLineTcpWriterWorkerPoolConfiguration implements WorkerPoolAwareConfiguration {
        @Override
        public int[] getWorkerAffinity() {
            return lineTcpWriterWorkerAffinity;
        }

        @Override
        public int getWorkerCount() {
            return lineTcpWriterWorkerCount;
        }

        @Override
        public boolean haltOnError() {
            return lineTcpWriterWorkerPoolHaltOnError;
        }

        @Override
        public String getPoolName() {
            return "ilpwriter";
        }

        @Override
        public long getYieldThreshold() {
            return lineTcpWriterWorkerYieldThreshold;
        }

        @Override
        public long getSleepThreshold() {
            return lineTcpWriterWorkerSleepThreshold;
        }

        @Override
        public boolean isEnabled() {
            return true;
        }
    }

    private class PropLineTcpIOWorkerPoolConfiguration implements WorkerPoolAwareConfiguration {
        @Override
        public int[] getWorkerAffinity() {
            return lineTcpIOWorkerAffinity;
        }

        @Override
        public int getWorkerCount() {
            return lineTcpIOWorkerCount;
        }

        @Override
        public boolean haltOnError() {
            return lineTcpIOWorkerPoolHaltOnError;
        }

        @Override
        public String getPoolName() {
            return "ilpio";
        }

        @Override
        public long getYieldThreshold() {
            return lineTcpIOWorkerYieldThreshold;
        }

        @Override
        public long getSleepThreshold() {
            return lineTcpIOWorkerSleepThreshold;
        }

        @Override
        public boolean isEnabled() {
            return true;
        }
    }

    private class PropLineTcpReceiverConfiguration implements LineTcpReceiverConfiguration {

        @Override
        public String getAuthDbPath() {
            return lineTcpAuthDbPath;
        }

        @Override
        public CairoSecurityContext getCairoSecurityContext() {
            return AllowAllCairoSecurityContext.INSTANCE;
        }

        @Override
        public int getConnectionPoolInitialCapacity() {
            return lineTcpConnectionPoolInitialCapacity;
        }

        @Override
        public int getDefaultPartitionBy() {
            return lineTcpDefaultPartitionBy;
        }

        @Override
        public WorkerPoolAwareConfiguration getIOWorkerPoolConfiguration() {
            return lineTcpIOWorkerPoolConfiguration;
        }

        @Override
        public long getMaintenanceInterval() {
            return lineTcpMaintenanceInterval;
        }

        @Override
        public double getCommitIntervalFraction() {
            return lineTcpCommitIntervalFraction;
        }

        @Override
        public long getCommitIntervalDefault() {
            return lineTcpCommitIntervalDefault;
        }

        @Override
        public int getMaxMeasurementSize() {
            return lineTcpMaxMeasurementSize;
        }

        @Override
        public MicrosecondClock getMicrosecondClock() {
            return MicrosecondClockImpl.INSTANCE;
        }

        @Override
        public MillisecondClock getMillisecondClock() {
            return MillisecondClockImpl.INSTANCE;
        }

        @Override
        public long getWriterIdleTimeout() {
            return minIdleMsBeforeWriterRelease;
        }

        @Override
        public IODispatcherConfiguration getDispatcherConfiguration() {
            return lineTcpReceiverDispatcherConfiguration;
        }

        @Override
        public int getNetMsgBufferSize() {
            return lineTcpMsgBufferSize;
        }

        @Override
        public NetworkFacade getNetworkFacade() {
            return NetworkFacadeImpl.INSTANCE;
        }

        @Override
        public LineProtoTimestampAdapter getTimestampAdapter() {
            return lineTcpTimestampAdapter;
        }

        @Override
        public int getWriterQueueCapacity() {
            return lineTcpWriterQueueCapacity;
        }

        @Override
        public WorkerPoolAwareConfiguration getWriterWorkerPoolConfiguration() {
            return lineTcpWriterWorkerPoolConfiguration;
        }

        @Override
        public boolean isEnabled() {
            return lineTcpEnabled;
        }

        @Override
        public boolean getDisconnectOnError() {
            return lineTcpDisconnectOnError;
        }

        @Override
        public long getSymbolCacheWaitUsBeforeReload() {
            return symbolCacheWaitUsBeforeReload;
        }

        @Override
        public boolean isStringToCharCastAllowed() {
            return stringToCharCastAllowed;
        }

        @Override
        public boolean isSymbolAsFieldSupported() {
            return symbolAsFieldSupported;
        }

        @Override
        public boolean isStringAsTagSupported() {
            return isStringAsTagSupported;
        }
    }

    private class PropJsonQueryProcessorConfiguration implements JsonQueryProcessorConfiguration {

        @Override
        public MillisecondClock getClock() {
            return httpFrozenClock ? StationaryMillisClock.INSTANCE : MillisecondClockImpl.INSTANCE;
        }

        @Override
        public int getConnectionCheckFrequency() {
            return jsonQueryConnectionCheckFrequency;
        }

        @Override
        public FilesFacade getFilesFacade() {
            return FilesFacadeImpl.INSTANCE;
        }

        @Override
        public int getFloatScale() {
            return jsonQueryFloatScale;
        }

        @Override
        public int getDoubleScale() {
            return jsonQueryDoubleScale;
        }

        @Override
        public CharSequence getKeepAliveHeader() {
            return keepAliveHeader;
        }

        @Override
        public long getMaxQueryResponseRowLimit() {
            return maxHttpQueryResponseRowLimit;
        }
    }

    private class PropWorkerPoolConfiguration implements WorkerPoolConfiguration {
        @Override
        public int[] getWorkerAffinity() {
            return sharedWorkerAffinity;
        }

        @Override
        public int getWorkerCount() {
            return sharedWorkerCount;
        }

        @Override
        public boolean haltOnError() {
            return sharedWorkerHaltOnError;
        }

        @Override
        public long getYieldThreshold() {
            return sharedWorkerYieldThreshold;
        }

        @Override
        public long getSleepThreshold() {
            return sharedWorkerSleepThreshold;
        }

        @Override
        public long getSleepMs() {
            return sharedWorkerSleepMs;
        }
    }

    private class PropWaitProcessorConfiguration implements WaitProcessorConfiguration {

        @Override
        public MillisecondClock getClock() {
            return MillisecondClockImpl.INSTANCE;
        }

        @Override
        public long getMaxWaitCapMs() {
            return maxRerunWaitCapMs;
        }

        @Override
        public double getExponentialWaitMultiplier() {
            return rerunExponentialWaitMultiplier;
        }

        @Override
        public int getInitialWaitQueueSize() {
            return rerunInitialWaitQueueSize;
        }

        @Override
        public int getMaxProcessingQueueSize() {
            return rerunMaxProcessingQueueSize;
        }
    }

    private class PropPGWireDispatcherConfiguration implements IODispatcherConfiguration {

        @Override
        public int getLimit() {
            return pgNetConnectionLimit;
        }

        @Override
        public int getBindIPv4Address() {
            return pgNetBindIPv4Address;
        }

        @Override
        public int getBindPort() {
            return pgNetBindPort;
        }

        @Override
        public MillisecondClock getClock() {
            return MillisecondClockImpl.INSTANCE;
        }

        @Override
        public String getDispatcherLogName() {
            return "pg-server";
        }

        @Override
        public EpollFacade getEpollFacade() {
            return EpollFacadeImpl.INSTANCE;
        }

        public long getTimeout() {
            return pgNetIdleConnectionTimeout;
        }

        @Override
        public int getInitialBias() {
            return BIAS_READ;
        }

        @Override
        public boolean getHint() {
            return pgNetConnectionHint;
        }

        @Override
        public NetworkFacade getNetworkFacade() {
            return NetworkFacadeImpl.INSTANCE;
        }

        @Override
        public int getRcvBufSize() {
            return pgNetConnectionRcvBuf;
        }

        @Override
        public SelectFacade getSelectFacade() {
            return SelectFacadeImpl.INSTANCE;
        }

        @Override
        public int getSndBufSize() {
            return pgNetConnectionSndBuf;
        }

        @Override
        public long getQueueTimeout() {
            return pgNetConnectionQueueTimeout;
        }
    }

    private class PropPGWireConfiguration implements PGWireConfiguration {
        @Override
        public int getBinParamCountCapacity() {
            return pgBinaryParamsCapacity;
        }

        @Override
        public int getCharacterStoreCapacity() {
            return pgCharacterStoreCapacity;
        }

        @Override
        public int getCharacterStorePoolCapacity() {
            return pgCharacterStorePoolCapacity;
        }

        @Override
        public int getConnectionPoolInitialCapacity() {
            return pgConnectionPoolInitialCapacity;
        }

        @Override
        public String getDefaultPassword() {
            return pgPassword;
        }

        @Override
        public String getDefaultUsername() {
            return pgUsername;
        }

        @Override
        public boolean readOnlySecurityContext() {
            return pgReadOnlySecurityContext;
        }

        @Override
        public IODispatcherConfiguration getDispatcherConfiguration() {
            return propPGWireDispatcherConfiguration;
        }

        @Override
        public boolean isSelectCacheEnabled() {
            return pgSelectCacheEnabled;
        }

        @Override
        public int getSelectCacheBlockCount() {
            return pgSelectCacheBlockCount;
        }

        @Override
        public int getSelectCacheRowCount() {
            return pgSelectCacheRowCount;
        }

        @Override
        public boolean isInsertCacheEnabled() {
            return pgInsertCacheEnabled;
        }

        @Override
        public int getInsertCacheBlockCount() {
            return pgInsertCacheBlockCount;
        }

        @Override
        public int getInsertCacheRowCount() {
            return pgInsertCacheRowCount;
        }

        @Override
        public int getInsertPoolCapacity() {
            return pgInsertPoolCapacity;
        }

        @Override
        public int getMaxBlobSizeOnQuery() {
            return pgMaxBlobSizeOnQuery;
        }

        @Override
        public int getNamedStatementCacheCapacity() {
            return pgNamedStatementCacheCapacity;
        }

        @Override
        public int getNamesStatementPoolCapacity() {
            return pgNamesStatementPoolCapacity;
        }

        @Override
        public NetworkFacade getNetworkFacade() {
            return NetworkFacadeImpl.INSTANCE;
        }

        @Override
        public int getPendingWritersCacheSize() {
            return pgPendingWritersCacheCapacity;
        }

        @Override
        public int getRecvBufferSize() {
            return pgRecvBufferSize;
        }

        @Override
        public int getSendBufferSize() {
            return pgSendBufferSize;
        }

        @Override
        public String getServerVersion() {
            return "11.3";
        }

        @Override
        public DateLocale getDefaultDateLocale() {
            return pgDefaultLocale;
        }

        @Override
        public SqlExecutionCircuitBreakerConfiguration getCircuitBreakerConfiguration() {
            return circuitBreakerConfiguration;
        }

        @Override
        public int[] getWorkerAffinity() {
            return pgWorkerAffinity;
        }

        @Override
        public int getWorkerCount() {
            return pgWorkerCount;
        }

        @Override
        public boolean haltOnError() {
            return pgHaltOnError;
        }

        @Override
        public boolean isDaemonPool() {
            return pgDaemonPool;
        }

        @Override
        public long getYieldThreshold() {
            return pgWorkerYieldThreshold;
        }

        @Override
        public long getSleepThreshold() {
            return pgWorkerSleepThreshold;
        }

        @Override
        public boolean isEnabled() {
            return pgEnabled;
        }
    }

    private class PropTelemetryConfiguration implements TelemetryConfiguration {

        @Override
        public boolean getDisableCompletely() {
            return telemetryDisableCompletely;
        }

        @Override
        public boolean getEnabled() {
            return telemetryEnabled;
        }

        @Override
        public int getQueueCapacity() {
            return telemetryQueueCapacity;
        }

        @Override
        public boolean hideTables() {
            return telemetryHideTables;
        }
    }

    private class PropHttpMinServerConfiguration implements HttpMinServerConfiguration {

        @Override
        public IODispatcherConfiguration getDispatcherConfiguration() {
            return httpMinIODispatcherConfiguration;
        }

        @Override
        public HttpContextConfiguration getHttpContextConfiguration() {
            return httpContextConfiguration;
        }

        @Override
        public WaitProcessorConfiguration getWaitProcessorConfiguration() {
            return httpWaitProcessorConfiguration;
        }

        @Override
        public int[] getWorkerAffinity() {
            return httpMinWorkerAffinity;
        }

        @Override
        public int getWorkerCount() {
            return httpMinWorkerCount;
        }

        @Override
        public boolean haltOnError() {
            return httpMinWorkerHaltOnError;
        }

        @Override
        public long getYieldThreshold() {
            return httpMinWorkerYieldThreshold;
        }

        @Override
        public long getSleepThreshold() {
            return httpMinWorkerSleepThreshold;
        }

        @Override
        public boolean isEnabled() {
            return httpMinServerEnabled;
        }
    }

    private class PropMetricsConfiguration implements MetricsConfiguration {

        @Override
        public boolean isEnabled() {
            return metricsEnabled;
        }
    }

    static {
        WRITE_FO_OPTS.put("o_direct", (int) CairoConfiguration.O_DIRECT);
        WRITE_FO_OPTS.put("o_sync", (int) CairoConfiguration.O_SYNC);
        WRITE_FO_OPTS.put("o_async", (int) CairoConfiguration.O_ASYNC);
        WRITE_FO_OPTS.put("o_none", (int) CairoConfiguration.O_NONE);
    }

    private void validateProperties(Properties properties) throws ServerConfigurationException{
        Set<String> propertyNames = properties.stringPropertyNames();
        Set<String> incorrectNames = new HashSet<>();
        boolean prop;

        for (String keys : propertyNames) {
            prop = PropertyKey.getByString(keys).isPresent();
            if (!prop) {
                incorrectNames.add(keys);
            }
        }
        if (!incorrectNames.isEmpty()){
            if(incorrectNames.size() == 1){
                throw new ServerConfigurationException(incorrectNames.toString());
            }
            throw new ServerConfigurationException("The following keys are incorrect: " + incorrectNames);
        }
    }
}<|MERGE_RESOLUTION|>--- conflicted
+++ resolved
@@ -2269,7 +2269,6 @@
         }
 
         @Override
-<<<<<<< HEAD
         public int getPageFrameReduceRowIdListCapacity() {
             return cairoPageFrameReduceRowIdListCapacity;
         }
@@ -2282,10 +2281,11 @@
         @Override
         public SqlExecutionCircuitBreakerConfiguration getCircuitBreakerConfiguration() {
             return circuitBreakerConfiguration;
-=======
+        }
+
+        @Override
         public int getQueryCacheEventQueueCapacity() {
             return queryCacheEventQueueCapacity;
->>>>>>> 1ca6e401
         }
     }
 
