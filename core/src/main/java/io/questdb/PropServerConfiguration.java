--- conflicted
+++ resolved
@@ -276,16 +276,6 @@
     private final int walTxnNotificationQueueCapacity;
     private final String cairoAttachPartitionSuffix;
     private final boolean cairoAttachPartitionCopy;
-    private final WorkerPoolConfiguration walApplyPoolConfiguration = new PropWalApplyPoolConfiguration();
-    private final int[] walApplyWorkerAffinity;
-    private final int walApplyWorkerCount;
-    private final boolean walApplyWorkerHaltOnError;
-    private final long walApplyWorkerYieldThreshold;
-    private final long walApplyWorkerSleepThreshold;
-    private final long walApplySleepTimeout;
-    private final boolean isWalSupported;
-    private final int walRecreateDistressedSequencerAttempts;
-    private final long inactiveWalWriterTTL;
     private int lineUdpDefaultPartitionBy;
     private int httpMinNetConnectionLimit;
     private boolean httpMinNetConnectionHint;
@@ -423,8 +413,6 @@
     private boolean isStringAsTagSupported;
     private short floatDefaultColumnType;
     private short integerDefaultColumnType;
-<<<<<<< HEAD
-=======
     private final WorkerPoolConfiguration walApplyPoolConfiguration = new PropWalApplyPoolConfiguration();
     private final int[] walApplyWorkerAffinity;
     private final int walApplyWorkerCount;
@@ -436,7 +424,6 @@
     private final long walSegmentRolloverRowCount;
     private final int walRecreateDistressedSequencerAttempts;
     private final long inactiveWalWriterTTL;
->>>>>>> 69bd305c
 
     public PropServerConfiguration(
             String root,
