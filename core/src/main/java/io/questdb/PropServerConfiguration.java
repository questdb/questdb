--- conflicted
+++ resolved
@@ -522,34 +522,6 @@
                 this.httpNetConnectionSndBuf = getIntSize(properties, env, PropertyKey.HTTP_NET_CONNECTION_SNDBUF, this.httpNetConnectionSndBuf);
 
                 // obsolete
-<<<<<<< HEAD
-                this.httpNetConnectionRcvBuf = getIntSize(properties, env, "http.net.rcv.buf.size", 2 * 1024 * 1024);
-                this.httpNetConnectionRcvBuf = getIntSize(properties, env, "http.net.connection.rcvbuf", this.httpNetConnectionRcvBuf);
-
-                this.dateAdapterPoolCapacity = getInt(properties, env, "http.text.date.adapter.pool.capacity", 16);
-                this.jsonCacheLimit = getIntSize(properties, env, "http.text.json.cache.limit", 16384);
-                this.jsonCacheSize = getIntSize(properties, env, "http.text.json.cache.size", 8192);
-                this.maxRequiredDelimiterStdDev = getDouble(properties, env, "http.text.max.required.delimiter.stddev", 0.1222d);
-                this.maxRequiredLineLengthStdDev = getDouble(properties, env, "http.text.max.required.line.length.stddev", 0.8);
-                this.metadataStringPoolCapacity = getInt(properties, env, "http.text.metadata.string.pool.capacity", 128);
-
-                this.rollBufferLimit = getIntSize(properties, env, "http.text.roll.buffer.limit", 1024 * 4096);
-                this.rollBufferSize = getIntSize(properties, env, "http.text.roll.buffer.size", 1024);
-                this.textAnalysisMaxLines = getInt(properties, env, "http.text.analysis.max.lines", 1000);
-                this.textLexerStringPoolCapacity = getInt(properties, env, "http.text.lexer.string.pool.capacity", 64);
-                this.timestampAdapterPoolCapacity = getInt(properties, env, "http.text.timestamp.adapter.pool.capacity", 64);
-                this.utf8SinkSize = getIntSize(properties, env, "http.text.utf8.sink.size", 4096);
-
-                this.jsonQueryConnectionCheckFrequency = getInt(properties, env, "http.json.query.connection.check.frequency", 1_000_000);
-                this.jsonQueryFloatScale = getInt(properties, env, "http.json.query.float.scale", 4);
-                this.jsonQueryDoubleScale = getInt(properties, env, "http.json.query.double.scale", 12);
-                this.httpReadOnlySecurityContext = getBoolean(properties, env, "http.security.readonly", false);
-                this.maxHttpQueryResponseRowLimit = getLong(properties, env, "http.security.max.response.rows", Long.MAX_VALUE);
-                this.interruptOnClosedConnection = getBoolean(properties, env, "http.security.interrupt.on.closed.connection", true);
-
-                String httpBindTo = getString(properties, env, "http.bind.to", "0.0.0.0:9000");
-                parseBindTo(properties, env, "http.net.bind.to", httpBindTo, (a, p) -> {
-=======
                 this.httpNetConnectionRcvBuf = getIntSize(properties, env, PropertyKey.HTTP_NET_RCV_BUF_SIZE, 2 * 1024 * 1024);
                 this.httpNetConnectionRcvBuf = getIntSize(properties, env, PropertyKey.HTTP_NET_CONNECTION_RCVBUF, this.httpNetConnectionRcvBuf);
 
@@ -570,13 +542,12 @@
                 this.jsonQueryConnectionCheckFrequency = getInt(properties, env, PropertyKey.HTTP_JSON_QUERY_CONNECTION_CHECK_FREQUENCY, 1_000_000);
                 this.jsonQueryFloatScale = getInt(properties, env, PropertyKey.HTTP_JSON_QUERY_FLOAT_SCALE, 4);
                 this.jsonQueryDoubleScale = getInt(properties, env, PropertyKey.HTTP_JSON_QUERY_DOUBLE_SCALE, 12);
-                this.readOnlySecurityContext = getBoolean(properties, env, PropertyKey.HTTP_SECURITY_READONLY, false);
+                this.httpReadOnlySecurityContext = getBoolean(properties, env, PropertyKey.HTTP_SECURITY_READONLY, false);
                 this.maxHttpQueryResponseRowLimit = getLong(properties, env, PropertyKey.HTTP_SECURITY_MAX_RESPONSE_ROWS, Long.MAX_VALUE);
                 this.interruptOnClosedConnection = getBoolean(properties, env, PropertyKey.HTTP_SECURITY_INTERRUPT_ON_CLOSED_CONNECTION, true);
 
                 String httpBindTo = getString(properties, env, PropertyKey.HTTP_BIND_TO, "0.0.0.0:9000");
                 parseBindTo(properties, env, PropertyKey.HTTP_NET_BIND_TO, httpBindTo, (a, p) -> {
->>>>>>> 13ade264
                     httpNetBindIPv4Address = a;
                     httpNetBindPort = p;
                 });
@@ -616,22 +587,6 @@
                 this.pgNetConnectionRcvBuf = getIntSize(properties, env, PropertyKey.PG_NET_CONNECTION_RCVBUF, this.pgNetConnectionRcvBuf);
 
                 // obsolete
-<<<<<<< HEAD
-                this.pgNetConnectionSndBuf = getIntSize(properties, env, "pg.net.send.buf.size", -1);
-                this.pgNetConnectionSndBuf = getIntSize(properties, env, "pg.net.connection.sndbuf", this.pgNetConnectionSndBuf);
-
-                this.pgCharacterStoreCapacity = getInt(properties, env, "pg.character.store.capacity", 4096);
-                this.pgBinaryParamsCapacity = getInt(properties, env, "pg.binary.param.count.capacity", 2);
-                this.pgCharacterStorePoolCapacity = getInt(properties, env, "pg.character.store.pool.capacity", 64);
-                this.pgConnectionPoolInitialCapacity = getInt(properties, env, "pg.connection.pool.capacity", 64);
-                this.pgPassword = getString(properties, env, "pg.password", "quest");
-                this.pgUsername = getString(properties, env, "pg.user", "admin");
-                this.pgReadOnlySecurityContext = getBoolean(properties, env, "pg.security.readonly", false);
-                this.pgMaxBlobSizeOnQuery = getIntSize(properties, env, "pg.max.blob.size.on.query", 512 * 1024);
-                this.pgRecvBufferSize = getIntSize(properties, env, "pg.recv.buffer.size", 1024 * 1024);
-                this.pgSendBufferSize = getIntSize(properties, env, "pg.send.buffer.size", 1024 * 1024);
-                final String dateLocale = getString(properties, env, "pg.date.locale", "en");
-=======
                 this.pgNetConnectionSndBuf = getIntSize(properties, env, PropertyKey.PG_NET_SEND_BUF_SIZE, -1);
                 this.pgNetConnectionSndBuf = getIntSize(properties, env, PropertyKey.PG_NET_CONNECTION_SNDBUF, this.pgNetConnectionSndBuf);
 
@@ -641,11 +596,11 @@
                 this.pgConnectionPoolInitialCapacity = getInt(properties, env, PropertyKey.PG_CONNECTION_POOL_CAPACITY, 64);
                 this.pgPassword = getString(properties, env, PropertyKey.PG_PASSWORD, "quest");
                 this.pgUsername = getString(properties, env, PropertyKey.PG_USER, "admin");
+                this.pgReadOnlySecurityContext = getBoolean(properties, env, PropertyKey.PG_SECURITY_READONLY, false);
                 this.pgMaxBlobSizeOnQuery = getIntSize(properties, env, PropertyKey.PG_MAX_BLOB_SIZE_ON_QUERY, 512 * 1024);
                 this.pgRecvBufferSize = getIntSize(properties, env, PropertyKey.PG_RECV_BUFFER_SIZE, 1024 * 1024);
                 this.pgSendBufferSize = getIntSize(properties, env, PropertyKey.PG_SEND_BUFFER_SIZE, 1024 * 1024);
                 final String dateLocale = getString(properties, env, PropertyKey.PG_DATE_LOCALE, "en");
->>>>>>> 13ade264
                 this.pgDefaultLocale = DateLocaleFactory.INSTANCE.getLocale(dateLocale);
                 if (this.pgDefaultLocale == null) {
                     throw new ServerConfigurationException(PropertyKey.PG_DATE_LOCALE.getPropertyPath(), dateLocale);
