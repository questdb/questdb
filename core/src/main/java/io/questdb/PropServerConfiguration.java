--- conflicted
+++ resolved
@@ -1553,21 +1553,17 @@
             );
             registerDeprecated(
                     PropertyKey.CIRCUIT_BREAKER_BUFFER_SIZE,
-<<<<<<< HEAD
-                    PropertyKey.NET_TEST_CONNECTION_BUFFER_SIZE);
+                    PropertyKey.NET_TEST_CONNECTION_BUFFER_SIZE
+            );
+            registerDeprecated(
+                    PropertyKey.CAIRO_PAGE_FRAME_TASK_POOL_CAPACITY
+            );
             registerDeprecated(
                     PropertyKey.CAIRO_SQL_MAP_PAGE_SIZE,
                     PropertyKey.CAIRO_SQL_SMALL_MAP_PAGE_SIZE);
             registerDeprecated(
                     PropertyKey.CAIRO_SQL_MAP_KEY_CAPACITY,
                     PropertyKey.CAIRO_SQL_SMALL_MAP_KEY_CAPACITY);
-=======
-                    PropertyKey.NET_TEST_CONNECTION_BUFFER_SIZE
-            );
-            registerDeprecated(
-                    PropertyKey.CAIRO_PAGE_FRAME_TASK_POOL_CAPACITY
-            );
->>>>>>> 83dacadf
         }
 
         public ValidationResult validate(Properties properties) {
