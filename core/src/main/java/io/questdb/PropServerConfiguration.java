/*******************************************************************************
 *     ___                  _   ____  ____
 *    / _ \ _   _  ___  ___| |_|  _ \| __ )
 *   | | | | | | |/ _ \/ __| __| | | |  _ \
 *   | |_| | |_| |  __/\__ \ |_| |_| | |_) |
 *    \__\_\\__,_|\___||___/\__|____/|____/
 *
 *  Copyright (c) 2014-2019 Appsicle
 *  Copyright (c) 2019-2022 QuestDB
 *
 *  Licensed under the Apache License, Version 2.0 (the "License");
 *  you may not use this file except in compliance with the License.
 *  You may obtain a copy of the License at
 *
 *  http://www.apache.org/licenses/LICENSE-2.0
 *
 *  Unless required by applicable law or agreed to in writing, software
 *  distributed under the License is distributed on an "AS IS" BASIS,
 *  WITHOUT WARRANTIES OR CONDITIONS OF ANY KIND, either express or implied.
 *  See the License for the specific language governing permissions and
 *  limitations under the License.
 *
 ******************************************************************************/

package io.questdb;

import io.questdb.cairo.*;
import io.questdb.cairo.security.AllowAllCairoSecurityContext;
import io.questdb.cutlass.http.*;
import io.questdb.cutlass.http.processors.JsonQueryProcessorConfiguration;
import io.questdb.cutlass.http.processors.StaticContentProcessorConfiguration;
import io.questdb.cutlass.json.JsonException;
import io.questdb.cutlass.json.JsonLexer;
import io.questdb.cutlass.line.*;
import io.questdb.cutlass.line.tcp.LineTcpReceiverConfiguration;
import io.questdb.cutlass.line.udp.LineUdpReceiverConfiguration;
import io.questdb.cutlass.pgwire.PGWireConfiguration;
import io.questdb.cutlass.text.TextConfiguration;
import io.questdb.cutlass.text.types.InputFormatConfiguration;
import io.questdb.griffin.SqlExecutionCircuitBreakerConfiguration;
import io.questdb.log.Log;
import io.questdb.metrics.MetricsConfiguration;
import io.questdb.mp.WorkerPoolConfiguration;
import io.questdb.network.*;
import io.questdb.std.*;
import io.questdb.std.datetime.DateFormat;
import io.questdb.std.datetime.DateLocale;
import io.questdb.std.datetime.DateLocaleFactory;
import io.questdb.std.datetime.microtime.*;
import io.questdb.std.datetime.millitime.DateFormatFactory;
import io.questdb.std.datetime.millitime.MillisecondClock;
import io.questdb.std.datetime.millitime.MillisecondClockImpl;
import io.questdb.std.str.Path;
import io.questdb.std.str.StringSink;
import org.jetbrains.annotations.Nullable;

import java.io.File;
import java.util.Arrays;
import java.util.Map;
import java.util.Properties;

public class PropServerConfiguration implements ServerConfiguration {
    public static final String CONFIG_DIRECTORY = "conf";
    public static final String DB_DIRECTORY = "db";
    private static final LowerCaseCharSequenceIntHashMap WRITE_FO_OPTS = new LowerCaseCharSequenceIntHashMap();
    public static final long COMMIT_INTERVAL_DEFAULT = 2000;
    private final IODispatcherConfiguration httpIODispatcherConfiguration = new PropHttpIODispatcherConfiguration();
    private final WaitProcessorConfiguration httpWaitProcessorConfiguration = new PropWaitProcessorConfiguration();
    private final StaticContentProcessorConfiguration staticContentProcessorConfiguration = new PropStaticContentProcessorConfiguration();
    private final HttpServerConfiguration httpServerConfiguration = new PropHttpServerConfiguration();
    private final TextConfiguration textConfiguration = new PropTextConfiguration();
    private final CairoConfiguration cairoConfiguration = new PropCairoConfiguration();
    private final LineUdpReceiverConfiguration lineUdpReceiverConfiguration = new PropLineUdpReceiverConfiguration();
    private final JsonQueryProcessorConfiguration jsonQueryProcessorConfiguration = new PropJsonQueryProcessorConfiguration();
    private final TelemetryConfiguration telemetryConfiguration = new PropTelemetryConfiguration();
    private final int commitMode;
    private final boolean httpServerEnabled;
    private final int createAsSelectRetryCount;
    private final CharSequence defaultMapType;
    private final boolean defaultSymbolCacheFlag;
    private final int defaultSymbolCapacity;
    private final int fileOperationRetryCount;
    private final long idleCheckInterval;
    private final long inactiveReaderTTL;
    private final long inactiveWriterTTL;
    private final int indexValueBlockSize;
    private final int maxSwapFileCount;
    private final int mkdirMode;
    private final int parallelIndexThreshold;
    private final int readerPoolMaxSegments;
    private final long spinLockTimeoutUs;
    private final boolean httpSqlCacheEnabled;
    private final int httpSqlCacheBlockCount;
    private final int httpSqlCacheRowCount;
    private final int rndFunctionMemoryPageSize;
    private final int rndFunctionMemoryMaxPages;
    private final int sqlCharacterStoreCapacity;
    private final int sqlCharacterStoreSequencePoolCapacity;
    private final int sqlColumnPoolCapacity;
    private final int sqlCopyModelPoolCapacity;
    private final double sqlCompactMapLoadFactor;
    private final int sqlExpressionPoolCapacity;
    private final double sqlFastMapLoadFactor;
    private final int sqlJoinContextPoolCapacity;
    private final int sqlLexerPoolCapacity;
    private final int sqlMapKeyCapacity;
    private final int sqlMapPageSize;
    private final int sqlMapMaxPages;
    private final int sqlMapMaxResizes;
    private final int sqlModelPoolCapacity;
    private final long sqlSortKeyPageSize;
    private final int sqlSortKeyMaxPages;
    private final long sqlSortLightValuePageSize;
    private final int sqlSortLightValueMaxPages;
    private final int sqlHashJoinValuePageSize;
    private final int sqlHashJoinValueMaxPages;
    private final long sqlLatestByRowCount;
    private final int sqlHashJoinLightValuePageSize;
    private final int sqlHashJoinLightValueMaxPages;
    private final int sqlSortValuePageSize;
    private final int sqlSortValueMaxPages;
    private final long workStealTimeoutNanos;
    private final boolean parallelIndexingEnabled;
    private final int sqlJoinMetadataPageSize;
    private final int sqlJoinMetadataMaxResizes;
    private final int lineUdpCommitRate;
    private final int lineUdpGroupIPv4Address;
    private final int lineUdpMsgBufferSize;
    private final int lineUdpMsgCount;
    private final int lineUdpReceiveBufferSize;
    private final int lineUdpCommitMode;
    private final int[] sharedWorkerAffinity;
    private final int sharedWorkerCount;
    private final boolean sharedWorkerHaltOnError;
    private final long sharedWorkerYieldThreshold;
    private final long sharedWorkerSleepThreshold;
    private final long sharedWorkerSleepMs;
    private final WorkerPoolConfiguration workerPoolConfiguration = new PropWorkerPoolConfiguration();
    private final PGWireConfiguration pgWireConfiguration = new PropPGWireConfiguration();
    private final InputFormatConfiguration inputFormatConfiguration;
    private final LineProtoTimestampAdapter lineUdpTimestampAdapter;
    private final String inputRoot;
    private final boolean lineUdpEnabled;
    private final int lineUdpOwnThreadAffinity;
    private final boolean lineUdpUnicast;
    private final boolean lineUdpOwnThread;
    private final int sqlCopyBufferSize;
    private final long writerDataAppendPageSize;
    private final long writerMiscAppendPageSize;
    private final int sqlAnalyticColumnPoolCapacity;
    private final int sqlCreateTableModelPoolCapacity;
    private final int sqlColumnCastModelPoolCapacity;
    private final int sqlRenameTableModelPoolCapacity;
    private final int sqlWithClauseModelPoolCapacity;
    private final int sqlInsertModelPoolCapacity;
    private final int sqlGroupByPoolCapacity;
    private final int sqlGroupByMapCapacity;
    private final int sqlMaxSymbolNotEqualsCount;
    private final int sqlBindVariablePoolSize;
    private final int sqlPageFrameMaxSize;
    private final int sqlJitMode;
    private final int sqlJitIRMemoryPageSize;
    private final int sqlJitIRMemoryMaxPages;
    private final int sqlJitBindVarsMemoryPageSize;
    private final int sqlJitBindVarsMemoryMaxPages;
    private final int sqlJitRowsThreshold;
    private final int sqlJitPageAddressCacheThreshold;
    private final boolean sqlJitDebugEnabled;
    private final DateLocale locale;
    private final String backupRoot;
    private final DateFormat backupDirTimestampFormat;
    private final CharSequence backupTempDirName;
    private final int backupMkdirMode;
    private final int sqlFloatToStrCastScale;
    private final int sqlDoubleToStrCastScale;
    private final PropPGWireDispatcherConfiguration propPGWireDispatcherConfiguration = new PropPGWireDispatcherConfiguration();
    private final boolean pgEnabled;
    private final boolean telemetryEnabled;
    private final boolean telemetryDisableCompletely;
    private final int telemetryQueueCapacity;
    private final LineTcpReceiverConfiguration lineTcpReceiverConfiguration = new PropLineTcpReceiverConfiguration();
    private final IODispatcherConfiguration lineTcpReceiverDispatcherConfiguration = new PropLineTcpReceiverIODispatcherConfiguration();
    private final boolean lineTcpEnabled;
    private final WorkerPoolAwareConfiguration lineTcpWriterWorkerPoolConfiguration = new PropLineTcpWriterWorkerPoolConfiguration();
    private final WorkerPoolAwareConfiguration lineTcpIOWorkerPoolConfiguration = new PropLineTcpIOWorkerPoolConfiguration();
    private final Log log;
    private final PropHttpMinServerConfiguration httpMinServerConfiguration = new PropHttpMinServerConfiguration();
    private final PropHttpContextConfiguration httpContextConfiguration = new PropHttpContextConfiguration();
    private final boolean httpMinServerEnabled;
    private final PropHttpMinIODispatcherConfiguration httpMinIODispatcherConfiguration = new PropHttpMinIODispatcherConfiguration();
    private final PropSqlExecutionCircuitBreakerConfiguration circuitBreakerConfiguration = new PropSqlExecutionCircuitBreakerConfiguration();
    private final int sqlAnalyticStorePageSize;
    private final int sqlAnalyticStoreMaxPages;
    private final int sqlAnalyticRowIdPageSize;
    private final int sqlAnalyticRowIdMaxPages;
    private final int sqlAnalyticTreeKeyPageSize;
    private final int sqlAnalyticTreeKeyMaxPages;
    private final String root;
    private final String dbDirectory;
    private final String confRoot;
    private final long maxRerunWaitCapMs;
    private final double rerunExponentialWaitMultiplier;
    private final int rerunInitialWaitQueueSize;
    private final int rerunMaxProcessingQueueSize;
    private final BuildInformation buildInformation;
    private final int columnIndexerQueueCapacity;
    private final int vectorAggregateQueueCapacity;
    private final int o3CallbackQueueCapacity;
    private final int o3PartitionQueueCapacity;
    private final int o3OpenColumnQueueCapacity;
    private final int o3CopyQueueCapacity;
    private final int o3UpdPartitionSizeQueueCapacity;
    private final int o3PurgeDiscoveryQueueCapacity;
    private final int o3ColumnMemorySize;
    private final int maxUncommittedRows;
    private final long commitLag;
    private final long instanceHashLo;
    private final long instanceHashHi;
    private final int sqlTxnScoreboardEntryCount;
    private final boolean o3QuickSortEnabled;
    private final MetricsConfiguration metricsConfiguration = new PropMetricsConfiguration();
    private final boolean metricsEnabled;
    private final int sqlDistinctTimestampKeyCapacity;
    private final double sqlDistinctTimestampLoadFactor;
    private final int circuitBreakerThrottle;
    private final int circuitBreakerBufferSize;
    private final long circuitBreakerMaxTime;
    private final int latestByQueueCapacity;
    private final int sampleByIndexSearchPageSize;
    private final int binaryEncodingMaxLength;
    private final long writerDataIndexKeyAppendPageSize;
    private final long writerDataIndexValueAppendPageSize;
    private final long writerAsyncCommandBusyWaitTimeout;
    private final int writerAsyncCommandQueueCapacity;
    private final int writerTickRowsCountMod;
    private final long writerAsyncCommandMaxWaitTimeout;
    private final int o3PartitionPurgeListCapacity;
    private final long writerFileOpenOpts;
    private int lineUdpDefaultPartitionBy;
    private int httpMinNetConnectionLimit;
    private boolean httpMinNetConnectionHint;
    private boolean httpAllowDeflateBeforeSend;
    private int[] httpWorkerAffinity;
    private int[] httpMinWorkerAffinity;
    private int connectionPoolInitialCapacity;
    private int connectionStringPoolCapacity;
    private int multipartHeaderBufferSize;
    private long multipartIdleSpinCount;
    private int recvBufferSize;
    private int requestHeaderBufferSize;
    private int httpWorkerCount;
    private boolean httpWorkerHaltOnError;
    private long httpWorkerYieldThreshold;
    private long httpWorkerSleepThreshold;
    private long httpWorkerSleepMs;
    private boolean httpServerKeepAlive;
    private int sendBufferSize;
    private CharSequence indexFileName;
    private String publicDirectory;
    private int httpNetConnectionLimit;
    private boolean httpNetConnectionHint;
    private long httpNetConnectionTimeout;
    private long httpNetConnectionQueueTimeout;
    private int httpNetConnectionSndBuf;
    private int httpNetConnectionRcvBuf;
    private int dateAdapterPoolCapacity;
    private int jsonCacheLimit;
    private int jsonCacheSize;
    private double maxRequiredDelimiterStdDev;
    private double maxRequiredLineLengthStdDev;
    private int metadataStringPoolCapacity;
    private int rollBufferLimit;
    private int rollBufferSize;
    private int textAnalysisMaxLines;
    private int textLexerStringPoolCapacity;
    private int timestampAdapterPoolCapacity;
    private int utf8SinkSize;
    private MimeTypesCache mimeTypesCache;
    private String keepAliveHeader;
    private int httpNetBindIPv4Address;
    private int httpNetBindPort;
    private int lineUdpBindIPV4Address;
    private int lineUdpPort;
    private int jsonQueryFloatScale;
    private int jsonQueryDoubleScale;
    private int jsonQueryConnectionCheckFrequency;
    private boolean httpFrozenClock;
    private boolean readOnlySecurityContext;
    private long maxHttpQueryResponseRowLimit;
    private boolean interruptOnClosedConnection;
    private int pgNetConnectionLimit;
    private boolean pgNetConnectionHint;
    private int pgNetBindIPv4Address;
    private int pgNetBindPort;
    private long pgNetIdleConnectionTimeout;
    private long pgNetConnectionQueueTimeout;
    private int pgNetConnectionRcvBuf;
    private int pgNetConnectionSndBuf;
    private int pgCharacterStoreCapacity;
    private int pgBinaryParamsCapacity;
    private int pgCharacterStorePoolCapacity;
    private int pgConnectionPoolInitialCapacity;
    private String pgPassword;
    private String pgUsername;
    private int pgMaxBlobSizeOnQuery;
    private int pgRecvBufferSize;
    private int pgSendBufferSize;
    private DateLocale pgDefaultLocale;
    private int[] pgWorkerAffinity;
    private int pgWorkerCount;
    private boolean pgHaltOnError;
    private long pgWorkerYieldThreshold;
    private long pgWorkerSleepThreshold;
    private boolean pgDaemonPool;
    private boolean pgSelectCacheEnabled;
    private int pgSelectCacheBlockCount;
    private int pgSelectCacheRowCount;
    private boolean pgInsertCacheEnabled;
    private int pgInsertCacheBlockCount;
    private int pgInsertCacheRowCount;
    private int pgInsertPoolCapacity;
    private int pgNamedStatementCacheCapacity;
    private int pgNamesStatementPoolCapacity;
    private int pgPendingWritersCacheCapacity;
    private int lineTcpNetConnectionLimit;
    private boolean lineTcpNetConnectionHint;
    private int lineTcpNetBindIPv4Address;
    private int lineTcpNetBindPort;
    private long lineTcpNetConnectionTimeout;
    private long lineTcpNetConnectionQueueTimeout;
    private int lineTcpNetConnectionRcvBuf;
    private int lineTcpConnectionPoolInitialCapacity;
    private LineProtoTimestampAdapter lineTcpTimestampAdapter;
    private int lineTcpMsgBufferSize;
    private int lineTcpMaxMeasurementSize;
    private int lineTcpWriterQueueCapacity;
    private int lineTcpWriterWorkerCount;
    private int[] lineTcpWriterWorkerAffinity;
    private boolean lineTcpWriterWorkerPoolHaltOnError;
    private long lineTcpWriterWorkerYieldThreshold;
    private long lineTcpWriterWorkerSleepThreshold;
    private int lineTcpIOWorkerCount;
    private int[] lineTcpIOWorkerAffinity;
    private boolean lineTcpIOWorkerPoolHaltOnError;
    private long lineTcpIOWorkerYieldThreshold;
    private long lineTcpIOWorkerSleepThreshold;
    private long lineTcpMaintenanceInterval;
    private double lineTcpCommitIntervalFraction;
    private long lineTcpCommitIntervalDefault;
    private String lineTcpAuthDbPath;
    private int lineTcpDefaultPartitionBy;
    private long minIdleMsBeforeWriterRelease;
    private boolean lineTcpDisconnectOnError;
    private String httpVersion;
    private int httpMinWorkerCount;
    private boolean httpMinWorkerHaltOnError;
    private long httpMinWorkerYieldThreshold;
    private long httpMinWorkerSleepThreshold;
    private int httpMinBindIPv4Address;
    private int httpMinBindPort;
    private long httpMinNetConnectionTimeout;
    private long httpMinNetConnectionQueueTimeout;
    private int httpMinNetConnectionRcvBuf;
    private int httpMinNetConnectionSndBuf;
    private long symbolCacheWaitUsBeforeReload;
    private boolean stringToCharCastAllowed;
    private boolean symbolAsFieldSupported;
    private boolean isStringAsTagSupported;

    public PropServerConfiguration(
            String root,
            Properties properties,
            @Nullable Map<String, String> env,
            Log log,
            final BuildInformation buildInformation
    ) throws ServerConfigurationException, JsonException {
        this.log = log;

        this.mkdirMode = getInt(properties, env, "cairo.mkdir.mode", 509);

        this.dbDirectory = getString(properties, env, "cairo.root", DB_DIRECTORY);
        if (new File(this.dbDirectory).isAbsolute()) {
            this.root = this.dbDirectory;
            this.confRoot = confRoot(this.root); // ../conf
        } else {
            this.root = new File(root, this.dbDirectory).getAbsolutePath();
            this.confRoot = new File(root, CONFIG_DIRECTORY).getAbsolutePath();
        }

        int cpuAvailable = Runtime.getRuntime().availableProcessors();
        int cpuUsed = 0;
        final FilesFacade ff = cairoConfiguration.getFilesFacade();
        try (Path path = new Path()) {
            ff.mkdirs(path.of(this.root).slash$(), this.mkdirMode);
            path.of(this.root).concat(TableUtils.TAB_INDEX_FILE_NAME).$();
            final long tableIndexFd = TableUtils.openFileRWOrFail(ff, path, CairoConfiguration.O_NONE);
            final long fileSize = ff.length(tableIndexFd);
            if (fileSize < Long.BYTES) {
                if (!ff.allocate(tableIndexFd, Files.PAGE_SIZE)) {
                    ff.close(tableIndexFd);
                    throw CairoException.instance(ff.errno()).put("Could not allocate [file=").put(path).put(", actual=").put(fileSize).put(", desired=").put(Files.PAGE_SIZE).put(']');
                }
            }

            final long tableIndexMem = TableUtils.mapRWOrClose(ff, tableIndexFd, Files.PAGE_SIZE, MemoryTag.MMAP_DEFAULT);
            Rnd rnd = new Rnd(getCairoConfiguration().getMicrosecondClock().getTicks(), getCairoConfiguration().getMillisecondClock().getTicks());
            if (Os.compareAndSwap(tableIndexMem + Long.BYTES, 0, rnd.nextLong()) == 0) {
                Unsafe.getUnsafe().putLong(tableIndexMem + Long.BYTES * 2, rnd.nextLong());
            }
            this.instanceHashLo = Unsafe.getUnsafe().getLong(tableIndexMem + Long.BYTES);
            this.instanceHashHi = Unsafe.getUnsafe().getLong(tableIndexMem + Long.BYTES * 2);
            ff.munmap(tableIndexMem, Files.PAGE_SIZE, MemoryTag.MMAP_DEFAULT);
            ff.close(tableIndexFd);
            ///

            this.httpMinServerEnabled = getBoolean(properties, env, "http.min.enabled", true);
            if (httpMinServerEnabled) {
                this.httpMinWorkerHaltOnError = getBoolean(properties, env, "http.min.worker.haltOnError", false);
                this.httpMinWorkerCount = getInt(properties, env, "http.min.worker.count", cpuAvailable > 16 ? 1 : 0);
                cpuUsed += this.httpMinWorkerCount;
                this.httpMinWorkerAffinity = getAffinity(properties, env, "http.min.worker.affinity", httpMinWorkerCount);
                this.httpMinWorkerYieldThreshold = getLong(properties, env, "http.min.worker.yield.threshold", 10);
                this.httpMinWorkerSleepThreshold = getLong(properties, env, "http.min.worker.sleep.threshold", 10000);

                // obsolete
                String httpMinBindTo = getString(properties, env, "http.min.bind.to", "0.0.0.0:9003");

                parseBindTo(properties, env, "http.min.net.bind.to", httpMinBindTo, (a, p) -> {
                    httpMinBindIPv4Address = a;
                    httpMinBindPort = p;
                });

                this.httpMinNetConnectionLimit = getInt(properties, env, "http.min.net.connection.limit", 4);

                // obsolete
                this.httpMinNetConnectionTimeout = getLong(properties, env, "http.min.net.idle.connection.timeout", 5 * 60 * 1000L);
                this.httpMinNetConnectionTimeout = getLong(properties, env, "http.min.net.connection.timeout", this.httpMinNetConnectionTimeout);

                // obsolete
                this.httpMinNetConnectionQueueTimeout = getLong(properties, env, "http.min.net.queued.connection.timeout", 5 * 1000L);
                this.httpMinNetConnectionQueueTimeout = getLong(properties, env, "http.min.net.connection.queue.timeout", this.httpMinNetConnectionQueueTimeout);

                // obsolete
                this.httpMinNetConnectionSndBuf = getIntSize(properties, env, "http.min.net.snd.buf.size", 1024);
                this.httpMinNetConnectionSndBuf = getIntSize(properties, env, "http.min.net.connection.sndbuf", this.httpMinNetConnectionSndBuf);

                // obsolete
                this.httpMinNetConnectionRcvBuf = getIntSize(properties, env, "http.net.rcv.buf.size", 1024);
                this.httpMinNetConnectionRcvBuf = getIntSize(properties, env, "http.min.net.connection.rcvbuf", this.httpMinNetConnectionRcvBuf);
                this.httpMinNetConnectionHint = getBoolean(properties, env, "http.min.net.connection.hint", false);
            }

            this.httpServerEnabled = getBoolean(properties, env, "http.enabled", true);
            if (httpServerEnabled) {
                this.connectionPoolInitialCapacity = getInt(properties, env, "http.connection.pool.initial.capacity", 16);
                this.connectionStringPoolCapacity = getInt(properties, env, "http.connection.string.pool.capacity", 128);
                this.multipartHeaderBufferSize = getIntSize(properties, env, "http.multipart.header.buffer.size", 512);
                this.multipartIdleSpinCount = getLong(properties, env, "http.multipart.idle.spin.count", 10_000);
                this.recvBufferSize = getIntSize(properties, env, "http.receive.buffer.size", 1024 * 1024);
                this.requestHeaderBufferSize = getIntSize(properties, env, "http.request.header.buffer.size", 32 * 2014);
                this.httpWorkerCount = getInt(properties, env, "http.worker.count", 0);
                cpuUsed += this.httpWorkerCount;
                this.httpWorkerAffinity = getAffinity(properties, env, "http.worker.affinity", httpWorkerCount);
                this.httpWorkerHaltOnError = getBoolean(properties, env, "http.worker.haltOnError", false);
                this.httpWorkerYieldThreshold = getLong(properties, env, "http.worker.yield.threshold", 10);
                this.httpWorkerSleepThreshold = getLong(properties, env, "http.worker.sleep.threshold", 10000);
                this.httpWorkerSleepMs = getLong(properties, env, "http.worker.sleep.ms", 100);
                this.sendBufferSize = getIntSize(properties, env, "http.send.buffer.size", 2 * 1024 * 1024);
                this.indexFileName = getString(properties, env, "http.static.index.file.name", "index.html");
                this.httpFrozenClock = getBoolean(properties, env, "http.frozen.clock", false);
                this.httpAllowDeflateBeforeSend = getBoolean(properties, env, "http.allow.deflate.before.send", false);
                this.httpServerKeepAlive = getBoolean(properties, env, "http.server.keep.alive", true);
                this.httpVersion = getString(properties, env, "http.version", "HTTP/1.1");
                if (!httpVersion.endsWith(" ")) {
                    httpVersion += ' ';
                }

                int keepAliveTimeout = getInt(properties, env, "http.keep-alive.timeout", 5);
                int keepAliveMax = getInt(properties, env, "http.keep-alive.max", 10_000);

                if (keepAliveTimeout > 0 && keepAliveMax > 0) {
                    this.keepAliveHeader = "Keep-Alive: timeout=" + keepAliveTimeout + ", max=" + keepAliveMax + Misc.EOL;
                } else {
                    this.keepAliveHeader = null;
                }

                final String publicDirectory = getString(properties, env, "http.static.public.directory", "public");
                // translate public directory into absolute path
                // this will generate some garbage, but this is ok - we're just doing this once on startup
                if (new File(publicDirectory).isAbsolute()) {
                    this.publicDirectory = publicDirectory;
                } else {
                    this.publicDirectory = new File(root, publicDirectory).getAbsolutePath();
                }

                // maintain obsolete property name for the time being
                this.httpNetConnectionLimit = getInt(properties, env, "http.net.active.connection.limit", 256);
                this.httpNetConnectionLimit = getInt(properties, env, "http.net.connection.limit", this.httpNetConnectionLimit);
                this.httpNetConnectionHint = getBoolean(properties, env, "http.net.connection.hint", false);
                // obsolete
                this.httpNetConnectionTimeout = getLong(properties, env, "http.net.idle.connection.timeout", 5 * 60 * 1000L);
                this.httpNetConnectionTimeout = getLong(properties, env, "http.net.connection.timeout", this.httpNetConnectionTimeout);

                // obsolete
                this.httpNetConnectionQueueTimeout = getLong(properties, env, "http.net.queued.connection.timeout", 5 * 1000L);
                this.httpNetConnectionQueueTimeout = getLong(properties, env, "http.net.connection.queue.timeout", this.httpNetConnectionQueueTimeout);

                // obsolete
                this.httpNetConnectionSndBuf = getIntSize(properties, env, "http.net.snd.buf.size", 2 * 1024 * 1024);
                this.httpNetConnectionSndBuf = getIntSize(properties, env, "http.net.connection.sndbuf", this.httpNetConnectionSndBuf);

                // obsolete
                this.httpNetConnectionRcvBuf = getIntSize(properties, env, "http.net.rcv.buf.size", 2 * 1024 * 1024);
                this.httpNetConnectionRcvBuf = getIntSize(properties, env, "http.net.connection.rcvbuf", this.httpNetConnectionRcvBuf);

                this.dateAdapterPoolCapacity = getInt(properties, env, "http.text.date.adapter.pool.capacity", 16);
                this.jsonCacheLimit = getIntSize(properties, env, "http.text.json.cache.limit", 16384);
                this.jsonCacheSize = getIntSize(properties, env, "http.text.json.cache.size", 8192);
                this.maxRequiredDelimiterStdDev = getDouble(properties, env, "http.text.max.required.delimiter.stddev", 0.1222d);
                this.maxRequiredLineLengthStdDev = getDouble(properties, env, "http.text.max.required.line.length.stddev", 0.8);
                this.metadataStringPoolCapacity = getInt(properties, env, "http.text.metadata.string.pool.capacity", 128);

                this.rollBufferLimit = getIntSize(properties, env, "http.text.roll.buffer.limit", 1024 * 4096);
                this.rollBufferSize = getIntSize(properties, env, "http.text.roll.buffer.size", 1024);
                this.textAnalysisMaxLines = getInt(properties, env, "http.text.analysis.max.lines", 1000);
                this.textLexerStringPoolCapacity = getInt(properties, env, "http.text.lexer.string.pool.capacity", 64);
                this.timestampAdapterPoolCapacity = getInt(properties, env, "http.text.timestamp.adapter.pool.capacity", 64);
                this.utf8SinkSize = getIntSize(properties, env, "http.text.utf8.sink.size", 4096);

                this.jsonQueryConnectionCheckFrequency = getInt(properties, env, "http.json.query.connection.check.frequency", 1_000_000);
                this.jsonQueryFloatScale = getInt(properties, env, "http.json.query.float.scale", 4);
                this.jsonQueryDoubleScale = getInt(properties, env, "http.json.query.double.scale", 12);
                this.readOnlySecurityContext = getBoolean(properties, env, "http.security.readonly", false);
                this.maxHttpQueryResponseRowLimit = getLong(properties, env, "http.security.max.response.rows", Long.MAX_VALUE);
                this.interruptOnClosedConnection = getBoolean(properties, env, "http.security.interrupt.on.closed.connection", true);

                String httpBindTo = getString(properties, env, "http.bind.to", "0.0.0.0:9000");
                parseBindTo(properties, env, "http.net.bind.to", httpBindTo, (a, p) -> {
                    httpNetBindIPv4Address = a;
                    httpNetBindPort = p;
                });

                // load mime types
                path.of(new File(new File(root, CONFIG_DIRECTORY), "mime.types").getAbsolutePath()).$();
                this.mimeTypesCache = new MimeTypesCache(FilesFacadeImpl.INSTANCE, path);
            }

            this.maxRerunWaitCapMs = getLong(properties, env, "http.busy.retry.maximum.wait.before.retry", 1000);
            this.rerunExponentialWaitMultiplier = getDouble(properties, env, "http.busy.retry.exponential.wait.multiplier", 2.0);
            this.rerunInitialWaitQueueSize = getIntSize(properties, env, "http.busy.retry.initialWaitQueueSize", 64);
            this.rerunMaxProcessingQueueSize = getIntSize(properties, env, "http.busy.retry.maxProcessingQueueSize", 4096);

            this.circuitBreakerThrottle = getInt(properties, env, "circuit.breaker.throttle", 2_000_000);
            this.circuitBreakerBufferSize = getInt(properties, env, "circuit.breaker.buffer.size", 64);
            this.circuitBreakerMaxTime = (long) (getDouble(properties, env, "query.timeout.sec", 60) * Timestamps.SECOND_MICROS);

            this.pgEnabled = getBoolean(properties, env, "pg.enabled", true);
            if (pgEnabled) {
                // obsolete
                pgNetConnectionLimit = getInt(properties, env, "pg.net.active.connection.limit", 10);
                pgNetConnectionLimit = getInt(properties, env, "pg.net.connection.limit", pgNetConnectionLimit);
                pgNetConnectionHint = getBoolean(properties, env, "pg.net.connection.hint", false);
                parseBindTo(properties, env, "pg.net.bind.to", "0.0.0.0:8812", (a, p) -> {
                    pgNetBindIPv4Address = a;
                    pgNetBindPort = p;
                });

                // obsolete
                this.pgNetIdleConnectionTimeout = getLong(properties, env, "pg.net.idle.timeout", 300_000);
                this.pgNetIdleConnectionTimeout = getLong(properties, env, "pg.net.connection.timeout", this.pgNetIdleConnectionTimeout);
                this.pgNetConnectionQueueTimeout = getLong(properties, env, "pg.net.connection.queue.timeout", 5_000);

                // obsolete
                this.pgNetConnectionRcvBuf = getIntSize(properties, env, "pg.net.recv.buf.size", -1);
                this.pgNetConnectionRcvBuf = getIntSize(properties, env, "pg.net.connection.rcvbuf", this.pgNetConnectionRcvBuf);

                // obsolete
                this.pgNetConnectionSndBuf = getIntSize(properties, env, "pg.net.send.buf.size", -1);
                this.pgNetConnectionSndBuf = getIntSize(properties, env, "pg.net.connection.sndbuf", this.pgNetConnectionSndBuf);

                this.pgCharacterStoreCapacity = getInt(properties, env, "pg.character.store.capacity", 4096);
                this.pgBinaryParamsCapacity = getInt(properties, env, "pg.binary.param.count.capacity", 2);
                this.pgCharacterStorePoolCapacity = getInt(properties, env, "pg.character.store.pool.capacity", 64);
                this.pgConnectionPoolInitialCapacity = getInt(properties, env, "pg.connection.pool.capacity", 64);
                this.pgPassword = getString(properties, env, "pg.password", "quest");
                this.pgUsername = getString(properties, env, "pg.user", "admin");
                this.pgMaxBlobSizeOnQuery = getIntSize(properties, env, "pg.max.blob.size.on.query", 512 * 1024);
                this.pgRecvBufferSize = getIntSize(properties, env, "pg.recv.buffer.size", 1024 * 1024);
                this.pgSendBufferSize = getIntSize(properties, env, "pg.send.buffer.size", 1024 * 1024);
                final String dateLocale = getString(properties, env, "pg.date.locale", "en");
                this.pgDefaultLocale = DateLocaleFactory.INSTANCE.getLocale(dateLocale);
                if (this.pgDefaultLocale == null) {
                    throw new ServerConfigurationException("pg.date.locale", dateLocale);
                }
                this.pgWorkerCount = getInt(properties, env, "pg.worker.count", 0);
                cpuUsed += this.pgWorkerCount;
                this.pgWorkerAffinity = getAffinity(properties, env, "pg.worker.affinity", pgWorkerCount);
                this.pgHaltOnError = getBoolean(properties, env, "pg.halt.on.error", false);
                this.pgWorkerYieldThreshold = getLong(properties, env, "pg.worker.yield.threshold", 10);
                this.pgWorkerSleepThreshold = getLong(properties, env, "pg.worker.sleep.threshold", 10000);
                this.pgDaemonPool = getBoolean(properties, env, "pg.daemon.pool", true);
                this.pgSelectCacheEnabled = getBoolean(properties, env, "pg.select.cache.enabled", true);
                this.pgSelectCacheBlockCount = getInt(properties, env, "pg.select.cache.block.count", 16);
                this.pgSelectCacheRowCount = getInt(properties, env, "pg.select.cache.row.count", 16);
                this.pgInsertCacheEnabled = getBoolean(properties, env, "pg.insert.cache.enabled", true);
                this.pgInsertCacheBlockCount = getInt(properties, env, "pg.insert.cache.block.count", 8);
                this.pgInsertCacheRowCount = getInt(properties, env, "pg.insert.cache.row.count", 8);
                this.pgInsertPoolCapacity = getInt(properties, env, "pg.insert.pool.capacity", 64);
                this.pgNamedStatementCacheCapacity = getInt(properties, env, "pg.named.statement.cache.capacity", 32);
                this.pgNamesStatementPoolCapacity = getInt(properties, env, "pg.named.statement.pool.capacity", 32);
                this.pgPendingWritersCacheCapacity = getInt(properties, env, "pg.pending.writers.cache.capacity", 16);
            }

            this.commitMode = getCommitMode(properties, env, "cairo.commit.mode");
            this.createAsSelectRetryCount = getInt(properties, env, "cairo.create.as.select.retry.count", 5);
            this.defaultMapType = getString(properties, env, "cairo.default.map.type", "fast");
            this.defaultSymbolCacheFlag = getBoolean(properties, env, "cairo.default.symbol.cache.flag", true);
            this.defaultSymbolCapacity = getInt(properties, env, "cairo.default.symbol.capacity", 256);
            this.fileOperationRetryCount = getInt(properties, env, "cairo.file.operation.retry.count", 30);
            this.idleCheckInterval = getLong(properties, env, "cairo.idle.check.interval", 5 * 60 * 1000L);
            this.inactiveReaderTTL = getLong(properties, env, "cairo.inactive.reader.ttl", 120_000);
            this.inactiveWriterTTL = getLong(properties, env, "cairo.inactive.writer.ttl", 600_000);
            this.indexValueBlockSize = Numbers.ceilPow2(getIntSize(properties, env, "cairo.index.value.block.size", 256));
            this.maxSwapFileCount = getInt(properties, env, "cairo.max.swap.file.count", 30);
            this.parallelIndexThreshold = getInt(properties, env, "cairo.parallel.index.threshold", 100000);
            this.readerPoolMaxSegments = getInt(properties, env, "cairo.reader.pool.max.segments", 5);
            this.spinLockTimeoutUs = getLong(properties, env, "cairo.spin.lock.timeout", 1_000_000);
            this.httpSqlCacheEnabled = getBoolean(properties, env, "http.query.cache.enabled", true);
            this.httpSqlCacheBlockCount = getInt(properties, env, "http.query.cache.block.count", 4);
            this.httpSqlCacheRowCount = getInt(properties, env, "http.query.cache.row.count", 16);
            this.sqlCharacterStoreCapacity = getInt(properties, env, "cairo.character.store.capacity", 1024);
            this.sqlCharacterStoreSequencePoolCapacity = getInt(properties, env, "cairo.character.store.sequence.pool.capacity", 64);
            this.sqlColumnPoolCapacity = getInt(properties, env, "cairo.column.pool.capacity", 4096);
            this.sqlCompactMapLoadFactor = getDouble(properties, env, "cairo.compact.map.load.factor", 0.7);
            this.sqlExpressionPoolCapacity = getInt(properties, env, "cairo.expression.pool.capacity", 8192);
            this.sqlFastMapLoadFactor = getDouble(properties, env, "cairo.fast.map.load.factor", 0.5);
            this.sqlJoinContextPoolCapacity = getInt(properties, env, "cairo.sql.join.context.pool.capacity", 64);
            this.sqlLexerPoolCapacity = getInt(properties, env, "cairo.lexer.pool.capacity", 2048);
            this.sqlMapKeyCapacity = getInt(properties, env, "cairo.sql.map.key.capacity", 2048 * 1024);
            this.sqlMapPageSize = getIntSize(properties, env, "cairo.sql.map.page.size", 4 * 1024 * 1024);
            this.sqlMapMaxPages = getIntSize(properties, env, "cairo.sql.map.max.pages", Integer.MAX_VALUE);
            this.sqlMapMaxResizes = getIntSize(properties, env, "cairo.sql.map.max.resizes", Integer.MAX_VALUE);
            this.sqlModelPoolCapacity = getInt(properties, env, "cairo.model.pool.capacity", 1024);
            this.sqlSortKeyPageSize = getLongSize(properties, env, "cairo.sql.sort.key.page.size", 4 * 1024 * 1024);
            this.sqlSortKeyMaxPages = getIntSize(properties, env, "cairo.sql.sort.key.max.pages", Integer.MAX_VALUE);
            this.sqlSortLightValuePageSize = getLongSize(properties, env, "cairo.sql.sort.light.value.page.size", 8 * 1048576);
            this.sqlSortLightValueMaxPages = getIntSize(properties, env, "cairo.sql.sort.light.value.max.pages", Integer.MAX_VALUE);
            this.sqlHashJoinValuePageSize = getIntSize(properties, env, "cairo.sql.hash.join.value.page.size", 16777216);
            this.sqlHashJoinValueMaxPages = getIntSize(properties, env, "cairo.sql.hash.join.value.max.pages", Integer.MAX_VALUE);
            this.sqlLatestByRowCount = getInt(properties, env, "cairo.sql.latest.by.row.count", 1000);
            this.sqlHashJoinLightValuePageSize = getIntSize(properties, env, "cairo.sql.hash.join.light.value.page.size", 1048576);
            this.sqlHashJoinLightValueMaxPages = getIntSize(properties, env, "cairo.sql.hash.join.light.value.max.pages", Integer.MAX_VALUE);
            this.sqlSortValuePageSize = getIntSize(properties, env, "cairo.sql.sort.value.page.size", 16777216);
            this.sqlSortValueMaxPages = getIntSize(properties, env, "cairo.sql.sort.value.max.pages", Integer.MAX_VALUE);
            this.workStealTimeoutNanos = getLong(properties, env, "cairo.work.steal.timeout.nanos", 10_000);
            this.parallelIndexingEnabled = getBoolean(properties, env, "cairo.parallel.indexing.enabled", true);
            this.sqlJoinMetadataPageSize = getIntSize(properties, env, "cairo.sql.join.metadata.page.size", 16384);
            this.sqlJoinMetadataMaxResizes = getIntSize(properties, env, "cairo.sql.join.metadata.max.resizes", Integer.MAX_VALUE);
            this.sqlAnalyticColumnPoolCapacity = getInt(properties, env, "cairo.sql.analytic.column.pool.capacity", 64);
            this.sqlCreateTableModelPoolCapacity = getInt(properties, env, "cairo.sql.create.table.model.pool.capacity", 16);
            this.sqlColumnCastModelPoolCapacity = getInt(properties, env, "cairo.sql.column.cast.model.pool.capacity", 16);
            this.sqlRenameTableModelPoolCapacity = getInt(properties, env, "cairo.sql.rename.table.model.pool.capacity", 16);
            this.sqlWithClauseModelPoolCapacity = getInt(properties, env, "cairo.sql.with.clause.model.pool.capacity", 128);
            this.sqlInsertModelPoolCapacity = getInt(properties, env, "cairo.sql.insert.model.pool.capacity", 64);
            this.sqlCopyModelPoolCapacity = getInt(properties, env, "cairo.sql.copy.model.pool.capacity", 32);
            this.sqlCopyBufferSize = getIntSize(properties, env, "cairo.sql.copy.buffer.size", 2 * 1024 * 1024);

            this.writerDataIndexKeyAppendPageSize = Files.ceilPageSize(getLongSize(properties, env, "cairo.writer.data.index.key.append.page.size", 512 * 1024));
            this.writerDataIndexValueAppendPageSize = Files.ceilPageSize(getLongSize(properties, env, "cairo.writer.data.index.value.append.page.size", 16 * 1024 * 1024));
            this.writerDataAppendPageSize = Files.ceilPageSize(getLongSize(properties, env, "cairo.writer.data.append.page.size", 16 * 1024 * 1024));
            this.writerMiscAppendPageSize = Files.ceilPageSize(getLongSize(properties, env, "cairo.writer.misc.append.page.size", Files.PAGE_SIZE));

            this.sampleByIndexSearchPageSize = getIntSize(properties, env, "cairo.sql.sampleby.page.size", 0);
            this.sqlDoubleToStrCastScale = getInt(properties, env, "cairo.sql.double.cast.scale", 12);
            this.sqlFloatToStrCastScale = getInt(properties, env, "cairo.sql.float.cast.scale", 4);
            this.sqlGroupByMapCapacity = getInt(properties, env, "cairo.sql.groupby.map.capacity", 1024);
            this.sqlGroupByPoolCapacity = getInt(properties, env, "cairo.sql.groupby.pool.capacity", 1024);
            this.sqlMaxSymbolNotEqualsCount = getInt(properties, env, "cairo.sql.max.symbol.not.equals.count", 100);
            this.sqlBindVariablePoolSize = getInt(properties, env, "cairo.sql.bind.variable.pool.size", 8);
            final String sqlCopyFormatsFile = getString(properties, env, "cairo.sql.copy.formats.file", "/text_loader.json");
            final String dateLocale = getString(properties, env, "cairo.date.locale", "en");
            this.locale = DateLocaleFactory.INSTANCE.getLocale(dateLocale);
            if (this.locale == null) {
                throw new ServerConfigurationException("cairo.date.locale", dateLocale);
            }
            this.sqlDistinctTimestampKeyCapacity = getInt(properties, env, "cairo.sql.distinct.timestamp.key.capacity", 512);
            this.sqlDistinctTimestampLoadFactor = getDouble(properties, env, "cairo.sql.distinct.timestamp.load.factor", 0.5);
            this.sqlPageFrameMaxSize = Numbers.ceilPow2(getIntSize(properties, env, "cairo.sql.page.frame.max.size", 8 * 1024 * 1024));

            this.sqlJitMode = getSqlJitMode(properties, env);
            this.sqlJitIRMemoryPageSize = getIntSize(properties, env, "cairo.sql.jit.ir.memory.page.size", 8 * 1024);
            this.sqlJitIRMemoryMaxPages = getInt(properties, env, "cairo.sql.jit.ir.memory.max.pages", 8);
            this.sqlJitBindVarsMemoryPageSize = getIntSize(properties, env, "cairo.sql.jit.bind.vars.memory.page.size", 4 * 1024);
            this.sqlJitBindVarsMemoryMaxPages = getInt(properties, env, "cairo.sql.jit.bind.vars.memory.max.pages", 8);
            this.sqlJitRowsThreshold = getIntSize(properties, env, "cairo.sql.jit.rows.threshold", 1024 * 1024);
            this.sqlJitPageAddressCacheThreshold = getIntSize(properties, env, "cairo.sql.jit.page.address.cache.threshold", 1024 * 1024);
            this.sqlJitDebugEnabled = getBoolean(properties, env, "cairo.sql.jit.debug.enabled", false);

            String value = getString(properties, env, "cairo.writer.fo_opts", "o_none");
            long lopts = CairoConfiguration.O_NONE;
            String[] opts = value.split("\\|");
            for (String opt : opts) {
                int index = WRITE_FO_OPTS.keyIndex(opt.trim());
                if (index < 0) {
                    lopts |= WRITE_FO_OPTS.valueAt(index);
                }
            }
            writerFileOpenOpts = lopts;

            this.inputFormatConfiguration = new InputFormatConfiguration(
                    new DateFormatFactory(),
                    DateLocaleFactory.INSTANCE,
                    new TimestampFormatFactory(),
                    this.locale
            );

            try (JsonLexer lexer = new JsonLexer(1024, 1024)) {
                inputFormatConfiguration.parseConfiguration(lexer, sqlCopyFormatsFile);
            }

            this.inputRoot = getString(properties, env, "cairo.sql.copy.root", null);
            this.backupRoot = getString(properties, env, "cairo.sql.backup.root", null);
            this.backupDirTimestampFormat = getTimestampFormat(properties, env);
            this.backupTempDirName = getString(properties, env, "cairo.sql.backup.dir.tmp.name", "tmp");
            this.backupMkdirMode = getInt(properties, env, "cairo.sql.backup.mkdir.mode", 509);
            this.columnIndexerQueueCapacity = Numbers.ceilPow2(getInt(properties, env, "cairo.column.indexer.queue.capacity", 64));
            this.vectorAggregateQueueCapacity = Numbers.ceilPow2(getInt(properties, env, "cairo.vector.aggregate.queue.capacity", 128));
            this.o3CallbackQueueCapacity = Numbers.ceilPow2(getInt(properties, env, "cairo.o3.callback.queue.capacity", 128));
            this.o3PartitionQueueCapacity = Numbers.ceilPow2(getInt(properties, env, "cairo.o3.partition.queue.capacity", 128));
            this.o3OpenColumnQueueCapacity = Numbers.ceilPow2(getInt(properties, env, "cairo.o3.open.column.queue.capacity", 128));
            this.o3CopyQueueCapacity = Numbers.ceilPow2(getInt(properties, env, "cairo.o3.copy.queue.capacity", 128));
            this.o3UpdPartitionSizeQueueCapacity = Numbers.ceilPow2(getInt(properties, env, "cairo.o3.upd.partition.size.queue.capacity", 128));
            this.o3PurgeDiscoveryQueueCapacity = Numbers.ceilPow2(getInt(properties, env, "cairo.o3.purge.discovery.queue.capacity", 128));
            this.o3ColumnMemorySize = (int) Files.ceilPageSize(getIntSize(properties, env, "cairo.o3.column.memory.size", 16 * Numbers.SIZE_1MB));
            this.maxUncommittedRows = getInt(properties, env, "cairo.max.uncommitted.rows", 500_000);
            this.commitLag = getLong(properties, env, "cairo.commit.lag", 300_000) * 1_000;
            this.o3QuickSortEnabled = getBoolean(properties, env, "cairo.o3.quicksort.enabled", false);
            this.rndFunctionMemoryPageSize = Numbers.ceilPow2(getIntSize(properties, env, "cairo.rnd.memory.page.size", 8192));
            this.rndFunctionMemoryMaxPages = Numbers.ceilPow2(getInt(properties, env, "cairo.rnd.memory.max.pages", 128));
            this.sqlAnalyticStorePageSize = Numbers.ceilPow2(getIntSize(properties, env, "cairo.sql.analytic.store.page.size", 1024 * 1024));
            this.sqlAnalyticStoreMaxPages = Numbers.ceilPow2(getInt(properties, env, "cairo.sql.analytic.store.max.pages", Integer.MAX_VALUE));
            this.sqlAnalyticRowIdPageSize = Numbers.ceilPow2(getIntSize(properties, env, "cairo.sql.analytic.rowid.page.size", 512 * 1024));
            this.sqlAnalyticRowIdMaxPages = Numbers.ceilPow2(getInt(properties, env, "cairo.sql.analytic.rowid.max.pages", Integer.MAX_VALUE));
            this.sqlAnalyticTreeKeyPageSize = Numbers.ceilPow2(getIntSize(properties, env, "cairo.sql.analytic.tree.page.size", 512 * 1024));
            this.sqlAnalyticTreeKeyMaxPages = Numbers.ceilPow2(getInt(properties, env, "cairo.sql.analytic.tree.max.pages", Integer.MAX_VALUE));
            this.sqlTxnScoreboardEntryCount = Numbers.ceilPow2(getInt(properties, env, "cairo.o3.txn.scoreboard.entry.count", 16384));
            this.latestByQueueCapacity = Numbers.ceilPow2(getInt(properties, env, "cairo.latestby.queue.capacity", 32));
            this.telemetryEnabled = getBoolean(properties, env, "telemetry.enabled", true);
            this.telemetryDisableCompletely = getBoolean(properties, env, "telemetry.disable.completely", false);
            this.telemetryQueueCapacity = Numbers.ceilPow2(getInt(properties, env, "telemetry.queue.capacity", 512));
            this.o3PartitionPurgeListCapacity = getInt(properties, env, "cairo.o3.partition.purge.list.initial.capacity", 1);

            parseBindTo(properties, env, "line.udp.bind.to", "0.0.0.0:9009", (a, p) -> {
                this.lineUdpBindIPV4Address = a;
                this.lineUdpPort = p;
            });

            this.lineUdpGroupIPv4Address = getIPv4Address(properties, env, "line.udp.join", "232.1.2.3");
            this.lineUdpCommitRate = getInt(properties, env, "line.udp.commit.rate", 1_000_000);
            this.lineUdpMsgBufferSize = getIntSize(properties, env, "line.udp.msg.buffer.size", 2048);
            this.lineUdpMsgCount = getInt(properties, env, "line.udp.msg.count", 10_000);
            this.lineUdpReceiveBufferSize = getIntSize(properties, env, "line.udp.receive.buffer.size", 8 * 1024 * 1024);
            this.lineUdpEnabled = getBoolean(properties, env, "line.udp.enabled", true);
            this.lineUdpOwnThreadAffinity = getInt(properties, env, "line.udp.own.thread.affinity", -1);
            this.lineUdpOwnThread = getBoolean(properties, env, "line.udp.own.thread", false);
            this.lineUdpUnicast = getBoolean(properties, env, "line.udp.unicast", false);
            this.lineUdpCommitMode = getCommitMode(properties, env, "line.udp.commit.mode");
            this.lineUdpTimestampAdapter = getLineTimestampAdaptor(properties, env, "line.udp.timestamp");
            String defaultUdpPartitionByProperty = getString(properties, env, "line.default.partition.by", "DAY");
            this.lineUdpDefaultPartitionBy = PartitionBy.fromString(defaultUdpPartitionByProperty);
            if (this.lineUdpDefaultPartitionBy == -1) {
                log.info().$("invalid partition by ").$(lineUdpDefaultPartitionBy).$("), will use DAY for UDP").$();
                this.lineUdpDefaultPartitionBy = PartitionBy.DAY;
            }

            this.lineTcpEnabled = getBoolean(properties, env, "line.tcp.enabled", true);
            if (lineTcpEnabled) {
                // obsolete
                lineTcpNetConnectionLimit = getInt(properties, env, "line.tcp.net.active.connection.limit", 256);
                lineTcpNetConnectionLimit = getInt(properties, env, "line.tcp.net.connection.limit", lineTcpNetConnectionLimit);
                lineTcpNetConnectionHint = getBoolean(properties, env, "line.tcp.net.connection.hint", false);
                parseBindTo(properties, env, "line.tcp.net.bind.to", "0.0.0.0:9009", (a, p) -> {
                    lineTcpNetBindIPv4Address = a;
                    lineTcpNetBindPort = p;
                });

                // obsolete
                this.lineTcpNetConnectionTimeout = getLong(properties, env, "line.tcp.net.idle.timeout", 0);
                this.lineTcpNetConnectionTimeout = getLong(properties, env, "line.tcp.net.connection.timeout", this.lineTcpNetConnectionTimeout);

                // obsolete
                this.lineTcpNetConnectionQueueTimeout = getLong(properties, env, "line.tcp.net.queued.timeout", 5_000);
                this.lineTcpNetConnectionQueueTimeout = getLong(properties, env, "line.tcp.net.connection.queue.timeout", this.lineTcpNetConnectionQueueTimeout);

                // obsolete
                this.lineTcpNetConnectionRcvBuf = getIntSize(properties, env, "line.tcp.net.recv.buf.size", -1);
                this.lineTcpNetConnectionRcvBuf = getIntSize(properties, env, "line.tcp.net.connection.rcvbuf", this.lineTcpNetConnectionRcvBuf);

                this.lineTcpConnectionPoolInitialCapacity = getInt(properties, env, "line.tcp.connection.pool.capacity", 8);
                this.lineTcpTimestampAdapter = getLineTimestampAdaptor(properties, env, "line.tcp.timestamp");
                this.lineTcpMsgBufferSize = getIntSize(properties, env, "line.tcp.msg.buffer.size", 32768);
                this.lineTcpMaxMeasurementSize = getIntSize(properties, env, "line.tcp.max.measurement.size", 32768);
                if (lineTcpMaxMeasurementSize > lineTcpMsgBufferSize) {
                    throw new IllegalArgumentException(
                            "line.tcp.max.measurement.size (" + this.lineTcpMaxMeasurementSize + ") cannot be more than line.tcp.msg.buffer.size (" + this.lineTcpMsgBufferSize + ")");
                }
                this.lineTcpWriterQueueCapacity = getQueueCapacity(properties, env, "line.tcp.writer.queue.capacity", 128);
                this.lineTcpWriterWorkerCount = getInt(properties, env, "line.tcp.writer.worker.count", 1);
                cpuUsed += this.lineTcpWriterWorkerCount;
                this.lineTcpWriterWorkerAffinity = getAffinity(properties, env, "line.tcp.writer.worker.affinity", lineTcpWriterWorkerCount);
                this.lineTcpWriterWorkerPoolHaltOnError = getBoolean(properties, env, "line.tcp.writer.halt.on.error", false);
                this.lineTcpWriterWorkerYieldThreshold = getLong(properties, env, "line.tcp.writer.worker.yield.threshold", 10);
                this.lineTcpWriterWorkerSleepThreshold = getLong(properties, env, "line.tcp.writer.worker.sleep.threshold", 10000);
                this.symbolCacheWaitUsBeforeReload = getLong(properties, env, "line.tcp.symbol.cache.wait.us.before.reload", 500_000);

                int ilpTcpWorkerCount;
                if (cpuAvailable < 9) {
                    ilpTcpWorkerCount = 0;
                } else if (cpuAvailable < 17) {
                    ilpTcpWorkerCount = 2;
                } else {
                    ilpTcpWorkerCount = 6;
                }
                this.lineTcpIOWorkerCount = getInt(properties, env, "line.tcp.io.worker.count", ilpTcpWorkerCount);
                cpuUsed += this.lineTcpIOWorkerCount;
                this.lineTcpIOWorkerAffinity = getAffinity(properties, env, "line.tcp.io.worker.affinity", lineTcpIOWorkerCount);
                this.lineTcpIOWorkerPoolHaltOnError = getBoolean(properties, env, "line.tcp.io.halt.on.error", false);
                this.lineTcpIOWorkerYieldThreshold = getLong(properties, env, "line.tcp.io.worker.yield.threshold", 10);
                this.lineTcpIOWorkerSleepThreshold = getLong(properties, env, "line.tcp.io.worker.sleep.threshold", 10000);
                this.lineTcpMaintenanceInterval = getLong(properties, env, "line.tcp.maintenance.job.interval", 30_000);
                this.lineTcpCommitIntervalFraction = getDouble(properties, env, "line.tcp.commit.interval.fraction", 0.5);
                this.lineTcpCommitIntervalDefault = getLong(properties, env, "line.tcp.commit.interval.default", COMMIT_INTERVAL_DEFAULT);
                if (this.lineTcpCommitIntervalDefault < 1L) {
                    log.info().$("invalid default commit interval ").$(lineTcpCommitIntervalDefault).$("), will use ").$(COMMIT_INTERVAL_DEFAULT).$();
                    this.lineTcpCommitIntervalDefault = COMMIT_INTERVAL_DEFAULT;
                }
                this.lineTcpAuthDbPath = getString(properties, env, "line.tcp.auth.db.path", null);
                // obsolete
                String defaultTcpPartitionByProperty = getString(properties, env, "line.tcp.default.partition.by", "DAY");
                defaultTcpPartitionByProperty = getString(properties, env, "line.default.partition.by", defaultTcpPartitionByProperty);
                this.lineTcpDefaultPartitionBy = PartitionBy.fromString(defaultTcpPartitionByProperty);
                if (this.lineTcpDefaultPartitionBy == -1) {
                    log.info().$("invalid partition by ").$(defaultTcpPartitionByProperty).$("), will use DAY for TCP").$();
                    this.lineTcpDefaultPartitionBy = PartitionBy.DAY;
                }
                if (null != lineTcpAuthDbPath) {
                    this.lineTcpAuthDbPath = new File(root, this.lineTcpAuthDbPath).getAbsolutePath();
                }
                this.minIdleMsBeforeWriterRelease = getLong(properties, env, "line.tcp.min.idle.ms.before.writer.release", 10_000);
                this.lineTcpDisconnectOnError = getBoolean(properties, env, "line.tcp.disconnect.on.error", true);
                this.stringToCharCastAllowed = getBoolean(properties, env, "line.tcp.undocumented.string.to.char.cast.allowed", false);
                this.symbolAsFieldSupported = getBoolean(properties, env, "line.tcp.undocumented.symbol.as.field.supported", false);
                this.isStringAsTagSupported = getBoolean(properties, env, "line.tcp.undocumented.string.as.tag.supported", false);
            }

            this.sharedWorkerCount = getInt(properties, env, "shared.worker.count", Math.max(1, cpuAvailable / 2 - 1 - cpuUsed));
            this.sharedWorkerAffinity = getAffinity(properties, env, "shared.worker.affinity", sharedWorkerCount);
            this.sharedWorkerHaltOnError = getBoolean(properties, env, "shared.worker.haltOnError", false);
            this.sharedWorkerYieldThreshold = getLong(properties, env, "shared.worker.yield.threshold", 100);
            this.sharedWorkerSleepThreshold = getLong(properties, env, "shared.worker.sleep.threshold", 10_000);
            this.sharedWorkerSleepMs = getLong(properties, env, "shared.worker.sleep.ms", 100);

            this.metricsEnabled = getBoolean(properties, env, "metrics.enabled", false);
            this.writerAsyncCommandBusyWaitTimeout = getLong(properties, env, "cairo.writer.alter.busy.wait.timeout.micro", 500_000);
            this.writerAsyncCommandMaxWaitTimeout = getLong(properties, env, "cairo.writer.alter.max.wait.timeout.micro", 30_000_000L);
            this.writerTickRowsCountMod = Numbers.ceilPow2(getInt(properties, env, "cairo.writer.tick.rows.count", 1024)) - 1;
            this.writerAsyncCommandQueueCapacity = Numbers.ceilPow2(getInt(properties, env, "cairo.writer.command.queue.capacity", 32));

            this.buildInformation = buildInformation;
            this.binaryEncodingMaxLength = getInt(properties, env, "binarydata.encoding.maxlength", 32768);
        }
    }

    public static String confRoot(CharSequence dbRoot) {
        if (dbRoot != null) {
            int len = dbRoot.length();
            int end = len;
            boolean needsSlash = true;
            for (int i = len - 1; i > -1; --i) {
                if (dbRoot.charAt(i) == Files.SEPARATOR) {
                    if (i == len - 1) {
                        continue;
                    }
                    end = i + 1;
                    needsSlash = false;
                    break;
                }
            }
            StringSink sink = Misc.getThreadLocalBuilder();
            sink.put(dbRoot, 0, end);
            if (needsSlash) {
                sink.put(Files.SEPARATOR);
            }
            return sink.put(PropServerConfiguration.CONFIG_DIRECTORY).toString();
        }
        return null;
    }

    @Override
    public CairoConfiguration getCairoConfiguration() {
        return cairoConfiguration;
    }

    @Override
    public HttpServerConfiguration getHttpServerConfiguration() {
        return httpServerConfiguration;
    }

    @Override
    public HttpMinServerConfiguration getHttpMinServerConfiguration() {
        return httpMinServerConfiguration;
    }

    @Override
    public LineUdpReceiverConfiguration getLineUdpReceiverConfiguration() {
        return lineUdpReceiverConfiguration;
    }

    @Override
    public LineTcpReceiverConfiguration getLineTcpReceiverConfiguration() {
        return lineTcpReceiverConfiguration;
    }

    @Override
    public WorkerPoolConfiguration getWorkerPoolConfiguration() {
        return workerPoolConfiguration;
    }

    @Override
    public PGWireConfiguration getPGWireConfiguration() {
        return pgWireConfiguration;
    }

    @Override
    public MetricsConfiguration getMetricsConfiguration() {
        return metricsConfiguration;
    }

    private int[] getAffinity(Properties properties, @Nullable Map<String, String> env, String key, int httpWorkerCount) throws ServerConfigurationException {
        final int[] result = new int[httpWorkerCount];
        String value = overrideWithEnv(properties, env, key);
        if (value == null) {
            Arrays.fill(result, -1);
        } else {
            String[] affinity = value.split(",");
            if (affinity.length != httpWorkerCount) {
                throw new ServerConfigurationException(key, "wrong number of affinity values");
            }
            for (int i = 0; i < httpWorkerCount; i++) {
                try {
                    result[i] = Numbers.parseInt(affinity[i]);
                } catch (NumericException e) {
                    throw new ServerConfigurationException(key, "Invalid affinity value: " + affinity[i]);
                }
            }
        }
        return result;
    }

    protected boolean getBoolean(Properties properties, @Nullable Map<String, String> env, String key, boolean defaultValue) {
        final String value = overrideWithEnv(properties, env, key);
        return value == null ? defaultValue : Boolean.parseBoolean(value);
    }

    private int getCommitMode(Properties properties, @Nullable Map<String, String> env, String key) {
        final String commitMode = overrideWithEnv(properties, env, key);

        if (commitMode == null) {
            return CommitMode.NOSYNC;
        }

        if (Chars.equalsLowerCaseAscii(commitMode, "nosync")) {
            return CommitMode.NOSYNC;
        }

        if (Chars.equalsLowerCaseAscii(commitMode, "async")) {
            return CommitMode.ASYNC;
        }

        if (Chars.equalsLowerCaseAscii(commitMode, "sync")) {
            return CommitMode.SYNC;
        }

        return CommitMode.NOSYNC;
    }

    private double getDouble(Properties properties, @Nullable Map<String, String> env, String key, double defaultValue) throws ServerConfigurationException {
        final String value = overrideWithEnv(properties, env, key);
        try {
            return value != null ? Numbers.parseDouble(value) : defaultValue;
        } catch (NumericException e) {
            throw new ServerConfigurationException(key, value);
        }
    }

    @SuppressWarnings("SameParameterValue")
    protected int getIPv4Address(Properties properties, Map<String, String> env, String key, String defaultValue) throws ServerConfigurationException {
        final String value = getString(properties, env, key, defaultValue);
        try {
            return Net.parseIPv4(value);
        } catch (NetworkError e) {
            throw new ServerConfigurationException(key, value);
        }
    }

    private int getInt(Properties properties, @Nullable Map<String, String> env, String key, int defaultValue) throws ServerConfigurationException {
        final String value = overrideWithEnv(properties, env, key);
        try {
            return value != null ? Numbers.parseInt(value) : defaultValue;
        } catch (NumericException e) {
            throw new ServerConfigurationException(key, value);
        }
    }

    protected int getIntSize(Properties properties, @Nullable Map<String, String> env, String key, int defaultValue) throws ServerConfigurationException {
        final String value = overrideWithEnv(properties, env, key);
        try {
            return value != null ? Numbers.parseIntSize(value) : defaultValue;
        } catch (NumericException e) {
            throw new ServerConfigurationException(key, value);
        }
    }

    private LineProtoTimestampAdapter getLineTimestampAdaptor(Properties properties, Map<String, String> env, String propNm) {
        final String lineUdpTimestampSwitch = getString(properties, env, propNm, "n");
        switch (lineUdpTimestampSwitch) {
            case "u":
                return LineProtoMicroTimestampAdapter.INSTANCE;
            case "ms":
                return LineProtoMilliTimestampAdapter.INSTANCE;
            case "s":
                return LineProtoSecondTimestampAdapter.INSTANCE;
            case "m":
                return LineProtoMinuteTimestampAdapter.INSTANCE;
            case "h":
                return LineProtoHourTimestampAdapter.INSTANCE;
            default:
                return LineProtoNanoTimestampAdapter.INSTANCE;
        }
    }

    private long getLong(Properties properties, @Nullable Map<String, String> env, String key, long defaultValue) throws ServerConfigurationException {
        final String value = overrideWithEnv(properties, env, key);
        try {
            return value != null ? Numbers.parseLong(value) : defaultValue;
        } catch (NumericException e) {
            throw new ServerConfigurationException(key, value);
        }
    }

    private long getLongSize(Properties properties, @Nullable Map<String, String> env, String key, long defaultValue) throws ServerConfigurationException {
        final String value = overrideWithEnv(properties, env, key);
        try {
            return value != null ? Numbers.parseLongSize(value) : defaultValue;
        } catch (NumericException e) {
            throw new ServerConfigurationException(key, value);
        }
    }

    private int getQueueCapacity(Properties properties, @Nullable Map<String, String> env, String key, int defaultValue) throws ServerConfigurationException {
        final int value = getInt(properties, env, key, defaultValue);
        if (!Numbers.isPow2(value)) {
            throw new ServerConfigurationException(key, "Value must be power of 2, e.g. 1,2,4,8,16,32,64...");
        }
        return value;
    }

    private int getSqlJitMode(Properties properties, @Nullable Map<String, String> env) {
        final String key = "cairo.sql.jit.mode";
        final String jitMode = overrideWithEnv(properties, env, key);

        if (jitMode == null) {
            return SqlJitMode.JIT_MODE_DISABLED;
        }

        if (Chars.equalsLowerCaseAscii(jitMode, "on")) {
            return SqlJitMode.JIT_MODE_ENABLED;
        }

        if (Chars.equalsLowerCaseAscii(jitMode, "off")) {
            return SqlJitMode.JIT_MODE_DISABLED;
        }

        if (Chars.equalsLowerCaseAscii(jitMode, "scalar")) {
            return SqlJitMode.JIT_MODE_FORCE_SCALAR;
        }

        return SqlJitMode.JIT_MODE_DISABLED;
    }

    private String getString(Properties properties, @Nullable Map<String, String> env, String key, String defaultValue) {
        String value = overrideWithEnv(properties, env, key);
        if (value == null) {
            return defaultValue;
        }
        return value;
    }

    private DateFormat getTimestampFormat(Properties properties, @Nullable Map<String, String> env) {
        final String pattern = overrideWithEnv(properties, env, "cairo.sql.backup.dir.datetime.format");
        TimestampFormatCompiler compiler = new TimestampFormatCompiler();
        //noinspection ReplaceNullCheck
        if (null != pattern) {
            return compiler.compile(pattern);
        }
        return compiler.compile("yyyy-MM-dd");
    }

    private String overrideWithEnv(Properties properties, @Nullable Map<String, String> env, String key) {
        String envCandidate = "QDB_" + key.replace('.', '_').toUpperCase();
        String envValue = env != null ? env.get(envCandidate) : null;
        if (envValue != null) {
            log.info().$("env config [key=").$(envCandidate).$(']').$();
            return envValue;
        }
        return properties.getProperty(key);
    }

    protected void parseBindTo(
            Properties properties,
            Map<String, String> env,
            String key,
            String defaultValue,
            BindToParser parser
    ) throws ServerConfigurationException {

        final String bindTo = getString(properties, env, key, defaultValue);
        final int colonIndex = bindTo.indexOf(':');
        if (colonIndex == -1) {
            throw new ServerConfigurationException(key, bindTo);
        }

        final String ipv4Str = bindTo.substring(0, colonIndex);
        final int ipv4;
        try {
            ipv4 = Net.parseIPv4(ipv4Str);
        } catch (NetworkError e) {
            throw new ServerConfigurationException(key, ipv4Str);
        }

        final String portStr = bindTo.substring(colonIndex + 1);
        final int port;
        try {
            port = Numbers.parseInt(portStr);
        } catch (NumericException e) {
            throw new ServerConfigurationException(key, portStr);
        }

        parser.onReady(ipv4, port);
    }

    @FunctionalInterface
    protected interface BindToParser {
        void onReady(int address, int port);
    }

    private class PropStaticContentProcessorConfiguration implements StaticContentProcessorConfiguration {
        @Override
        public FilesFacade getFilesFacade() {
            return FilesFacadeImpl.INSTANCE;
        }

        @Override
        public CharSequence getIndexFileName() {
            return indexFileName;
        }

        @Override
        public MimeTypesCache getMimeTypesCache() {
            return mimeTypesCache;
        }

        /**
         * Absolute path to HTTP public directory.
         *
         * @return path to public directory
         */
        @Override
        public CharSequence getPublicDirectory() {
            return publicDirectory;
        }

        @Override
        public String getKeepAliveHeader() {
            return keepAliveHeader;
        }
    }

    private class PropHttpIODispatcherConfiguration implements IODispatcherConfiguration {
        @Override
        public int getLimit() {
            return httpNetConnectionLimit;
        }

        @Override
        public int getBindIPv4Address() {
            return httpNetBindIPv4Address;
        }

        @Override
        public int getBindPort() {
            return httpNetBindPort;
        }

        @Override
        public MillisecondClock getClock() {
            return MillisecondClockImpl.INSTANCE;
        }

        @Override
        public String getDispatcherLogName() {
            return "http-server";
        }

        @Override
        public EpollFacade getEpollFacade() {
            return EpollFacadeImpl.INSTANCE;
        }

        @Override
        public long getTimeout() {
            return httpNetConnectionTimeout;
        }

        @Override
        public int getInitialBias() {
            return IOOperation.READ;
        }

        @Override
        public boolean getHint() {
            return httpNetConnectionHint;
        }

        @Override
        public NetworkFacade getNetworkFacade() {
            return NetworkFacadeImpl.INSTANCE;
        }

        @Override
        public int getRcvBufSize() {
            return httpNetConnectionRcvBuf;
        }

        @Override
        public SelectFacade getSelectFacade() {
            return SelectFacadeImpl.INSTANCE;
        }

        @Override
        public int getSndBufSize() {
            return httpNetConnectionSndBuf;
        }

        @Override
        public long getQueueTimeout() {
            return httpNetConnectionQueueTimeout;
        }
    }

    private class PropHttpMinIODispatcherConfiguration implements IODispatcherConfiguration {
        @Override
        public int getLimit() {
            return httpMinNetConnectionLimit;
        }

        @Override
        public int getBindIPv4Address() {
            return httpMinBindIPv4Address;
        }

        @Override
        public int getBindPort() {
            return httpMinBindPort;
        }

        @Override
        public MillisecondClock getClock() {
            return MillisecondClockImpl.INSTANCE;
        }

        @Override
        public String getDispatcherLogName() {
            return "http-min-server";
        }

        @Override
        public EpollFacade getEpollFacade() {
            return EpollFacadeImpl.INSTANCE;
        }

        public long getTimeout() {
            return httpMinNetConnectionTimeout;
        }

        @Override
        public int getInitialBias() {
            return IOOperation.READ;
        }

        @Override
        public boolean getHint() {
            return httpMinNetConnectionHint;
        }

        @Override
        public NetworkFacade getNetworkFacade() {
            return NetworkFacadeImpl.INSTANCE;
        }

        @Override
        public int getRcvBufSize() {
            return httpMinNetConnectionRcvBuf;
        }

        @Override
        public SelectFacade getSelectFacade() {
            return SelectFacadeImpl.INSTANCE;
        }

        @Override
        public int getSndBufSize() {
            return httpMinNetConnectionSndBuf;
        }

        @Override
        public long getQueueTimeout() {
            return httpMinNetConnectionQueueTimeout;
        }
    }

    private class PropTextConfiguration implements TextConfiguration {

        @Override
        public int getDateAdapterPoolCapacity() {
            return dateAdapterPoolCapacity;
        }

        @Override
        public int getJsonCacheLimit() {
            return jsonCacheLimit;
        }

        @Override
        public int getJsonCacheSize() {
            return jsonCacheSize;
        }

        @Override
        public double getMaxRequiredDelimiterStdDev() {
            return maxRequiredDelimiterStdDev;
        }

        @Override
        public double getMaxRequiredLineLengthStdDev() {
            return maxRequiredLineLengthStdDev;
        }

        @Override
        public int getMetadataStringPoolCapacity() {
            return metadataStringPoolCapacity;
        }

        @Override
        public int getRollBufferLimit() {
            return rollBufferLimit;
        }

        @Override
        public int getRollBufferSize() {
            return rollBufferSize;
        }

        @Override
        public int getTextAnalysisMaxLines() {
            return textAnalysisMaxLines;
        }

        @Override
        public int getTextLexerStringPoolCapacity() {
            return textLexerStringPoolCapacity;
        }

        @Override
        public int getTimestampAdapterPoolCapacity() {
            return timestampAdapterPoolCapacity;
        }

        @Override
        public int getUtf8SinkSize() {
            return utf8SinkSize;
        }

        @Override
        public InputFormatConfiguration getInputFormatConfiguration() {
            return inputFormatConfiguration;
        }

        @Override
        public DateLocale getDefaultDateLocale() {
            return locale;
        }
    }

    private class PropSqlExecutionCircuitBreakerConfiguration implements SqlExecutionCircuitBreakerConfiguration {
        @Override
        public int getBufferSize() {
            return circuitBreakerBufferSize;
        }

        @Override
        public int getCircuitBreakerThrottle() {
            return circuitBreakerThrottle;
        }

        @Override
        public NetworkFacade getNetworkFacade() {
            return NetworkFacadeImpl.INSTANCE;
        }

        @Override
        public boolean isEnabled() {
            return interruptOnClosedConnection;
        }

        @Override
        public MicrosecondClock getClock() {
            return MicrosecondClockImpl.INSTANCE;
        }

        @Override
        public long getMaxTime() {
            return circuitBreakerMaxTime;
        }
    }

    private class PropHttpContextConfiguration implements HttpContextConfiguration {

        @Override
        public boolean allowDeflateBeforeSend() {
            return httpAllowDeflateBeforeSend;
        }

        @Override
        public MillisecondClock getClock() {
            return httpFrozenClock ? StationaryMillisClock.INSTANCE : MillisecondClockImpl.INSTANCE;
        }

        @Override
        public int getConnectionPoolInitialCapacity() {
            return connectionPoolInitialCapacity;
        }

        @Override
        public int getConnectionStringPoolCapacity() {
            return connectionStringPoolCapacity;
        }

        @Override
        public boolean getDumpNetworkTraffic() {
            return false;
        }

        @Override
        public String getHttpVersion() {
            return httpVersion;
        }

        @Override
        public int getMultipartHeaderBufferSize() {
            return multipartHeaderBufferSize;
        }

        @Override
        public long getMultipartIdleSpinCount() {
            return multipartIdleSpinCount;
        }

        @Override
        public NetworkFacade getNetworkFacade() {
            return NetworkFacadeImpl.INSTANCE;
        }

        @Override
        public int getRecvBufferSize() {
            return recvBufferSize;
        }

        @Override
        public int getRequestHeaderBufferSize() {
            return requestHeaderBufferSize;
        }

        @Override
        public int getSendBufferSize() {
            return sendBufferSize;
        }

        @Override
        public boolean getServerKeepAlive() {
            return httpServerKeepAlive;
        }

        @Override
        public boolean readOnlySecurityContext() {
            return readOnlySecurityContext;
        }
    }

    private class PropHttpServerConfiguration implements HttpServerConfiguration {

        @Override
        public IODispatcherConfiguration getDispatcherConfiguration() {
            return httpIODispatcherConfiguration;
        }

        @Override
        public HttpContextConfiguration getHttpContextConfiguration() {
            return httpContextConfiguration;
        }

        @Override
        public JsonQueryProcessorConfiguration getJsonQueryProcessorConfiguration() {
            return jsonQueryProcessorConfiguration;
        }

        @Override
        public boolean isQueryCacheEnabled() {
            return httpSqlCacheEnabled;
        }

        @Override
        public int getQueryCacheBlockCount() {
            return httpSqlCacheBlockCount;
        }

        @Override
        public int getQueryCacheRowCount() {
            return httpSqlCacheRowCount;
        }

        @Override
        public WaitProcessorConfiguration getWaitProcessorConfiguration() {
            return httpWaitProcessorConfiguration;
        }

        @Override
        public StaticContentProcessorConfiguration getStaticContentProcessorConfiguration() {
            return staticContentProcessorConfiguration;
        }

        @Override
        public boolean isEnabled() {
            return httpServerEnabled;
        }

        @Override
        public int[] getWorkerAffinity() {
            return httpWorkerAffinity;
        }

        @Override
        public int getWorkerCount() {
            return httpWorkerCount;
        }

        @Override
        public boolean haltOnError() {
            return httpWorkerHaltOnError;
        }

        @Override
        public long getYieldThreshold() {
            return httpWorkerYieldThreshold;
        }

        @Override
        public long getSleepThreshold() {
            return httpWorkerSleepThreshold;
        }

        @Override
        public long getSleepMs() {
            return httpWorkerSleepMs;
        }
    }

    private class PropCairoConfiguration implements CairoConfiguration {

        @Override
        public boolean enableDevelopmentUpdates() {
            return false;
        }

        @Override
        public boolean enableTestFactories() {
            return false;
        }

        @Override
        public int getAnalyticColumnPoolCapacity() {
            return sqlAnalyticColumnPoolCapacity;
        }

        @Override
        public DateFormat getBackupDirTimestampFormat() {
            return backupDirTimestampFormat;
        }

        @Override
        public int getBackupMkDirMode() {
            return backupMkdirMode;
        }

        @Override
        public CharSequence getBackupRoot() {
            return backupRoot;
        }

        @Override
        public CharSequence getBackupTempDirName() {
            return backupTempDirName;
        }

        @Override
        public int getBinaryEncodingMaxLength() {
            return binaryEncodingMaxLength;
        }

        @Override
        public int getBindVariablePoolSize() {
            return sqlBindVariablePoolSize;
        }

        @Override
        public BuildInformation getBuildInformation() {
            return buildInformation;
        }

        @Override
        public int getColumnCastModelPoolCapacity() {
            return sqlColumnCastModelPoolCapacity;
        }

        @Override
        public int getColumnIndexerQueueCapacity() {
            return columnIndexerQueueCapacity;
        }

        @Override
        public long getCommitLag() {
            return commitLag;
        }

        @Override
        public int getCommitMode() {
            return commitMode;
        }

        @Override
        public CharSequence getConfRoot() {
            return confRoot;
        }

        @Override
        public int getCopyPoolCapacity() {
            return sqlCopyModelPoolCapacity;
        }

        @Override
        public int getCreateAsSelectRetryCount() {
            return createAsSelectRetryCount;
        }

        @Override
        public int getCreateTableModelPoolCapacity() {
            return sqlCreateTableModelPoolCapacity;
        }

        @Override
        public long getDataAppendPageSize() {
            return writerDataAppendPageSize;
        }

        @Override
        public long getDataIndexKeyAppendPageSize() {
            return writerDataIndexKeyAppendPageSize;
        }

        @Override
        public long getDataIndexValueAppendPageSize() {
            return writerDataIndexValueAppendPageSize;
        }

        @Override
        public long getDatabaseIdHi() {
            return instanceHashHi;
        }

        @Override
        public long getDatabaseIdLo() {
            return instanceHashLo;
        }

        @Override
        public CharSequence getDbDirectory() {
            return dbDirectory;
        }

        @Override
        public DateLocale getDefaultDateLocale() {
            return locale;
        }

        @Override
        public CharSequence getDefaultMapType() {
            return defaultMapType;
        }

        @Override
        public boolean getDefaultSymbolCacheFlag() {
            return defaultSymbolCacheFlag;
        }

        @Override
        public int getDefaultSymbolCapacity() {
            return defaultSymbolCapacity;
        }

        @Override
        public int getDoubleToStrCastScale() {
            return sqlDoubleToStrCastScale;
        }

        @Override
        public int getFileOperationRetryCount() {
            return fileOperationRetryCount;
        }

        @Override
        public FilesFacade getFilesFacade() {
            return FilesFacadeImpl.INSTANCE;
        }

        @Override
        public int getFloatToStrCastScale() {
            return sqlFloatToStrCastScale;
        }

        @Override
        public int getGroupByMapCapacity() {
            return sqlGroupByMapCapacity;
        }

        @Override
        public int getGroupByPoolCapacity() {
            return sqlGroupByPoolCapacity;
        }

        @Override
        public long getIdleCheckInterval() {
            return idleCheckInterval;
        }

        @Override
        public long getInactiveReaderTTL() {
            return inactiveReaderTTL;
        }

        @Override
        public long getInactiveWriterTTL() {
            return inactiveWriterTTL;
        }

        @Override
        public int getIndexValueBlockSize() {
            return indexValueBlockSize;
        }

        @Override
        public CharSequence getInputRoot() {
            return inputRoot;
        }

        @Override
        public int getInsertPoolCapacity() {
            return sqlInsertModelPoolCapacity;
        }

        @Override
        public int getLatestByQueueCapacity() {
            return latestByQueueCapacity;
        }

        @Override
        public int getMaxSwapFileCount() {
            return maxSwapFileCount;
        }

        @Override
        public int getMaxSymbolNotEqualsCount() {
            return sqlMaxSymbolNotEqualsCount;
        }

        @Override
        public int getMaxUncommittedRows() {
            return maxUncommittedRows;
        }

        @Override
        public MicrosecondClock getMicrosecondClock() {
            return MicrosecondClockImpl.INSTANCE;
        }

        @Override
        public MillisecondClock getMillisecondClock() {
            return MillisecondClockImpl.INSTANCE;
        }

        @Override
        public long getMiscAppendPageSize() {
            return writerMiscAppendPageSize;
        }

        @Override
        public int getMkDirMode() {
            return mkdirMode;
        }

        @Override
        public int getO3CallbackQueueCapacity() {
            return o3CallbackQueueCapacity;
        }

        @Override
        public int getO3ColumnMemorySize() {
            return o3ColumnMemorySize;
        }

        @Override
        public int getO3CopyQueueCapacity() {
            return o3CopyQueueCapacity;
        }

        @Override
        public int getO3OpenColumnQueueCapacity() {
            return o3OpenColumnQueueCapacity;
        }

        @Override
        public int getO3PartitionQueueCapacity() {
            return o3PartitionQueueCapacity;
        }

        @Override
        public int getO3PartitionUpdateQueueCapacity() {
            return o3UpdPartitionSizeQueueCapacity;
        }

        @Override
        public int getO3PurgeDiscoveryQueueCapacity() {
            return o3PurgeDiscoveryQueueCapacity;
        }

        @Override
        public int getParallelIndexThreshold() {
            return parallelIndexThreshold;
        }

        @Override
        public int getPartitionPurgeListCapacity() {
            return o3PartitionPurgeListCapacity;
        }

        @Override
        public int getReaderPoolMaxSegments() {
            return readerPoolMaxSegments;
        }

        @Override
        public int getRenameTableModelPoolCapacity() {
            return sqlRenameTableModelPoolCapacity;
        }

        @Override
        public CharSequence getRoot() {
            return root;
        }

        @Override
        public int getSampleByIndexSearchPageSize() {
            return sampleByIndexSearchPageSize;
        }

        @Override
<<<<<<< HEAD
=======
        public long getMiscAppendPageSize() {
            return writerMiscAppendPageSize;
        }

        @Override
        public int getRndFunctionMemoryPageSize() {
            return rndFunctionMemoryPageSize;
        }

        @Override
        public int getRndFunctionMemoryMaxPages() {
            return rndFunctionMemoryMaxPages;
        }

        @Override
>>>>>>> b4ed867d
        public long getSpinLockTimeoutUs() {
            return spinLockTimeoutUs;
        }

        @Override
        public int getSqlAnalyticRowIdMaxPages() {
            return sqlAnalyticRowIdMaxPages;
        }

        @Override
        public int getSqlAnalyticRowIdPageSize() {
            return sqlAnalyticRowIdPageSize;
        }

        @Override
        public int getSqlAnalyticStoreMaxPages() {
            return sqlAnalyticStoreMaxPages;
        }

        @Override
        public int getSqlAnalyticStorePageSize() {
            return sqlAnalyticStorePageSize;
        }

        @Override
        public int getSqlAnalyticTreeKeyMaxPages() {
            return sqlAnalyticTreeKeyMaxPages;
        }

        @Override
        public int getSqlAnalyticTreeKeyPageSize() {
            return sqlAnalyticTreeKeyPageSize;
        }

        @Override
        public int getSqlCharacterStoreCapacity() {
            return sqlCharacterStoreCapacity;
        }

        @Override
        public int getSqlCharacterStoreSequencePoolCapacity() {
            return sqlCharacterStoreSequencePoolCapacity;
        }

        @Override
        public int getSqlColumnPoolCapacity() {
            return sqlColumnPoolCapacity;
        }

        @Override
        public double getSqlCompactMapLoadFactor() {
            return sqlCompactMapLoadFactor;
        }

        @Override
        public int getSqlCopyBufferSize() {
            return sqlCopyBufferSize;
        }

        @Override
        public int getSqlDistinctTimestampKeyCapacity() {
            return sqlDistinctTimestampKeyCapacity;
        }

        @Override
        public double getSqlDistinctTimestampLoadFactor() {
            return sqlDistinctTimestampLoadFactor;
        }

        @Override
        public int getSqlExpressionPoolCapacity() {
            return sqlExpressionPoolCapacity;
        }

        @Override
        public double getSqlFastMapLoadFactor() {
            return sqlFastMapLoadFactor;
        }

        @Override
        public int getSqlHashJoinLightValueMaxPages() {
            return sqlHashJoinLightValueMaxPages;
        }

        @Override
        public int getSqlHashJoinLightValuePageSize() {
            return sqlHashJoinLightValuePageSize;
        }

        @Override
        public int getSqlHashJoinValueMaxPages() {
            return sqlHashJoinValueMaxPages;
        }

        @Override
        public int getSqlHashJoinValuePageSize() {
            return sqlHashJoinValuePageSize;
        }

        @Override
        public int getSqlJitBindVarsMemoryMaxPages() {
            return sqlJitBindVarsMemoryMaxPages;
        }

        @Override
        public int getSqlJitBindVarsMemoryPageSize() {
            return sqlJitBindVarsMemoryPageSize;
        }

        @Override
        public int getSqlJitIRMemoryMaxPages() {
            return sqlJitIRMemoryMaxPages;
        }

        @Override
        public int getSqlJitIRMemoryPageSize() {
            return sqlJitIRMemoryPageSize;
        }

        @Override
        public int getSqlJitMode() {
            return sqlJitMode;
        }

        @Override
        public int getSqlJitPageAddressCacheThreshold() {
            return sqlJitPageAddressCacheThreshold;
        }

        @Override
        public int getSqlJitRowsThreshold() {
            return sqlJitRowsThreshold;
        }

        @Override
        public int getSqlJoinContextPoolCapacity() {
            return sqlJoinContextPoolCapacity;
        }

        @Override
        public int getSqlJoinMetadataMaxResizes() {
            return sqlJoinMetadataMaxResizes;
        }

        @Override
        public int getSqlJoinMetadataPageSize() {
            return sqlJoinMetadataPageSize;
        }

        @Override
        public long getSqlLatestByRowCount() {
            return sqlLatestByRowCount;
        }

        @Override
        public int getSqlLexerPoolCapacity() {
            return sqlLexerPoolCapacity;
        }

        @Override
        public int getSqlMapKeyCapacity() {
            return sqlMapKeyCapacity;
        }

        @Override
        public int getSqlMapMaxPages() {
            return sqlMapMaxPages;
        }

        @Override
        public int getSqlMapMaxResizes() {
            return sqlMapMaxResizes;
        }

        @Override
        public int getSqlMapPageSize() {
            return sqlMapPageSize;
        }

        @Override
        public int getSqlModelPoolCapacity() {
            return sqlModelPoolCapacity;
        }

        @Override
        public int getSqlPageFrameMaxSize() {
            return sqlPageFrameMaxSize;
        }

        @Override
        public int getSqlSortKeyMaxPages() {
            return sqlSortKeyMaxPages;
        }

        @Override
        public long getSqlSortKeyPageSize() {
            return sqlSortKeyPageSize;
        }

        @Override
        public int getSqlSortLightValueMaxPages() {
            return sqlSortLightValueMaxPages;
        }

        @Override
        public long getSqlSortLightValuePageSize() {
            return sqlSortLightValuePageSize;
        }

        @Override
        public int getSqlSortValueMaxPages() {
            return sqlSortValueMaxPages;
        }

        @Override
        public int getSqlSortValuePageSize() {
            return sqlSortValuePageSize;
        }

        public TelemetryConfiguration getTelemetryConfiguration() {
            return telemetryConfiguration;
        }

        @Override
        public TextConfiguration getTextConfiguration() {
            return textConfiguration;
        }

        @Override
        public int getTxnScoreboardEntryCount() {
            return sqlTxnScoreboardEntryCount;
        }

        @Override
        public int getVectorAggregateQueueCapacity() {
            return vectorAggregateQueueCapacity;
        }

        @Override
        public int getWithClauseModelPoolCapacity() {
            return sqlWithClauseModelPoolCapacity;
        }

        @Override
        public long getWorkStealTimeoutNanos() {
            return workStealTimeoutNanos;
        }

        @Override
        public long getWriterAsyncCommandBusyWaitTimeout() {
            return writerAsyncCommandBusyWaitTimeout;
        }

        @Override
        public long getWriterAsyncCommandMaxTimeout() {
            return writerAsyncCommandMaxWaitTimeout;
        }

        @Override
        public int getWriterCommandQueueCapacity() {
            return writerAsyncCommandQueueCapacity;
        }

        @Override
        public long getWriterFileOpenOpts() {
            return writerFileOpenOpts;
        }

        @Override
        public int getWriterTickRowsCountMod() {
            return writerTickRowsCountMod;
        }

        @Override
        public boolean isO3QuickSortEnabled() {
            return o3QuickSortEnabled;
        }

        @Override
        public boolean isParallelIndexingEnabled() {
            return parallelIndexingEnabled;
        }

        @Override
        public boolean isSqlJitDebugEnabled() {
            return sqlJitDebugEnabled;
        }
    }

    private class PropLineUdpReceiverConfiguration implements LineUdpReceiverConfiguration {
        @Override
        public int getCommitMode() {
            return lineUdpCommitMode;
        }

        @Override
        public int getBindIPv4Address() {
            return lineUdpBindIPV4Address;
        }

        @Override
        public int getCommitRate() {
            return lineUdpCommitRate;
        }

        @Override
        public int getGroupIPv4Address() {
            return lineUdpGroupIPv4Address;
        }

        @Override
        public int getMsgBufferSize() {
            return lineUdpMsgBufferSize;
        }

        @Override
        public int getMsgCount() {
            return lineUdpMsgCount;
        }

        @Override
        public NetworkFacade getNetworkFacade() {
            return NetworkFacadeImpl.INSTANCE;
        }

        @Override
        public int getPort() {
            return lineUdpPort;
        }

        @Override
        public int getReceiveBufferSize() {
            return lineUdpReceiveBufferSize;
        }

        @Override
        public CairoSecurityContext getCairoSecurityContext() {
            return AllowAllCairoSecurityContext.INSTANCE;
        }

        @Override
        public boolean isEnabled() {
            return lineUdpEnabled;
        }

        @Override
        public boolean isUnicast() {
            return lineUdpUnicast;
        }

        @Override
        public boolean ownThread() {
            return lineUdpOwnThread;
        }

        @Override
        public int ownThreadAffinity() {
            return lineUdpOwnThreadAffinity;
        }

        @Override
        public LineProtoTimestampAdapter getTimestampAdapter() {
            return lineUdpTimestampAdapter;
        }

        @Override
        public int getDefaultPartitionBy() {
            return lineUdpDefaultPartitionBy;
        }
    }

    private class PropLineTcpReceiverIODispatcherConfiguration implements IODispatcherConfiguration {

        @Override
        public int getLimit() {
            return lineTcpNetConnectionLimit;
        }

        @Override
        public int getBindIPv4Address() {
            return lineTcpNetBindIPv4Address;
        }

        @Override
        public int getBindPort() {
            return lineTcpNetBindPort;
        }

        @Override
        public MillisecondClock getClock() {
            return MillisecondClockImpl.INSTANCE;
        }

        @Override
        public String getDispatcherLogName() {
            return "tcp-line-server";
        }

        @Override
        public EpollFacade getEpollFacade() {
            return EpollFacadeImpl.INSTANCE;
        }

        @Override
        public long getTimeout() {
            return lineTcpNetConnectionTimeout;
        }

        @Override
        public int getInitialBias() {
            return BIAS_READ;
        }

        @Override
        public boolean getHint() {
            return lineTcpNetConnectionHint;
        }

        public NetworkFacade getNetworkFacade() {
            return NetworkFacadeImpl.INSTANCE;
        }

        @Override
        public int getRcvBufSize() {
            return lineTcpNetConnectionRcvBuf;
        }

        @Override
        public SelectFacade getSelectFacade() {
            return SelectFacadeImpl.INSTANCE;
        }

        @Override
        public int getSndBufSize() {
            return -1;
        }

        @Override
        public long getQueueTimeout() {
            return lineTcpNetConnectionQueueTimeout;
        }
    }

    private class PropLineTcpWriterWorkerPoolConfiguration implements WorkerPoolAwareConfiguration {
        @Override
        public int[] getWorkerAffinity() {
            return lineTcpWriterWorkerAffinity;
        }

        @Override
        public int getWorkerCount() {
            return lineTcpWriterWorkerCount;
        }

        @Override
        public boolean haltOnError() {
            return lineTcpWriterWorkerPoolHaltOnError;
        }

        @Override
        public String getPoolName() {
            return "ilpwriter";
        }

        @Override
        public long getYieldThreshold() {
            return lineTcpWriterWorkerYieldThreshold;
        }

        @Override
        public long getSleepThreshold() {
            return lineTcpWriterWorkerSleepThreshold;
        }

        @Override
        public boolean isEnabled() {
            return true;
        }
    }

    private class PropLineTcpIOWorkerPoolConfiguration implements WorkerPoolAwareConfiguration {
        @Override
        public int[] getWorkerAffinity() {
            return lineTcpIOWorkerAffinity;
        }

        @Override
        public int getWorkerCount() {
            return lineTcpIOWorkerCount;
        }

        @Override
        public boolean haltOnError() {
            return lineTcpIOWorkerPoolHaltOnError;
        }

        @Override
        public String getPoolName() {
            return "ilpio";
        }

        @Override
        public long getYieldThreshold() {
            return lineTcpIOWorkerYieldThreshold;
        }

        @Override
        public long getSleepThreshold() {
            return lineTcpIOWorkerSleepThreshold;
        }

        @Override
        public boolean isEnabled() {
            return true;
        }
    }

    private class PropLineTcpReceiverConfiguration implements LineTcpReceiverConfiguration {

        @Override
        public String getAuthDbPath() {
            return lineTcpAuthDbPath;
        }

        @Override
        public CairoSecurityContext getCairoSecurityContext() {
            return AllowAllCairoSecurityContext.INSTANCE;
        }

        @Override
        public int getConnectionPoolInitialCapacity() {
            return lineTcpConnectionPoolInitialCapacity;
        }

        @Override
        public int getDefaultPartitionBy() {
            return lineTcpDefaultPartitionBy;
        }

        @Override
        public WorkerPoolAwareConfiguration getIOWorkerPoolConfiguration() {
            return lineTcpIOWorkerPoolConfiguration;
        }

        @Override
        public long getMaintenanceInterval() {
            return lineTcpMaintenanceInterval;
        }

        @Override
        public double getCommitIntervalFraction() {
            return lineTcpCommitIntervalFraction;
        }

        @Override
        public long getCommitIntervalDefault() {
            return lineTcpCommitIntervalDefault;
        }

        @Override
        public int getMaxMeasurementSize() {
            return lineTcpMaxMeasurementSize;
        }

        @Override
        public MicrosecondClock getMicrosecondClock() {
            return MicrosecondClockImpl.INSTANCE;
        }

        @Override
        public MillisecondClock getMillisecondClock() {
            return MillisecondClockImpl.INSTANCE;
        }

        @Override
        public long getWriterIdleTimeout() {
            return minIdleMsBeforeWriterRelease;
        }

        @Override
        public IODispatcherConfiguration getDispatcherConfiguration() {
            return lineTcpReceiverDispatcherConfiguration;
        }

        @Override
        public int getNetMsgBufferSize() {
            return lineTcpMsgBufferSize;
        }

        @Override
        public NetworkFacade getNetworkFacade() {
            return NetworkFacadeImpl.INSTANCE;
        }

        @Override
        public LineProtoTimestampAdapter getTimestampAdapter() {
            return lineTcpTimestampAdapter;
        }

        @Override
        public int getWriterQueueCapacity() {
            return lineTcpWriterQueueCapacity;
        }

        @Override
        public WorkerPoolAwareConfiguration getWriterWorkerPoolConfiguration() {
            return lineTcpWriterWorkerPoolConfiguration;
        }

        @Override
        public boolean isEnabled() {
            return lineTcpEnabled;
        }

        @Override
        public boolean getDisconnectOnError() {
            return lineTcpDisconnectOnError;
        }

        @Override
        public long getSymbolCacheWaitUsBeforeReload() {
            return symbolCacheWaitUsBeforeReload;
        }

        @Override
        public boolean isStringToCharCastAllowed() {
            return stringToCharCastAllowed;
        }

        @Override
        public boolean isSymbolAsFieldSupported() {
            return symbolAsFieldSupported;
        }

        @Override
        public boolean isStringAsTagSupported() {
            return isStringAsTagSupported;
        }
    }

    private class PropJsonQueryProcessorConfiguration implements JsonQueryProcessorConfiguration {
        @Override
        public MillisecondClock getClock() {
            return httpFrozenClock ? StationaryMillisClock.INSTANCE : MillisecondClockImpl.INSTANCE;
        }

        @Override
        public int getConnectionCheckFrequency() {
            return jsonQueryConnectionCheckFrequency;
        }

        @Override
        public FilesFacade getFilesFacade() {
            return FilesFacadeImpl.INSTANCE;
        }

        @Override
        public int getFloatScale() {
            return jsonQueryFloatScale;
        }

        @Override
        public int getDoubleScale() {
            return jsonQueryDoubleScale;
        }

        @Override
        public CharSequence getKeepAliveHeader() {
            return keepAliveHeader;
        }

        @Override
        public long getMaxQueryResponseRowLimit() {
            return maxHttpQueryResponseRowLimit;
        }

        @Override
        public SqlExecutionCircuitBreakerConfiguration getCircuitBreakerConfiguration() {
            return circuitBreakerConfiguration;
        }
    }

    private class PropWorkerPoolConfiguration implements WorkerPoolConfiguration {
        @Override
        public int[] getWorkerAffinity() {
            return sharedWorkerAffinity;
        }

        @Override
        public int getWorkerCount() {
            return sharedWorkerCount;
        }

        @Override
        public boolean haltOnError() {
            return sharedWorkerHaltOnError;
        }

        @Override
        public long getYieldThreshold() {
            return sharedWorkerYieldThreshold;
        }

        @Override
        public long getSleepThreshold() {
            return sharedWorkerSleepThreshold;
        }

        @Override
        public long getSleepMs() {
            return sharedWorkerSleepMs;
        }
    }

    private class PropWaitProcessorConfiguration implements WaitProcessorConfiguration {

        @Override
        public MillisecondClock getClock() {
            return MillisecondClockImpl.INSTANCE;
        }

        @Override
        public long getMaxWaitCapMs() {
            return maxRerunWaitCapMs;
        }

        @Override
        public double getExponentialWaitMultiplier() {
            return rerunExponentialWaitMultiplier;
        }

        @Override
        public int getInitialWaitQueueSize() {
            return rerunInitialWaitQueueSize;
        }

        @Override
        public int getMaxProcessingQueueSize() {
            return rerunMaxProcessingQueueSize;
        }
    }

    private class PropPGWireDispatcherConfiguration implements IODispatcherConfiguration {

        @Override
        public int getLimit() {
            return pgNetConnectionLimit;
        }

        @Override
        public int getBindIPv4Address() {
            return pgNetBindIPv4Address;
        }

        @Override
        public int getBindPort() {
            return pgNetBindPort;
        }

        @Override
        public MillisecondClock getClock() {
            return MillisecondClockImpl.INSTANCE;
        }

        @Override
        public String getDispatcherLogName() {
            return "pg-server";
        }

        @Override
        public EpollFacade getEpollFacade() {
            return EpollFacadeImpl.INSTANCE;
        }

        public long getTimeout() {
            return pgNetIdleConnectionTimeout;
        }

        @Override
        public int getInitialBias() {
            return BIAS_READ;
        }

        @Override
        public boolean getHint() {
            return pgNetConnectionHint;
        }

        @Override
        public NetworkFacade getNetworkFacade() {
            return NetworkFacadeImpl.INSTANCE;
        }

        @Override
        public int getRcvBufSize() {
            return pgNetConnectionRcvBuf;
        }

        @Override
        public SelectFacade getSelectFacade() {
            return SelectFacadeImpl.INSTANCE;
        }

        @Override
        public int getSndBufSize() {
            return pgNetConnectionSndBuf;
        }

        @Override
        public long getQueueTimeout() {
            return pgNetConnectionQueueTimeout;
        }
    }

    private class PropPGWireConfiguration implements PGWireConfiguration {
        @Override
        public int getBinParamCountCapacity() {
            return pgBinaryParamsCapacity;
        }

        @Override
        public int getCharacterStoreCapacity() {
            return pgCharacterStoreCapacity;
        }

        @Override
        public int getCharacterStorePoolCapacity() {
            return pgCharacterStorePoolCapacity;
        }

        @Override
        public int getConnectionPoolInitialCapacity() {
            return pgConnectionPoolInitialCapacity;
        }

        @Override
        public String getDefaultPassword() {
            return pgPassword;
        }

        @Override
        public String getDefaultUsername() {
            return pgUsername;
        }

        @Override
        public IODispatcherConfiguration getDispatcherConfiguration() {
            return propPGWireDispatcherConfiguration;
        }

        @Override
        public boolean isSelectCacheEnabled() {
            return pgSelectCacheEnabled;
        }

        @Override
        public int getSelectCacheBlockCount() {
            return pgSelectCacheBlockCount;
        }

        @Override
        public int getSelectCacheRowCount() {
            return pgSelectCacheRowCount;
        }

        @Override
        public boolean isInsertCacheEnabled() {
            return pgInsertCacheEnabled;
        }

        @Override
        public int getInsertCacheBlockCount() {
            return pgInsertCacheBlockCount;
        }

        @Override
        public int getInsertCacheRowCount() {
            return pgInsertCacheRowCount;
        }

        @Override
        public int getInsertPoolCapacity() {
            return pgInsertPoolCapacity;
        }

        @Override
        public int getMaxBlobSizeOnQuery() {
            return pgMaxBlobSizeOnQuery;
        }

        @Override
        public int getNamedStatementCacheCapacity() {
            return pgNamedStatementCacheCapacity;
        }

        @Override
        public int getNamesStatementPoolCapacity() {
            return pgNamesStatementPoolCapacity;
        }

        @Override
        public NetworkFacade getNetworkFacade() {
            return NetworkFacadeImpl.INSTANCE;
        }

        @Override
        public int getPendingWritersCacheSize() {
            return pgPendingWritersCacheCapacity;
        }

        @Override
        public int getRecvBufferSize() {
            return pgRecvBufferSize;
        }

        @Override
        public int getSendBufferSize() {
            return pgSendBufferSize;
        }

        @Override
        public String getServerVersion() {
            return "11.3";
        }

        @Override
        public DateLocale getDefaultDateLocale() {
            return pgDefaultLocale;
        }

        @Override
        public SqlExecutionCircuitBreakerConfiguration getCircuitBreakerConfiguration() {
            return circuitBreakerConfiguration;
        }

        @Override
        public int[] getWorkerAffinity() {
            return pgWorkerAffinity;
        }

        @Override
        public int getWorkerCount() {
            return pgWorkerCount;
        }

        @Override
        public boolean haltOnError() {
            return pgHaltOnError;
        }

        @Override
        public boolean isDaemonPool() {
            return pgDaemonPool;
        }

        @Override
        public long getYieldThreshold() {
            return pgWorkerYieldThreshold;
        }

        @Override
        public long getSleepThreshold() {
            return pgWorkerSleepThreshold;
        }

        @Override
        public boolean isEnabled() {
            return pgEnabled;
        }
    }

    private class PropTelemetryConfiguration implements TelemetryConfiguration {

        @Override
        public boolean getDisableCompletely() {
            return telemetryDisableCompletely;
        }

        @Override
        public boolean getEnabled() {
            return telemetryEnabled;
        }

        @Override
        public int getQueueCapacity() {
            return telemetryQueueCapacity;
        }
    }

    private class PropHttpMinServerConfiguration implements HttpMinServerConfiguration {

        @Override
        public IODispatcherConfiguration getDispatcherConfiguration() {
            return httpMinIODispatcherConfiguration;
        }

        @Override
        public HttpContextConfiguration getHttpContextConfiguration() {
            return httpContextConfiguration;
        }

        @Override
        public WaitProcessorConfiguration getWaitProcessorConfiguration() {
            return httpWaitProcessorConfiguration;
        }

        @Override
        public int[] getWorkerAffinity() {
            return httpMinWorkerAffinity;
        }

        @Override
        public int getWorkerCount() {
            return httpMinWorkerCount;
        }

        @Override
        public boolean haltOnError() {
            return httpMinWorkerHaltOnError;
        }

        @Override
        public long getYieldThreshold() {
            return httpMinWorkerYieldThreshold;
        }

        @Override
        public long getSleepThreshold() {
            return httpMinWorkerSleepThreshold;
        }

        @Override
        public boolean isEnabled() {
            return httpMinServerEnabled;
        }
    }

    private class PropMetricsConfiguration implements MetricsConfiguration {

        @Override
        public boolean isEnabled() {
            return metricsEnabled;
        }
    }

    static {
        WRITE_FO_OPTS.put("o_direct", (int) CairoConfiguration.O_DIRECT);
        WRITE_FO_OPTS.put("o_sync", (int) CairoConfiguration.O_SYNC);
        WRITE_FO_OPTS.put("o_async", (int) CairoConfiguration.O_ASYNC);
        WRITE_FO_OPTS.put("o_none", (int) CairoConfiguration.O_NONE);
    }
}<|MERGE_RESOLUTION|>--- conflicted
+++ resolved
@@ -1893,8 +1893,6 @@
         }
 
         @Override
-<<<<<<< HEAD
-=======
         public long getMiscAppendPageSize() {
             return writerMiscAppendPageSize;
         }
@@ -1910,7 +1908,6 @@
         }
 
         @Override
->>>>>>> b4ed867d
         public long getSpinLockTimeoutUs() {
             return spinLockTimeoutUs;
         }
