/*******************************************************************************
 *     ___                  _   ____  ____
 *    / _ \ _   _  ___  ___| |_|  _ \| __ )
 *   | | | | | | |/ _ \/ __| __| | | |  _ \
 *   | |_| | |_| |  __/\__ \ |_| |_| | |_) |
 *    \__\_\\__,_|\___||___/\__|____/|____/
 *
 *  Copyright (c) 2014-2019 Appsicle
 *  Copyright (c) 2019-2022 QuestDB
 *
 *  Licensed under the Apache License, Version 2.0 (the "License");
 *  you may not use this file except in compliance with the License.
 *  You may obtain a copy of the License at
 *
 *  http://www.apache.org/licenses/LICENSE-2.0
 *
 *  Unless required by applicable law or agreed to in writing, software
 *  distributed under the License is distributed on an "AS IS" BASIS,
 *  WITHOUT WARRANTIES OR CONDITIONS OF ANY KIND, either express or implied.
 *  See the License for the specific language governing permissions and
 *  limitations under the License.
 *
 ******************************************************************************/

package io.questdb;

import io.questdb.cairo.*;
import io.questdb.cairo.security.AllowAllCairoSecurityContext;
import io.questdb.cutlass.http.*;
import io.questdb.cutlass.http.processors.JsonQueryProcessorConfiguration;
import io.questdb.cutlass.http.processors.StaticContentProcessorConfiguration;
import io.questdb.cutlass.json.JsonException;
import io.questdb.cutlass.json.JsonLexer;
import io.questdb.cutlass.line.*;
import io.questdb.cutlass.line.tcp.LineTcpReceiverConfiguration;
import io.questdb.cutlass.line.udp.LineUdpReceiverConfiguration;
import io.questdb.cutlass.pgwire.PGWireConfiguration;
import io.questdb.cutlass.text.TextConfiguration;
import io.questdb.cutlass.text.types.InputFormatConfiguration;
import io.questdb.griffin.SqlExecutionCircuitBreakerConfiguration;
import io.questdb.log.Log;
import io.questdb.metrics.MetricsConfiguration;
import io.questdb.mp.WorkerPoolConfiguration;
import io.questdb.network.*;
import io.questdb.std.*;
import io.questdb.std.datetime.DateFormat;
import io.questdb.std.datetime.DateLocale;
import io.questdb.std.datetime.DateLocaleFactory;
import io.questdb.std.datetime.microtime.*;
import io.questdb.std.datetime.millitime.DateFormatFactory;
import io.questdb.std.datetime.millitime.MillisecondClock;
import io.questdb.std.datetime.millitime.MillisecondClockImpl;
import io.questdb.std.str.Path;
import io.questdb.std.str.StringSink;
import org.jetbrains.annotations.Nullable;

import java.io.File;
import java.util.Arrays;
import java.util.Map;
import java.util.Properties;

public class PropServerConfiguration implements ServerConfiguration {
    public static final String CONFIG_DIRECTORY = "conf";
    public static final String DB_DIRECTORY = "db";
    public static final long COMMIT_INTERVAL_DEFAULT = 2000;
    private final IODispatcherConfiguration httpIODispatcherConfiguration = new PropHttpIODispatcherConfiguration();
    private final WaitProcessorConfiguration httpWaitProcessorConfiguration = new PropWaitProcessorConfiguration();
    private final StaticContentProcessorConfiguration staticContentProcessorConfiguration = new PropStaticContentProcessorConfiguration();
    private final HttpServerConfiguration httpServerConfiguration = new PropHttpServerConfiguration();
    private final TextConfiguration textConfiguration = new PropTextConfiguration();
    private final CairoConfiguration cairoConfiguration = new PropCairoConfiguration();
    private final LineUdpReceiverConfiguration lineUdpReceiverConfiguration = new PropLineUdpReceiverConfiguration();
    private final JsonQueryProcessorConfiguration jsonQueryProcessorConfiguration = new PropJsonQueryProcessorConfiguration();
    private final TelemetryConfiguration telemetryConfiguration = new PropTelemetryConfiguration();
    private final int commitMode;
    private final boolean httpServerEnabled;
    private final int createAsSelectRetryCount;
    private final CharSequence defaultMapType;
    private final boolean defaultSymbolCacheFlag;
    private final int defaultSymbolCapacity;
    private final int fileOperationRetryCount;
    private final long idleCheckInterval;
    private final long inactiveReaderTTL;
    private final long inactiveWriterTTL;
    private final int indexValueBlockSize;
    private final int maxSwapFileCount;
    private final int mkdirMode;
    private final int parallelIndexThreshold;
    private final int readerPoolMaxSegments;
    private final long spinLockTimeoutUs;
    private final boolean httpSqlCacheEnabled;
    private final int httpSqlCacheBlockCount;
    private final int httpSqlCacheRowCount;
    private final int rndFunctionMemoryPageSize;
    private final int rndFunctionMemoryMaxPages;
    private final int sqlCharacterStoreCapacity;
    private final int sqlCharacterStoreSequencePoolCapacity;
    private final int sqlColumnPoolCapacity;
    private final int sqlCopyModelPoolCapacity;
    private final double sqlCompactMapLoadFactor;
    private final int sqlExpressionPoolCapacity;
    private final double sqlFastMapLoadFactor;
    private final int sqlJoinContextPoolCapacity;
    private final int sqlLexerPoolCapacity;
    private final int sqlMapKeyCapacity;
    private final int sqlMapPageSize;
    private final int sqlMapMaxPages;
    private final int sqlMapMaxResizes;
    private final int sqlModelPoolCapacity;
    private final long sqlSortKeyPageSize;
    private final int sqlSortKeyMaxPages;
    private final long sqlSortLightValuePageSize;
    private final int sqlSortLightValueMaxPages;
    private final int sqlHashJoinValuePageSize;
    private final int sqlHashJoinValueMaxPages;
    private final long sqlLatestByRowCount;
    private final int sqlHashJoinLightValuePageSize;
    private final int sqlHashJoinLightValueMaxPages;
    private final int sqlSortValuePageSize;
    private final int sqlSortValueMaxPages;
    private final long workStealTimeoutNanos;
    private final boolean parallelIndexingEnabled;
    private final int sqlJoinMetadataPageSize;
    private final int sqlJoinMetadataMaxResizes;
    private final int lineUdpCommitRate;
    private final int lineUdpGroupIPv4Address;
    private final int lineUdpMsgBufferSize;
    private final int lineUdpMsgCount;
    private final int lineUdpReceiveBufferSize;
    private final int lineUdpCommitMode;
    private final int[] sharedWorkerAffinity;
    private final int sharedWorkerCount;
    private final boolean sharedWorkerHaltOnError;
    private final long sharedWorkerYieldThreshold;
    private final long sharedWorkerSleepThreshold;
    private final long sharedWorkerSleepMs;
    private final WorkerPoolConfiguration workerPoolConfiguration = new PropWorkerPoolConfiguration();
    private final PGWireConfiguration pgWireConfiguration = new PropPGWireConfiguration();
    private final InputFormatConfiguration inputFormatConfiguration;
    private final LineProtoTimestampAdapter lineUdpTimestampAdapter;
    private int lineUdpDefaultPartitionBy;
    private final String inputRoot;
    private final boolean lineUdpEnabled;
    private final int lineUdpOwnThreadAffinity;
    private final boolean lineUdpUnicast;
    private final boolean lineUdpOwnThread;
    private final int sqlCopyBufferSize;
    private final long writerDataAppendPageSize;
    private final long writerMiscAppendPageSize;
    private final int sqlAnalyticColumnPoolCapacity;
    private final int sqlCreateTableModelPoolCapacity;
    private final int sqlColumnCastModelPoolCapacity;
    private final int sqlRenameTableModelPoolCapacity;
    private final int sqlWithClauseModelPoolCapacity;
    private final int sqlInsertModelPoolCapacity;
    private final int sqlGroupByPoolCapacity;
    private final int sqlGroupByMapCapacity;
    private final int sqlMaxSymbolNotEqualsCount;
    private final int sqlBindVariablePoolSize;
    private final int sqlPageFrameMaxSize;
    private final int sqlJitMode;
    private final int sqlJitIRMemoryPageSize;
    private final int sqlJitIRMemoryMaxPages;
    private final int sqlJitBindVarsMemoryPageSize;
    private final int sqlJitBindVarsMemoryMaxPages;
    private final int sqlJitRowsThreshold;
    private final int sqlJitPageAddressCacheThreshold;
    private final boolean sqlJitDebugEnabled;
    private final DateLocale locale;
    private final String backupRoot;
    private final DateFormat backupDirTimestampFormat;
    private final CharSequence backupTempDirName;
    private final int backupMkdirMode;
    private final int sqlFloatToStrCastScale;
    private final int sqlDoubleToStrCastScale;
    private final PropPGWireDispatcherConfiguration propPGWireDispatcherConfiguration = new PropPGWireDispatcherConfiguration();
    private final boolean pgEnabled;
    private final boolean telemetryEnabled;
    private final boolean telemetryDisableCompletely;
    private final int telemetryQueueCapacity;
    private final LineTcpReceiverConfiguration lineTcpReceiverConfiguration = new PropLineTcpReceiverConfiguration();
    private final IODispatcherConfiguration lineTcpReceiverDispatcherConfiguration = new PropLineTcpReceiverIODispatcherConfiguration();
    private final boolean lineTcpEnabled;
    private final WorkerPoolAwareConfiguration lineTcpWriterWorkerPoolConfiguration = new PropLineTcpWriterWorkerPoolConfiguration();
    private final WorkerPoolAwareConfiguration lineTcpIOWorkerPoolConfiguration = new PropLineTcpIOWorkerPoolConfiguration();
    private final Log log;
    private final PropHttpMinServerConfiguration httpMinServerConfiguration = new PropHttpMinServerConfiguration();
    private final PropHttpContextConfiguration httpContextConfiguration = new PropHttpContextConfiguration();
    private final boolean httpMinServerEnabled;
    private final PropHttpMinIODispatcherConfiguration httpMinIODispatcherConfiguration = new PropHttpMinIODispatcherConfiguration();
    private final PropSqlExecutionCircuitBreakerConfiguration circuitBreakerConfiguration = new PropSqlExecutionCircuitBreakerConfiguration();
    private final int sqlAnalyticStorePageSize;
    private final int sqlAnalyticStoreMaxPages;
    private final int sqlAnalyticRowIdPageSize;
    private final int sqlAnalyticRowIdMaxPages;
    private final int sqlAnalyticTreeKeyPageSize;
    private final int sqlAnalyticTreeKeyMaxPages;
    private final String root;
    private final String dbDirectory;
    private final String confRoot;
    private final long maxRerunWaitCapMs;
    private final double rerunExponentialWaitMultiplier;
    private final int rerunInitialWaitQueueSize;
    private final int rerunMaxProcessingQueueSize;
    private final BuildInformation buildInformation;
    private final int columnIndexerQueueCapacity;
    private final int vectorAggregateQueueCapacity;
    private final int o3CallbackQueueCapacity;
    private final int o3PartitionQueueCapacity;
    private final int o3OpenColumnQueueCapacity;
    private final int o3CopyQueueCapacity;
    private final int o3UpdPartitionSizeQueueCapacity;
    private final int o3PurgeDiscoveryQueueCapacity;
    private final int o3ColumnMemorySize;
    private final int maxUncommittedRows;
    private final long commitLag;
    private final long instanceHashLo;
    private final long instanceHashHi;
    private final int sqlTxnScoreboardEntryCount;
    private final boolean o3QuickSortEnabled;
    private final MetricsConfiguration metricsConfiguration = new PropMetricsConfiguration();
    private final boolean metricsEnabled;
    private final int sqlDistinctTimestampKeyCapacity;
    private final double sqlDistinctTimestampLoadFactor;
    private final int circuitBreakerThrottle;
    private final int circuitBreakerBufferSize;
    private final long circuitBreakerMaxTime;
    private final int latestByQueueCapacity;
    private final int sampleByIndexSearchPageSize;
    private final int binaryEncodingMaxLength;
    private final long writerDataIndexKeyAppendPageSize;
    private final long writerDataIndexValueAppendPageSize;
    private final long writerAsyncCommandBusyWaitTimeout;
    private final int writerAsyncCommandQueueCapacity;
    private final int writerTickRowsCountMod;
    private final long writerAsyncCommandMaxWaitTimeout;
    private final int o3PartitionPurgeListCapacity;
    private final int cairoFilterQueueCapacity;
    private final int cairoPageFrameQueueCapacity;
    private final int cairoWriterCommandQueueSlotSize;
    private final int cairoPageFrameRowsCapacity;
    private int httpMinNetConnectionLimit;
    private boolean httpMinNetConnectionHint;
    private boolean httpAllowDeflateBeforeSend;
    private int[] httpWorkerAffinity;
    private int[] httpMinWorkerAffinity;
    private int connectionPoolInitialCapacity;
    private int connectionStringPoolCapacity;
    private int multipartHeaderBufferSize;
    private long multipartIdleSpinCount;
    private int recvBufferSize;
    private int requestHeaderBufferSize;
    private int httpWorkerCount;
    private boolean httpWorkerHaltOnError;
    private long httpWorkerYieldThreshold;
    private long httpWorkerSleepThreshold;
    private long httpWorkerSleepMs;
    private boolean httpServerKeepAlive;
    private int sendBufferSize;
    private CharSequence indexFileName;
    private String publicDirectory;
    private int httpNetConnectionLimit;
    private boolean httpNetConnectionHint;
    private long httpNetConnectionTimeout;
    private long httpNetConnectionQueueTimeout;
    private int httpNetConnectionSndBuf;
    private int httpNetConnectionRcvBuf;
    private int dateAdapterPoolCapacity;
    private int jsonCacheLimit;
    private int jsonCacheSize;
    private double maxRequiredDelimiterStdDev;
    private double maxRequiredLineLengthStdDev;
    private int metadataStringPoolCapacity;
    private int rollBufferLimit;
    private int rollBufferSize;
    private int textAnalysisMaxLines;
    private int textLexerStringPoolCapacity;
    private int timestampAdapterPoolCapacity;
    private int utf8SinkSize;
    private MimeTypesCache mimeTypesCache;
    private String keepAliveHeader;
    private int httpNetBindIPv4Address;
    private int httpNetBindPort;
    private int lineUdpBindIPV4Address;
    private int lineUdpPort;
    private int jsonQueryFloatScale;
    private int jsonQueryDoubleScale;
    private int jsonQueryConnectionCheckFrequency;
    private boolean httpFrozenClock;
    private boolean readOnlySecurityContext;
    private long maxHttpQueryResponseRowLimit;
    private boolean interruptOnClosedConnection;
    private int pgNetConnectionLimit;
    private boolean pgNetConnectionHint;
    private int pgNetBindIPv4Address;
    private int pgNetBindPort;
    private long pgNetIdleConnectionTimeout;
    private long pgNetConnectionQueueTimeout;
    private int pgNetConnectionRcvBuf;
    private int pgNetConnectionSndBuf;
    private int pgCharacterStoreCapacity;
    private int pgBinaryParamsCapacity;
    private int pgCharacterStorePoolCapacity;
    private int pgConnectionPoolInitialCapacity;
    private String pgPassword;
    private String pgUsername;
    private int pgMaxBlobSizeOnQuery;
    private int pgRecvBufferSize;
    private int pgSendBufferSize;
    private DateLocale pgDefaultLocale;
    private int[] pgWorkerAffinity;
    private int pgWorkerCount;
    private boolean pgHaltOnError;
    private long pgWorkerYieldThreshold;
    private long pgWorkerSleepThreshold;
    private boolean pgDaemonPool;
    private boolean pgSelectCacheEnabled;
    private int pgSelectCacheBlockCount;
    private int pgSelectCacheRowCount;
    private boolean pgInsertCacheEnabled;
    private int pgInsertCacheBlockCount;
    private int pgInsertCacheRowCount;
    private int pgInsertPoolCapacity;
    private int pgNamedStatementCacheCapacity;
    private int pgNamesStatementPoolCapacity;
    private int pgPendingWritersCacheCapacity;
    private int lineTcpNetConnectionLimit;
    private boolean lineTcpNetConnectionHint;
    private int lineTcpNetBindIPv4Address;
    private int lineTcpNetBindPort;
    private long lineTcpNetConnectionTimeout;
    private long lineTcpNetConnectionQueueTimeout;
    private int lineTcpNetConnectionRcvBuf;
    private int lineTcpConnectionPoolInitialCapacity;
    private LineProtoTimestampAdapter lineTcpTimestampAdapter;
    private int lineTcpMsgBufferSize;
    private int lineTcpMaxMeasurementSize;
    private int lineTcpWriterQueueCapacity;
    private int lineTcpWriterWorkerCount;
    private int[] lineTcpWriterWorkerAffinity;
    private boolean lineTcpWriterWorkerPoolHaltOnError;
    private long lineTcpWriterWorkerYieldThreshold;
    private long lineTcpWriterWorkerSleepThreshold;
    private int lineTcpIOWorkerCount;
    private int[] lineTcpIOWorkerAffinity;
    private boolean lineTcpIOWorkerPoolHaltOnError;
    private long lineTcpIOWorkerYieldThreshold;
    private long lineTcpIOWorkerSleepThreshold;
    private long lineTcpMaintenanceInterval;
    private double lineTcpCommitIntervalFraction;
    private long lineTcpCommitIntervalDefault;
    private String lineTcpAuthDbPath;
    private int lineTcpDefaultPartitionBy;
    private long minIdleMsBeforeWriterRelease;
    private boolean lineTcpDisconnectOnError;
    private String httpVersion;
    private int httpMinWorkerCount;
    private boolean httpMinWorkerHaltOnError;
    private long httpMinWorkerYieldThreshold;
    private long httpMinWorkerSleepThreshold;
    private int httpMinBindIPv4Address;
    private int httpMinBindPort;
    private long httpMinNetConnectionTimeout;
    private long httpMinNetConnectionQueueTimeout;
    private int httpMinNetConnectionRcvBuf;
    private int httpMinNetConnectionSndBuf;
    private long symbolCacheWaitUsBeforeReload;

    public PropServerConfiguration(
            String root,
            Properties properties,
            @Nullable Map<String, String> env,
            Log log,
            final BuildInformation buildInformation
    ) throws ServerConfigurationException, JsonException {
        this.log = log;

        this.mkdirMode = getInt(properties, env, "cairo.mkdir.mode", 509);

        this.dbDirectory = getString(properties, env, "cairo.root", DB_DIRECTORY);
        if (new File(this.dbDirectory).isAbsolute()) {
            this.root = this.dbDirectory;
            this.confRoot = confRoot(this.root); // ../conf
        } else {
            this.root = new File(root, this.dbDirectory).getAbsolutePath();
            this.confRoot = new File(root, CONFIG_DIRECTORY).getAbsolutePath();
        }

        int cpuAvailable = Runtime.getRuntime().availableProcessors();
        int cpuUsed = 0;
        final FilesFacade ff = cairoConfiguration.getFilesFacade();
        try (Path path = new Path()) {
            ff.mkdirs(path.of(this.root).slash$(), this.mkdirMode);
            path.of(this.root).concat(TableUtils.TAB_INDEX_FILE_NAME).$();
            final long tableIndexFd = TableUtils.openFileRWOrFail(ff, path);
            final long fileSize = ff.length(tableIndexFd);
            if (fileSize < Long.BYTES) {
                if (!ff.allocate(tableIndexFd, Files.PAGE_SIZE)) {
                    ff.close(tableIndexFd);
                    throw CairoException.instance(ff.errno()).put("Could not allocate [file=").put(path).put(", actual=").put(fileSize).put(", desired=").put(Files.PAGE_SIZE).put(']');
                }
            }

            final long tableIndexMem = TableUtils.mapRWOrClose(ff, tableIndexFd, Files.PAGE_SIZE, MemoryTag.MMAP_DEFAULT);
            Rnd rnd = new Rnd(getCairoConfiguration().getMicrosecondClock().getTicks(), getCairoConfiguration().getMillisecondClock().getTicks());
            if (Os.compareAndSwap(tableIndexMem + Long.BYTES, 0, rnd.nextLong()) == 0) {
                Unsafe.getUnsafe().putLong(tableIndexMem + Long.BYTES * 2, rnd.nextLong());
            }
            this.instanceHashLo = Unsafe.getUnsafe().getLong(tableIndexMem + Long.BYTES);
            this.instanceHashHi = Unsafe.getUnsafe().getLong(tableIndexMem + Long.BYTES * 2);
            ff.munmap(tableIndexMem, Files.PAGE_SIZE, MemoryTag.MMAP_DEFAULT);
            ff.close(tableIndexFd);
            ///

            this.httpMinServerEnabled = getBoolean(properties, env, "http.min.enabled", true);
            if (httpMinServerEnabled) {
                this.httpMinWorkerHaltOnError = getBoolean(properties, env, "http.min.worker.haltOnError", false);
                this.httpMinWorkerCount = getInt(properties, env, "http.min.worker.count", cpuAvailable > 16 ? 1 : 0);
                cpuUsed += this.httpMinWorkerCount;
                this.httpMinWorkerAffinity = getAffinity(properties, env, "http.min.worker.affinity", httpMinWorkerCount);
                this.httpMinWorkerYieldThreshold = getLong(properties, env, "http.min.worker.yield.threshold", 10);
                this.httpMinWorkerSleepThreshold = getLong(properties, env, "http.min.worker.sleep.threshold", 10000);

                // obsolete
                String httpMinBindTo = getString(properties, env, "http.min.bind.to", "0.0.0.0:9003");

                parseBindTo(properties, env, "http.min.net.bind.to", httpMinBindTo, (a, p) -> {
                    httpMinBindIPv4Address = a;
                    httpMinBindPort = p;
                });

                this.httpMinNetConnectionLimit = getInt(properties, env, "http.min.net.connection.limit", 4);

                // obsolete
                this.httpMinNetConnectionTimeout = getLong(properties, env, "http.min.net.idle.connection.timeout", 5 * 60 * 1000L);
                this.httpMinNetConnectionTimeout = getLong(properties, env, "http.min.net.connection.timeout", this.httpMinNetConnectionTimeout);

                // obsolete
                this.httpMinNetConnectionQueueTimeout = getLong(properties, env, "http.min.net.queued.connection.timeout", 5 * 1000L);
                this.httpMinNetConnectionQueueTimeout = getLong(properties, env, "http.min.net.connection.queue.timeout", this.httpMinNetConnectionQueueTimeout);

                // obsolete
                this.httpMinNetConnectionSndBuf = getIntSize(properties, env, "http.min.net.snd.buf.size", 1024);
                this.httpMinNetConnectionSndBuf = getIntSize(properties, env, "http.min.net.connection.sndbuf", this.httpMinNetConnectionSndBuf);

                // obsolete
                this.httpMinNetConnectionRcvBuf = getIntSize(properties, env, "http.net.rcv.buf.size", 1024);
                this.httpMinNetConnectionRcvBuf = getIntSize(properties, env, "http.min.net.connection.rcvbuf", this.httpMinNetConnectionRcvBuf);
                this.httpMinNetConnectionHint = getBoolean(properties, env, "http.min.net.connection.hint", false);
            }

            this.httpServerEnabled = getBoolean(properties, env, "http.enabled", true);
            if (httpServerEnabled) {
                this.connectionPoolInitialCapacity = getInt(properties, env, "http.connection.pool.initial.capacity", 16);
                this.connectionStringPoolCapacity = getInt(properties, env, "http.connection.string.pool.capacity", 128);
                this.multipartHeaderBufferSize = getIntSize(properties, env, "http.multipart.header.buffer.size", 512);
                this.multipartIdleSpinCount = getLong(properties, env, "http.multipart.idle.spin.count", 10_000);
                this.recvBufferSize = getIntSize(properties, env, "http.receive.buffer.size", 1024 * 1024);
                this.requestHeaderBufferSize = getIntSize(properties, env, "http.request.header.buffer.size", 32 * 2014);
                this.httpWorkerCount = getInt(properties, env, "http.worker.count", 0);
                cpuUsed += this.httpWorkerCount;
                this.httpWorkerAffinity = getAffinity(properties, env, "http.worker.affinity", httpWorkerCount);
                this.httpWorkerHaltOnError = getBoolean(properties, env, "http.worker.haltOnError", false);
                this.httpWorkerYieldThreshold = getLong(properties, env, "http.worker.yield.threshold", 10);
                this.httpWorkerSleepThreshold = getLong(properties, env, "http.worker.sleep.threshold", 10000);
                this.httpWorkerSleepMs = getLong(properties, env, "http.worker.sleep.ms", 100);
                this.sendBufferSize = getIntSize(properties, env, "http.send.buffer.size", 2 * 1024 * 1024);
                this.indexFileName = getString(properties, env, "http.static.index.file.name", "index.html");
                this.httpFrozenClock = getBoolean(properties, env, "http.frozen.clock", false);
                this.httpAllowDeflateBeforeSend = getBoolean(properties, env, "http.allow.deflate.before.send", false);
                this.httpServerKeepAlive = getBoolean(properties, env, "http.server.keep.alive", true);
                this.httpVersion = getString(properties, env, "http.version", "HTTP/1.1");
                if (!httpVersion.endsWith(" ")) {
                    httpVersion += ' ';
                }

                int keepAliveTimeout = getInt(properties, env, "http.keep-alive.timeout", 5);
                int keepAliveMax = getInt(properties, env, "http.keep-alive.max", 10_000);

                if (keepAliveTimeout > 0 && keepAliveMax > 0) {
                    this.keepAliveHeader = "Keep-Alive: timeout=" + keepAliveTimeout + ", max=" + keepAliveMax + Misc.EOL;
                } else {
                    this.keepAliveHeader = null;
                }

                final String publicDirectory = getString(properties, env, "http.static.public.directory", "public");
                // translate public directory into absolute path
                // this will generate some garbage, but this is ok - we're just doing this once on startup
                if (new File(publicDirectory).isAbsolute()) {
                    this.publicDirectory = publicDirectory;
                } else {
                    this.publicDirectory = new File(root, publicDirectory).getAbsolutePath();
                }

                // maintain obsolete property name for the time being
                this.httpNetConnectionLimit = getInt(properties, env, "http.net.active.connection.limit", 256);
                this.httpNetConnectionLimit = getInt(properties, env, "http.net.connection.limit", this.httpNetConnectionLimit);
                this.httpNetConnectionHint = getBoolean(properties, env, "http.net.connection.hint", false);
                // obsolete
                this.httpNetConnectionTimeout = getLong(properties, env, "http.net.idle.connection.timeout", 5 * 60 * 1000L);
                this.httpNetConnectionTimeout = getLong(properties, env, "http.net.connection.timeout", this.httpNetConnectionTimeout);

                // obsolete
                this.httpNetConnectionQueueTimeout = getLong(properties, env, "http.net.queued.connection.timeout", 5 * 1000L);
                this.httpNetConnectionQueueTimeout = getLong(properties, env, "http.net.connection.queue.timeout", this.httpNetConnectionQueueTimeout);

                // obsolete
                this.httpNetConnectionSndBuf = getIntSize(properties, env, "http.net.snd.buf.size", 2 * 1024 * 1024);
                this.httpNetConnectionSndBuf = getIntSize(properties, env, "http.net.connection.sndbuf", this.httpNetConnectionSndBuf);

                // obsolete
                this.httpNetConnectionRcvBuf = getIntSize(properties, env, "http.net.rcv.buf.size", 2 * 1024 * 1024);
                this.httpNetConnectionRcvBuf = getIntSize(properties, env, "http.net.connection.rcvbuf", this.httpNetConnectionRcvBuf);

                this.dateAdapterPoolCapacity = getInt(properties, env, "http.text.date.adapter.pool.capacity", 16);
                this.jsonCacheLimit = getIntSize(properties, env, "http.text.json.cache.limit", 16384);
                this.jsonCacheSize = getIntSize(properties, env, "http.text.json.cache.size", 8192);
                this.maxRequiredDelimiterStdDev = getDouble(properties, env, "http.text.max.required.delimiter.stddev", 0.1222d);
                this.maxRequiredLineLengthStdDev = getDouble(properties, env, "http.text.max.required.line.length.stddev", 0.8);
                this.metadataStringPoolCapacity = getInt(properties, env, "http.text.metadata.string.pool.capacity", 128);

                this.rollBufferLimit = getIntSize(properties, env, "http.text.roll.buffer.limit", 1024 * 4096);
                this.rollBufferSize = getIntSize(properties, env, "http.text.roll.buffer.size", 1024);
                this.textAnalysisMaxLines = getInt(properties, env, "http.text.analysis.max.lines", 1000);
                this.textLexerStringPoolCapacity = getInt(properties, env, "http.text.lexer.string.pool.capacity", 64);
                this.timestampAdapterPoolCapacity = getInt(properties, env, "http.text.timestamp.adapter.pool.capacity", 64);
                this.utf8SinkSize = getIntSize(properties, env, "http.text.utf8.sink.size", 4096);

                this.jsonQueryConnectionCheckFrequency = getInt(properties, env, "http.json.query.connection.check.frequency", 1_000_000);
                this.jsonQueryFloatScale = getInt(properties, env, "http.json.query.float.scale", 4);
                this.jsonQueryDoubleScale = getInt(properties, env, "http.json.query.double.scale", 12);
                this.readOnlySecurityContext = getBoolean(properties, env, "http.security.readonly", false);
                this.maxHttpQueryResponseRowLimit = getLong(properties, env, "http.security.max.response.rows", Long.MAX_VALUE);
                this.interruptOnClosedConnection = getBoolean(properties, env, "http.security.interrupt.on.closed.connection", true);

                String httpBindTo = getString(properties, env, "http.bind.to", "0.0.0.0:9000");
                parseBindTo(properties, env, "http.net.bind.to", httpBindTo, (a, p) -> {
                    httpNetBindIPv4Address = a;
                    httpNetBindPort = p;
                });

                // load mime types
                path.of(new File(new File(root, CONFIG_DIRECTORY), "mime.types").getAbsolutePath()).$();
                this.mimeTypesCache = new MimeTypesCache(FilesFacadeImpl.INSTANCE, path);
            }

            this.maxRerunWaitCapMs = getLong(properties, env, "http.busy.retry.maximum.wait.before.retry", 1000);
            this.rerunExponentialWaitMultiplier = getDouble(properties, env, "http.busy.retry.exponential.wait.multiplier", 2.0);
            this.rerunInitialWaitQueueSize = getIntSize(properties, env, "http.busy.retry.initialWaitQueueSize", 64);
            this.rerunMaxProcessingQueueSize = getIntSize(properties, env, "http.busy.retry.maxProcessingQueueSize", 4096);

            this.circuitBreakerThrottle = getInt(properties, env, "circuit.breaker.throttle", 2_000_000);
            this.circuitBreakerBufferSize = getInt(properties, env, "circuit.breaker.buffer.size", 64);
            this.circuitBreakerMaxTime = (long) (getDouble(properties, env, "query.timeout.sec", 60) * Timestamps.SECOND_MICROS);

            this.pgEnabled = getBoolean(properties, env, "pg.enabled", true);
            if (pgEnabled) {
                // obsolete
                pgNetConnectionLimit = getInt(properties, env, "pg.net.active.connection.limit", 10);
                pgNetConnectionLimit = getInt(properties, env, "pg.net.connection.limit", pgNetConnectionLimit);
                pgNetConnectionHint = getBoolean(properties, env, "pg.net.connection.hint", false);
                parseBindTo(properties, env, "pg.net.bind.to", "0.0.0.0:8812", (a, p) -> {
                    pgNetBindIPv4Address = a;
                    pgNetBindPort = p;
                });

                // obsolete
                this.pgNetIdleConnectionTimeout = getLong(properties, env, "pg.net.idle.timeout", 300_000);
                this.pgNetIdleConnectionTimeout = getLong(properties, env, "pg.net.connection.timeout", this.pgNetIdleConnectionTimeout);
                this.pgNetConnectionQueueTimeout = getLong(properties, env, "pg.net.connection.queue.timeout", 5_000);

                // obsolete
                this.pgNetConnectionRcvBuf = getIntSize(properties, env, "pg.net.recv.buf.size", -1);
                this.pgNetConnectionRcvBuf = getIntSize(properties, env, "pg.net.connection.rcvbuf", this.pgNetConnectionRcvBuf);

                // obsolete
                this.pgNetConnectionSndBuf = getIntSize(properties, env, "pg.net.send.buf.size", -1);
                this.pgNetConnectionSndBuf = getIntSize(properties, env, "pg.net.connection.sndbuf", this.pgNetConnectionSndBuf);

                this.pgCharacterStoreCapacity = getInt(properties, env, "pg.character.store.capacity", 4096);
                this.pgBinaryParamsCapacity = getInt(properties, env, "pg.binary.param.count.capacity", 2);
                this.pgCharacterStorePoolCapacity = getInt(properties, env, "pg.character.store.pool.capacity", 64);
                this.pgConnectionPoolInitialCapacity = getInt(properties, env, "pg.connection.pool.capacity", 64);
                this.pgPassword = getString(properties, env, "pg.password", "quest");
                this.pgUsername = getString(properties, env, "pg.user", "admin");
                this.pgMaxBlobSizeOnQuery = getIntSize(properties, env, "pg.max.blob.size.on.query", 512 * 1024);
                this.pgRecvBufferSize = getIntSize(properties, env, "pg.recv.buffer.size", 1024 * 1024);
                this.pgSendBufferSize = getIntSize(properties, env, "pg.send.buffer.size", 1024 * 1024);
                final String dateLocale = getString(properties, env, "pg.date.locale", "en");
                this.pgDefaultLocale = DateLocaleFactory.INSTANCE.getLocale(dateLocale);
                if (this.pgDefaultLocale == null) {
                    throw new ServerConfigurationException("pg.date.locale", dateLocale);
                }
                this.pgWorkerCount = getInt(properties, env, "pg.worker.count", 0);
                cpuUsed += this.pgWorkerCount;
                this.pgWorkerAffinity = getAffinity(properties, env, "pg.worker.affinity", pgWorkerCount);
                this.pgHaltOnError = getBoolean(properties, env, "pg.halt.on.error", false);
                this.pgWorkerYieldThreshold = getLong(properties, env, "pg.worker.yield.threshold", 10);
                this.pgWorkerSleepThreshold = getLong(properties, env, "pg.worker.sleep.threshold", 10000);
                this.pgDaemonPool = getBoolean(properties, env, "pg.daemon.pool", true);
                this.pgSelectCacheEnabled = getBoolean(properties, env, "pg.select.cache.enabled", true);
                this.pgSelectCacheBlockCount = getInt(properties, env, "pg.select.cache.block.count", 16);
                this.pgSelectCacheRowCount = getInt(properties, env, "pg.select.cache.row.count", 16);
                this.pgInsertCacheEnabled = getBoolean(properties, env, "pg.insert.cache.enabled", true);
                this.pgInsertCacheBlockCount = getInt(properties, env, "pg.insert.cache.block.count", 8);
                this.pgInsertCacheRowCount = getInt(properties, env, "pg.insert.cache.row.count", 8);
                this.pgInsertPoolCapacity = getInt(properties, env, "pg.insert.pool.capacity", 64);
                this.pgNamedStatementCacheCapacity = getInt(properties, env, "pg.named.statement.cache.capacity", 32);
                this.pgNamesStatementPoolCapacity = getInt(properties, env, "pg.named.statement.pool.capacity", 32);
                this.pgPendingWritersCacheCapacity = getInt(properties, env, "pg.pending.writers.cache.capacity", 16);
            }

            this.commitMode = getCommitMode(properties, env, "cairo.commit.mode");
            this.createAsSelectRetryCount = getInt(properties, env, "cairo.create.as.select.retry.count", 5);
            this.defaultMapType = getString(properties, env, "cairo.default.map.type", "fast");
            this.defaultSymbolCacheFlag = getBoolean(properties, env, "cairo.default.symbol.cache.flag", true);
            this.defaultSymbolCapacity = getInt(properties, env, "cairo.default.symbol.capacity", 256);
            this.fileOperationRetryCount = getInt(properties, env, "cairo.file.operation.retry.count", 30);
            this.idleCheckInterval = getLong(properties, env, "cairo.idle.check.interval", 5 * 60 * 1000L);
            this.inactiveReaderTTL = getLong(properties, env, "cairo.inactive.reader.ttl", 120_000);
            this.inactiveWriterTTL = getLong(properties, env, "cairo.inactive.writer.ttl", 600_000);
            this.indexValueBlockSize = Numbers.ceilPow2(getIntSize(properties, env, "cairo.index.value.block.size", 256));
            this.maxSwapFileCount = getInt(properties, env, "cairo.max.swap.file.count", 30);
            this.parallelIndexThreshold = getInt(properties, env, "cairo.parallel.index.threshold", 100000);
            this.readerPoolMaxSegments = getInt(properties, env, "cairo.reader.pool.max.segments", 5);
            this.spinLockTimeoutUs = getLong(properties, env, "cairo.spin.lock.timeout", 1_000_000);
            this.httpSqlCacheEnabled = getBoolean(properties, env, "http.query.cache.enabled", true);
            this.httpSqlCacheBlockCount = getInt(properties, env, "http.query.cache.block.count", 4);
            this.httpSqlCacheRowCount = getInt(properties, env, "http.query.cache.row.count", 16);
            this.sqlCharacterStoreCapacity = getInt(properties, env, "cairo.character.store.capacity", 1024);
            this.sqlCharacterStoreSequencePoolCapacity = getInt(properties, env, "cairo.character.store.sequence.pool.capacity", 64);
            this.sqlColumnPoolCapacity = getInt(properties, env, "cairo.column.pool.capacity", 4096);
            this.sqlCompactMapLoadFactor = getDouble(properties, env, "cairo.compact.map.load.factor", 0.7);
            this.sqlExpressionPoolCapacity = getInt(properties, env, "cairo.expression.pool.capacity", 8192);
            this.sqlFastMapLoadFactor = getDouble(properties, env, "cairo.fast.map.load.factor", 0.5);
            this.sqlJoinContextPoolCapacity = getInt(properties, env, "cairo.sql.join.context.pool.capacity", 64);
            this.sqlLexerPoolCapacity = getInt(properties, env, "cairo.lexer.pool.capacity", 2048);
            this.sqlMapKeyCapacity = getInt(properties, env, "cairo.sql.map.key.capacity", 2048 * 1024);
            this.sqlMapPageSize = getIntSize(properties, env, "cairo.sql.map.page.size", 4 * 1024 * 1024);
            this.sqlMapMaxPages = getIntSize(properties, env, "cairo.sql.map.max.pages", Integer.MAX_VALUE);
            this.sqlMapMaxResizes = getIntSize(properties, env, "cairo.sql.map.max.resizes", Integer.MAX_VALUE);
            this.sqlModelPoolCapacity = getInt(properties, env, "cairo.model.pool.capacity", 1024);
            this.sqlSortKeyPageSize = getLongSize(properties, env, "cairo.sql.sort.key.page.size", 4 * 1024 * 1024);
            this.sqlSortKeyMaxPages = getIntSize(properties, env, "cairo.sql.sort.key.max.pages", Integer.MAX_VALUE);
            this.sqlSortLightValuePageSize = getLongSize(properties, env, "cairo.sql.sort.light.value.page.size", 8 * 1048576);
            this.sqlSortLightValueMaxPages = getIntSize(properties, env, "cairo.sql.sort.light.value.max.pages", Integer.MAX_VALUE);
            this.sqlHashJoinValuePageSize = getIntSize(properties, env, "cairo.sql.hash.join.value.page.size", 16777216);
            this.sqlHashJoinValueMaxPages = getIntSize(properties, env, "cairo.sql.hash.join.value.max.pages", Integer.MAX_VALUE);
            this.sqlLatestByRowCount = getInt(properties, env, "cairo.sql.latest.by.row.count", 1000);
            this.sqlHashJoinLightValuePageSize = getIntSize(properties, env, "cairo.sql.hash.join.light.value.page.size", 1048576);
            this.sqlHashJoinLightValueMaxPages = getIntSize(properties, env, "cairo.sql.hash.join.light.value.max.pages", Integer.MAX_VALUE);
            this.sqlSortValuePageSize = getIntSize(properties, env, "cairo.sql.sort.value.page.size", 16777216);
            this.sqlSortValueMaxPages = getIntSize(properties, env, "cairo.sql.sort.value.max.pages", Integer.MAX_VALUE);
            this.workStealTimeoutNanos = getLong(properties, env, "cairo.work.steal.timeout.nanos", 10_000);
            this.parallelIndexingEnabled = getBoolean(properties, env, "cairo.parallel.indexing.enabled", true);
            this.sqlJoinMetadataPageSize = getIntSize(properties, env, "cairo.sql.join.metadata.page.size", 16384);
            this.sqlJoinMetadataMaxResizes = getIntSize(properties, env, "cairo.sql.join.metadata.max.resizes", Integer.MAX_VALUE);
            this.sqlAnalyticColumnPoolCapacity = getInt(properties, env, "cairo.sql.analytic.column.pool.capacity", 64);
            this.sqlCreateTableModelPoolCapacity = getInt(properties, env, "cairo.sql.create.table.model.pool.capacity", 16);
            this.sqlColumnCastModelPoolCapacity = getInt(properties, env, "cairo.sql.column.cast.model.pool.capacity", 16);
            this.sqlRenameTableModelPoolCapacity = getInt(properties, env, "cairo.sql.rename.table.model.pool.capacity", 16);
            this.sqlWithClauseModelPoolCapacity = getInt(properties, env, "cairo.sql.with.clause.model.pool.capacity", 128);
            this.sqlInsertModelPoolCapacity = getInt(properties, env, "cairo.sql.insert.model.pool.capacity", 64);
            this.sqlCopyModelPoolCapacity = getInt(properties, env, "cairo.sql.copy.model.pool.capacity", 32);
            this.sqlCopyBufferSize = getIntSize(properties, env, "cairo.sql.copy.buffer.size", 2 * 1024 * 1024);

            this.cairoFilterQueueCapacity = Numbers.ceilPow2(getInt(properties, env, "cairo.filter.queue.capacity", 64));
            this.cairoPageFrameQueueCapacity = Numbers.ceilPow2(getInt(properties, env, "cairo.page.frame.queue.capacity", 64));
            this.cairoWriterCommandQueueSlotSize = Numbers.ceilPow2(getIntSize(properties, env, "cairo.writer.command.queue.slot.size", 2048));
            this.cairoPageFrameRowsCapacity = Numbers.ceilPow2(getInt(properties, env, "cairo.page.frame.rows.capacity", 32));


            this.writerDataIndexKeyAppendPageSize = Files.ceilPageSize(getLongSize(properties, env, "cairo.writer.data.index.key.append.page.size", 512 * 1024));
            this.writerDataIndexValueAppendPageSize = Files.ceilPageSize(getLongSize(properties, env, "cairo.writer.data.index.value.append.page.size", 16 * 1024 * 1024));
            this.writerDataAppendPageSize = Files.ceilPageSize(getLongSize(properties, env, "cairo.writer.data.append.page.size", 16 * 1024 * 1024));
            this.writerMiscAppendPageSize = Files.ceilPageSize(getLongSize(properties, env, "cairo.writer.misc.append.page.size", Files.PAGE_SIZE));

            this.sampleByIndexSearchPageSize = getIntSize(properties, env, "cairo.sql.sampleby.page.size", 0);
            this.sqlDoubleToStrCastScale = getInt(properties, env, "cairo.sql.double.cast.scale", 12);
            this.sqlFloatToStrCastScale = getInt(properties, env, "cairo.sql.float.cast.scale", 4);
            this.sqlGroupByMapCapacity = getInt(properties, env, "cairo.sql.groupby.map.capacity", 1024);
            this.sqlGroupByPoolCapacity = getInt(properties, env, "cairo.sql.groupby.pool.capacity", 1024);
            this.sqlMaxSymbolNotEqualsCount = getInt(properties, env, "cairo.sql.max.symbol.not.equals.count", 100);
            this.sqlBindVariablePoolSize = getInt(properties, env, "cairo.sql.bind.variable.pool.size", 8);
            final String sqlCopyFormatsFile = getString(properties, env, "cairo.sql.copy.formats.file", "/text_loader.json");
            final String dateLocale = getString(properties, env, "cairo.date.locale", "en");
            this.locale = DateLocaleFactory.INSTANCE.getLocale(dateLocale);
            if (this.locale == null) {
                throw new ServerConfigurationException("cairo.date.locale", dateLocale);
            }
            this.sqlDistinctTimestampKeyCapacity = getInt(properties, env, "cairo.sql.distinct.timestamp.key.capacity", 512);
            this.sqlDistinctTimestampLoadFactor = getDouble(properties, env, "cairo.sql.distinct.timestamp.load.factor", 0.5);
            this.sqlPageFrameMaxSize = Numbers.ceilPow2(getIntSize(properties, env, "cairo.sql.page.frame.max.size", 8 * 1024 * 1024));

            this.sqlJitMode = getSqlJitMode(properties, env);
            this.sqlJitIRMemoryPageSize = getIntSize(properties, env, "cairo.sql.jit.ir.memory.page.size", 8 * 1024);
            this.sqlJitIRMemoryMaxPages = getInt(properties, env, "cairo.sql.jit.ir.memory.max.pages", 8);
            this.sqlJitBindVarsMemoryPageSize = getIntSize(properties, env, "cairo.sql.jit.bind.vars.memory.page.size", 4 * 1024);
            this.sqlJitBindVarsMemoryMaxPages = getInt(properties, env, "cairo.sql.jit.bind.vars.memory.max.pages", 8);
            this.sqlJitRowsThreshold = getIntSize(properties, env, "cairo.sql.jit.rows.threshold", 1024 * 1024);
            this.sqlJitPageAddressCacheThreshold = getIntSize(properties, env, "cairo.sql.jit.page.address.cache.threshold", 1024 * 1024);
            this.sqlJitDebugEnabled = getBoolean(properties, env, "cairo.sql.jit.debug.enabled", false);

            this.inputFormatConfiguration = new InputFormatConfiguration(
                    new DateFormatFactory(),
                    DateLocaleFactory.INSTANCE,
                    new TimestampFormatFactory(),
                    this.locale
            );

            try (JsonLexer lexer = new JsonLexer(1024, 1024)) {
                inputFormatConfiguration.parseConfiguration(lexer, sqlCopyFormatsFile);
            }

            this.inputRoot = getString(properties, env, "cairo.sql.copy.root", null);
            this.backupRoot = getString(properties, env, "cairo.sql.backup.root", null);
            this.backupDirTimestampFormat = getTimestampFormat(properties, env);
            this.backupTempDirName = getString(properties, env, "cairo.sql.backup.dir.tmp.name", "tmp");
            this.backupMkdirMode = getInt(properties, env, "cairo.sql.backup.mkdir.mode", 509);
            this.columnIndexerQueueCapacity = Numbers.ceilPow2(getInt(properties, env, "cairo.column.indexer.queue.capacity", 64));
            this.vectorAggregateQueueCapacity = Numbers.ceilPow2(getInt(properties, env, "cairo.vector.aggregate.queue.capacity", 128));
            this.o3CallbackQueueCapacity = Numbers.ceilPow2(getInt(properties, env, "cairo.o3.callback.queue.capacity", 128));
            this.o3PartitionQueueCapacity = Numbers.ceilPow2(getInt(properties, env, "cairo.o3.partition.queue.capacity", 128));
            this.o3OpenColumnQueueCapacity = Numbers.ceilPow2(getInt(properties, env, "cairo.o3.open.column.queue.capacity", 128));
            this.o3CopyQueueCapacity = Numbers.ceilPow2(getInt(properties, env, "cairo.o3.copy.queue.capacity", 128));
            this.o3UpdPartitionSizeQueueCapacity = Numbers.ceilPow2(getInt(properties, env, "cairo.o3.upd.partition.size.queue.capacity", 128));
            this.o3PurgeDiscoveryQueueCapacity = Numbers.ceilPow2(getInt(properties, env, "cairo.o3.purge.discovery.queue.capacity", 128));
            this.o3ColumnMemorySize = (int) Files.ceilPageSize(getIntSize(properties, env, "cairo.o3.column.memory.size", 16 * Numbers.SIZE_1MB));
            this.maxUncommittedRows = getInt(properties, env, "cairo.max.uncommitted.rows", 500_000);
            this.commitLag = getLong(properties, env, "cairo.commit.lag", 300_000) * 1_000;
            this.o3QuickSortEnabled = getBoolean(properties, env, "cairo.o3.quicksort.enabled", false);
            this.rndFunctionMemoryPageSize = Numbers.ceilPow2(getIntSize(properties, env, "cairo.rnd.memory.page.size", 8192));
            this.rndFunctionMemoryMaxPages = Numbers.ceilPow2(getInt(properties, env, "cairo.rnd.memory.max.pages", 128));
            this.sqlAnalyticStorePageSize = Numbers.ceilPow2(getIntSize(properties, env, "cairo.sql.analytic.store.page.size", 1024 * 1024));
            this.sqlAnalyticStoreMaxPages = Numbers.ceilPow2(getInt(properties, env, "cairo.sql.analytic.store.max.pages", Integer.MAX_VALUE));
            this.sqlAnalyticRowIdPageSize = Numbers.ceilPow2(getIntSize(properties, env, "cairo.sql.analytic.rowid.page.size", 512 * 1024));
            this.sqlAnalyticRowIdMaxPages = Numbers.ceilPow2(getInt(properties, env, "cairo.sql.analytic.rowid.max.pages", Integer.MAX_VALUE));
            this.sqlAnalyticTreeKeyPageSize = Numbers.ceilPow2(getIntSize(properties, env, "cairo.sql.analytic.tree.page.size", 512 * 1024));
            this.sqlAnalyticTreeKeyMaxPages = Numbers.ceilPow2(getInt(properties, env, "cairo.sql.analytic.tree.max.pages", Integer.MAX_VALUE));
            this.sqlTxnScoreboardEntryCount = Numbers.ceilPow2(getInt(properties, env, "cairo.o3.txn.scoreboard.entry.count", 16384));
            this.latestByQueueCapacity = Numbers.ceilPow2(getInt(properties, env, "cairo.latestby.queue.capacity", 32));
            this.telemetryEnabled = getBoolean(properties, env, "telemetry.enabled", true);
            this.telemetryDisableCompletely = getBoolean(properties, env, "telemetry.disable.completely", false);
            this.telemetryQueueCapacity = Numbers.ceilPow2(getInt(properties, env, "telemetry.queue.capacity", 512));
            this.o3PartitionPurgeListCapacity = getInt(properties, env, "cairo.o3.partition.purge.list.initial.capacity", 1);

            parseBindTo(properties, env, "line.udp.bind.to", "0.0.0.0:9009", (a, p) -> {
                this.lineUdpBindIPV4Address = a;
                this.lineUdpPort = p;
            });

            this.lineUdpGroupIPv4Address = getIPv4Address(properties, env, "line.udp.join", "232.1.2.3");
            this.lineUdpCommitRate = getInt(properties, env, "line.udp.commit.rate", 1_000_000);
            this.lineUdpMsgBufferSize = getIntSize(properties, env, "line.udp.msg.buffer.size", 2048);
            this.lineUdpMsgCount = getInt(properties, env, "line.udp.msg.count", 10_000);
            this.lineUdpReceiveBufferSize = getIntSize(properties, env, "line.udp.receive.buffer.size", 8 * 1024 * 1024);
            this.lineUdpEnabled = getBoolean(properties, env, "line.udp.enabled", true);
            this.lineUdpOwnThreadAffinity = getInt(properties, env, "line.udp.own.thread.affinity", -1);
            this.lineUdpOwnThread = getBoolean(properties, env, "line.udp.own.thread", false);
            this.lineUdpUnicast = getBoolean(properties, env, "line.udp.unicast", false);
            this.lineUdpCommitMode = getCommitMode(properties, env, "line.udp.commit.mode");
            this.lineUdpTimestampAdapter = getLineTimestampAdaptor(properties, env, "line.udp.timestamp");
            String defaultUdpPartitionByProperty = getString(properties, env, "line.default.partition.by", "DAY");
            this.lineUdpDefaultPartitionBy = PartitionBy.fromString(defaultUdpPartitionByProperty);
            if (this.lineUdpDefaultPartitionBy == -1) {
                log.info().$("invalid partition by ").$(lineUdpDefaultPartitionBy).$("), will use DAY for UDP").$();
                this.lineUdpDefaultPartitionBy = PartitionBy.DAY;
            }

            this.lineTcpEnabled = getBoolean(properties, env, "line.tcp.enabled", true);
            if (lineTcpEnabled) {
                // obsolete
                lineTcpNetConnectionLimit = getInt(properties, env, "line.tcp.net.active.connection.limit", 256);
                lineTcpNetConnectionLimit = getInt(properties, env, "line.tcp.net.connection.limit", lineTcpNetConnectionLimit);
                lineTcpNetConnectionHint = getBoolean(properties, env, "line.tcp.net.connection.hint", false);
                parseBindTo(properties, env, "line.tcp.net.bind.to", "0.0.0.0:9009", (a, p) -> {
                    lineTcpNetBindIPv4Address = a;
                    lineTcpNetBindPort = p;
                });

                // obsolete
                this.lineTcpNetConnectionTimeout = getLong(properties, env, "line.tcp.net.idle.timeout", 0);
                this.lineTcpNetConnectionTimeout = getLong(properties, env, "line.tcp.net.connection.timeout", this.lineTcpNetConnectionTimeout);

                // obsolete
                this.lineTcpNetConnectionQueueTimeout = getLong(properties, env, "line.tcp.net.queued.timeout", 5_000);
                this.lineTcpNetConnectionQueueTimeout = getLong(properties, env, "line.tcp.net.connection.queue.timeout", this.lineTcpNetConnectionQueueTimeout);

                // obsolete
                this.lineTcpNetConnectionRcvBuf = getIntSize(properties, env, "line.tcp.net.recv.buf.size", -1);
                this.lineTcpNetConnectionRcvBuf = getIntSize(properties, env, "line.tcp.net.connection.rcvbuf", this.lineTcpNetConnectionRcvBuf);

                this.lineTcpConnectionPoolInitialCapacity = getInt(properties, env, "line.tcp.connection.pool.capacity", 8);
                this.lineTcpTimestampAdapter = getLineTimestampAdaptor(properties, env, "line.tcp.timestamp");
                this.lineTcpMsgBufferSize = getIntSize(properties, env, "line.tcp.msg.buffer.size", 32768);
                this.lineTcpMaxMeasurementSize = getIntSize(properties, env, "line.tcp.max.measurement.size", 32768);
                if (lineTcpMaxMeasurementSize > lineTcpMsgBufferSize) {
                    throw new IllegalArgumentException(
                            "line.tcp.max.measurement.size (" + this.lineTcpMaxMeasurementSize + ") cannot be more than line.tcp.msg.buffer.size (" + this.lineTcpMsgBufferSize + ")");
                }
                this.lineTcpWriterQueueCapacity = getQueueCapacity(properties, env, "line.tcp.writer.queue.capacity", 128);
                this.lineTcpWriterWorkerCount = getInt(properties, env, "line.tcp.writer.worker.count", 1);
                cpuUsed += this.lineTcpWriterWorkerCount;
                this.lineTcpWriterWorkerAffinity = getAffinity(properties, env, "line.tcp.writer.worker.affinity", lineTcpWriterWorkerCount);
                this.lineTcpWriterWorkerPoolHaltOnError = getBoolean(properties, env, "line.tcp.writer.halt.on.error", false);
                this.lineTcpWriterWorkerYieldThreshold = getLong(properties, env, "line.tcp.writer.worker.yield.threshold", 10);
                this.lineTcpWriterWorkerSleepThreshold = getLong(properties, env, "line.tcp.writer.worker.sleep.threshold", 10000);
                this.symbolCacheWaitUsBeforeReload = getLong(properties, env, "line.tcp.symbol.cache.wait.us.before.reload", 500_000);

                int ilpTcpWorkerCount;
                if (cpuAvailable < 9) {
                    ilpTcpWorkerCount = 0;
                } else if (cpuAvailable < 17) {
                    ilpTcpWorkerCount = 2;
                } else {
                    ilpTcpWorkerCount = 6;
                }
                this.lineTcpIOWorkerCount = getInt(properties, env, "line.tcp.io.worker.count", ilpTcpWorkerCount);
                cpuUsed += this.lineTcpIOWorkerCount;
                this.lineTcpIOWorkerAffinity = getAffinity(properties, env, "line.tcp.io.worker.affinity", lineTcpIOWorkerCount);
                this.lineTcpIOWorkerPoolHaltOnError = getBoolean(properties, env, "line.tcp.io.halt.on.error", false);
                this.lineTcpIOWorkerYieldThreshold = getLong(properties, env, "line.tcp.io.worker.yield.threshold", 10);
                this.lineTcpIOWorkerSleepThreshold = getLong(properties, env, "line.tcp.io.worker.sleep.threshold", 10000);
                this.lineTcpMaintenanceInterval = getLong(properties, env, "line.tcp.maintenance.job.interval", 30_000);
                this.lineTcpCommitIntervalFraction = getDouble(properties, env, "line.tcp.commit.interval.fraction", 0.5);
                this.lineTcpCommitIntervalDefault = getLong(properties, env, "line.tcp.commit.interval.default", COMMIT_INTERVAL_DEFAULT);
                if (this.lineTcpCommitIntervalDefault < 1L) {
                    log.info().$("invalid default commit interval ").$(lineTcpCommitIntervalDefault).$("), will use ").$(COMMIT_INTERVAL_DEFAULT).$();
                    this.lineTcpCommitIntervalDefault = COMMIT_INTERVAL_DEFAULT;
                }
                this.lineTcpAuthDbPath = getString(properties, env, "line.tcp.auth.db.path", null);
                String defaultTcpPartitionByProperty = getString(properties, env, "line.default.partition.by", "line.tcp.default.partition.by", "DAY");
                this.lineTcpDefaultPartitionBy = PartitionBy.fromString(defaultTcpPartitionByProperty);
                if (this.lineTcpDefaultPartitionBy == -1) {
                    log.info().$("invalid partition by ").$(defaultTcpPartitionByProperty).$("), will use DAY for TCP").$();
                    this.lineTcpDefaultPartitionBy = PartitionBy.DAY;
                }
                if (null != lineTcpAuthDbPath) {
                    this.lineTcpAuthDbPath = new File(root, this.lineTcpAuthDbPath).getAbsolutePath();
                }
                this.minIdleMsBeforeWriterRelease = getLong(properties, env, "line.tcp.min.idle.ms.before.writer.release", 10_000);
                this.lineTcpDisconnectOnError = getBoolean(properties, env, "line.tcp.disconnect.on.error", true);
            }

            this.sharedWorkerCount = getInt(properties, env, "shared.worker.count", Math.max(1, cpuAvailable / 2 - 1 - cpuUsed));
            this.sharedWorkerAffinity = getAffinity(properties, env, "shared.worker.affinity", sharedWorkerCount);
            this.sharedWorkerHaltOnError = getBoolean(properties, env, "shared.worker.haltOnError", false);
            this.sharedWorkerYieldThreshold = getLong(properties, env, "shared.worker.yield.threshold", 100);
            this.sharedWorkerSleepThreshold = getLong(properties, env, "shared.worker.sleep.threshold", 10_000);
            this.sharedWorkerSleepMs = getLong(properties, env, "shared.worker.sleep.ms", 100);

            this.metricsEnabled = getBoolean(properties, env, "metrics.enabled", false);
            this.writerAsyncCommandBusyWaitTimeout = getLong(properties, env, "cairo.writer.alter.busy.wait.timeout.micro", 500_000);
            this.writerAsyncCommandMaxWaitTimeout = getLong(properties, env, "cairo.writer.alter.max.wait.timeout.micro", 30_000_000L);
            this.writerTickRowsCountMod = Numbers.ceilPow2(getInt(properties, env, "cairo.writer.tick.rows.count", 1024)) - 1;
            this.writerAsyncCommandQueueCapacity = Numbers.ceilPow2(getInt(properties, env, "cairo.writer.command.queue.capacity", 32));

            this.buildInformation = buildInformation;
            this.binaryEncodingMaxLength = getInt(properties, env, "binarydata.encoding.maxlength", 32768);
        }
    }

    public static String confRoot(CharSequence dbRoot) {
        if (dbRoot != null) {
            int len = dbRoot.length();
            int end = len;
            boolean needsSlash = true;
            for (int i = len - 1; i > -1; --i) {
                if (dbRoot.charAt(i) == Files.SEPARATOR) {
                    if (i == len - 1) {
                        continue;
                    }
                    end = i + 1;
                    needsSlash = false;
                    break;
                }
            }
            StringSink sink = Misc.getThreadLocalBuilder();
            sink.put(dbRoot, 0, end);
            if (needsSlash) {
                sink.put(Files.SEPARATOR);
            }
            return sink.put(PropServerConfiguration.CONFIG_DIRECTORY).toString();
        }
        return null;
    }

    @Override
    public CairoConfiguration getCairoConfiguration() {
        return cairoConfiguration;
    }

    @Override
    public HttpServerConfiguration getHttpServerConfiguration() {
        return httpServerConfiguration;
    }

    @Override
    public HttpMinServerConfiguration getHttpMinServerConfiguration() {
        return httpMinServerConfiguration;
    }

    @Override
    public LineUdpReceiverConfiguration getLineUdpReceiverConfiguration() {
        return lineUdpReceiverConfiguration;
    }

    @Override
    public LineTcpReceiverConfiguration getLineTcpReceiverConfiguration() {
        return lineTcpReceiverConfiguration;
    }

    @Override
    public WorkerPoolConfiguration getWorkerPoolConfiguration() {
        return workerPoolConfiguration;
    }

    @Override
    public PGWireConfiguration getPGWireConfiguration() {
        return pgWireConfiguration;
    }

    @Override
    public MetricsConfiguration getMetricsConfiguration() {
        return metricsConfiguration;
    }

    private int[] getAffinity(Properties properties, @Nullable Map<String, String> env, String key, int httpWorkerCount) throws ServerConfigurationException {
        final int[] result = new int[httpWorkerCount];
        String value = overrideWithEnv(properties, env, key);
        if (value == null) {
            Arrays.fill(result, -1);
        } else {
            String[] affinity = value.split(",");
            if (affinity.length != httpWorkerCount) {
                throw new ServerConfigurationException(key, "wrong number of affinity values");
            }
            for (int i = 0; i < httpWorkerCount; i++) {
                try {
                    result[i] = Numbers.parseInt(affinity[i]);
                } catch (NumericException e) {
                    throw new ServerConfigurationException(key, "Invalid affinity value: " + affinity[i]);
                }
            }
        }
        return result;
    }

    protected boolean getBoolean(Properties properties, @Nullable Map<String, String> env, String key, boolean defaultValue) {
        final String value = overrideWithEnv(properties, env, key);
        return value == null ? defaultValue : Boolean.parseBoolean(value);
    }

    private int getCommitMode(Properties properties, @Nullable Map<String, String> env, String key) {
        final String commitMode = overrideWithEnv(properties, env, key);

        if (commitMode == null) {
            return CommitMode.NOSYNC;
        }

        if (Chars.equalsLowerCaseAscii(commitMode, "nosync")) {
            return CommitMode.NOSYNC;
        }

        if (Chars.equalsLowerCaseAscii(commitMode, "async")) {
            return CommitMode.ASYNC;
        }

        if (Chars.equalsLowerCaseAscii(commitMode, "sync")) {
            return CommitMode.SYNC;
        }

        return CommitMode.NOSYNC;
    }

    private double getDouble(Properties properties, @Nullable Map<String, String> env, String key, double defaultValue) throws ServerConfigurationException {
        final String value = overrideWithEnv(properties, env, key);
        try {
            return value != null ? Numbers.parseDouble(value) : defaultValue;
        } catch (NumericException e) {
            throw new ServerConfigurationException(key, value);
        }
    }

    @SuppressWarnings("SameParameterValue")
    protected int getIPv4Address(Properties properties, Map<String, String> env, String key, String defaultValue) throws ServerConfigurationException {
        final String value = getString(properties, env, key, defaultValue);
        try {
            return Net.parseIPv4(value);
        } catch (NetworkError e) {
            throw new ServerConfigurationException(key, value);
        }
    }

    private int getInt(Properties properties, @Nullable Map<String, String> env, String key, int defaultValue) throws ServerConfigurationException {
        final String value = overrideWithEnv(properties, env, key);
        try {
            return value != null ? Numbers.parseInt(value) : defaultValue;
        } catch (NumericException e) {
            throw new ServerConfigurationException(key, value);
        }
    }

    protected int getIntSize(Properties properties, @Nullable Map<String, String> env, String key, int defaultValue) throws ServerConfigurationException {
        final String value = overrideWithEnv(properties, env, key);
        try {
            return value != null ? Numbers.parseIntSize(value) : defaultValue;
        } catch (NumericException e) {
            throw new ServerConfigurationException(key, value);
        }
    }

    private LineProtoTimestampAdapter getLineTimestampAdaptor(Properties properties, Map<String, String> env, String propNm) {
        final String lineUdpTimestampSwitch = getString(properties, env, propNm, "n");
        switch (lineUdpTimestampSwitch) {
            case "u":
                return LineProtoMicroTimestampAdapter.INSTANCE;
            case "ms":
                return LineProtoMilliTimestampAdapter.INSTANCE;
            case "s":
                return LineProtoSecondTimestampAdapter.INSTANCE;
            case "m":
                return LineProtoMinuteTimestampAdapter.INSTANCE;
            case "h":
                return LineProtoHourTimestampAdapter.INSTANCE;
            default:
                return LineProtoNanoTimestampAdapter.INSTANCE;
        }
    }

    private long getLong(Properties properties, @Nullable Map<String, String> env, String key, long defaultValue) throws ServerConfigurationException {
        final String value = overrideWithEnv(properties, env, key);
        try {
            return value != null ? Numbers.parseLong(value) : defaultValue;
        } catch (NumericException e) {
            throw new ServerConfigurationException(key, value);
        }
    }

    private long getLongSize(Properties properties, @Nullable Map<String, String> env, String key, long defaultValue) throws ServerConfigurationException {
        final String value = overrideWithEnv(properties, env, key);
        try {
            return value != null ? Numbers.parseLongSize(value) : defaultValue;
        } catch (NumericException e) {
            throw new ServerConfigurationException(key, value);
        }
    }

    private int getQueueCapacity(Properties properties, @Nullable Map<String, String> env, String key, int defaultValue) throws ServerConfigurationException {
        final int value = getInt(properties, env, key, defaultValue);
        if (!Numbers.isPow2(value)) {
            throw new ServerConfigurationException(key, "Value must be power of 2, e.g. 1,2,4,8,16,32,64...");
        }
        return value;
    }

    private int getSqlJitMode(Properties properties, @Nullable Map<String, String> env) {
        final String key = "cairo.sql.jit.mode";
        final String jitMode = overrideWithEnv(properties, env, key);

        if (jitMode == null) {
            return SqlJitMode.JIT_MODE_DISABLED;
        }

        if (Chars.equalsLowerCaseAscii(jitMode, "on")) {
            return SqlJitMode.JIT_MODE_ENABLED;
        }

        if (Chars.equalsLowerCaseAscii(jitMode, "off")) {
            return SqlJitMode.JIT_MODE_DISABLED;
        }

        if (Chars.equalsLowerCaseAscii(jitMode, "scalar")) {
            return SqlJitMode.JIT_MODE_FORCE_SCALAR;
        }

        return SqlJitMode.JIT_MODE_DISABLED;
    }

    private String getString(Properties properties, @Nullable Map<String, String> env, String key, String fallbackKey, String defaultValue) {
        String value = overrideWithEnv(properties, env, key);
        if (value == null) {
            return getString(properties, env, fallbackKey, defaultValue);
        }
        return value;
    }

    private String getString(Properties properties, @Nullable Map<String, String> env, String key, String defaultValue) {
        String value = overrideWithEnv(properties, env, key);
        if (value == null) {
            return defaultValue;
        }
        return value;
    }

    private DateFormat getTimestampFormat(Properties properties, @Nullable Map<String, String> env) {
        final String pattern = overrideWithEnv(properties, env, "cairo.sql.backup.dir.datetime.format");
        TimestampFormatCompiler compiler = new TimestampFormatCompiler();
        //noinspection ReplaceNullCheck
        if (null != pattern) {
            return compiler.compile(pattern);
        }
        return compiler.compile("yyyy-MM-dd");
    }

    private String overrideWithEnv(Properties properties, @Nullable Map<String, String> env, String key) {
        String envCandidate = "QDB_" + key.replace('.', '_').toUpperCase();
        String envValue = env != null ? env.get(envCandidate) : null;
        if (envValue != null) {
            log.info().$("env config [key=").$(envCandidate).$(']').$();
            return envValue;
        }
        return properties.getProperty(key);
    }

    protected void parseBindTo(
            Properties properties,
            Map<String, String> env,
            String key,
            String defaultValue,
            BindToParser parser
    ) throws ServerConfigurationException {

        final String bindTo = getString(properties, env, key, defaultValue);
        final int colonIndex = bindTo.indexOf(':');
        if (colonIndex == -1) {
            throw new ServerConfigurationException(key, bindTo);
        }

        final String ipv4Str = bindTo.substring(0, colonIndex);
        final int ipv4;
        try {
            ipv4 = Net.parseIPv4(ipv4Str);
        } catch (NetworkError e) {
            throw new ServerConfigurationException(key, ipv4Str);
        }

        final String portStr = bindTo.substring(colonIndex + 1);
        final int port;
        try {
            port = Numbers.parseInt(portStr);
        } catch (NumericException e) {
            throw new ServerConfigurationException(key, portStr);
        }

        parser.onReady(ipv4, port);
    }

    @FunctionalInterface
    protected interface BindToParser {
        void onReady(int address, int port);
    }

    private class PropStaticContentProcessorConfiguration implements StaticContentProcessorConfiguration {
        @Override
        public FilesFacade getFilesFacade() {
            return FilesFacadeImpl.INSTANCE;
        }

        @Override
        public CharSequence getIndexFileName() {
            return indexFileName;
        }

        @Override
        public MimeTypesCache getMimeTypesCache() {
            return mimeTypesCache;
        }

        /**
         * Absolute path to HTTP public directory.
         *
         * @return path to public directory
         */
        @Override
        public CharSequence getPublicDirectory() {
            return publicDirectory;
        }

        @Override
        public String getKeepAliveHeader() {
            return keepAliveHeader;
        }
    }

    private class PropHttpIODispatcherConfiguration implements IODispatcherConfiguration {
        @Override
        public int getLimit() {
            return httpNetConnectionLimit;
        }

        @Override
        public int getBindIPv4Address() {
            return httpNetBindIPv4Address;
        }

        @Override
        public int getBindPort() {
            return httpNetBindPort;
        }

        @Override
        public MillisecondClock getClock() {
            return MillisecondClockImpl.INSTANCE;
        }

        @Override
        public String getDispatcherLogName() {
            return "http-server";
        }

        @Override
        public EpollFacade getEpollFacade() {
            return EpollFacadeImpl.INSTANCE;
        }

        @Override
        public long getTimeout() {
            return httpNetConnectionTimeout;
        }

        @Override
        public int getInitialBias() {
            return IOOperation.READ;
        }

        @Override
        public boolean getHint() {
            return httpNetConnectionHint;
        }

        @Override
        public NetworkFacade getNetworkFacade() {
            return NetworkFacadeImpl.INSTANCE;
        }

        @Override
        public int getRcvBufSize() {
            return httpNetConnectionRcvBuf;
        }

        @Override
        public SelectFacade getSelectFacade() {
            return SelectFacadeImpl.INSTANCE;
        }

        @Override
        public int getSndBufSize() {
            return httpNetConnectionSndBuf;
        }

        @Override
        public long getQueueTimeout() {
            return httpNetConnectionQueueTimeout;
        }
    }

    private class PropHttpMinIODispatcherConfiguration implements IODispatcherConfiguration {
        @Override
        public int getLimit() {
            return httpMinNetConnectionLimit;
        }

        @Override
        public int getBindIPv4Address() {
            return httpMinBindIPv4Address;
        }

        @Override
        public int getBindPort() {
            return httpMinBindPort;
        }

        @Override
        public MillisecondClock getClock() {
            return MillisecondClockImpl.INSTANCE;
        }

        @Override
        public String getDispatcherLogName() {
            return "http-min-server";
        }

        @Override
        public EpollFacade getEpollFacade() {
            return EpollFacadeImpl.INSTANCE;
        }

        public long getTimeout() {
            return httpMinNetConnectionTimeout;
        }

        @Override
        public int getInitialBias() {
            return IOOperation.READ;
        }

        @Override
        public boolean getHint() {
            return httpMinNetConnectionHint;
        }

        @Override
        public NetworkFacade getNetworkFacade() {
            return NetworkFacadeImpl.INSTANCE;
        }

        @Override
        public int getRcvBufSize() {
            return httpMinNetConnectionRcvBuf;
        }

        @Override
        public SelectFacade getSelectFacade() {
            return SelectFacadeImpl.INSTANCE;
        }

        @Override
        public int getSndBufSize() {
            return httpMinNetConnectionSndBuf;
        }

        @Override
        public long getQueueTimeout() {
            return httpMinNetConnectionQueueTimeout;
        }
    }

    private class PropTextConfiguration implements TextConfiguration {

        @Override
        public int getDateAdapterPoolCapacity() {
            return dateAdapterPoolCapacity;
        }

        @Override
        public int getJsonCacheLimit() {
            return jsonCacheLimit;
        }

        @Override
        public int getJsonCacheSize() {
            return jsonCacheSize;
        }

        @Override
        public double getMaxRequiredDelimiterStdDev() {
            return maxRequiredDelimiterStdDev;
        }

        @Override
        public double getMaxRequiredLineLengthStdDev() {
            return maxRequiredLineLengthStdDev;
        }

        @Override
        public int getMetadataStringPoolCapacity() {
            return metadataStringPoolCapacity;
        }

        @Override
        public int getRollBufferLimit() {
            return rollBufferLimit;
        }

        @Override
        public int getRollBufferSize() {
            return rollBufferSize;
        }

        @Override
        public int getTextAnalysisMaxLines() {
            return textAnalysisMaxLines;
        }

        @Override
        public int getTextLexerStringPoolCapacity() {
            return textLexerStringPoolCapacity;
        }

        @Override
        public int getTimestampAdapterPoolCapacity() {
            return timestampAdapterPoolCapacity;
        }

        @Override
        public int getUtf8SinkSize() {
            return utf8SinkSize;
        }

        @Override
        public InputFormatConfiguration getInputFormatConfiguration() {
            return inputFormatConfiguration;
        }

        @Override
        public DateLocale getDefaultDateLocale() {
            return locale;
        }
    }

    private class PropSqlExecutionCircuitBreakerConfiguration implements SqlExecutionCircuitBreakerConfiguration {
        @Override
        public int getBufferSize() {
            return circuitBreakerBufferSize;
        }

        @Override
        public int getCircuitBreakerThrottle() {
            return circuitBreakerThrottle;
        }

        @Override
        public NetworkFacade getNetworkFacade() {
            return NetworkFacadeImpl.INSTANCE;
        }

        @Override
        public boolean isEnabled() {
            return interruptOnClosedConnection;
        }

        @Override
        public MicrosecondClock getClock() {
            return MicrosecondClockImpl.INSTANCE;
        }

        @Override
        public long getMaxTime() {
            return circuitBreakerMaxTime;
        }
    }

    private class PropHttpContextConfiguration implements HttpContextConfiguration {

        @Override
        public boolean allowDeflateBeforeSend() {
            return httpAllowDeflateBeforeSend;
        }

        @Override
        public MillisecondClock getClock() {
            return httpFrozenClock ? StationaryMillisClock.INSTANCE : MillisecondClockImpl.INSTANCE;
        }

        @Override
        public int getConnectionPoolInitialCapacity() {
            return connectionPoolInitialCapacity;
        }

        @Override
        public int getConnectionStringPoolCapacity() {
            return connectionStringPoolCapacity;
        }

        @Override
        public boolean getDumpNetworkTraffic() {
            return false;
        }

        @Override
        public String getHttpVersion() {
            return httpVersion;
        }

        @Override
        public int getMultipartHeaderBufferSize() {
            return multipartHeaderBufferSize;
        }

        @Override
        public long getMultipartIdleSpinCount() {
            return multipartIdleSpinCount;
        }

        @Override
        public NetworkFacade getNetworkFacade() {
            return NetworkFacadeImpl.INSTANCE;
        }

        @Override
        public int getRecvBufferSize() {
            return recvBufferSize;
        }

        @Override
        public int getRequestHeaderBufferSize() {
            return requestHeaderBufferSize;
        }

        @Override
        public int getSendBufferSize() {
            return sendBufferSize;
        }

        @Override
        public boolean getServerKeepAlive() {
            return httpServerKeepAlive;
        }

        @Override
        public boolean readOnlySecurityContext() {
            return readOnlySecurityContext;
        }
    }

    private class PropHttpServerConfiguration implements HttpServerConfiguration {

        @Override
        public IODispatcherConfiguration getDispatcherConfiguration() {
            return httpIODispatcherConfiguration;
        }

        @Override
        public HttpContextConfiguration getHttpContextConfiguration() {
            return httpContextConfiguration;
        }

        @Override
        public JsonQueryProcessorConfiguration getJsonQueryProcessorConfiguration() {
            return jsonQueryProcessorConfiguration;
        }

        @Override
        public boolean isQueryCacheEnabled() {
            return httpSqlCacheEnabled;
        }

        @Override
        public int getQueryCacheBlockCount() {
            return httpSqlCacheBlockCount;
        }

        @Override
        public int getQueryCacheRowCount() {
            return httpSqlCacheRowCount;
        }

        @Override
        public WaitProcessorConfiguration getWaitProcessorConfiguration() {
            return httpWaitProcessorConfiguration;
        }

        @Override
        public StaticContentProcessorConfiguration getStaticContentProcessorConfiguration() {
            return staticContentProcessorConfiguration;
        }

        @Override
        public boolean isEnabled() {
            return httpServerEnabled;
        }

        @Override
        public int[] getWorkerAffinity() {
            return httpWorkerAffinity;
        }

        @Override
        public int getWorkerCount() {
            return httpWorkerCount;
        }

        @Override
        public boolean haltOnError() {
            return httpWorkerHaltOnError;
        }

        @Override
        public long getYieldThreshold() {
            return httpWorkerYieldThreshold;
        }

        @Override
        public long getSleepThreshold() {
            return httpWorkerSleepThreshold;
        }

        @Override
        public long getSleepMs() {
            return httpWorkerSleepMs;
        }
    }

    private class PropCairoConfiguration implements CairoConfiguration {
        @Override
        public int getFilterQueueCapacity() {
            return cairoFilterQueueCapacity;
        }

        @Override
        public int getPageFrameQueueCapacity() {
            return cairoPageFrameQueueCapacity;
        }

        @Override
        public int getWriterCommandQueueSlotSize() {
            return cairoWriterCommandQueueSlotSize;
        }

        @Override
        public int getPageFrameRowsCapacity() {
            return cairoPageFrameRowsCapacity;
        }

        @Override
        public boolean enableTestFactories() {
            return false;
        }

        @Override
        public int getAnalyticColumnPoolCapacity() {
            return sqlAnalyticColumnPoolCapacity;
        }

        @Override
        public DateFormat getBackupDirTimestampFormat() {
            return backupDirTimestampFormat;
        }

        @Override
        public int getBackupMkDirMode() {
            return backupMkdirMode;
        }

        @Override
        public CharSequence getBackupRoot() {
            return backupRoot;
        }

        @Override
        public CharSequence getBackupTempDirName() {
            return backupTempDirName;
        }

        @Override
        public int getBinaryEncodingMaxLength() {
            return binaryEncodingMaxLength;
        }

        @Override
        public int getBindVariablePoolSize() {
            return sqlBindVariablePoolSize;
        }

        @Override
        public BuildInformation getBuildInformation() {
            return buildInformation;
        }

        @Override
        public int getColumnCastModelPoolCapacity() {
            return sqlColumnCastModelPoolCapacity;
        }

        @Override
        public int getColumnIndexerQueueCapacity() {
            return columnIndexerQueueCapacity;
        }

        @Override
        public long getCommitLag() {
            return commitLag;
        }

        @Override
        public int getCommitMode() {
            return commitMode;
        }

        @Override
        public CharSequence getConfRoot() {
            return confRoot;
        }

        @Override
        public int getCopyPoolCapacity() {
            return sqlCopyModelPoolCapacity;
        }

        @Override
        public int getCreateAsSelectRetryCount() {
            return createAsSelectRetryCount;
        }

        @Override
        public int getCreateTableModelPoolCapacity() {
            return sqlCreateTableModelPoolCapacity;
        }

        @Override
        public long getDataAppendPageSize() {
            return writerDataAppendPageSize;
        }

        @Override
        public long getDataIndexKeyAppendPageSize() {
            return writerDataIndexKeyAppendPageSize;
        }

        @Override
        public long getDataIndexValueAppendPageSize() {
            return writerDataIndexValueAppendPageSize;
        }

        @Override
        public long getDatabaseIdHi() {
            return instanceHashHi;
        }

        @Override
        public long getDatabaseIdLo() {
            return instanceHashLo;
        }

        @Override
        public CharSequence getDbDirectory() {
            return dbDirectory;
        }

        @Override
        public DateLocale getDefaultDateLocale() {
            return locale;
        }

        @Override
        public CharSequence getDefaultMapType() {
            return defaultMapType;
        }

        @Override
        public boolean getDefaultSymbolCacheFlag() {
            return defaultSymbolCacheFlag;
        }

        @Override
        public int getDefaultSymbolCapacity() {
            return defaultSymbolCapacity;
        }

        @Override
        public int getDoubleToStrCastScale() {
            return sqlDoubleToStrCastScale;
        }

        @Override
        public int getFileOperationRetryCount() {
            return fileOperationRetryCount;
        }

        @Override
        public FilesFacade getFilesFacade() {
            return FilesFacadeImpl.INSTANCE;
        }

        @Override
        public int getFloatToStrCastScale() {
            return sqlFloatToStrCastScale;
        }

        @Override
        public int getGroupByMapCapacity() {
            return sqlGroupByMapCapacity;
        }

        @Override
        public int getGroupByPoolCapacity() {
            return sqlGroupByPoolCapacity;
        }

        @Override
        public long getIdleCheckInterval() {
            return idleCheckInterval;
        }

        @Override
        public long getInactiveReaderTTL() {
            return inactiveReaderTTL;
        }

        @Override
        public long getInactiveWriterTTL() {
            return inactiveWriterTTL;
        }

        @Override
        public int getIndexValueBlockSize() {
            return indexValueBlockSize;
        }

        @Override
        public CharSequence getInputRoot() {
            return inputRoot;
        }

        @Override
        public int getInsertPoolCapacity() {
            return sqlInsertModelPoolCapacity;
        }

        @Override
        public int getLatestByQueueCapacity() {
            return latestByQueueCapacity;
        }

        @Override
        public int getMaxSwapFileCount() {
            return maxSwapFileCount;
        }

        @Override
        public int getMaxSymbolNotEqualsCount() {
            return sqlMaxSymbolNotEqualsCount;
        }

        @Override
        public int getMaxUncommittedRows() {
            return maxUncommittedRows;
        }

        @Override
        public MicrosecondClock getMicrosecondClock() {
            return MicrosecondClockImpl.INSTANCE;
        }

        @Override
        public MillisecondClock getMillisecondClock() {
            return MillisecondClockImpl.INSTANCE;
        }

        @Override
        public long getMiscAppendPageSize() {
            return writerMiscAppendPageSize;
        }

        @Override
        public int getMkDirMode() {
            return mkdirMode;
        }

        @Override
        public int getO3CallbackQueueCapacity() {
            return o3CallbackQueueCapacity;
        }

        @Override
        public int getO3ColumnMemorySize() {
            return o3ColumnMemorySize;
        }

        @Override
        public int getO3CopyQueueCapacity() {
            return o3CopyQueueCapacity;
        }

        @Override
        public int getO3OpenColumnQueueCapacity() {
            return o3OpenColumnQueueCapacity;
        }

        @Override
        public int getO3PartitionQueueCapacity() {
            return o3PartitionQueueCapacity;
        }

        @Override
        public int getO3PartitionUpdateQueueCapacity() {
            return o3UpdPartitionSizeQueueCapacity;
        }

        @Override
        public int getO3PurgeDiscoveryQueueCapacity() {
            return o3PurgeDiscoveryQueueCapacity;
        }

        @Override
        public int getParallelIndexThreshold() {
            return parallelIndexThreshold;
        }

        @Override
        public int getPartitionPurgeListCapacity() {
            return o3PartitionPurgeListCapacity;
        }

        @Override
        public int getReaderPoolMaxSegments() {
            return readerPoolMaxSegments;
        }

        @Override
        public int getRenameTableModelPoolCapacity() {
            return sqlRenameTableModelPoolCapacity;
        }

        @Override
        public CharSequence getRoot() {
            return root;
        }

        @Override
        public int getSampleByIndexSearchPageSize() {
            return sampleByIndexSearchPageSize;
        }

        @Override
<<<<<<< HEAD
=======
        public long getMiscAppendPageSize() {
            return writerMiscAppendPageSize;
        }

        @Override
        public int getRndFunctionMemoryPageSize() {
            return rndFunctionMemoryPageSize;
        }

        @Override
        public int getRndFunctionMemoryMaxPages() {
            return rndFunctionMemoryMaxPages;
        }

        @Override
>>>>>>> 178ea302
        public long getSpinLockTimeoutUs() {
            return spinLockTimeoutUs;
        }

        @Override
        public int getSqlAnalyticRowIdMaxPages() {
            return sqlAnalyticRowIdMaxPages;
        }

        @Override
        public int getSqlAnalyticRowIdPageSize() {
            return sqlAnalyticRowIdPageSize;
        }

        @Override
        public int getSqlAnalyticStoreMaxPages() {
            return sqlAnalyticStoreMaxPages;
        }

        @Override
        public int getSqlAnalyticStorePageSize() {
            return sqlAnalyticStorePageSize;
        }

        @Override
        public int getSqlAnalyticTreeKeyMaxPages() {
            return sqlAnalyticTreeKeyMaxPages;
        }

        @Override
        public int getSqlAnalyticTreeKeyPageSize() {
            return sqlAnalyticTreeKeyPageSize;
        }

        @Override
        public int getSqlCharacterStoreCapacity() {
            return sqlCharacterStoreCapacity;
        }

        @Override
        public int getSqlCharacterStoreSequencePoolCapacity() {
            return sqlCharacterStoreSequencePoolCapacity;
        }

        @Override
        public int getSqlColumnPoolCapacity() {
            return sqlColumnPoolCapacity;
        }

        @Override
        public double getSqlCompactMapLoadFactor() {
            return sqlCompactMapLoadFactor;
        }

        @Override
        public int getSqlCopyBufferSize() {
            return sqlCopyBufferSize;
        }

        @Override
        public int getSqlDistinctTimestampKeyCapacity() {
            return sqlDistinctTimestampKeyCapacity;
        }

        @Override
        public double getSqlDistinctTimestampLoadFactor() {
            return sqlDistinctTimestampLoadFactor;
        }

        @Override
        public int getSqlExpressionPoolCapacity() {
            return sqlExpressionPoolCapacity;
        }

        @Override
        public double getSqlFastMapLoadFactor() {
            return sqlFastMapLoadFactor;
        }

        @Override
        public int getSqlHashJoinLightValueMaxPages() {
            return sqlHashJoinLightValueMaxPages;
        }

        @Override
        public int getSqlHashJoinLightValuePageSize() {
            return sqlHashJoinLightValuePageSize;
        }

        @Override
        public int getSqlHashJoinValueMaxPages() {
            return sqlHashJoinValueMaxPages;
        }

        @Override
        public int getSqlHashJoinValuePageSize() {
            return sqlHashJoinValuePageSize;
        }

        @Override
        public int getSqlJitBindVarsMemoryMaxPages() {
            return sqlJitBindVarsMemoryMaxPages;
        }

        @Override
        public int getSqlJitBindVarsMemoryPageSize() {
            return sqlJitBindVarsMemoryPageSize;
        }

        @Override
        public int getSqlJitIRMemoryMaxPages() {
            return sqlJitIRMemoryMaxPages;
        }

        @Override
        public int getSqlJitIRMemoryPageSize() {
            return sqlJitIRMemoryPageSize;
        }

        @Override
        public int getSqlJitMode() {
            return sqlJitMode;
        }

        @Override
        public int getSqlJitPageAddressCacheThreshold() {
            return sqlJitPageAddressCacheThreshold;
        }

        @Override
        public int getSqlJitRowsThreshold() {
            return sqlJitRowsThreshold;
        }

        @Override
        public int getSqlJoinContextPoolCapacity() {
            return sqlJoinContextPoolCapacity;
        }

        @Override
        public int getSqlJoinMetadataMaxResizes() {
            return sqlJoinMetadataMaxResizes;
        }

        @Override
        public int getSqlJoinMetadataPageSize() {
            return sqlJoinMetadataPageSize;
        }

        @Override
        public long getSqlLatestByRowCount() {
            return sqlLatestByRowCount;
        }

        @Override
        public int getSqlLexerPoolCapacity() {
            return sqlLexerPoolCapacity;
        }

        @Override
        public int getSqlMapKeyCapacity() {
            return sqlMapKeyCapacity;
        }

        @Override
        public int getSqlMapMaxPages() {
            return sqlMapMaxPages;
        }

        @Override
        public int getSqlMapMaxResizes() {
            return sqlMapMaxResizes;
        }

        @Override
        public int getSqlMapPageSize() {
            return sqlMapPageSize;
        }

        @Override
        public int getSqlModelPoolCapacity() {
            return sqlModelPoolCapacity;
        }

        @Override
        public int getSqlPageFrameMaxSize() {
            return sqlPageFrameMaxSize;
        }

        @Override
        public int getSqlSortKeyMaxPages() {
            return sqlSortKeyMaxPages;
        }

        @Override
        public long getSqlSortKeyPageSize() {
            return sqlSortKeyPageSize;
        }

        @Override
        public int getSqlSortLightValueMaxPages() {
            return sqlSortLightValueMaxPages;
        }

        @Override
        public long getSqlSortLightValuePageSize() {
            return sqlSortLightValuePageSize;
        }

        @Override
        public int getSqlSortValueMaxPages() {
            return sqlSortValueMaxPages;
        }

        @Override
        public int getSqlSortValuePageSize() {
            return sqlSortValuePageSize;
        }

        public TelemetryConfiguration getTelemetryConfiguration() {
            return telemetryConfiguration;
        }

        @Override
        public TextConfiguration getTextConfiguration() {
            return textConfiguration;
        }

        @Override
        public int getTxnScoreboardEntryCount() {
            return sqlTxnScoreboardEntryCount;
        }

        @Override
        public int getVectorAggregateQueueCapacity() {
            return vectorAggregateQueueCapacity;
        }

        @Override
        public int getWithClauseModelPoolCapacity() {
            return sqlWithClauseModelPoolCapacity;
        }

        @Override
        public long getWorkStealTimeoutNanos() {
            return workStealTimeoutNanos;
        }

        @Override
        public long getWriterAsyncCommandBusyWaitTimeout() {
            return writerAsyncCommandBusyWaitTimeout;
        }

        @Override
        public long getWriterAsyncCommandMaxTimeout() {
            return writerAsyncCommandMaxWaitTimeout;
        }

        @Override
        public int getWriterCommandQueueCapacity() {
            return writerAsyncCommandQueueCapacity;
        }

        @Override
        public int getWriterTickRowsCountMod() {
            return writerTickRowsCountMod;
        }

        @Override
        public boolean isO3QuickSortEnabled() {
            return o3QuickSortEnabled;
        }

        @Override
        public boolean isParallelIndexingEnabled() {
            return parallelIndexingEnabled;
        }

        @Override
        public boolean enableDevelopmentUpdates() {
            return false;
        }

        @Override
        public boolean isSqlJitDebugEnabled() {
            return sqlJitDebugEnabled;
        }
    }

    private class PropLineUdpReceiverConfiguration implements LineUdpReceiverConfiguration {
        @Override
        public int getCommitMode() {
            return lineUdpCommitMode;
        }

        @Override
        public int getBindIPv4Address() {
            return lineUdpBindIPV4Address;
        }

        @Override
        public int getCommitRate() {
            return lineUdpCommitRate;
        }

        @Override
        public int getGroupIPv4Address() {
            return lineUdpGroupIPv4Address;
        }

        @Override
        public int getMsgBufferSize() {
            return lineUdpMsgBufferSize;
        }

        @Override
        public int getMsgCount() {
            return lineUdpMsgCount;
        }

        @Override
        public NetworkFacade getNetworkFacade() {
            return NetworkFacadeImpl.INSTANCE;
        }

        @Override
        public int getPort() {
            return lineUdpPort;
        }

        @Override
        public int getReceiveBufferSize() {
            return lineUdpReceiveBufferSize;
        }

        @Override
        public CairoSecurityContext getCairoSecurityContext() {
            return AllowAllCairoSecurityContext.INSTANCE;
        }

        @Override
        public boolean isEnabled() {
            return lineUdpEnabled;
        }

        @Override
        public boolean isUnicast() {
            return lineUdpUnicast;
        }

        @Override
        public boolean ownThread() {
            return lineUdpOwnThread;
        }

        @Override
        public int ownThreadAffinity() {
            return lineUdpOwnThreadAffinity;
        }

        @Override
        public LineProtoTimestampAdapter getTimestampAdapter() {
            return lineUdpTimestampAdapter;
        }

        @Override
        public int getDefaultPartitionBy() {
            return lineUdpDefaultPartitionBy;
        }
    }

    private class PropLineTcpReceiverIODispatcherConfiguration implements IODispatcherConfiguration {

        @Override
        public int getLimit() {
            return lineTcpNetConnectionLimit;
        }

        @Override
        public int getBindIPv4Address() {
            return lineTcpNetBindIPv4Address;
        }

        @Override
        public int getBindPort() {
            return lineTcpNetBindPort;
        }

        @Override
        public MillisecondClock getClock() {
            return MillisecondClockImpl.INSTANCE;
        }

        @Override
        public String getDispatcherLogName() {
            return "tcp-line-server";
        }

        @Override
        public EpollFacade getEpollFacade() {
            return EpollFacadeImpl.INSTANCE;
        }

        @Override
        public long getTimeout() {
            return lineTcpNetConnectionTimeout;
        }

        @Override
        public int getInitialBias() {
            return BIAS_READ;
        }

        @Override
        public boolean getHint() {
            return lineTcpNetConnectionHint;
        }

        public NetworkFacade getNetworkFacade() {
            return NetworkFacadeImpl.INSTANCE;
        }

        @Override
        public int getRcvBufSize() {
            return lineTcpNetConnectionRcvBuf;
        }

        @Override
        public SelectFacade getSelectFacade() {
            return SelectFacadeImpl.INSTANCE;
        }

        @Override
        public int getSndBufSize() {
            return -1;
        }

        @Override
        public long getQueueTimeout() {
            return lineTcpNetConnectionQueueTimeout;
        }
    }

    private class PropLineTcpWriterWorkerPoolConfiguration implements WorkerPoolAwareConfiguration {
        @Override
        public int[] getWorkerAffinity() {
            return lineTcpWriterWorkerAffinity;
        }

        @Override
        public int getWorkerCount() {
            return lineTcpWriterWorkerCount;
        }

        @Override
        public boolean haltOnError() {
            return lineTcpWriterWorkerPoolHaltOnError;
        }

        @Override
        public String getPoolName() {
            return "ilpwriter";
        }

        @Override
        public long getYieldThreshold() {
            return lineTcpWriterWorkerYieldThreshold;
        }

        @Override
        public long getSleepThreshold() {
            return lineTcpWriterWorkerSleepThreshold;
        }

        @Override
        public boolean isEnabled() {
            return true;
        }
    }

    private class PropLineTcpIOWorkerPoolConfiguration implements WorkerPoolAwareConfiguration {
        @Override
        public int[] getWorkerAffinity() {
            return lineTcpIOWorkerAffinity;
        }

        @Override
        public int getWorkerCount() {
            return lineTcpIOWorkerCount;
        }

        @Override
        public boolean haltOnError() {
            return lineTcpIOWorkerPoolHaltOnError;
        }

        @Override
        public String getPoolName() {
            return "ilpio";
        }

        @Override
        public long getYieldThreshold() {
            return lineTcpIOWorkerYieldThreshold;
        }

        @Override
        public long getSleepThreshold() {
            return lineTcpIOWorkerSleepThreshold;
        }

        @Override
        public boolean isEnabled() {
            return true;
        }
    }

    private class PropLineTcpReceiverConfiguration implements LineTcpReceiverConfiguration {

        @Override
        public String getAuthDbPath() {
            return lineTcpAuthDbPath;
        }

        @Override
        public CairoSecurityContext getCairoSecurityContext() {
            return AllowAllCairoSecurityContext.INSTANCE;
        }

        @Override
        public int getConnectionPoolInitialCapacity() {
            return lineTcpConnectionPoolInitialCapacity;
        }

        @Override
        public int getDefaultPartitionBy() {
            return lineTcpDefaultPartitionBy;
        }

        @Override
        public WorkerPoolAwareConfiguration getIOWorkerPoolConfiguration() {
            return lineTcpIOWorkerPoolConfiguration;
        }

        @Override
        public long getMaintenanceInterval() {
            return lineTcpMaintenanceInterval;
        }

        @Override
        public double getCommitIntervalFraction() {
            return lineTcpCommitIntervalFraction;
        }

        @Override
        public long getCommitIntervalDefault() {
            return lineTcpCommitIntervalDefault;
        }

        @Override
        public int getMaxMeasurementSize() {
            return lineTcpMaxMeasurementSize;
        }

        @Override
        public MicrosecondClock getMicrosecondClock() {
            return MicrosecondClockImpl.INSTANCE;
        }

        @Override
        public MillisecondClock getMillisecondClock() {
            return MillisecondClockImpl.INSTANCE;
        }

        @Override
        public long getWriterIdleTimeout() {
            return minIdleMsBeforeWriterRelease;
        }

        @Override
        public IODispatcherConfiguration getDispatcherConfiguration() {
            return lineTcpReceiverDispatcherConfiguration;
        }

        @Override
        public int getNetMsgBufferSize() {
            return lineTcpMsgBufferSize;
        }

        @Override
        public NetworkFacade getNetworkFacade() {
            return NetworkFacadeImpl.INSTANCE;
        }

        @Override
        public LineProtoTimestampAdapter getTimestampAdapter() {
            return lineTcpTimestampAdapter;
        }

        @Override
        public int getWriterQueueCapacity() {
            return lineTcpWriterQueueCapacity;
        }

        @Override
        public WorkerPoolAwareConfiguration getWriterWorkerPoolConfiguration() {
            return lineTcpWriterWorkerPoolConfiguration;
        }

        @Override
        public boolean isEnabled() {
            return lineTcpEnabled;
        }

        @Override
        public boolean getDisconnectOnError() {
            return lineTcpDisconnectOnError;
        }

        @Override
        public long getSymbolCacheWaitUsBeforeReload() {
            return symbolCacheWaitUsBeforeReload;
        }
    }

    private class PropJsonQueryProcessorConfiguration implements JsonQueryProcessorConfiguration {
        @Override
        public MillisecondClock getClock() {
            return httpFrozenClock ? StationaryMillisClock.INSTANCE : MillisecondClockImpl.INSTANCE;
        }

        @Override
        public int getConnectionCheckFrequency() {
            return jsonQueryConnectionCheckFrequency;
        }

        @Override
        public FilesFacade getFilesFacade() {
            return FilesFacadeImpl.INSTANCE;
        }

        @Override
        public int getFloatScale() {
            return jsonQueryFloatScale;
        }

        @Override
        public int getDoubleScale() {
            return jsonQueryDoubleScale;
        }

        @Override
        public CharSequence getKeepAliveHeader() {
            return keepAliveHeader;
        }

        @Override
        public long getMaxQueryResponseRowLimit() {
            return maxHttpQueryResponseRowLimit;
        }

        @Override
        public SqlExecutionCircuitBreakerConfiguration getCircuitBreakerConfiguration() {
            return circuitBreakerConfiguration;
        }
    }

    private class PropWorkerPoolConfiguration implements WorkerPoolConfiguration {
        @Override
        public int[] getWorkerAffinity() {
            return sharedWorkerAffinity;
        }

        @Override
        public int getWorkerCount() {
            return sharedWorkerCount;
        }

        @Override
        public boolean haltOnError() {
            return sharedWorkerHaltOnError;
        }

        @Override
        public long getYieldThreshold() {
            return sharedWorkerYieldThreshold;
        }

        @Override
        public long getSleepThreshold() {
            return sharedWorkerSleepThreshold;
        }

        @Override
        public long getSleepMs() {
            return sharedWorkerSleepMs;
        }
    }

    private class PropWaitProcessorConfiguration implements WaitProcessorConfiguration {

        @Override
        public MillisecondClock getClock() {
            return MillisecondClockImpl.INSTANCE;
        }

        @Override
        public long getMaxWaitCapMs() {
            return maxRerunWaitCapMs;
        }

        @Override
        public double getExponentialWaitMultiplier() {
            return rerunExponentialWaitMultiplier;
        }

        @Override
        public int getInitialWaitQueueSize() {
            return rerunInitialWaitQueueSize;
        }

        @Override
        public int getMaxProcessingQueueSize() {
            return rerunMaxProcessingQueueSize;
        }
    }

    private class PropPGWireDispatcherConfiguration implements IODispatcherConfiguration {

        @Override
        public int getLimit() {
            return pgNetConnectionLimit;
        }

        @Override
        public int getBindIPv4Address() {
            return pgNetBindIPv4Address;
        }

        @Override
        public int getBindPort() {
            return pgNetBindPort;
        }

        @Override
        public MillisecondClock getClock() {
            return MillisecondClockImpl.INSTANCE;
        }

        @Override
        public String getDispatcherLogName() {
            return "pg-server";
        }

        @Override
        public EpollFacade getEpollFacade() {
            return EpollFacadeImpl.INSTANCE;
        }

        public long getTimeout() {
            return pgNetIdleConnectionTimeout;
        }

        @Override
        public int getInitialBias() {
            return BIAS_READ;
        }

        @Override
        public boolean getHint() {
            return pgNetConnectionHint;
        }

        @Override
        public NetworkFacade getNetworkFacade() {
            return NetworkFacadeImpl.INSTANCE;
        }

        @Override
        public int getRcvBufSize() {
            return pgNetConnectionRcvBuf;
        }

        @Override
        public SelectFacade getSelectFacade() {
            return SelectFacadeImpl.INSTANCE;
        }

        @Override
        public int getSndBufSize() {
            return pgNetConnectionSndBuf;
        }

        @Override
        public long getQueueTimeout() {
            return pgNetConnectionQueueTimeout;
        }
    }

    private class PropPGWireConfiguration implements PGWireConfiguration {
        @Override
        public int getBinParamCountCapacity() {
            return pgBinaryParamsCapacity;
        }

        @Override
        public int getCharacterStoreCapacity() {
            return pgCharacterStoreCapacity;
        }

        @Override
        public int getCharacterStorePoolCapacity() {
            return pgCharacterStorePoolCapacity;
        }

        @Override
        public int getConnectionPoolInitialCapacity() {
            return pgConnectionPoolInitialCapacity;
        }

        @Override
        public String getDefaultPassword() {
            return pgPassword;
        }

        @Override
        public String getDefaultUsername() {
            return pgUsername;
        }

        @Override
        public IODispatcherConfiguration getDispatcherConfiguration() {
            return propPGWireDispatcherConfiguration;
        }

        @Override
        public boolean isSelectCacheEnabled() {
            return pgSelectCacheEnabled;
        }

        @Override
        public int getSelectCacheBlockCount() {
            return pgSelectCacheBlockCount;
        }

        @Override
        public int getSelectCacheRowCount() {
            return pgSelectCacheRowCount;
        }

        @Override
        public boolean isInsertCacheEnabled() {
            return pgInsertCacheEnabled;
        }

        @Override
        public int getInsertCacheBlockCount() {
            return pgInsertCacheBlockCount;
        }

        @Override
        public int getInsertCacheRowCount() {
            return pgInsertCacheRowCount;
        }

        @Override
        public int getInsertPoolCapacity() {
            return pgInsertPoolCapacity;
        }

        @Override
        public int getMaxBlobSizeOnQuery() {
            return pgMaxBlobSizeOnQuery;
        }

        @Override
        public int getNamedStatementCacheCapacity() {
            return pgNamedStatementCacheCapacity;
        }

        @Override
        public int getNamesStatementPoolCapacity() {
            return pgNamesStatementPoolCapacity;
        }

        @Override
        public NetworkFacade getNetworkFacade() {
            return NetworkFacadeImpl.INSTANCE;
        }

        @Override
        public int getPendingWritersCacheSize() {
            return pgPendingWritersCacheCapacity;
        }

        @Override
        public int getRecvBufferSize() {
            return pgRecvBufferSize;
        }

        @Override
        public int getSendBufferSize() {
            return pgSendBufferSize;
        }

        @Override
        public String getServerVersion() {
            return "11.3";
        }

        @Override
        public DateLocale getDefaultDateLocale() {
            return pgDefaultLocale;
        }

        @Override
        public SqlExecutionCircuitBreakerConfiguration getCircuitBreakerConfiguration() {
            return circuitBreakerConfiguration;
        }

        @Override
        public int[] getWorkerAffinity() {
            return pgWorkerAffinity;
        }

        @Override
        public int getWorkerCount() {
            return pgWorkerCount;
        }

        @Override
        public boolean haltOnError() {
            return pgHaltOnError;
        }

        @Override
        public boolean isDaemonPool() {
            return pgDaemonPool;
        }

        @Override
        public long getYieldThreshold() {
            return pgWorkerYieldThreshold;
        }

        @Override
        public long getSleepThreshold() {
            return pgWorkerSleepThreshold;
        }

        @Override
        public boolean isEnabled() {
            return pgEnabled;
        }
    }

    private class PropTelemetryConfiguration implements TelemetryConfiguration {

        @Override
        public boolean getDisableCompletely() {
            return telemetryDisableCompletely;
        }

        @Override
        public boolean getEnabled() {
            return telemetryEnabled;
        }

        @Override
        public int getQueueCapacity() {
            return telemetryQueueCapacity;
        }
    }

    private class PropHttpMinServerConfiguration implements HttpMinServerConfiguration {

        @Override
        public IODispatcherConfiguration getDispatcherConfiguration() {
            return httpMinIODispatcherConfiguration;
        }

        @Override
        public HttpContextConfiguration getHttpContextConfiguration() {
            return httpContextConfiguration;
        }

        @Override
        public WaitProcessorConfiguration getWaitProcessorConfiguration() {
            return httpWaitProcessorConfiguration;
        }

        @Override
        public int[] getWorkerAffinity() {
            return httpMinWorkerAffinity;
        }

        @Override
        public int getWorkerCount() {
            return httpMinWorkerCount;
        }

        @Override
        public boolean haltOnError() {
            return httpMinWorkerHaltOnError;
        }

        @Override
        public long getYieldThreshold() {
            return httpMinWorkerYieldThreshold;
        }

        @Override
        public long getSleepThreshold() {
            return httpMinWorkerSleepThreshold;
        }

        @Override
        public boolean isEnabled() {
            return httpMinServerEnabled;
        }
    }

    private class PropMetricsConfiguration implements MetricsConfiguration {

        @Override
        public boolean isEnabled() {
            return metricsEnabled;
        }
    }
}<|MERGE_RESOLUTION|>--- conflicted
+++ resolved
@@ -1904,13 +1904,6 @@
         }
 
         @Override
-<<<<<<< HEAD
-=======
-        public long getMiscAppendPageSize() {
-            return writerMiscAppendPageSize;
-        }
-
-        @Override
         public int getRndFunctionMemoryPageSize() {
             return rndFunctionMemoryPageSize;
         }
@@ -1921,7 +1914,6 @@
         }
 
         @Override
->>>>>>> 178ea302
         public long getSpinLockTimeoutUs() {
             return spinLockTimeoutUs;
         }
