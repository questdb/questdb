--- conflicted
+++ resolved
@@ -872,21 +872,12 @@
             this.sharedWorkerSleepThreshold = getLong(properties, env, PropertyKey.SHARED_WORKER_SLEEP_THRESHOLD, 10_000);
             this.sharedWorkerSleepMs = getLong(properties, env, PropertyKey.SHARED_WORKER_SLEEP_MS, 100);
 
-<<<<<<< HEAD
             this.metricsEnabled = getBoolean(properties, env, PropertyKey.METRICS_ENABLED, false);
             this.writerAsyncCommandBusyWaitTimeout = getLong(properties, env, PropertyKey.CAIRO_WRITER_ALTER_BUSY_WAIT_TIMEOUT_MICRO, 500_000);
             this.writerAsyncCommandMaxWaitTimeout = getLong(properties, env, PropertyKey.CAIRO_WRITER_ALTER_MAX_WAIT_TIMEOUT_MICRO, 30_000_000L);
             this.writerTickRowsCountMod = Numbers.ceilPow2(getInt(properties, env, PropertyKey.CAIRO_WRITER_TICK_ROWS_COUNT, 1024)) - 1;
             this.writerAsyncCommandQueueCapacity = Numbers.ceilPow2(getInt(properties, env, PropertyKey.CAIRO_WRITER_COMMAND_QUEUE_CAPACITY, 32));
-=======
-            this.metricsEnabled = getBoolean(properties, env, "metrics.enabled", false);
-            this.writerAsyncCommandBusyWaitTimeout = getLong(properties, env, "cairo.writer.alter.busy.wait.timeout.micro", 500_000);
-            this.writerAsyncCommandMaxWaitTimeout = getLong(properties, env, "cairo.writer.alter.max.wait.timeout.micro", 30_000_000L);
-            this.writerTickRowsCountMod = Numbers.ceilPow2(getInt(properties, env, "cairo.writer.tick.rows.count", 1024)) - 1;
-            this.writerAsyncCommandQueueCapacity = Numbers.ceilPow2(getInt(properties, env, "cairo.writer.command.queue.capacity", 32));
-            this.writerAsyncCommandQueueSlotSize = Numbers.ceilPow2(getLongSize(properties, env, "cairo.writer.command.queue.slot.size", 2048));
->>>>>>> eeff526f
-
+            this.writerAsyncCommandQueueSlotSize = Numbers.ceilPow2(getLongSize(properties, env, PropertyKey.CAIRO_WRITER_COMMAND_QUEUE_SLOT_SIZE, 2048));
             this.buildInformation = buildInformation;
             this.binaryEncodingMaxLength = getInt(properties, env, PropertyKey.BINARYDATA_ENCODING_MAXLENGTH, 32768);
         }
