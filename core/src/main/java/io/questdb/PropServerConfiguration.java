--- conflicted
+++ resolved
@@ -376,14 +376,11 @@
     protected HttpServerConfiguration httpServerConfiguration = new PropHttpServerConfiguration();
     protected JsonQueryProcessorConfiguration jsonQueryProcessorConfiguration = new PropJsonQueryProcessorConfiguration();
     protected StaticContentProcessorConfiguration staticContentProcessorConfiguration;
-    private boolean allowTableRegistrySharedWrite;
+    private final boolean allowTableRegistrySharedWrite;
     protected long walSegmentRolloverSize;
     private long cairoSqlCopyMaxIndexChunkSize;
-<<<<<<< HEAD
-    private int defaultWalSeqChunkTxnCount;
-=======
->>>>>>> 9c85bb1a
-    private boolean enableTestFactories;
+    private final int defaultWalSeqChunkTxnCount;
+    private final boolean enableTestFactories;
     private FactoryProvider factoryProvider;
     private short floatDefaultColumnType;
     private int forceRecvFragmentationChunkSize;
