--- conflicted
+++ resolved
@@ -1120,8 +1120,6 @@
                 inputFormatConfiguration.parseConfiguration(PropServerConfiguration.class, lexer, confRoot, sqlCopyFormatsFile);
             }
 
-<<<<<<< HEAD
-=======
             this.cairoSqlCopyRoot = getString(properties, env, PropertyKey.CAIRO_SQL_COPY_ROOT, null);
             String cairoSqlCopyWorkRoot = getString(properties, env, PropertyKey.CAIRO_SQL_COPY_WORK_ROOT, tmpRoot);
             if (cairoSqlCopyRoot != null) {
@@ -1137,7 +1135,6 @@
                 throw new ServerConfigurationException("Configuration value for " + PropertyKey.CAIRO_SQL_COPY_WORK_ROOT.getPropertyPath() + " can't point to root, data, conf or snapshot dirs. ");
             }
 
->>>>>>> 9df5489b
             String cairoSQLCopyIdSupplier = getString(properties, env, PropertyKey.CAIRO_SQL_COPY_ID_SUPPLIER, "random");
             this.cairoSQLCopyIdSupplier = Chars.equalsLowerCaseAscii(cairoSQLCopyIdSupplier, "sequential") ? 1 : 0;
 
