/*******************************************************************************
 *     ___                  _   ____  ____
 *    / _ \ _   _  ___  ___| |_|  _ \| __ )
 *   | | | | | | |/ _ \/ __| __| | | |  _ \
 *   | |_| | |_| |  __/\__ \ |_| |_| | |_) |
 *    \__\_\\__,_|\___||___/\__|____/|____/
 *
 *  Copyright (c) 2014-2019 Appsicle
 *  Copyright (c) 2019-2024 QuestDB
 *
 *  Licensed under the Apache License, Version 2.0 (the "License");
 *  you may not use this file except in compliance with the License.
 *  You may obtain a copy of the License at
 *
 *  http://www.apache.org/licenses/LICENSE-2.0
 *
 *  Unless required by applicable law or agreed to in writing, software
 *  distributed under the License is distributed on an "AS IS" BASIS,
 *  WITHOUT WARRANTIES OR CONDITIONS OF ANY KIND, either express or implied.
 *  See the License for the specific language governing permissions and
 *  limitations under the License.
 *
 ******************************************************************************/

package io.questdb;

import io.questdb.cairo.*;
import io.questdb.cairo.sql.SqlExecutionCircuitBreakerConfiguration;
import io.questdb.cutlass.http.*;
import io.questdb.cutlass.http.processors.JsonQueryProcessorConfiguration;
import io.questdb.cutlass.http.processors.LineHttpProcessorConfiguration;
import io.questdb.cutlass.http.processors.StaticContentProcessorConfiguration;
import io.questdb.cutlass.json.JsonException;
import io.questdb.cutlass.json.JsonLexer;
import io.questdb.cutlass.line.*;
import io.questdb.cutlass.line.tcp.LineTcpReceiverConfiguration;
import io.questdb.cutlass.line.tcp.LineTcpReceiverConfigurationHelper;
import io.questdb.cutlass.line.udp.LineUdpReceiverConfiguration;
import io.questdb.cutlass.pgwire.PGWireConfiguration;
import io.questdb.cutlass.text.CsvFileIndexer;
import io.questdb.cutlass.text.TextConfiguration;
import io.questdb.cutlass.text.types.InputFormatConfiguration;
import io.questdb.log.Log;
import io.questdb.metrics.MetricsConfiguration;
import io.questdb.mp.WorkerPoolConfiguration;
import io.questdb.network.*;
import io.questdb.std.*;
import io.questdb.std.datetime.DateFormat;
import io.questdb.std.datetime.DateLocale;
import io.questdb.std.datetime.DateLocaleFactory;
import io.questdb.std.datetime.microtime.*;
import io.questdb.std.datetime.millitime.DateFormatFactory;
import io.questdb.std.datetime.millitime.Dates;
import io.questdb.std.datetime.millitime.MillisecondClock;
import io.questdb.std.datetime.millitime.MillisecondClockImpl;
import io.questdb.std.str.Path;
import io.questdb.std.str.StringSink;
import org.jetbrains.annotations.NotNull;
import org.jetbrains.annotations.Nullable;

import java.io.File;
import java.io.IOException;
import java.util.*;
import java.util.concurrent.atomic.AtomicLong;
import java.util.function.LongSupplier;

import static io.questdb.PropServerConfiguration.JsonPropertyValueFormatter.str;

public class PropServerConfiguration implements ServerConfiguration {

    public static final String ACL_ENABLED = "acl.enabled";
    public static final long COMMIT_INTERVAL_DEFAULT = 2000;
    public static final String CONFIG_DIRECTORY = "conf";
    public static final String DB_DIRECTORY = "db";
    public static final String TMP_DIRECTORY = "tmp";
    private static final String RELEASE_TYPE = "release.type";
    private static final String RELEASE_VERSION = "release.version";
    private static final LowerCaseCharSequenceIntHashMap WRITE_FO_OPTS = new LowerCaseCharSequenceIntHashMap();
    protected final byte httpHealthCheckAuthType;
    private final ObjObjHashMap<ConfigPropertyKey, ConfigPropertyValue> allPairs = new ObjObjHashMap<>();
    private final boolean allowTableRegistrySharedWrite;
    private final DateFormat backupDirTimestampFormat;
    private final int backupMkdirMode;
    private final String backupRoot;
    private final CharSequence backupTempDirName;
    private final int binaryEncodingMaxLength;
    private final BuildInformation buildInformation;
    private final boolean cairoAttachPartitionCopy;
    private final String cairoAttachPartitionSuffix;
    private final CairoConfiguration cairoConfiguration = new PropCairoConfiguration();
    private final int cairoGroupByMergeShardQueueCapacity;
    private final boolean cairoGroupByPresizeEnabled;
    private final long cairoGroupByPresizeMaxHeapSize;
    private final long cairoGroupByPresizeMaxSize;
    private final int cairoGroupByShardingThreshold;
    private final int cairoMaxCrashFiles;
    private final int cairoPageFrameReduceColumnListCapacity;
    private final int cairoPageFrameReduceQueueCapacity;
    private final int cairoPageFrameReduceRowIdListCapacity;
    private final int cairoPageFrameReduceShardCount;
    private final int cairoSQLCopyIdSupplier;
    private final int cairoSqlCopyLogRetentionDays;
    private final int cairoSqlCopyQueueCapacity;
    private final String cairoSqlCopyRoot;
    private final String cairoSqlCopyWorkRoot;
    private final boolean cairoSqlLegacyOperatorPrecedence;
    private final long cairoTableRegistryAutoReloadFrequency;
    private final int cairoTableRegistryCompactionThreshold;
    private final PropSqlExecutionCircuitBreakerConfiguration circuitBreakerConfiguration = new PropSqlExecutionCircuitBreakerConfiguration();
    private final int circuitBreakerThrottle;
    private final int columnIndexerQueueCapacity;
    private final int columnPurgeQueueCapacity;
    private final long columnPurgeRetryDelay;
    private final long columnPurgeRetryDelayLimit;
    private final double columnPurgeRetryDelayMultiplier;
    private final int columnPurgeTaskPoolCapacity;
    private final int commitMode;
    private final TimestampFormatCompiler compiler = new TimestampFormatCompiler();
    private final String confRoot;
    private final boolean configReloadEnabled;
    private final int connectionPoolInitialCapacity;
    private final int connectionStringPoolCapacity;
    private final int createAsSelectRetryCount;
    private final int dateAdapterPoolCapacity;
    private final String dbDirectory;
    private final int defaultSeqPartTxnCount;
    private final boolean defaultSymbolCacheFlag;
    private final int defaultSymbolCapacity;
    private final int detachedMkdirMode;
    private final boolean devModeEnabled;
    private final boolean enableTestFactories;
    private final int fileOperationRetryCount;
    private final FilesFacade filesFacade;
    private final FactoryProviderFactory fpf;
    private final boolean httpAllowDeflateBeforeSend;
    private final PropHttpContextConfiguration httpContextConfiguration = new PropHttpContextConfiguration();
    private final int httpForceRecvFragmentationChunkSize;
    private final int httpForceSendFragmentationChunkSize;
    private final boolean httpFrozenClock;
    private final IODispatcherConfiguration httpIODispatcherConfiguration = new PropHttpIODispatcherConfiguration();
    private final PropHttpMinIODispatcherConfiguration httpMinIODispatcherConfiguration = new PropHttpMinIODispatcherConfiguration();
    private final boolean httpMinServerEnabled;
    private final boolean httpNetConnectionHint;
    private final String httpPassword;
    private final boolean httpPessimisticHealthCheckEnabled;
    private final boolean httpReadOnlySecurityContext;
    private final int httpRecvBufferSize;
    private final int httpSendBufferSize;
    private final boolean httpServerCookiesEnabled;
    private final boolean httpServerEnabled;
    private final boolean httpServerKeepAlive;
    private final int httpSqlCacheBlockCount;
    private final boolean httpSqlCacheEnabled;
    private final int httpSqlCacheRowCount;
    private final String httpUsername;
    private final WaitProcessorConfiguration httpWaitProcessorConfiguration = new PropWaitProcessorConfiguration();
    private final int[] httpWorkerAffinity;
    private final int httpWorkerCount;
    private final boolean httpWorkerHaltOnError;
    private final long httpWorkerNapThreshold;
    private final long httpWorkerSleepThreshold;
    private final long httpWorkerSleepTimeout;
    private final long httpWorkerYieldThreshold;
    private final long idleCheckInterval;
    private final boolean ilpAutoCreateNewColumns;
    private final boolean ilpAutoCreateNewTables;
    private final int inactiveReaderMaxOpenPartitions;
    private final long inactiveReaderTTL;
    private final long inactiveWalWriterTTL;
    private final long inactiveWriterTTL;
    private final CharSequence indexFileName;
    private final int indexValueBlockSize;
    private final InputFormatConfiguration inputFormatConfiguration;
    private final long instanceHashHi;
    private final long instanceHashLo;
    private final boolean interruptOnClosedConnection;
    private final boolean ioURingEnabled;
    private final boolean isReadOnlyInstance;
    private final int jsonCacheLimit;
    private final int jsonCacheSize;
    private final String keepAliveHeader;
    private final int latestByQueueCapacity;
    private final boolean lineHttpEnabled;
    private final CharSequence lineHttpPingVersion;
    private final LineHttpProcessorConfiguration lineHttpProcessorConfiguration = new PropLineHttpProcessorConfiguration();
    private final String lineTcpAuthDB;
    private final boolean lineTcpEnabled;
    private final WorkerPoolConfiguration lineTcpIOWorkerPoolConfiguration = new PropLineTcpIOWorkerPoolConfiguration();
    private final LineTcpReceiverConfiguration lineTcpReceiverConfiguration = new PropLineTcpReceiverConfiguration();
    private final IODispatcherConfiguration lineTcpReceiverDispatcherConfiguration = new PropLineTcpReceiverIODispatcherConfiguration();
    private final WorkerPoolConfiguration lineTcpWriterWorkerPoolConfiguration = new PropLineTcpWriterWorkerPoolConfiguration();
    private final int lineUdpCommitMode;
    private final int lineUdpCommitRate;
    private final boolean lineUdpEnabled;
    private final int lineUdpGroupIPv4Address;
    private final int lineUdpMsgBufferSize;
    private final int lineUdpMsgCount;
    private final boolean lineUdpOwnThread;
    private final int lineUdpOwnThreadAffinity;
    private final int lineUdpReceiveBufferSize;
    private final LineUdpReceiverConfiguration lineUdpReceiverConfiguration = new PropLineUdpReceiverConfiguration();
    private final LineTimestampAdapter lineUdpTimestampAdapter;
    private final boolean lineUdpUnicast;
    private final DateLocale locale;
    private final Log log;
    private final int maxFileNameLength;
    private final long maxHttpQueryResponseRowLimit;
    private final double maxRequiredDelimiterStdDev;
    private final double maxRequiredLineLengthStdDev;
    private final long maxRerunWaitCapMs;
    private final int maxSqlRecompileAttempts;
    private final int maxSwapFileCount;
    private final int maxUncommittedRows;
    private final MemoryConfiguration memoryConfiguration;
    private final int metadataStringPoolCapacity;
    private final MetricsConfiguration metricsConfiguration = new PropMetricsConfiguration();
    private final boolean metricsEnabled;
    private final MicrosecondClock microsecondClock;
    private final int mkdirMode;
    private final int multipartHeaderBufferSize;
    private final long multipartIdleSpinCount;
    private final int o3CallbackQueueCapacity;
    private final int o3ColumnMemorySize;
    private final int o3CopyQueueCapacity;
    private final int o3LagCalculationWindowsSize;
    private final int o3LastPartitionMaxSplits;
    private final long o3MaxLag;
    private final long o3MinLagUs;
    private final int o3OpenColumnQueueCapacity;
    private final int o3PartitionPurgeListCapacity;
    private final int o3PartitionQueueCapacity;
    private final long o3PartitionSplitMinSize;
    private final int o3PurgeDiscoveryQueueCapacity;
    private final boolean o3QuickSortEnabled;
    private final int parallelIndexThreshold;
    private final boolean parallelIndexingEnabled;
    private final boolean pgEnabled;
    private final PGWireConfiguration pgWireConfiguration = new PropPGWireConfiguration();
    private final String posthogApiKey;
    private final boolean posthogEnabled;
    private final PropPGWireDispatcherConfiguration propPGWireDispatcherConfiguration = new PropPGWireDispatcherConfiguration();
    private final String publicDirectory;
    private final PublicPassthroughConfiguration publicPassthroughConfiguration = new PropPublicPassthroughConfiguration();
    private final int queryCacheEventQueueCapacity;
    private final long queryTimeout;
    private final int readerPoolMaxSegments;
    private final int repeatMigrationFromVersion;
    private final int requestHeaderBufferSize;
    private final double rerunExponentialWaitMultiplier;
    private final int rerunInitialWaitQueueSize;
    private final int rerunMaxProcessingQueueSize;
    private final int rndFunctionMemoryMaxPages;
    private final int rndFunctionMemoryPageSize;
    private final int rollBufferLimit;
    private final int rollBufferSize;
    private final String root;
    private final long sequencerCheckInterval;
    private final int[] sharedWorkerAffinity;
    private final int sharedWorkerCount;
    private final boolean sharedWorkerHaltOnError;
    private final long sharedWorkerNapThreshold;
    private final WorkerPoolConfiguration sharedWorkerPoolConfiguration = new PropWorkerPoolConfiguration();
    private final long sharedWorkerSleepThreshold;
    private final long sharedWorkerSleepTimeout;
    private final long sharedWorkerYieldThreshold;
    private final String snapshotInstanceId;
    private final boolean checkpointRecoveryEnabled;
    private final String checkpointRoot;
    private final String legacyCheckpointRoot;
    private final long spinLockTimeout;
    private final int sqlAsOfJoinLookahead;
    private final int sqlBindVariablePoolSize;
    private final int sqlCharacterStoreCapacity;
    private final int sqlCharacterStoreSequencePoolCapacity;
    private final int sqlColumnCastModelPoolCapacity;
    private final int sqlColumnPoolCapacity;
    private final int sqlCompilerPoolCapacity;
    private final int sqlCopyBufferSize;
    private final int sqlCopyModelPoolCapacity;
    private final int sqlCountDistinctCapacity;
    private final double sqlCountDistinctLoadFactor;
    private final long sqlCreateTableModelBatchSize;
    private final int sqlCreateTableModelPoolCapacity;
    private final int sqlDistinctTimestampKeyCapacity;
    private final double sqlDistinctTimestampLoadFactor;
    private final int sqlDoubleToStrCastScale;
    private final int sqlExplainModelPoolCapacity;
    private final int sqlExpressionPoolCapacity;
    private final double sqlFastMapLoadFactor;
    private final int sqlFloatToStrCastScale;
    private final long sqlGroupByAllocatorChunkSize;
    private final long sqlGroupByAllocatorMaxChunkSize;
    private final int sqlGroupByMapCapacity;
    private final int sqlGroupByPoolCapacity;
    private final int sqlHashJoinLightValueMaxPages;
    private final int sqlHashJoinLightValuePageSize;
    private final int sqlHashJoinValueMaxPages;
    private final int sqlHashJoinValuePageSize;
    private final long sqlInsertModelBatchSize;
    private final int sqlInsertModelPoolCapacity;
    private final int sqlJitBindVarsMemoryMaxPages;
    private final int sqlJitBindVarsMemoryPageSize;
    private final boolean sqlJitDebugEnabled;
    private final int sqlJitIRMemoryMaxPages;
    private final int sqlJitIRMemoryPageSize;
    private final int sqlJitMode;
    private final int sqlJitPageAddressCacheThreshold;
    private final int sqlJoinContextPoolCapacity;
    private final int sqlJoinMetadataMaxResizes;
    private final int sqlJoinMetadataPageSize;
    private final long sqlLatestByRowCount;
    private final int sqlLexerPoolCapacity;
    private final int sqlMapMaxPages;
    private final int sqlMapMaxResizes;
    private final int sqlMaxNegativeLimit;
    private final int sqlMaxSymbolNotEqualsCount;
    private final int sqlModelPoolCapacity;
    private final int sqlPageFrameMaxRows;
    private final int sqlPageFrameMinRows;
    private final boolean sqlParallelFilterEnabled;
    private final boolean sqlParallelFilterPreTouchEnabled;
    private final boolean sqlParallelGroupByEnabled;
    private final int sqlParallelWorkStealingThreshold;
    private final int sqlQueryRegistryPoolSize;
    private final int sqlRenameTableModelPoolCapacity;
    private final boolean sqlSampleByDefaultAlignment;
    private final int sqlSampleByIndexSearchPageSize;
    private final int sqlSmallMapKeyCapacity;
    private final long sqlSmallMapPageSize;
    private final int sqlSortKeyMaxPages;
    private final long sqlSortKeyPageSize;
    private final int sqlSortLightValueMaxPages;
    private final long sqlSortLightValuePageSize;
    private final int sqlSortValueMaxPages;
    private final int sqlSortValuePageSize;
    private final int sqlStrFunctionBufferMaxSize;
    private final int sqlTxnScoreboardEntryCount;
    private final int sqlUnorderedMapMaxEntrySize;
    private final int sqlWindowColumnPoolCapacity;
    private final int sqlWindowInitialRangeBufferSize;
    private final int sqlWindowMaxRecursion;
    private final int sqlWindowRowIdMaxPages;
    private final int sqlWindowRowIdPageSize;
    private final int sqlWindowStoreMaxPages;
    private final int sqlWindowStorePageSize;
    private final int sqlWindowTreeKeyMaxPages;
    private final int sqlWindowTreeKeyPageSize;
    private final int sqlWithClauseModelPoolCapacity;
    private final int systemO3ColumnMemorySize;
    private final String systemTableNamePrefix;
    private final long systemWalWriterDataAppendPageSize;
    private final long systemWalWriterEventAppendPageSize;
    private final long systemWriterDataAppendPageSize;
    private final boolean tableTypeConversionEnabled;
    private final TelemetryConfiguration telemetryConfiguration = new PropTelemetryConfiguration();
    private final boolean telemetryDisableCompletely;
    private final boolean telemetryEnabled;
    private final boolean telemetryHideTables;
    private final int telemetryQueueCapacity;
    private final CharSequence tempRenamePendingTablePrefix;
    private final int textAnalysisMaxLines;
    private final TextConfiguration textConfiguration = new PropTextConfiguration();
    private final int textLexerStringPoolCapacity;
    private final int timestampAdapterPoolCapacity;
    private final boolean useLegacyStringDefault;
    private final int utf8SinkSize;
    private final PropertyValidator validator;
    private final int vectorAggregateQueueCapacity;
    private final VolumeDefinitions volumeDefinitions = new VolumeDefinitions();
    private final boolean walApplyEnabled;
    private final int walApplyLookAheadTransactionCount;
    private final WorkerPoolConfiguration walApplyPoolConfiguration = new PropWalApplyPoolConfiguration();
    private final long walApplySleepTimeout;
    private final long walApplyTableTimeQuota;
    private final int[] walApplyWorkerAffinity;
    private final int walApplyWorkerCount;
    private final boolean walApplyWorkerHaltOnError;
    private final long walApplyWorkerNapThreshold;
    private final long walApplyWorkerSleepThreshold;
    private final long walApplyWorkerYieldThreshold;
    private final boolean walEnabledDefault;
    private final long walMaxLagSize;
    private final int walMaxLagTxnCount;
    private final int walMaxSegmentFileDescriptorsCache;
    private final long walPurgeInterval;
    private final int walPurgeWaitBeforeDelete;
    private final int walRecreateDistressedSequencerAttempts;
    private final long walSegmentRolloverRowCount;
    private final double walSquashUncommittedRowsMultiplier;
    private final boolean walSupported;
    private final int walTxnNotificationQueueCapacity;
    private final long walWriterDataAppendPageSize;
    private final long walWriterEventAppendPageSize;
    private final int walWriterPoolMaxSegments;
    private final long workStealTimeoutNanos;
    private final long writerAsyncCommandBusyWaitTimeout;
    private final long writerAsyncCommandMaxWaitTimeout;
    private final int writerAsyncCommandQueueCapacity;
    private final long writerAsyncCommandQueueSlotSize;
    private final long writerDataAppendPageSize;
    private final long writerDataIndexKeyAppendPageSize;
    private final long writerDataIndexValueAppendPageSize;
    private final long writerFileOpenOpts;
    private final long writerMiscAppendPageSize;
    private final boolean writerMixedIOEnabled;
    private final int writerTickRowsCountMod;
    protected HttpMinServerConfiguration httpMinServerConfiguration = new PropHttpMinServerConfiguration();
    protected HttpServerConfiguration httpServerConfiguration = new PropHttpServerConfiguration();
    protected JsonQueryProcessorConfiguration jsonQueryProcessorConfiguration = new PropJsonQueryProcessorConfiguration();
    protected StaticContentProcessorConfiguration staticContentProcessorConfiguration;
    protected long walSegmentRolloverSize;
    private long cairoSqlCopyMaxIndexChunkSize;
    private FactoryProvider factoryProvider;
    private short floatDefaultColumnType;
    private int httpMinBindIPv4Address;
    private int httpMinBindPort;
    private boolean httpMinNetConnectionHint;
    private int httpMinNetConnectionLimit;
    private long httpMinNetConnectionQueueTimeout;
    private int httpMinNetConnectionRcvBuf;
    private int httpMinNetConnectionSndBuf;
    private long httpMinNetConnectionTimeout;
    private int[] httpMinWorkerAffinity;
    private int httpMinWorkerCount;
    private boolean httpMinWorkerHaltOnError;
    private long httpMinWorkerNapThreshold;
    private long httpMinWorkerSleepThreshold;
    private long httpMinWorkerSleepTimeout;
    private long httpMinWorkerYieldThreshold;
    private int httpNetBindIPv4Address;
    private int httpNetBindPort;
    private int httpNetConnectionLimit;
    private long httpNetConnectionQueueTimeout;
    private int httpNetConnectionRcvBuf;
    private int httpNetConnectionSndBuf;
    private long httpNetConnectionTimeout;
    private String httpVersion;
    private short integerDefaultColumnType;
    private int jsonQueryConnectionCheckFrequency;
    private int jsonQueryDoubleScale;
    private int jsonQueryFloatScale;
    private long lineTcpCommitIntervalDefault;
    private double lineTcpCommitIntervalFraction;
    private int lineTcpConnectionPoolInitialCapacity;
    private int lineTcpDefaultPartitionBy;
    private boolean lineTcpDisconnectOnError;
    private int[] lineTcpIOWorkerAffinity;
    private int lineTcpIOWorkerCount;
    private long lineTcpIOWorkerNapThreshold;
    private boolean lineTcpIOWorkerPoolHaltOnError;
    private long lineTcpIOWorkerSleepThreshold;
    private long lineTcpIOWorkerYieldThreshold;
    private long lineTcpMaintenanceInterval;
    private int lineTcpMaxMeasurementSize;
    private int lineTcpMsgBufferSize;
    private int lineTcpNetBindIPv4Address;
    private int lineTcpNetBindPort;
    private long lineTcpNetConnectionHeartbeatInterval;
    private boolean lineTcpNetConnectionHint;
    private int lineTcpNetConnectionLimit;
    private long lineTcpNetConnectionQueueTimeout;
    private int lineTcpNetConnectionRcvBuf;
    private long lineTcpNetConnectionTimeout;
    private LineTcpTimestampAdapter lineTcpTimestampAdapter;
    private int lineTcpWriterQueueCapacity;
    private int[] lineTcpWriterWorkerAffinity;
    private int lineTcpWriterWorkerCount;
    private long lineTcpWriterWorkerNapThreshold;
    private boolean lineTcpWriterWorkerPoolHaltOnError;
    private long lineTcpWriterWorkerSleepThreshold;
    private long lineTcpWriterWorkerYieldThreshold;
    private int lineUdpBindIPV4Address;
    private int lineUdpDefaultPartitionBy;
    private int lineUdpPort;
    private MimeTypesCache mimeTypesCache;
    private long minIdleMsBeforeWriterRelease;
    private int netTestConnectionBufferSize;
    private int pgBinaryParamsCapacity;
    private int pgCharacterStoreCapacity;
    private int pgCharacterStorePoolCapacity;
    private int pgConnectionPoolInitialCapacity;
    private boolean pgDaemonPool;
    private DateLocale pgDefaultLocale;
    private int pgForceRecvFragmentationChunkSize;
    private int pgForceSendFragmentationChunkSize;
    private boolean pgHaltOnError;
    private int pgInsertCacheBlockCount;
    private boolean pgInsertCacheEnabled;
    private int pgInsertCacheRowCount;
    private int pgMaxBlobSizeOnQuery;
    private int pgNamedStatementCacheCapacity;
    private int pgNamesStatementPoolCapacity;
    private int pgNetBindIPv4Address;
    private int pgNetBindPort;
    private boolean pgNetConnectionHint;
    private int pgNetConnectionLimit;
    private long pgNetConnectionQueueTimeout;
    private int pgNetConnectionRcvBuf;
    private int pgNetConnectionSndBuf;
    private long pgNetIdleConnectionTimeout;
    private String pgPassword;
    private int pgPendingWritersCacheCapacity;
    private String pgReadOnlyPassword;
    private boolean pgReadOnlySecurityContext;
    private boolean pgReadOnlyUserEnabled;
    private String pgReadOnlyUsername;
    private int pgRecvBufferSize;
    private int pgSelectCacheBlockCount;
    private boolean pgSelectCacheEnabled;
    private int pgSelectCacheRowCount;
    private int pgSendBufferSize;
    private int pgUpdateCacheBlockCount;
    private boolean pgUpdateCacheEnabled;
    private int pgUpdateCacheRowCount;
    private String pgUsername;
    private int[] pgWorkerAffinity;
    private int pgWorkerCount;
    private long pgWorkerNapThreshold;
    private long pgWorkerSleepThreshold;
    private long pgWorkerYieldThreshold;
    private boolean stringToCharCastAllowed;
    private long symbolCacheWaitUsBeforeReload;

    public PropServerConfiguration(
            String root,
            Properties properties,
            @Nullable Map<String, String> env,
            Log log,
            final BuildInformation buildInformation
    ) throws ServerConfigurationException, JsonException {
        this(
                root,
                properties,
                env,
                log,
                buildInformation,
                FilesFacadeImpl.INSTANCE,
                MicrosecondClockImpl.INSTANCE,
                (configuration, engine, freeOnExitList) -> DefaultFactoryProvider.INSTANCE,
                true
        );
    }

    public PropServerConfiguration(
            String root,
            Properties properties,
            @Nullable Map<String, String> env,
            Log log,
            final BuildInformation buildInformation,
            FilesFacade filesFacade,
            MicrosecondClock microsecondClock,
            FactoryProviderFactory fpf
    ) throws ServerConfigurationException, JsonException {
        this(
                root,
                properties,
                env,
                log,
                buildInformation,
                filesFacade,
                microsecondClock,
                fpf,
                true
        );
    }

    public PropServerConfiguration(
            String root,
            Properties properties,
            @Nullable Map<String, String> env,
            Log log,
            final BuildInformation buildInformation,
            FilesFacade filesFacade,
            MicrosecondClock microsecondClock,
            FactoryProviderFactory fpf,
            boolean loadAdditionalConfigurations
    ) throws ServerConfigurationException, JsonException {
        this.log = log;
        this.filesFacade = filesFacade;
        this.fpf = fpf;
        this.microsecondClock = microsecondClock;
        this.validator = newValidator();
        this.staticContentProcessorConfiguration = new PropStaticContentProcessorConfiguration();
        boolean configValidationStrict = getBoolean(properties, env, PropertyKey.CONFIG_VALIDATION_STRICT, false);
        validateProperties(properties, configValidationStrict);

        this.memoryConfiguration = new MemoryConfigurationImpl(
                getLongSize(properties, env, PropertyKey.RAM_USAGE_LIMIT_BYTES, 0),
                getIntPercentage(properties, env, PropertyKey.RAM_USAGE_LIMIT_PERCENT, 90)
        );
        this.isReadOnlyInstance = getBoolean(properties, env, PropertyKey.READ_ONLY_INSTANCE, false);
        this.cairoTableRegistryAutoReloadFrequency = getLong(properties, env, PropertyKey.CAIRO_TABLE_REGISTRY_AUTO_RELOAD_FREQUENCY, 500);
        this.cairoTableRegistryCompactionThreshold = getInt(properties, env, PropertyKey.CAIRO_TABLE_REGISTRY_COMPACTION_THRESHOLD, 30);
        this.repeatMigrationFromVersion = getInt(properties, env, PropertyKey.CAIRO_REPEAT_MIGRATION_FROM_VERSION, 426);
        this.mkdirMode = getInt(properties, env, PropertyKey.CAIRO_MKDIR_MODE, 509);
        this.maxFileNameLength = getInt(properties, env, PropertyKey.CAIRO_MAX_FILE_NAME_LENGTH, 127);
        // changing the default value of walEnabledDefault to true would mean that QuestDB instances upgraded from
        // a pre-WAL version suddenly would start to create WAL tables by default, this could come as a surprise to users
        // instead cairo.wal.enabled.default=true is added to the config, so only new QuestDB installations have WAL enabled by default
        this.walEnabledDefault = getBoolean(properties, env, PropertyKey.CAIRO_WAL_ENABLED_DEFAULT, true);
        this.walPurgeInterval = getLong(properties, env, PropertyKey.CAIRO_WAL_PURGE_INTERVAL, 30_000);
        this.walPurgeWaitBeforeDelete = getInt(properties, env, PropertyKey.DEBUG_WAL_PURGE_WAIT_BEFORE_DELETE, 0);
        this.walTxnNotificationQueueCapacity = getQueueCapacity(properties, env, PropertyKey.CAIRO_WAL_TXN_NOTIFICATION_QUEUE_CAPACITY, 4096);
        this.walRecreateDistressedSequencerAttempts = getInt(properties, env, PropertyKey.CAIRO_WAL_RECREATE_DISTRESSED_SEQUENCER_ATTEMPTS, 3);
        this.walSupported = getBoolean(properties, env, PropertyKey.CAIRO_WAL_SUPPORTED, true);
        walApplyEnabled = getBoolean(properties, env, PropertyKey.CAIRO_WAL_APPLY_ENABLED, true);
        this.walSegmentRolloverRowCount = getLong(properties, env, PropertyKey.CAIRO_WAL_SEGMENT_ROLLOVER_ROW_COUNT, 200_000);
        this.walSegmentRolloverSize = getLong(properties, env, PropertyKey.CAIRO_WAL_SEGMENT_ROLLOVER_SIZE, 0);  // disabled by default.
        if ((this.walSegmentRolloverSize != 0) && (this.walSegmentRolloverSize < 1024)) {  // 1KiB segments minimum
            throw CairoException.critical(0).put("cairo.wal.segment.rollover.size must be 0 (disabled) or >= 1024 (1KiB)");
        }
        this.walWriterDataAppendPageSize = Files.ceilPageSize(getLongSize(properties, env, PropertyKey.CAIRO_WAL_WRITER_DATA_APPEND_PAGE_SIZE, Numbers.SIZE_1MB));
        this.walWriterEventAppendPageSize = Files.ceilPageSize(getLongSize(properties, env, PropertyKey.CAIRO_WAL_WRITER_EVENT_APPEND_PAGE_SIZE, 128 * 1024));
        this.systemWalWriterDataAppendPageSize = Files.ceilPageSize(getLongSize(properties, env, PropertyKey.CAIRO_SYSTEM_WAL_WRITER_DATA_APPEND_PAGE_SIZE, 256 * 1024));
        this.systemWalWriterEventAppendPageSize = Files.ceilPageSize(getLongSize(properties, env, PropertyKey.CAIRO_SYSTEM_WAL_WRITER_EVENT_APPEND_PAGE_SIZE, 16 * 1024));
        this.walSquashUncommittedRowsMultiplier = getDouble(properties, env, PropertyKey.CAIRO_WAL_SQUASH_UNCOMMITTED_ROWS_MULTIPLIER, "20.0");
        this.walMaxLagTxnCount = getInt(properties, env, PropertyKey.CAIRO_WAL_MAX_LAG_TXN_COUNT, -1);
        this.walMaxLagSize = getLongSize(properties, env, PropertyKey.CAIRO_WAL_MAX_LAG_SIZE, 75 * Numbers.SIZE_1MB);
        this.walMaxSegmentFileDescriptorsCache = getInt(properties, env, PropertyKey.CAIRO_WAL_MAX_SEGMENT_FILE_DESCRIPTORS_CACHE, 30);
        this.walApplyTableTimeQuota = getLong(properties, env, PropertyKey.CAIRO_WAL_APPLY_TABLE_TIME_QUOTA, 1000);
        this.walApplyLookAheadTransactionCount = getInt(properties, env, PropertyKey.CAIRO_WAL_APPLY_LOOK_AHEAD_TXN_COUNT, 20);
        this.tableTypeConversionEnabled = getBoolean(properties, env, PropertyKey.TABLE_TYPE_CONVERSION_ENABLED, true);
        this.tempRenamePendingTablePrefix = getString(properties, env, PropertyKey.CAIRO_WAL_TEMP_PENDING_RENAME_TABLE_PREFIX, "temp_5822f658-31f6-11ee-be56-0242ac120002");
        this.sequencerCheckInterval = getLong(properties, env, PropertyKey.CAIRO_WAL_SEQUENCER_CHECK_INTERVAL, 10_000);
        if (tempRenamePendingTablePrefix.length() > maxFileNameLength - 4) {
            throw CairoException.critical(0).put("Temp pending table prefix is too long [")
                    .put(PropertyKey.CAIRO_MAX_FILE_NAME_LENGTH.toString()).put("=")
                    .put(maxFileNameLength).put(", ")
                    .put(PropertyKey.CAIRO_WAL_TEMP_PENDING_RENAME_TABLE_PREFIX.toString()).put("=")
                    .put(tempRenamePendingTablePrefix).put(']');
        }
        if (!TableUtils.isValidTableName(tempRenamePendingTablePrefix, maxFileNameLength)) {
            throw CairoException.critical(0).put("Invalid temp pending table prefix [")
                    .put(PropertyKey.CAIRO_WAL_TEMP_PENDING_RENAME_TABLE_PREFIX.toString()).put("=")
                    .put(tempRenamePendingTablePrefix).put(']');
        }

        this.dbDirectory = getString(properties, env, PropertyKey.CAIRO_ROOT, DB_DIRECTORY);
        String tmpRoot;
        if (new File(this.dbDirectory).isAbsolute()) {
            this.root = this.dbDirectory;
            this.confRoot = rootSubdir(this.root, CONFIG_DIRECTORY); // ../conf
            this.checkpointRoot = rootSubdir(this.root, TableUtils.CHECKPOINT_DIRECTORY); // ../.checkpoint
            this.legacyCheckpointRoot = rootSubdir(this.root, TableUtils.LEGACY_CHECKPOINT_DIRECTORY);
            tmpRoot = rootSubdir(this.root, TMP_DIRECTORY); // ../tmp
        } else {
            this.root = new File(root, this.dbDirectory).getAbsolutePath();
            this.confRoot = new File(root, CONFIG_DIRECTORY).getAbsolutePath();
            this.checkpointRoot = new File(root, TableUtils.CHECKPOINT_DIRECTORY).getAbsolutePath();
            this.legacyCheckpointRoot = new File(root, TableUtils.LEGACY_CHECKPOINT_DIRECTORY).getAbsolutePath();
            tmpRoot = new File(root, TMP_DIRECTORY).getAbsolutePath();
        }

        this.cairoAttachPartitionSuffix = getString(properties, env, PropertyKey.CAIRO_ATTACH_PARTITION_SUFFIX, TableUtils.ATTACHABLE_DIR_MARKER);
        this.cairoAttachPartitionCopy = getBoolean(properties, env, PropertyKey.CAIRO_ATTACH_PARTITION_COPY, false);

<<<<<<< HEAD
        this.snapshotInstanceId = getString(properties, env, PropertyKey.CAIRO_SNAPSHOT_INSTANCE_ID, "");
        this.checkpointRecoveryEnabled = getBoolean(properties, env, PropertyKey.CAIRO_SNAPSHOT_RECOVERY_ENABLED, true);
=======
        this.snapshotInstanceId = getString(properties, env, PropertyKey.CAIRO_LEGACY_SNAPSHOT_INSTANCE_ID, "");
        this.checkpointRecoveryEnabled = getBoolean(
                properties,
                env,
                PropertyKey.CAIRO_LEGACY_SNAPSHOT_RECOVERY_ENABLED,
                getBoolean(
                        properties,
                        env,
                        PropertyKey.CAIRO_CHECKPOINT_RECOVERY_ENABLED,
                        true
                )
        );
>>>>>>> 51e5052d
        this.devModeEnabled = getBoolean(properties, env, PropertyKey.DEV_MODE_ENABLED, false);

        int cpuAvailable = Runtime.getRuntime().availableProcessors();
        int cpuUsed = 0;
        int cpuSpare = 0;
        int cpuIoWorkers = 0;
        int cpuWalApplyWorkers = 2;

        if (cpuAvailable > 8) {
            cpuWalApplyWorkers = 3;
        } else if (cpuAvailable > 16) {
            cpuWalApplyWorkers = 4;
            cpuSpare = 1;
            // tested on 4/32/48 core servers
            cpuIoWorkers = cpuAvailable / 2;
        } else if (cpuAvailable > 32) {
            cpuWalApplyWorkers = 4;
            cpuSpare = 2;
            // tested on 4/32/48 core servers
            cpuIoWorkers = cpuAvailable / 2;
        }

        final FilesFacade ff = cairoConfiguration.getFilesFacade();
        try (Path path = new Path()) {
            volumeDefinitions.of(getString(properties, env, PropertyKey.CAIRO_VOLUMES, null), path, root);
            ff.mkdirs(path.of(this.root).slash(), this.mkdirMode);
            path.of(this.root).concat(TableUtils.TAB_INDEX_FILE_NAME);
            final int tableIndexFd = TableUtils.openFileRWOrFail(ff, path.$(), CairoConfiguration.O_NONE);
            final long fileSize = ff.length(tableIndexFd);
            if (fileSize < Long.BYTES) {
                if (!ff.allocate(tableIndexFd, Files.PAGE_SIZE)) {
                    ff.close(tableIndexFd);
                    throw CairoException.critical(ff.errno()).put("Could not allocate [file=").put(path).put(", actual=").put(fileSize).put(", desired=").put(Files.PAGE_SIZE).put(']');
                }
            }

            final long tableIndexMem = TableUtils.mapRWOrClose(ff, tableIndexFd, Files.PAGE_SIZE, MemoryTag.MMAP_DEFAULT);
            Rnd rnd = new Rnd(cairoConfiguration.getMicrosecondClock().getTicks(), cairoConfiguration.getMillisecondClock().getTicks());
            if (Os.compareAndSwap(tableIndexMem + Long.BYTES, 0, rnd.nextLong()) == 0) {
                Unsafe.getUnsafe().putLong(tableIndexMem + Long.BYTES * 2, rnd.nextLong());
            }
            this.instanceHashLo = Unsafe.getUnsafe().getLong(tableIndexMem + Long.BYTES);
            this.instanceHashHi = Unsafe.getUnsafe().getLong(tableIndexMem + Long.BYTES * 2);
            ff.munmap(tableIndexMem, Files.PAGE_SIZE, MemoryTag.MMAP_DEFAULT);
            ff.close(tableIndexFd);

            this.httpMinServerEnabled = getBoolean(properties, env, PropertyKey.HTTP_MIN_ENABLED, true);
            if (httpMinServerEnabled) {
                this.httpMinWorkerHaltOnError = getBoolean(properties, env, PropertyKey.HTTP_MIN_WORKER_HALT_ON_ERROR, false);
                this.httpMinWorkerCount = getInt(properties, env, PropertyKey.HTTP_MIN_WORKER_COUNT, 1);
                this.httpMinWorkerAffinity = getAffinity(properties, env, PropertyKey.HTTP_MIN_WORKER_AFFINITY, httpMinWorkerCount);
                this.httpMinWorkerYieldThreshold = getLong(properties, env, PropertyKey.HTTP_MIN_WORKER_YIELD_THRESHOLD, 10);
                this.httpMinWorkerNapThreshold = getLong(properties, env, PropertyKey.HTTP_MIN_WORKER_NAP_THRESHOLD, 100);
                this.httpMinWorkerSleepThreshold = getLong(properties, env, PropertyKey.HTTP_MIN_WORKER_SLEEP_THRESHOLD, 100);
                this.httpMinWorkerSleepTimeout = getLong(properties, env, PropertyKey.HTTP_MIN_WORKER_SLEEP_TIMEOUT, 50);

                // deprecated
                String httpMinBindTo = getString(properties, env, PropertyKey.HTTP_MIN_BIND_TO, "0.0.0.0:9003");

                parseBindTo(properties, env, PropertyKey.HTTP_MIN_NET_BIND_TO, httpMinBindTo, (a, p) -> {
                    httpMinBindIPv4Address = a;
                    httpMinBindPort = p;
                });

                this.httpMinNetConnectionLimit = getInt(properties, env, PropertyKey.HTTP_MIN_NET_CONNECTION_LIMIT, 4);

                // deprecated
                this.httpMinNetConnectionTimeout = getLong(properties, env, PropertyKey.HTTP_MIN_NET_IDLE_CONNECTION_TIMEOUT, 5 * 60 * 1000L);
                this.httpMinNetConnectionTimeout = getLong(properties, env, PropertyKey.HTTP_MIN_NET_CONNECTION_TIMEOUT, this.httpMinNetConnectionTimeout);

                // deprecated
                this.httpMinNetConnectionQueueTimeout = getLong(properties, env, PropertyKey.HTTP_MIN_NET_QUEUED_CONNECTION_TIMEOUT, 5 * 1000L);
                this.httpMinNetConnectionQueueTimeout = getLong(properties, env, PropertyKey.HTTP_MIN_NET_CONNECTION_QUEUE_TIMEOUT, this.httpMinNetConnectionQueueTimeout);

                // deprecated
                this.httpMinNetConnectionSndBuf = getIntSize(properties, env, PropertyKey.HTTP_MIN_NET_SND_BUF_SIZE, 1024);
                this.httpMinNetConnectionSndBuf = getIntSize(properties, env, PropertyKey.HTTP_MIN_NET_CONNECTION_SNDBUF, this.httpMinNetConnectionSndBuf);

                // deprecated
                this.httpMinNetConnectionRcvBuf = getIntSize(properties, env, PropertyKey.HTTP_NET_RCV_BUF_SIZE, 1024);
                this.httpMinNetConnectionRcvBuf = getIntSize(properties, env, PropertyKey.HTTP_MIN_NET_CONNECTION_RCVBUF, this.httpMinNetConnectionRcvBuf);
                this.httpMinNetConnectionHint = getBoolean(properties, env, PropertyKey.HTTP_MIN_NET_CONNECTION_HINT, false);
            }

            this.httpRecvBufferSize = getIntSize(properties, env, PropertyKey.HTTP_RECEIVE_BUFFER_SIZE, Numbers.SIZE_1MB);
            this.requestHeaderBufferSize = getIntSize(properties, env, PropertyKey.HTTP_REQUEST_HEADER_BUFFER_SIZE, 32 * 2014);
            this.httpSendBufferSize = getIntSize(properties, env, PropertyKey.HTTP_SEND_BUFFER_SIZE, 2 * Numbers.SIZE_1MB);
            if (httpSendBufferSize < HttpServerConfiguration.MIN_SEND_BUFFER_SIZE) {
                throw new ServerConfigurationException("invalid configuration value [key=" + PropertyKey.HTTP_SEND_BUFFER_SIZE.getPropertyPath() +
                        ", description=http response send buffer should be at least " + HttpServerConfiguration.MIN_SEND_BUFFER_SIZE + " bytes]");
            }
            this.httpServerEnabled = getBoolean(properties, env, PropertyKey.HTTP_ENABLED, true);
            this.connectionStringPoolCapacity = getInt(properties, env, PropertyKey.HTTP_CONNECTION_STRING_POOL_CAPACITY, 128);
            this.connectionPoolInitialCapacity = getInt(properties, env, PropertyKey.HTTP_CONNECTION_POOL_INITIAL_CAPACITY, 4);
            this.multipartHeaderBufferSize = getIntSize(properties, env, PropertyKey.HTTP_MULTIPART_HEADER_BUFFER_SIZE, 512);
            this.multipartIdleSpinCount = getLong(properties, env, PropertyKey.HTTP_MULTIPART_IDLE_SPIN_COUNT, 10_000);
            this.httpWorkerCount = getInt(properties, env, PropertyKey.HTTP_WORKER_COUNT, 0);
            cpuUsed += this.httpWorkerCount;
            this.httpWorkerAffinity = getAffinity(properties, env, PropertyKey.HTTP_WORKER_AFFINITY, httpWorkerCount);
            this.httpWorkerHaltOnError = getBoolean(properties, env, PropertyKey.HTTP_WORKER_HALT_ON_ERROR, false);
            this.httpWorkerYieldThreshold = getLong(properties, env, PropertyKey.HTTP_WORKER_YIELD_THRESHOLD, 10);
            this.httpWorkerNapThreshold = getLong(properties, env, PropertyKey.HTTP_WORKER_NAP_THRESHOLD, 7_000);
            this.httpWorkerSleepThreshold = getLong(properties, env, PropertyKey.HTTP_WORKER_SLEEP_THRESHOLD, 10_000);
            this.httpWorkerSleepTimeout = getLong(properties, env, PropertyKey.HTTP_WORKER_SLEEP_TIMEOUT, 10);
            this.indexFileName = getString(properties, env, PropertyKey.HTTP_STATIC_INDEX_FILE_NAME, "index.html");
            this.httpFrozenClock = getBoolean(properties, env, PropertyKey.HTTP_FROZEN_CLOCK, false);
            this.httpAllowDeflateBeforeSend = getBoolean(properties, env, PropertyKey.HTTP_ALLOW_DEFLATE_BEFORE_SEND, false);
            this.httpServerKeepAlive = getBoolean(properties, env, PropertyKey.HTTP_SERVER_KEEP_ALIVE, true);
            this.httpServerCookiesEnabled = getBoolean(properties, env, PropertyKey.HTTP_SERVER_KEEP_ALIVE, true);
            this.httpVersion = getString(properties, env, PropertyKey.HTTP_VERSION, "HTTP/1.1");
            if (!httpVersion.endsWith(" ")) {
                httpVersion += ' ';
            }

            int keepAliveTimeout = getInt(properties, env, PropertyKey.HTTP_KEEP_ALIVE_TIMEOUT, 5);
            int keepAliveMax = getInt(properties, env, PropertyKey.HTTP_KEEP_ALIVE_MAX, 10_000);

            if (keepAliveTimeout > 0 && keepAliveMax > 0) {
                this.keepAliveHeader = "Keep-Alive: timeout=" + keepAliveTimeout + ", max=" + keepAliveMax + Misc.EOL;
            } else {
                this.keepAliveHeader = null;
            }

            final String publicDirectory = getString(properties, env, PropertyKey.HTTP_STATIC_PUBLIC_DIRECTORY, "public");
            // translate public directory into absolute path
            // this will generate some garbage, but this is ok - we're just doing this once on startup
            if (new File(publicDirectory).isAbsolute()) {
                this.publicDirectory = publicDirectory;
            } else {
                this.publicDirectory = new File(root, publicDirectory).getAbsolutePath();
            }

            this.defaultSeqPartTxnCount = getInt(properties, env, PropertyKey.CAIRO_DEFAULT_SEQ_PART_TXN_COUNT, 0);
            // maintain deprecated property name for the time being
            this.httpNetConnectionLimit = getInt(properties, env, PropertyKey.HTTP_NET_ACTIVE_CONNECTION_LIMIT, 256);
            this.httpNetConnectionLimit = getInt(properties, env, PropertyKey.HTTP_NET_CONNECTION_LIMIT, this.httpNetConnectionLimit);
            this.httpNetConnectionHint = getBoolean(properties, env, PropertyKey.HTTP_NET_CONNECTION_HINT, false);
            // deprecated
            this.httpNetConnectionTimeout = getLong(properties, env, PropertyKey.HTTP_NET_IDLE_CONNECTION_TIMEOUT, 5 * 60 * 1000L);
            this.httpNetConnectionTimeout = getLong(properties, env, PropertyKey.HTTP_NET_CONNECTION_TIMEOUT, this.httpNetConnectionTimeout);

            // deprecated
            this.httpNetConnectionQueueTimeout = getLong(properties, env, PropertyKey.HTTP_NET_QUEUED_CONNECTION_TIMEOUT, 5 * 1000L);
            this.httpNetConnectionQueueTimeout = getLong(properties, env, PropertyKey.HTTP_NET_CONNECTION_QUEUE_TIMEOUT, this.httpNetConnectionQueueTimeout);

            // deprecated
            this.httpNetConnectionSndBuf = getIntSize(properties, env, PropertyKey.HTTP_NET_SND_BUF_SIZE, 2 * Numbers.SIZE_1MB);
            this.httpNetConnectionSndBuf = getIntSize(properties, env, PropertyKey.HTTP_NET_CONNECTION_SNDBUF, this.httpNetConnectionSndBuf);

            // deprecated
            this.httpNetConnectionRcvBuf = getIntSize(properties, env, PropertyKey.HTTP_NET_RCV_BUF_SIZE, 2 * Numbers.SIZE_1MB);
            this.httpNetConnectionRcvBuf = getIntSize(properties, env, PropertyKey.HTTP_NET_CONNECTION_RCVBUF, this.httpNetConnectionRcvBuf);

            this.dateAdapterPoolCapacity = getInt(properties, env, PropertyKey.HTTP_TEXT_DATE_ADAPTER_POOL_CAPACITY, 16);
            this.jsonCacheLimit = getIntSize(properties, env, PropertyKey.HTTP_TEXT_JSON_CACHE_LIMIT, 16384);
            this.jsonCacheSize = getIntSize(properties, env, PropertyKey.HTTP_TEXT_JSON_CACHE_SIZE, 8192);
            this.maxRequiredDelimiterStdDev = getDouble(properties, env, PropertyKey.HTTP_TEXT_MAX_REQUIRED_DELIMITER_STDDEV, "0.1222");
            this.maxRequiredLineLengthStdDev = getDouble(properties, env, PropertyKey.HTTP_TEXT_MAX_REQUIRED_LINE_LENGTH_STDDEV, "0.8");
            this.metadataStringPoolCapacity = getInt(properties, env, PropertyKey.HTTP_TEXT_METADATA_STRING_POOL_CAPACITY, 128);

            this.rollBufferLimit = getIntSize(properties, env, PropertyKey.HTTP_TEXT_ROLL_BUFFER_LIMIT, 1024 * 4096);
            this.rollBufferSize = getIntSize(properties, env, PropertyKey.HTTP_TEXT_ROLL_BUFFER_SIZE, 1024);
            this.textAnalysisMaxLines = getInt(properties, env, PropertyKey.HTTP_TEXT_ANALYSIS_MAX_LINES, 1000);
            this.textLexerStringPoolCapacity = getInt(properties, env, PropertyKey.HTTP_TEXT_LEXER_STRING_POOL_CAPACITY, 64);
            this.timestampAdapterPoolCapacity = getInt(properties, env, PropertyKey.HTTP_TEXT_TIMESTAMP_ADAPTER_POOL_CAPACITY, 64);
            this.utf8SinkSize = getIntSize(properties, env, PropertyKey.HTTP_TEXT_UTF8_SINK_SIZE, 4096);

            this.httpPessimisticHealthCheckEnabled = getBoolean(properties, env, PropertyKey.HTTP_PESSIMISTIC_HEALTH_CHECK, false);
            final boolean httpHealthCheckAuthRequired = getBoolean(properties, env, PropertyKey.HTTP_HEALTH_CHECK_AUTHENTICATION_REQUIRED, true);
            this.httpHealthCheckAuthType = httpHealthCheckAuthRequired ? SecurityContext.AUTH_TYPE_CREDENTIALS : SecurityContext.AUTH_TYPE_NONE;
            this.httpReadOnlySecurityContext = getBoolean(properties, env, PropertyKey.HTTP_SECURITY_READONLY, false);
            this.maxHttpQueryResponseRowLimit = getLong(properties, env, PropertyKey.HTTP_SECURITY_MAX_RESPONSE_ROWS, Long.MAX_VALUE);
            this.interruptOnClosedConnection = getBoolean(properties, env, PropertyKey.HTTP_SECURITY_INTERRUPT_ON_CLOSED_CONNECTION, true);
            this.httpUsername = getString(properties, env, PropertyKey.HTTP_USER, "");
            this.httpPassword = getString(properties, env, PropertyKey.HTTP_PASSWORD, "");
            if (!Chars.empty(httpUsername) && Chars.empty(httpPassword)) {
                throw new ServerConfigurationException("HTTP username is set but password is missing. " +
                        "Use the '" + PropertyKey.HTTP_PASSWORD.getPropertyPath() + "' configuration property to set a password. [user=" + httpUsername + "]");
            } else if (Chars.empty(httpUsername) && !Chars.empty(httpPassword)) {
                throw new ServerConfigurationException("HTTP password is set but username is missing. " +
                        "Use the '" + PropertyKey.HTTP_USER.getPropertyPath() + "' configuration property to set a username.");
            }

            if (loadAdditionalConfigurations && httpServerEnabled) {
                this.jsonQueryConnectionCheckFrequency = getInt(properties, env, PropertyKey.HTTP_JSON_QUERY_CONNECTION_CHECK_FREQUENCY, 1_000_000);
                this.jsonQueryFloatScale = getInt(properties, env, PropertyKey.HTTP_JSON_QUERY_FLOAT_SCALE, 4);
                this.jsonQueryDoubleScale = getInt(properties, env, PropertyKey.HTTP_JSON_QUERY_DOUBLE_SCALE, 12);
                String httpBindTo = getString(properties, env, PropertyKey.HTTP_BIND_TO, "0.0.0.0:9000");
                parseBindTo(properties, env, PropertyKey.HTTP_NET_BIND_TO, httpBindTo, (a, p) -> {
                    httpNetBindIPv4Address = a;
                    httpNetBindPort = p;
                });
                // load mime types
                path.of(new File(new File(root, CONFIG_DIRECTORY), "mime.types").getAbsolutePath());
                this.mimeTypesCache = new MimeTypesCache(FilesFacadeImpl.INSTANCE, path.$());
            }

            this.maxRerunWaitCapMs = getLong(properties, env, PropertyKey.HTTP_BUSY_RETRY_MAXIMUM_WAIT_BEFORE_RETRY, 1000);
            this.rerunExponentialWaitMultiplier = getDouble(properties, env, PropertyKey.HTTP_BUSY_RETRY_EXPONENTIAL_WAIT_MULTIPLIER, "2.0");
            this.rerunInitialWaitQueueSize = getIntSize(properties, env, PropertyKey.HTTP_BUSY_RETRY_INITIAL_WAIT_QUEUE_SIZE, 64);
            this.rerunMaxProcessingQueueSize = getIntSize(properties, env, PropertyKey.HTTP_BUSY_RETRY_MAX_PROCESSING_QUEUE_SIZE, 4096);

            this.circuitBreakerThrottle = getInt(properties, env, PropertyKey.CIRCUIT_BREAKER_THROTTLE, 2_000_000);
            this.queryTimeout = (long) (getDouble(properties, env, PropertyKey.QUERY_TIMEOUT_SEC, "60") * Timestamps.SECOND_MILLIS);
            this.netTestConnectionBufferSize = getInt(properties, env, PropertyKey.CIRCUIT_BREAKER_BUFFER_SIZE, 64);
            this.netTestConnectionBufferSize = getInt(properties, env, PropertyKey.NET_TEST_CONNECTION_BUFFER_SIZE, netTestConnectionBufferSize);

            final int forceSendFragmentationChunkSize = getInt(properties, env, PropertyKey.DEBUG_FORCE_SEND_FRAGMENTATION_CHUNK_SIZE, Integer.MAX_VALUE);
            final int forceRecvFragmentationChunkSize = getInt(properties, env, PropertyKey.DEBUG_FORCE_RECV_FRAGMENTATION_CHUNK_SIZE, Integer.MAX_VALUE);
            this.httpForceSendFragmentationChunkSize = getInt(properties, env, PropertyKey.DEBUG_HTTP_FORCE_SEND_FRAGMENTATION_CHUNK_SIZE, forceSendFragmentationChunkSize);
            this.httpForceRecvFragmentationChunkSize = getInt(properties, env, PropertyKey.DEBUG_HTTP_FORCE_RECV_FRAGMENTATION_CHUNK_SIZE, forceRecvFragmentationChunkSize);

            this.pgEnabled = getBoolean(properties, env, PropertyKey.PG_ENABLED, true);
            if (pgEnabled) {
                this.pgForceSendFragmentationChunkSize = getInt(properties, env, PropertyKey.DEBUG_PG_FORCE_SEND_FRAGMENTATION_CHUNK_SIZE, forceSendFragmentationChunkSize);
                this.pgForceRecvFragmentationChunkSize = getInt(properties, env, PropertyKey.DEBUG_PG_FORCE_RECV_FRAGMENTATION_CHUNK_SIZE, forceRecvFragmentationChunkSize);

                // deprecated
                pgNetConnectionLimit = getInt(properties, env, PropertyKey.PG_NET_ACTIVE_CONNECTION_LIMIT, 64);
                pgNetConnectionLimit = getInt(properties, env, PropertyKey.PG_NET_CONNECTION_LIMIT, pgNetConnectionLimit);
                pgNetConnectionHint = getBoolean(properties, env, PropertyKey.PG_NET_CONNECTION_HINT, false);
                parseBindTo(properties, env, PropertyKey.PG_NET_BIND_TO, "0.0.0.0:8812", (a, p) -> {
                    pgNetBindIPv4Address = a;
                    pgNetBindPort = p;
                });

                // deprecated
                this.pgNetIdleConnectionTimeout = getLong(properties, env, PropertyKey.PG_NET_IDLE_TIMEOUT, 300_000);
                this.pgNetIdleConnectionTimeout = getLong(properties, env, PropertyKey.PG_NET_CONNECTION_TIMEOUT, this.pgNetIdleConnectionTimeout);
                this.pgNetConnectionQueueTimeout = getLong(properties, env, PropertyKey.PG_NET_CONNECTION_QUEUE_TIMEOUT, 300_000);

                // deprecated
                this.pgNetConnectionRcvBuf = getIntSize(properties, env, PropertyKey.PG_NET_RECV_BUF_SIZE, -1);
                this.pgNetConnectionRcvBuf = getIntSize(properties, env, PropertyKey.PG_NET_CONNECTION_RCVBUF, this.pgNetConnectionRcvBuf);

                // deprecated
                this.pgNetConnectionSndBuf = getIntSize(properties, env, PropertyKey.PG_NET_SEND_BUF_SIZE, -1);
                this.pgNetConnectionSndBuf = getIntSize(properties, env, PropertyKey.PG_NET_CONNECTION_SNDBUF, this.pgNetConnectionSndBuf);

                this.pgCharacterStoreCapacity = getInt(properties, env, PropertyKey.PG_CHARACTER_STORE_CAPACITY, 4096);
                this.pgBinaryParamsCapacity = getInt(properties, env, PropertyKey.PG_BINARY_PARAM_COUNT_CAPACITY, 2);
                this.pgCharacterStorePoolCapacity = getInt(properties, env, PropertyKey.PG_CHARACTER_STORE_POOL_CAPACITY, 64);
                this.pgConnectionPoolInitialCapacity = getInt(properties, env, PropertyKey.PG_CONNECTION_POOL_CAPACITY, 4);
                this.pgPassword = getString(properties, env, PropertyKey.PG_PASSWORD, "quest");
                this.pgUsername = getString(properties, env, PropertyKey.PG_USER, "admin");
                this.pgReadOnlyPassword = getString(properties, env, PropertyKey.PG_RO_PASSWORD, "quest");
                this.pgReadOnlyUsername = getString(properties, env, PropertyKey.PG_RO_USER, "user");
                this.pgReadOnlyUserEnabled = getBoolean(properties, env, PropertyKey.PG_RO_USER_ENABLED, false);
                this.pgReadOnlySecurityContext = getBoolean(properties, env, PropertyKey.PG_SECURITY_READONLY, false);
                this.pgMaxBlobSizeOnQuery = getIntSize(properties, env, PropertyKey.PG_MAX_BLOB_SIZE_ON_QUERY, 512 * 1024);
                this.pgRecvBufferSize = getIntSize(properties, env, PropertyKey.PG_RECV_BUFFER_SIZE, Numbers.SIZE_1MB);
                this.pgSendBufferSize = getIntSize(properties, env, PropertyKey.PG_SEND_BUFFER_SIZE, Numbers.SIZE_1MB);
                final String dateLocale = getString(properties, env, PropertyKey.PG_DATE_LOCALE, "en");
                this.pgDefaultLocale = DateLocaleFactory.INSTANCE.getLocale(dateLocale);
                if (this.pgDefaultLocale == null) {
                    throw ServerConfigurationException.forInvalidKey(PropertyKey.PG_DATE_LOCALE.getPropertyPath(), dateLocale);
                }
                this.pgWorkerCount = getInt(properties, env, PropertyKey.PG_WORKER_COUNT, 0);
                cpuUsed += this.pgWorkerCount;
                this.pgWorkerAffinity = getAffinity(properties, env, PropertyKey.PG_WORKER_AFFINITY, pgWorkerCount);
                this.pgHaltOnError = getBoolean(properties, env, PropertyKey.PG_HALT_ON_ERROR, false);
                this.pgWorkerYieldThreshold = getLong(properties, env, PropertyKey.PG_WORKER_YIELD_THRESHOLD, 10);
                this.pgWorkerNapThreshold = getLong(properties, env, PropertyKey.PG_WORKER_NAP_THRESHOLD, 7_000);
                this.pgWorkerSleepThreshold = getLong(properties, env, PropertyKey.PG_WORKER_SLEEP_THRESHOLD, 10_000);
                this.pgDaemonPool = getBoolean(properties, env, PropertyKey.PG_DAEMON_POOL, true);
                this.pgInsertCacheEnabled = getBoolean(properties, env, PropertyKey.PG_INSERT_CACHE_ENABLED, true);
                this.pgInsertCacheBlockCount = getInt(properties, env, PropertyKey.PG_INSERT_CACHE_BLOCK_COUNT, 4);
                this.pgInsertCacheRowCount = getInt(properties, env, PropertyKey.PG_INSERT_CACHE_ROW_COUNT, 4);
                this.pgUpdateCacheEnabled = getBoolean(properties, env, PropertyKey.PG_UPDATE_CACHE_ENABLED, true);
                this.pgUpdateCacheBlockCount = getInt(properties, env, PropertyKey.PG_UPDATE_CACHE_BLOCK_COUNT, 4);
                this.pgUpdateCacheRowCount = getInt(properties, env, PropertyKey.PG_UPDATE_CACHE_ROW_COUNT, 4);
                this.pgNamedStatementCacheCapacity = getInt(properties, env, PropertyKey.PG_NAMED_STATEMENT_CACHE_CAPACITY, 32);
                this.pgNamesStatementPoolCapacity = getInt(properties, env, PropertyKey.PG_NAMED_STATEMENT_POOL_CAPACITY, 32);
                this.pgPendingWritersCacheCapacity = getInt(properties, env, PropertyKey.PG_PENDING_WRITERS_CACHE_CAPACITY, 16);
            }

            this.walApplyWorkerCount = getInt(properties, env, PropertyKey.WAL_APPLY_WORKER_COUNT, cpuWalApplyWorkers);
            this.walApplyWorkerAffinity = getAffinity(properties, env, PropertyKey.WAL_APPLY_WORKER_AFFINITY, walApplyWorkerCount);
            this.walApplyWorkerHaltOnError = getBoolean(properties, env, PropertyKey.WAL_APPLY_WORKER_HALT_ON_ERROR, false);
            this.walApplyWorkerNapThreshold = getLong(properties, env, PropertyKey.WAL_APPLY_WORKER_NAP_THRESHOLD, 7_000);
            this.walApplyWorkerSleepThreshold = getLong(properties, env, PropertyKey.WAL_APPLY_WORKER_SLEEP_THRESHOLD, 10_000);
            this.walApplySleepTimeout = getLong(properties, env, PropertyKey.WAL_APPLY_WORKER_SLEEP_TIMEOUT, 10);
            this.walApplyWorkerYieldThreshold = getLong(properties, env, PropertyKey.WAL_APPLY_WORKER_YIELD_THRESHOLD, 1000);

            this.commitMode = getCommitMode(properties, env, PropertyKey.CAIRO_COMMIT_MODE);
            this.createAsSelectRetryCount = getInt(properties, env, PropertyKey.CAIRO_CREATE_AS_SELECT_RETRY_COUNT, 5);
            this.defaultSymbolCacheFlag = getBoolean(properties, env, PropertyKey.CAIRO_DEFAULT_SYMBOL_CACHE_FLAG, true);
            this.defaultSymbolCapacity = getInt(properties, env, PropertyKey.CAIRO_DEFAULT_SYMBOL_CAPACITY, 256);
            this.fileOperationRetryCount = getInt(properties, env, PropertyKey.CAIRO_FILE_OPERATION_RETRY_COUNT, 30);
            this.idleCheckInterval = getLong(properties, env, PropertyKey.CAIRO_IDLE_CHECK_INTERVAL, 5 * 60 * 1000L);
            this.inactiveReaderMaxOpenPartitions = getInt(properties, env, PropertyKey.CAIRO_INACTIVE_READER_MAX_OPEN_PARTITIONS, 128);
            this.inactiveReaderTTL = getLong(properties, env, PropertyKey.CAIRO_INACTIVE_READER_TTL, 120_000);
            this.inactiveWriterTTL = getLong(properties, env, PropertyKey.CAIRO_INACTIVE_WRITER_TTL, 600_000);
            this.inactiveWalWriterTTL = getLong(properties, env, PropertyKey.CAIRO_WAL_INACTIVE_WRITER_TTL, 120_000);
            this.indexValueBlockSize = Numbers.ceilPow2(getIntSize(properties, env, PropertyKey.CAIRO_INDEX_VALUE_BLOCK_SIZE, 256));
            this.maxSwapFileCount = getInt(properties, env, PropertyKey.CAIRO_MAX_SWAP_FILE_COUNT, 30);
            this.parallelIndexThreshold = getInt(properties, env, PropertyKey.CAIRO_PARALLEL_INDEX_THRESHOLD, 100000);
            this.readerPoolMaxSegments = getInt(properties, env, PropertyKey.CAIRO_READER_POOL_MAX_SEGMENTS, 10);
            this.walWriterPoolMaxSegments = getInt(properties, env, PropertyKey.CAIRO_WAL_WRITER_POOL_MAX_SEGMENTS, 10);
            this.spinLockTimeout = getLong(properties, env, PropertyKey.CAIRO_SPIN_LOCK_TIMEOUT, 1_000);
            this.sqlCharacterStoreCapacity = getInt(properties, env, PropertyKey.CAIRO_CHARACTER_STORE_CAPACITY, 1024);
            this.sqlCharacterStoreSequencePoolCapacity = getInt(properties, env, PropertyKey.CAIRO_CHARACTER_STORE_SEQUENCE_POOL_CAPACITY, 64);
            this.sqlColumnPoolCapacity = getInt(properties, env, PropertyKey.CAIRO_COLUMN_POOL_CAPACITY, 4096);
            this.sqlExpressionPoolCapacity = getInt(properties, env, PropertyKey.CAIRO_EXPRESSION_POOL_CAPACITY, 8192);
            this.sqlFastMapLoadFactor = getDouble(properties, env, PropertyKey.CAIRO_FAST_MAP_LOAD_FACTOR, "0.7");
            this.sqlJoinContextPoolCapacity = getInt(properties, env, PropertyKey.CAIRO_SQL_JOIN_CONTEXT_POOL_CAPACITY, 64);
            this.sqlLexerPoolCapacity = getInt(properties, env, PropertyKey.CAIRO_LEXER_POOL_CAPACITY, 2048);
            this.sqlSmallMapKeyCapacity = getInt(properties, env, PropertyKey.CAIRO_SQL_SMALL_MAP_KEY_CAPACITY, 32);
            this.sqlSmallMapPageSize = getLongSize(properties, env, PropertyKey.CAIRO_SQL_SMALL_MAP_PAGE_SIZE, 32 * 1024);
            this.sqlUnorderedMapMaxEntrySize = getInt(properties, env, PropertyKey.CAIRO_SQL_UNORDERED_MAP_MAX_ENTRY_SIZE, 32);
            this.sqlMapMaxPages = getIntSize(properties, env, PropertyKey.CAIRO_SQL_MAP_MAX_PAGES, Integer.MAX_VALUE);
            this.sqlMapMaxResizes = getIntSize(properties, env, PropertyKey.CAIRO_SQL_MAP_MAX_RESIZES, Integer.MAX_VALUE);
            this.sqlExplainModelPoolCapacity = getInt(properties, env, PropertyKey.CAIRO_SQL_EXPLAIN_MODEL_POOL_CAPACITY, 32);
            this.sqlModelPoolCapacity = getInt(properties, env, PropertyKey.CAIRO_MODEL_POOL_CAPACITY, 1024);
            this.sqlMaxNegativeLimit = getInt(properties, env, PropertyKey.CAIRO_SQL_MAX_NEGATIVE_LIMIT, 10_000);
            this.sqlSortKeyPageSize = getLongSize(properties, env, PropertyKey.CAIRO_SQL_SORT_KEY_PAGE_SIZE, 4 * Numbers.SIZE_1MB);
            this.sqlSortKeyMaxPages = getIntSize(properties, env, PropertyKey.CAIRO_SQL_SORT_KEY_MAX_PAGES, Integer.MAX_VALUE);
            this.sqlSortLightValuePageSize = getLongSize(properties, env, PropertyKey.CAIRO_SQL_SORT_LIGHT_VALUE_PAGE_SIZE, 8 * 1048576);
            this.sqlSortLightValueMaxPages = getIntSize(properties, env, PropertyKey.CAIRO_SQL_SORT_LIGHT_VALUE_MAX_PAGES, Integer.MAX_VALUE);
            this.sqlHashJoinValuePageSize = getIntSize(properties, env, PropertyKey.CAIRO_SQL_HASH_JOIN_VALUE_PAGE_SIZE, 16777216);
            this.sqlHashJoinValueMaxPages = getIntSize(properties, env, PropertyKey.CAIRO_SQL_HASH_JOIN_VALUE_MAX_PAGES, Integer.MAX_VALUE);
            this.sqlLatestByRowCount = getInt(properties, env, PropertyKey.CAIRO_SQL_LATEST_BY_ROW_COUNT, 1000);
            this.sqlHashJoinLightValuePageSize = getIntSize(properties, env, PropertyKey.CAIRO_SQL_HASH_JOIN_LIGHT_VALUE_PAGE_SIZE, 1048576);
            this.sqlHashJoinLightValueMaxPages = getIntSize(properties, env, PropertyKey.CAIRO_SQL_HASH_JOIN_LIGHT_VALUE_MAX_PAGES, Integer.MAX_VALUE);
            this.sqlAsOfJoinLookahead = getInt(properties, env, PropertyKey.CAIRO_SQL_ASOF_JOIN_LOOKAHEAD, 100);
            this.sqlSortValuePageSize = getIntSize(properties, env, PropertyKey.CAIRO_SQL_SORT_VALUE_PAGE_SIZE, 16777216);
            this.sqlSortValueMaxPages = getIntSize(properties, env, PropertyKey.CAIRO_SQL_SORT_VALUE_MAX_PAGES, Integer.MAX_VALUE);
            this.workStealTimeoutNanos = getLong(properties, env, PropertyKey.CAIRO_WORK_STEAL_TIMEOUT_NANOS, 10_000);
            this.parallelIndexingEnabled = getBoolean(properties, env, PropertyKey.CAIRO_PARALLEL_INDEXING_ENABLED, true);
            this.sqlJoinMetadataPageSize = getIntSize(properties, env, PropertyKey.CAIRO_SQL_JOIN_METADATA_PAGE_SIZE, 16384);
            this.sqlJoinMetadataMaxResizes = getIntSize(properties, env, PropertyKey.CAIRO_SQL_JOIN_METADATA_MAX_RESIZES, Integer.MAX_VALUE);
            int sqlWindowColumnPoolCapacity = getInt(properties, env, PropertyKey.CAIRO_SQL_ANALYTIC_COLUMN_POOL_CAPACITY, 64);
            this.sqlWindowColumnPoolCapacity = getInt(properties, env, PropertyKey.CAIRO_SQL_WINDOW_COLUMN_POOL_CAPACITY, sqlWindowColumnPoolCapacity);
            this.sqlCreateTableModelPoolCapacity = getInt(properties, env, PropertyKey.CAIRO_SQL_CREATE_TABLE_MODEL_POOL_CAPACITY, 16);
            this.sqlCreateTableModelBatchSize = getLong(properties, env, PropertyKey.CAIRO_SQL_CREATE_TABLE_MODEL_BATCH_SIZE, 1_000_000);
            this.sqlColumnCastModelPoolCapacity = getInt(properties, env, PropertyKey.CAIRO_SQL_COLUMN_CAST_MODEL_POOL_CAPACITY, 16);
            this.sqlRenameTableModelPoolCapacity = getInt(properties, env, PropertyKey.CAIRO_SQL_RENAME_TABLE_MODEL_POOL_CAPACITY, 16);
            this.sqlWithClauseModelPoolCapacity = getInt(properties, env, PropertyKey.CAIRO_SQL_WITH_CLAUSE_MODEL_POOL_CAPACITY, 128);
            this.sqlInsertModelPoolCapacity = getInt(properties, env, PropertyKey.CAIRO_SQL_INSERT_MODEL_POOL_CAPACITY, 64);
            this.sqlInsertModelBatchSize = getLong(properties, env, PropertyKey.CAIRO_SQL_INSERT_MODEL_BATCH_SIZE, 1_000_000);
            this.sqlCopyBufferSize = getIntSize(properties, env, PropertyKey.CAIRO_SQL_COPY_BUFFER_SIZE, 2 * Numbers.SIZE_1MB);
            this.columnPurgeQueueCapacity = getQueueCapacity(properties, env, PropertyKey.CAIRO_SQL_COLUMN_PURGE_QUEUE_CAPACITY, 128);
            this.columnPurgeTaskPoolCapacity = getIntSize(properties, env, PropertyKey.CAIRO_SQL_COLUMN_PURGE_TASK_POOL_CAPACITY, 256);
            this.columnPurgeRetryDelayLimit = getLong(properties, env, PropertyKey.CAIRO_SQL_COLUMN_PURGE_RETRY_DELAY_LIMIT, 60_000_000L);
            this.columnPurgeRetryDelay = getLong(properties, env, PropertyKey.CAIRO_SQL_COLUMN_PURGE_RETRY_DELAY, 10_000);
            this.columnPurgeRetryDelayMultiplier = getDouble(properties, env, PropertyKey.CAIRO_SQL_COLUMN_PURGE_RETRY_DELAY_MULTIPLIER, "10.0");
            this.systemTableNamePrefix = getString(properties, env, PropertyKey.CAIRO_SQL_SYSTEM_TABLE_PREFIX, "sys.");

            this.writerDataIndexKeyAppendPageSize = Files.ceilPageSize(getLongSize(properties, env, PropertyKey.CAIRO_WRITER_DATA_INDEX_KEY_APPEND_PAGE_SIZE, 512 * 1024));
            this.writerDataIndexValueAppendPageSize = Files.ceilPageSize(getLongSize(properties, env, PropertyKey.CAIRO_WRITER_DATA_INDEX_VALUE_APPEND_PAGE_SIZE, 16 * Numbers.SIZE_1MB));
            this.writerDataAppendPageSize = Files.ceilPageSize(getLongSize(properties, env, PropertyKey.CAIRO_WRITER_DATA_APPEND_PAGE_SIZE, 16 * Numbers.SIZE_1MB));
            this.systemWriterDataAppendPageSize = Files.ceilPageSize(getLongSize(properties, env, PropertyKey.CAIRO_SYSTEM_WRITER_DATA_APPEND_PAGE_SIZE, 256 * 1024));
            this.writerMiscAppendPageSize = Files.ceilPageSize(getLongSize(properties, env, PropertyKey.CAIRO_WRITER_MISC_APPEND_PAGE_SIZE, Files.PAGE_SIZE));

            this.sqlSampleByIndexSearchPageSize = getIntSize(properties, env, PropertyKey.CAIRO_SQL_SAMPLEBY_PAGE_SIZE, 0);
            this.sqlSampleByDefaultAlignment = getBoolean(properties, env, PropertyKey.CAIRO_SQL_SAMPLEBY_DEFAULT_ALIGNMENT_CALENDAR, true);

            this.sqlDoubleToStrCastScale = getInt(properties, env, PropertyKey.CAIRO_SQL_DOUBLE_CAST_SCALE, 12);
            this.sqlFloatToStrCastScale = getInt(properties, env, PropertyKey.CAIRO_SQL_FLOAT_CAST_SCALE, 4);
            this.sqlGroupByMapCapacity = getInt(properties, env, PropertyKey.CAIRO_SQL_GROUPBY_MAP_CAPACITY, 1024);
            this.sqlGroupByAllocatorChunkSize = getLongSize(properties, env, PropertyKey.CAIRO_SQL_GROUPBY_ALLOCATOR_DEFAULT_CHUNK_SIZE, 128 * 1024);
            this.sqlGroupByAllocatorMaxChunkSize = getLongSize(properties, env, PropertyKey.CAIRO_SQL_GROUPBY_ALLOCATOR_MAX_CHUNK_SIZE, 4 * Numbers.SIZE_1GB);
            this.sqlGroupByPoolCapacity = getInt(properties, env, PropertyKey.CAIRO_SQL_GROUPBY_POOL_CAPACITY, 1024);
            this.sqlMaxSymbolNotEqualsCount = getInt(properties, env, PropertyKey.CAIRO_SQL_MAX_SYMBOL_NOT_EQUALS_COUNT, 100);
            this.sqlBindVariablePoolSize = getInt(properties, env, PropertyKey.CAIRO_SQL_BIND_VARIABLE_POOL_SIZE, 8);
            this.sqlQueryRegistryPoolSize = getInt(properties, env, PropertyKey.CAIRO_SQL_QUERY_REGISTRY_POOL_SIZE, 32);
            this.sqlCountDistinctCapacity = getInt(properties, env, PropertyKey.CAIRO_SQL_COUNT_DISTINCT_CAPACITY, 16);
            this.sqlCountDistinctLoadFactor = getDouble(properties, env, PropertyKey.CAIRO_SQL_COUNT_DISTINCT_LOAD_FACTOR, "0.7");
            final String sqlCopyFormatsFile = getString(properties, env, PropertyKey.CAIRO_SQL_COPY_FORMATS_FILE, "/text_loader.json");
            final String dateLocale = getString(properties, env, PropertyKey.CAIRO_DATE_LOCALE, "en");
            this.locale = DateLocaleFactory.INSTANCE.getLocale(dateLocale);
            if (this.locale == null) {
                throw ServerConfigurationException.forInvalidKey(PropertyKey.CAIRO_DATE_LOCALE.getPropertyPath(), dateLocale);
            }
            this.sqlDistinctTimestampKeyCapacity = getInt(properties, env, PropertyKey.CAIRO_SQL_DISTINCT_TIMESTAMP_KEY_CAPACITY, 512);
            this.sqlDistinctTimestampLoadFactor = getDouble(properties, env, PropertyKey.CAIRO_SQL_DISTINCT_TIMESTAMP_LOAD_FACTOR, "0.5");
            this.sqlPageFrameMinRows = getInt(properties, env, PropertyKey.CAIRO_SQL_PAGE_FRAME_MIN_ROWS, 100_000);
            this.sqlPageFrameMaxRows = getInt(properties, env, PropertyKey.CAIRO_SQL_PAGE_FRAME_MAX_ROWS, 1_000_000);

            this.sqlJitMode = getSqlJitMode(properties, env);
            this.sqlJitIRMemoryPageSize = getIntSize(properties, env, PropertyKey.CAIRO_SQL_JIT_IR_MEMORY_PAGE_SIZE, 8 * 1024);
            this.sqlJitIRMemoryMaxPages = getInt(properties, env, PropertyKey.CAIRO_SQL_JIT_IR_MEMORY_MAX_PAGES, 8);
            this.sqlJitBindVarsMemoryPageSize = getIntSize(properties, env, PropertyKey.CAIRO_SQL_JIT_BIND_VARS_MEMORY_PAGE_SIZE, 4 * 1024);
            this.sqlJitBindVarsMemoryMaxPages = getInt(properties, env, PropertyKey.CAIRO_SQL_JIT_BIND_VARS_MEMORY_MAX_PAGES, 8);
            this.sqlJitPageAddressCacheThreshold = getIntSize(properties, env, PropertyKey.CAIRO_SQL_JIT_PAGE_ADDRESS_CACHE_THRESHOLD, 1024 * 1024);
            this.sqlJitDebugEnabled = getBoolean(properties, env, PropertyKey.CAIRO_SQL_JIT_DEBUG_ENABLED, false);
            this.maxSqlRecompileAttempts = getInt(properties, env, PropertyKey.CAIRO_SQL_MAX_RECOMPILE_ATTEMPTS, 10);

            String value = getString(properties, env, PropertyKey.CAIRO_WRITER_FO_OPTS, "o_none");
            long lopts = CairoConfiguration.O_NONE;
            String[] opts = value.split("\\|");
            for (String opt : opts) {
                int index = WRITE_FO_OPTS.keyIndex(opt.trim());
                if (index < 0) {
                    lopts |= WRITE_FO_OPTS.valueAt(index);
                }
            }
            this.writerFileOpenOpts = lopts;

            this.writerMixedIOEnabled = getBoolean(properties, env, PropertyKey.DEBUG_CAIRO_ALLOW_MIXED_IO, ff.allowMixedIO(this.root));

            this.inputFormatConfiguration = new InputFormatConfiguration(
                    new DateFormatFactory(),
                    DateLocaleFactory.INSTANCE,
                    new TimestampFormatFactory(),
                    this.locale
            );

            try (JsonLexer lexer = new JsonLexer(1024, 1024)) {
                inputFormatConfiguration.parseConfiguration(PropServerConfiguration.class, lexer, confRoot, sqlCopyFormatsFile);
            }

            this.cairoSqlCopyRoot = getString(properties, env, PropertyKey.CAIRO_SQL_COPY_ROOT, null);
            String cairoSqlCopyWorkRoot = getString(properties, env, PropertyKey.CAIRO_SQL_COPY_WORK_ROOT, tmpRoot);
            if (cairoSqlCopyRoot != null) {
                this.cairoSqlCopyWorkRoot = getCanonicalPath(cairoSqlCopyWorkRoot);
            } else {
                this.cairoSqlCopyWorkRoot = null;
            }

            if (pathEquals(root, this.cairoSqlCopyWorkRoot)
                    || pathEquals(this.root, this.cairoSqlCopyWorkRoot)
                    || pathEquals(this.confRoot, this.cairoSqlCopyWorkRoot)
                    || pathEquals(this.checkpointRoot, this.cairoSqlCopyWorkRoot)) {
                throw new ServerConfigurationException("Configuration value for " + PropertyKey.CAIRO_SQL_COPY_WORK_ROOT.getPropertyPath() + " can't point to root, data, conf or snapshot dirs. ");
            }

            String cairoSQLCopyIdSupplier = getString(properties, env, PropertyKey.CAIRO_SQL_COPY_ID_SUPPLIER, "random");
            this.cairoSQLCopyIdSupplier = Chars.equalsLowerCaseAscii(cairoSQLCopyIdSupplier, "sequential") ? 1 : 0;

            this.cairoSqlCopyMaxIndexChunkSize = getLongSize(properties, env, PropertyKey.CAIRO_SQL_COPY_MAX_INDEX_CHUNK_SIZE, 100 * Numbers.SIZE_1MB);
            this.cairoSqlCopyMaxIndexChunkSize -= (cairoSqlCopyMaxIndexChunkSize % CsvFileIndexer.INDEX_ENTRY_SIZE);
            if (this.cairoSqlCopyMaxIndexChunkSize < 16) {
                throw new ServerConfigurationException("invalid configuration value [key=" + PropertyKey.CAIRO_SQL_COPY_MAX_INDEX_CHUNK_SIZE.getPropertyPath() +
                        ", description=max import chunk size can't be smaller than 16]");
            }
            this.cairoSqlCopyQueueCapacity = Numbers.ceilPow2(getInt(properties, env, PropertyKey.CAIRO_SQL_COPY_QUEUE_CAPACITY, 32));
            this.cairoSqlCopyLogRetentionDays = getInt(properties, env, PropertyKey.CAIRO_SQL_COPY_LOG_RETENTION_DAYS, 3);
            this.o3MinLagUs = getLong(properties, env, PropertyKey.CAIRO_O3_MIN_LAG, 1_000) * 1_000L;

            this.backupRoot = getString(properties, env, PropertyKey.CAIRO_SQL_BACKUP_ROOT, null);
            this.backupDirTimestampFormat = getTimestampFormat(properties, env);
            this.backupTempDirName = getString(properties, env, PropertyKey.CAIRO_SQL_BACKUP_DIR_TMP_NAME, "tmp");
            this.backupMkdirMode = getInt(properties, env, PropertyKey.CAIRO_SQL_BACKUP_MKDIR_MODE, 509);
            this.detachedMkdirMode = getInt(properties, env, PropertyKey.CAIRO_DETACHED_MKDIR_MODE, 509);
            this.columnIndexerQueueCapacity = getQueueCapacity(properties, env, PropertyKey.CAIRO_COLUMN_INDEXER_QUEUE_CAPACITY, 64);
            this.vectorAggregateQueueCapacity = getQueueCapacity(properties, env, PropertyKey.CAIRO_VECTOR_AGGREGATE_QUEUE_CAPACITY, 128);
            this.o3CallbackQueueCapacity = getQueueCapacity(properties, env, PropertyKey.CAIRO_O3_CALLBACK_QUEUE_CAPACITY, 128);
            this.o3PartitionQueueCapacity = getQueueCapacity(properties, env, PropertyKey.CAIRO_O3_PARTITION_QUEUE_CAPACITY, 128);
            this.o3OpenColumnQueueCapacity = getQueueCapacity(properties, env, PropertyKey.CAIRO_O3_OPEN_COLUMN_QUEUE_CAPACITY, 128);
            this.o3CopyQueueCapacity = getQueueCapacity(properties, env, PropertyKey.CAIRO_O3_COPY_QUEUE_CAPACITY, 128);
            this.o3LagCalculationWindowsSize = getIntSize(properties, env, PropertyKey.CAIRO_O3_LAG_CALCULATION_WINDOW_SIZE, 4);
            this.o3PurgeDiscoveryQueueCapacity = Numbers.ceilPow2(getInt(properties, env, PropertyKey.CAIRO_O3_PURGE_DISCOVERY_QUEUE_CAPACITY, 128));
            int debugO3MemSize = getInt(properties, env, PropertyKey.DEBUG_CAIRO_O3_COLUMN_MEMORY_SIZE, 0);
            if (debugO3MemSize != 0) {
                this.o3ColumnMemorySize = debugO3MemSize;
            } else {
                this.o3ColumnMemorySize = (int) Files.ceilPageSize(getIntSize(properties, env, PropertyKey.CAIRO_O3_COLUMN_MEMORY_SIZE, 8 * Numbers.SIZE_1MB));
            }
            this.systemO3ColumnMemorySize = (int) Files.ceilPageSize(getIntSize(properties, env, PropertyKey.CAIRO_SYSTEM_O3_COLUMN_MEMORY_SIZE, 256 * 1024));
            this.maxUncommittedRows = getInt(properties, env, PropertyKey.CAIRO_MAX_UNCOMMITTED_ROWS, 500_000);

            long o3MaxLag = getLong(properties, env, PropertyKey.CAIRO_COMMIT_LAG, 10 * Dates.MINUTE_MILLIS);
            this.o3MaxLag = getLong(properties, env, PropertyKey.CAIRO_O3_MAX_LAG, o3MaxLag) * 1_000;

            this.o3QuickSortEnabled = getBoolean(properties, env, PropertyKey.CAIRO_O3_QUICKSORT_ENABLED, false);
            this.rndFunctionMemoryPageSize = Numbers.ceilPow2(getIntSize(properties, env, PropertyKey.CAIRO_RND_MEMORY_PAGE_SIZE, 8192));
            this.rndFunctionMemoryMaxPages = Numbers.ceilPow2(getInt(properties, env, PropertyKey.CAIRO_RND_MEMORY_MAX_PAGES, 128));
            this.sqlStrFunctionBufferMaxSize = Numbers.ceilPow2(getInt(properties, env, PropertyKey.CAIRO_SQL_STR_FUNCTION_BUFFER_MAX_SIZE, Numbers.SIZE_1MB));
            this.sqlWindowMaxRecursion = getInt(properties, env, PropertyKey.CAIRO_SQL_WINDOW_MAX_RECURSION, 128);
            int sqlWindowStorePageSize = Numbers.ceilPow2(getIntSize(properties, env, PropertyKey.CAIRO_SQL_ANALYTIC_STORE_PAGE_SIZE, Numbers.SIZE_1MB));
            this.sqlWindowStorePageSize = Numbers.ceilPow2(getIntSize(properties, env, PropertyKey.CAIRO_SQL_WINDOW_STORE_PAGE_SIZE, sqlWindowStorePageSize));
            int sqlWindowStoreMaxPages = getInt(properties, env, PropertyKey.CAIRO_SQL_ANALYTIC_STORE_MAX_PAGES, Integer.MAX_VALUE);
            this.sqlWindowStoreMaxPages = getInt(properties, env, PropertyKey.CAIRO_SQL_WINDOW_STORE_MAX_PAGES, sqlWindowStoreMaxPages);
            int sqlWindowRowIdPageSize = Numbers.ceilPow2(getIntSize(properties, env, PropertyKey.CAIRO_SQL_ANALYTIC_ROWID_PAGE_SIZE, 512 * 1024));
            this.sqlWindowRowIdPageSize = Numbers.ceilPow2(getIntSize(properties, env, PropertyKey.CAIRO_SQL_WINDOW_ROWID_PAGE_SIZE, sqlWindowRowIdPageSize));
            int sqlWindowRowIdMaxPages = getInt(properties, env, PropertyKey.CAIRO_SQL_ANALYTIC_ROWID_MAX_PAGES, Integer.MAX_VALUE);
            this.sqlWindowRowIdMaxPages = getInt(properties, env, PropertyKey.CAIRO_SQL_WINDOW_ROWID_MAX_PAGES, sqlWindowRowIdMaxPages);
            int sqlWindowTreeKeyPageSize = Numbers.ceilPow2(getIntSize(properties, env, PropertyKey.CAIRO_SQL_ANALYTIC_TREE_PAGE_SIZE, 512 * 1024));
            this.sqlWindowTreeKeyPageSize = Numbers.ceilPow2(getIntSize(properties, env, PropertyKey.CAIRO_SQL_WINDOW_TREE_PAGE_SIZE, sqlWindowTreeKeyPageSize));
            int sqlWindowTreeKeyMaxPages = getInt(properties, env, PropertyKey.CAIRO_SQL_ANALYTIC_TREE_MAX_PAGES, Integer.MAX_VALUE);
            this.sqlWindowTreeKeyMaxPages = getInt(properties, env, PropertyKey.CAIRO_SQL_WINDOW_TREE_MAX_PAGES, sqlWindowTreeKeyMaxPages);
            this.cairoSqlLegacyOperatorPrecedence = getBoolean(properties, env, PropertyKey.CAIRO_SQL_LEGACY_OPERATOR_PRECEDENCE, false);
            this.sqlWindowInitialRangeBufferSize = getInt(properties, env, PropertyKey.CAIRO_SQL_ANALYTIC_INITIAL_RANGE_BUFFER_SIZE, 32);
            this.sqlTxnScoreboardEntryCount = Numbers.ceilPow2(getInt(properties, env, PropertyKey.CAIRO_O3_TXN_SCOREBOARD_ENTRY_COUNT, 16384));
            this.latestByQueueCapacity = Numbers.ceilPow2(getInt(properties, env, PropertyKey.CAIRO_LATEST_ON_QUEUE_CAPACITY, 32));
            this.telemetryEnabled = getBoolean(properties, env, PropertyKey.TELEMETRY_ENABLED, true);
            this.telemetryDisableCompletely = getBoolean(properties, env, PropertyKey.TELEMETRY_DISABLE_COMPLETELY, false);
            this.telemetryQueueCapacity = Numbers.ceilPow2(getInt(properties, env, PropertyKey.TELEMETRY_QUEUE_CAPACITY, 512));
            this.telemetryHideTables = getBoolean(properties, env, PropertyKey.TELEMETRY_HIDE_TABLES, true);
            this.o3PartitionPurgeListCapacity = getInt(properties, env, PropertyKey.CAIRO_O3_PARTITION_PURGE_LIST_INITIAL_CAPACITY, 1);
            this.ioURingEnabled = getBoolean(properties, env, PropertyKey.CAIRO_IO_URING_ENABLED, true);
            this.cairoMaxCrashFiles = getInt(properties, env, PropertyKey.CAIRO_MAX_CRASH_FILES, 100);
            this.o3LastPartitionMaxSplits = Math.max(1, getInt(properties, env, PropertyKey.CAIRO_O3_LAST_PARTITION_MAX_SPLITS, 20));
            this.o3PartitionSplitMinSize = getLongSize(properties, env, PropertyKey.CAIRO_O3_PARTITION_SPLIT_MIN_SIZE, 50 * Numbers.SIZE_1MB);

            parseBindTo(properties, env, PropertyKey.LINE_UDP_BIND_TO, "0.0.0.0:9009", (a, p) -> {
                this.lineUdpBindIPV4Address = a;
                this.lineUdpPort = p;
            });

            this.lineUdpGroupIPv4Address = getIPv4Address(properties, env, PropertyKey.LINE_UDP_JOIN, "232.1.2.3");
            this.lineUdpCommitRate = getInt(properties, env, PropertyKey.LINE_UDP_COMMIT_RATE, 1_000_000);
            this.lineUdpMsgBufferSize = getIntSize(properties, env, PropertyKey.LINE_UDP_MSG_BUFFER_SIZE, 2048);
            this.lineUdpMsgCount = getInt(properties, env, PropertyKey.LINE_UDP_MSG_COUNT, 10_000);
            this.lineUdpReceiveBufferSize = getIntSize(properties, env, PropertyKey.LINE_UDP_RECEIVE_BUFFER_SIZE, 8 * Numbers.SIZE_1MB);
            this.lineUdpEnabled = getBoolean(properties, env, PropertyKey.LINE_UDP_ENABLED, false);
            this.lineUdpOwnThreadAffinity = getInt(properties, env, PropertyKey.LINE_UDP_OWN_THREAD_AFFINITY, -1);
            this.lineUdpOwnThread = getBoolean(properties, env, PropertyKey.LINE_UDP_OWN_THREAD, false);
            this.lineUdpUnicast = getBoolean(properties, env, PropertyKey.LINE_UDP_UNICAST, false);
            this.lineUdpCommitMode = getCommitMode(properties, env, PropertyKey.LINE_UDP_COMMIT_MODE);
            this.lineUdpTimestampAdapter = getLineTimestampAdaptor(properties, env, PropertyKey.LINE_UDP_TIMESTAMP);
            String defaultUdpPartitionByProperty = getString(properties, env, PropertyKey.LINE_DEFAULT_PARTITION_BY, "DAY");
            this.lineUdpDefaultPartitionBy = PartitionBy.fromString(defaultUdpPartitionByProperty);
            if (this.lineUdpDefaultPartitionBy == -1) {
                log.info().$("invalid partition by ").$(lineUdpDefaultPartitionBy).$("), will use DAY for UDP").$();
                this.lineUdpDefaultPartitionBy = PartitionBy.DAY;
            }

            this.lineTcpEnabled = getBoolean(properties, env, PropertyKey.LINE_TCP_ENABLED, true);
            this.lineHttpEnabled = getBoolean(properties, env, PropertyKey.LINE_HTTP_ENABLED, true);
            this.lineHttpPingVersion = getString(properties, env, PropertyKey.LINE_HTTP_PING_VERSION, "v2.7.4");
            if (lineTcpEnabled || lineHttpEnabled) {
                // obsolete
                lineTcpNetConnectionLimit = getInt(properties, env, PropertyKey.LINE_TCP_NET_ACTIVE_CONNECTION_LIMIT, 256);
                lineTcpNetConnectionLimit = getInt(properties, env, PropertyKey.LINE_TCP_NET_CONNECTION_LIMIT, lineTcpNetConnectionLimit);
                lineTcpNetConnectionHint = getBoolean(properties, env, PropertyKey.LINE_TCP_NET_CONNECTION_HINT, false);
                parseBindTo(properties, env, PropertyKey.LINE_TCP_NET_BIND_TO, "0.0.0.0:9009", (a, p) -> {
                    lineTcpNetBindIPv4Address = a;
                    lineTcpNetBindPort = p;
                });

                // deprecated
                this.lineTcpNetConnectionTimeout = getLong(properties, env, PropertyKey.LINE_TCP_NET_IDLE_TIMEOUT, 0);
                this.lineTcpNetConnectionTimeout = getLong(properties, env, PropertyKey.LINE_TCP_NET_CONNECTION_TIMEOUT, this.lineTcpNetConnectionTimeout);

                // deprecated
                this.lineTcpNetConnectionQueueTimeout = getLong(properties, env, PropertyKey.LINE_TCP_NET_QUEUED_TIMEOUT, 5_000);
                this.lineTcpNetConnectionQueueTimeout = getLong(properties, env, PropertyKey.LINE_TCP_NET_CONNECTION_QUEUE_TIMEOUT, this.lineTcpNetConnectionQueueTimeout);

                // deprecated
                this.lineTcpNetConnectionRcvBuf = getIntSize(properties, env, PropertyKey.LINE_TCP_NET_RECV_BUF_SIZE, -1);
                this.lineTcpNetConnectionRcvBuf = getIntSize(properties, env, PropertyKey.LINE_TCP_NET_CONNECTION_RCVBUF, this.lineTcpNetConnectionRcvBuf);

                this.lineTcpConnectionPoolInitialCapacity = getInt(properties, env, PropertyKey.LINE_TCP_CONNECTION_POOL_CAPACITY, 8);

                this.lineTcpMsgBufferSize = getIntSize(properties, env, PropertyKey.LINE_TCP_MSG_BUFFER_SIZE, 32768);
                this.lineTcpMaxMeasurementSize = getIntSize(properties, env, PropertyKey.LINE_TCP_MAX_MEASUREMENT_SIZE, 32768);
                if (lineTcpMaxMeasurementSize > lineTcpMsgBufferSize) {
                    lineTcpMsgBufferSize = lineTcpMaxMeasurementSize;
                }
                this.lineTcpWriterQueueCapacity = getQueueCapacity(properties, env, PropertyKey.LINE_TCP_WRITER_QUEUE_CAPACITY, 128);
                this.lineTcpWriterWorkerCount = getInt(properties, env, PropertyKey.LINE_TCP_WRITER_WORKER_COUNT, 0);
                cpuUsed += this.lineTcpWriterWorkerCount;
                this.lineTcpWriterWorkerAffinity = getAffinity(properties, env, PropertyKey.LINE_TCP_WRITER_WORKER_AFFINITY, lineTcpWriterWorkerCount);
                this.lineTcpWriterWorkerPoolHaltOnError = getBoolean(properties, env, PropertyKey.LINE_TCP_WRITER_HALT_ON_ERROR, false);
                this.lineTcpWriterWorkerYieldThreshold = getLong(properties, env, PropertyKey.LINE_TCP_WRITER_WORKER_YIELD_THRESHOLD, 10);
                this.lineTcpWriterWorkerNapThreshold = getLong(properties, env, PropertyKey.LINE_TCP_WRITER_WORKER_NAP_THRESHOLD, 7_000);
                this.lineTcpWriterWorkerSleepThreshold = getLong(properties, env, PropertyKey.LINE_TCP_WRITER_WORKER_SLEEP_THRESHOLD, 10_000);
                this.symbolCacheWaitUsBeforeReload = getLong(properties, env, PropertyKey.LINE_TCP_SYMBOL_CACHE_WAIT_US_BEFORE_RELOAD, 500_000);
                this.lineTcpIOWorkerCount = getInt(properties, env, PropertyKey.LINE_TCP_IO_WORKER_COUNT, cpuIoWorkers);
                this.lineTcpIOWorkerAffinity = getAffinity(properties, env, PropertyKey.LINE_TCP_IO_WORKER_AFFINITY, lineTcpIOWorkerCount);
                this.lineTcpIOWorkerPoolHaltOnError = getBoolean(properties, env, PropertyKey.LINE_TCP_IO_HALT_ON_ERROR, false);
                this.lineTcpIOWorkerYieldThreshold = getLong(properties, env, PropertyKey.LINE_TCP_IO_WORKER_YIELD_THRESHOLD, 10);
                this.lineTcpIOWorkerNapThreshold = getLong(properties, env, PropertyKey.LINE_TCP_IO_WORKER_NAP_THRESHOLD, 7_000);
                this.lineTcpIOWorkerSleepThreshold = getLong(properties, env, PropertyKey.LINE_TCP_IO_WORKER_SLEEP_THRESHOLD, 10_000);
                this.lineTcpMaintenanceInterval = getLong(properties, env, PropertyKey.LINE_TCP_MAINTENANCE_JOB_INTERVAL, 1000);
                this.lineTcpCommitIntervalFraction = getDouble(properties, env, PropertyKey.LINE_TCP_COMMIT_INTERVAL_FRACTION, "0.5");
                this.lineTcpCommitIntervalDefault = getLong(properties, env, PropertyKey.LINE_TCP_COMMIT_INTERVAL_DEFAULT, COMMIT_INTERVAL_DEFAULT);
                if (this.lineTcpCommitIntervalDefault < 1L) {
                    log.info().$("invalid default commit interval ").$(lineTcpCommitIntervalDefault).$("), will use ").$(COMMIT_INTERVAL_DEFAULT).$();
                    this.lineTcpCommitIntervalDefault = COMMIT_INTERVAL_DEFAULT;
                }
                this.lineTcpAuthDB = getString(properties, env, PropertyKey.LINE_TCP_AUTH_DB_PATH, null);
                // deprecated
                String defaultTcpPartitionByProperty = getString(properties, env, PropertyKey.LINE_TCP_DEFAULT_PARTITION_BY, "DAY");
                defaultTcpPartitionByProperty = getString(properties, env, PropertyKey.LINE_DEFAULT_PARTITION_BY, defaultTcpPartitionByProperty);
                this.lineTcpDefaultPartitionBy = PartitionBy.fromString(defaultTcpPartitionByProperty);
                if (this.lineTcpDefaultPartitionBy == -1) {
                    log.info().$("invalid partition by ").$(defaultTcpPartitionByProperty).$("), will use DAY for TCP").$();
                    this.lineTcpDefaultPartitionBy = PartitionBy.DAY;
                }
                this.minIdleMsBeforeWriterRelease = getLong(properties, env, PropertyKey.LINE_TCP_MIN_IDLE_MS_BEFORE_WRITER_RELEASE, 500);
                this.lineTcpDisconnectOnError = getBoolean(properties, env, PropertyKey.LINE_TCP_DISCONNECT_ON_ERROR, true);
                final long heartbeatInterval = LineTcpReceiverConfigurationHelper.calcCommitInterval(
                        this.o3MinLagUs,
                        this.lineTcpCommitIntervalFraction,
                        this.lineTcpCommitIntervalDefault
                );
                this.lineTcpNetConnectionHeartbeatInterval = getLong(properties, env, PropertyKey.LINE_TCP_NET_CONNECTION_HEARTBEAT_INTERVAL, heartbeatInterval);
            } else {
                this.lineTcpAuthDB = null;
            }

            this.useLegacyStringDefault = getBoolean(properties, env, PropertyKey.CAIRO_LEGACY_STRING_COLUMN_TYPE_DEFAULT, false);
            if (lineTcpEnabled || (lineHttpEnabled && httpServerEnabled)) {
                LineTimestampAdapter timestampAdapter = getLineTimestampAdaptor(properties, env, PropertyKey.LINE_TCP_TIMESTAMP);
                this.lineTcpTimestampAdapter = new LineTcpTimestampAdapter(timestampAdapter);
                this.stringToCharCastAllowed = getBoolean(properties, env, PropertyKey.LINE_TCP_UNDOCUMENTED_STRING_TO_CHAR_CAST_ALLOWED, false);
                String floatDefaultColumnTypeName = getString(properties, env, PropertyKey.LINE_FLOAT_DEFAULT_COLUMN_TYPE, ColumnType.nameOf(ColumnType.DOUBLE));
                this.floatDefaultColumnType = ColumnType.tagOf(floatDefaultColumnTypeName);
                if (floatDefaultColumnType != ColumnType.DOUBLE && floatDefaultColumnType != ColumnType.FLOAT) {
                    log.info().$("invalid default column type for float ").$(floatDefaultColumnTypeName).$(", will use DOUBLE").$();
                    this.floatDefaultColumnType = ColumnType.DOUBLE;
                }
                String integerDefaultColumnTypeName = getString(properties, env, PropertyKey.LINE_INTEGER_DEFAULT_COLUMN_TYPE, ColumnType.nameOf(ColumnType.LONG));
                this.integerDefaultColumnType = ColumnType.tagOf(integerDefaultColumnTypeName);
                if (integerDefaultColumnType != ColumnType.LONG && integerDefaultColumnType != ColumnType.INT && integerDefaultColumnType != ColumnType.SHORT && integerDefaultColumnType != ColumnType.BYTE) {
                    log.info().$("invalid default column type for integer ").$(integerDefaultColumnTypeName).$(", will use LONG").$();
                    this.integerDefaultColumnType = ColumnType.LONG;
                }
            }

            this.ilpAutoCreateNewColumns = getBoolean(properties, env, PropertyKey.LINE_AUTO_CREATE_NEW_COLUMNS, true);
            this.ilpAutoCreateNewTables = getBoolean(properties, env, PropertyKey.LINE_AUTO_CREATE_NEW_TABLES, true);
            this.sharedWorkerCount = getInt(properties, env, PropertyKey.SHARED_WORKER_COUNT, Math.max(4, cpuAvailable - cpuSpare - cpuUsed));
            this.sharedWorkerAffinity = getAffinity(properties, env, PropertyKey.SHARED_WORKER_AFFINITY, sharedWorkerCount);
            this.sharedWorkerHaltOnError = getBoolean(properties, env, PropertyKey.SHARED_WORKER_HALT_ON_ERROR, false);
            this.sharedWorkerYieldThreshold = getLong(properties, env, PropertyKey.SHARED_WORKER_YIELD_THRESHOLD, 10);
            this.sharedWorkerNapThreshold = getLong(properties, env, PropertyKey.SHARED_WORKER_NAP_THRESHOLD, 7_000);
            this.sharedWorkerSleepThreshold = getLong(properties, env, PropertyKey.SHARED_WORKER_SLEEP_THRESHOLD, 10_000);
            this.sharedWorkerSleepTimeout = getLong(properties, env, PropertyKey.SHARED_WORKER_SLEEP_TIMEOUT, 10);

            // Now all worker counts are known, so we can set select cache capacity props.
            if (pgEnabled) {
                this.pgSelectCacheEnabled = getBoolean(properties, env, PropertyKey.PG_SELECT_CACHE_ENABLED, true);
                final int effectivePGWorkerCount = pgWorkerCount > 0 ? pgWorkerCount : sharedWorkerCount;
                this.pgSelectCacheBlockCount = getInt(properties, env, PropertyKey.PG_SELECT_CACHE_BLOCK_COUNT, 8 * effectivePGWorkerCount);
                this.pgSelectCacheRowCount = getInt(properties, env, PropertyKey.PG_SELECT_CACHE_ROW_COUNT, 2 * effectivePGWorkerCount);
            }
            final int effectiveHttpWorkerCount = httpWorkerCount > 0 ? httpWorkerCount : sharedWorkerCount;
            this.httpSqlCacheEnabled = getBoolean(properties, env, PropertyKey.HTTP_QUERY_CACHE_ENABLED, true);
            this.httpSqlCacheBlockCount = getInt(properties, env, PropertyKey.HTTP_QUERY_CACHE_BLOCK_COUNT, 8 * effectiveHttpWorkerCount);
            this.httpSqlCacheRowCount = getInt(properties, env, PropertyKey.HTTP_QUERY_CACHE_ROW_COUNT, 2 * effectiveHttpWorkerCount);
            this.queryCacheEventQueueCapacity = Numbers.ceilPow2(getInt(properties, env, PropertyKey.CAIRO_QUERY_CACHE_EVENT_QUEUE_CAPACITY, 4));

            this.sqlCompilerPoolCapacity = 2 * (httpWorkerCount + pgWorkerCount + sharedWorkerCount + walApplyWorkerCount);

            final int defaultReduceQueueCapacity = Math.min(2 * sharedWorkerCount, 64);
            this.cairoPageFrameReduceQueueCapacity = Numbers.ceilPow2(getInt(properties, env, PropertyKey.CAIRO_PAGE_FRAME_REDUCE_QUEUE_CAPACITY, defaultReduceQueueCapacity));
            this.cairoGroupByMergeShardQueueCapacity = Numbers.ceilPow2(getInt(properties, env, PropertyKey.CAIRO_SQL_PARALLEL_GROUPBY_MERGE_QUEUE_CAPACITY, defaultReduceQueueCapacity));
            this.cairoGroupByShardingThreshold = getInt(properties, env, PropertyKey.CAIRO_SQL_PARALLEL_GROUPBY_SHARDING_THRESHOLD, 100_000);
            this.cairoGroupByPresizeEnabled = getBoolean(properties, env, PropertyKey.CAIRO_SQL_PARALLEL_GROUPBY_PRESIZE_ENABLED, true);
            this.cairoGroupByPresizeMaxSize = getLong(properties, env, PropertyKey.CAIRO_SQL_PARALLEL_GROUPBY_PRESIZE_MAX_SIZE, 100_000_000);
            this.cairoGroupByPresizeMaxHeapSize = getLongSize(properties, env, PropertyKey.CAIRO_SQL_PARALLEL_GROUPBY_PRESIZE_MAX_HEAP_SIZE, Numbers.SIZE_1GB);
            this.cairoPageFrameReduceRowIdListCapacity = Numbers.ceilPow2(getInt(properties, env, PropertyKey.CAIRO_PAGE_FRAME_ROWID_LIST_CAPACITY, 256));
            this.cairoPageFrameReduceColumnListCapacity = Numbers.ceilPow2(getInt(properties, env, PropertyKey.CAIRO_PAGE_FRAME_COLUMN_LIST_CAPACITY, 16));
            final int defaultReduceShardCount = Math.min(sharedWorkerCount, 4);
            this.cairoPageFrameReduceShardCount = getInt(properties, env, PropertyKey.CAIRO_PAGE_FRAME_SHARD_COUNT, defaultReduceShardCount);
            this.sqlParallelFilterPreTouchEnabled = getBoolean(properties, env, PropertyKey.CAIRO_SQL_PARALLEL_FILTER_PRETOUCH_ENABLED, true);
            this.sqlCopyModelPoolCapacity = getInt(properties, env, PropertyKey.CAIRO_SQL_COPY_MODEL_POOL_CAPACITY, 32);

            boolean defaultParallelSqlEnabled = sharedWorkerCount >= 4;
            this.sqlParallelFilterEnabled = getBoolean(properties, env, PropertyKey.CAIRO_SQL_PARALLEL_FILTER_ENABLED, defaultParallelSqlEnabled);
            this.sqlParallelGroupByEnabled = getBoolean(properties, env, PropertyKey.CAIRO_SQL_PARALLEL_GROUPBY_ENABLED, defaultParallelSqlEnabled);
            this.sqlParallelWorkStealingThreshold = getInt(properties, env, PropertyKey.CAIRO_SQL_PARALLEL_WORK_STEALING_THRESHOLD, 16);
            this.metricsEnabled = getBoolean(properties, env, PropertyKey.METRICS_ENABLED, false);
            this.writerAsyncCommandBusyWaitTimeout = getLong(properties, env, PropertyKey.CAIRO_WRITER_ALTER_BUSY_WAIT_TIMEOUT, 500);
            this.writerAsyncCommandMaxWaitTimeout = getLong(properties, env, PropertyKey.CAIRO_WRITER_ALTER_MAX_WAIT_TIMEOUT, 30_000);
            this.writerTickRowsCountMod = Numbers.ceilPow2(getInt(properties, env, PropertyKey.CAIRO_WRITER_TICK_ROWS_COUNT, 1024)) - 1;
            this.writerAsyncCommandQueueCapacity = Numbers.ceilPow2(getInt(properties, env, PropertyKey.CAIRO_WRITER_COMMAND_QUEUE_CAPACITY, 32));
            this.writerAsyncCommandQueueSlotSize = Numbers.ceilPow2(getLongSize(properties, env, PropertyKey.CAIRO_WRITER_COMMAND_QUEUE_SLOT_SIZE, 2048));

            this.buildInformation = buildInformation;
            this.binaryEncodingMaxLength = getInt(properties, env, PropertyKey.BINARYDATA_ENCODING_MAXLENGTH, 32768);
        }
        this.allowTableRegistrySharedWrite = getBoolean(properties, env, PropertyKey.DEBUG_ALLOW_TABLE_REGISTRY_SHARED_WRITE, false);
        this.enableTestFactories = getBoolean(properties, env, PropertyKey.DEBUG_ENABLE_TEST_FACTORIES, false);

        this.posthogEnabled = getBoolean(properties, env, PropertyKey.POSTHOG_ENABLED, false);
        this.posthogApiKey = getString(properties, env, PropertyKey.POSTHOG_API_KEY, null);
        this.configReloadEnabled = getBoolean(properties, env, PropertyKey.CONFIG_RELOAD_ENABLED, true);
    }

    public static String rootSubdir(CharSequence dbRoot, CharSequence subdir) {
        if (dbRoot != null) {
            int len = dbRoot.length();
            int end = len;
            boolean needsSlash = true;
            for (int i = len - 1; i > -1; --i) {
                if (dbRoot.charAt(i) == Files.SEPARATOR) {
                    if (i == len - 1) {
                        continue;
                    }
                    end = i + 1;
                    needsSlash = false;
                    break;
                }
            }
            StringSink sink = Misc.getThreadLocalSink();
            sink.put(dbRoot, 0, end);
            if (needsSlash) {
                sink.put(Files.SEPARATOR);
            }
            return sink.put(subdir).toString();
        }
        return null;
    }

    @Override
    public CairoConfiguration getCairoConfiguration() {
        return cairoConfiguration;
    }

    @Override
    public FactoryProvider getFactoryProvider() {
        if (factoryProvider == null) {
            throw new IllegalStateException("configuration.init() has not been invoked");
        }
        return factoryProvider;
    }

    @Override
    public HttpMinServerConfiguration getHttpMinServerConfiguration() {
        return httpMinServerConfiguration;
    }

    @Override
    public HttpServerConfiguration getHttpServerConfiguration() {
        return httpServerConfiguration;
    }

    @Override
    public LineTcpReceiverConfiguration getLineTcpReceiverConfiguration() {
        return lineTcpReceiverConfiguration;
    }

    @Override
    public LineUdpReceiverConfiguration getLineUdpReceiverConfiguration() {
        return lineUdpReceiverConfiguration;
    }

    @Override
    public MemoryConfiguration getMemoryConfiguration() {
        return memoryConfiguration;
    }

    @Override
    public MetricsConfiguration getMetricsConfiguration() {
        return metricsConfiguration;
    }

    @Override
    public PGWireConfiguration getPGWireConfiguration() {
        return pgWireConfiguration;
    }

    @Override
    public PublicPassthroughConfiguration getPublicPassthroughConfiguration() {
        return publicPassthroughConfiguration;
    }

    @Override
    public WorkerPoolConfiguration getWalApplyPoolConfiguration() {
        return walApplyPoolConfiguration;
    }

    @Override
    public WorkerPoolConfiguration getWorkerPoolConfiguration() {
        return sharedWorkerPoolConfiguration;
    }

    @Override
    public void init(CairoEngine engine, FreeOnExit freeOnExit) {
        this.factoryProvider = fpf.getInstance(this, engine, freeOnExit);
    }

    public void init(ServerConfiguration config, CairoEngine engine, FreeOnExit freeOnExit) {
        this.factoryProvider = fpf.getInstance(config, engine, freeOnExit);
    }

    public boolean isConfigReloadEnabled() {
        return configReloadEnabled;
    }

    private int[] getAffinity(Properties properties, @Nullable Map<String, String> env, ConfigPropertyKey key, int workerCount) throws ServerConfigurationException {
        final int[] result = new int[workerCount];
        String value = getString(properties, env, key, null);
        if (value == null) {
            Arrays.fill(result, -1);
        } else {
            String[] affinity = value.split(",");
            if (affinity.length != workerCount) {
                throw ServerConfigurationException.forInvalidKey(key.getPropertyPath(), "wrong number of affinity values");
            }
            for (int i = 0; i < workerCount; i++) {
                try {
                    result[i] = Numbers.parseInt(affinity[i]);
                } catch (NumericException e) {
                    throw ServerConfigurationException.forInvalidKey(key.getPropertyPath(), "Invalid affinity value: " + affinity[i]);
                }
            }
        }
        return result;
    }

    private int getCommitMode(Properties properties, @Nullable Map<String, String> env, ConfigPropertyKey key) {
        final String commitMode = getString(properties, env, key, "nosync");

        // must not be null because we provided non-null default value
        assert commitMode != null;

        if (Chars.equalsLowerCaseAscii(commitMode, "nosync")) {
            return CommitMode.NOSYNC;
        }

        if (Chars.equalsLowerCaseAscii(commitMode, "async")) {
            return CommitMode.ASYNC;
        }

        if (Chars.equalsLowerCaseAscii(commitMode, "sync")) {
            return CommitMode.SYNC;
        }

        return CommitMode.NOSYNC;
    }

    private LineTimestampAdapter getLineTimestampAdaptor(Properties properties, Map<String, String> env, ConfigPropertyKey propNm) {
        final String lineUdpTimestampSwitch = getString(properties, env, propNm, "n");
        switch (lineUdpTimestampSwitch) {
            case "u":
                return LineMicroTimestampAdapter.INSTANCE;
            case "ms":
                return LineMilliTimestampAdapter.INSTANCE;
            case "s":
                return LineSecondTimestampAdapter.INSTANCE;
            case "m":
                return LineMinuteTimestampAdapter.INSTANCE;
            case "h":
                return LineHourTimestampAdapter.INSTANCE;
            default:
                return LineNanoTimestampAdapter.INSTANCE;
        }
    }

    private int getSqlJitMode(Properties properties, @Nullable Map<String, String> env) {
        final String jitMode = getString(properties, env, PropertyKey.CAIRO_SQL_JIT_MODE, "on");

        assert jitMode != null;

        if (Chars.equalsLowerCaseAscii(jitMode, "on")) {
            return SqlJitMode.JIT_MODE_ENABLED;
        }

        if (Chars.equalsLowerCaseAscii(jitMode, "off")) {
            return SqlJitMode.JIT_MODE_DISABLED;
        }

        if (Chars.equalsLowerCaseAscii(jitMode, "scalar")) {
            return SqlJitMode.JIT_MODE_FORCE_SCALAR;
        }

        return SqlJitMode.JIT_MODE_ENABLED;
    }

    private DateFormat getTimestampFormat(Properties properties, @Nullable Map<String, String> env) {
        return compiler.compile(getString(properties, env, PropertyKey.CAIRO_SQL_BACKUP_DIR_DATETIME_FORMAT, "yyyy-MM-dd"));
    }

    private boolean pathEquals(String p1, String p2) {
        try {
            if (p1 == null || p2 == null) {
                return false;
            }
            //unfortunately java.io.Files.isSameFile() doesn't work on files that don't exist
            return new File(p1).getCanonicalPath().replace(File.separatorChar, '/')
                    .equals(new File(p2).getCanonicalPath().replace(File.separatorChar, '/'));
        } catch (IOException e) {
            log.info().$("Can't validate configuration property [key=").$(PropertyKey.CAIRO_SQL_COPY_WORK_ROOT.getPropertyPath())
                    .$(", value=").$(p2).$("]");
            return false;
        }
    }

    private void validateProperties(Properties properties, boolean configValidationStrict) throws ServerConfigurationException {
        ValidationResult validation = validator.validate(properties);
        if (validation != null) {
            if (validation.isError && configValidationStrict) {
                throw new ServerConfigurationException(validation.message);
            } else {
                log.advisory().$(validation.message).$();
            }
        }
    }

    protected boolean getBoolean(Properties properties, @Nullable Map<String, String> env, ConfigPropertyKey key, boolean defaultValue) {
        return Boolean.parseBoolean(getString(properties, env, key, Boolean.toString(defaultValue)));
    }

    String getCanonicalPath(String path) throws ServerConfigurationException {
        try {
            return new File(path).getCanonicalPath();
        } catch (IOException e) {
            throw new ServerConfigurationException("Cannot calculate canonical path for configuration property [key=" + PropertyKey.CAIRO_SQL_COPY_WORK_ROOT.getPropertyPath() + ",value=" + path + "]");
        }
    }

    protected double getDouble(Properties properties, @Nullable Map<String, String> env, ConfigPropertyKey key, String defaultValue) throws ServerConfigurationException {
        final String value = getString(properties, env, key, defaultValue);
        try {
            return Numbers.parseDouble(value);
        } catch (NumericException e) {
            throw ServerConfigurationException.forInvalidKey(key.getPropertyPath(), value);
        }
    }

    @SuppressWarnings("SameParameterValue")
    protected int getIPv4Address(Properties properties, Map<String, String> env, ConfigPropertyKey key, String defaultValue) throws ServerConfigurationException {
        final String value = getString(properties, env, key, defaultValue);
        try {
            return Net.parseIPv4(value);
        } catch (NetworkError e) {
            throw ServerConfigurationException.forInvalidKey(key.getPropertyPath(), value);
        }
    }

    protected int getInt(Properties properties, @Nullable Map<String, String> env, ConfigPropertyKey key, int defaultValue) throws ServerConfigurationException {
        final String value = getString(properties, env, key, Integer.toString(defaultValue));
        try {
            return Numbers.parseInt(value);
        } catch (NumericException e) {
            throw ServerConfigurationException.forInvalidKey(key.getPropertyPath(), value);
        }
    }

    protected int getIntPercentage(
            Properties properties,
            @Nullable Map<String, String> env,
            ConfigPropertyKey key,
            int defaultValue
    ) throws ServerConfigurationException {
        int percentage = getInt(properties, env, key, defaultValue);
        if (percentage < 0 || percentage > 100) {
            throw ServerConfigurationException.forInvalidKey(key.getPropertyPath(), Integer.toString(percentage));
        }
        return percentage;
    }

    protected int getIntSize(Properties properties, @Nullable Map<String, String> env, ConfigPropertyKey key, int defaultValue) throws ServerConfigurationException {
        final String value = getString(properties, env, key, Integer.toString(defaultValue));
        try {
            return Numbers.parseIntSize(value);
        } catch (NumericException e) {
            throw ServerConfigurationException.forInvalidKey(key.getPropertyPath(), value);
        }
    }

    protected long getLong(Properties properties, @Nullable Map<String, String> env, ConfigPropertyKey key, long defaultValue) throws ServerConfigurationException {
        final String value = getString(properties, env, key, Long.toString(defaultValue));
        try {
            return Numbers.parseLong(value);
        } catch (NumericException e) {
            throw ServerConfigurationException.forInvalidKey(key.getPropertyPath(), value);
        }
    }

    protected long getLongSize(Properties properties, @Nullable Map<String, String> env, ConfigPropertyKey key, long defaultValue) throws ServerConfigurationException {
        final String value = getString(properties, env, key, Long.toString(defaultValue));
        try {
            return Numbers.parseLongSize(value);
        } catch (NumericException e) {
            throw ServerConfigurationException.forInvalidKey(key.getPropertyPath(), value);
        }
    }

    protected int getQueueCapacity(Properties properties, @Nullable Map<String, String> env, ConfigPropertyKey key, int defaultValue) throws ServerConfigurationException {
        final int value = getInt(properties, env, key, defaultValue);
        if (!Numbers.isPow2(value)) {
            throw ServerConfigurationException.forInvalidKey(key.getPropertyPath(), "Value must be power of 2, e.g. 1,2,4,8,16,32,64...");
        }
        return value;
    }

    protected String getString(Properties properties, @Nullable Map<String, String> env, ConfigPropertyKey key, String defaultValue) {
        String envCandidate = key.getEnvVarName();
        String result = env != null ? env.get(envCandidate) : null;
        final int valueSource;
        if (result != null) {
            log.info().$("env config [key=").$(envCandidate).I$();
            valueSource = ConfigPropertyValue.VALUE_SOURCE_ENV;
        } else {
            result = properties.getProperty(key.getPropertyPath());
            if (result == null) {
                result = defaultValue;
                valueSource = ConfigPropertyValue.VALUE_SOURCE_DEFAULT;
            } else {
                valueSource = ConfigPropertyValue.VALUE_SOURCE_CONF;
            }
        }

        if (!key.isDebug()) {
            allPairs.put(key, new ConfigPropertyValueImpl(result, valueSource, false));
        }
        return result;
    }

    protected PropertyValidator newValidator() {
        return new PropertyValidator();
    }

    protected void parseBindTo(
            Properties properties,
            Map<String, String> env,
            ConfigPropertyKey key,
            String defaultValue,
            BindToParser parser
    ) throws ServerConfigurationException {

        final String bindTo = getString(properties, env, key, defaultValue);
        final int colonIndex = bindTo.indexOf(':');
        if (colonIndex == -1) {
            throw ServerConfigurationException.forInvalidKey(key.getPropertyPath(), bindTo);
        }

        final String ipv4Str = bindTo.substring(0, colonIndex);
        final int ipv4;
        try {
            ipv4 = Net.parseIPv4(ipv4Str);
        } catch (NetworkError e) {
            throw ServerConfigurationException.forInvalidKey(key.getPropertyPath(), ipv4Str);
        }

        final String portStr = bindTo.substring(colonIndex + 1);
        final int port;
        try {
            port = Numbers.parseInt(portStr);
        } catch (NumericException e) {
            throw ServerConfigurationException.forInvalidKey(key.getPropertyPath(), portStr);
        }

        parser.onReady(ipv4, port);
    }

    @FunctionalInterface
    protected interface BindToParser {
        void onReady(int address, int port);
    }

    public static class JsonPropertyValueFormatter {
        public static String bool(boolean value) {
            return Boolean.toString(value);
        }

        public static String integer(int value) {
            return Integer.toString(value);
        }

        public static String str(String value) {
            return value != null ? '"' + value + '"' : "null";
        }
    }

    public static class PropertyValidator {
        protected final Map<ConfigPropertyKey, String> deprecatedSettings = new HashMap<>();
        protected final Map<String, String> obsoleteSettings = new HashMap<>();

        public PropertyValidator() {
            registerObsolete(
                    "line.tcp.commit.timeout",
                    PropertyKey.LINE_TCP_COMMIT_INTERVAL_DEFAULT,
                    PropertyKey.LINE_TCP_COMMIT_INTERVAL_FRACTION
            );
            registerObsolete(
                    "cairo.timestamp.locale",
                    PropertyKey.CAIRO_DATE_LOCALE
            );
            registerObsolete(
                    "pg.timestamp.locale",
                    PropertyKey.PG_DATE_LOCALE
            );
            registerObsolete(
                    "cairo.sql.append.page.size",
                    PropertyKey.CAIRO_WRITER_DATA_APPEND_PAGE_SIZE
            );

            registerDeprecated(
                    PropertyKey.HTTP_MIN_BIND_TO,
                    PropertyKey.HTTP_MIN_NET_BIND_TO
            );
            registerDeprecated(
                    PropertyKey.HTTP_MIN_NET_IDLE_CONNECTION_TIMEOUT,
                    PropertyKey.HTTP_MIN_NET_CONNECTION_TIMEOUT
            );
            registerDeprecated(
                    PropertyKey.HTTP_MIN_NET_QUEUED_CONNECTION_TIMEOUT,
                    PropertyKey.HTTP_MIN_NET_CONNECTION_QUEUE_TIMEOUT
            );
            registerDeprecated(
                    PropertyKey.HTTP_MIN_NET_SND_BUF_SIZE,
                    PropertyKey.HTTP_MIN_NET_CONNECTION_SNDBUF
            );
            registerDeprecated(
                    PropertyKey.HTTP_NET_RCV_BUF_SIZE,
                    PropertyKey.HTTP_MIN_NET_CONNECTION_RCVBUF,
                    PropertyKey.HTTP_NET_CONNECTION_RCVBUF
            );
            registerDeprecated(
                    PropertyKey.HTTP_NET_ACTIVE_CONNECTION_LIMIT,
                    PropertyKey.HTTP_NET_CONNECTION_LIMIT
            );
            registerDeprecated(
                    PropertyKey.HTTP_NET_IDLE_CONNECTION_TIMEOUT,
                    PropertyKey.HTTP_NET_CONNECTION_TIMEOUT
            );
            registerDeprecated(
                    PropertyKey.HTTP_NET_QUEUED_CONNECTION_TIMEOUT,
                    PropertyKey.HTTP_NET_CONNECTION_QUEUE_TIMEOUT
            );
            registerDeprecated(
                    PropertyKey.HTTP_NET_SND_BUF_SIZE,
                    PropertyKey.HTTP_NET_CONNECTION_SNDBUF
            );
            registerDeprecated(
                    PropertyKey.PG_NET_ACTIVE_CONNECTION_LIMIT,
                    PropertyKey.PG_NET_CONNECTION_LIMIT
            );
            registerDeprecated(
                    PropertyKey.PG_NET_IDLE_TIMEOUT,
                    PropertyKey.PG_NET_CONNECTION_TIMEOUT
            );
            registerDeprecated(
                    PropertyKey.PG_NET_RECV_BUF_SIZE,
                    PropertyKey.PG_NET_CONNECTION_RCVBUF
            );
            registerDeprecated(
                    PropertyKey.LINE_TCP_NET_ACTIVE_CONNECTION_LIMIT,
                    PropertyKey.LINE_TCP_NET_CONNECTION_LIMIT
            );
            registerDeprecated(
                    PropertyKey.LINE_TCP_NET_IDLE_TIMEOUT,
                    PropertyKey.LINE_TCP_NET_CONNECTION_TIMEOUT
            );
            registerDeprecated(
                    PropertyKey.LINE_TCP_NET_QUEUED_TIMEOUT,
                    PropertyKey.LINE_TCP_NET_CONNECTION_QUEUE_TIMEOUT
            );
            registerDeprecated(
                    PropertyKey.LINE_TCP_NET_RECV_BUF_SIZE,
                    PropertyKey.LINE_TCP_NET_CONNECTION_RCVBUF
            );
            registerDeprecated(
                    PropertyKey.LINE_TCP_DEFAULT_PARTITION_BY,
                    PropertyKey.LINE_DEFAULT_PARTITION_BY
            );
            registerDeprecated(
                    PropertyKey.CAIRO_REPLACE_BUFFER_MAX_SIZE,
                    PropertyKey.CAIRO_SQL_STR_FUNCTION_BUFFER_MAX_SIZE
            );
            registerDeprecated(
                    PropertyKey.CIRCUIT_BREAKER_BUFFER_SIZE,
                    PropertyKey.NET_TEST_CONNECTION_BUFFER_SIZE
            );
            registerDeprecated(
                    PropertyKey.CAIRO_PAGE_FRAME_TASK_POOL_CAPACITY
            );
            registerDeprecated(
                    PropertyKey.CAIRO_SQL_MAP_PAGE_SIZE,
                    PropertyKey.CAIRO_SQL_SMALL_MAP_PAGE_SIZE
            );
            registerDeprecated(
                    PropertyKey.CAIRO_SQL_MAP_KEY_CAPACITY,
                    PropertyKey.CAIRO_SQL_SMALL_MAP_KEY_CAPACITY
            );
            registerDeprecated(PropertyKey.PG_INSERT_POOL_CAPACITY);
            registerDeprecated(PropertyKey.LINE_UDP_TIMESTAMP);
            registerDeprecated(PropertyKey.LINE_TCP_TIMESTAMP);
            registerDeprecated(PropertyKey.CAIRO_SQL_JIT_ROWS_THRESHOLD);
            registerDeprecated(PropertyKey.CAIRO_COMPACT_MAP_LOAD_FACTOR);
            registerDeprecated(PropertyKey.CAIRO_DEFAULT_MAP_TYPE);
            registerDeprecated(
                    PropertyKey.CAIRO_SQL_ANALYTIC_COLUMN_POOL_CAPACITY,
                    PropertyKey.CAIRO_SQL_WINDOW_COLUMN_POOL_CAPACITY
            );
            registerDeprecated(
                    PropertyKey.CAIRO_SQL_ANALYTIC_STORE_PAGE_SIZE,
                    PropertyKey.CAIRO_SQL_WINDOW_STORE_PAGE_SIZE
            );
            registerDeprecated(
                    PropertyKey.CAIRO_SQL_ANALYTIC_STORE_MAX_PAGES,
                    PropertyKey.CAIRO_SQL_WINDOW_STORE_MAX_PAGES
            );
            registerDeprecated(
                    PropertyKey.CAIRO_SQL_ANALYTIC_ROWID_PAGE_SIZE,
                    PropertyKey.CAIRO_SQL_WINDOW_ROWID_PAGE_SIZE
            );
            registerDeprecated(
                    PropertyKey.CAIRO_SQL_ANALYTIC_ROWID_MAX_PAGES,
                    PropertyKey.CAIRO_SQL_WINDOW_ROWID_MAX_PAGES
            );
            registerDeprecated(
                    PropertyKey.CAIRO_SQL_ANALYTIC_TREE_PAGE_SIZE,
                    PropertyKey.CAIRO_SQL_WINDOW_TREE_PAGE_SIZE
            );
            registerDeprecated(
                    PropertyKey.CAIRO_SQL_ANALYTIC_TREE_MAX_PAGES,
                    PropertyKey.CAIRO_SQL_WINDOW_TREE_MAX_PAGES
            );
        }

        public ValidationResult validate(Properties properties) {
            // Settings that used to be valid but no longer are.
            Map<String, String> obsolete = new HashMap<>();

            // Settings that are still valid but are now superseded by newer ones.
            Map<String, String> deprecated = new HashMap<>();

            // Settings that are not recognized.
            Set<String> incorrect = new HashSet<>();

            for (String propName : properties.stringPropertyNames()) {
                Optional<ConfigPropertyKey> prop = lookupConfigProperty(propName);
                if (prop.isPresent()) {
                    String deprecationMsg = deprecatedSettings.get(prop.get());
                    if (deprecationMsg != null) {
                        deprecated.put(propName, deprecationMsg);
                    }
                } else {
                    String obsoleteMsg = obsoleteSettings.get(propName);
                    if (obsoleteMsg != null) {
                        obsolete.put(propName, obsoleteMsg);
                    } else {
                        incorrect.add(propName);
                    }
                }
            }

            if (obsolete.isEmpty() && deprecated.isEmpty() && incorrect.isEmpty()) {
                return null;
            }

            boolean isError = false;

            StringBuilder sb = new StringBuilder("Configuration issues:\n");

            if (!incorrect.isEmpty()) {
                isError = true;
                sb.append("    Invalid settings (not recognized, probable typos):\n");
                for (String key : incorrect) {
                    sb.append("        * ");
                    sb.append(key);
                    sb.append('\n');
                }
            }

            if (!obsolete.isEmpty()) {
                isError = true;
                sb.append("    Obsolete settings (no longer recognized):\n");
                for (Map.Entry<String, String> entry : obsolete.entrySet()) {
                    sb.append("        * ");
                    sb.append(entry.getKey());
                    sb.append(": ");
                    sb.append(entry.getValue());
                    sb.append('\n');
                }
            }

            if (!deprecated.isEmpty()) {
                sb.append("    Deprecated settings (recognized but superseded by newer settings):\n");
                for (Map.Entry<String, String> entry : deprecated.entrySet()) {
                    sb.append("        * ");
                    sb.append(entry.getKey());
                    sb.append(": ");
                    sb.append(entry.getValue());
                    sb.append('\n');
                }
            }

            return new ValidationResult(isError, sb.toString());
        }

        private static <KeyT> void registerReplacements(
                Map<KeyT, String> map,
                KeyT old,
                ConfigPropertyKey... replacements
        ) {
            if (replacements.length > 0) {
                final StringBuilder sb = new StringBuilder("Replaced by ");
                for (int index = 0; index < replacements.length; index++) {
                    if (index > 0) {
                        sb.append(index < (replacements.length - 1) ? ", " : " and ");
                    }
                    String replacement = replacements[index].getPropertyPath();
                    sb.append('`');
                    sb.append(replacement);
                    sb.append('`');
                }
                map.put(old, sb.toString());
            } else {
                map.put(old, "No longer used");
            }
        }

        protected Optional<ConfigPropertyKey> lookupConfigProperty(String propName) {
            return PropertyKey.getByString(propName).map(prop -> prop);
        }

        protected void registerDeprecated(ConfigPropertyKey old, ConfigPropertyKey... replacements) {
            registerReplacements(deprecatedSettings, old, replacements);
        }

        protected void registerObsolete(String old, ConfigPropertyKey... replacements) {
            registerReplacements(obsoleteSettings, old, replacements);
        }
    }

    public static class ValidationResult {
        public final boolean isError;
        public final String message;

        private ValidationResult(boolean isError, String message) {
            this.isError = isError;
            this.message = message;
        }
    }

    class PropCairoConfiguration implements CairoConfiguration {
        private final LongSupplier randomIDSupplier = () -> getRandom().nextPositiveLong();
        private final LongSupplier sequentialIDSupplier = new LongSupplier() {
            final AtomicLong value = new AtomicLong();

            @Override
            public long getAsLong() {
                return value.incrementAndGet();
            }
        };

        @Override
        public boolean attachPartitionCopy() {
            return cairoAttachPartitionCopy;
        }

        @Override
<<<<<<< HEAD
        public CharSequence getLegacyCheckpointRoot() {
=======
        public @NotNull CharSequence getLegacyCheckpointRoot() {
>>>>>>> 51e5052d
            return legacyCheckpointRoot;
        }

        @Override
        public boolean enableTestFactories() {
            return enableTestFactories;
        }

        @Override
        public @Nullable ObjObjHashMap<ConfigPropertyKey, ConfigPropertyValue> getAllPairs() {
            return allPairs;
        }

        @Override
        public boolean getAllowTableRegistrySharedWrite() {
            return allowTableRegistrySharedWrite;
        }

        @Override
        public @NotNull String getAttachPartitionSuffix() {
            return cairoAttachPartitionSuffix;
        }

        @Override
        public DateFormat getBackupDirTimestampFormat() {
            return backupDirTimestampFormat;
        }

        @Override
        public int getBackupMkDirMode() {
            return backupMkdirMode;
        }

        @Override
        public CharSequence getBackupRoot() {
            return backupRoot;
        }

        @Override
        public @NotNull CharSequence getBackupTempDirName() {
            return backupTempDirName;
        }

        @Override
        public int getBinaryEncodingMaxLength() {
            return binaryEncodingMaxLength;
        }

        @Override
        public int getBindVariablePoolSize() {
            return sqlBindVariablePoolSize;
        }

        @Override
        public @NotNull BuildInformation getBuildInformation() {
            return buildInformation;
        }

        @Override
        public boolean getCairoSqlLegacyOperatorPrecedence() {
            return cairoSqlLegacyOperatorPrecedence;
        }

        @Override
        public @NotNull SqlExecutionCircuitBreakerConfiguration getCircuitBreakerConfiguration() {
            return circuitBreakerConfiguration;
        }

        @Override
        public int getColumnCastModelPoolCapacity() {
            return sqlColumnCastModelPoolCapacity;
        }

        @Override
        public int getColumnIndexerQueueCapacity() {
            return columnIndexerQueueCapacity;
        }

        @Override
        public int getColumnPurgeQueueCapacity() {
            return columnPurgeQueueCapacity;
        }

        @Override
        public long getColumnPurgeRetryDelay() {
            return columnPurgeRetryDelay;
        }

        @Override
        public long getColumnPurgeRetryDelayLimit() {
            return columnPurgeRetryDelayLimit;
        }

        @Override
        public double getColumnPurgeRetryDelayMultiplier() {
            return columnPurgeRetryDelayMultiplier;
        }

        @Override
        public int getColumnPurgeTaskPoolCapacity() {
            return columnPurgeTaskPoolCapacity;
        }

        @Override
        public int getCommitMode() {
            return commitMode;
        }

        @Override
        public @NotNull CharSequence getConfRoot() {
            return confRoot;
        }

        @Override
        public @NotNull LongSupplier getCopyIDSupplier() {
            if (cairoSQLCopyIdSupplier == 0) {
                return randomIDSupplier;
            }
            return sequentialIDSupplier;
        }

        @Override
        public int getCopyPoolCapacity() {
            return sqlCopyModelPoolCapacity;
        }

        @Override
        public int getCountDistinctCapacity() {
            return sqlCountDistinctCapacity;
        }

        @Override
        public double getCountDistinctLoadFactor() {
            return sqlCountDistinctLoadFactor;
        }

        @Override
        public int getCreateAsSelectRetryCount() {
            return createAsSelectRetryCount;
        }

        @Override
        public long getCreateTableModelBatchSize() {
            return sqlCreateTableModelBatchSize;
        }

        @Override
        public int getCreateTableModelPoolCapacity() {
            return sqlCreateTableModelPoolCapacity;
        }

        @Override
        public long getDataAppendPageSize() {
            return writerDataAppendPageSize;
        }

        @Override
        public long getDataIndexKeyAppendPageSize() {
            return writerDataIndexKeyAppendPageSize;
        }

        @Override
        public long getDataIndexValueAppendPageSize() {
            return writerDataIndexValueAppendPageSize;
        }

        @Override
        public long getDatabaseIdHi() {
            return instanceHashHi;
        }

        @Override
        public long getDatabaseIdLo() {
            return instanceHashLo;
        }

        @Override
        public @NotNull CharSequence getDbDirectory() {
            return dbDirectory;
        }

        @Override
        public @NotNull DateLocale getDefaultDateLocale() {
            return locale;
        }

        @Override
        public int getDefaultSeqPartTxnCount() {
            return defaultSeqPartTxnCount;
        }

        @Override
        public boolean getDefaultSymbolCacheFlag() {
            return defaultSymbolCacheFlag;
        }

        @Override
        public int getDefaultSymbolCapacity() {
            return defaultSymbolCapacity;
        }

        @Override
        public int getDetachedMkDirMode() {
            return detachedMkdirMode;
        }

        @Override
        public int getDoubleToStrCastScale() {
            return sqlDoubleToStrCastScale;
        }

        @Override
        public int getExplainPoolCapacity() {
            return sqlExplainModelPoolCapacity;
        }

        @Override
        public @NotNull FactoryProvider getFactoryProvider() {
            return factoryProvider;
        }

        @Override
        public int getFileOperationRetryCount() {
            return fileOperationRetryCount;
        }

        @Override
        public @NotNull FilesFacade getFilesFacade() {
            return filesFacade;
        }

        @Override
        public int getFloatToStrCastScale() {
            return sqlFloatToStrCastScale;
        }

        @Override
        public long getGroupByAllocatorDefaultChunkSize() {
            return sqlGroupByAllocatorChunkSize;
        }

        @Override
        public long getGroupByAllocatorMaxChunkSize() {
            return sqlGroupByAllocatorMaxChunkSize;
        }

        @Override
        public int getGroupByMapCapacity() {
            return sqlGroupByMapCapacity;
        }

        @Override
        public int getGroupByMergeShardQueueCapacity() {
            return cairoGroupByMergeShardQueueCapacity;
        }

        @Override
        public int getGroupByPoolCapacity() {
            return sqlGroupByPoolCapacity;
        }

        @Override
        public long getGroupByPresizeMaxHeapSize() {
            return cairoGroupByPresizeMaxHeapSize;
        }

        @Override
        public long getGroupByPresizeMaxSize() {
            return cairoGroupByPresizeMaxSize;
        }

        @Override
        public int getGroupByShardingThreshold() {
            return cairoGroupByShardingThreshold;
        }

        @Override
        public long getIdleCheckInterval() {
            return idleCheckInterval;
        }

        @Override
        public int getInactiveReaderMaxOpenPartitions() {
            return inactiveReaderMaxOpenPartitions;
        }

        @Override
        public long getInactiveReaderTTL() {
            return inactiveReaderTTL;
        }

        @Override
        public long getInactiveWalWriterTTL() {
            return inactiveWalWriterTTL;
        }

        @Override
        public long getInactiveWriterTTL() {
            return inactiveWriterTTL;
        }

        @Override
        public int getIndexValueBlockSize() {
            return indexValueBlockSize;
        }

        @Override
        public long getInsertModelBatchSize() {
            return sqlInsertModelBatchSize;
        }

        @Override
        public int getInsertModelPoolCapacity() {
            return sqlInsertModelPoolCapacity;
        }

        @Override
        public int getLatestByQueueCapacity() {
            return latestByQueueCapacity;
        }

        @Override
        public int getMaxCrashFiles() {
            return cairoMaxCrashFiles;
        }

        @Override
        public int getMaxFileNameLength() {
            return maxFileNameLength;
        }

        @Override
        public int getMaxSqlRecompileAttempts() {
            return maxSqlRecompileAttempts;
        }

        @Override
        public int getMaxSwapFileCount() {
            return maxSwapFileCount;
        }

        @Override
        public int getMaxSymbolNotEqualsCount() {
            return sqlMaxSymbolNotEqualsCount;
        }

        @Override
        public int getMaxUncommittedRows() {
            return maxUncommittedRows;
        }

        @Override
        public int getMetadataPoolCapacity() {
            return sqlModelPoolCapacity;
        }

        @Override
        public @NotNull MicrosecondClock getMicrosecondClock() {
            return microsecondClock;
        }

        @Override
        public long getMiscAppendPageSize() {
            return writerMiscAppendPageSize;
        }

        @Override
        public int getMkDirMode() {
            return mkdirMode;
        }

        @Override
        public int getO3CallbackQueueCapacity() {
            return o3CallbackQueueCapacity;
        }

        @Override
        public int getO3ColumnMemorySize() {
            return o3ColumnMemorySize;
        }

        @Override
        public int getO3CopyQueueCapacity() {
            return o3CopyQueueCapacity;
        }

        @Override
        public int getO3LagCalculationWindowsSize() {
            return o3LagCalculationWindowsSize;
        }

        @Override
        public int getO3LastPartitionMaxSplits() {
            return o3LastPartitionMaxSplits;
        }

        @Override
        public long getO3MaxLag() {
            return o3MaxLag;
        }

        @Override
        public int getO3MemMaxPages() {
            return Integer.MAX_VALUE;
        }

        @Override
        public long getO3MinLag() {
            return o3MinLagUs;
        }

        @Override
        public int getO3OpenColumnQueueCapacity() {
            return o3OpenColumnQueueCapacity;
        }

        @Override
        public int getO3PartitionQueueCapacity() {
            return o3PartitionQueueCapacity;
        }

        @Override
        public int getO3PurgeDiscoveryQueueCapacity() {
            return o3PurgeDiscoveryQueueCapacity;
        }

        @Override
        public int getPageFrameReduceColumnListCapacity() {
            return cairoPageFrameReduceColumnListCapacity;
        }

        @Override
        public int getPageFrameReduceQueueCapacity() {
            return cairoPageFrameReduceQueueCapacity;
        }

        @Override
        public int getPageFrameReduceRowIdListCapacity() {
            return cairoPageFrameReduceRowIdListCapacity;
        }

        @Override
        public int getPageFrameReduceShardCount() {
            return cairoPageFrameReduceShardCount;
        }

        @Override
        public int getParallelIndexThreshold() {
            return parallelIndexThreshold;
        }

        @Override
        public long getPartitionO3SplitMinSize() {
            return o3PartitionSplitMinSize;
        }

        @Override
        public int getPartitionPurgeListCapacity() {
            return o3PartitionPurgeListCapacity;
        }

        @Override
        public int getQueryCacheEventQueueCapacity() {
            return queryCacheEventQueueCapacity;
        }

        @Override
        public int getQueryRegistryPoolSize() {
            return sqlQueryRegistryPoolSize;
        }

        @Override
        public int getReaderPoolMaxSegments() {
            return readerPoolMaxSegments;
        }

        @Override
        public int getRenameTableModelPoolCapacity() {
            return sqlRenameTableModelPoolCapacity;
        }

        @Override
        public int getRepeatMigrationsFromVersion() {
            return repeatMigrationFromVersion;
        }

        @Override
        public int getRndFunctionMemoryMaxPages() {
            return rndFunctionMemoryMaxPages;
        }

        @Override
        public int getRndFunctionMemoryPageSize() {
            return rndFunctionMemoryPageSize;
        }

        @Override
        public @NotNull String getRoot() {
            return root;
        }

        @Override
        public boolean getSampleByDefaultAlignmentCalendar() {
            return sqlSampleByDefaultAlignment;
        }

        @Override
        public int getSampleByIndexSearchPageSize() {
            return sqlSampleByIndexSearchPageSize;
        }

        @Override
        public long getSequencerCheckInterval() {
            return sequencerCheckInterval;
        }

        @Override
        public @NotNull CharSequence getSnapshotInstanceId() {
            return snapshotInstanceId;
        }

        @Override
        public @NotNull CharSequence getCheckpointRoot() {
            return checkpointRoot;
        }

        @Override
        public long getSpinLockTimeout() {
            return spinLockTimeout;
        }

        @Override
        public int getSqlAsOfJoinLookAhead() {
            return sqlAsOfJoinLookahead;
        }

        @Override
        public int getSqlCharacterStoreCapacity() {
            return sqlCharacterStoreCapacity;
        }

        @Override
        public int getSqlCharacterStoreSequencePoolCapacity() {
            return sqlCharacterStoreSequencePoolCapacity;
        }

        @Override
        public int getSqlColumnPoolCapacity() {
            return sqlColumnPoolCapacity;
        }

        @Override
        public int getSqlCompilerPoolCapacity() {
            return sqlCompilerPoolCapacity;
        }

        @Override
        public int getSqlCopyBufferSize() {
            return sqlCopyBufferSize;
        }

        @Override
        public CharSequence getSqlCopyInputRoot() {
            return cairoSqlCopyRoot;
        }

        @Override
        public CharSequence getSqlCopyInputWorkRoot() {
            return cairoSqlCopyWorkRoot;
        }

        @Override
        public int getSqlCopyLogRetentionDays() {
            return cairoSqlCopyLogRetentionDays;
        }

        @Override
        public long getSqlCopyMaxIndexChunkSize() {
            return cairoSqlCopyMaxIndexChunkSize;
        }

        @Override
        public int getSqlCopyQueueCapacity() {
            return cairoSqlCopyQueueCapacity;
        }

        @Override
        public int getSqlDistinctTimestampKeyCapacity() {
            return sqlDistinctTimestampKeyCapacity;
        }

        @Override
        public double getSqlDistinctTimestampLoadFactor() {
            return sqlDistinctTimestampLoadFactor;
        }

        @Override
        public int getSqlExpressionPoolCapacity() {
            return sqlExpressionPoolCapacity;
        }

        @Override
        public double getSqlFastMapLoadFactor() {
            return sqlFastMapLoadFactor;
        }

        @Override
        public int getSqlHashJoinLightValueMaxPages() {
            return sqlHashJoinLightValueMaxPages;
        }

        @Override
        public int getSqlHashJoinLightValuePageSize() {
            return sqlHashJoinLightValuePageSize;
        }

        @Override
        public int getSqlHashJoinValueMaxPages() {
            return sqlHashJoinValueMaxPages;
        }

        @Override
        public int getSqlHashJoinValuePageSize() {
            return sqlHashJoinValuePageSize;
        }

        @Override
        public int getSqlJitBindVarsMemoryMaxPages() {
            return sqlJitBindVarsMemoryMaxPages;
        }

        @Override
        public int getSqlJitBindVarsMemoryPageSize() {
            return sqlJitBindVarsMemoryPageSize;
        }

        @Override
        public int getSqlJitIRMemoryMaxPages() {
            return sqlJitIRMemoryMaxPages;
        }

        @Override
        public int getSqlJitIRMemoryPageSize() {
            return sqlJitIRMemoryPageSize;
        }

        @Override
        public int getSqlJitMode() {
            return sqlJitMode;
        }

        @Override
        public int getSqlJitPageAddressCacheThreshold() {
            return sqlJitPageAddressCacheThreshold;
        }

        @Override
        public int getSqlJoinContextPoolCapacity() {
            return sqlJoinContextPoolCapacity;
        }

        @Override
        public int getSqlJoinMetadataMaxResizes() {
            return sqlJoinMetadataMaxResizes;
        }

        @Override
        public int getSqlJoinMetadataPageSize() {
            return sqlJoinMetadataPageSize;
        }

        @Override
        public long getSqlLatestByRowCount() {
            return sqlLatestByRowCount;
        }

        @Override
        public int getSqlLexerPoolCapacity() {
            return sqlLexerPoolCapacity;
        }

        @Override
        public int getSqlMapMaxPages() {
            return sqlMapMaxPages;
        }

        @Override
        public int getSqlMapMaxResizes() {
            return sqlMapMaxResizes;
        }

        @Override
        public int getSqlMaxNegativeLimit() {
            return sqlMaxNegativeLimit;
        }

        @Override
        public int getSqlModelPoolCapacity() {
            return sqlModelPoolCapacity;
        }

        @Override
        public int getSqlPageFrameMaxRows() {
            return sqlPageFrameMaxRows;
        }

        @Override
        public int getSqlPageFrameMinRows() {
            return sqlPageFrameMinRows;
        }

        @Override
        public int getSqlParallelWorkStealingThreshold() {
            return sqlParallelWorkStealingThreshold;
        }

        @Override
        public int getSqlSmallMapKeyCapacity() {
            return sqlSmallMapKeyCapacity;
        }

        @Override
        public long getSqlSmallMapPageSize() {
            return sqlSmallMapPageSize;
        }

        @Override
        public int getSqlSortKeyMaxPages() {
            return sqlSortKeyMaxPages;
        }

        @Override
        public long getSqlSortKeyPageSize() {
            return sqlSortKeyPageSize;
        }

        @Override
        public int getSqlSortLightValueMaxPages() {
            return sqlSortLightValueMaxPages;
        }

        @Override
        public long getSqlSortLightValuePageSize() {
            return sqlSortLightValuePageSize;
        }

        @Override
        public int getSqlSortValueMaxPages() {
            return sqlSortValueMaxPages;
        }

        @Override
        public int getSqlSortValuePageSize() {
            return sqlSortValuePageSize;
        }

        @Override
        public int getSqlUnorderedMapMaxEntrySize() {
            return sqlUnorderedMapMaxEntrySize;
        }

        @Override
        public int getSqlWindowInitialRangeBufferSize() {
            return sqlWindowInitialRangeBufferSize;
        }

        @Override
        public int getSqlWindowMaxRecursion() {
            return sqlWindowMaxRecursion;
        }

        @Override
        public int getSqlWindowRowIdMaxPages() {
            return sqlWindowRowIdMaxPages;
        }

        @Override
        public int getSqlWindowRowIdPageSize() {
            return sqlWindowRowIdPageSize;
        }

        @Override
        public int getSqlWindowStoreMaxPages() {
            return sqlWindowStoreMaxPages;
        }

        @Override
        public int getSqlWindowStorePageSize() {
            return sqlWindowStorePageSize;
        }

        @Override
        public int getSqlWindowTreeKeyMaxPages() {
            return sqlWindowTreeKeyMaxPages;
        }

        @Override
        public int getSqlWindowTreeKeyPageSize() {
            return sqlWindowTreeKeyPageSize;
        }

        @Override
        public int getStrFunctionMaxBufferLength() {
            return sqlStrFunctionBufferMaxSize;
        }

        @Override
        public long getSystemDataAppendPageSize() {
            return systemWriterDataAppendPageSize;
        }

        @Override
        public int getSystemO3ColumnMemorySize() {
            return systemO3ColumnMemorySize;
        }

        @Override
        public @NotNull CharSequence getSystemTableNamePrefix() {
            return systemTableNamePrefix;
        }

        @Override
        public long getSystemWalDataAppendPageSize() {
            return systemWalWriterDataAppendPageSize;
        }

        @Override
        public long getSystemWalEventAppendPageSize() {
            return systemWalWriterEventAppendPageSize;
        }

        @Override
        public long getTableRegistryAutoReloadFrequency() {
            return cairoTableRegistryAutoReloadFrequency;
        }

        @Override
        public int getTableRegistryCompactionThreshold() {
            return cairoTableRegistryCompactionThreshold;
        }

        public @NotNull TelemetryConfiguration getTelemetryConfiguration() {
            return telemetryConfiguration;
        }

        @Override
        public CharSequence getTempRenamePendingTablePrefix() {
            return tempRenamePendingTablePrefix;
        }

        @Override
        public @NotNull TextConfiguration getTextConfiguration() {
            return textConfiguration;
        }

        @Override
        public int getTxnScoreboardEntryCount() {
            return sqlTxnScoreboardEntryCount;
        }

        @Override
        public int getVectorAggregateQueueCapacity() {
            return vectorAggregateQueueCapacity;
        }

        @Override
        public @NotNull VolumeDefinitions getVolumeDefinitions() {
            return volumeDefinitions;
        }

        @Override
        public int getWalApplyLookAheadTransactionCount() {
            return walApplyLookAheadTransactionCount;
        }

        @Override
        public long getWalApplyTableTimeQuota() {
            return walApplyTableTimeQuota;
        }

        @Override
        public long getWalDataAppendPageSize() {
            return walWriterDataAppendPageSize;
        }

        @Override
        public boolean getWalEnabledDefault() {
            return walEnabledDefault;
        }

        @Override
        public long getWalEventAppendPageSize() {
            return walWriterEventAppendPageSize;
        }

        @Override
        public double getWalLagRowsMultiplier() {
            return walSquashUncommittedRowsMultiplier;
        }

        @Override
        public long getWalMaxLagSize() {
            return walMaxLagSize;
        }

        @Override
        public int getWalMaxLagTxnCount() {
            return walMaxLagTxnCount;
        }

        @Override
        public int getWalMaxSegmentFileDescriptorsCache() {
            return walMaxSegmentFileDescriptorsCache;
        }

        @Override
        public long getWalPurgeInterval() {
            return walPurgeInterval;
        }

        @Override
        public int getWalPurgeWaitBeforeDelete() {
            return walPurgeWaitBeforeDelete;
        }

        @Override
        public int getWalRecreateDistressedSequencerAttempts() {
            return walRecreateDistressedSequencerAttempts;
        }

        @Override
        public long getWalSegmentRolloverRowCount() {
            return walSegmentRolloverRowCount;
        }

        @Override
        public long getWalSegmentRolloverSize() {
            return walSegmentRolloverSize;
        }

        @Override
        public int getWalTxnNotificationQueueCapacity() {
            return walTxnNotificationQueueCapacity;
        }

        @Override
        public int getWalWriterPoolMaxSegments() {
            return walWriterPoolMaxSegments;
        }

        @Override
        public int getWindowColumnPoolCapacity() {
            return sqlWindowColumnPoolCapacity;
        }

        @Override
        public int getWithClauseModelPoolCapacity() {
            return sqlWithClauseModelPoolCapacity;
        }

        @Override
        public long getWorkStealTimeoutNanos() {
            return workStealTimeoutNanos;
        }

        @Override
        public long getWriterAsyncCommandBusyWaitTimeout() {
            return writerAsyncCommandBusyWaitTimeout;
        }

        @Override
        public long getWriterAsyncCommandMaxTimeout() {
            return writerAsyncCommandMaxWaitTimeout;
        }

        @Override
        public int getWriterCommandQueueCapacity() {
            return writerAsyncCommandQueueCapacity;
        }

        @Override
        public long getWriterCommandQueueSlotSize() {
            return writerAsyncCommandQueueSlotSize;
        }

        @Override
        public long getWriterFileOpenOpts() {
            return writerFileOpenOpts;
        }

        @Override
        public int getWriterTickRowsCountMod() {
            return writerTickRowsCountMod;
        }

        @Override
        public boolean isDevModeEnabled() {
            return devModeEnabled;
        }

        @Override
        public boolean isGroupByPresizeEnabled() {
            return cairoGroupByPresizeEnabled;
        }

        @Override
        public boolean isIOURingEnabled() {
            return ioURingEnabled;
        }

        @Override
        public boolean isMultiKeyDedupEnabled() {
            return false;
        }

        @Override
        public boolean isO3QuickSortEnabled() {
            return o3QuickSortEnabled;
        }

        @Override
        public boolean isParallelIndexingEnabled() {
            return parallelIndexingEnabled;
        }

        @Override
        public boolean isReadOnlyInstance() {
            return isReadOnlyInstance;
        }

        @Override
        public boolean isCheckpointRecoveryEnabled() {
            return checkpointRecoveryEnabled;
        }

        @Override
        public boolean isSqlJitDebugEnabled() {
            return sqlJitDebugEnabled;
        }

        @Override
        public boolean isSqlParallelFilterEnabled() {
            return sqlParallelFilterEnabled;
        }

        @Override
        public boolean isSqlParallelFilterPreTouchEnabled() {
            return sqlParallelFilterPreTouchEnabled;
        }

        @Override
        public boolean isSqlParallelGroupByEnabled() {
            return sqlParallelGroupByEnabled;
        }

        @Override
        public boolean isTableTypeConversionEnabled() {
            return tableTypeConversionEnabled;
        }

        @Override
        public boolean isWalApplyEnabled() {
            return walApplyEnabled;
        }

        public boolean isWalSupported() {
            return walSupported;
        }

        @Override
        public boolean isWriterMixedIOEnabled() {
            return writerMixedIOEnabled;
        }

        @Override
        public boolean mangleTableDirNames() {
            return false;
        }

        @Override
        public void populateSettings(CharSequenceObjHashMap<CharSequence> settings) {
            settings.put(RELEASE_TYPE, str(getReleaseType()));
            settings.put(RELEASE_VERSION, str(getBuildInformation().getSwVersion()));
            settings.put(ACL_ENABLED, Boolean.toString(!Chars.empty(httpUsername)));
        }
    }

    private class PropHttpContextConfiguration implements HttpContextConfiguration {

        @Override
        public boolean allowDeflateBeforeSend() {
            return httpAllowDeflateBeforeSend;
        }

        @Override
        public boolean areCookiesEnabled() {
            return httpServerCookiesEnabled;
        }

        @Override
        public int getConnectionPoolInitialCapacity() {
            return connectionPoolInitialCapacity;
        }

        @Override
        public int getConnectionStringPoolCapacity() {
            return connectionStringPoolCapacity;
        }

        @Override
        public boolean getDumpNetworkTraffic() {
            return false;
        }

        @Override
        public FactoryProvider getFactoryProvider() {
            return factoryProvider;
        }

        @Override
        public int getForceRecvFragmentationChunkSize() {
            return httpForceRecvFragmentationChunkSize;
        }

        @Override
        public int getForceSendFragmentationChunkSize() {
            return httpForceSendFragmentationChunkSize;
        }

        @Override
        public String getHttpVersion() {
            return httpVersion;
        }

        @Override
        public MillisecondClock getMillisecondClock() {
            return httpFrozenClock ? StationaryMillisClock.INSTANCE : MillisecondClockImpl.INSTANCE;
        }

        @Override
        public int getMultipartHeaderBufferSize() {
            return multipartHeaderBufferSize;
        }

        @Override
        public long getMultipartIdleSpinCount() {
            return multipartIdleSpinCount;
        }

        @Override
        public NanosecondClock getNanosecondClock() {
            return httpFrozenClock ? StationaryNanosClock.INSTANCE : NanosecondClockImpl.INSTANCE;
        }

        @Override
        public NetworkFacade getNetworkFacade() {
            return NetworkFacadeImpl.INSTANCE;
        }

        @Override
        public int getRecvBufferSize() {
            return httpRecvBufferSize;
        }

        @Override
        public int getRequestHeaderBufferSize() {
            return requestHeaderBufferSize;
        }

        @Override
        public int getSendBufferSize() {
            return httpSendBufferSize;
        }

        @Override
        public boolean getServerKeepAlive() {
            return httpServerKeepAlive;
        }

        @Override
        public boolean readOnlySecurityContext() {
            return httpReadOnlySecurityContext || isReadOnlyInstance;
        }
    }

    private class PropHttpIODispatcherConfiguration implements IODispatcherConfiguration {
        @Override
        public int getBindIPv4Address() {
            return httpNetBindIPv4Address;
        }

        @Override
        public int getBindPort() {
            return httpNetBindPort;
        }

        @Override
        public MillisecondClock getClock() {
            return MillisecondClockImpl.INSTANCE;
        }

        @Override
        public String getDispatcherLogName() {
            return "http-server";
        }

        @Override
        public EpollFacade getEpollFacade() {
            return EpollFacadeImpl.INSTANCE;
        }

        @Override
        public long getHeartbeatInterval() {
            return -1L;
        }

        @Override
        public boolean getHint() {
            return httpNetConnectionHint;
        }

        @Override
        public KqueueFacade getKqueueFacade() {
            return KqueueFacadeImpl.INSTANCE;
        }

        @Override
        public int getLimit() {
            return httpNetConnectionLimit;
        }

        @Override
        public NetworkFacade getNetworkFacade() {
            return NetworkFacadeImpl.INSTANCE;
        }

        @Override
        public long getQueueTimeout() {
            return httpNetConnectionQueueTimeout;
        }

        @Override
        public int getRcvBufSize() {
            return httpNetConnectionRcvBuf;
        }

        @Override
        public SelectFacade getSelectFacade() {
            return SelectFacadeImpl.INSTANCE;
        }

        @Override
        public int getSndBufSize() {
            return httpNetConnectionSndBuf;
        }

        @Override
        public int getTestConnectionBufferSize() {
            return netTestConnectionBufferSize;
        }

        @Override
        public long getTimeout() {
            return httpNetConnectionTimeout;
        }
    }

    private class PropHttpMinIODispatcherConfiguration implements IODispatcherConfiguration {
        @Override
        public int getBindIPv4Address() {
            return httpMinBindIPv4Address;
        }

        @Override
        public int getBindPort() {
            return httpMinBindPort;
        }

        @Override
        public MillisecondClock getClock() {
            return MillisecondClockImpl.INSTANCE;
        }

        @Override
        public String getDispatcherLogName() {
            return "http-min-server";
        }

        @Override
        public EpollFacade getEpollFacade() {
            return EpollFacadeImpl.INSTANCE;
        }

        @Override
        public long getHeartbeatInterval() {
            return -1L;
        }

        @Override
        public boolean getHint() {
            return httpMinNetConnectionHint;
        }

        @Override
        public KqueueFacade getKqueueFacade() {
            return KqueueFacadeImpl.INSTANCE;
        }

        @Override
        public int getLimit() {
            return httpMinNetConnectionLimit;
        }

        @Override
        public NetworkFacade getNetworkFacade() {
            return NetworkFacadeImpl.INSTANCE;
        }

        @Override
        public long getQueueTimeout() {
            return httpMinNetConnectionQueueTimeout;
        }

        @Override
        public int getRcvBufSize() {
            return httpMinNetConnectionRcvBuf;
        }

        @Override
        public SelectFacade getSelectFacade() {
            return SelectFacadeImpl.INSTANCE;
        }

        @Override
        public int getSndBufSize() {
            return httpMinNetConnectionSndBuf;
        }

        @Override
        public int getTestConnectionBufferSize() {
            return netTestConnectionBufferSize;
        }

        @Override
        public long getTimeout() {
            return httpMinNetConnectionTimeout;
        }
    }

    public class PropHttpMinServerConfiguration implements HttpMinServerConfiguration {

        @Override
        public IODispatcherConfiguration getDispatcherConfiguration() {
            return httpMinIODispatcherConfiguration;
        }

        @Override
        public FactoryProvider getFactoryProvider() {
            return factoryProvider;
        }

        @Override
        public HttpContextConfiguration getHttpContextConfiguration() {
            return httpContextConfiguration;
        }

        @Override
        public long getNapThreshold() {
            return httpMinWorkerNapThreshold;
        }

        @Override
        public String getPoolName() {
            return "minhttp";
        }

        @Override
        public byte getRequiredAuthType() {
            return httpHealthCheckAuthType;
        }

        @Override
        public long getSleepThreshold() {
            return httpMinWorkerSleepThreshold;
        }

        @Override
        public long getSleepTimeout() {
            return httpMinWorkerSleepTimeout;
        }

        @Override
        public WaitProcessorConfiguration getWaitProcessorConfiguration() {
            return httpWaitProcessorConfiguration;
        }

        @Override
        public int[] getWorkerAffinity() {
            return httpMinWorkerAffinity;
        }

        @Override
        public int getWorkerCount() {
            return httpMinWorkerCount;
        }

        @Override
        public long getYieldThreshold() {
            return httpMinWorkerYieldThreshold;
        }

        @Override
        public boolean haltOnError() {
            return httpMinWorkerHaltOnError;
        }

        @Override
        public boolean isEnabled() {
            return httpMinServerEnabled;
        }

        @Override
        public boolean isPessimisticHealthCheckEnabled() {
            return httpPessimisticHealthCheckEnabled;
        }
    }

    public class PropHttpServerConfiguration implements HttpServerConfiguration {

        @Override
        public IODispatcherConfiguration getDispatcherConfiguration() {
            return httpIODispatcherConfiguration;
        }

        @Override
        public FactoryProvider getFactoryProvider() {
            return factoryProvider;
        }

        @Override
        public HttpContextConfiguration getHttpContextConfiguration() {
            return httpContextConfiguration;
        }

        @Override
        public JsonQueryProcessorConfiguration getJsonQueryProcessorConfiguration() {
            return jsonQueryProcessorConfiguration;
        }

        @Override
        public LineHttpProcessorConfiguration getLineHttpProcessorConfiguration() {
            return lineHttpProcessorConfiguration;
        }

        @Override
        public long getNapThreshold() {
            return httpWorkerNapThreshold;
        }

        @Override
        public String getPassword() {
            return httpPassword;
        }

        @Override
        public String getPoolName() {
            return "http";
        }

        @Override
        public int getQueryCacheBlockCount() {
            return httpSqlCacheBlockCount;
        }

        @Override
        public int getQueryCacheRowCount() {
            return httpSqlCacheRowCount;
        }

        @Override
        public byte getRequiredAuthType() {
            return httpHealthCheckAuthType;
        }

        @Override
        public long getSleepThreshold() {
            return httpWorkerSleepThreshold;
        }

        @Override
        public long getSleepTimeout() {
            return httpWorkerSleepTimeout;
        }

        @Override
        public StaticContentProcessorConfiguration getStaticContentProcessorConfiguration() {
            return staticContentProcessorConfiguration;
        }

        @Override
        public String getUsername() {
            return httpUsername;
        }

        @Override
        public WaitProcessorConfiguration getWaitProcessorConfiguration() {
            return httpWaitProcessorConfiguration;
        }

        @Override
        public int[] getWorkerAffinity() {
            return httpWorkerAffinity;
        }

        @Override
        public int getWorkerCount() {
            return httpWorkerCount;
        }

        @Override
        public long getYieldThreshold() {
            return httpWorkerYieldThreshold;
        }

        @Override
        public boolean haltOnError() {
            return httpWorkerHaltOnError;
        }

        @Override
        public boolean isEnabled() {
            return httpServerEnabled;
        }

        @Override
        public boolean isPessimisticHealthCheckEnabled() {
            return httpPessimisticHealthCheckEnabled;
        }

        @Override
        public boolean isQueryCacheEnabled() {
            return httpSqlCacheEnabled;
        }
    }

    public class PropJsonQueryProcessorConfiguration implements JsonQueryProcessorConfiguration {

        @Override
        public int getConnectionCheckFrequency() {
            return jsonQueryConnectionCheckFrequency;
        }

        @Override
        public int getDoubleScale() {
            return jsonQueryDoubleScale;
        }

        @Override
        public FactoryProvider getFactoryProvider() {
            return factoryProvider;
        }

        @Override
        public FilesFacade getFilesFacade() {
            return FilesFacadeImpl.INSTANCE;
        }

        @Override
        public int getFloatScale() {
            return jsonQueryFloatScale;
        }

        @Override
        public CharSequence getKeepAliveHeader() {
            return keepAliveHeader;
        }

        @Override
        public long getMaxQueryResponseRowLimit() {
            return maxHttpQueryResponseRowLimit;
        }

        @Override
        public MillisecondClock getMillisecondClock() {
            return httpFrozenClock ? StationaryMillisClock.INSTANCE : MillisecondClockImpl.INSTANCE;
        }

        @Override
        public NanosecondClock getNanosecondClock() {
            return httpFrozenClock ? StationaryNanosClock.INSTANCE : NanosecondClockImpl.INSTANCE;
        }
    }

    private class PropLineHttpProcessorConfiguration implements LineHttpProcessorConfiguration {
        @Override
        public boolean autoCreateNewColumns() {
            return ilpAutoCreateNewColumns;
        }

        @Override
        public boolean autoCreateNewTables() {
            return ilpAutoCreateNewTables;
        }

        @Override
        public short getDefaultColumnTypeForFloat() {
            return floatDefaultColumnType;
        }

        @Override
        public short getDefaultColumnTypeForInteger() {
            return integerDefaultColumnType;
        }

        @Override
        public int getDefaultPartitionBy() {
            return lineTcpDefaultPartitionBy;
        }

        @Override
        public CharSequence getInfluxPingVersion() {
            return lineHttpPingVersion;
        }

        @Override
        public MicrosecondClock getMicrosecondClock() {
            return microsecondClock;
        }

        @Override
        public long getSymbolCacheWaitUsBeforeReload() {
            return symbolCacheWaitUsBeforeReload;
        }

        @Override
        public LineTcpTimestampAdapter getTimestampAdapter() {
            return lineTcpTimestampAdapter;
        }

        @Override
        public boolean isEnabled() {
            return lineHttpEnabled;
        }

        @Override
        public boolean isStringToCharCastAllowed() {
            return stringToCharCastAllowed;
        }

        @Override
        public boolean isUseLegacyStringDefault() {
            return useLegacyStringDefault;
        }
    }

    private class PropLineTcpIOWorkerPoolConfiguration implements WorkerPoolConfiguration {
        @Override
        public long getNapThreshold() {
            return lineTcpIOWorkerNapThreshold;
        }

        @Override
        public String getPoolName() {
            return "ilpio";
        }

        @Override
        public long getSleepThreshold() {
            return lineTcpIOWorkerSleepThreshold;
        }

        @Override
        public int[] getWorkerAffinity() {
            return lineTcpIOWorkerAffinity;
        }

        @Override
        public int getWorkerCount() {
            return lineTcpIOWorkerCount;
        }

        @Override
        public long getYieldThreshold() {
            return lineTcpIOWorkerYieldThreshold;
        }

        @Override
        public boolean haltOnError() {
            return lineTcpIOWorkerPoolHaltOnError;
        }
    }

    private class PropLineTcpReceiverConfiguration implements LineTcpReceiverConfiguration {
        @Override
        public String getAuthDB() {
            return lineTcpAuthDB;
        }

        @Override
        public boolean getAutoCreateNewColumns() {
            return ilpAutoCreateNewColumns;
        }

        @Override
        public boolean getAutoCreateNewTables() {
            return ilpAutoCreateNewTables;
        }

        @Override
        public long getCommitInterval() {
            return LineTcpReceiverConfigurationHelper.calcCommitInterval(
                    cairoConfiguration.getO3MinLag(),
                    getCommitIntervalFraction(),
                    getCommitIntervalDefault()
            );
        }

        public long getCommitIntervalDefault() {
            return lineTcpCommitIntervalDefault;
        }

        @Override
        public double getCommitIntervalFraction() {
            return lineTcpCommitIntervalFraction;
        }

        @Override
        public int getConnectionPoolInitialCapacity() {
            return lineTcpConnectionPoolInitialCapacity;
        }

        @Override
        public short getDefaultColumnTypeForFloat() {
            return floatDefaultColumnType;
        }

        @Override
        public short getDefaultColumnTypeForInteger() {
            return integerDefaultColumnType;
        }

        @Override
        public int getDefaultPartitionBy() {
            return lineTcpDefaultPartitionBy;
        }

        @Override
        public boolean getDisconnectOnError() {
            return lineTcpDisconnectOnError;
        }

        @Override
        public IODispatcherConfiguration getDispatcherConfiguration() {
            return lineTcpReceiverDispatcherConfiguration;
        }

        @Override
        public FactoryProvider getFactoryProvider() {
            return factoryProvider;
        }

        @Override
        public FilesFacade getFilesFacade() {
            return FilesFacadeImpl.INSTANCE;
        }

        @Override
        public WorkerPoolConfiguration getIOWorkerPoolConfiguration() {
            return lineTcpIOWorkerPoolConfiguration;
        }

        @Override
        public long getMaintenanceInterval() {
            return lineTcpMaintenanceInterval;
        }

        @Override
        public int getMaxFileNameLength() {
            return maxFileNameLength;
        }

        @Override
        public int getMaxMeasurementSize() {
            return lineTcpMaxMeasurementSize;
        }

        @Override
        public MicrosecondClock getMicrosecondClock() {
            return MicrosecondClockImpl.INSTANCE;
        }

        @Override
        public MillisecondClock getMillisecondClock() {
            return MillisecondClockImpl.INSTANCE;
        }

        @Override
        public int getNetMsgBufferSize() {
            return lineTcpMsgBufferSize;
        }

        @Override
        public NetworkFacade getNetworkFacade() {
            return NetworkFacadeImpl.INSTANCE;
        }

        @Override
        public long getSymbolCacheWaitUsBeforeReload() {
            return symbolCacheWaitUsBeforeReload;
        }

        @Override
        public LineTcpTimestampAdapter getTimestampAdapter() {
            return lineTcpTimestampAdapter;
        }

        @Override
        public long getWriterIdleTimeout() {
            return minIdleMsBeforeWriterRelease;
        }

        @Override
        public int getWriterQueueCapacity() {
            return lineTcpWriterQueueCapacity;
        }

        @Override
        public WorkerPoolConfiguration getWriterWorkerPoolConfiguration() {
            return lineTcpWriterWorkerPoolConfiguration;
        }

        @Override
        public boolean isEnabled() {
            return lineTcpEnabled;
        }

        @Override
        public boolean isStringToCharCastAllowed() {
            return stringToCharCastAllowed;
        }

        @Override
        public boolean isUseLegacyStringDefault() {
            return useLegacyStringDefault;
        }
    }

    private class PropLineTcpReceiverIODispatcherConfiguration implements IODispatcherConfiguration {

        @Override
        public int getBindIPv4Address() {
            return lineTcpNetBindIPv4Address;
        }

        @Override
        public int getBindPort() {
            return lineTcpNetBindPort;
        }

        @Override
        public MillisecondClock getClock() {
            return MillisecondClockImpl.INSTANCE;
        }

        @Override
        public String getDispatcherLogName() {
            return "tcp-line-server";
        }

        @Override
        public EpollFacade getEpollFacade() {
            return EpollFacadeImpl.INSTANCE;
        }

        @Override
        public long getHeartbeatInterval() {
            return lineTcpNetConnectionHeartbeatInterval;
        }

        @Override
        public boolean getHint() {
            return lineTcpNetConnectionHint;
        }

        @Override
        public KqueueFacade getKqueueFacade() {
            return KqueueFacadeImpl.INSTANCE;
        }

        @Override
        public int getLimit() {
            return lineTcpNetConnectionLimit;
        }

        public NetworkFacade getNetworkFacade() {
            return NetworkFacadeImpl.INSTANCE;
        }

        @Override
        public long getQueueTimeout() {
            return lineTcpNetConnectionQueueTimeout;
        }

        @Override
        public int getRcvBufSize() {
            return lineTcpNetConnectionRcvBuf;
        }

        @Override
        public SelectFacade getSelectFacade() {
            return SelectFacadeImpl.INSTANCE;
        }

        @Override
        public int getSndBufSize() {
            return -1;
        }

        @Override
        public int getTestConnectionBufferSize() {
            return netTestConnectionBufferSize;
        }

        @Override
        public long getTimeout() {
            return lineTcpNetConnectionTimeout;
        }
    }

    private class PropLineTcpWriterWorkerPoolConfiguration implements WorkerPoolConfiguration {
        @Override
        public long getNapThreshold() {
            return lineTcpWriterWorkerNapThreshold;
        }

        @Override
        public String getPoolName() {
            return "ilpwriter";
        }

        @Override
        public long getSleepThreshold() {
            return lineTcpWriterWorkerSleepThreshold;
        }

        @Override
        public int[] getWorkerAffinity() {
            return lineTcpWriterWorkerAffinity;
        }

        @Override
        public int getWorkerCount() {
            return lineTcpWriterWorkerCount;
        }

        @Override
        public long getYieldThreshold() {
            return lineTcpWriterWorkerYieldThreshold;
        }

        @Override
        public boolean haltOnError() {
            return lineTcpWriterWorkerPoolHaltOnError;
        }
    }

    private class PropLineUdpReceiverConfiguration implements LineUdpReceiverConfiguration {
        @Override
        public boolean getAutoCreateNewColumns() {
            return ilpAutoCreateNewColumns;
        }

        @Override
        public boolean getAutoCreateNewTables() {
            return ilpAutoCreateNewTables;
        }

        @Override
        public int getBindIPv4Address() {
            return lineUdpBindIPV4Address;
        }

        @Override
        public int getCommitMode() {
            return lineUdpCommitMode;
        }

        @Override
        public int getCommitRate() {
            return lineUdpCommitRate;
        }

        @Override
        public short getDefaultColumnTypeForFloat() {
            return floatDefaultColumnType;
        }

        @Override
        public short getDefaultColumnTypeForInteger() {
            return integerDefaultColumnType;
        }

        @Override
        public int getDefaultPartitionBy() {
            return lineUdpDefaultPartitionBy;
        }

        @Override
        public int getGroupIPv4Address() {
            return lineUdpGroupIPv4Address;
        }

        @Override
        public int getMaxFileNameLength() {
            return maxFileNameLength;
        }

        @Override
        public int getMsgBufferSize() {
            return lineUdpMsgBufferSize;
        }

        @Override
        public int getMsgCount() {
            return lineUdpMsgCount;
        }

        @Override
        public NetworkFacade getNetworkFacade() {
            return NetworkFacadeImpl.INSTANCE;
        }

        @Override
        public int getPort() {
            return lineUdpPort;
        }

        @Override
        public int getReceiveBufferSize() {
            return lineUdpReceiveBufferSize;
        }

        @Override
        public LineTimestampAdapter getTimestampAdapter() {
            return lineUdpTimestampAdapter;
        }

        @Override
        public boolean isEnabled() {
            return lineUdpEnabled;
        }

        @Override
        public boolean isUnicast() {
            return lineUdpUnicast;
        }

        @Override
        public boolean isUseLegacyStringDefault() {
            return useLegacyStringDefault;
        }

        @Override
        public boolean ownThread() {
            return lineUdpOwnThread;
        }

        @Override
        public int ownThreadAffinity() {
            return lineUdpOwnThreadAffinity;
        }
    }

    private class PropMetricsConfiguration implements MetricsConfiguration {

        @Override
        public boolean isEnabled() {
            return metricsEnabled;
        }
    }

    private class PropPGWireConfiguration implements PGWireConfiguration {

        @Override
        public int getBinParamCountCapacity() {
            return pgBinaryParamsCapacity;
        }

        @Override
        public int getCharacterStoreCapacity() {
            return pgCharacterStoreCapacity;
        }

        @Override
        public int getCharacterStorePoolCapacity() {
            return pgCharacterStorePoolCapacity;
        }

        @Override
        public SqlExecutionCircuitBreakerConfiguration getCircuitBreakerConfiguration() {
            return circuitBreakerConfiguration;
        }

        @Override
        public int getConnectionPoolInitialCapacity() {
            return pgConnectionPoolInitialCapacity;
        }

        @Override
        public DateLocale getDefaultDateLocale() {
            return pgDefaultLocale;
        }

        @Override
        public String getDefaultPassword() {
            return pgPassword;
        }

        @Override
        public String getDefaultUsername() {
            return pgUsername;
        }

        @Override
        public IODispatcherConfiguration getDispatcherConfiguration() {
            return propPGWireDispatcherConfiguration;
        }

        @Override
        public FactoryProvider getFactoryProvider() {
            return factoryProvider;
        }

        @Override
        public int getForceRecvFragmentationChunkSize() {
            return pgForceRecvFragmentationChunkSize;
        }

        @Override
        public int getForceSendFragmentationChunkSize() {
            return pgForceSendFragmentationChunkSize;
        }

        @Override
        public int getInsertCacheBlockCount() {
            return pgInsertCacheBlockCount;
        }

        @Override
        public int getInsertCacheRowCount() {
            return pgInsertCacheRowCount;
        }

        @Override
        public int getMaxBlobSizeOnQuery() {
            return pgMaxBlobSizeOnQuery;
        }

        @Override
        public int getNamedStatementCacheCapacity() {
            return pgNamedStatementCacheCapacity;
        }

        @Override
        public int getNamesStatementPoolCapacity() {
            return pgNamesStatementPoolCapacity;
        }

        @Override
        public long getNapThreshold() {
            return pgWorkerNapThreshold;
        }

        @Override
        public NetworkFacade getNetworkFacade() {
            return NetworkFacadeImpl.INSTANCE;
        }

        @Override
        public int getPendingWritersCacheSize() {
            return pgPendingWritersCacheCapacity;
        }

        @Override
        public String getPoolName() {
            return "pgwire";
        }

        @Override
        public String getReadOnlyPassword() {
            return pgReadOnlyPassword;
        }

        @Override
        public String getReadOnlyUsername() {
            return pgReadOnlyUsername;
        }

        @Override
        public int getRecvBufferSize() {
            return pgRecvBufferSize;
        }

        @Override
        public int getSelectCacheBlockCount() {
            return pgSelectCacheBlockCount;
        }

        @Override
        public int getSelectCacheRowCount() {
            return pgSelectCacheRowCount;
        }

        @Override
        public int getSendBufferSize() {
            return pgSendBufferSize;
        }

        @Override
        public String getServerVersion() {
            return "11.3";
        }

        @Override
        public long getSleepThreshold() {
            return pgWorkerSleepThreshold;
        }

        @Override
        public int getUpdateCacheBlockCount() {
            return pgUpdateCacheBlockCount;
        }

        @Override
        public int getUpdateCacheRowCount() {
            return pgUpdateCacheRowCount;
        }

        @Override
        public int[] getWorkerAffinity() {
            return pgWorkerAffinity;
        }

        @Override
        public int getWorkerCount() {
            return pgWorkerCount;
        }

        @Override
        public long getYieldThreshold() {
            return pgWorkerYieldThreshold;
        }

        @Override
        public boolean haltOnError() {
            return pgHaltOnError;
        }

        @Override
        public boolean isDaemonPool() {
            return pgDaemonPool;
        }

        @Override
        public boolean isEnabled() {
            return pgEnabled;
        }

        @Override
        public boolean isInsertCacheEnabled() {
            return pgInsertCacheEnabled;
        }

        @Override
        public boolean isReadOnlyUserEnabled() {
            return pgReadOnlyUserEnabled;
        }

        @Override
        public boolean isSelectCacheEnabled() {
            return pgSelectCacheEnabled;
        }

        @Override
        public boolean isUpdateCacheEnabled() {
            return pgUpdateCacheEnabled;
        }

        @Override
        public boolean readOnlySecurityContext() {
            return pgReadOnlySecurityContext || isReadOnlyInstance;
        }
    }

    private class PropPGWireDispatcherConfiguration implements IODispatcherConfiguration {

        @Override
        public int getBindIPv4Address() {
            return pgNetBindIPv4Address;
        }

        @Override
        public int getBindPort() {
            return pgNetBindPort;
        }

        @Override
        public MillisecondClock getClock() {
            return MillisecondClockImpl.INSTANCE;
        }

        @Override
        public String getDispatcherLogName() {
            return "pg-server";
        }

        @Override
        public EpollFacade getEpollFacade() {
            return EpollFacadeImpl.INSTANCE;
        }

        @Override
        public long getHeartbeatInterval() {
            return -1L;
        }

        @Override
        public boolean getHint() {
            return pgNetConnectionHint;
        }

        @Override
        public KqueueFacade getKqueueFacade() {
            return KqueueFacadeImpl.INSTANCE;
        }

        @Override
        public int getLimit() {
            return pgNetConnectionLimit;
        }

        @Override
        public NetworkFacade getNetworkFacade() {
            return NetworkFacadeImpl.INSTANCE;
        }

        @Override
        public long getQueueTimeout() {
            return pgNetConnectionQueueTimeout;
        }

        @Override
        public int getRcvBufSize() {
            return pgNetConnectionRcvBuf;
        }

        @Override
        public SelectFacade getSelectFacade() {
            return SelectFacadeImpl.INSTANCE;
        }

        @Override
        public int getSndBufSize() {
            return pgNetConnectionSndBuf;
        }

        @Override
        public int getTestConnectionBufferSize() {
            return netTestConnectionBufferSize;
        }

        @Override
        public long getTimeout() {
            return pgNetIdleConnectionTimeout;
        }
    }

    class PropPublicPassthroughConfiguration implements PublicPassthroughConfiguration {
        @Override
        public String getPosthogApiKey() {
            return posthogApiKey;
        }

        @Override
        public boolean isPosthogEnabled() {
            return posthogEnabled;
        }

        public void populateSettings(CharSequenceObjHashMap<CharSequence> settings) {
            settings.put(PropertyKey.POSTHOG_ENABLED.getPropertyPath(), JsonPropertyValueFormatter.bool(isPosthogEnabled()));
            settings.put(PropertyKey.POSTHOG_API_KEY.getPropertyPath(), str(getPosthogApiKey()));
        }
    }

    private class PropSqlExecutionCircuitBreakerConfiguration implements SqlExecutionCircuitBreakerConfiguration {

        @Override
        public boolean checkConnection() {
            return true;
        }

        @Override
        public int getBufferSize() {
            return netTestConnectionBufferSize;
        }

        @Override
        public int getCircuitBreakerThrottle() {
            return circuitBreakerThrottle;
        }

        @Override
        @NotNull
        public MillisecondClock getClock() {
            return MillisecondClockImpl.INSTANCE;
        }

        @Override
        @NotNull
        public NetworkFacade getNetworkFacade() {
            return NetworkFacadeImpl.INSTANCE;
        }

        @Override
        public long getQueryTimeout() {
            return queryTimeout;
        }

        @Override
        public boolean isEnabled() {
            return interruptOnClosedConnection;
        }
    }

    public class PropStaticContentProcessorConfiguration implements StaticContentProcessorConfiguration {

        @Override
        public FilesFacade getFilesFacade() {
            return FilesFacadeImpl.INSTANCE;
        }

        @Override
        public CharSequence getIndexFileName() {
            return indexFileName;
        }

        @Override
        public String getKeepAliveHeader() {
            return keepAliveHeader;
        }

        @Override
        public MimeTypesCache getMimeTypesCache() {
            return mimeTypesCache;
        }

        /**
         * Absolute path to HTTP public directory.
         *
         * @return path to public directory
         */
        @Override
        public CharSequence getPublicDirectory() {
            return publicDirectory;
        }

        @Override
        public byte getRequiredAuthType() {
            return SecurityContext.AUTH_TYPE_NONE;
        }
    }

    private class PropTelemetryConfiguration implements TelemetryConfiguration {

        @Override
        public boolean getDisableCompletely() {
            return telemetryDisableCompletely;
        }

        @Override
        public boolean getEnabled() {
            return telemetryEnabled;
        }

        @Override
        public int getQueueCapacity() {
            return telemetryQueueCapacity;
        }

        @Override
        public boolean hideTables() {
            return telemetryHideTables;
        }
    }

    private class PropTextConfiguration implements TextConfiguration {

        @Override
        public int getDateAdapterPoolCapacity() {
            return dateAdapterPoolCapacity;
        }

        @Override
        public DateLocale getDefaultDateLocale() {
            return locale;
        }

        @Override
        public InputFormatConfiguration getInputFormatConfiguration() {
            return inputFormatConfiguration;
        }

        @Override
        public int getJsonCacheLimit() {
            return jsonCacheLimit;
        }

        @Override
        public int getJsonCacheSize() {
            return jsonCacheSize;
        }

        @Override
        public double getMaxRequiredDelimiterStdDev() {
            return maxRequiredDelimiterStdDev;
        }

        @Override
        public double getMaxRequiredLineLengthStdDev() {
            return maxRequiredLineLengthStdDev;
        }

        @Override
        public int getMetadataStringPoolCapacity() {
            return metadataStringPoolCapacity;
        }

        @Override
        public int getRollBufferLimit() {
            return rollBufferLimit;
        }

        @Override
        public int getRollBufferSize() {
            return rollBufferSize;
        }

        @Override
        public int getTextAnalysisMaxLines() {
            return textAnalysisMaxLines;
        }

        @Override
        public int getTextLexerStringPoolCapacity() {
            return textLexerStringPoolCapacity;
        }

        @Override
        public int getTimestampAdapterPoolCapacity() {
            return timestampAdapterPoolCapacity;
        }

        @Override
        public int getUtf8SinkSize() {
            return utf8SinkSize;
        }

        @Override
        public boolean isUseLegacyStringDefault() {
            return useLegacyStringDefault;
        }
    }

    private class PropWaitProcessorConfiguration implements WaitProcessorConfiguration {

        @Override
        public MillisecondClock getClock() {
            return MillisecondClockImpl.INSTANCE;
        }

        @Override
        public double getExponentialWaitMultiplier() {
            return rerunExponentialWaitMultiplier;
        }

        @Override
        public int getInitialWaitQueueSize() {
            return rerunInitialWaitQueueSize;
        }

        @Override
        public int getMaxProcessingQueueSize() {
            return rerunMaxProcessingQueueSize;
        }

        @Override
        public long getMaxWaitCapMs() {
            return maxRerunWaitCapMs;
        }
    }

    private class PropWalApplyPoolConfiguration implements WorkerPoolConfiguration {
        @Override
        public long getNapThreshold() {
            return walApplyWorkerNapThreshold;
        }

        @Override
        public String getPoolName() {
            return "wal-apply";
        }

        @Override
        public long getSleepThreshold() {
            return walApplyWorkerSleepThreshold;
        }

        @Override
        public long getSleepTimeout() {
            return walApplySleepTimeout;
        }

        @Override
        public int[] getWorkerAffinity() {
            return walApplyWorkerAffinity;
        }

        @Override
        public int getWorkerCount() {
            return walApplyWorkerCount;
        }

        @Override
        public long getYieldThreshold() {
            return walApplyWorkerYieldThreshold;
        }

        @Override
        public boolean haltOnError() {
            return walApplyWorkerHaltOnError;
        }

        @Override
        public boolean isEnabled() {
            return walApplyWorkerCount > 0;
        }
    }

    private class PropWorkerPoolConfiguration implements WorkerPoolConfiguration {
        @Override
        public long getNapThreshold() {
            return sharedWorkerNapThreshold;
        }

        @Override
        public String getPoolName() {
            return "shared";
        }

        @Override
        public long getSleepThreshold() {
            return sharedWorkerSleepThreshold;
        }

        @Override
        public long getSleepTimeout() {
            return sharedWorkerSleepTimeout;
        }

        @Override
        public int[] getWorkerAffinity() {
            return sharedWorkerAffinity;
        }

        @Override
        public int getWorkerCount() {
            return sharedWorkerCount;
        }

        @Override
        public long getYieldThreshold() {
            return sharedWorkerYieldThreshold;
        }

        @Override
        public boolean haltOnError() {
            return sharedWorkerHaltOnError;
        }
    }

    static {
        WRITE_FO_OPTS.put("o_direct", (int) CairoConfiguration.O_DIRECT);
        WRITE_FO_OPTS.put("o_sync", (int) CairoConfiguration.O_SYNC);
        WRITE_FO_OPTS.put("o_async", (int) CairoConfiguration.O_ASYNC);
        WRITE_FO_OPTS.put("o_none", (int) CairoConfiguration.O_NONE);
    }
}<|MERGE_RESOLUTION|>--- conflicted
+++ resolved
@@ -654,10 +654,6 @@
         this.cairoAttachPartitionSuffix = getString(properties, env, PropertyKey.CAIRO_ATTACH_PARTITION_SUFFIX, TableUtils.ATTACHABLE_DIR_MARKER);
         this.cairoAttachPartitionCopy = getBoolean(properties, env, PropertyKey.CAIRO_ATTACH_PARTITION_COPY, false);
 
-<<<<<<< HEAD
-        this.snapshotInstanceId = getString(properties, env, PropertyKey.CAIRO_SNAPSHOT_INSTANCE_ID, "");
-        this.checkpointRecoveryEnabled = getBoolean(properties, env, PropertyKey.CAIRO_SNAPSHOT_RECOVERY_ENABLED, true);
-=======
         this.snapshotInstanceId = getString(properties, env, PropertyKey.CAIRO_LEGACY_SNAPSHOT_INSTANCE_ID, "");
         this.checkpointRecoveryEnabled = getBoolean(
                 properties,
@@ -670,7 +666,6 @@
                         true
                 )
         );
->>>>>>> 51e5052d
         this.devModeEnabled = getBoolean(properties, env, PropertyKey.DEV_MODE_ENABLED, false);
 
         int cpuAvailable = Runtime.getRuntime().availableProcessors();
@@ -2003,11 +1998,7 @@
         }
 
         @Override
-<<<<<<< HEAD
-        public CharSequence getLegacyCheckpointRoot() {
-=======
         public @NotNull CharSequence getLegacyCheckpointRoot() {
->>>>>>> 51e5052d
             return legacyCheckpointRoot;
         }
 
