/*******************************************************************************
 *     ___                  _   ____  ____
 *    / _ \ _   _  ___  ___| |_|  _ \| __ )
 *   | | | | | | |/ _ \/ __| __| | | |  _ \
 *   | |_| | |_| |  __/\__ \ |_| |_| | |_) |
 *    \__\_\\__,_|\___||___/\__|____/|____/
 *
 *  Copyright (c) 2014-2019 Appsicle
 *  Copyright (c) 2019-2020 QuestDB
 *
 *  Licensed under the Apache License, Version 2.0 (the "License");
 *  you may not use this file except in compliance with the License.
 *  You may obtain a copy of the License at
 *
 *  http://www.apache.org/licenses/LICENSE-2.0
 *
 *  Unless required by applicable law or agreed to in writing, software
 *  distributed under the License is distributed on an "AS IS" BASIS,
 *  WITHOUT WARRANTIES OR CONDITIONS OF ANY KIND, either express or implied.
 *  See the License for the specific language governing permissions and
 *  limitations under the License.
 *
 ******************************************************************************/

package io.questdb;

import io.questdb.cairo.CairoConfiguration;
import io.questdb.cairo.CairoSecurityContext;
import io.questdb.cairo.CommitMode;
import io.questdb.cairo.security.AllowAllCairoSecurityContext;
import io.questdb.cutlass.http.HttpServerConfiguration;
import io.questdb.cutlass.http.MimeTypesCache;
import io.questdb.cutlass.http.processors.JsonQueryProcessorConfiguration;
import io.questdb.cutlass.http.processors.StaticContentProcessorConfiguration;
import io.questdb.cutlass.json.JsonException;
import io.questdb.cutlass.json.JsonLexer;
import io.questdb.cutlass.line.*;
import io.questdb.cutlass.line.tcp.LineTcpReceiverConfiguration;
import io.questdb.cutlass.line.udp.LineUdpReceiverConfiguration;
import io.questdb.cutlass.pgwire.PGWireConfiguration;
import io.questdb.cutlass.text.TextConfiguration;
import io.questdb.cutlass.text.types.InputFormatConfiguration;
import io.questdb.log.Log;
import io.questdb.mp.WorkerPoolConfiguration;
import io.questdb.network.*;
import io.questdb.std.*;
import io.questdb.std.microtime.DateFormatCompiler;
import io.questdb.std.microtime.*;
import io.questdb.std.str.Path;
import io.questdb.std.time.*;
import org.jetbrains.annotations.Nullable;

import java.io.File;
import java.util.Arrays;
import java.util.Map;
import java.util.Properties;

public class PropServerConfiguration implements ServerConfiguration {
    public static final String CONFIG_DIRECTORY = "conf";
    private final IODispatcherConfiguration httpIODispatcherConfiguration = new HttpIODispatcherConfiguration();
    private final StaticContentProcessorConfiguration staticContentProcessorConfiguration = new PropStaticContentProcessorConfiguration();
    private final HttpServerConfiguration httpServerConfiguration = new PropHttpServerConfiguration();
    private final TextConfiguration textConfiguration = new PropTextConfiguration();
    private final CairoConfiguration cairoConfiguration = new PropCairoConfiguration();
    private final LineUdpReceiverConfiguration lineUdpReceiverConfiguration = new PropLineUdpReceiverConfiguration();
    private final JsonQueryProcessorConfiguration jsonQueryProcessorConfiguration = new PropJsonQueryProcessorConfiguration();
    private final TelemetryConfiguration telemetryConfiguration = new PropTelemetryConfiguration();
    private final int commitMode;
    private final boolean httpServerEnabled;
    private final int createAsSelectRetryCount;
    private final CharSequence defaultMapType;
    private final boolean defaultSymbolCacheFlag;
    private final int defaultSymbolCapacity;
    private final int fileOperationRetryCount;
    private final long idleCheckInterval;
    private final long inactiveReaderTTL;
    private final long inactiveWriterTTL;
    private final int indexValueBlockSize;
    private final int maxSwapFileCount;
    private final int mkdirMode;
    private final int parallelIndexThreshold;
    private final int readerPoolMaxSegments;
    private final long spinLockTimeoutUs;
    private final int sqlCacheRows;
    private final int sqlCacheBlocks;
    private final int sqlCharacterStoreCapacity;
    private final int sqlCharacterStoreSequencePoolCapacity;
    private final int sqlColumnPoolCapacity;
    private final int sqlCopyModelPoolCapacity;
    private final double sqlCompactMapLoadFactor;
    private final int sqlExpressionPoolCapacity;
    private final double sqlFastMapLoadFactor;
    private final int sqlJoinContextPoolCapacity;
    private final int sqlLexerPoolCapacity;
    private final int sqlMapKeyCapacity;
    private final int sqlMapPageSize;
    private final int sqlMapMaxPages;
    private final int sqlMapMaxResizes;
    private final int sqlModelPoolCapacity;
    private final long sqlSortKeyPageSize;
    private final int sqlSortKeyMaxPages;
    private final long sqlSortLightValuePageSize;
    private final int sqlSortLightValueMaxPages;
    private final int sqlHashJoinValuePageSize;
    private final int sqlHashJoinValueMaxPages;
    private final long sqlLatestByRowCount;
    private final int sqlHashJoinLightValuePageSize;
    private final int sqlHashJoinLightValueMaxPages;
    private final int sqlSortValuePageSize;
    private final int sqlSortValueMaxPages;
    private final long workStealTimeoutNanos;
    private final boolean parallelIndexingEnabled;
    private final int sqlJoinMetadataPageSize;
    private final int sqlJoinMetadataMaxResizes;
    private final int lineUdpCommitRate;
    private final int lineUdpGroupIPv4Address;
    private final int lineUdpMsgBufferSize;
    private final int lineUdpMsgCount;
    private final int lineUdpReceiveBufferSize;
    private final int lineUdpCommitMode;
    private final int[] sharedWorkerAffinity;
    private final int sharedWorkerCount;
    private final boolean sharedWorkerHaltOnError;
    private final WorkerPoolConfiguration workerPoolConfiguration = new PropWorkerPoolConfiguration();
    private final PGWireConfiguration pgWireConfiguration = new PropPGWireConfiguration();
    private final InputFormatConfiguration inputFormatConfiguration;
    private final LineProtoTimestampAdapter lineUdpTimestampAdapter;
    private final String inputRoot;
    private final boolean lineUdpEnabled;
    private final int lineUdpOwnThreadAffinity;
    private final boolean lineUdpUnicast;
    private final boolean lineUdpOwnThread;
    private final int sqlCopyBufferSize;
    private final long sqlAppendPageSize;
    private final int sqlAnalyticColumnPoolCapacity;
    private final int sqlCreateTableModelPoolCapacity;
    private final int sqlColumnCastModelPoolCapacity;
    private final int sqlRenameTableModelPoolCapacity;
    private final int sqlWithClauseModelPoolCapacity;
    private final int sqlInsertModelPoolCapacity;
    private final int sqlGroupByPoolCapacity;
    private final int sqlGroupByMapCapacity;
    private final int sqlMaxSymbolNotEqualsCount;
    private final DateLocale dateLocale;
    private final TimestampLocale timestampLocale;
    private final String backupRoot;
    private final TimestampFormat backupDirTimestampFormat;
    private final CharSequence backupTempDirName;
    private final int backupMkdirMode;
    private final int floatToStrCastScale;
    private final int doubleToStrCastScale;
    private final PropPGWireDispatcherConfiguration propPGWireDispatcherConfiguration = new PropPGWireDispatcherConfiguration();
    private final boolean pgEnabled;
    private final boolean telemetryEnabled;
    private final int telemetryQueueCapacity;
    private final LineTcpReceiverConfiguration lineTcpReceiverConfiguration = new PropLineTcpReceiverConfiguration();
    private final IODispatcherConfiguration lineTcpReceiverDispatcherConfiguration = new PropLineTcpReceiverIODispatcherConfiguration();
    private final boolean lineTcpEnabled;
    private final WorkerPoolAwareConfiguration lineTcpWorkerPoolConfiguration = new PropLineTcpWorkerPoolConfiguration();
    private boolean httpAllowDeflateBeforeSend;
    private int[] httpWorkerAffinity;
    private int connectionPoolInitialCapacity;
    private int connectionStringPoolCapacity;
    private int multipartHeaderBufferSize;
    private long multipartIdleSpinCount;
    private int recvBufferSize;
    private int requestHeaderBufferSize;
    private int responseHeaderBufferSize;
    private int httpWorkerCount;
    private boolean httpWorkerHaltOnError;
    private boolean httpServerKeepAlive;
    private int sendBufferSize;
    private CharSequence indexFileName;
    private String publicDirectory;
    private int activeConnectionLimit;
    private int eventCapacity;
    private int ioQueueCapacity;
    private long idleConnectionTimeout;
    private int interestQueueCapacity;
    private int listenBacklog;
    private int sndBufSize;
    private int rcvBufSize;
    private int dateAdapterPoolCapacity;
    private int jsonCacheLimit;
    private int jsonCacheSize;
    private double maxRequiredDelimiterStdDev;
    private double maxRequiredLineLengthStdDev;
    private int metadataStringPoolCapacity;
    private int rollBufferLimit;
    private int rollBufferSize;
    private int textAnalysisMaxLines;
    private int textLexerStringPoolCapacity;
    private int timestampAdapterPoolCapacity;
    private int utf8SinkSize;
    private MimeTypesCache mimeTypesCache;
    private String databaseRoot;
    private String keepAliveHeader;
    private int bindIPv4Address;
    private int bindPort;
    private int lineUdpBindIPV4Address;
    private int lineUdpPort;
    private int jsonQueryFloatScale;
    private int jsonQueryDoubleScale;
    private int jsonQueryConnectionCheckFrequency;
    private boolean httpFrozenClock;
    private boolean readOnlySecurityContext;
    private long maxHttpQueryResponseRowLimit;
    private boolean interruptOnClosedConnection;
    private int interruptorNIterationsPerCheck;
    private int interruptorBufferSize;
    private int pgNetActiveConnectionLimit;
    private int pgNetBindIPv4Address;
    private int pgNetBindPort;
    private int pgNetEventCapacity;
    private int pgNetIOQueueCapacity;
    private long pgNetIdleConnectionTimeout;
    private int pgNetInterestQueueCapacity;
    private int pgNetListenBacklog;
    private int pgNetRcvBufSize;
    private int pgNetSndBufSize;
    private int pgCharacterStoreCapacity;
    private int pgCharacterStorePoolCapacity;
    private int pgConnectionPoolInitialCapacity;
    private String pgPassword;
    private String pgUsername;
    private int pgFactoryCacheColumnCount;
    private int pgFactoryCacheRowCount;
    private int pgIdleRecvCountBeforeGivingUp;
    private int pgIdleSendCountBeforeGivingUp;
    private int pgMaxBlobSizeOnQuery;
    private int pgRecvBufferSize;
    private int pgSendBufferSize;
    private DateLocale pgDefaultDateLocale;
    private TimestampLocale pgDefaultTimestampLocale;
    private int[] pgWorkerAffinity;
    private int pgWorkerCount;
    private boolean pgHaltOnError;
    private boolean pgDaemonPool;
    private int lineTcpNetActiveConnectionLimit;
    private int lineTcpNetBindIPv4Address;
    private int lineTcpNetBindPort;
    private int lineTcpNetEventCapacity;
    private int lineTcpNetIOQueueCapacity;
    private long lineTcpNetIdleConnectionTimeout;
    private int lineTcpNetInterestQueueCapacity;
    private int lineTcpNetListenBacklog;
    private int lineTcpNetRcvBufSize;
    private int lineTcpConnectionPoolInitialCapacity;
    private LineProtoTimestampAdapter lineTcpTimestampAdapter;
    private int lineTcpMsgBufferSize;
    private int lineTcpMaxMeasurementSize;
    private int lineTcpWriterQueueSize;
    private int lineTcpWorkerCount;
    private int[] lineTcpWorkerAffinity;
    private boolean lineTcpWorkerPoolHaltOnError;
    private int lineTcpNUpdatesPerLoadRebalance;
    private double lineTcpMaxLoadRatio;
    private int lineTcpMaxUncommittedRows;
    private long lineTcpMaintenanceJobHysteresisInMs;
    private String lineTcpAuthDbPath;
    private String httpVersion;
    private final Log log;

    public PropServerConfiguration(
            String root,
            Properties properties,
            @Nullable Map<String, String> env,
            Log log
    ) throws ServerConfigurationException, JsonException {
        this.log = log;
        this.sharedWorkerCount = getInt(properties, env, "shared.worker.count", Math.max(1, Runtime.getRuntime().availableProcessors() - 1));
        this.sharedWorkerAffinity = getAffinity(properties, env, "shared.worker.affinity", sharedWorkerCount);
        this.sharedWorkerHaltOnError = getBoolean(properties, env, "shared.worker.haltOnError", false);
        this.httpServerEnabled = getBoolean(properties, env, "http.enabled", true);
        if (httpServerEnabled) {
            this.connectionPoolInitialCapacity = getInt(properties, env, "http.connection.pool.initial.capacity", 16);
            this.connectionStringPoolCapacity = getInt(properties, env, "http.connection.string.pool.capacity", 128);
            this.multipartHeaderBufferSize = getIntSize(properties, env, "http.multipart.header.buffer.size", 512);
            this.multipartIdleSpinCount = getLong(properties, env, "http.multipart.idle.spin.count", 10_000);
            this.recvBufferSize = getIntSize(properties, env, "http.receive.buffer.size", 1024 * 1024);
            this.requestHeaderBufferSize = getIntSize(properties, env, "http.request.header.buffer.size", 32 * 2014);
            this.responseHeaderBufferSize = getIntSize(properties, env, "http.response.header.buffer.size", 32 * 1024);
            this.httpWorkerCount = getInt(properties, env, "http.worker.count", 0);
            this.httpWorkerAffinity = getAffinity(properties, env, "http.worker.affinity", httpWorkerCount);
            this.httpWorkerHaltOnError = getBoolean(properties, env, "http.worker.haltOnError", false);
            this.sendBufferSize = getIntSize(properties, env, "http.send.buffer.size", 2 * 1024 * 1024);
            this.indexFileName = getString(properties, env, "http.static.index.file.name", "index.html");
            this.httpFrozenClock = getBoolean(properties, env, "http.frozen.clock", false);
            this.httpAllowDeflateBeforeSend = getBoolean(properties, env, "http.allow.deflate.before.send", false);
            this.httpServerKeepAlive = getBoolean(properties, env, "http.server.keep.alive", true);
            this.httpVersion = getString(properties, env, "http.version", "HTTP/1.1");
            if (!httpVersion.endsWith(" ")) {
                httpVersion += ' ';
            }

            int keepAliveTimeout = getInt(properties, env, "http.keep-alive.timeout", 5);
            int keepAliveMax = getInt(properties, env, "http.keep-alive.max", 10_000);

            if (keepAliveTimeout > 0 && keepAliveMax > 0) {
                this.keepAliveHeader = "Keep-Alive: timeout=" + keepAliveTimeout + ", max=" + keepAliveMax + Misc.EOL;
            } else {
                this.keepAliveHeader = null;
            }

            final String publicDirectory = getString(properties, env, "http.static.pubic.directory", "public");
            // translate public directory into absolute path
            // this will generate some garbage, but this is ok - we just doing this once on startup
            if (new File(publicDirectory).isAbsolute()) {
                this.publicDirectory = publicDirectory;
            } else {
                this.publicDirectory = new File(root, publicDirectory).getAbsolutePath();
            }

            final String databaseRoot = getString(properties, env, "cairo.root", "db");
            if (new File(databaseRoot).isAbsolute()) {
                this.databaseRoot = databaseRoot;
            } else {
                this.databaseRoot = new File(root, databaseRoot).getAbsolutePath();
            }

            this.activeConnectionLimit = getInt(properties, env, "http.net.active.connection.limit", 256);
            this.eventCapacity = getInt(properties, env, "http.net.event.capacity", 1024);
            this.ioQueueCapacity = getInt(properties, env, "http.net.io.queue.capacity", 1024);
            this.idleConnectionTimeout = getLong(properties, env, "http.net.idle.connection.timeout", 5 * 60 * 1000L);
            this.interestQueueCapacity = getInt(properties, env, "http.net.interest.queue.capacity", 1024);
            this.listenBacklog = getInt(properties, env, "http.net.listen.backlog", 256);
            this.sndBufSize = getIntSize(properties, env, "http.net.snd.buf.size", 2 * 1024 * 1024);
            this.rcvBufSize = getIntSize(properties, env, "http.net.rcv.buf.size", 2 * 1024 * 1024);
            this.dateAdapterPoolCapacity = getInt(properties, env, "http.text.date.adapter.pool.capacity", 16);
            this.jsonCacheLimit = getIntSize(properties, env, "http.text.json.cache.limit", 16384);
            this.jsonCacheSize = getIntSize(properties, env, "http.text.json.cache.size", 8192);
            this.maxRequiredDelimiterStdDev = getDouble(properties, env, "http.text.max.required.delimiter.stddev", 0.1222d);
            this.maxRequiredLineLengthStdDev = getDouble(properties, env, "http.text.max.required.line.length.stddev", 0.8);
            this.metadataStringPoolCapacity = getInt(properties, env, "http.text.metadata.string.pool.capacity", 128);

            this.rollBufferLimit = getIntSize(properties, env, "http.text.roll.buffer.limit", 1024 * 4096);
            this.rollBufferSize = getIntSize(properties, env, "http.text.roll.buffer.size", 1024);
            this.textAnalysisMaxLines = getInt(properties, env, "http.text.analysis.max.lines", 1000);
            this.textLexerStringPoolCapacity = getInt(properties, env, "http.text.lexer.string.pool.capacity", 64);
            this.timestampAdapterPoolCapacity = getInt(properties, env, "http.text.timestamp.adapter.pool.capacity", 64);
            this.utf8SinkSize = getIntSize(properties, env, "http.text.utf8.sink.size", 4096);

            this.jsonQueryConnectionCheckFrequency = getInt(properties, env, "http.json.query.connection.check.frequency", 1_000_000);
            this.jsonQueryFloatScale = getInt(properties, env, "http.json.query.float.scale", 4);
            this.jsonQueryDoubleScale = getInt(properties, env, "http.json.query.double.scale", 12);
            this.readOnlySecurityContext = getBoolean(properties, env, "http.security.readonly", false);
            this.maxHttpQueryResponseRowLimit = getLong(properties, env, "http.security.max.response.rows", Long.MAX_VALUE);
            this.interruptOnClosedConnection = getBoolean(properties, env, "http.security.interrupt.on.closed.connection", true);
            this.interruptorNIterationsPerCheck = getInt(properties, env, "http.security.interruptor.iterations.per.check", 2_000_000);
            this.interruptorBufferSize = getInt(properties, env, "http.security.interruptor.buffer.size", 64);

            parseBindTo(properties, env, "http.bind.to", "0.0.0.0:9000", (a, p) -> {
                bindIPv4Address = a;
                bindPort = p;
            });

            // load mime types
            try (Path path = new Path().of(new File(new File(root, CONFIG_DIRECTORY), "mime.types").getAbsolutePath()).$()) {
                this.mimeTypesCache = new MimeTypesCache(FilesFacadeImpl.INSTANCE, path);
            }
        }
        this.pgEnabled = getBoolean(properties, env, "pg.enabled", true);
        if (pgEnabled) {
            pgNetActiveConnectionLimit = getInt(properties, env, "pg.net.active.connection.limit", 10);
            parseBindTo(properties, env, "pg.net.bind.to", "0.0.0.0:8812", (a, p) -> {
                pgNetBindIPv4Address = a;
                pgNetBindPort = p;
            });

            this.pgNetEventCapacity = getInt(properties, env, "pg.net.event.capacity", 1024);
            this.pgNetIOQueueCapacity = getInt(properties, env, "pg.net.io.queue.capacity", 1024);
            this.pgNetIdleConnectionTimeout = getLong(properties, env, "pg.net.idle.timeout", 300_000);
            this.pgNetInterestQueueCapacity = getInt(properties, env, "pg.net.interest.queue.capacity", 1024);
            this.pgNetListenBacklog = getInt(properties, env, "pg.net.listen.backlog", 50_000);
            this.pgNetRcvBufSize = getIntSize(properties, env, "pg.net.recv.buf.size", -1);
            this.pgNetSndBufSize = getIntSize(properties, env, "pg.net.send.buf.size", -1);
            this.pgCharacterStoreCapacity = getInt(properties, env, "pg.character.store.capacity", 4096);
            this.pgCharacterStorePoolCapacity = getInt(properties, env, "pg.character.store.pool.capacity", 64);
            this.pgConnectionPoolInitialCapacity = getInt(properties, env, "pg.connection.pool.capacity", 64);
            this.pgPassword = getString(properties, env, "pg.password", "quest");
            this.pgUsername = getString(properties, env, "pg.user", "admin");
            this.pgFactoryCacheColumnCount = getInt(properties, env, "pg.factory.cache.column.count", 16);
            this.pgFactoryCacheRowCount = getInt(properties, env, "pg.factory.cache.row.count", 16);
            this.pgIdleRecvCountBeforeGivingUp = getInt(properties, env, "pg.idle.recv.count.before.giving.up", 10_000);
            this.pgIdleSendCountBeforeGivingUp = getInt(properties, env, "pg.idle.send.count.before.giving.up", 10_000);
            this.pgMaxBlobSizeOnQuery = getIntSize(properties, env, "pg.max.blob.size.on.query", 512 * 1024);
            this.pgRecvBufferSize = getIntSize(properties, env, "pg.recv.buffer.size", 1024 * 1024);
            this.pgSendBufferSize = getIntSize(properties, env, "pg.send.buffer.size", 1024 * 1024);
            final String dateLocale = getString(properties, env, "pg.date.locale", "en");
            this.pgDefaultDateLocale = DateLocaleFactory.INSTANCE.getLocale(dateLocale);
            if (this.pgDefaultDateLocale == null) {
                throw new ServerConfigurationException("pg.date.locale", dateLocale);
            }
            final String timestampLocale = getString(properties, env, "pg.timestamp.locale", "en");
            this.pgDefaultTimestampLocale = TimestampLocaleFactory.INSTANCE.getLocale(timestampLocale);
            if (this.pgDefaultTimestampLocale == null) {
                throw new ServerConfigurationException("pg.timestamp.locale", dateLocale);
            }
            this.pgWorkerCount = getInt(properties, env, "pg.worker.count", 0);
            this.pgWorkerAffinity = getAffinity(properties, env, "pg.worker.affinity", pgWorkerCount);
            this.pgHaltOnError = getBoolean(properties, env, "pg.halt.on.error", false);
            this.pgDaemonPool = getBoolean(properties, env, "pg.daemon.pool", true);
        }

        this.commitMode = getCommitMode(properties, env, "cairo.commit.mode");
        this.createAsSelectRetryCount = getInt(properties, env, "cairo.create.as.select.retry.count", 5);
        this.defaultMapType = getString(properties, env, "cairo.default.map.type", "fast");
        this.defaultSymbolCacheFlag = getBoolean(properties, env, "cairo.default.symbol.cache.flag", true);
        this.defaultSymbolCapacity = getInt(properties, env, "cairo.default.symbol.capacity", 256);
        this.fileOperationRetryCount = getInt(properties, env, "cairo.file.operation.retry.count", 30);
        this.idleCheckInterval = getLong(properties, env, "cairo.idle.check.interval", 5 * 60 * 1000L);
        this.inactiveReaderTTL = getLong(properties, env, "cairo.inactive.reader.ttl", 120_000);
        this.inactiveWriterTTL = getLong(properties, env, "cairo.inactive.writer.ttl", 600_000);
        this.indexValueBlockSize = Numbers.ceilPow2(getIntSize(properties, env, "cairo.index.value.block.size", 256));
        this.maxSwapFileCount = getInt(properties, env, "cairo.max.swap.file.count", 30);
        this.mkdirMode = getInt(properties, env, "cairo.mkdir.mode", 509);
        this.parallelIndexThreshold = getInt(properties, env, "cairo.parallel.index.threshold", 100000);
        this.readerPoolMaxSegments = getInt(properties, env, "cairo.reader.pool.max.segments", 5);
        this.spinLockTimeoutUs = getLong(properties, env, "cairo.spin.lock.timeout", 1_000_000);
        this.sqlCacheRows = getInt(properties, env, "cairo.cache.rows", 16);
        this.sqlCacheBlocks = getIntSize(properties, env, "cairo.cache.blocks", 4);
        this.sqlCharacterStoreCapacity = getInt(properties, env, "cairo.character.store.capacity", 1024);
        this.sqlCharacterStoreSequencePoolCapacity = getInt(properties, env, "cairo.character.store.sequence.pool.capacity", 64);
        this.sqlColumnPoolCapacity = getInt(properties, env, "cairo.column.pool.capacity", 4096);
        this.sqlCompactMapLoadFactor = getDouble(properties, env, "cairo.compact.map.load.factor", 0.7);
        this.sqlExpressionPoolCapacity = getInt(properties, env, "cairo.expression.pool.capacity", 8192);
        this.sqlFastMapLoadFactor = getDouble(properties, env, "cairo.fast.map.load.factor", 0.5);
        this.sqlJoinContextPoolCapacity = getInt(properties, env, "cairo.sql.join.context.pool.capacity", 64);
        this.sqlLexerPoolCapacity = getInt(properties, env, "cairo.lexer.pool.capacity", 2048);
        this.sqlMapKeyCapacity = getInt(properties, env, "cairo.sql.map.key.capacity", 2048 * 1024);
        this.sqlMapPageSize = getIntSize(properties, env, "cairo.sql.map.page.size", 4 * 1024 * 1024);
        this.sqlMapMaxPages = getIntSize(properties, env, "cairo.sql.map.max.pages", Integer.MAX_VALUE);
        this.sqlMapMaxResizes = getIntSize(properties, env, "cairo.sql.map.max.resizes", Integer.MAX_VALUE);
        this.sqlModelPoolCapacity = getInt(properties, env, "cairo.model.pool.capacity", 1024);
        this.sqlSortKeyPageSize = getLongSize(properties, env, "cairo.sql.sort.key.page.size", 4 * 1024 * 1024);
        this.sqlSortKeyMaxPages = getIntSize(properties, env, "cairo.sql.sort.key.max.pages", Integer.MAX_VALUE);
        this.sqlSortLightValuePageSize = getLongSize(properties, env, "cairo.sql.sort.light.value.page.size", 1048576);
        this.sqlSortLightValueMaxPages = getIntSize(properties, env, "cairo.sql.sort.light.value.max.pages", Integer.MAX_VALUE);
        this.sqlHashJoinValuePageSize = getIntSize(properties, env, "cairo.sql.hash.join.value.page.size", 16777216);
        this.sqlHashJoinValueMaxPages = getIntSize(properties, env, "cairo.sql.hash.join.value.max.pages", Integer.MAX_VALUE);
        this.sqlLatestByRowCount = getInt(properties, env, "cairo.sql.latest.by.row.count", 1000);
        this.sqlHashJoinLightValuePageSize = getIntSize(properties, env, "cairo.sql.hash.join.light.value.page.size", 1048576);
        this.sqlHashJoinLightValueMaxPages = getIntSize(properties, env, "cairo.sql.hash.join.light.value.max.pages", Integer.MAX_VALUE);
        this.sqlSortValuePageSize = getIntSize(properties, env, "cairo.sql.sort.value.page.size", 16777216);
        this.sqlSortValueMaxPages = getIntSize(properties, env, "cairo.sql.sort.value.max.pages", Integer.MAX_VALUE);
        this.workStealTimeoutNanos = getLong(properties, env, "cairo.work.steal.timeout.nanos", 10_000);
        this.parallelIndexingEnabled = getBoolean(properties, env, "cairo.parallel.indexing.enabled", true);
        this.sqlJoinMetadataPageSize = getIntSize(properties, env, "cairo.sql.join.metadata.page.size", 16384);
        this.sqlJoinMetadataMaxResizes = getIntSize(properties, env, "cairo.sql.join.metadata.max.resizes", Integer.MAX_VALUE);
        this.sqlAnalyticColumnPoolCapacity = getInt(properties, env, "cairo.sql.analytic.column.pool.capacity", 64);
        this.sqlCreateTableModelPoolCapacity = getInt(properties, env, "cairo.sql.create.table.model.pool.capacity", 16);
        this.sqlColumnCastModelPoolCapacity = getInt(properties, env, "cairo.sql.column.cast.model.pool.capacity", 16);
        this.sqlRenameTableModelPoolCapacity = getInt(properties, env, "cairo.sql.rename.table.model.pool.capacity", 16);
        this.sqlWithClauseModelPoolCapacity = getInt(properties, env, "cairo.sql.with.clause.model.pool.capacity", 128);
        this.sqlInsertModelPoolCapacity = getInt(properties, env, "cairo.sql.insert.model.pool.capacity", 64);
        this.sqlCopyModelPoolCapacity = getInt(properties, env, "cairo.sql.copy.model.pool.capacity", 32);
        this.sqlCopyBufferSize = getIntSize(properties, env, "cairo.sql.copy.buffer.size", 2 * 1024 * 1024);
        long sqlAppendPageSize = getLongSize(properties, env, "cairo.sql.append.page.size", 16 * 1024 * 1024);
        // round the append page size to the OS page size
        final long osPageSize = FilesFacadeImpl.INSTANCE.getPageSize();
        if ((sqlAppendPageSize % osPageSize) == 0) {
            this.sqlAppendPageSize = sqlAppendPageSize;
        } else {
            this.sqlAppendPageSize = (sqlAppendPageSize / osPageSize + 1) * osPageSize;
        }
        this.doubleToStrCastScale = getInt(properties, env, "cairo.sql.double.cast.scale", 12);
        this.floatToStrCastScale = getInt(properties, env, "cairo.sql.float.cast.scale", 4);
        this.sqlGroupByMapCapacity = getInt(properties, env, "cairo.sql.groupby.map.capacity", 1024);
        this.sqlGroupByPoolCapacity = getInt(properties, env, "cairo.sql.groupby.pool.capacity", 1024);
        this.sqlMaxSymbolNotEqualsCount = getInt(properties, env, "cairo.sql.max.symbol.not.equals.count", 100);
        final String sqlCopyFormatsFile = getString(properties, env, "cairo.sql.copy.formats.file", "/text_loader.json");
        this.telemetryEnabled = getBoolean(properties, env, "telemetry.enabled", true);
        this.telemetryQueueCapacity = getInt(properties, env, "telemetry.queue.capacity", 512);

        final String dateLocale = getString(properties, env, "cairo.date.locale", "en");
        this.dateLocale = DateLocaleFactory.INSTANCE.getLocale(dateLocale);
        if (this.dateLocale == null) {
            throw new ServerConfigurationException("cairo.date.locale", dateLocale);
        }

        final String timestampLocale = getString(properties, env, "cairo.timestamp.locale", "en");
        this.timestampLocale = TimestampLocaleFactory.INSTANCE.getLocale(timestampLocale);
        if (this.timestampLocale == null) {
            throw new ServerConfigurationException("cairo.timestamp.locale", timestampLocale);
        }

        this.inputFormatConfiguration = new InputFormatConfiguration(
                new DateFormatFactory(),
                DateLocaleFactory.INSTANCE,
                new TimestampFormatFactory(),
                TimestampLocaleFactory.INSTANCE,
                this.dateLocale,
                this.timestampLocale);

        try (JsonLexer lexer = new JsonLexer(1024, 1024)) {
            inputFormatConfiguration.parseConfiguration(lexer, sqlCopyFormatsFile);
        }

        this.inputRoot = getString(properties, env, "cairo.sql.copy.root", null);
        this.backupRoot = getString(properties, env, "cairo.sql.backup.root", null);
        this.backupDirTimestampFormat = getTimestampFormat(properties, env, "cairo.sql.backup.dir.datetime.format", "yyyy-MM-dd");
        this.backupTempDirName = getString(properties, env, "cairo.sql.backup.dir.tmp.name", "tmp");
        this.backupMkdirMode = getInt(properties, env, "cairo.sql.backup.mkdir.mode", 509);

        parseBindTo(properties, env, "line.udp.bind.to", "0.0.0.0:9009", (a, p) -> {
            this.lineUdpBindIPV4Address = a;
            this.lineUdpPort = p;
        });

        this.lineUdpGroupIPv4Address = getIPv4Address(properties, env, "line.udp.join", "232.1.2.3");
        this.lineUdpCommitRate = getInt(properties, env, "line.udp.commit.rate", 1_000_000);
        this.lineUdpMsgBufferSize = getIntSize(properties, env, "line.udp.msg.buffer.size", 2048);
        this.lineUdpMsgCount = getInt(properties, env, "line.udp.msg.count", 10_000);
        this.lineUdpReceiveBufferSize = getIntSize(properties, env, "line.udp.receive.buffer.size", 8 * 1024 * 1024);
        this.lineUdpEnabled = getBoolean(properties, env, "line.udp.enabled", true);
        this.lineUdpOwnThreadAffinity = getInt(properties, env, "line.udp.own.thread.affinity", -1);
        this.lineUdpOwnThread = getBoolean(properties, env, "line.udp.own.thread", false);
        this.lineUdpUnicast = getBoolean(properties, env, "line.udp.unicast", false);
        this.lineUdpCommitMode = getCommitMode(properties, env, "line.udp.commit.mode");
        this.lineUdpTimestampAdapter = getLineTimestampAdaptor(properties, env, "line.udp.timestamp");

        this.lineTcpEnabled = getBoolean(properties, env, "line.tcp.enabled", true);
        if (lineTcpEnabled) {
            lineTcpNetActiveConnectionLimit = getInt(properties, env, "line.tcp.net.active.connection.limit", 10);
            parseBindTo(properties, env, "line.tcp.net.bind.to", "0.0.0.0:9009", (a, p) -> {
                lineTcpNetBindIPv4Address = a;
                lineTcpNetBindPort = p;
            });

            this.lineTcpNetEventCapacity = getInt(properties, env, "line.tcp.net.event.capacity", 1024);
            this.lineTcpNetIOQueueCapacity = getInt(properties, env, "line.tcp.net.io.queue.capacity", 1024);
            this.lineTcpNetIdleConnectionTimeout = getLong(properties, env, "line.tcp.net.idle.timeout", 0);
            this.lineTcpNetInterestQueueCapacity = getInt(properties, env, "line.tcp.net.interest.queue.capacity", 1024);
            this.lineTcpNetListenBacklog = getInt(properties, env, "line.tcp.net.listen.backlog", 50_000);
            this.lineTcpNetRcvBufSize = getIntSize(properties, env, "line.tcp.net.recv.buf.size", -1);
            this.lineTcpConnectionPoolInitialCapacity = getInt(properties, env, "line.tcp.connection.pool.capacity", 64);
            this.lineTcpTimestampAdapter = getLineTimestampAdaptor(properties, env, "line.tcp.timestamp");
            this.lineTcpMsgBufferSize = getIntSize(properties, env, "line.tcp.msg.buffer.size", 2048);
            this.lineTcpMaxMeasurementSize = getIntSize(properties, env, "line.tcp.max.measurement.size", 2048);
            if (lineTcpMaxMeasurementSize > lineTcpMsgBufferSize) {
                throw new IllegalArgumentException(
                        "line.tcp.max.measurement.size (" + this.lineTcpMaxMeasurementSize + ") cannot be more than line.tcp.msg.buffer.size (" + this.lineTcpMsgBufferSize + ")");
            }
            this.lineTcpWriterQueueSize = getIntSize(properties, env, "line.tcp.writer.queue.size", 128);
            this.lineTcpWorkerCount = getInt(properties, env, "line.tcp.worker.count", 0);
            this.lineTcpWorkerAffinity = getAffinity(properties, env, "line.tcp.worker.affinity", lineTcpWorkerCount);
            this.lineTcpWorkerPoolHaltOnError = getBoolean(properties, env, "line.tcp.halt.on.error", false);
            this.lineTcpNUpdatesPerLoadRebalance = getInt(properties, env, "line.tcp.n.updates.per.load.balance", 10_000);
            this.lineTcpMaxLoadRatio = getDouble(properties, env, "line.tcp.max.load.ratio", 1.9);
            this.lineTcpMaxUncommittedRows = getInt(properties, env, "line.tcp.max.uncommitted.rows", 1000);
            this.lineTcpMaintenanceJobHysteresisInMs = getInt(properties, env, "line.tcp.maintenance.job.hysteresis.in.ms", 250);
            this.lineTcpAuthDbPath = getString(properties, env, "line.tcp.auth.db.path", null);
            if (null != lineTcpAuthDbPath) {
                this.lineTcpAuthDbPath = new File(root, this.lineTcpAuthDbPath).getAbsolutePath();
            }
        }
    }

    @Override
    public CairoConfiguration getCairoConfiguration() {
        return cairoConfiguration;
    }

    @Override
    public HttpServerConfiguration getHttpServerConfiguration() {
        return httpServerConfiguration;
    }

    @Override
    public LineUdpReceiverConfiguration getLineUdpReceiverConfiguration() {
        return lineUdpReceiverConfiguration;
    }

    @Override
    public LineTcpReceiverConfiguration getLineTcpReceiverConfiguration() {
        return lineTcpReceiverConfiguration;
    }

    @Override
    public WorkerPoolConfiguration getWorkerPoolConfiguration() {
        return workerPoolConfiguration;
    }

    @Override
    public PGWireConfiguration getPGWireConfiguration() {
        return pgWireConfiguration;
    }

    private int[] getAffinity(Properties properties, @Nullable Map<String, String> env, String key, int httpWorkerCount) throws ServerConfigurationException {
        final int[] result = new int[httpWorkerCount];
        String value = overrideWithEnv(properties, env, key);
        if (value == null) {
            Arrays.fill(result, -1);
        } else {
            String[] affinity = value.split(",");
            if (affinity.length != httpWorkerCount) {
                throw new ServerConfigurationException(key, "wrong number of affinity values");
            }
            for (int i = 0; i < httpWorkerCount; i++) {
                try {
                    result[i] = Numbers.parseInt(affinity[i]);
                } catch (NumericException e) {
                    throw new ServerConfigurationException(key, "Invalid affinity value: " + affinity[i]);
                }
            }
        }
        return result;
    }

<<<<<<< HEAD
    protected boolean getBoolean(Properties properties, String key, boolean defaultValue) {
        final String value = properties.getProperty(key);
=======
    private boolean getBoolean(Properties properties, @Nullable Map<String, String> env, String key, boolean defaultValue) {
        final String value = overrideWithEnv(properties, env, key);
>>>>>>> c196b5dd
        return value == null ? defaultValue : Boolean.parseBoolean(value);
    }

    private int getCommitMode(Properties properties, @Nullable Map<String, String> env, String key) {
        final String commitMode = overrideWithEnv(properties, env, key);

        if (commitMode == null) {
            return CommitMode.NOSYNC;
        }

        if (Chars.equalsLowerCaseAscii(commitMode, "nosync")) {
            return CommitMode.NOSYNC;
        }

        if (Chars.equalsLowerCaseAscii(commitMode, "async")) {
            return CommitMode.ASYNC;
        }

        if (Chars.equalsLowerCaseAscii(commitMode, "sync")) {
            return CommitMode.SYNC;
        }

        return CommitMode.NOSYNC;
    }

    private double getDouble(Properties properties, @Nullable Map<String, String> env, String key, double defaultValue) throws ServerConfigurationException {
        final String value = overrideWithEnv(properties, env, key);
        try {
            return value != null ? Numbers.parseDouble(value) : defaultValue;
        } catch (NumericException e) {
            throw new ServerConfigurationException(key, value);
        }
    }

    @SuppressWarnings("SameParameterValue")
<<<<<<< HEAD
    protected int getIPv4Address(Properties properties, String key, String defaultValue) throws ServerConfigurationException {
        final String value = getString(properties, key, defaultValue);
=======
    private int getIPv4Address(Properties properties, Map<String, String> env, String key, String defaultValue) throws ServerConfigurationException {
        final String value = getString(properties, env, key, defaultValue);
>>>>>>> c196b5dd
        try {
            return Net.parseIPv4(value);
        } catch (NetworkError e) {
            throw new ServerConfigurationException(key, value);
        }
    }

    private int getInt(Properties properties, @Nullable Map<String, String> env, String key, int defaultValue) throws ServerConfigurationException {
        final String value = overrideWithEnv(properties, env, key);
        try {
            return value != null ? Numbers.parseInt(value) : defaultValue;
        } catch (NumericException e) {
            throw new ServerConfigurationException(key, value);
        }
    }

<<<<<<< HEAD
    protected int getIntSize(Properties properties, String key, int defaultValue) throws ServerConfigurationException {
        final String value = properties.getProperty(key);
=======
    private int getIntSize(Properties properties, @Nullable Map<String, String> env, String key, int defaultValue) throws ServerConfigurationException {
        final String value = overrideWithEnv(properties, env, key);
>>>>>>> c196b5dd
        try {
            return value != null ? Numbers.parseIntSize(value) : defaultValue;
        } catch (NumericException e) {
            throw new ServerConfigurationException(key, value);
        }
    }

    private LineProtoTimestampAdapter getLineTimestampAdaptor(Properties properties, Map<String, String> env, String propNm) {
        final String lineUdpTimestampSwitch = getString(properties, env, propNm, "n");
        switch (lineUdpTimestampSwitch) {
            case "u":
                return LineProtoMicroTimestampAdapter.INSTANCE;
            case "ms":
                return LineProtoMilliTimestampAdapter.INSTANCE;
            case "s":
                return LineProtoSecondTimestampAdapter.INSTANCE;
            case "m":
                return LineProtoMinuteTimestampAdapter.INSTANCE;
            case "h":
                return LineProtoHourTimestampAdapter.INSTANCE;
            default:
                return LineProtoNanoTimestampAdapter.INSTANCE;
        }
    }

    private long getLong(Properties properties, @Nullable Map<String, String> env, String key, long defaultValue) throws ServerConfigurationException {
        final String value = overrideWithEnv(properties, env, key);
        try {
            return value != null ? Numbers.parseLong(value) : defaultValue;
        } catch (NumericException e) {
            throw new ServerConfigurationException(key, value);
        }
    }

    private long getLongSize(Properties properties, @Nullable Map<String, String> env, String key, long defaultValue) throws ServerConfigurationException {
        final String value = overrideWithEnv(properties, env, key);
        try {
            return value != null ? Numbers.parseLongSize(value) : defaultValue;
        } catch (NumericException e) {
            throw new ServerConfigurationException(key, value);
        }
    }

    private String getString(Properties properties, @Nullable Map<String, String> env, String key, String defaultValue) {
        String value = overrideWithEnv(properties, env, key);
        if (value == null) {
            return defaultValue;
        }
        return value;
    }

    private TimestampFormat getTimestampFormat(Properties properties, @Nullable Map<String, String> env, String key, final String defaultPattern) {
        final String pattern = overrideWithEnv(properties, env, key);
        DateFormatCompiler compiler = new DateFormatCompiler();
        if (null != pattern) {
            return compiler.compile(pattern);
        }
        return compiler.compile(defaultPattern);
    }

<<<<<<< HEAD
    protected void parseBindTo(
=======
    private String overrideWithEnv(Properties properties, @Nullable Map<String, String> env, String key) {
        String envCandidate = "QDB_" + key.replace('.', '_').toUpperCase();
        String envValue = env != null ? env.get(envCandidate) : null;
        if (envValue != null) {
            log.info().$("env config [key=").$(envCandidate).$(']').$();
            return envValue;
        }
        return properties.getProperty(key);
    }

    private void parseBindTo(
>>>>>>> c196b5dd
            Properties properties,
            Map<String, String> env,
            String key,
            String defaultValue,
            BindToParser parser
    ) throws ServerConfigurationException {

        final String bindTo = getString(properties, env, key, defaultValue);
        final int colonIndex = bindTo.indexOf(':');
        if (colonIndex == -1) {
            throw new ServerConfigurationException(key, bindTo);
        }

        final String ipv4Str = bindTo.substring(0, colonIndex);
        final int ipv4;
        try {
            ipv4 = Net.parseIPv4(ipv4Str);
        } catch (NetworkError e) {
            throw new ServerConfigurationException(key, ipv4Str);
        }

        final String portStr = bindTo.substring(colonIndex + 1);
        final int port;
        try {
            port = Numbers.parseInt(portStr);
        } catch (NumericException e) {
            throw new ServerConfigurationException(key, portStr);
        }

        parser.onReady(ipv4, port);
    }

    @FunctionalInterface
    protected interface BindToParser {
        void onReady(int address, int port);
    }

    private class PropStaticContentProcessorConfiguration implements StaticContentProcessorConfiguration {
        @Override
        public FilesFacade getFilesFacade() {
            return FilesFacadeImpl.INSTANCE;
        }

        @Override
        public CharSequence getIndexFileName() {
            return indexFileName;
        }

        @Override
        public MimeTypesCache getMimeTypesCache() {
            return mimeTypesCache;
        }

        /**
         * Absolute path to HTTP public directory.
         *
         * @return path to public directory
         */
        @Override
        public CharSequence getPublicDirectory() {
            return publicDirectory;
        }

        @Override
        public String getKeepAliveHeader() {
            return keepAliveHeader;
        }
    }

    private class HttpIODispatcherConfiguration implements IODispatcherConfiguration {
        @Override
        public int getActiveConnectionLimit() {
            return activeConnectionLimit;
        }

        @Override
        public int getBindIPv4Address() {
            return bindIPv4Address;
        }

        @Override
        public int getBindPort() {
            return bindPort;
        }

        @Override
        public MillisecondClock getClock() {
            return MillisecondClockImpl.INSTANCE;
        }

        @Override
        public String getDispatcherLogName() {
            return "http-server";
        }

        @Override
        public EpollFacade getEpollFacade() {
            return EpollFacadeImpl.INSTANCE;
        }

        @Override
        public int getEventCapacity() {
            return eventCapacity;
        }

        @Override
        public int getIOQueueCapacity() {
            return ioQueueCapacity;
        }

        @Override
        public long getIdleConnectionTimeout() {
            return idleConnectionTimeout;
        }

        @Override
        public int getInitialBias() {
            return IOOperation.READ;
        }

        @Override
        public int getInterestQueueCapacity() {
            return interestQueueCapacity;
        }

        @Override
        public int getListenBacklog() {
            return listenBacklog;
        }

        @Override
        public NetworkFacade getNetworkFacade() {
            return NetworkFacadeImpl.INSTANCE;
        }

        @Override
        public int getRcvBufSize() {
            return rcvBufSize;
        }

        @Override
        public SelectFacade getSelectFacade() {
            return SelectFacadeImpl.INSTANCE;
        }

        @Override
        public int getSndBufSize() {
            return sndBufSize;
        }
    }

    private class PropTextConfiguration implements TextConfiguration {

        @Override
        public int getDateAdapterPoolCapacity() {
            return dateAdapterPoolCapacity;
        }

        @Override
        public int getJsonCacheLimit() {
            return jsonCacheLimit;
        }

        @Override
        public int getJsonCacheSize() {
            return jsonCacheSize;
        }

        @Override
        public double getMaxRequiredDelimiterStdDev() {
            return maxRequiredDelimiterStdDev;
        }

        @Override
        public double getMaxRequiredLineLengthStdDev() {
            return maxRequiredLineLengthStdDev;
        }

        @Override
        public int getMetadataStringPoolCapacity() {
            return metadataStringPoolCapacity;
        }

        @Override
        public int getRollBufferLimit() {
            return rollBufferLimit;
        }

        @Override
        public int getRollBufferSize() {
            return rollBufferSize;
        }

        @Override
        public int getTextAnalysisMaxLines() {
            return textAnalysisMaxLines;
        }

        @Override
        public int getTextLexerStringPoolCapacity() {
            return textLexerStringPoolCapacity;
        }

        @Override
        public int getTimestampAdapterPoolCapacity() {
            return timestampAdapterPoolCapacity;
        }

        @Override
        public int getUtf8SinkSize() {
            return utf8SinkSize;
        }

        @Override
        public InputFormatConfiguration getInputFormatConfiguration() {
            return inputFormatConfiguration;
        }

        @Override
        public DateLocale getDefaultDateLocale() {
            return dateLocale;
        }

        @Override
        public TimestampLocale getDefaultTimestampLocale() {
            return timestampLocale;
        }
    }

    private class PropHttpServerConfiguration implements HttpServerConfiguration {

        @Override
        public int getConnectionPoolInitialCapacity() {
            return connectionPoolInitialCapacity;
        }

        @Override
        public int getConnectionStringPoolCapacity() {
            return connectionStringPoolCapacity;
        }

        @Override
        public int getMultipartHeaderBufferSize() {
            return multipartHeaderBufferSize;
        }

        @Override
        public long getMultipartIdleSpinCount() {
            return multipartIdleSpinCount;
        }

        @Override
        public int getRecvBufferSize() {
            return recvBufferSize;
        }

        @Override
        public int getRequestHeaderBufferSize() {
            return requestHeaderBufferSize;
        }

        @Override
        public int getResponseHeaderBufferSize() {
            return responseHeaderBufferSize;
        }

        @Override
        public int getQueryCacheBlocks() {
            return sqlCacheBlocks;
        }

        @Override
        public int getQueryCacheRows() {
            return sqlCacheRows;
        }

        @Override
        public MillisecondClock getClock() {
            return httpFrozenClock ? StationaryMillisClock.INSTANCE : MillisecondClockImpl.INSTANCE;
        }

        @Override
        public IODispatcherConfiguration getDispatcherConfiguration() {
            return httpIODispatcherConfiguration;
        }

        @Override
        public StaticContentProcessorConfiguration getStaticContentProcessorConfiguration() {
            return staticContentProcessorConfiguration;
        }

        @Override
        public JsonQueryProcessorConfiguration getJsonQueryProcessorConfiguration() {
            return jsonQueryProcessorConfiguration;
        }

        @Override
        public int getSendBufferSize() {
            return sendBufferSize;
        }

        @Override
        public boolean isEnabled() {
            return httpServerEnabled;
        }

        @Override
        public boolean getDumpNetworkTraffic() {
            return false;
        }

        @Override
        public boolean allowDeflateBeforeSend() {
            return httpAllowDeflateBeforeSend;
        }

        @Override
        public boolean readOnlySecurityContext() {
            return readOnlySecurityContext;
        }

        @Override
        public boolean isInterruptOnClosedConnection() {
            return interruptOnClosedConnection;
        }

        @Override
        public int getInterruptorNIterationsPerCheck() {
            return interruptorNIterationsPerCheck;
        }

        @Override
        public int getInterruptorBufferSize() {
            return interruptorBufferSize;
        }

        @Override
        public boolean getServerKeepAlive() {
            return httpServerKeepAlive;
        }

        @Override
        public String getHttpVersion() {
            return httpVersion;
        }

        @Override
        public int[] getWorkerAffinity() {
            return httpWorkerAffinity;
        }

        @Override
        public int getWorkerCount() {
            return httpWorkerCount;
        }

        @Override
        public boolean haltOnError() {
            return httpWorkerHaltOnError;
        }
    }

    private class PropCairoConfiguration implements CairoConfiguration {

        @Override
        public int getSqlCopyBufferSize() {
            return sqlCopyBufferSize;
        }

        @Override
        public int getCopyPoolCapacity() {
            return sqlCopyModelPoolCapacity;
        }

        @Override
        public int getCreateAsSelectRetryCount() {
            return createAsSelectRetryCount;
        }

        @Override
        public CharSequence getDefaultMapType() {
            return defaultMapType;
        }

        @Override
        public boolean getDefaultSymbolCacheFlag() {
            return defaultSymbolCacheFlag;
        }

        @Override
        public int getDefaultSymbolCapacity() {
            return defaultSymbolCapacity;
        }

        @Override
        public int getFileOperationRetryCount() {
            return fileOperationRetryCount;
        }

        @Override
        public FilesFacade getFilesFacade() {
            return FilesFacadeImpl.INSTANCE;
        }

        @Override
        public long getIdleCheckInterval() {
            return idleCheckInterval;
        }

        @Override
        public long getInactiveReaderTTL() {
            return inactiveReaderTTL;
        }

        @Override
        public long getInactiveWriterTTL() {
            return inactiveWriterTTL;
        }

        @Override
        public int getIndexValueBlockSize() {
            return indexValueBlockSize;
        }

        @Override
        public int getDoubleToStrCastScale() {
            return doubleToStrCastScale;
        }

        @Override
        public int getFloatToStrCastScale() {
            return floatToStrCastScale;
        }

        @Override
        public int getMaxSwapFileCount() {
            return maxSwapFileCount;
        }

        @Override
        public MicrosecondClock getMicrosecondClock() {
            return MicrosecondClockImpl.INSTANCE;
        }

        @Override
        public MillisecondClock getMillisecondClock() {
            return MillisecondClockImpl.INSTANCE;
        }

        @Override
        public NanosecondClock getNanosecondClock() {
            return NanosecondClockImpl.INSTANCE;
        }

        @Override
        public int getMkDirMode() {
            return mkdirMode;
        }

        @Override
        public int getParallelIndexThreshold() {
            return parallelIndexThreshold;
        }

        @Override
        public int getReaderPoolMaxSegments() {
            return readerPoolMaxSegments;
        }

        @Override
        public CharSequence getRoot() {
            return databaseRoot;
        }

        @Override
        public CharSequence getInputRoot() {
            return inputRoot;
        }

        @Override
        public CharSequence getBackupRoot() {
            return backupRoot;
        }

        @Override
        public TimestampFormat getBackupDirTimestampFormat() {
            return backupDirTimestampFormat;
        }

        @Override
        public CharSequence getBackupTempDirName() {
            return backupTempDirName;
        }

        @Override
        public int getBackupMkDirMode() {
            return backupMkdirMode;
        }

        @Override
        public long getSpinLockTimeoutUs() {
            return spinLockTimeoutUs;
        }

        @Override
        public int getSqlCharacterStoreCapacity() {
            return sqlCharacterStoreCapacity;
        }

        @Override
        public int getSqlCharacterStoreSequencePoolCapacity() {
            return sqlCharacterStoreSequencePoolCapacity;
        }

        @Override
        public int getSqlColumnPoolCapacity() {
            return sqlColumnPoolCapacity;
        }

        @Override
        public double getSqlCompactMapLoadFactor() {
            return sqlCompactMapLoadFactor;
        }

        @Override
        public int getSqlExpressionPoolCapacity() {
            return sqlExpressionPoolCapacity;
        }

        @Override
        public double getSqlFastMapLoadFactor() {
            return sqlFastMapLoadFactor;
        }

        @Override
        public int getSqlJoinContextPoolCapacity() {
            return sqlJoinContextPoolCapacity;
        }

        @Override
        public int getSqlLexerPoolCapacity() {
            return sqlLexerPoolCapacity;
        }

        @Override
        public int getSqlMapKeyCapacity() {
            return sqlMapKeyCapacity;
        }

        @Override
        public int getSqlMapPageSize() {
            return sqlMapPageSize;
        }

        @Override
        public int getSqlMapMaxPages() {
            return sqlMapMaxPages;
        }

        @Override
        public int getSqlMapMaxResizes() {
            return sqlMapMaxResizes;
        }

        @Override
        public int getSqlModelPoolCapacity() {
            return sqlModelPoolCapacity;
        }

        @Override
        public long getSqlSortKeyPageSize() {
            return sqlSortKeyPageSize;
        }

        @Override
        public int getSqlSortKeyMaxPages() {
            return sqlSortKeyMaxPages;
        }

        @Override
        public long getSqlSortLightValuePageSize() {
            return sqlSortLightValuePageSize;
        }

        @Override
        public int getSqlSortLightValueMaxPages() {
            return sqlSortLightValueMaxPages;
        }

        @Override
        public int getSqlHashJoinValuePageSize() {
            return sqlHashJoinValuePageSize;
        }

        @Override
        public int getSqlHashJoinValueMaxPages() {
            return sqlHashJoinValueMaxPages;
        }

        @Override
        public long getSqlLatestByRowCount() {
            return sqlLatestByRowCount;
        }

        @Override
        public int getSqlHashJoinLightValuePageSize() {
            return sqlHashJoinLightValuePageSize;
        }

        @Override
        public int getSqlHashJoinLightValueMaxPages() {
            return sqlHashJoinLightValueMaxPages;
        }

        @Override
        public int getSqlSortValuePageSize() {
            return sqlSortValuePageSize;
        }

        @Override
        public int getSqlSortValueMaxPages() {
            return sqlSortValueMaxPages;
        }

        @Override
        public TextConfiguration getTextConfiguration() {
            return textConfiguration;
        }

        @Override
        public long getWorkStealTimeoutNanos() {
            return workStealTimeoutNanos;
        }

        @Override
        public boolean isParallelIndexingEnabled() {
            return parallelIndexingEnabled;
        }

        @Override
        public int getSqlJoinMetadataPageSize() {
            return sqlJoinMetadataPageSize;
        }

        @Override
        public int getSqlJoinMetadataMaxResizes() {
            return sqlJoinMetadataMaxResizes;
        }

        @Override
        public int getAnalyticColumnPoolCapacity() {
            return sqlAnalyticColumnPoolCapacity;
        }

        @Override
        public int getCreateTableModelPoolCapacity() {
            return sqlCreateTableModelPoolCapacity;
        }

        @Override
        public int getColumnCastModelPoolCapacity() {
            return sqlColumnCastModelPoolCapacity;
        }

        @Override
        public int getRenameTableModelPoolCapacity() {
            return sqlRenameTableModelPoolCapacity;
        }

        @Override
        public int getWithClauseModelPoolCapacity() {
            return sqlWithClauseModelPoolCapacity;
        }

        @Override
        public int getInsertPoolCapacity() {
            return sqlInsertModelPoolCapacity;
        }

        @Override
        public int getCommitMode() {
            return commitMode;
        }

        @Override
        public DateLocale getDefaultDateLocale() {
            return dateLocale;
        }

        @Override
        public TimestampLocale getDefaultTimestampLocale() {
            return timestampLocale;
        }

        @Override
        public int getGroupByPoolCapacity() {
            return sqlGroupByPoolCapacity;
        }

        @Override
        public int getMaxSymbolNotEqualsCount() {
            return sqlMaxSymbolNotEqualsCount;
        }

        @Override
        public int getGroupByMapCapacity() {
            return sqlGroupByMapCapacity;
        }

        @Override
        public boolean enableTestFactories() {
            return false;
        }

        @Override
        public TelemetryConfiguration getTelemetryConfiguration() {
            return telemetryConfiguration;
        }

        @Override
<<<<<<< HEAD
        public int getTableBlockWriterQueueSize() {
            return 1024;
=======
        public long getAppendPageSize() {
            return sqlAppendPageSize;
>>>>>>> c196b5dd
        }
    }

    private class PropLineUdpReceiverConfiguration implements LineUdpReceiverConfiguration {
        @Override
        public int getCommitMode() {
            return lineUdpCommitMode;
        }

        @Override
        public int getBindIPv4Address() {
            return lineUdpBindIPV4Address;
        }

        @Override
        public int getCommitRate() {
            return lineUdpCommitRate;
        }

        @Override
        public int getGroupIPv4Address() {
            return lineUdpGroupIPv4Address;
        }

        @Override
        public int getMsgBufferSize() {
            return lineUdpMsgBufferSize;
        }

        @Override
        public int getMsgCount() {
            return lineUdpMsgCount;
        }

        @Override
        public NetworkFacade getNetworkFacade() {
            return NetworkFacadeImpl.INSTANCE;
        }

        @Override
        public int getPort() {
            return lineUdpPort;
        }

        @Override
        public int getReceiveBufferSize() {
            return lineUdpReceiveBufferSize;
        }

        @Override
        public CairoSecurityContext getCairoSecurityContext() {
            return AllowAllCairoSecurityContext.INSTANCE;
        }

        @Override
        public boolean isEnabled() {
            return lineUdpEnabled;
        }

        @Override
        public boolean isUnicast() {
            return lineUdpUnicast;
        }

        @Override
        public boolean ownThread() {
            return lineUdpOwnThread;
        }

        @Override
        public int ownThreadAffinity() {
            return lineUdpOwnThreadAffinity;
        }

        @Override
        public LineProtoTimestampAdapter getTimestampAdapter() {
            return lineUdpTimestampAdapter;
        }
    }

    private class PropLineTcpReceiverIODispatcherConfiguration implements IODispatcherConfiguration {

        @Override
        public int getActiveConnectionLimit() {
            return lineTcpNetActiveConnectionLimit;
        }

        @Override
        public int getBindIPv4Address() {
            return lineTcpNetBindIPv4Address;
        }

        @Override
        public int getBindPort() {
            return lineTcpNetBindPort;
        }

        @Override
        public MillisecondClock getClock() {
            return MillisecondClockImpl.INSTANCE;
        }

        @Override
        public String getDispatcherLogName() {
            return "line-server";
        }

        @Override
        public EpollFacade getEpollFacade() {
            return EpollFacadeImpl.INSTANCE;
        }

        @Override
        public int getEventCapacity() {
            return lineTcpNetEventCapacity;
        }

        @Override
        public int getIOQueueCapacity() {
            return lineTcpNetIOQueueCapacity;
        }

        @Override
        public long getIdleConnectionTimeout() {
            return lineTcpNetIdleConnectionTimeout;
        }

        @Override
        public int getInitialBias() {
            return BIAS_READ;
        }

        @Override
        public int getInterestQueueCapacity() {
            return lineTcpNetInterestQueueCapacity;
        }

        @Override
        public int getListenBacklog() {
            return lineTcpNetListenBacklog;
        }

        @Override
        public NetworkFacade getNetworkFacade() {
            return NetworkFacadeImpl.INSTANCE;
        }

        @Override
        public int getRcvBufSize() {
            return lineTcpNetRcvBufSize;
        }

        @Override
        public SelectFacade getSelectFacade() {
            return SelectFacadeImpl.INSTANCE;
        }

        @Override
        public int getSndBufSize() {
            return -1;
        }

    }

    private class PropLineTcpWorkerPoolConfiguration implements WorkerPoolAwareConfiguration {
        @Override
        public int[] getWorkerAffinity() {
            return lineTcpWorkerAffinity;
        }

        @Override
        public int getWorkerCount() {
            return lineTcpWorkerCount;
        }

        @Override
        public boolean haltOnError() {
            return lineTcpWorkerPoolHaltOnError;
        }

        @Override
        public boolean isEnabled() {
            return true;
        }
    }

    private class PropLineTcpReceiverConfiguration implements LineTcpReceiverConfiguration {
        @Override
        public boolean isEnabled() {
            return lineTcpEnabled;
        }

        @Override
        public CairoSecurityContext getCairoSecurityContext() {
            return AllowAllCairoSecurityContext.INSTANCE;
        }

        @Override
        public LineProtoTimestampAdapter getTimestampAdapter() {
            return lineTcpTimestampAdapter;
        }

        @Override
        public int getConnectionPoolInitialCapacity() {
            return lineTcpConnectionPoolInitialCapacity;
        }

        @Override
        public IODispatcherConfiguration getNetDispatcherConfiguration() {
            return lineTcpReceiverDispatcherConfiguration;
        }

        @Override
        public int getNetMsgBufferSize() {
            return lineTcpMsgBufferSize;
        }

        @Override
        public int getMaxMeasurementSize() {
            return lineTcpMaxMeasurementSize;
        }

        @Override
        public NetworkFacade getNetworkFacade() {
            return NetworkFacadeImpl.INSTANCE;
        }

        @Override
        public int getWriterQueueSize() {
            return lineTcpWriterQueueSize;
        }

        @Override
        public MicrosecondClock getMicrosecondClock() {
            return MicrosecondClockImpl.INSTANCE;
        }

        @Override
        public MillisecondClock getMillisecondClock() {
            return MillisecondClockImpl.INSTANCE;
        }

        @Override
        public WorkerPoolAwareConfiguration getWorkerPoolConfiguration() {
            return lineTcpWorkerPoolConfiguration;
        }

        @Override
        public int getNUpdatesPerLoadRebalance() {
            return lineTcpNUpdatesPerLoadRebalance;
        }

        @Override
        public double getMaxLoadRatio() {
            return lineTcpMaxLoadRatio;
        }

        @Override
        public int getMaxUncommittedRows() {
            return lineTcpMaxUncommittedRows;
        }

        @Override
        public long getMaintenanceJobHysteresisInMs() {
            return lineTcpMaintenanceJobHysteresisInMs;
        }

        @Override
        public String getAuthDbPath() {
            return lineTcpAuthDbPath;
        }
    }

    private class PropJsonQueryProcessorConfiguration implements JsonQueryProcessorConfiguration {
        @Override
        public MillisecondClock getClock() {
            return httpFrozenClock ? StationaryMillisClock.INSTANCE : MillisecondClockImpl.INSTANCE;
        }

        @Override
        public int getConnectionCheckFrequency() {
            return jsonQueryConnectionCheckFrequency;
        }

        @Override
        public FilesFacade getFilesFacade() {
            return FilesFacadeImpl.INSTANCE;
        }

        @Override
        public int getFloatScale() {
            return jsonQueryFloatScale;
        }

        @Override
        public int getDoubleScale() {
            return jsonQueryDoubleScale;
        }

        @Override
        public CharSequence getKeepAliveHeader() {
            return keepAliveHeader;
        }

        @Override
        public long getMaxQueryResponseRowLimit() {
            return maxHttpQueryResponseRowLimit;
        }
    }

    private class PropWorkerPoolConfiguration implements WorkerPoolConfiguration {
        @Override
        public int[] getWorkerAffinity() {
            return sharedWorkerAffinity;
        }

        @Override
        public int getWorkerCount() {
            return sharedWorkerCount;
        }

        @Override
        public boolean haltOnError() {
            return sharedWorkerHaltOnError;
        }
    }

    private class PropPGWireDispatcherConfiguration implements IODispatcherConfiguration {

        @Override
        public int getActiveConnectionLimit() {
            return pgNetActiveConnectionLimit;
        }

        @Override
        public int getBindIPv4Address() {
            return pgNetBindIPv4Address;
        }

        @Override
        public int getBindPort() {
            return pgNetBindPort;
        }

        @Override
        public MillisecondClock getClock() {
            return MillisecondClockImpl.INSTANCE;
        }

        @Override
        public String getDispatcherLogName() {
            return "pg-server";
        }

        @Override
        public EpollFacade getEpollFacade() {
            return EpollFacadeImpl.INSTANCE;
        }

        @Override
        public int getEventCapacity() {
            return pgNetEventCapacity;
        }

        @Override
        public int getIOQueueCapacity() {
            return pgNetIOQueueCapacity;
        }

        @Override
        public long getIdleConnectionTimeout() {
            return pgNetIdleConnectionTimeout;
        }

        @Override
        public int getInitialBias() {
            return BIAS_READ;
        }

        @Override
        public int getInterestQueueCapacity() {
            return pgNetInterestQueueCapacity;
        }

        @Override
        public int getListenBacklog() {
            return pgNetListenBacklog;
        }

        @Override
        public NetworkFacade getNetworkFacade() {
            return NetworkFacadeImpl.INSTANCE;
        }

        @Override
        public int getRcvBufSize() {
            return pgNetRcvBufSize;
        }

        @Override
        public SelectFacade getSelectFacade() {
            return SelectFacadeImpl.INSTANCE;
        }

        @Override
        public int getSndBufSize() {
            return pgNetSndBufSize;
        }
    }

    private class PropPGWireConfiguration implements PGWireConfiguration {

        @Override
        public int getCharacterStoreCapacity() {
            return pgCharacterStoreCapacity;
        }

        @Override
        public int getCharacterStorePoolCapacity() {
            return pgCharacterStorePoolCapacity;
        }

        @Override
        public int getConnectionPoolInitialCapacity() {
            return pgConnectionPoolInitialCapacity;
        }

        @Override
        public String getDefaultPassword() {
            return pgPassword;
        }

        @Override
        public String getDefaultUsername() {
            return pgUsername;
        }

        @Override
        public IODispatcherConfiguration getDispatcherConfiguration() {
            return propPGWireDispatcherConfiguration;
        }

        @Override
        public boolean getDumpNetworkTraffic() {
            return false;
        }

        @Override
        public int getFactoryCacheColumnCount() {
            return pgFactoryCacheColumnCount;
        }

        @Override
        public int getFactoryCacheRowCount() {
            return pgFactoryCacheRowCount;
        }

        @Override
        public int getIdleRecvCountBeforeGivingUp() {
            return pgIdleRecvCountBeforeGivingUp;
        }

        @Override
        public int getIdleSendCountBeforeGivingUp() {
            return pgIdleSendCountBeforeGivingUp;
        }

        @Override
        public int getMaxBlobSizeOnQuery() {
            return pgMaxBlobSizeOnQuery;
        }

        @Override
        public NetworkFacade getNetworkFacade() {
            return NetworkFacadeImpl.INSTANCE;
        }

        @Override
        public int getRecvBufferSize() {
            return pgRecvBufferSize;
        }

        @Override
        public int getSendBufferSize() {
            return pgSendBufferSize;
        }

        @Override
        public String getServerVersion() {
            return "11.3";
        }

        @Override
        public DateLocale getDefaultDateLocale() {
            return pgDefaultDateLocale;
        }

        @Override
        public TimestampLocale getDefaultTimestampLocale() {
            return pgDefaultTimestampLocale;
        }

        @Override
        public int[] getWorkerAffinity() {
            return pgWorkerAffinity;
        }

        @Override
        public int getWorkerCount() {
            return pgWorkerCount;
        }

        @Override
        public boolean haltOnError() {
            return pgHaltOnError;
        }

        @Override
        public boolean isDaemonPool() {
            return pgDaemonPool;
        }

        @Override
        public boolean isEnabled() {
            return pgEnabled;
        }
    }

    private class PropTelemetryConfiguration implements TelemetryConfiguration {

        @Override
        public boolean getEnabled() {
            return telemetryEnabled;
        }

        @Override
        public int getQueueCapacity() {
            return telemetryQueueCapacity;
        }
    }
}<|MERGE_RESOLUTION|>--- conflicted
+++ resolved
@@ -607,13 +607,8 @@
         return result;
     }
 
-<<<<<<< HEAD
-    protected boolean getBoolean(Properties properties, String key, boolean defaultValue) {
-        final String value = properties.getProperty(key);
-=======
-    private boolean getBoolean(Properties properties, @Nullable Map<String, String> env, String key, boolean defaultValue) {
+    protected boolean getBoolean(Properties properties, @Nullable Map<String, String> env, String key, boolean defaultValue) {
         final String value = overrideWithEnv(properties, env, key);
->>>>>>> c196b5dd
         return value == null ? defaultValue : Boolean.parseBoolean(value);
     }
 
@@ -649,13 +644,8 @@
     }
 
     @SuppressWarnings("SameParameterValue")
-<<<<<<< HEAD
-    protected int getIPv4Address(Properties properties, String key, String defaultValue) throws ServerConfigurationException {
-        final String value = getString(properties, key, defaultValue);
-=======
-    private int getIPv4Address(Properties properties, Map<String, String> env, String key, String defaultValue) throws ServerConfigurationException {
+    protected int getIPv4Address(Properties properties, Map<String, String> env, String key, String defaultValue) throws ServerConfigurationException {
         final String value = getString(properties, env, key, defaultValue);
->>>>>>> c196b5dd
         try {
             return Net.parseIPv4(value);
         } catch (NetworkError e) {
@@ -672,13 +662,8 @@
         }
     }
 
-<<<<<<< HEAD
-    protected int getIntSize(Properties properties, String key, int defaultValue) throws ServerConfigurationException {
-        final String value = properties.getProperty(key);
-=======
-    private int getIntSize(Properties properties, @Nullable Map<String, String> env, String key, int defaultValue) throws ServerConfigurationException {
+    protected int getIntSize(Properties properties, @Nullable Map<String, String> env, String key, int defaultValue) throws ServerConfigurationException {
         final String value = overrideWithEnv(properties, env, key);
->>>>>>> c196b5dd
         try {
             return value != null ? Numbers.parseIntSize(value) : defaultValue;
         } catch (NumericException e) {
@@ -739,9 +724,6 @@
         return compiler.compile(defaultPattern);
     }
 
-<<<<<<< HEAD
-    protected void parseBindTo(
-=======
     private String overrideWithEnv(Properties properties, @Nullable Map<String, String> env, String key) {
         String envCandidate = "QDB_" + key.replace('.', '_').toUpperCase();
         String envValue = env != null ? env.get(envCandidate) : null;
@@ -752,8 +734,7 @@
         return properties.getProperty(key);
     }
 
-    private void parseBindTo(
->>>>>>> c196b5dd
+    protected void parseBindTo(
             Properties properties,
             Map<String, String> env,
             String key,
@@ -1474,13 +1455,13 @@
         }
 
         @Override
-<<<<<<< HEAD
+        public long getAppendPageSize() {
+            return sqlAppendPageSize;
+        }
+
+        @Override
         public int getTableBlockWriterQueueSize() {
             return 1024;
-=======
-        public long getAppendPageSize() {
-            return sqlAppendPageSize;
->>>>>>> c196b5dd
         }
     }
 
