/*******************************************************************************
 *     ___                  _   ____  ____
 *    / _ \ _   _  ___  ___| |_|  _ \| __ )
 *   | | | | | | |/ _ \/ __| __| | | |  _ \
 *   | |_| | |_| |  __/\__ \ |_| |_| | |_) |
 *    \__\_\\__,_|\___||___/\__|____/|____/
 *
 *  Copyright (c) 2014-2019 Appsicle
 *  Copyright (c) 2019-2022 QuestDB
 *
 *  Licensed under the Apache License, Version 2.0 (the "License");
 *  you may not use this file except in compliance with the License.
 *  You may obtain a copy of the License at
 *
 *  http://www.apache.org/licenses/LICENSE-2.0
 *
 *  Unless required by applicable law or agreed to in writing, software
 *  distributed under the License is distributed on an "AS IS" BASIS,
 *  WITHOUT WARRANTIES OR CONDITIONS OF ANY KIND, either express or implied.
 *  See the License for the specific language governing permissions and
 *  limitations under the License.
 *
 ******************************************************************************/

package io.questdb;

import io.questdb.cairo.*;
import io.questdb.cairo.security.AllowAllCairoSecurityContext;
import io.questdb.cairo.sql.SqlExecutionCircuitBreakerConfiguration;
import io.questdb.cutlass.http.*;
import io.questdb.cutlass.http.processors.JsonQueryProcessorConfiguration;
import io.questdb.cutlass.http.processors.StaticContentProcessorConfiguration;
import io.questdb.cutlass.json.JsonException;
import io.questdb.cutlass.json.JsonLexer;
import io.questdb.cutlass.line.*;
import io.questdb.cutlass.line.tcp.LineTcpReceiverConfiguration;
import io.questdb.cutlass.line.udp.LineUdpReceiverConfiguration;
import io.questdb.cutlass.pgwire.PGWireConfiguration;
import io.questdb.cutlass.text.CsvFileIndexer;
import io.questdb.cutlass.text.TextConfiguration;
import io.questdb.cutlass.text.types.InputFormatConfiguration;
import io.questdb.log.Log;
import io.questdb.metrics.MetricsConfiguration;
import io.questdb.mp.WorkerPoolConfiguration;
import io.questdb.network.*;
import io.questdb.std.*;
import io.questdb.std.datetime.DateFormat;
import io.questdb.std.datetime.DateLocale;
import io.questdb.std.datetime.DateLocaleFactory;
import io.questdb.std.datetime.microtime.*;
import io.questdb.std.datetime.millitime.DateFormatFactory;
import io.questdb.std.datetime.millitime.Dates;
import io.questdb.std.datetime.millitime.MillisecondClock;
import io.questdb.std.datetime.millitime.MillisecondClockImpl;
import io.questdb.std.str.Path;
import io.questdb.std.str.StringSink;
import org.jetbrains.annotations.Nullable;

import java.io.File;
import java.io.IOException;
import java.util.*;

public class PropServerConfiguration implements ServerConfiguration {
    public static final long COMMIT_INTERVAL_DEFAULT = 2000;
    public static final String CONFIG_DIRECTORY = "conf";
    public static final String DB_DIRECTORY = "db";
    public static final String SNAPSHOT_DIRECTORY = "snapshot";
    public static final String TMP_DIRECTORY = "tmp";
    private static final Map<PropertyKey, String> DEPRECATED_SETTINGS = new HashMap<>();
    private static final Map<String, String> OBSOLETE_SETTINGS = new HashMap<>();
    private static final LowerCaseCharSequenceIntHashMap WRITE_FO_OPTS = new LowerCaseCharSequenceIntHashMap();
    private final DateFormat backupDirTimestampFormat;
    private final int backupMkdirMode;
    private final String backupRoot;
    private final CharSequence backupTempDirName;
    private final int binaryEncodingMaxLength;
    private final BuildInformation buildInformation;
    private final boolean cairoAttachPartitionCopy;
    private final String cairoAttachPartitionSuffix;
    private final CairoConfiguration cairoConfiguration = new PropCairoConfiguration();
    private final int cairoMaxCrashFiles;
    private final int cairoPageFrameReduceColumnListCapacity;
    private final int cairoPageFrameReduceQueueCapacity;
    private final int cairoPageFrameReduceRowIdListCapacity;
    private final int cairoPageFrameReduceShardCount;
    private final int cairoPageFrameReduceTaskPoolCapacity;
    private final int cairoSqlCopyLogRetentionDays;
    private final int cairoSqlCopyQueueCapacity;
    private final String cairoSqlCopyRoot;
    private final String cairoSqlCopyWorkRoot;
    private final int circuitBreakerBufferSize;
    private final PropSqlExecutionCircuitBreakerConfiguration circuitBreakerConfiguration = new PropSqlExecutionCircuitBreakerConfiguration();
    private final int circuitBreakerThrottle;
    private final long circuitBreakerTimeout;
    private final int columnIndexerQueueCapacity;
    private final int columnPurgeQueueCapacity;
    private final long columnPurgeRetryDelay;
    private final long columnPurgeRetryDelayLimit;
    private final double columnPurgeRetryDelayMultiplier;
    private final int columnPurgeTaskPoolCapacity;
    private final int commitMode;
    private final String confRoot;
    private final int createAsSelectRetryCount;
    private final String dbDirectory;
    private final CharSequence defaultMapType;
    private final boolean defaultSymbolCacheFlag;
    private final int defaultSymbolCapacity;
    private final int fileOperationRetryCount;
    private final PropHttpContextConfiguration httpContextConfiguration = new PropHttpContextConfiguration();
    private final IODispatcherConfiguration httpIODispatcherConfiguration = new PropHttpIODispatcherConfiguration();
    private final PropHttpMinIODispatcherConfiguration httpMinIODispatcherConfiguration = new PropHttpMinIODispatcherConfiguration();
    private final PropHttpMinServerConfiguration httpMinServerConfiguration = new PropHttpMinServerConfiguration();
    private final boolean httpMinServerEnabled;
    private final HttpServerConfiguration httpServerConfiguration = new PropHttpServerConfiguration();
    private final boolean httpServerEnabled;
    private final int httpSqlCacheBlockCount;
    private final boolean httpSqlCacheEnabled;
    private final int httpSqlCacheRowCount;
    private final WaitProcessorConfiguration httpWaitProcessorConfiguration = new PropWaitProcessorConfiguration();
    private final long idleCheckInterval;
    private final boolean ilpAutoCreateNewColumns;
    private final boolean ilpAutoCreateNewTables;
    private final long inactiveReaderTTL;
    private final long inactiveWalWriterTTL;
    private final long inactiveWriterTTL;
    private final int indexValueBlockSize;
    private final InputFormatConfiguration inputFormatConfiguration;
    private final long instanceHashHi;
    private final long instanceHashLo;
    private final boolean ioURingEnabled;
    private final boolean isWalSupported;
    private final JsonQueryProcessorConfiguration jsonQueryProcessorConfiguration = new PropJsonQueryProcessorConfiguration();
    private final int latestByQueueCapacity;
    private final boolean lineTcpEnabled;
    private final WorkerPoolConfiguration lineTcpIOWorkerPoolConfiguration = new PropLineTcpIOWorkerPoolConfiguration();
    private final LineTcpReceiverConfiguration lineTcpReceiverConfiguration = new PropLineTcpReceiverConfiguration();
    private final IODispatcherConfiguration lineTcpReceiverDispatcherConfiguration = new PropLineTcpReceiverIODispatcherConfiguration();
    private final WorkerPoolConfiguration lineTcpWriterWorkerPoolConfiguration = new PropLineTcpWriterWorkerPoolConfiguration();
    private final int lineUdpCommitMode;
    private final int lineUdpCommitRate;
    private final boolean lineUdpEnabled;
    private final int lineUdpGroupIPv4Address;
    private final int lineUdpMsgBufferSize;
    private final int lineUdpMsgCount;
    private final boolean lineUdpOwnThread;
    private final int lineUdpOwnThreadAffinity;
    private final int lineUdpReceiveBufferSize;
    private final LineUdpReceiverConfiguration lineUdpReceiverConfiguration = new PropLineUdpReceiverConfiguration();
    private final LineProtoTimestampAdapter lineUdpTimestampAdapter;
    private final boolean lineUdpUnicast;
    private final DateLocale locale;
    private final Log log;
    private final int maxFileNameLength;
    private final long maxRerunWaitCapMs;
    private final int maxSwapFileCount;
    private final int maxUncommittedRows;
    private final MetricsConfiguration metricsConfiguration = new PropMetricsConfiguration();
    private final boolean metricsEnabled;
    private final int mkdirMode;
    private final int o3CallbackQueueCapacity;
    private final int o3ColumnMemorySize;
    private final int o3CopyQueueCapacity;
    private final long o3MaxLag;
    private final long o3MinLagUs;
    private final int o3OpenColumnQueueCapacity;
    private final int o3PartitionPurgeListCapacity;
    private final int o3PartitionQueueCapacity;
    private final int o3PurgeDiscoveryQueueCapacity;
    private final boolean o3QuickSortEnabled;
    private final int parallelIndexThreshold;
    private final boolean parallelIndexingEnabled;
    private final boolean pgEnabled;
    private final PGWireConfiguration pgWireConfiguration = new PropPGWireConfiguration();
    private final PropPGWireDispatcherConfiguration propPGWireDispatcherConfiguration = new PropPGWireDispatcherConfiguration();
    private final int queryCacheEventQueueCapacity;
    private final int readerPoolMaxSegments;
    private final double rerunExponentialWaitMultiplier;
    private final int rerunInitialWaitQueueSize;
    private final int rerunMaxProcessingQueueSize;
    private final int rndFunctionMemoryMaxPages;
    private final int rndFunctionMemoryPageSize;
    private final String root;
    private final int sampleByIndexSearchPageSize;
    private final int[] sharedWorkerAffinity;
    private final int sharedWorkerCount;
    private final boolean sharedWorkerHaltOnError;
    private final WorkerPoolConfiguration sharedWorkerPoolConfiguration = new PropWorkerPoolConfiguration();
    private final long sharedWorkerSleepThreshold;
    private final long sharedWorkerSleepTimeout;
    private final long sharedWorkerYieldThreshold;
    private final boolean simulateCrashEnabled;
    private final String snapshotInstanceId;
    private final boolean snapshotRecoveryEnabled;
    private final String snapshotRoot;
    private final long spinLockTimeout;
    private final int sqlAnalyticColumnPoolCapacity;
    private final int sqlAnalyticRowIdMaxPages;
    private final int sqlAnalyticRowIdPageSize;
    private final int sqlAnalyticStoreMaxPages;
    private final int sqlAnalyticStorePageSize;
    private final int sqlAnalyticTreeKeyMaxPages;
    private final int sqlAnalyticTreeKeyPageSize;
    private final int sqlBindVariablePoolSize;
    private final int sqlCharacterStoreCapacity;
    private final int sqlCharacterStoreSequencePoolCapacity;
    private final int sqlColumnCastModelPoolCapacity;
    private final int sqlColumnPoolCapacity;
    private final double sqlCompactMapLoadFactor;
    private final int sqlCopyBufferSize;
    private final int sqlCopyModelPoolCapacity;
    private final int sqlCreateTableModelPoolCapacity;
    private final int sqlDistinctTimestampKeyCapacity;
    private final double sqlDistinctTimestampLoadFactor;
    private final int sqlDoubleToStrCastScale;
    private final int sqlExpressionPoolCapacity;
    private final double sqlFastMapLoadFactor;
    private final int sqlFloatToStrCastScale;
    private final int sqlGroupByMapCapacity;
    private final int sqlGroupByPoolCapacity;
    private final int sqlHashJoinLightValueMaxPages;
    private final int sqlHashJoinLightValuePageSize;
    private final int sqlHashJoinValueMaxPages;
    private final int sqlHashJoinValuePageSize;
    private final int sqlInsertModelPoolCapacity;
    private final int sqlJitBindVarsMemoryMaxPages;
    private final int sqlJitBindVarsMemoryPageSize;
    private final boolean sqlJitDebugEnabled;
    private final int sqlJitIRMemoryMaxPages;
    private final int sqlJitIRMemoryPageSize;
    private final int sqlJitMode;
    private final int sqlJitPageAddressCacheThreshold;
    private final int sqlJitRowsThreshold;
    private final int sqlJoinContextPoolCapacity;
    private final int sqlJoinMetadataMaxResizes;
    private final int sqlJoinMetadataPageSize;
    private final long sqlLatestByRowCount;
    private final int sqlLexerPoolCapacity;
    private final int sqlMapKeyCapacity;
    private final int sqlMapMaxPages;
    private final int sqlMapMaxResizes;
    private final int sqlMapPageSize;
    private final int sqlMaxNegativeLimit;
    private final int sqlMaxSymbolNotEqualsCount;
    private final int sqlModelPoolCapacity;
    private final int sqlPageFrameMaxRows;
    private final int sqlPageFrameMinRows;
    private final boolean sqlParallelFilterEnabled;
    private final boolean sqlParallelFilterPreTouchEnabled;
    private final int sqlRenameTableModelPoolCapacity;
    private final int sqlSmallMapKeyCapacity;
    private final int sqlSortKeyMaxPages;
    private final long sqlSortKeyPageSize;
    private final int sqlSortLightValueMaxPages;
    private final long sqlSortLightValuePageSize;
    private final int sqlSortValueMaxPages;
    private final int sqlSortValuePageSize;
    private final int sqlStrFunctionBufferMaxSize;
    private final int sqlTxnScoreboardEntryCount;
    private final int sqlWithClauseModelPoolCapacity;
    private final StaticContentProcessorConfiguration staticContentProcessorConfiguration = new PropStaticContentProcessorConfiguration();
    private final String systemTableNamePrefix;
    private final TelemetryConfiguration telemetryConfiguration = new PropTelemetryConfiguration();
    private final boolean telemetryDisableCompletely;
    private final boolean telemetryEnabled;
    private final boolean telemetryHideTables;
    private final int telemetryQueueCapacity;
    private final TextConfiguration textConfiguration = new PropTextConfiguration();
    private final int vectorAggregateQueueCapacity;
    private final WorkerPoolConfiguration walApplyPoolConfiguration = new PropWalApplyPoolConfiguration();
    private final long walApplySleepTimeout;
    private final int[] walApplyWorkerAffinity;
    private final int walApplyWorkerCount;
    private final boolean walApplyWorkerHaltOnError;
    private final long walApplyWorkerSleepThreshold;
    private final long walApplyWorkerYieldThreshold;
    private final boolean walEnabledDefault;
    private final long walPurgeInterval;
    private final int walRecreateDistressedSequencerAttempts;
    private final long walSegmentRolloverRowCount;
    private final int walTxnNotificationQueueCapacity;
    private final long workStealTimeoutNanos;
    private final long writerAsyncCommandBusyWaitTimeout;
    private final long writerAsyncCommandMaxWaitTimeout;
    private final int writerAsyncCommandQueueCapacity;
    private final long writerAsyncCommandQueueSlotSize;
    private final long writerDataAppendPageSize;
    private final long writerDataIndexKeyAppendPageSize;
    private final long writerDataIndexValueAppendPageSize;
    private final long writerFileOpenOpts;
    private final long writerMiscAppendPageSize;
    private final int writerTickRowsCountMod;
    private long cairoSqlCopyMaxIndexChunkSize;
    private int connectionPoolInitialCapacity;
    private int connectionStringPoolCapacity;
    private int dateAdapterPoolCapacity;
    private short floatDefaultColumnType;
    private boolean httpAllowDeflateBeforeSend;
    private boolean httpFrozenClock;
    private int httpMinBindIPv4Address;
    private int httpMinBindPort;
    private boolean httpMinNetConnectionHint;
    private int httpMinNetConnectionLimit;
    private long httpMinNetConnectionQueueTimeout;
    private int httpMinNetConnectionRcvBuf;
    private int httpMinNetConnectionSndBuf;
    private long httpMinNetConnectionTimeout;
    private int[] httpMinWorkerAffinity;
    private int httpMinWorkerCount;
    private boolean httpMinWorkerHaltOnError;
    private long httpMinWorkerSleepThreshold;
    private long httpMinWorkerSleepTimeout;
    private long httpMinWorkerYieldThreshold;
    private int httpNetBindIPv4Address;
    private int httpNetBindPort;
    private boolean httpNetConnectionHint;
    private int httpNetConnectionLimit;
    private long httpNetConnectionQueueTimeout;
    private int httpNetConnectionRcvBuf;
    private int httpNetConnectionSndBuf;
    private long httpNetConnectionTimeout;
    private boolean httpReadOnlySecurityContext;
    private boolean httpServerKeepAlive;
    private String httpVersion;
    private int[] httpWorkerAffinity;
    private int httpWorkerCount;
    private boolean httpWorkerHaltOnError;
    private long httpWorkerSleepThreshold;
    private long httpWorkerSleepTimeout;
    private long httpWorkerYieldThreshold;
    private CharSequence indexFileName;
    private short integerDefaultColumnType;
    private boolean interruptOnClosedConnection;
<<<<<<< HEAD
    private final boolean isReadOnlyInstance;
    private boolean isStringAsTagSupported;
=======
>>>>>>> 3dbe4cbf
    private int jsonCacheLimit;
    private int jsonCacheSize;
    private int jsonQueryConnectionCheckFrequency;
    private int jsonQueryDoubleScale;
    private int jsonQueryFloatScale;
    private String keepAliveHeader;
    private String lineTcpAuthDbPath;
    private long lineTcpCommitIntervalDefault;
    private double lineTcpCommitIntervalFraction;
    private int lineTcpConnectionPoolInitialCapacity;
    private int lineTcpDefaultPartitionBy;
    private boolean lineTcpDisconnectOnError;
    private int[] lineTcpIOWorkerAffinity;
    private int lineTcpIOWorkerCount;
    private boolean lineTcpIOWorkerPoolHaltOnError;
    private long lineTcpIOWorkerSleepThreshold;
    private long lineTcpIOWorkerYieldThreshold;
    private long lineTcpMaintenanceInterval;
    private int lineTcpMaxMeasurementSize;
    private int lineTcpMsgBufferSize;
    private int lineTcpNetBindIPv4Address;
    private int lineTcpNetBindPort;
    private boolean lineTcpNetConnectionHint;
    private int lineTcpNetConnectionLimit;
    private long lineTcpNetConnectionQueueTimeout;
    private int lineTcpNetConnectionRcvBuf;
    private long lineTcpNetConnectionTimeout;
    private LineProtoTimestampAdapter lineTcpTimestampAdapter;
    private int lineTcpWriterQueueCapacity;
    private int[] lineTcpWriterWorkerAffinity;
    private int lineTcpWriterWorkerCount;
    private boolean lineTcpWriterWorkerPoolHaltOnError;
    private long lineTcpWriterWorkerSleepThreshold;
    private long lineTcpWriterWorkerYieldThreshold;
    private int lineUdpBindIPV4Address;
    private int lineUdpDefaultPartitionBy;
    private int lineUdpPort;
    private long maxHttpQueryResponseRowLimit;
    private double maxRequiredDelimiterStdDev;
    private double maxRequiredLineLengthStdDev;
    private int metadataStringPoolCapacity;
    private MimeTypesCache mimeTypesCache;
    private long minIdleMsBeforeWriterRelease;
    private int multipartHeaderBufferSize;
    private long multipartIdleSpinCount;
    private int pgBinaryParamsCapacity;
    private int pgCharacterStoreCapacity;
    private int pgCharacterStorePoolCapacity;
    private int pgConnectionPoolInitialCapacity;
    private boolean pgDaemonPool;
    private DateLocale pgDefaultLocale;
    private boolean pgHaltOnError;
    private int pgInsertCacheBlockCount;
    private boolean pgInsertCacheEnabled;
    private int pgInsertCacheRowCount;
    private int pgInsertPoolCapacity;
    private int pgMaxBlobSizeOnQuery;
    private int pgNamedStatementCacheCapacity;
    private int pgNamesStatementPoolCapacity;
    private int pgNetBindIPv4Address;
    private int pgNetBindPort;
    private boolean pgNetConnectionHint;
    private int pgNetConnectionLimit;
    private long pgNetConnectionQueueTimeout;
    private int pgNetConnectionRcvBuf;
    private int pgNetConnectionSndBuf;
    private long pgNetIdleConnectionTimeout;
    private String pgPassword;
    private int pgPendingWritersCacheCapacity;
    private boolean pgReadOnlySecurityContext;
    private int pgRecvBufferSize;
    private int pgSelectCacheBlockCount;
    private boolean pgSelectCacheEnabled;
    private int pgSelectCacheRowCount;
    private int pgSendBufferSize;
    private int pgUpdateCacheBlockCount;
    private boolean pgUpdateCacheEnabled;
    private int pgUpdateCacheRowCount;
    private String pgUsername;
    private int[] pgWorkerAffinity;
    private int pgWorkerCount;
    private long pgWorkerSleepThreshold;
    private long pgWorkerYieldThreshold;
    private String publicDirectory;
    private int recvBufferSize;
    private int requestHeaderBufferSize;
    private int rollBufferLimit;
    private int rollBufferSize;
    private int sendBufferSize;
    private boolean stringAsTagSupported;
    private boolean stringToCharCastAllowed;
    private boolean symbolAsFieldSupported;
    private long symbolCacheWaitUsBeforeReload;
    private final long tableRegistryAutoReloadTimeout;
    private int textAnalysisMaxLines;
    private int textLexerStringPoolCapacity;
    private int timestampAdapterPoolCapacity;
    private int utf8SinkSize;

    public PropServerConfiguration(
            String root,
            Properties properties,
            @Nullable Map<String, String> env,
            Log log,
            final BuildInformation buildInformation
    ) throws ServerConfigurationException, JsonException {

        this.log = log;
        this.isReadOnlyInstance = getBoolean(properties, env, PropertyKey.READ_ONLY_INSTANCE, false);
        this.tableRegistryAutoReloadTimeout = getLong(properties, env, PropertyKey.CAIRO_TABLE_REGISTRY_AUTO_RELOAD_TIMEOUT, 500);

        boolean configValidationStrict = getBoolean(properties, env, PropertyKey.CONFIG_VALIDATION_STRICT, false);
        validateProperties(properties, configValidationStrict);

        this.mkdirMode = getInt(properties, env, PropertyKey.CAIRO_MKDIR_MODE, 509);
        this.maxFileNameLength = getInt(properties, env, PropertyKey.CAIRO_MAX_FILE_NAME_LENGTH, 127);
        this.walEnabledDefault = getBoolean(properties, env, PropertyKey.CAIRO_WAL_ENABLED_DEFAULT, false);
        this.walPurgeInterval = getLong(properties, env, PropertyKey.CAIRO_WAL_PURGE_INTERVAL, 30_000);
        this.walTxnNotificationQueueCapacity = getQueueCapacity(properties, env, PropertyKey.CAIRO_WAL_TXN_NOTIFICATION_QUEUE_CAPACITY, 4096);
        this.walRecreateDistressedSequencerAttempts = getInt(properties, env, PropertyKey.CAIRO_WAL_RECREATE_DISTRESSED_SEQUENCER_ATTEMPTS, 3);
        this.isWalSupported = getBoolean(properties, env, PropertyKey.CAIRO_WAL_SUPPORTED, false);
        this.walSegmentRolloverRowCount = getLong(properties, env, PropertyKey.CAIRO_WAL_SEGMENT_ROLLOVER_ROW_COUNT, 200_000);

        this.dbDirectory = getString(properties, env, PropertyKey.CAIRO_ROOT, DB_DIRECTORY);
        String tmpRoot;
        if (new File(this.dbDirectory).isAbsolute()) {
            this.root = this.dbDirectory;
            this.confRoot = rootSubdir(this.root, CONFIG_DIRECTORY); // ../conf
            this.snapshotRoot = rootSubdir(this.root, SNAPSHOT_DIRECTORY); // ../snapshot
            tmpRoot = rootSubdir(this.root, TMP_DIRECTORY); // ../tmp
        } else {
            this.root = new File(root, this.dbDirectory).getAbsolutePath();
            this.confRoot = new File(root, CONFIG_DIRECTORY).getAbsolutePath();
            this.snapshotRoot = new File(root, SNAPSHOT_DIRECTORY).getAbsolutePath();
            tmpRoot = new File(root, TMP_DIRECTORY).getAbsolutePath();
        }
        this.cairoAttachPartitionSuffix = getString(properties, env, PropertyKey.CAIRO_ATTACH_PARTITION_SUFFIX, ".attachable");
        this.cairoAttachPartitionCopy = getBoolean(properties, env, PropertyKey.CAIRO_ATTACH_PARTITION_COPY, false);

        this.snapshotInstanceId = getString(properties, env, PropertyKey.CAIRO_SNAPSHOT_INSTANCE_ID, "");
        this.snapshotRecoveryEnabled = getBoolean(properties, env, PropertyKey.CAIRO_SNAPSHOT_RECOVERY_ENABLED, true);
        this.simulateCrashEnabled = getBoolean(properties, env, PropertyKey.CAIRO_SIMULATE_CRASH_ENABLED, false);

        int cpuAvailable = Runtime.getRuntime().availableProcessors();
        int cpuUsed = 0;
        int cpuSpare = 0;
        if (cpuAvailable > 16) {
            cpuSpare = 2;
        } else if (cpuAvailable > 8) {
            cpuSpare = 1;
        }
        final FilesFacade ff = cairoConfiguration.getFilesFacade();
        try (Path path = new Path()) {
            ff.mkdirs(path.of(this.root).slash$(), this.mkdirMode);
            path.of(this.root).concat(TableUtils.TAB_INDEX_FILE_NAME).$();
            final long tableIndexFd = TableUtils.openFileRWOrFail(ff, path, CairoConfiguration.O_NONE);
            final long fileSize = ff.length(tableIndexFd);
            if (fileSize < Long.BYTES) {
                if (!ff.allocate(tableIndexFd, Files.PAGE_SIZE)) {
                    ff.close(tableIndexFd);
                    throw CairoException.critical(ff.errno()).put("Could not allocate [file=").put(path).put(", actual=").put(fileSize).put(", desired=").put(Files.PAGE_SIZE).put(']');
                }
            }

            final long tableIndexMem = TableUtils.mapRWOrClose(ff, tableIndexFd, Files.PAGE_SIZE, MemoryTag.MMAP_DEFAULT);
            Rnd rnd = new Rnd(getCairoConfiguration().getMicrosecondClock().getTicks(), getCairoConfiguration().getMillisecondClock().getTicks());
            if (Os.compareAndSwap(tableIndexMem + Long.BYTES, 0, rnd.nextLong()) == 0) {
                Unsafe.getUnsafe().putLong(tableIndexMem + Long.BYTES * 2, rnd.nextLong());
            }
            this.instanceHashLo = Unsafe.getUnsafe().getLong(tableIndexMem + Long.BYTES);
            this.instanceHashHi = Unsafe.getUnsafe().getLong(tableIndexMem + Long.BYTES * 2);
            ff.munmap(tableIndexMem, Files.PAGE_SIZE, MemoryTag.MMAP_DEFAULT);
            ff.close(tableIndexFd);

            this.httpMinServerEnabled = getBoolean(properties, env, PropertyKey.HTTP_MIN_ENABLED, true);
            if (httpMinServerEnabled) {
                this.httpMinWorkerHaltOnError = getBoolean(properties, env, PropertyKey.HTTP_MIN_WORKER_HALT_ON_ERROR, false);
                this.httpMinWorkerCount = getInt(properties, env, PropertyKey.HTTP_MIN_WORKER_COUNT, cpuAvailable > 16 ? 1 : 0);
                cpuUsed += this.httpMinWorkerCount;
                this.httpMinWorkerAffinity = getAffinity(properties, env, PropertyKey.HTTP_MIN_WORKER_AFFINITY, httpMinWorkerCount);
                this.httpMinWorkerYieldThreshold = getLong(properties, env, PropertyKey.HTTP_MIN_WORKER_YIELD_THRESHOLD, 10);
                this.httpMinWorkerSleepThreshold = getLong(properties, env, PropertyKey.HTTP_MIN_WORKER_SLEEP_THRESHOLD, 100);
                this.httpMinWorkerSleepTimeout = getLong(properties, env, PropertyKey.HTTP_MIN_WORKER_SLEEP_TIMEOUT, 50);

                // deprecated
                String httpMinBindTo = getString(properties, env, PropertyKey.HTTP_MIN_BIND_TO, "0.0.0.0:9003");

                parseBindTo(properties, env, PropertyKey.HTTP_MIN_NET_BIND_TO, httpMinBindTo, (a, p) -> {
                    httpMinBindIPv4Address = a;
                    httpMinBindPort = p;
                });

                this.httpMinNetConnectionLimit = getInt(properties, env, PropertyKey.HTTP_MIN_NET_CONNECTION_LIMIT, 4);

                // deprecated
                this.httpMinNetConnectionTimeout = getLong(properties, env, PropertyKey.HTTP_MIN_NET_IDLE_CONNECTION_TIMEOUT, 5 * 60 * 1000L);
                this.httpMinNetConnectionTimeout = getLong(properties, env, PropertyKey.HTTP_MIN_NET_CONNECTION_TIMEOUT, this.httpMinNetConnectionTimeout);

                // deprecated
                this.httpMinNetConnectionQueueTimeout = getLong(properties, env, PropertyKey.HTTP_MIN_NET_QUEUED_CONNECTION_TIMEOUT, 5 * 1000L);
                this.httpMinNetConnectionQueueTimeout = getLong(properties, env, PropertyKey.HTTP_MIN_NET_CONNECTION_QUEUE_TIMEOUT, this.httpMinNetConnectionQueueTimeout);

                // deprecated
                this.httpMinNetConnectionSndBuf = getIntSize(properties, env, PropertyKey.HTTP_MIN_NET_SND_BUF_SIZE, 1024);
                this.httpMinNetConnectionSndBuf = getIntSize(properties, env, PropertyKey.HTTP_MIN_NET_CONNECTION_SNDBUF, this.httpMinNetConnectionSndBuf);

                // deprecated
                this.httpMinNetConnectionRcvBuf = getIntSize(properties, env, PropertyKey.HTTP_NET_RCV_BUF_SIZE, 1024);
                this.httpMinNetConnectionRcvBuf = getIntSize(properties, env, PropertyKey.HTTP_MIN_NET_CONNECTION_RCVBUF, this.httpMinNetConnectionRcvBuf);
                this.httpMinNetConnectionHint = getBoolean(properties, env, PropertyKey.HTTP_MIN_NET_CONNECTION_HINT, false);
            }

            this.httpServerEnabled = getBoolean(properties, env, PropertyKey.HTTP_ENABLED, true);
            if (httpServerEnabled) {
                this.connectionPoolInitialCapacity = getInt(properties, env, PropertyKey.HTTP_CONNECTION_POOL_INITIAL_CAPACITY, 4);
                this.connectionStringPoolCapacity = getInt(properties, env, PropertyKey.HTTP_CONNECTION_STRING_POOL_CAPACITY, 128);
                this.multipartHeaderBufferSize = getIntSize(properties, env, PropertyKey.HTTP_MULTIPART_HEADER_BUFFER_SIZE, 512);
                this.multipartIdleSpinCount = getLong(properties, env, PropertyKey.HTTP_MULTIPART_IDLE_SPIN_COUNT, 10_000);
                this.recvBufferSize = getIntSize(properties, env, PropertyKey.HTTP_RECEIVE_BUFFER_SIZE, Numbers.SIZE_1MB);
                this.requestHeaderBufferSize = getIntSize(properties, env, PropertyKey.HTTP_REQUEST_HEADER_BUFFER_SIZE, 32 * 2014);
                this.httpWorkerCount = getInt(properties, env, PropertyKey.HTTP_WORKER_COUNT, 0);
                cpuUsed += this.httpWorkerCount;
                this.httpWorkerAffinity = getAffinity(properties, env, PropertyKey.HTTP_WORKER_AFFINITY, httpWorkerCount);
                this.httpWorkerHaltOnError = getBoolean(properties, env, PropertyKey.HTTP_WORKER_HALT_ON_ERROR, false);
                this.httpWorkerYieldThreshold = getLong(properties, env, PropertyKey.HTTP_WORKER_YIELD_THRESHOLD, 10);
                this.httpWorkerSleepThreshold = getLong(properties, env, PropertyKey.HTTP_WORKER_SLEEP_THRESHOLD, 10_000);
                this.httpWorkerSleepTimeout = getLong(properties, env, PropertyKey.HTTP_WORKER_SLEEP_TIMEOUT, 10);
                this.sendBufferSize = getIntSize(properties, env, PropertyKey.HTTP_SEND_BUFFER_SIZE, 2 * Numbers.SIZE_1MB);
                this.indexFileName = getString(properties, env, PropertyKey.HTTP_STATIC_INDEX_FILE_NAME, "index.html");
                this.httpFrozenClock = getBoolean(properties, env, PropertyKey.HTTP_FROZEN_CLOCK, false);
                this.httpAllowDeflateBeforeSend = getBoolean(properties, env, PropertyKey.HTTP_ALLOW_DEFLATE_BEFORE_SEND, false);
                this.httpServerKeepAlive = getBoolean(properties, env, PropertyKey.HTTP_SERVER_KEEP_ALIVE, true);
                this.httpVersion = getString(properties, env, PropertyKey.HTTP_VERSION, "HTTP/1.1");
                if (!httpVersion.endsWith(" ")) {
                    httpVersion += ' ';
                }

                int keepAliveTimeout = getInt(properties, env, PropertyKey.HTTP_KEEP_ALIVE_TIMEOUT, 5);
                int keepAliveMax = getInt(properties, env, PropertyKey.HTTP_KEEP_ALIVE_MAX, 10_000);

                if (keepAliveTimeout > 0 && keepAliveMax > 0) {
                    this.keepAliveHeader = "Keep-Alive: timeout=" + keepAliveTimeout + ", max=" + keepAliveMax + Misc.EOL;
                } else {
                    this.keepAliveHeader = null;
                }

                final String publicDirectory = getString(properties, env, PropertyKey.HTTP_STATIC_PUBLIC_DIRECTORY, "public");
                // translate public directory into absolute path
                // this will generate some garbage, but this is ok - we're just doing this once on startup
                if (new File(publicDirectory).isAbsolute()) {
                    this.publicDirectory = publicDirectory;
                } else {
                    this.publicDirectory = new File(root, publicDirectory).getAbsolutePath();
                }

                // maintain deprecated property name for the time being
                this.httpNetConnectionLimit = getInt(properties, env, PropertyKey.HTTP_NET_ACTIVE_CONNECTION_LIMIT, 64);
                this.httpNetConnectionLimit = getInt(properties, env, PropertyKey.HTTP_NET_CONNECTION_LIMIT, this.httpNetConnectionLimit);
                this.httpNetConnectionHint = getBoolean(properties, env, PropertyKey.HTTP_NET_CONNECTION_HINT, false);
                // deprecated
                this.httpNetConnectionTimeout = getLong(properties, env, PropertyKey.HTTP_NET_IDLE_CONNECTION_TIMEOUT, 5 * 60 * 1000L);
                this.httpNetConnectionTimeout = getLong(properties, env, PropertyKey.HTTP_NET_CONNECTION_TIMEOUT, this.httpNetConnectionTimeout);

                // deprecated
                this.httpNetConnectionQueueTimeout = getLong(properties, env, PropertyKey.HTTP_NET_QUEUED_CONNECTION_TIMEOUT, 5 * 1000L);
                this.httpNetConnectionQueueTimeout = getLong(properties, env, PropertyKey.HTTP_NET_CONNECTION_QUEUE_TIMEOUT, this.httpNetConnectionQueueTimeout);

                // deprecated
                this.httpNetConnectionSndBuf = getIntSize(properties, env, PropertyKey.HTTP_NET_SND_BUF_SIZE, 2 * Numbers.SIZE_1MB);
                this.httpNetConnectionSndBuf = getIntSize(properties, env, PropertyKey.HTTP_NET_CONNECTION_SNDBUF, this.httpNetConnectionSndBuf);

                // deprecated
                this.httpNetConnectionRcvBuf = getIntSize(properties, env, PropertyKey.HTTP_NET_RCV_BUF_SIZE, 2 * Numbers.SIZE_1MB);
                this.httpNetConnectionRcvBuf = getIntSize(properties, env, PropertyKey.HTTP_NET_CONNECTION_RCVBUF, this.httpNetConnectionRcvBuf);

                this.dateAdapterPoolCapacity = getInt(properties, env, PropertyKey.HTTP_TEXT_DATE_ADAPTER_POOL_CAPACITY, 16);
                this.jsonCacheLimit = getIntSize(properties, env, PropertyKey.HTTP_TEXT_JSON_CACHE_LIMIT, 16384);
                this.jsonCacheSize = getIntSize(properties, env, PropertyKey.HTTP_TEXT_JSON_CACHE_SIZE, 8192);
                this.maxRequiredDelimiterStdDev = getDouble(properties, env, PropertyKey.HTTP_TEXT_MAX_REQUIRED_DELIMITER_STDDEV, 0.1222d);
                this.maxRequiredLineLengthStdDev = getDouble(properties, env, PropertyKey.HTTP_TEXT_MAX_REQUIRED_LINE_LENGTH_STDDEV, 0.8);
                this.metadataStringPoolCapacity = getInt(properties, env, PropertyKey.HTTP_TEXT_METADATA_STRING_POOL_CAPACITY, 128);

                this.rollBufferLimit = getIntSize(properties, env, PropertyKey.HTTP_TEXT_ROLL_BUFFER_LIMIT, 1024 * 4096);
                this.rollBufferSize = getIntSize(properties, env, PropertyKey.HTTP_TEXT_ROLL_BUFFER_SIZE, 1024);
                this.textAnalysisMaxLines = getInt(properties, env, PropertyKey.HTTP_TEXT_ANALYSIS_MAX_LINES, 1000);
                this.textLexerStringPoolCapacity = getInt(properties, env, PropertyKey.HTTP_TEXT_LEXER_STRING_POOL_CAPACITY, 64);
                this.timestampAdapterPoolCapacity = getInt(properties, env, PropertyKey.HTTP_TEXT_TIMESTAMP_ADAPTER_POOL_CAPACITY, 64);
                this.utf8SinkSize = getIntSize(properties, env, PropertyKey.HTTP_TEXT_UTF8_SINK_SIZE, 4096);

                this.jsonQueryConnectionCheckFrequency = getInt(properties, env, PropertyKey.HTTP_JSON_QUERY_CONNECTION_CHECK_FREQUENCY, 1_000_000);
                this.jsonQueryFloatScale = getInt(properties, env, PropertyKey.HTTP_JSON_QUERY_FLOAT_SCALE, 4);
                this.jsonQueryDoubleScale = getInt(properties, env, PropertyKey.HTTP_JSON_QUERY_DOUBLE_SCALE, 12);
                this.httpReadOnlySecurityContext = getBoolean(properties, env, PropertyKey.HTTP_SECURITY_READONLY, false);
                this.maxHttpQueryResponseRowLimit = getLong(properties, env, PropertyKey.HTTP_SECURITY_MAX_RESPONSE_ROWS, Long.MAX_VALUE);
                this.interruptOnClosedConnection = getBoolean(properties, env, PropertyKey.HTTP_SECURITY_INTERRUPT_ON_CLOSED_CONNECTION, true);

                String httpBindTo = getString(properties, env, PropertyKey.HTTP_BIND_TO, "0.0.0.0:9000");
                parseBindTo(properties, env, PropertyKey.HTTP_NET_BIND_TO, httpBindTo, (a, p) -> {
                    httpNetBindIPv4Address = a;
                    httpNetBindPort = p;
                });

                // load mime types
                path.of(new File(new File(root, CONFIG_DIRECTORY), "mime.types").getAbsolutePath()).$();
                this.mimeTypesCache = new MimeTypesCache(FilesFacadeImpl.INSTANCE, path);
            }

            this.maxRerunWaitCapMs = getLong(properties, env, PropertyKey.HTTP_BUSY_RETRY_MAXIMUM_WAIT_BEFORE_RETRY, 1000);
            this.rerunExponentialWaitMultiplier = getDouble(properties, env, PropertyKey.HTTP_BUSY_RETRY_EXPONENTIAL_WAIT_MULTIPLIER, 2.0);
            this.rerunInitialWaitQueueSize = getIntSize(properties, env, PropertyKey.HTTP_BUSY_RETRY_INITIAL_WAIT_QUEUE_SIZE, 64);
            this.rerunMaxProcessingQueueSize = getIntSize(properties, env, PropertyKey.HTTP_BUSY_RETRY_MAX_PROCESSING_QUEUE_SIZE, 4096);

            this.circuitBreakerThrottle = getInt(properties, env, PropertyKey.CIRCUIT_BREAKER_THROTTLE, 2_000_000);
            this.circuitBreakerBufferSize = getInt(properties, env, PropertyKey.CIRCUIT_BREAKER_BUFFER_SIZE, 64);
            this.circuitBreakerTimeout = (long) (getDouble(properties, env, PropertyKey.QUERY_TIMEOUT_SEC, 60) * Timestamps.SECOND_MILLIS);

            this.pgEnabled = getBoolean(properties, env, PropertyKey.PG_ENABLED, true);
            if (pgEnabled) {
                // deprecated
                pgNetConnectionLimit = getInt(properties, env, PropertyKey.PG_NET_ACTIVE_CONNECTION_LIMIT, 64);
                pgNetConnectionLimit = getInt(properties, env, PropertyKey.PG_NET_CONNECTION_LIMIT, pgNetConnectionLimit);
                pgNetConnectionHint = getBoolean(properties, env, PropertyKey.PG_NET_CONNECTION_HINT, false);
                parseBindTo(properties, env, PropertyKey.PG_NET_BIND_TO, "0.0.0.0:8812", (a, p) -> {
                    pgNetBindIPv4Address = a;
                    pgNetBindPort = p;
                });

                // deprecated
                this.pgNetIdleConnectionTimeout = getLong(properties, env, PropertyKey.PG_NET_IDLE_TIMEOUT, 300_000);
                this.pgNetIdleConnectionTimeout = getLong(properties, env, PropertyKey.PG_NET_CONNECTION_TIMEOUT, this.pgNetIdleConnectionTimeout);
                this.pgNetConnectionQueueTimeout = getLong(properties, env, PropertyKey.PG_NET_CONNECTION_QUEUE_TIMEOUT, 300_000);

                // deprecated
                this.pgNetConnectionRcvBuf = getIntSize(properties, env, PropertyKey.PG_NET_RECV_BUF_SIZE, -1);
                this.pgNetConnectionRcvBuf = getIntSize(properties, env, PropertyKey.PG_NET_CONNECTION_RCVBUF, this.pgNetConnectionRcvBuf);

                // deprecated
                this.pgNetConnectionSndBuf = getIntSize(properties, env, PropertyKey.PG_NET_SEND_BUF_SIZE, -1);
                this.pgNetConnectionSndBuf = getIntSize(properties, env, PropertyKey.PG_NET_CONNECTION_SNDBUF, this.pgNetConnectionSndBuf);

                this.pgCharacterStoreCapacity = getInt(properties, env, PropertyKey.PG_CHARACTER_STORE_CAPACITY, 4096);
                this.pgBinaryParamsCapacity = getInt(properties, env, PropertyKey.PG_BINARY_PARAM_COUNT_CAPACITY, 2);
                this.pgCharacterStorePoolCapacity = getInt(properties, env, PropertyKey.PG_CHARACTER_STORE_POOL_CAPACITY, 64);
                this.pgConnectionPoolInitialCapacity = getInt(properties, env, PropertyKey.PG_CONNECTION_POOL_CAPACITY, 4);
                this.pgPassword = getString(properties, env, PropertyKey.PG_PASSWORD, "quest");
                this.pgUsername = getString(properties, env, PropertyKey.PG_USER, "admin");
                this.pgReadOnlySecurityContext = getBoolean(properties, env, PropertyKey.PG_SECURITY_READONLY, false);
                this.pgMaxBlobSizeOnQuery = getIntSize(properties, env, PropertyKey.PG_MAX_BLOB_SIZE_ON_QUERY, 512 * 1024);
                this.pgRecvBufferSize = getIntSize(properties, env, PropertyKey.PG_RECV_BUFFER_SIZE, Numbers.SIZE_1MB);
                this.pgSendBufferSize = getIntSize(properties, env, PropertyKey.PG_SEND_BUFFER_SIZE, Numbers.SIZE_1MB);
                final String dateLocale = getString(properties, env, PropertyKey.PG_DATE_LOCALE, "en");
                this.pgDefaultLocale = DateLocaleFactory.INSTANCE.getLocale(dateLocale);
                if (this.pgDefaultLocale == null) {
                    throw ServerConfigurationException.forInvalidKey(PropertyKey.PG_DATE_LOCALE.getPropertyPath(), dateLocale);
                }
                this.pgWorkerCount = getInt(properties, env, PropertyKey.PG_WORKER_COUNT, 0);
                cpuUsed += this.pgWorkerCount;
                this.pgWorkerAffinity = getAffinity(properties, env, PropertyKey.PG_WORKER_AFFINITY, pgWorkerCount);
                this.pgHaltOnError = getBoolean(properties, env, PropertyKey.PG_HALT_ON_ERROR, false);
                this.pgWorkerYieldThreshold = getLong(properties, env, PropertyKey.PG_WORKER_YIELD_THRESHOLD, 10);
                this.pgWorkerSleepThreshold = getLong(properties, env, PropertyKey.PG_WORKER_SLEEP_THRESHOLD, 10_000);
                this.pgDaemonPool = getBoolean(properties, env, PropertyKey.PG_DAEMON_POOL, true);
                this.pgSelectCacheEnabled = getBoolean(properties, env, PropertyKey.PG_SELECT_CACHE_ENABLED, true);
                this.pgSelectCacheBlockCount = getInt(properties, env, PropertyKey.PG_SELECT_CACHE_BLOCK_COUNT, 8);
                this.pgSelectCacheRowCount = getInt(properties, env, PropertyKey.PG_SELECT_CACHE_ROW_COUNT, 8);
                this.pgInsertCacheEnabled = getBoolean(properties, env, PropertyKey.PG_INSERT_CACHE_ENABLED, true);
                this.pgInsertCacheBlockCount = getInt(properties, env, PropertyKey.PG_INSERT_CACHE_BLOCK_COUNT, 4);
                this.pgInsertCacheRowCount = getInt(properties, env, PropertyKey.PG_INSERT_CACHE_ROW_COUNT, 4);
                this.pgInsertPoolCapacity = getInt(properties, env, PropertyKey.PG_INSERT_POOL_CAPACITY, 16);
                this.pgUpdateCacheEnabled = getBoolean(properties, env, PropertyKey.PG_UPDATE_CACHE_ENABLED, true);
                this.pgUpdateCacheBlockCount = getInt(properties, env, PropertyKey.PG_UPDATE_CACHE_BLOCK_COUNT, 4);
                this.pgUpdateCacheRowCount = getInt(properties, env, PropertyKey.PG_UPDATE_CACHE_ROW_COUNT, 4);
                this.pgNamedStatementCacheCapacity = getInt(properties, env, PropertyKey.PG_NAMED_STATEMENT_CACHE_CAPACITY, 32);
                this.pgNamesStatementPoolCapacity = getInt(properties, env, PropertyKey.PG_NAMED_STATEMENT_POOL_CAPACITY, 32);
                this.pgPendingWritersCacheCapacity = getInt(properties, env, PropertyKey.PG_PENDING_WRITERS_CACHE_CAPACITY, 16);
            }

            this.walApplyWorkerCount = getInt(properties, env, PropertyKey.WAL_APPLY_WORKER_COUNT, 0);
            this.walApplyWorkerAffinity = getAffinity(properties, env, PropertyKey.WAL_APPLY_WORKER_AFFINITY, walApplyWorkerCount);
            this.walApplyWorkerHaltOnError = getBoolean(properties, env, PropertyKey.WAL_APPLY_WORKER_HALT_ON_ERROR, false);
            this.walApplyWorkerSleepThreshold = getLong(properties, env, PropertyKey.WAL_APPLY_WORKER_SLEEP_THRESHOLD, 10_000);
            this.walApplySleepTimeout = getLong(properties, env, PropertyKey.WAL_APPLY_WORKER_SLEEP_TIMEOUT, 10);
            this.walApplyWorkerYieldThreshold = getLong(properties, env, PropertyKey.WAL_APPLY_WORKER_YIELD_THRESHOLD, 10);

            this.commitMode = getCommitMode(properties, env, PropertyKey.CAIRO_COMMIT_MODE);
            this.createAsSelectRetryCount = getInt(properties, env, PropertyKey.CAIRO_CREATE_AS_SELECT_RETRY_COUNT, 5);
            this.defaultMapType = getString(properties, env, PropertyKey.CAIRO_DEFAULT_MAP_TYPE, "fast");
            this.defaultSymbolCacheFlag = getBoolean(properties, env, PropertyKey.CAIRO_DEFAULT_SYMBOL_CACHE_FLAG, true);
            this.defaultSymbolCapacity = getInt(properties, env, PropertyKey.CAIRO_DEFAULT_SYMBOL_CAPACITY, 256);
            this.fileOperationRetryCount = getInt(properties, env, PropertyKey.CAIRO_FILE_OPERATION_RETRY_COUNT, 30);
            this.idleCheckInterval = getLong(properties, env, PropertyKey.CAIRO_IDLE_CHECK_INTERVAL, 5 * 60 * 1000L);
            this.inactiveReaderTTL = getLong(properties, env, PropertyKey.CAIRO_INACTIVE_READER_TTL, 120_000);
            this.inactiveWriterTTL = getLong(properties, env, PropertyKey.CAIRO_INACTIVE_WRITER_TTL, 600_000);
            this.inactiveWalWriterTTL = getLong(properties, env, PropertyKey.CAIRO_INACTIVE_WAL_WRITER_TTL, 60_000);
            this.indexValueBlockSize = Numbers.ceilPow2(getIntSize(properties, env, PropertyKey.CAIRO_INDEX_VALUE_BLOCK_SIZE, 256));
            this.maxSwapFileCount = getInt(properties, env, PropertyKey.CAIRO_MAX_SWAP_FILE_COUNT, 30);
            this.parallelIndexThreshold = getInt(properties, env, PropertyKey.CAIRO_PARALLEL_INDEX_THRESHOLD, 100000);
            this.readerPoolMaxSegments = getInt(properties, env, PropertyKey.CAIRO_READER_POOL_MAX_SEGMENTS, 5);
            this.spinLockTimeout = getLong(properties, env, PropertyKey.CAIRO_SPIN_LOCK_TIMEOUT, 1_000);
            this.httpSqlCacheEnabled = getBoolean(properties, env, PropertyKey.HTTP_QUERY_CACHE_ENABLED, true);
            this.httpSqlCacheBlockCount = getInt(properties, env, PropertyKey.HTTP_QUERY_CACHE_BLOCK_COUNT, 4);
            this.httpSqlCacheRowCount = getInt(properties, env, PropertyKey.HTTP_QUERY_CACHE_ROW_COUNT, 4);
            this.sqlCharacterStoreCapacity = getInt(properties, env, PropertyKey.CAIRO_CHARACTER_STORE_CAPACITY, 1024);
            this.sqlCharacterStoreSequencePoolCapacity = getInt(properties, env, PropertyKey.CAIRO_CHARACTER_STORE_SEQUENCE_POOL_CAPACITY, 64);
            this.sqlColumnPoolCapacity = getInt(properties, env, PropertyKey.CAIRO_COLUMN_POOL_CAPACITY, 4096);
            this.sqlCompactMapLoadFactor = getDouble(properties, env, PropertyKey.CAIRO_COMPACT_MAP_LOAD_FACTOR, 0.7);
            this.sqlExpressionPoolCapacity = getInt(properties, env, PropertyKey.CAIRO_EXPRESSION_POOL_CAPACITY, 8192);
            this.sqlFastMapLoadFactor = getDouble(properties, env, PropertyKey.CAIRO_FAST_MAP_LOAD_FACTOR, 0.5);
            this.sqlJoinContextPoolCapacity = getInt(properties, env, PropertyKey.CAIRO_SQL_JOIN_CONTEXT_POOL_CAPACITY, 64);
            this.sqlLexerPoolCapacity = getInt(properties, env, PropertyKey.CAIRO_LEXER_POOL_CAPACITY, 2048);
            this.sqlMapKeyCapacity = getInt(properties, env, PropertyKey.CAIRO_SQL_MAP_KEY_CAPACITY, 2048 * 1024);
            this.sqlSmallMapKeyCapacity = getInt(properties, env, PropertyKey.CAIRO_SQL_SMALL_MAP_KEY_CAPACITY, 1024);
            this.sqlMapPageSize = getIntSize(properties, env, PropertyKey.CAIRO_SQL_MAP_PAGE_SIZE, 4 * Numbers.SIZE_1MB);
            this.sqlMapMaxPages = getIntSize(properties, env, PropertyKey.CAIRO_SQL_MAP_MAX_PAGES, Integer.MAX_VALUE);
            this.sqlMapMaxResizes = getIntSize(properties, env, PropertyKey.CAIRO_SQL_MAP_MAX_RESIZES, Integer.MAX_VALUE);
            this.sqlModelPoolCapacity = getInt(properties, env, PropertyKey.CAIRO_MODEL_POOL_CAPACITY, 1024);
            this.sqlMaxNegativeLimit = getInt(properties, env, PropertyKey.CAIRO_SQL_MAX_NEGATIVE_LIMIT, 10_000);
            this.sqlSortKeyPageSize = getLongSize(properties, env, PropertyKey.CAIRO_SQL_SORT_KEY_PAGE_SIZE, 4 * Numbers.SIZE_1MB);
            this.sqlSortKeyMaxPages = getIntSize(properties, env, PropertyKey.CAIRO_SQL_SORT_KEY_MAX_PAGES, Integer.MAX_VALUE);
            this.sqlSortLightValuePageSize = getLongSize(properties, env, PropertyKey.CAIRO_SQL_SORT_LIGHT_VALUE_PAGE_SIZE, 8 * 1048576);
            this.sqlSortLightValueMaxPages = getIntSize(properties, env, PropertyKey.CAIRO_SQL_SORT_LIGHT_VALUE_MAX_PAGES, Integer.MAX_VALUE);
            this.sqlHashJoinValuePageSize = getIntSize(properties, env, PropertyKey.CAIRO_SQL_HASH_JOIN_VALUE_PAGE_SIZE, 16777216);
            this.sqlHashJoinValueMaxPages = getIntSize(properties, env, PropertyKey.CAIRO_SQL_HASH_JOIN_VALUE_MAX_PAGES, Integer.MAX_VALUE);
            this.sqlLatestByRowCount = getInt(properties, env, PropertyKey.CAIRO_SQL_LATEST_BY_ROW_COUNT, 1000);
            this.sqlHashJoinLightValuePageSize = getIntSize(properties, env, PropertyKey.CAIRO_SQL_HASH_JOIN_LIGHT_VALUE_PAGE_SIZE, 1048576);
            this.sqlHashJoinLightValueMaxPages = getIntSize(properties, env, PropertyKey.CAIRO_SQL_HASH_JOIN_LIGHT_VALUE_MAX_PAGES, Integer.MAX_VALUE);
            this.sqlSortValuePageSize = getIntSize(properties, env, PropertyKey.CAIRO_SQL_SORT_VALUE_PAGE_SIZE, 16777216);
            this.sqlSortValueMaxPages = getIntSize(properties, env, PropertyKey.CAIRO_SQL_SORT_VALUE_MAX_PAGES, Integer.MAX_VALUE);
            this.workStealTimeoutNanos = getLong(properties, env, PropertyKey.CAIRO_WORK_STEAL_TIMEOUT_NANOS, 10_000);
            this.parallelIndexingEnabled = getBoolean(properties, env, PropertyKey.CAIRO_PARALLEL_INDEXING_ENABLED, true);
            this.sqlJoinMetadataPageSize = getIntSize(properties, env, PropertyKey.CAIRO_SQL_JOIN_METADATA_PAGE_SIZE, 16384);
            this.sqlJoinMetadataMaxResizes = getIntSize(properties, env, PropertyKey.CAIRO_SQL_JOIN_METADATA_MAX_RESIZES, Integer.MAX_VALUE);
            this.sqlAnalyticColumnPoolCapacity = getInt(properties, env, PropertyKey.CAIRO_SQL_ANALYTIC_COLUMN_POOL_CAPACITY, 64);
            this.sqlCreateTableModelPoolCapacity = getInt(properties, env, PropertyKey.CAIRO_SQL_CREATE_TABEL_MODEL_POOL_CAPACITY, 16);
            this.sqlColumnCastModelPoolCapacity = getInt(properties, env, PropertyKey.CAIRO_SQL_COLUMN_CAST_MODEL_POOL_CAPACITY, 16);
            this.sqlRenameTableModelPoolCapacity = getInt(properties, env, PropertyKey.CAIRO_SQL_RENAME_TABLE_MODEL_POOL_CAPACITY, 16);
            this.sqlWithClauseModelPoolCapacity = getInt(properties, env, PropertyKey.CAIRO_SQL_WITH_CLAUSE_MODEL_POOL_CAPACITY, 128);
            this.sqlInsertModelPoolCapacity = getInt(properties, env, PropertyKey.CAIRO_SQL_INSERT_MODEL_POOL_CAPACITY, 64);
            this.sqlCopyModelPoolCapacity = getInt(properties, env, PropertyKey.CAIRO_SQL_COPY_MODEL_POOL_CAPACITY, 32);
            this.sqlCopyBufferSize = getIntSize(properties, env, PropertyKey.CAIRO_SQL_COPY_BUFFER_SIZE, 2 * Numbers.SIZE_1MB);
            this.columnPurgeQueueCapacity = getQueueCapacity(properties, env, PropertyKey.CAIRO_SQL_COLUMN_PURGE_QUEUE_CAPACITY, 128);
            this.columnPurgeTaskPoolCapacity = getIntSize(properties, env, PropertyKey.CAIRO_SQL_COLUMN_PURGE_TASK_POOL_CAPACITY, 256);
            this.columnPurgeRetryDelayLimit = getLong(properties, env, PropertyKey.CAIRO_SQL_COLUMN_PURGE_RETRY_DELAY_LIMIT, 60_000_000L);
            this.columnPurgeRetryDelay = getLong(properties, env, PropertyKey.CAIRO_SQL_COLUMN_PURGE_RETRY_DELAY, 10_000);
            this.columnPurgeRetryDelayMultiplier = getDouble(properties, env, PropertyKey.CAIRO_SQL_COLUMN_PURGE_RETRY_DELAY_MULTIPLIER, 10.0);
            this.systemTableNamePrefix = getString(properties, env, PropertyKey.CAIRO_SQL_SYSTEM_TABLE_PREFIX, "sys.");

            this.cairoPageFrameReduceQueueCapacity = Numbers.ceilPow2(getInt(properties, env, PropertyKey.CAIRO_PAGE_FRAME_REDUCE_QUEUE_CAPACITY, 64));
            this.cairoPageFrameReduceRowIdListCapacity = Numbers.ceilPow2(getInt(properties, env, PropertyKey.CAIRO_PAGE_FRAME_ROWID_LIST_CAPACITY, 256));
            this.cairoPageFrameReduceColumnListCapacity = Numbers.ceilPow2(getInt(properties, env, PropertyKey.CAIRO_PAGE_FRAME_COLUMN_LIST_CAPACITY, 16));
            this.sqlParallelFilterEnabled = getBoolean(properties, env, PropertyKey.CAIRO_SQL_PARALLEL_FILTER_ENABLED, true);
            this.sqlParallelFilterPreTouchEnabled = getBoolean(properties, env, PropertyKey.CAIRO_SQL_PARALLEL_FILTER_PRETOUCH_ENABLED, true);
            this.cairoPageFrameReduceShardCount = getInt(properties, env, PropertyKey.CAIRO_PAGE_FRAME_SHARD_COUNT, 4);
            this.cairoPageFrameReduceTaskPoolCapacity = getInt(properties, env, PropertyKey.CAIRO_PAGE_FRAME_TASK_POOL_CAPACITY, 4);

            this.writerDataIndexKeyAppendPageSize = Files.ceilPageSize(getLongSize(properties, env, PropertyKey.CAIRO_WRITER_DATA_INDEX_KEY_APPEND_PAGE_SIZE, 512 * 1024));
            this.writerDataIndexValueAppendPageSize = Files.ceilPageSize(getLongSize(properties, env, PropertyKey.CAIRO_WRITER_DATA_INDEX_VALUE_APPEND_PAGE_SIZE, 16 * Numbers.SIZE_1MB));
            this.writerDataAppendPageSize = Files.ceilPageSize(getLongSize(properties, env, PropertyKey.CAIRO_WRITER_DATA_APPEND_PAGE_SIZE, 16 * Numbers.SIZE_1MB));
            this.writerMiscAppendPageSize = Files.ceilPageSize(getLongSize(properties, env, PropertyKey.CAIRO_WRITER_MISC_APPEND_PAGE_SIZE, Files.PAGE_SIZE));

            this.sampleByIndexSearchPageSize = getIntSize(properties, env, PropertyKey.CAIRO_SQL_SAMPLEBY_PAGE_SIZE, 0);
            this.sqlDoubleToStrCastScale = getInt(properties, env, PropertyKey.CAIRO_SQL_DOUBLE_CAST_SCALE, 12);
            this.sqlFloatToStrCastScale = getInt(properties, env, PropertyKey.CAIRO_SQL_FLOAT_CAST_SCALE, 4);
            this.sqlGroupByMapCapacity = getInt(properties, env, PropertyKey.CAIRO_SQL_GROUPBY_MAP_CAPACITY, 1024);
            this.sqlGroupByPoolCapacity = getInt(properties, env, PropertyKey.CAIRO_SQL_GROUPBY_POOL_CAPACITY, 1024);
            this.sqlMaxSymbolNotEqualsCount = getInt(properties, env, PropertyKey.CAIRO_SQL_MAX_SYMBOL_NOT_EQUALS_COUNT, 100);
            this.sqlBindVariablePoolSize = getInt(properties, env, PropertyKey.CAIRO_SQL_BIND_VARIABLE_POOL_SIZE, 8);
            final String sqlCopyFormatsFile = getString(properties, env, PropertyKey.CAIRO_SQL_COPY_FORMATS_FILE, "/text_loader.json");
            final String dateLocale = getString(properties, env, PropertyKey.CAIRO_DATE_LOCALE, "en");
            this.locale = DateLocaleFactory.INSTANCE.getLocale(dateLocale);
            if (this.locale == null) {
                throw ServerConfigurationException.forInvalidKey(PropertyKey.CAIRO_DATE_LOCALE.getPropertyPath(), dateLocale);
            }
            this.sqlDistinctTimestampKeyCapacity = getInt(properties, env, PropertyKey.CAIRO_SQL_DISTINCT_TIMESTAMP_KEY_CAPACITY, 512);
            this.sqlDistinctTimestampLoadFactor = getDouble(properties, env, PropertyKey.CAIRO_SQL_DISTINCT_TIMESTAMP_LOAD_FACTOR, 0.5);
            this.sqlPageFrameMinRows = getInt(properties, env, PropertyKey.CAIRO_SQL_PAGE_FRAME_MIN_ROWS, 1_000);
            this.sqlPageFrameMaxRows = getInt(properties, env, PropertyKey.CAIRO_SQL_PAGE_FRAME_MAX_ROWS, 1_000_000);

            this.sqlJitMode = getSqlJitMode(properties, env);
            this.sqlJitIRMemoryPageSize = getIntSize(properties, env, PropertyKey.CAIRO_SQL_JIT_IR_MEMORY_PAGE_SIZE, 8 * 1024);
            this.sqlJitIRMemoryMaxPages = getInt(properties, env, PropertyKey.CAIRO_SQL_JIT_IR_MEMORY_MAX_PAGES, 8);
            this.sqlJitBindVarsMemoryPageSize = getIntSize(properties, env, PropertyKey.CAIRO_SQL_JIT_BIND_VARS_MEMORY_PAGE_SIZE, 4 * 1024);
            this.sqlJitBindVarsMemoryMaxPages = getInt(properties, env, PropertyKey.CAIRO_SQL_JIT_BIND_VARS_MEMORY_MAX_PAGES, 8);
            this.sqlJitRowsThreshold = getIntSize(properties, env, PropertyKey.CAIRO_SQL_JIT_ROWS_THRESHOLD, 1024 * 1024);
            this.sqlJitPageAddressCacheThreshold = getIntSize(properties, env, PropertyKey.CAIRO_SQL_JIT_PAGE_ADDRESS_CACHE_THRESHOLD, 1024 * 1024);
            this.sqlJitDebugEnabled = getBoolean(properties, env, PropertyKey.CAIRO_SQL_JIT_DEBUG_ENABLED, false);

            String value = getString(properties, env, PropertyKey.CAIRO_WRITER_FO_OPTS, "o_none");
            long lopts = CairoConfiguration.O_NONE;
            String[] opts = value.split("\\|");
            for (String opt : opts) {
                int index = WRITE_FO_OPTS.keyIndex(opt.trim());
                if (index < 0) {
                    lopts |= WRITE_FO_OPTS.valueAt(index);
                }
            }
            writerFileOpenOpts = lopts;

            this.inputFormatConfiguration = new InputFormatConfiguration(
                    new DateFormatFactory(),
                    DateLocaleFactory.INSTANCE,
                    new TimestampFormatFactory(),
                    this.locale
            );

            try (JsonLexer lexer = new JsonLexer(1024, 1024)) {
                inputFormatConfiguration.parseConfiguration(lexer, confRoot, sqlCopyFormatsFile);
            }

            this.cairoSqlCopyRoot = getString(properties, env, PropertyKey.CAIRO_SQL_COPY_ROOT, null);
            String cairoSqlCopyWorkRoot = getString(properties, env, PropertyKey.CAIRO_SQL_COPY_WORK_ROOT, tmpRoot);
            if (cairoSqlCopyRoot != null) {
                this.cairoSqlCopyWorkRoot = getCanonicalPath(cairoSqlCopyWorkRoot);
            } else {
                this.cairoSqlCopyWorkRoot = null;
            }

            if (pathEquals(root, this.cairoSqlCopyWorkRoot) ||
                    pathEquals(this.root, this.cairoSqlCopyWorkRoot) ||
                    pathEquals(this.confRoot, this.cairoSqlCopyWorkRoot) ||
                    pathEquals(this.snapshotRoot, this.cairoSqlCopyWorkRoot)) {
                throw new ServerConfigurationException("Configuration value for " + PropertyKey.CAIRO_SQL_COPY_WORK_ROOT.getPropertyPath() + " can't point to root, data, conf or snapshot dirs. ");
            }

            this.cairoSqlCopyMaxIndexChunkSize = getLongSize(properties, env, PropertyKey.CAIRO_SQL_COPY_MAX_INDEX_CHUNK_SIZE, 100 * Numbers.SIZE_1MB);
            this.cairoSqlCopyMaxIndexChunkSize -= (cairoSqlCopyMaxIndexChunkSize % CsvFileIndexer.INDEX_ENTRY_SIZE);
            if (this.cairoSqlCopyMaxIndexChunkSize < 16) {
                throw new ServerConfigurationException("invalid configuration value [key=" + PropertyKey.CAIRO_SQL_COPY_MAX_INDEX_CHUNK_SIZE.getPropertyPath() +
                        ", description=max import chunk size can't be smaller than 16]");
            }
            this.cairoSqlCopyQueueCapacity = Numbers.ceilPow2(getInt(properties, env, PropertyKey.CAIRO_SQL_COPY_QUEUE_CAPACITY, 32));
            this.cairoSqlCopyLogRetentionDays = getInt(properties, env, PropertyKey.CAIRO_SQL_COPY_LOG_RETENTION_DAYS, 3);
            this.o3MinLagUs = getLong(properties, env, PropertyKey.CAIRO_O3_MIN_LAG, 1_000) * 1_000L;

            this.backupRoot = getString(properties, env, PropertyKey.CAIRO_SQL_BACKUP_ROOT, null);
            this.backupDirTimestampFormat = getTimestampFormat(properties, env);
            this.backupTempDirName = getString(properties, env, PropertyKey.CAIRO_SQL_BACKUP_DIR_TMP_NAME, "tmp");
            this.backupMkdirMode = getInt(properties, env, PropertyKey.CAIRO_SQL_BACKUP_MKDIR_MODE, 509);
            this.columnIndexerQueueCapacity = getQueueCapacity(properties, env, PropertyKey.CAIRO_COLUMN_INDEXER_QUEUE_CAPACITY, 64);
            this.vectorAggregateQueueCapacity = getQueueCapacity(properties, env, PropertyKey.CAIRO_VECTOR_AGGREGATE_QUEUE_CAPACITY, 128);
            this.o3CallbackQueueCapacity = getQueueCapacity(properties, env, PropertyKey.CAIRO_O3_CALLBACK_QUEUE_CAPACITY, 128);
            this.o3PartitionQueueCapacity = getQueueCapacity(properties, env, PropertyKey.CAIRO_O3_PARTITION_QUEUE_CAPACITY, 128);
            this.o3OpenColumnQueueCapacity = getQueueCapacity(properties, env, PropertyKey.CAIRO_O3_OPEN_COLUMN_QUEUE_CAPACITY, 128);
            this.o3CopyQueueCapacity = getQueueCapacity(properties, env, PropertyKey.CAIRO_O3_COPY_QUEUE_CAPACITY, 128);
            this.o3PurgeDiscoveryQueueCapacity = Numbers.ceilPow2(getInt(properties, env, PropertyKey.CAIRO_O3_PURGE_DISCOVERY_QUEUE_CAPACITY, 128));
            this.o3ColumnMemorySize = (int) Files.ceilPageSize(getIntSize(properties, env, PropertyKey.CAIRO_O3_COLUMN_MEMORY_SIZE, 8 * Numbers.SIZE_1MB));
            this.maxUncommittedRows = getInt(properties, env, PropertyKey.CAIRO_MAX_UNCOMMITTED_ROWS, 500_000);

            long o3MaxLag = getLong(properties, env, PropertyKey.CAIRO_COMMIT_LAG, 10 * Dates.MINUTE_MILLIS);
            this.o3MaxLag = getLong(properties, env, PropertyKey.CAIRO_O3_MAX_LAG, o3MaxLag) * 1_000;

            this.o3QuickSortEnabled = getBoolean(properties, env, PropertyKey.CAIRO_O3_QUICKSORT_ENABLED, false);
            this.rndFunctionMemoryPageSize = Numbers.ceilPow2(getIntSize(properties, env, PropertyKey.CAIRO_RND_MEMORY_PAGE_SIZE, 8192));
            this.rndFunctionMemoryMaxPages = Numbers.ceilPow2(getInt(properties, env, PropertyKey.CAIRO_RND_MEMORY_MAX_PAGES, 128));
            this.sqlStrFunctionBufferMaxSize = Numbers.ceilPow2(getInt(properties, env, PropertyKey.CAIRO_SQL_STR_FUNCTION_BUFFER_MAX_SIZE, Numbers.SIZE_1MB));
            this.sqlAnalyticStorePageSize = Numbers.ceilPow2(getIntSize(properties, env, PropertyKey.CAIRO_SQL_ANALYTIC_STORE_PAGE_SIZE, Numbers.SIZE_1MB));
            this.sqlAnalyticStoreMaxPages = getInt(properties, env, PropertyKey.CAIRO_SQL_ANALYTIC_STORE_MAX_PAGES, Integer.MAX_VALUE);
            this.sqlAnalyticRowIdPageSize = Numbers.ceilPow2(getIntSize(properties, env, PropertyKey.CAIRO_SQL_ANALYTIC_ROWID_PAGE_SIZE, 512 * 1024));
            this.sqlAnalyticRowIdMaxPages = getInt(properties, env, PropertyKey.CAIRO_SQL_ANALYTIC_ROWID_MAX_PAGES, Integer.MAX_VALUE);
            this.sqlAnalyticTreeKeyPageSize = Numbers.ceilPow2(getIntSize(properties, env, PropertyKey.CAIRO_SQL_ANALYTIC_TREE_PAGE_SIZE, 512 * 1024));
            this.sqlAnalyticTreeKeyMaxPages = getInt(properties, env, PropertyKey.CAIRO_SQL_ANALYTIC_TREE_MAX_PAGES, Integer.MAX_VALUE);
            this.sqlTxnScoreboardEntryCount = Numbers.ceilPow2(getInt(properties, env, PropertyKey.CAIRO_O3_TXN_SCOREBOARD_ENTRY_COUNT, 16384));
            this.latestByQueueCapacity = Numbers.ceilPow2(getInt(properties, env, PropertyKey.CAIRO_LATESTBY_QUEUE_CAPACITY, 32));
            this.telemetryEnabled = getBoolean(properties, env, PropertyKey.TELEMETRY_ENABLED, true);
            this.telemetryDisableCompletely = getBoolean(properties, env, PropertyKey.TELEMETRY_DISABLE_COMPLETELY, false);
            this.telemetryQueueCapacity = Numbers.ceilPow2(getInt(properties, env, PropertyKey.TELEMETRY_QUEUE_CAPACITY, 512));
            this.telemetryHideTables = getBoolean(properties, env, PropertyKey.TELEMETRY_HIDE_TABLES, true);
            this.o3PartitionPurgeListCapacity = getInt(properties, env, PropertyKey.CAIRO_O3_PARTITION_PURGE_LIST_INITIAL_CAPACITY, 1);
            this.ioURingEnabled = getBoolean(properties, env, PropertyKey.CAIRO_IO_URING_ENABLED, true);
            this.cairoMaxCrashFiles = getInt(properties, env, PropertyKey.CAIRO_MAX_CRASH_FILES, 100);

            parseBindTo(properties, env, PropertyKey.LINE_UDP_BIND_TO, "0.0.0.0:9009", (a, p) -> {
                this.lineUdpBindIPV4Address = a;
                this.lineUdpPort = p;
            });

            this.lineUdpGroupIPv4Address = getIPv4Address(properties, env, PropertyKey.LINE_UDP_JOIN, "232.1.2.3");
            this.lineUdpCommitRate = getInt(properties, env, PropertyKey.LINE_UDP_COMMIT_RATE, 1_000_000);
            this.lineUdpMsgBufferSize = getIntSize(properties, env, PropertyKey.LINE_UDP_MSG_BUFFER_SIZE, 2048);
            this.lineUdpMsgCount = getInt(properties, env, PropertyKey.LINE_UDP_MSG_COUNT, 10_000);
            this.lineUdpReceiveBufferSize = getIntSize(properties, env, PropertyKey.LINE_UDP_RECEIVE_BUFFER_SIZE, 8 * Numbers.SIZE_1MB);
            this.lineUdpEnabled = getBoolean(properties, env, PropertyKey.LINE_UDP_ENABLED, true);
            this.lineUdpOwnThreadAffinity = getInt(properties, env, PropertyKey.LINE_UDP_OWN_THREAD_AFFINITY, -1);
            this.lineUdpOwnThread = getBoolean(properties, env, PropertyKey.LINE_UDP_OWN_THREAD, false);
            this.lineUdpUnicast = getBoolean(properties, env, PropertyKey.LINE_UDP_UNICAST, false);
            this.lineUdpCommitMode = getCommitMode(properties, env, PropertyKey.LINE_UDP_COMMIT_MODE);
            this.lineUdpTimestampAdapter = getLineTimestampAdaptor(properties, env, PropertyKey.LINE_UDP_TIMESTAMP);
            String defaultUdpPartitionByProperty = getString(properties, env, PropertyKey.LINE_DEFAULT_PARTITION_BY, "DAY");
            this.lineUdpDefaultPartitionBy = PartitionBy.fromString(defaultUdpPartitionByProperty);
            if (this.lineUdpDefaultPartitionBy == -1) {
                log.info().$("invalid partition by ").$(lineUdpDefaultPartitionBy).$("), will use DAY for UDP").$();
                this.lineUdpDefaultPartitionBy = PartitionBy.DAY;
            }

            this.lineTcpEnabled = getBoolean(properties, env, PropertyKey.LINE_TCP_ENABLED, true);
            if (lineTcpEnabled) {
                // obsolete
                lineTcpNetConnectionLimit = getInt(properties, env, PropertyKey.LINE_TCP_NET_ACTIVE_CONNECTION_LIMIT, 256);
                lineTcpNetConnectionLimit = getInt(properties, env, PropertyKey.LINE_TCP_NET_CONNECTION_LIMIT, lineTcpNetConnectionLimit);
                lineTcpNetConnectionHint = getBoolean(properties, env, PropertyKey.LINE_TCP_NET_CONNECTION_HINT, false);
                parseBindTo(properties, env, PropertyKey.LINE_TCP_NET_BIND_TO, "0.0.0.0:9009", (a, p) -> {
                    lineTcpNetBindIPv4Address = a;
                    lineTcpNetBindPort = p;
                });

                // deprecated
                this.lineTcpNetConnectionTimeout = getLong(properties, env, PropertyKey.LINE_TCP_NET_IDLE_TIMEOUT, 0);
                this.lineTcpNetConnectionTimeout = getLong(properties, env, PropertyKey.LINE_TCP_NET_CONNECTION_TIMEOUT, this.lineTcpNetConnectionTimeout);

                // deprecated
                this.lineTcpNetConnectionQueueTimeout = getLong(properties, env, PropertyKey.LINE_TCP_NET_QUEUED_TIMEOUT, 5_000);
                this.lineTcpNetConnectionQueueTimeout = getLong(properties, env, PropertyKey.LINE_TCP_NET_CONNECTION_QUEUE_TIMEOUT, this.lineTcpNetConnectionQueueTimeout);

                // deprecated
                this.lineTcpNetConnectionRcvBuf = getIntSize(properties, env, PropertyKey.LINE_TCP_NET_RECV_BUF_SIZE, -1);
                this.lineTcpNetConnectionRcvBuf = getIntSize(properties, env, PropertyKey.LINE_TCP_NET_CONNECTION_RCVBUF, this.lineTcpNetConnectionRcvBuf);

                this.lineTcpConnectionPoolInitialCapacity = getInt(properties, env, PropertyKey.LINE_TCP_CONNECTION_POOL_CAPACITY, 8);
                this.lineTcpTimestampAdapter = getLineTimestampAdaptor(properties, env, PropertyKey.LINE_TCP_TIMESTAMP);
                this.lineTcpMsgBufferSize = getIntSize(properties, env, PropertyKey.LINE_TCP_MSG_BUFFER_SIZE, 32768);
                this.lineTcpMaxMeasurementSize = getIntSize(properties, env, PropertyKey.LINE_TCP_MAX_MEASUREMENT_SIZE, 32768);
                if (lineTcpMaxMeasurementSize > lineTcpMsgBufferSize) {
                    throw new IllegalArgumentException(
                            PropertyKey.LINE_TCP_MAX_MEASUREMENT_SIZE.getPropertyPath() + " (" + this.lineTcpMaxMeasurementSize + ") cannot be more than line.tcp.msg.buffer.size (" + this.lineTcpMsgBufferSize + ")");
                }
                this.lineTcpWriterQueueCapacity = getQueueCapacity(properties, env, PropertyKey.LINE_TCP_WRITER_QUEUE_CAPACITY, 128);
                this.lineTcpWriterWorkerCount = getInt(properties, env, PropertyKey.LINE_TCP_WRITER_WORKER_COUNT, 1);
                cpuUsed += this.lineTcpWriterWorkerCount;
                this.lineTcpWriterWorkerAffinity = getAffinity(properties, env, PropertyKey.LINE_TCP_WRITER_WORKER_AFFINITY, lineTcpWriterWorkerCount);
                this.lineTcpWriterWorkerPoolHaltOnError = getBoolean(properties, env, PropertyKey.LINE_TCP_WRITER_HALT_ON_ERROR, false);
                this.lineTcpWriterWorkerYieldThreshold = getLong(properties, env, PropertyKey.LINE_TCP_WRITER_WORKER_YIELD_THRESHOLD, 10);
                this.lineTcpWriterWorkerSleepThreshold = getLong(properties, env, PropertyKey.LINE_TCP_WRITER_WORKER_SLEEP_THRESHOLD, 10_000);
                this.symbolCacheWaitUsBeforeReload = getLong(properties, env, PropertyKey.LINE_TCP_SYMBOL_CACHE_WAIT_US_BEFORE_RELOAD, 500_000);

                int ilpTcpWorkerCount;
                if (cpuAvailable < 9) {
                    ilpTcpWorkerCount = 0;
                } else if (cpuAvailable < 17) {
                    ilpTcpWorkerCount = 2;
                } else {
                    ilpTcpWorkerCount = 6;
                }
                this.lineTcpIOWorkerCount = getInt(properties, env, PropertyKey.LINE_TCP_IO_WORKER_COUNT, ilpTcpWorkerCount);
                cpuUsed += this.lineTcpIOWorkerCount;
                this.lineTcpIOWorkerAffinity = getAffinity(properties, env, PropertyKey.LINE_TCP_IO_WORKER_AFFINITY, lineTcpIOWorkerCount);
                this.lineTcpIOWorkerPoolHaltOnError = getBoolean(properties, env, PropertyKey.LINE_TCP_IO_HALT_ON_ERROR, false);
                this.lineTcpIOWorkerYieldThreshold = getLong(properties, env, PropertyKey.LINE_TCP_IO_WORKER_YIELD_THRESHOLD, 10);
                this.lineTcpIOWorkerSleepThreshold = getLong(properties, env, PropertyKey.LINE_TCP_IO_WORKER_SLEEP_THRESHOLD, 10_000);
                this.lineTcpMaintenanceInterval = getLong(properties, env, PropertyKey.LINE_TCP_MAINTENANCE_JOB_INTERVAL, 1000);
                this.lineTcpCommitIntervalFraction = getDouble(properties, env, PropertyKey.LINE_TCP_COMMIT_INTERVAL_FRACTION, 0.5);
                this.lineTcpCommitIntervalDefault = getLong(properties, env, PropertyKey.LINE_TCP_COMMIT_INTERVAL_DEFAULT, COMMIT_INTERVAL_DEFAULT);
                if (this.lineTcpCommitIntervalDefault < 1L) {
                    log.info().$("invalid default commit interval ").$(lineTcpCommitIntervalDefault).$("), will use ").$(COMMIT_INTERVAL_DEFAULT).$();
                    this.lineTcpCommitIntervalDefault = COMMIT_INTERVAL_DEFAULT;
                }
                this.lineTcpAuthDbPath = getString(properties, env, PropertyKey.LINE_TCP_AUTH_DB_PATH, null);
                // deprecated
                String defaultTcpPartitionByProperty = getString(properties, env, PropertyKey.LINE_TCP_DEFAULT_PARTITION_BY, "DAY");
                defaultTcpPartitionByProperty = getString(properties, env, PropertyKey.LINE_DEFAULT_PARTITION_BY, defaultTcpPartitionByProperty);
                this.lineTcpDefaultPartitionBy = PartitionBy.fromString(defaultTcpPartitionByProperty);
                if (this.lineTcpDefaultPartitionBy == -1) {
                    log.info().$("invalid partition by ").$(defaultTcpPartitionByProperty).$("), will use DAY for TCP").$();
                    this.lineTcpDefaultPartitionBy = PartitionBy.DAY;
                }
                if (null != lineTcpAuthDbPath) {
                    this.lineTcpAuthDbPath = new File(root, this.lineTcpAuthDbPath).getAbsolutePath();
                }
                this.minIdleMsBeforeWriterRelease = getLong(properties, env, PropertyKey.LINE_TCP_MIN_IDLE_MS_BEFORE_WRITER_RELEASE, 500);
                this.lineTcpDisconnectOnError = getBoolean(properties, env, PropertyKey.LINE_TCP_DISCONNECT_ON_ERROR, true);
                this.stringToCharCastAllowed = getBoolean(properties, env, PropertyKey.LINE_TCP_UNDOCUMENTED_STRING_TO_CHAR_CAST_ALLOWED, false);
                this.symbolAsFieldSupported = getBoolean(properties, env, PropertyKey.LINE_TCP_UNDOCUMENTED_SYMBOL_AS_FIELD_SUPPORTED, false);
                this.stringAsTagSupported = getBoolean(properties, env, PropertyKey.LINE_TCP_UNDOCUMENTED_STRING_AS_TAG_SUPPORTED, false);
                String floatDefaultColumnTypeName = getString(properties, env, PropertyKey.LINE_FLOAT_DEFAULT_COLUMN_TYPE, ColumnType.nameOf(ColumnType.DOUBLE));
                this.floatDefaultColumnType = ColumnType.tagOf(floatDefaultColumnTypeName);
                if (floatDefaultColumnType != ColumnType.DOUBLE && floatDefaultColumnType != ColumnType.FLOAT) {
                    log.info().$("invalid default column type for float ").$(floatDefaultColumnTypeName).$("), will use DOUBLE").$();
                    this.floatDefaultColumnType = ColumnType.DOUBLE;
                }
                String integerDefaultColumnTypeName = getString(properties, env, PropertyKey.LINE_INTEGER_DEFAULT_COLUMN_TYPE, ColumnType.nameOf(ColumnType.LONG));
                this.integerDefaultColumnType = ColumnType.tagOf(integerDefaultColumnTypeName);
                if (integerDefaultColumnType != ColumnType.LONG && integerDefaultColumnType != ColumnType.INT && integerDefaultColumnType != ColumnType.SHORT && integerDefaultColumnType != ColumnType.BYTE) {
                    log.info().$("invalid default column type for integer ").$(integerDefaultColumnTypeName).$("), will use LONG").$();
                    this.integerDefaultColumnType = ColumnType.LONG;
                }
            }
            this.ilpAutoCreateNewColumns = getBoolean(properties, env, PropertyKey.LINE_AUTO_CREATE_NEW_COLUMNS, true);
            this.ilpAutoCreateNewTables = getBoolean(properties, env, PropertyKey.LINE_AUTO_CREATE_NEW_TABLES, true);

            this.sharedWorkerCount = getInt(properties, env, PropertyKey.SHARED_WORKER_COUNT, Math.max(2, cpuAvailable - cpuSpare - cpuUsed));
            this.sharedWorkerAffinity = getAffinity(properties, env, PropertyKey.SHARED_WORKER_AFFINITY, sharedWorkerCount);
            this.sharedWorkerHaltOnError = getBoolean(properties, env, PropertyKey.SHARED_WORKER_HALT_ON_ERROR, false);
            this.sharedWorkerYieldThreshold = getLong(properties, env, PropertyKey.SHARED_WORKER_YIELD_THRESHOLD, 10);
            this.sharedWorkerSleepThreshold = getLong(properties, env, PropertyKey.SHARED_WORKER_SLEEP_THRESHOLD, 10_000);
            this.sharedWorkerSleepTimeout = getLong(properties, env, PropertyKey.SHARED_WORKER_SLEEP_TIMEOUT, 10);

            this.metricsEnabled = getBoolean(properties, env, PropertyKey.METRICS_ENABLED, false);
            this.writerAsyncCommandBusyWaitTimeout = getLong(properties, env, PropertyKey.CAIRO_WRITER_ALTER_BUSY_WAIT_TIMEOUT, 500);
            this.writerAsyncCommandMaxWaitTimeout = getLong(properties, env, PropertyKey.CAIRO_WRITER_ALTER_MAX_WAIT_TIMEOUT, 30_000);
            this.writerTickRowsCountMod = Numbers.ceilPow2(getInt(properties, env, PropertyKey.CAIRO_WRITER_TICK_ROWS_COUNT, 1024)) - 1;
            this.writerAsyncCommandQueueCapacity = Numbers.ceilPow2(getInt(properties, env, PropertyKey.CAIRO_WRITER_COMMAND_QUEUE_CAPACITY, 32));
            this.writerAsyncCommandQueueSlotSize = Numbers.ceilPow2(getLongSize(properties, env, PropertyKey.CAIRO_WRITER_COMMAND_QUEUE_SLOT_SIZE, 2048));

            this.queryCacheEventQueueCapacity = Numbers.ceilPow2(getInt(properties, env, PropertyKey.CAIRO_QUERY_CACHE_EVENT_QUEUE_CAPACITY, 4));

            this.buildInformation = buildInformation;
            this.binaryEncodingMaxLength = getInt(properties, env, PropertyKey.BINARYDATA_ENCODING_MAXLENGTH, 32768);
        }
    }

    public static String rootSubdir(CharSequence dbRoot, CharSequence subdir) {
        if (dbRoot != null) {
            int len = dbRoot.length();
            int end = len;
            boolean needsSlash = true;
            for (int i = len - 1; i > -1; --i) {
                if (dbRoot.charAt(i) == Files.SEPARATOR) {
                    if (i == len - 1) {
                        continue;
                    }
                    end = i + 1;
                    needsSlash = false;
                    break;
                }
            }
            StringSink sink = Misc.getThreadLocalBuilder();
            sink.put(dbRoot, 0, end);
            if (needsSlash) {
                sink.put(Files.SEPARATOR);
            }
            return sink.put(subdir).toString();
        }
        return null;
    }

    @Override
    public CairoConfiguration getCairoConfiguration() {
        return cairoConfiguration;
    }

    @Override
    public HttpMinServerConfiguration getHttpMinServerConfiguration() {
        return httpMinServerConfiguration;
    }

    @Override
    public HttpServerConfiguration getHttpServerConfiguration() {
        return httpServerConfiguration;
    }

    @Override
    public LineTcpReceiverConfiguration getLineTcpReceiverConfiguration() {
        return lineTcpReceiverConfiguration;
    }

    @Override
    public LineUdpReceiverConfiguration getLineUdpReceiverConfiguration() {
        return lineUdpReceiverConfiguration;
    }

    @Override
    public MetricsConfiguration getMetricsConfiguration() {
        return metricsConfiguration;
    }

    @Override
    public PGWireConfiguration getPGWireConfiguration() {
        return pgWireConfiguration;
    }

    @Override
    public WorkerPoolConfiguration getWalApplyPoolConfiguration() {
        return walApplyPoolConfiguration;
    }

    @Override
    public WorkerPoolConfiguration getWorkerPoolConfiguration() {
        return sharedWorkerPoolConfiguration;
    }

    private static void registerDeprecated(PropertyKey old, PropertyKey... replacements) {
        registerReplacements(DEPRECATED_SETTINGS, old, replacements);
    }

    private static void registerObsolete(String old, PropertyKey... replacements) {
        registerReplacements(OBSOLETE_SETTINGS, old, replacements);
    }

    private static <KeyT> void registerReplacements(
            Map<KeyT, String> map,
            KeyT old,
            PropertyKey... replacements) {
        StringBuilder sb = new StringBuilder("Replaced by ");
        for (int index = 0; index < replacements.length; ++index) {
            if (index > 0) {
                sb.append(index < (replacements.length - 1)
                        ? ", "
                        : " and ");
            }
            String replacement = replacements[index].getPropertyPath();
            sb.append('`');
            sb.append(replacement);
            sb.append('`');
        }
        map.put(old, sb.toString());
    }

    private int[] getAffinity(Properties properties, @Nullable Map<String, String> env, PropertyKey key, int workerCount) throws ServerConfigurationException {
        final int[] result = new int[workerCount];
        String value = overrideWithEnv(properties, env, key);
        if (value == null) {
            Arrays.fill(result, -1);
        } else {
            String[] affinity = value.split(",");
            if (affinity.length != workerCount) {
                throw ServerConfigurationException.forInvalidKey(key.getPropertyPath(), "wrong number of affinity values");
            }
            for (int i = 0; i < workerCount; i++) {
                try {
                    result[i] = Numbers.parseInt(affinity[i]);
                } catch (NumericException e) {
                    throw ServerConfigurationException.forInvalidKey(key.getPropertyPath(), "Invalid affinity value: " + affinity[i]);
                }
            }
        }
        return result;
    }

    private int getCommitMode(Properties properties, @Nullable Map<String, String> env, PropertyKey key) {
        final String commitMode = overrideWithEnv(properties, env, key);

        if (commitMode == null) {
            return CommitMode.NOSYNC;
        }

        if (Chars.equalsLowerCaseAscii(commitMode, "nosync")) {
            return CommitMode.NOSYNC;
        }

        if (Chars.equalsLowerCaseAscii(commitMode, "async")) {
            return CommitMode.ASYNC;
        }

        if (Chars.equalsLowerCaseAscii(commitMode, "sync")) {
            return CommitMode.SYNC;
        }

        return CommitMode.NOSYNC;
    }

    private double getDouble(Properties properties, @Nullable Map<String, String> env, PropertyKey key, double defaultValue) throws ServerConfigurationException {
        final String value = overrideWithEnv(properties, env, key);
        try {
            return value != null ? Numbers.parseDouble(value) : defaultValue;
        } catch (NumericException e) {
            throw ServerConfigurationException.forInvalidKey(key.getPropertyPath(), value);
        }
    }

    private int getInt(Properties properties, @Nullable Map<String, String> env, PropertyKey key, int defaultValue) throws ServerConfigurationException {
        final String value = overrideWithEnv(properties, env, key);
        try {
            return value != null ? Numbers.parseInt(value) : defaultValue;
        } catch (NumericException e) {
            throw ServerConfigurationException.forInvalidKey(key.getPropertyPath(), value);
        }
    }

    private LineProtoTimestampAdapter getLineTimestampAdaptor(Properties properties, Map<String, String> env, PropertyKey propNm) {
        final String lineUdpTimestampSwitch = getString(properties, env, propNm, "n");
        switch (lineUdpTimestampSwitch) {
            case "u":
                return LineProtoMicroTimestampAdapter.INSTANCE;
            case "ms":
                return LineProtoMilliTimestampAdapter.INSTANCE;
            case "s":
                return LineProtoSecondTimestampAdapter.INSTANCE;
            case "m":
                return LineProtoMinuteTimestampAdapter.INSTANCE;
            case "h":
                return LineProtoHourTimestampAdapter.INSTANCE;
            default:
                return LineProtoNanoTimestampAdapter.INSTANCE;
        }
    }

    private long getLong(Properties properties, @Nullable Map<String, String> env, PropertyKey key, long defaultValue) throws ServerConfigurationException {
        final String value = overrideWithEnv(properties, env, key);
        try {
            return value != null ? Numbers.parseLong(value) : defaultValue;
        } catch (NumericException e) {
            throw ServerConfigurationException.forInvalidKey(key.getPropertyPath(), value);
        }
    }

    private long getLongSize(Properties properties, @Nullable Map<String, String> env, PropertyKey key, long defaultValue) throws ServerConfigurationException {
        final String value = overrideWithEnv(properties, env, key);
        try {
            return value != null ? Numbers.parseLongSize(value) : defaultValue;
        } catch (NumericException e) {
            throw ServerConfigurationException.forInvalidKey(key.getPropertyPath(), value);
        }
    }

    private int getQueueCapacity(Properties properties, @Nullable Map<String, String> env, PropertyKey key, int defaultValue) throws ServerConfigurationException {
        final int value = getInt(properties, env, key, defaultValue);
        if (!Numbers.isPow2(value)) {
            throw ServerConfigurationException.forInvalidKey(key.getPropertyPath(), "Value must be power of 2, e.g. 1,2,4,8,16,32,64...");
        }
        return value;
    }

    private int getSqlJitMode(Properties properties, @Nullable Map<String, String> env) {
        final String jitMode = overrideWithEnv(properties, env, PropertyKey.CAIRO_SQL_JIT_MODE);

        if (jitMode == null) {
            return SqlJitMode.JIT_MODE_ENABLED;
        }

        if (Chars.equalsLowerCaseAscii(jitMode, "on")) {
            return SqlJitMode.JIT_MODE_ENABLED;
        }

        if (Chars.equalsLowerCaseAscii(jitMode, "off")) {
            return SqlJitMode.JIT_MODE_DISABLED;
        }

        if (Chars.equalsLowerCaseAscii(jitMode, "scalar")) {
            return SqlJitMode.JIT_MODE_FORCE_SCALAR;
        }

        return SqlJitMode.JIT_MODE_ENABLED;
    }

    private String getString(Properties properties, @Nullable Map<String, String> env, PropertyKey key, String defaultValue) {
        String value = overrideWithEnv(properties, env, key);
        if (value == null) {
            return defaultValue;
        }
        return value;
    }

    private DateFormat getTimestampFormat(Properties properties, @Nullable Map<String, String> env) {
        final String pattern = overrideWithEnv(properties, env, PropertyKey.CAIRO_SQL_BACKUP_DIR_DATETIME_FORMAT);
        TimestampFormatCompiler compiler = new TimestampFormatCompiler();
        //noinspection ReplaceNullCheck
        if (null != pattern) {
            return compiler.compile(pattern);
        }
        return compiler.compile("yyyy-MM-dd");
    }

    private String overrideWithEnv(Properties properties, @Nullable Map<String, String> env, PropertyKey key) {
        String envCandidate = "QDB_" + key.getPropertyPath().replace('.', '_').toUpperCase();
        String envValue = env != null ? env.get(envCandidate) : null;
        if (envValue != null) {
            log.info().$("env config [key=").$(envCandidate).$(']').$();
            return envValue;
        }
        return properties.getProperty(key.getPropertyPath());
    }

    private boolean pathEquals(String p1, String p2) {
        try {
            if (p1 == null || p2 == null) {
                return false;
            }
            //unfortunately java.io.Files.isSameFile() doesn't work on files that don't exist
            return new File(p1).getCanonicalPath().replace(File.separatorChar, '/')
                    .equals(new File(p2).getCanonicalPath().replace(File.separatorChar, '/'));
        } catch (IOException e) {
            log.info().$("Can't validate configuration property [key=").$(PropertyKey.CAIRO_SQL_COPY_WORK_ROOT.getPropertyPath())
                    .$(", value=").$(p2).$("]");
            return false;
        }
    }

    private void validateProperties(Properties properties, boolean configValidationStrict) throws ServerConfigurationException {
        ValidationResult validation = validate(properties);
        if (validation != null) {
            if (validation.isError && configValidationStrict) {
                throw new ServerConfigurationException(validation.message);
            } else {
                log.advisory().$(validation.message).$();
            }
        }
    }

    static ValidationResult validate(Properties properties) {
        // Settings that used to be valid but no longer are.
        Map<String, String> obsolete = new HashMap<>();

        // Settings that are still valid but are now superseded by newer ones.
        Map<String, String> deprecated = new HashMap<>();

        // Settings that are not recognized.
        Set<String> incorrect = new HashSet<>();

        for (String propName : properties.stringPropertyNames()) {
            Optional<PropertyKey> prop = PropertyKey.getByString(propName);
            if (prop.isPresent()) {
                String deprecationMsg = DEPRECATED_SETTINGS.get(prop.get());
                if (deprecationMsg != null) {
                    deprecated.put(propName, deprecationMsg);
                }
            } else {
                String obsoleteMsg = OBSOLETE_SETTINGS.get(propName);
                if (obsoleteMsg != null) {
                    obsolete.put(propName, obsoleteMsg);
                } else {
                    incorrect.add(propName);
                }
            }
        }

        if (obsolete.isEmpty() && deprecated.isEmpty() && incorrect.isEmpty()) {
            return null;
        }

        boolean isError = false;

        StringBuilder sb = new StringBuilder("Configuration issues:\n");

        if (!incorrect.isEmpty()) {
            isError = true;
            sb.append("    Invalid settings (not recognized, probable typos):\n");
            for (String key : incorrect) {
                sb.append("        * ");
                sb.append(key);
                sb.append('\n');
            }
        }

        if (!obsolete.isEmpty()) {
            isError = true;
            sb.append("    Obsolete settings (no longer recognized):\n");
            for (Map.Entry<String, String> entry : obsolete.entrySet()) {
                sb.append("        * ");
                sb.append(entry.getKey());
                sb.append(": ");
                sb.append(entry.getValue());
                sb.append('\n');
            }
        }

        if (!deprecated.isEmpty()) {
            sb.append("    Deprecated settings (recognized but superseded by newer settings):\n");
            for (Map.Entry<String, String> entry : deprecated.entrySet()) {
                sb.append("        * ");
                sb.append(entry.getKey());
                sb.append(": ");
                sb.append(entry.getValue());
                sb.append('\n');
            }
        }

        return new ValidationResult(isError, sb.toString());
    }

    protected boolean getBoolean(Properties properties, @Nullable Map<String, String> env, PropertyKey key, boolean defaultValue) {
        final String value = overrideWithEnv(properties, env, key);
        return value == null ? defaultValue : Boolean.parseBoolean(value);
    }

    String getCanonicalPath(String path) throws ServerConfigurationException {
        try {
            return new File(path).getCanonicalPath();
        } catch (IOException e) {
            throw new ServerConfigurationException("Cannot calculate canonical path for configuration property [key=" + PropertyKey.CAIRO_SQL_COPY_WORK_ROOT.getPropertyPath() + ",value=" + path + "]");
        }
    }

    @SuppressWarnings("SameParameterValue")
    protected int getIPv4Address(Properties properties, Map<String, String> env, PropertyKey key, String defaultValue) throws ServerConfigurationException {
        final String value = getString(properties, env, key, defaultValue);
        try {
            return Net.parseIPv4(value);
        } catch (NetworkError e) {
            throw ServerConfigurationException.forInvalidKey(key.getPropertyPath(), value);
        }
    }

    protected int getIntSize(Properties properties, @Nullable Map<String, String> env, PropertyKey key, int defaultValue) throws ServerConfigurationException {
        final String value = overrideWithEnv(properties, env, key);
        try {
            return value != null ? Numbers.parseIntSize(value) : defaultValue;
        } catch (NumericException e) {
            throw ServerConfigurationException.forInvalidKey(key.getPropertyPath(), value);
        }
    }

    protected void parseBindTo(
            Properties properties,
            Map<String, String> env,
            PropertyKey key,
            String defaultValue,
            BindToParser parser
    ) throws ServerConfigurationException {

        final String bindTo = getString(properties, env, key, defaultValue);
        final int colonIndex = bindTo.indexOf(':');
        if (colonIndex == -1) {
            throw ServerConfigurationException.forInvalidKey(key.getPropertyPath(), bindTo);
        }

        final String ipv4Str = bindTo.substring(0, colonIndex);
        final int ipv4;
        try {
            ipv4 = Net.parseIPv4(ipv4Str);
        } catch (NetworkError e) {
            throw ServerConfigurationException.forInvalidKey(key.getPropertyPath(), ipv4Str);
        }

        final String portStr = bindTo.substring(colonIndex + 1);
        final int port;
        try {
            port = Numbers.parseInt(portStr);
        } catch (NumericException e) {
            throw ServerConfigurationException.forInvalidKey(key.getPropertyPath(), portStr);
        }

        parser.onReady(ipv4, port);
    }

    @FunctionalInterface
    protected interface BindToParser {
        void onReady(int address, int port);
    }

    static class ValidationResult {
        final boolean isError;
        final String message;

        private ValidationResult(boolean isError, String message) {
            this.isError = isError;
            this.message = message;
        }
    }

    private class PropCairoConfiguration implements CairoConfiguration {

        @Override
        public boolean attachPartitionCopy() {
            return cairoAttachPartitionCopy;
        }

        @Override
        public boolean enableTestFactories() {
            return false;
        }

        @Override
        public boolean getAllowTableRegistrySharedWrite() {
            return false;
        }

        @Override
        public int getAnalyticColumnPoolCapacity() {
            return sqlAnalyticColumnPoolCapacity;
        }

        @Override
        public String getAttachPartitionSuffix() {
            return cairoAttachPartitionSuffix;
        }

        @Override
        public DateFormat getBackupDirTimestampFormat() {
            return backupDirTimestampFormat;
        }

        @Override
        public int getBackupMkDirMode() {
            return backupMkdirMode;
        }

        @Override
        public CharSequence getBackupRoot() {
            return backupRoot;
        }

        @Override
        public CharSequence getBackupTempDirName() {
            return backupTempDirName;
        }

        @Override
        public int getBinaryEncodingMaxLength() {
            return binaryEncodingMaxLength;
        }

        @Override
        public int getBindVariablePoolSize() {
            return sqlBindVariablePoolSize;
        }

        @Override
        public BuildInformation getBuildInformation() {
            return buildInformation;
        }

        @Override
        public SqlExecutionCircuitBreakerConfiguration getCircuitBreakerConfiguration() {
            return circuitBreakerConfiguration;
        }

        @Override
        public int getColumnCastModelPoolCapacity() {
            return sqlColumnCastModelPoolCapacity;
        }

        @Override
        public int getColumnIndexerQueueCapacity() {
            return columnIndexerQueueCapacity;
        }

        @Override
        public int getColumnPurgeQueueCapacity() {
            return columnPurgeQueueCapacity;
        }

        @Override
        public long getColumnPurgeRetryDelay() {
            return columnPurgeRetryDelay;
        }

        @Override
        public long getColumnPurgeRetryDelayLimit() {
            return columnPurgeRetryDelayLimit;
        }

        @Override
        public double getColumnPurgeRetryDelayMultiplier() {
            return columnPurgeRetryDelayMultiplier;
        }

        @Override
        public int getColumnPurgeTaskPoolCapacity() {
            return columnPurgeTaskPoolCapacity;
        }

        @Override
        public int getCommitMode() {
            return commitMode;
        }

        @Override
        public CharSequence getConfRoot() {
            return confRoot;
        }

        @Override
        public int getCopyPoolCapacity() {
            return sqlCopyModelPoolCapacity;
        }

        @Override
        public int getCreateAsSelectRetryCount() {
            return createAsSelectRetryCount;
        }

        @Override
        public int getCreateTableModelPoolCapacity() {
            return sqlCreateTableModelPoolCapacity;
        }

        @Override
        public long getDataAppendPageSize() {
            return writerDataAppendPageSize;
        }

        @Override
        public long getDataIndexKeyAppendPageSize() {
            return writerDataIndexKeyAppendPageSize;
        }

        @Override
        public long getDataIndexValueAppendPageSize() {
            return writerDataIndexValueAppendPageSize;
        }

        @Override
        public long getDatabaseIdHi() {
            return instanceHashHi;
        }

        @Override
        public long getDatabaseIdLo() {
            return instanceHashLo;
        }

        @Override
        public CharSequence getDbDirectory() {
            return dbDirectory;
        }

        @Override
        public DateLocale getDefaultDateLocale() {
            return locale;
        }

        @Override
        public CharSequence getDefaultMapType() {
            return defaultMapType;
        }

        @Override
        public boolean getDefaultSymbolCacheFlag() {
            return defaultSymbolCacheFlag;
        }

        @Override
        public int getDefaultSymbolCapacity() {
            return defaultSymbolCapacity;
        }

        @Override
        public int getDoubleToStrCastScale() {
            return sqlDoubleToStrCastScale;
        }

        @Override
        public int getFileOperationRetryCount() {
            return fileOperationRetryCount;
        }

        @Override
        public FilesFacade getFilesFacade() {
            return FilesFacadeImpl.INSTANCE;
        }

        @Override
        public int getFloatToStrCastScale() {
            return sqlFloatToStrCastScale;
        }

        @Override
        public int getGroupByMapCapacity() {
            return sqlGroupByMapCapacity;
        }

        @Override
        public int getGroupByPoolCapacity() {
            return sqlGroupByPoolCapacity;
        }

        @Override
        public long getIdleCheckInterval() {
            return idleCheckInterval;
        }

        @Override
        public long getInactiveReaderTTL() {
            return inactiveReaderTTL;
        }

        @Override
        public long getInactiveWalWriterTTL() {
            return inactiveWalWriterTTL;
        }

        @Override
        public long getInactiveWriterTTL() {
            return inactiveWriterTTL;
        }

        @Override
        public int getIndexValueBlockSize() {
            return indexValueBlockSize;
        }

        @Override
        public int getInsertPoolCapacity() {
            return sqlInsertModelPoolCapacity;
        }

        @Override
        public int getLatestByQueueCapacity() {
            return latestByQueueCapacity;
        }

        @Override
        public int getMaxCrashFiles() {
            return cairoMaxCrashFiles;
        }

        @Override
        public int getMaxFileNameLength() {
            return maxFileNameLength;
        }

        @Override
        public int getMaxSwapFileCount() {
            return maxSwapFileCount;
        }

        @Override
        public int getMaxSymbolNotEqualsCount() {
            return sqlMaxSymbolNotEqualsCount;
        }

        @Override
        public int getMaxUncommittedRows() {
            return maxUncommittedRows;
        }

        @Override
        public int getMetadataPoolCapacity() {
            return sqlModelPoolCapacity;
        }

        @Override
        public MicrosecondClock getMicrosecondClock() {
            return MicrosecondClockImpl.INSTANCE;
        }

        @Override
        public MillisecondClock getMillisecondClock() {
            return MillisecondClockImpl.INSTANCE;
        }

        @Override
        public long getMiscAppendPageSize() {
            return writerMiscAppendPageSize;
        }

        @Override
        public int getMkDirMode() {
            return mkdirMode;
        }

        @Override
        public int getO3CallbackQueueCapacity() {
            return o3CallbackQueueCapacity;
        }

        @Override
        public int getO3ColumnMemorySize() {
            return o3ColumnMemorySize;
        }

        @Override
        public int getO3CopyQueueCapacity() {
            return o3CopyQueueCapacity;
        }

        @Override
        public long getO3MaxLag() {
            return o3MaxLag;
        }

        @Override
        public long getO3MinLag() {
            return o3MinLagUs;
        }

        @Override
        public int getO3OpenColumnQueueCapacity() {
            return o3OpenColumnQueueCapacity;
        }

        @Override
        public int getO3PartitionQueueCapacity() {
            return o3PartitionQueueCapacity;
        }

        @Override
        public int getO3PurgeDiscoveryQueueCapacity() {
            return o3PurgeDiscoveryQueueCapacity;
        }

        @Override
        public int getPageFrameReduceColumnListCapacity() {
            return cairoPageFrameReduceColumnListCapacity;
        }

        @Override
        public int getPageFrameReduceQueueCapacity() {
            return cairoPageFrameReduceQueueCapacity;
        }

        @Override
        public int getPageFrameReduceRowIdListCapacity() {
            return cairoPageFrameReduceRowIdListCapacity;
        }

        @Override
        public int getPageFrameReduceShardCount() {
            return cairoPageFrameReduceShardCount;
        }

        @Override
        public int getPageFrameReduceTaskPoolCapacity() {
            return cairoPageFrameReduceTaskPoolCapacity;
        }

        @Override
        public int getParallelIndexThreshold() {
            return parallelIndexThreshold;
        }

        @Override
        public int getPartitionPurgeListCapacity() {
            return o3PartitionPurgeListCapacity;
        }

        @Override
        public int getQueryCacheEventQueueCapacity() {
            return queryCacheEventQueueCapacity;
        }

        @Override
        public int getReaderPoolMaxSegments() {
            return readerPoolMaxSegments;
        }

        @Override
        public int getRenameTableModelPoolCapacity() {
            return sqlRenameTableModelPoolCapacity;
        }

        @Override
        public int getRndFunctionMemoryMaxPages() {
            return rndFunctionMemoryMaxPages;
        }

        @Override
        public int getRndFunctionMemoryPageSize() {
            return rndFunctionMemoryPageSize;
        }

        @Override
        public CharSequence getRoot() {
            return root;
        }

        @Override
        public int getSampleByIndexSearchPageSize() {
            return sampleByIndexSearchPageSize;
        }

        @Override
        public boolean getSimulateCrashEnabled() {
            return simulateCrashEnabled;
        }

        @Override
        public CharSequence getSnapshotInstanceId() {
            return snapshotInstanceId;
        }

        @Override
        public CharSequence getSnapshotRoot() {
            return snapshotRoot;
        }

        @Override
        public long getSpinLockTimeout() {
            return spinLockTimeout;
        }

        @Override
        public int getSqlAnalyticRowIdMaxPages() {
            return sqlAnalyticRowIdMaxPages;
        }

        @Override
        public int getSqlAnalyticRowIdPageSize() {
            return sqlAnalyticRowIdPageSize;
        }

        @Override
        public int getSqlAnalyticStoreMaxPages() {
            return sqlAnalyticStoreMaxPages;
        }

        @Override
        public int getSqlAnalyticStorePageSize() {
            return sqlAnalyticStorePageSize;
        }

        @Override
        public int getSqlAnalyticTreeKeyMaxPages() {
            return sqlAnalyticTreeKeyMaxPages;
        }

        @Override
        public int getSqlAnalyticTreeKeyPageSize() {
            return sqlAnalyticTreeKeyPageSize;
        }

        @Override
        public int getSqlCharacterStoreCapacity() {
            return sqlCharacterStoreCapacity;
        }

        @Override
        public int getSqlCharacterStoreSequencePoolCapacity() {
            return sqlCharacterStoreSequencePoolCapacity;
        }

        @Override
        public int getSqlColumnPoolCapacity() {
            return sqlColumnPoolCapacity;
        }

        @Override
        public double getSqlCompactMapLoadFactor() {
            return sqlCompactMapLoadFactor;
        }

        @Override
        public int getSqlCopyBufferSize() {
            return sqlCopyBufferSize;
        }

        @Override
        public CharSequence getSqlCopyInputRoot() {
            return cairoSqlCopyRoot;
        }

        @Override
        public CharSequence getSqlCopyInputWorkRoot() {
            return cairoSqlCopyWorkRoot;
        }

        @Override
        public int getSqlCopyLogRetentionDays() {
            return cairoSqlCopyLogRetentionDays;
        }

        @Override
        public long getSqlCopyMaxIndexChunkSize() {
            return cairoSqlCopyMaxIndexChunkSize;
        }

        @Override
        public int getSqlCopyQueueCapacity() {
            return cairoSqlCopyQueueCapacity;
        }

        @Override
        public int getSqlDistinctTimestampKeyCapacity() {
            return sqlDistinctTimestampKeyCapacity;
        }

        @Override
        public double getSqlDistinctTimestampLoadFactor() {
            return sqlDistinctTimestampLoadFactor;
        }

        @Override
        public int getSqlExpressionPoolCapacity() {
            return sqlExpressionPoolCapacity;
        }

        @Override
        public double getSqlFastMapLoadFactor() {
            return sqlFastMapLoadFactor;
        }

        @Override
        public int getSqlHashJoinLightValueMaxPages() {
            return sqlHashJoinLightValueMaxPages;
        }

        @Override
        public int getSqlHashJoinLightValuePageSize() {
            return sqlHashJoinLightValuePageSize;
        }

        @Override
        public int getSqlHashJoinValueMaxPages() {
            return sqlHashJoinValueMaxPages;
        }

        @Override
        public int getSqlHashJoinValuePageSize() {
            return sqlHashJoinValuePageSize;
        }

        @Override
        public int getSqlJitBindVarsMemoryMaxPages() {
            return sqlJitBindVarsMemoryMaxPages;
        }

        @Override
        public int getSqlJitBindVarsMemoryPageSize() {
            return sqlJitBindVarsMemoryPageSize;
        }

        @Override
        public int getSqlJitIRMemoryMaxPages() {
            return sqlJitIRMemoryMaxPages;
        }

        @Override
        public int getSqlJitIRMemoryPageSize() {
            return sqlJitIRMemoryPageSize;
        }

        @Override
        public int getSqlJitMode() {
            return sqlJitMode;
        }

        @Override
        public int getSqlJitPageAddressCacheThreshold() {
            return sqlJitPageAddressCacheThreshold;
        }

        @Override
        public int getSqlJitRowsThreshold() {
            return sqlJitRowsThreshold;
        }

        @Override
        public int getSqlJoinContextPoolCapacity() {
            return sqlJoinContextPoolCapacity;
        }

        @Override
        public int getSqlJoinMetadataMaxResizes() {
            return sqlJoinMetadataMaxResizes;
        }

        @Override
        public int getSqlJoinMetadataPageSize() {
            return sqlJoinMetadataPageSize;
        }

        @Override
        public long getSqlLatestByRowCount() {
            return sqlLatestByRowCount;
        }

        @Override
        public int getSqlLexerPoolCapacity() {
            return sqlLexerPoolCapacity;
        }

        @Override
        public int getSqlMapKeyCapacity() {
            return sqlMapKeyCapacity;
        }

        @Override
        public int getSqlMapMaxPages() {
            return sqlMapMaxPages;
        }

        @Override
        public int getSqlMapMaxResizes() {
            return sqlMapMaxResizes;
        }

        @Override
        public int getSqlMapPageSize() {
            return sqlMapPageSize;
        }

        @Override
        public int getSqlMaxNegativeLimit() {
            return sqlMaxNegativeLimit;
        }

        @Override
        public int getSqlModelPoolCapacity() {
            return sqlModelPoolCapacity;
        }

        @Override
        public int getSqlPageFrameMaxRows() {
            return sqlPageFrameMaxRows;
        }

        @Override
        public int getSqlPageFrameMinRows() {
            return sqlPageFrameMinRows;
        }

        @Override
        public int getSqlSmallMapKeyCapacity() {
            return sqlSmallMapKeyCapacity;
        }

        @Override
        public int getSqlSortKeyMaxPages() {
            return sqlSortKeyMaxPages;
        }

        @Override
        public long getSqlSortKeyPageSize() {
            return sqlSortKeyPageSize;
        }

        @Override
        public int getSqlSortLightValueMaxPages() {
            return sqlSortLightValueMaxPages;
        }

        @Override
        public long getSqlSortLightValuePageSize() {
            return sqlSortLightValuePageSize;
        }

        @Override
        public int getSqlSortValueMaxPages() {
            return sqlSortValueMaxPages;
        }

        @Override
        public int getSqlSortValuePageSize() {
            return sqlSortValuePageSize;
        }

        @Override
        public int getStrFunctionMaxBufferLength() {
            return sqlStrFunctionBufferMaxSize;
        }

        @Override
        public CharSequence getSystemTableNamePrefix() {
            return systemTableNamePrefix;
        }

        @Override
        public long getTableRegistryAutoReloadTimeout() {
            return tableRegistryAutoReloadTimeout;
        }

        public TelemetryConfiguration getTelemetryConfiguration() {
            return telemetryConfiguration;
        }

        @Override
        public TextConfiguration getTextConfiguration() {
            return textConfiguration;
        }

        @Override
        public int getTxnScoreboardEntryCount() {
            return sqlTxnScoreboardEntryCount;
        }

        @Override
        public int getVectorAggregateQueueCapacity() {
            return vectorAggregateQueueCapacity;
        }

        @Override
        public boolean getWalEnabledDefault() {
            return walEnabledDefault;
        }

        @Override
        public long getWalPurgeInterval() {
            return walPurgeInterval;
        }

        @Override
        public int getWalRecreateDistressedSequencerAttempts() {
            return walRecreateDistressedSequencerAttempts;
        }

        @Override
        public long getWalSegmentRolloverRowCount() {
            return walSegmentRolloverRowCount;
        }

        @Override
        public int getWalTxnNotificationQueueCapacity() {
            return walTxnNotificationQueueCapacity;
        }

        @Override
        public int getWithClauseModelPoolCapacity() {
            return sqlWithClauseModelPoolCapacity;
        }

        @Override
        public long getWorkStealTimeoutNanos() {
            return workStealTimeoutNanos;
        }

        @Override
        public long getWriterAsyncCommandBusyWaitTimeout() {
            return writerAsyncCommandBusyWaitTimeout;
        }

        @Override
        public long getWriterAsyncCommandMaxTimeout() {
            return writerAsyncCommandMaxWaitTimeout;
        }

        @Override
        public int getWriterCommandQueueCapacity() {
            return writerAsyncCommandQueueCapacity;
        }

        @Override
        public long getWriterCommandQueueSlotSize() {
            return writerAsyncCommandQueueSlotSize;
        }

        @Override
        public long getWriterFileOpenOpts() {
            return writerFileOpenOpts;
        }

        @Override
        public int getWriterTickRowsCountMod() {
            return writerTickRowsCountMod;
        }

        @Override
        public boolean isIOURingEnabled() {
            return ioURingEnabled;
        }

        @Override
        public boolean isO3QuickSortEnabled() {
            return o3QuickSortEnabled;
        }

        @Override
        public boolean isParallelIndexingEnabled() {
            return parallelIndexingEnabled;
        }

        @Override
        public boolean isReadOnlyInstance() {
            return isReadOnlyInstance;
        }

        @Override
        public boolean isSnapshotRecoveryEnabled() {
            return snapshotRecoveryEnabled;
        }

        @Override
        public boolean isSqlJitDebugEnabled() {
            return sqlJitDebugEnabled;
        }

        @Override
        public boolean isSqlParallelFilterEnabled() {
            return sqlParallelFilterEnabled;
        }

        @Override
        public boolean isSqlParallelFilterPreTouchEnabled() {
            return sqlParallelFilterPreTouchEnabled;
        }

        public boolean isWalSupported() {
            return isWalSupported;
        }

        @Override
        public boolean mangleTableSystemNames() {
            return false;
        }
    }

    private class PropHttpContextConfiguration implements HttpContextConfiguration {

        @Override
        public boolean allowDeflateBeforeSend() {
            return httpAllowDeflateBeforeSend;
        }

        @Override
        public MillisecondClock getClock() {
            return httpFrozenClock ? StationaryMillisClock.INSTANCE : MillisecondClockImpl.INSTANCE;
        }

        @Override
        public int getConnectionPoolInitialCapacity() {
            return connectionPoolInitialCapacity;
        }

        @Override
        public int getConnectionStringPoolCapacity() {
            return connectionStringPoolCapacity;
        }

        @Override
        public boolean getDumpNetworkTraffic() {
            return false;
        }

        @Override
        public String getHttpVersion() {
            return httpVersion;
        }

        @Override
        public int getMultipartHeaderBufferSize() {
            return multipartHeaderBufferSize;
        }

        @Override
        public long getMultipartIdleSpinCount() {
            return multipartIdleSpinCount;
        }

        @Override
        public NetworkFacade getNetworkFacade() {
            return NetworkFacadeImpl.INSTANCE;
        }

        @Override
        public int getRecvBufferSize() {
            return recvBufferSize;
        }

        @Override
        public int getRequestHeaderBufferSize() {
            return requestHeaderBufferSize;
        }

        @Override
        public int getSendBufferSize() {
            return sendBufferSize;
        }

        @Override
        public boolean getServerKeepAlive() {
            return httpServerKeepAlive;
        }

        @Override
        public boolean readOnlySecurityContext() {
            return httpReadOnlySecurityContext || isReadOnlyInstance;
        }
    }

    private class PropHttpIODispatcherConfiguration implements IODispatcherConfiguration {
        @Override
        public int getBindIPv4Address() {
            return httpNetBindIPv4Address;
        }

        @Override
        public int getBindPort() {
            return httpNetBindPort;
        }

        @Override
        public MillisecondClock getClock() {
            return MillisecondClockImpl.INSTANCE;
        }

        @Override
        public String getDispatcherLogName() {
            return "http-server";
        }

        @Override
        public EpollFacade getEpollFacade() {
            return EpollFacadeImpl.INSTANCE;
        }

        @Override
        public boolean getHint() {
            return httpNetConnectionHint;
        }

        @Override
        public int getInitialBias() {
            return IOOperation.READ;
        }

        @Override
        public int getLimit() {
            return httpNetConnectionLimit;
        }

        @Override
        public NetworkFacade getNetworkFacade() {
            return NetworkFacadeImpl.INSTANCE;
        }

        @Override
        public long getQueueTimeout() {
            return httpNetConnectionQueueTimeout;
        }

        @Override
        public int getRcvBufSize() {
            return httpNetConnectionRcvBuf;
        }

        @Override
        public SelectFacade getSelectFacade() {
            return SelectFacadeImpl.INSTANCE;
        }

        @Override
        public int getSndBufSize() {
            return httpNetConnectionSndBuf;
        }

        @Override
        public long getTimeout() {
            return httpNetConnectionTimeout;
        }
    }

    private class PropHttpMinIODispatcherConfiguration implements IODispatcherConfiguration {
        @Override
        public int getBindIPv4Address() {
            return httpMinBindIPv4Address;
        }

        @Override
        public int getBindPort() {
            return httpMinBindPort;
        }

        @Override
        public MillisecondClock getClock() {
            return MillisecondClockImpl.INSTANCE;
        }

        @Override
        public String getDispatcherLogName() {
            return "http-min-server";
        }

        @Override
        public EpollFacade getEpollFacade() {
            return EpollFacadeImpl.INSTANCE;
        }

        @Override
        public boolean getHint() {
            return httpMinNetConnectionHint;
        }

        @Override
        public int getInitialBias() {
            return IOOperation.READ;
        }

        @Override
        public int getLimit() {
            return httpMinNetConnectionLimit;
        }

        @Override
        public NetworkFacade getNetworkFacade() {
            return NetworkFacadeImpl.INSTANCE;
        }

        @Override
        public long getQueueTimeout() {
            return httpMinNetConnectionQueueTimeout;
        }

        @Override
        public int getRcvBufSize() {
            return httpMinNetConnectionRcvBuf;
        }

        @Override
        public SelectFacade getSelectFacade() {
            return SelectFacadeImpl.INSTANCE;
        }

        @Override
        public int getSndBufSize() {
            return httpMinNetConnectionSndBuf;
        }

        public long getTimeout() {
            return httpMinNetConnectionTimeout;
        }
    }

    private class PropHttpMinServerConfiguration implements HttpMinServerConfiguration {

        @Override
        public IODispatcherConfiguration getDispatcherConfiguration() {
            return httpMinIODispatcherConfiguration;
        }

        @Override
        public HttpContextConfiguration getHttpContextConfiguration() {
            return httpContextConfiguration;
        }

        @Override
        public String getPoolName() {
            return "minhttp";
        }

        @Override
        public long getSleepThreshold() {
            return httpMinWorkerSleepThreshold;
        }

        @Override
        public long getSleepTimeout() {
            return httpMinWorkerSleepTimeout;
        }

        @Override
        public WaitProcessorConfiguration getWaitProcessorConfiguration() {
            return httpWaitProcessorConfiguration;
        }

        @Override
        public int[] getWorkerAffinity() {
            return httpMinWorkerAffinity;
        }

        @Override
        public int getWorkerCount() {
            return httpMinWorkerCount;
        }

        @Override
        public long getYieldThreshold() {
            return httpMinWorkerYieldThreshold;
        }

        @Override
        public boolean haltOnError() {
            return httpMinWorkerHaltOnError;
        }

        @Override
        public boolean isEnabled() {
            return httpMinServerEnabled;
        }
    }

    private class PropHttpServerConfiguration implements HttpServerConfiguration {

        @Override
        public IODispatcherConfiguration getDispatcherConfiguration() {
            return httpIODispatcherConfiguration;
        }

        @Override
        public HttpContextConfiguration getHttpContextConfiguration() {
            return httpContextConfiguration;
        }

        @Override
        public JsonQueryProcessorConfiguration getJsonQueryProcessorConfiguration() {
            return jsonQueryProcessorConfiguration;
        }

        @Override
        public String getPoolName() {
            return "http";
        }

        @Override
        public int getQueryCacheBlockCount() {
            return httpSqlCacheBlockCount;
        }

        @Override
        public int getQueryCacheRowCount() {
            return httpSqlCacheRowCount;
        }

        @Override
        public long getSleepThreshold() {
            return httpWorkerSleepThreshold;
        }

        @Override
        public long getSleepTimeout() {
            return httpWorkerSleepTimeout;
        }

        @Override
        public StaticContentProcessorConfiguration getStaticContentProcessorConfiguration() {
            return staticContentProcessorConfiguration;
        }

        @Override
        public WaitProcessorConfiguration getWaitProcessorConfiguration() {
            return httpWaitProcessorConfiguration;
        }

        @Override
        public int[] getWorkerAffinity() {
            return httpWorkerAffinity;
        }

        @Override
        public int getWorkerCount() {
            return httpWorkerCount;
        }

        @Override
        public long getYieldThreshold() {
            return httpWorkerYieldThreshold;
        }

        @Override
        public boolean haltOnError() {
            return httpWorkerHaltOnError;
        }

        @Override
        public boolean isEnabled() {
            return httpServerEnabled;
        }

        @Override
        public boolean isQueryCacheEnabled() {
            return httpSqlCacheEnabled;
        }
    }

    private class PropJsonQueryProcessorConfiguration implements JsonQueryProcessorConfiguration {

        @Override
        public MillisecondClock getClock() {
            return httpFrozenClock ? StationaryMillisClock.INSTANCE : MillisecondClockImpl.INSTANCE;
        }

        @Override
        public int getConnectionCheckFrequency() {
            return jsonQueryConnectionCheckFrequency;
        }

        @Override
        public int getDoubleScale() {
            return jsonQueryDoubleScale;
        }

        @Override
        public FilesFacade getFilesFacade() {
            return FilesFacadeImpl.INSTANCE;
        }

        @Override
        public int getFloatScale() {
            return jsonQueryFloatScale;
        }

        @Override
        public CharSequence getKeepAliveHeader() {
            return keepAliveHeader;
        }

        @Override
        public long getMaxQueryResponseRowLimit() {
            return maxHttpQueryResponseRowLimit;
        }
    }

    private class PropLineTcpIOWorkerPoolConfiguration implements WorkerPoolConfiguration {
        @Override
        public String getPoolName() {
            return "ilpio";
        }

        @Override
        public long getSleepThreshold() {
            return lineTcpIOWorkerSleepThreshold;
        }

        @Override
        public int[] getWorkerAffinity() {
            return lineTcpIOWorkerAffinity;
        }

        @Override
        public int getWorkerCount() {
            return lineTcpIOWorkerCount;
        }

        @Override
        public long getYieldThreshold() {
            return lineTcpIOWorkerYieldThreshold;
        }

        @Override
        public boolean haltOnError() {
            return lineTcpIOWorkerPoolHaltOnError;
        }
    }

    private class PropLineTcpReceiverConfiguration implements LineTcpReceiverConfiguration {

        @Override
        public String getAuthDbPath() {
            return lineTcpAuthDbPath;
        }

        @Override
        public boolean getAutoCreateNewColumns() {
            return ilpAutoCreateNewColumns;
        }

        @Override
        public boolean getAutoCreateNewTables() {
            return ilpAutoCreateNewTables;
        }

        @Override
        public CairoSecurityContext getCairoSecurityContext() {
            return AllowAllCairoSecurityContext.INSTANCE;
        }

        @Override
        public long getCommitIntervalDefault() {
            return lineTcpCommitIntervalDefault;
        }

        @Override
        public double getCommitIntervalFraction() {
            return lineTcpCommitIntervalFraction;
        }

        @Override
        public int getConnectionPoolInitialCapacity() {
            return lineTcpConnectionPoolInitialCapacity;
        }

        @Override
        public short getDefaultColumnTypeForFloat() {
            return floatDefaultColumnType;
        }

        @Override
        public short getDefaultColumnTypeForInteger() {
            return integerDefaultColumnType;
        }

        @Override
        public int getDefaultPartitionBy() {
            return lineTcpDefaultPartitionBy;
        }

        @Override
        public boolean getDisconnectOnError() {
            return lineTcpDisconnectOnError;
        }

        @Override
        public IODispatcherConfiguration getDispatcherConfiguration() {
            return lineTcpReceiverDispatcherConfiguration;
        }

        @Override
        public WorkerPoolConfiguration getIOWorkerPoolConfiguration() {
            return lineTcpIOWorkerPoolConfiguration;
        }

        @Override
        public long getMaintenanceInterval() {
            return lineTcpMaintenanceInterval;
        }

        @Override
        public int getMaxFileNameLength() {
            return maxFileNameLength;
        }

        @Override
        public int getMaxMeasurementSize() {
            return lineTcpMaxMeasurementSize;
        }

        @Override
        public MicrosecondClock getMicrosecondClock() {
            return MicrosecondClockImpl.INSTANCE;
        }

        @Override
        public MillisecondClock getMillisecondClock() {
            return MillisecondClockImpl.INSTANCE;
        }

        @Override
        public int getNetMsgBufferSize() {
            return lineTcpMsgBufferSize;
        }

        @Override
        public NetworkFacade getNetworkFacade() {
            return NetworkFacadeImpl.INSTANCE;
        }

        @Override
        public long getSymbolCacheWaitUsBeforeReload() {
            return symbolCacheWaitUsBeforeReload;
        }

        @Override
        public LineProtoTimestampAdapter getTimestampAdapter() {
            return lineTcpTimestampAdapter;
        }

        @Override
        public long getWriterIdleTimeout() {
            return minIdleMsBeforeWriterRelease;
        }

        @Override
        public int getWriterQueueCapacity() {
            return lineTcpWriterQueueCapacity;
        }

        @Override
        public WorkerPoolConfiguration getWriterWorkerPoolConfiguration() {
            return lineTcpWriterWorkerPoolConfiguration;
        }

        @Override
        public boolean isEnabled() {
            return lineTcpEnabled;
        }

        @Override
        public boolean isStringAsTagSupported() {
            return stringAsTagSupported;
        }

        @Override
        public boolean isStringToCharCastAllowed() {
            return stringToCharCastAllowed;
        }

        @Override
        public boolean isSymbolAsFieldSupported() {
            return symbolAsFieldSupported;
        }
    }

    private class PropLineTcpReceiverIODispatcherConfiguration implements IODispatcherConfiguration {

        @Override
        public int getBindIPv4Address() {
            return lineTcpNetBindIPv4Address;
        }

        @Override
        public int getBindPort() {
            return lineTcpNetBindPort;
        }

        @Override
        public MillisecondClock getClock() {
            return MillisecondClockImpl.INSTANCE;
        }

        @Override
        public String getDispatcherLogName() {
            return "tcp-line-server";
        }

        @Override
        public EpollFacade getEpollFacade() {
            return EpollFacadeImpl.INSTANCE;
        }

        @Override
        public boolean getHint() {
            return lineTcpNetConnectionHint;
        }

        @Override
        public int getInitialBias() {
            return BIAS_READ;
        }

        @Override
        public int getLimit() {
            return lineTcpNetConnectionLimit;
        }

        public NetworkFacade getNetworkFacade() {
            return NetworkFacadeImpl.INSTANCE;
        }

        @Override
        public long getQueueTimeout() {
            return lineTcpNetConnectionQueueTimeout;
        }

        @Override
        public int getRcvBufSize() {
            return lineTcpNetConnectionRcvBuf;
        }

        @Override
        public SelectFacade getSelectFacade() {
            return SelectFacadeImpl.INSTANCE;
        }

        @Override
        public int getSndBufSize() {
            return -1;
        }

        @Override
        public long getTimeout() {
            return lineTcpNetConnectionTimeout;
        }
    }

    private class PropLineTcpWriterWorkerPoolConfiguration implements WorkerPoolConfiguration {
        @Override
        public String getPoolName() {
            return "ilpwriter";
        }

        @Override
        public long getSleepThreshold() {
            return lineTcpWriterWorkerSleepThreshold;
        }

        @Override
        public int[] getWorkerAffinity() {
            return lineTcpWriterWorkerAffinity;
        }

        @Override
        public int getWorkerCount() {
            return lineTcpWriterWorkerCount;
        }

        @Override
        public long getYieldThreshold() {
            return lineTcpWriterWorkerYieldThreshold;
        }

        @Override
        public boolean haltOnError() {
            return lineTcpWriterWorkerPoolHaltOnError;
        }
    }

    private class PropLineUdpReceiverConfiguration implements LineUdpReceiverConfiguration {
        @Override
        public boolean getAutoCreateNewColumns() {
            return ilpAutoCreateNewColumns;
        }

        @Override
        public boolean getAutoCreateNewTables() {
            return ilpAutoCreateNewTables;
        }

        @Override
        public int getBindIPv4Address() {
            return lineUdpBindIPV4Address;
        }

        @Override
        public CairoSecurityContext getCairoSecurityContext() {
            return AllowAllCairoSecurityContext.INSTANCE;
        }

        @Override
        public int getCommitMode() {
            return lineUdpCommitMode;
        }

        @Override
        public int getCommitRate() {
            return lineUdpCommitRate;
        }

        @Override
        public short getDefaultColumnTypeForFloat() {
            return floatDefaultColumnType;
        }

        @Override
        public short getDefaultColumnTypeForInteger() {
            return integerDefaultColumnType;
        }

        @Override
        public int getDefaultPartitionBy() {
            return lineUdpDefaultPartitionBy;
        }

        @Override
        public int getGroupIPv4Address() {
            return lineUdpGroupIPv4Address;
        }

        @Override
        public int getMaxFileNameLength() {
            return maxFileNameLength;
        }

        @Override
        public int getMsgBufferSize() {
            return lineUdpMsgBufferSize;
        }

        @Override
        public int getMsgCount() {
            return lineUdpMsgCount;
        }

        @Override
        public NetworkFacade getNetworkFacade() {
            return NetworkFacadeImpl.INSTANCE;
        }

        @Override
        public int getPort() {
            return lineUdpPort;
        }

        @Override
        public int getReceiveBufferSize() {
            return lineUdpReceiveBufferSize;
        }

        @Override
        public LineProtoTimestampAdapter getTimestampAdapter() {
            return lineUdpTimestampAdapter;
        }

        @Override
        public boolean isEnabled() {
            return lineUdpEnabled;
        }

        @Override
        public boolean isUnicast() {
            return lineUdpUnicast;
        }

        @Override
        public boolean ownThread() {
            return lineUdpOwnThread;
        }

        @Override
        public int ownThreadAffinity() {
            return lineUdpOwnThreadAffinity;
        }
    }

    private class PropMetricsConfiguration implements MetricsConfiguration {

        @Override
        public boolean isEnabled() {
            return metricsEnabled;
        }
    }

    private class PropPGWireConfiguration implements PGWireConfiguration {
        @Override
        public int getBinParamCountCapacity() {
            return pgBinaryParamsCapacity;
        }

        @Override
        public int getCharacterStoreCapacity() {
            return pgCharacterStoreCapacity;
        }

        @Override
        public int getCharacterStorePoolCapacity() {
            return pgCharacterStorePoolCapacity;
        }

        @Override
        public SqlExecutionCircuitBreakerConfiguration getCircuitBreakerConfiguration() {
            return circuitBreakerConfiguration;
        }

        @Override
        public int getConnectionPoolInitialCapacity() {
            return pgConnectionPoolInitialCapacity;
        }

        @Override
        public DateLocale getDefaultDateLocale() {
            return pgDefaultLocale;
        }

        @Override
        public String getDefaultPassword() {
            return pgPassword;
        }

        @Override
        public String getDefaultUsername() {
            return pgUsername;
        }

        @Override
        public IODispatcherConfiguration getDispatcherConfiguration() {
            return propPGWireDispatcherConfiguration;
        }

        @Override
        public int getInsertCacheBlockCount() {
            return pgInsertCacheBlockCount;
        }

        @Override
        public int getInsertCacheRowCount() {
            return pgInsertCacheRowCount;
        }

        @Override
        public int getInsertPoolCapacity() {
            return pgInsertPoolCapacity;
        }

        @Override
        public int getMaxBlobSizeOnQuery() {
            return pgMaxBlobSizeOnQuery;
        }

        @Override
        public int getNamedStatementCacheCapacity() {
            return pgNamedStatementCacheCapacity;
        }

        @Override
        public int getNamesStatementPoolCapacity() {
            return pgNamesStatementPoolCapacity;
        }

        @Override
        public NetworkFacade getNetworkFacade() {
            return NetworkFacadeImpl.INSTANCE;
        }

        @Override
        public int getPendingWritersCacheSize() {
            return pgPendingWritersCacheCapacity;
        }

        @Override
        public String getPoolName() {
            return "pgwire";
        }

        @Override
        public int getRecvBufferSize() {
            return pgRecvBufferSize;
        }

        @Override
        public int getSelectCacheBlockCount() {
            return pgSelectCacheBlockCount;
        }

        @Override
        public int getSelectCacheRowCount() {
            return pgSelectCacheRowCount;
        }

        @Override
        public int getSendBufferSize() {
            return pgSendBufferSize;
        }

        @Override
        public String getServerVersion() {
            return "11.3";
        }

        @Override
        public long getSleepThreshold() {
            return pgWorkerSleepThreshold;
        }

        @Override
        public int getUpdateCacheBlockCount() {
            return pgUpdateCacheBlockCount;
        }

        @Override
        public int getUpdateCacheRowCount() {
            return pgUpdateCacheRowCount;
        }

        @Override
        public int[] getWorkerAffinity() {
            return pgWorkerAffinity;
        }

        @Override
        public int getWorkerCount() {
            return pgWorkerCount;
        }

        @Override
        public long getYieldThreshold() {
            return pgWorkerYieldThreshold;
        }

        @Override
        public boolean haltOnError() {
            return pgHaltOnError;
        }

        @Override
        public boolean isDaemonPool() {
            return pgDaemonPool;
        }

        @Override
        public boolean isEnabled() {
            return pgEnabled;
        }

        @Override
        public boolean isInsertCacheEnabled() {
            return pgInsertCacheEnabled;
        }

        @Override
        public boolean isSelectCacheEnabled() {
            return pgSelectCacheEnabled;
        }

        @Override
        public boolean isUpdateCacheEnabled() {
            return pgUpdateCacheEnabled;
        }

        @Override
        public boolean readOnlySecurityContext() {
            return pgReadOnlySecurityContext || isReadOnlyInstance;
        }
    }

    private class PropPGWireDispatcherConfiguration implements IODispatcherConfiguration {

        @Override
        public int getBindIPv4Address() {
            return pgNetBindIPv4Address;
        }

        @Override
        public int getBindPort() {
            return pgNetBindPort;
        }

        @Override
        public MillisecondClock getClock() {
            return MillisecondClockImpl.INSTANCE;
        }

        @Override
        public String getDispatcherLogName() {
            return "pg-server";
        }

        @Override
        public EpollFacade getEpollFacade() {
            return EpollFacadeImpl.INSTANCE;
        }

        @Override
        public boolean getHint() {
            return pgNetConnectionHint;
        }

        @Override
        public int getInitialBias() {
            return BIAS_READ;
        }

        @Override
        public int getLimit() {
            return pgNetConnectionLimit;
        }

        @Override
        public NetworkFacade getNetworkFacade() {
            return NetworkFacadeImpl.INSTANCE;
        }

        @Override
        public long getQueueTimeout() {
            return pgNetConnectionQueueTimeout;
        }

        @Override
        public int getRcvBufSize() {
            return pgNetConnectionRcvBuf;
        }

        @Override
        public SelectFacade getSelectFacade() {
            return SelectFacadeImpl.INSTANCE;
        }

        @Override
        public int getSndBufSize() {
            return pgNetConnectionSndBuf;
        }

        public long getTimeout() {
            return pgNetIdleConnectionTimeout;
        }
    }

    private class PropSqlExecutionCircuitBreakerConfiguration implements SqlExecutionCircuitBreakerConfiguration {
        @Override
        public boolean checkConnection() {
            return true;
        }

        @Override
        public int getBufferSize() {
            return circuitBreakerBufferSize;
        }

        @Override
        public int getCircuitBreakerThrottle() {
            return circuitBreakerThrottle;
        }

        @Override
        public MillisecondClock getClock() {
            return MillisecondClockImpl.INSTANCE;
        }

        @Override
        public NetworkFacade getNetworkFacade() {
            return NetworkFacadeImpl.INSTANCE;
        }

        @Override
        public long getTimeout() {
            return circuitBreakerTimeout;
        }

        @Override
        public boolean isEnabled() {
            return interruptOnClosedConnection;
        }
    }

    private class PropStaticContentProcessorConfiguration implements StaticContentProcessorConfiguration {
        @Override
        public FilesFacade getFilesFacade() {
            return FilesFacadeImpl.INSTANCE;
        }

        @Override
        public CharSequence getIndexFileName() {
            return indexFileName;
        }

        @Override
        public String getKeepAliveHeader() {
            return keepAliveHeader;
        }

        @Override
        public MimeTypesCache getMimeTypesCache() {
            return mimeTypesCache;
        }

        /**
         * Absolute path to HTTP public directory.
         *
         * @return path to public directory
         */
        @Override
        public CharSequence getPublicDirectory() {
            return publicDirectory;
        }
    }

    private class PropTelemetryConfiguration implements TelemetryConfiguration {

        @Override
        public boolean getDisableCompletely() {
            return telemetryDisableCompletely;
        }

        @Override
        public boolean getEnabled() {
            return telemetryEnabled;
        }

        @Override
        public int getQueueCapacity() {
            return telemetryQueueCapacity;
        }

        @Override
        public boolean hideTables() {
            return telemetryHideTables;
        }
    }

    private class PropTextConfiguration implements TextConfiguration {

        @Override
        public int getDateAdapterPoolCapacity() {
            return dateAdapterPoolCapacity;
        }

        @Override
        public DateLocale getDefaultDateLocale() {
            return locale;
        }

        @Override
        public InputFormatConfiguration getInputFormatConfiguration() {
            return inputFormatConfiguration;
        }

        @Override
        public int getJsonCacheLimit() {
            return jsonCacheLimit;
        }

        @Override
        public int getJsonCacheSize() {
            return jsonCacheSize;
        }

        @Override
        public double getMaxRequiredDelimiterStdDev() {
            return maxRequiredDelimiterStdDev;
        }

        @Override
        public double getMaxRequiredLineLengthStdDev() {
            return maxRequiredLineLengthStdDev;
        }

        @Override
        public int getMetadataStringPoolCapacity() {
            return metadataStringPoolCapacity;
        }

        @Override
        public int getRollBufferLimit() {
            return rollBufferLimit;
        }

        @Override
        public int getRollBufferSize() {
            return rollBufferSize;
        }

        @Override
        public int getTextAnalysisMaxLines() {
            return textAnalysisMaxLines;
        }

        @Override
        public int getTextLexerStringPoolCapacity() {
            return textLexerStringPoolCapacity;
        }

        @Override
        public int getTimestampAdapterPoolCapacity() {
            return timestampAdapterPoolCapacity;
        }

        @Override
        public int getUtf8SinkSize() {
            return utf8SinkSize;
        }
    }

    private class PropWaitProcessorConfiguration implements WaitProcessorConfiguration {

        @Override
        public MillisecondClock getClock() {
            return MillisecondClockImpl.INSTANCE;
        }

        @Override
        public double getExponentialWaitMultiplier() {
            return rerunExponentialWaitMultiplier;
        }

        @Override
        public int getInitialWaitQueueSize() {
            return rerunInitialWaitQueueSize;
        }

        @Override
        public int getMaxProcessingQueueSize() {
            return rerunMaxProcessingQueueSize;
        }

        @Override
        public long getMaxWaitCapMs() {
            return maxRerunWaitCapMs;
        }
    }

    private class PropWalApplyPoolConfiguration implements WorkerPoolConfiguration {
        @Override
        public String getPoolName() {
            return "wal-apply";
        }

        @Override
        public long getSleepThreshold() {
            return walApplyWorkerSleepThreshold;
        }

        @Override
        public long getSleepTimeout() {
            return walApplySleepTimeout;
        }

        @Override
        public int[] getWorkerAffinity() {
            return walApplyWorkerAffinity;
        }

        @Override
        public int getWorkerCount() {
            return walApplyWorkerCount;
        }

        @Override
        public long getYieldThreshold() {
            return walApplyWorkerYieldThreshold;
        }

        @Override
        public boolean haltOnError() {
            return walApplyWorkerHaltOnError;
        }

        @Override
        public boolean isEnabled() {
            return walApplyWorkerCount > 0;
        }
    }

    private class PropWorkerPoolConfiguration implements WorkerPoolConfiguration {
        @Override
        public String getPoolName() {
            return "shared";
        }

        @Override
        public long getSleepThreshold() {
            return sharedWorkerSleepThreshold;
        }

        @Override
        public long getSleepTimeout() {
            return sharedWorkerSleepTimeout;
        }

        @Override
        public int[] getWorkerAffinity() {
            return sharedWorkerAffinity;
        }

        @Override
        public int getWorkerCount() {
            return sharedWorkerCount;
        }

        @Override
        public long getYieldThreshold() {
            return sharedWorkerYieldThreshold;
        }

        @Override
        public boolean haltOnError() {
            return sharedWorkerHaltOnError;
        }
    }

    static {
        WRITE_FO_OPTS.put("o_direct", (int) CairoConfiguration.O_DIRECT);
        WRITE_FO_OPTS.put("o_sync", (int) CairoConfiguration.O_SYNC);
        WRITE_FO_OPTS.put("o_async", (int) CairoConfiguration.O_ASYNC);
        WRITE_FO_OPTS.put("o_none", (int) CairoConfiguration.O_NONE);

        registerObsolete(
                "line.tcp.commit.timeout",
                PropertyKey.LINE_TCP_COMMIT_INTERVAL_DEFAULT,
                PropertyKey.LINE_TCP_COMMIT_INTERVAL_FRACTION);
        registerObsolete(
                "cairo.timestamp.locale",
                PropertyKey.CAIRO_DATE_LOCALE);
        registerObsolete(
                "pg.timestamp.locale",
                PropertyKey.PG_DATE_LOCALE);
        registerObsolete(
                "cairo.sql.append.page.size",
                PropertyKey.CAIRO_WRITER_DATA_APPEND_PAGE_SIZE);

        registerDeprecated(
                PropertyKey.HTTP_MIN_BIND_TO,
                PropertyKey.HTTP_MIN_NET_BIND_TO);
        registerDeprecated(
                PropertyKey.HTTP_MIN_NET_IDLE_CONNECTION_TIMEOUT,
                PropertyKey.HTTP_MIN_NET_CONNECTION_TIMEOUT);
        registerDeprecated(
                PropertyKey.HTTP_MIN_NET_QUEUED_CONNECTION_TIMEOUT,
                PropertyKey.HTTP_MIN_NET_CONNECTION_QUEUE_TIMEOUT);
        registerDeprecated(
                PropertyKey.HTTP_MIN_NET_SND_BUF_SIZE,
                PropertyKey.HTTP_MIN_NET_CONNECTION_SNDBUF);
        registerDeprecated(
                PropertyKey.HTTP_NET_RCV_BUF_SIZE,
                PropertyKey.HTTP_MIN_NET_CONNECTION_RCVBUF,
                PropertyKey.HTTP_NET_CONNECTION_RCVBUF);
        registerDeprecated(
                PropertyKey.HTTP_NET_ACTIVE_CONNECTION_LIMIT,
                PropertyKey.HTTP_NET_CONNECTION_LIMIT);
        registerDeprecated(
                PropertyKey.HTTP_NET_IDLE_CONNECTION_TIMEOUT,
                PropertyKey.HTTP_NET_CONNECTION_TIMEOUT);
        registerDeprecated(
                PropertyKey.HTTP_NET_QUEUED_CONNECTION_TIMEOUT,
                PropertyKey.HTTP_NET_CONNECTION_QUEUE_TIMEOUT);
        registerDeprecated(
                PropertyKey.HTTP_NET_SND_BUF_SIZE,
                PropertyKey.HTTP_NET_CONNECTION_SNDBUF);
        registerDeprecated(
                PropertyKey.PG_NET_ACTIVE_CONNECTION_LIMIT,
                PropertyKey.PG_NET_CONNECTION_LIMIT);
        registerDeprecated(
                PropertyKey.PG_NET_IDLE_TIMEOUT,
                PropertyKey.PG_NET_CONNECTION_TIMEOUT);
        registerDeprecated(
                PropertyKey.PG_NET_RECV_BUF_SIZE,
                PropertyKey.PG_NET_CONNECTION_RCVBUF);
        registerDeprecated(
                PropertyKey.LINE_TCP_NET_ACTIVE_CONNECTION_LIMIT,
                PropertyKey.LINE_TCP_NET_CONNECTION_LIMIT);
        registerDeprecated(
                PropertyKey.LINE_TCP_NET_IDLE_TIMEOUT,
                PropertyKey.LINE_TCP_NET_CONNECTION_TIMEOUT);
        registerDeprecated(
                PropertyKey.LINE_TCP_NET_QUEUED_TIMEOUT,
                PropertyKey.LINE_TCP_NET_CONNECTION_QUEUE_TIMEOUT);
        registerDeprecated(
                PropertyKey.LINE_TCP_NET_RECV_BUF_SIZE,
                PropertyKey.LINE_TCP_NET_CONNECTION_RCVBUF);
        registerDeprecated(
                PropertyKey.LINE_TCP_DEFAULT_PARTITION_BY,
                PropertyKey.LINE_DEFAULT_PARTITION_BY);
        registerDeprecated(
                PropertyKey.CAIRO_REPLACE_BUFFER_MAX_SIZE,
                PropertyKey.CAIRO_SQL_STR_FUNCTION_BUFFER_MAX_SIZE);
    }
}<|MERGE_RESOLUTION|>--- conflicted
+++ resolved
@@ -330,11 +330,7 @@
     private CharSequence indexFileName;
     private short integerDefaultColumnType;
     private boolean interruptOnClosedConnection;
-<<<<<<< HEAD
     private final boolean isReadOnlyInstance;
-    private boolean isStringAsTagSupported;
-=======
->>>>>>> 3dbe4cbf
     private int jsonCacheLimit;
     private int jsonCacheSize;
     private int jsonQueryConnectionCheckFrequency;
