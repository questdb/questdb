/*******************************************************************************
 *     ___                  _   ____  ____
 *    / _ \ _   _  ___  ___| |_|  _ \| __ )
 *   | | | | | | |/ _ \/ __| __| | | |  _ \
 *   | |_| | |_| |  __/\__ \ |_| |_| | |_) |
 *    \__\_\\__,_|\___||___/\__|____/|____/
 *
 *  Copyright (c) 2014-2019 Appsicle
 *  Copyright (c) 2019-2020 QuestDB
 *
 *  Licensed under the Apache License, Version 2.0 (the "License");
 *  you may not use this file except in compliance with the License.
 *  You may obtain a copy of the License at
 *
 *  http://www.apache.org/licenses/LICENSE-2.0
 *
 *  Unless required by applicable law or agreed to in writing, software
 *  distributed under the License is distributed on an "AS IS" BASIS,
 *  WITHOUT WARRANTIES OR CONDITIONS OF ANY KIND, either express or implied.
 *  See the License for the specific language governing permissions and
 *  limitations under the License.
 *
 ******************************************************************************/

package io.questdb;

import io.questdb.cairo.CairoConfiguration;
import io.questdb.cairo.CairoSecurityContext;
import io.questdb.cairo.CommitMode;
import io.questdb.cairo.security.AllowAllCairoSecurityContext;
import io.questdb.cutlass.http.HttpServerConfiguration;
import io.questdb.cutlass.http.MimeTypesCache;
import io.questdb.cutlass.http.processors.JsonQueryProcessorConfiguration;
import io.questdb.cutlass.http.processors.StaticContentProcessorConfiguration;
import io.questdb.cutlass.json.JsonException;
import io.questdb.cutlass.json.JsonLexer;
import io.questdb.cutlass.line.*;
import io.questdb.cutlass.line.udp.LineUdpReceiverConfiguration;
import io.questdb.cutlass.pgwire.DefaultPGWireConfiguration;
import io.questdb.cutlass.pgwire.PGWireConfiguration;
import io.questdb.cutlass.text.TextConfiguration;
import io.questdb.cutlass.text.types.InputFormatConfiguration;
import io.questdb.mp.WorkerPoolConfiguration;
import io.questdb.network.*;
import io.questdb.std.*;
import io.questdb.std.microtime.MicrosecondClock;
import io.questdb.std.microtime.MicrosecondClockImpl;
import io.questdb.std.microtime.TimestampFormatFactory;
import io.questdb.std.microtime.TimestampLocaleFactory;
import io.questdb.std.str.Path;
import io.questdb.std.time.DateFormatFactory;
import io.questdb.std.time.DateLocaleFactory;
import io.questdb.std.time.MillisecondClock;
import io.questdb.std.time.MillisecondClockImpl;

import java.io.File;
import java.util.Arrays;
import java.util.Properties;

public class PropServerConfiguration implements ServerConfiguration {
    public static final String CONFIG_DIRECTORY = "conf";
    private final IODispatcherConfiguration httpIODispatcherConfiguration = new HttpIODispatcherConfiguration();
    private final StaticContentProcessorConfiguration staticContentProcessorConfiguration = new PropStaticContentProcessorConfiguration();
    private final HttpServerConfiguration httpServerConfiguration = new PropHttpServerConfiguration();
    private final TextConfiguration textConfiguration = new PropTextConfiguration();
    private final CairoConfiguration cairoConfiguration = new PropCairoConfiguration();
    private final LineUdpReceiverConfiguration lineUdpReceiverConfiguration = new PropLineUdpReceiverConfiguration();
    private final JsonQueryProcessorConfiguration jsonQueryProcessorConfiguration = new PropJsonQueryProcessorConfiguration();
    private final int commitMode;
    private final boolean httpServerEnabled;
    private final int createAsSelectRetryCount;
    private final CharSequence defaultMapType;
    private final boolean defaultSymbolCacheFlag;
    private final int defaultSymbolCapacity;
    private final int fileOperationRetryCount;
    private final long idleCheckInterval;
    private final long inactiveReaderTTL;
    private final long inactiveWriterTTL;
    private final int indexValueBlockSize;
    private final int maxSwapFileCount;
    private final int mkdirMode;
    private final int parallelIndexThreshold;
    private final int readerPoolMaxSegments;
    private final long spinLockTimeoutUs;
    private final int sqlCacheRows;
    private final int sqlCacheBlocks;
    private final int sqlCharacterStoreCapacity;
    private final int sqlCharacterStoreSequencePoolCapacity;
    private final int sqlColumnPoolCapacity;
    private final int sqlCopyModelPoolCapacity;
    private final double sqlCompactMapLoadFactor;
    private final int sqlExpressionPoolCapacity;
    private final double sqlFastMapLoadFactor;
    private final int sqlJoinContextPoolCapacity;
    private final int sqlLexerPoolCapacity;
    private final int sqlMapKeyCapacity;
    private final int sqlMapPageSize;
    private final int sqlModelPoolCapacity;
    private final long sqlSortKeyPageSize;
    private final long sqlSortLightValuePageSize;
    private final int sqlHashJoinValuePageSize;
    private final long sqlLatestByRowCount;
    private final int sqlHashJoinLightValuePageSize;
    private final int sqlSortValuePageSize;
    private final long workStealTimeoutNanos;
    private final boolean parallelIndexingEnabled;
    private final int sqlJoinMetadataPageSize;
    private final int lineUdpCommitRate;
    private final int lineUdpGroupIPv4Address;
    private final int lineUdpMsgBufferSize;
    private final int lineUdpMsgCount;
    private final int lineUdpReceiveBufferSize;
    private final int lineUdpCommitMode;
    private final int[] sharedWorkerAffinity;
    private final int sharedWorkerCount;
    private final boolean sharedWorkerHaltOnError;
    private final WorkerPoolConfiguration workerPoolConfiguration = new PropWorkerPoolConfiguration();
    private final PGWireConfiguration pgWireConfiguration = new DefaultPGWireConfiguration() {
        @Override
        public int getWorkerCount() {
            return 0;
        }
    };
    private final InputFormatConfiguration inputFormatConfiguration;
    private final LineProtoTimestampAdapter lineUdpTimestampAdapter;
    private final String inputRoot;
    private boolean httpAllowDeflateBeforeSend;
    private int[] httpWorkerAffinity;
    private int connectionPoolInitialCapacity;
    private int connectionStringPoolCapacity;
    private int multipartHeaderBufferSize;
    private long multipartIdleSpinCount;
    private int recvBufferSize;
    private int requestHeaderBufferSize;
    private int responseHeaderBufferSize;
    private int httpWorkerCount;
    private boolean httpWorkerHaltOnError;
    private int sendBufferSize;
    private CharSequence indexFileName;
    private String publicDirectory;
    private int activeConnectionLimit;
    private int eventCapacity;
    private int ioQueueCapacity;
    private long idleConnectionTimeout;
    private int interestQueueCapacity;
    private int listenBacklog;
    private int sndBufSize;
    private int rcvBufSize;
    private int dateAdapterPoolCapacity;
    private int jsonCacheLimit;
    private int jsonCacheSize;
    private double maxRequiredDelimiterStdDev;
    private double maxRequiredLineLengthStdDev;
    private int metadataStringPoolCapacity;
    private int rollBufferLimit;
    private int rollBufferSize;
    private int textAnalysisMaxLines;
    private int textLexerStringPoolCapacity;
    private int timestampAdapterPoolCapacity;
    private int utf8SinkSize;
    private MimeTypesCache mimeTypesCache;
    private String databaseRoot;
    private String keepAliveHeader;
    private int bindIPv4Address;
    private int bindPort;
    private int lineUdpBindIPV4Address;
    private int lineUdpPort;
    private boolean lineUdpEnabled;
    private int lineUdpOwnThreadAffinity;
    private boolean lineUdpUnicast;
    private boolean lineUdpOwnThread;
    private int jsonQueryFloatScale;
    private int sqlCopyBufferSize;
    private int jsonQueryConnectionCheckFrequency;
    private boolean httpFrozenClock;
    private int sqlAnalyticColumnPoolCapacity;
    private int sqlCreateTableModelPoolCapacity;
    private int sqlColumnCastModelPoolCapacity;
    private int sqlRenameTableModelPoolCapacity;
    private int sqlWithClauseModelPoolCapacity;
    private int sqlInsertModelPoolCapacity;
<<<<<<< HEAD
    private final String inputRoot;
    private final String backupRoot;
=======
>>>>>>> 3b98c76e

    public PropServerConfiguration(String root, Properties properties) throws ServerConfigurationException, JsonException {
        this.sharedWorkerCount = getInt(properties, "shared.worker.count", 2);
        this.sharedWorkerAffinity = getAffinity(properties, "shared.worker.affinity", sharedWorkerCount);
        this.sharedWorkerHaltOnError = getBoolean(properties, "shared.worker.haltOnError", false);
        this.httpServerEnabled = getBoolean(properties, "http.enabled", true);
        if (httpServerEnabled) {
            this.connectionPoolInitialCapacity = getInt(properties, "http.connection.pool.initial.capacity", 16);
            this.connectionStringPoolCapacity = getInt(properties, "http.connection.string.pool.capacity", 128);
            this.multipartHeaderBufferSize = getIntSize(properties, "http.multipart.header.buffer.size", 512);
            this.multipartIdleSpinCount = getLong(properties, "http.multipart.idle.spin.count", 10_000);
            this.recvBufferSize = getIntSize(properties, "http.receive.buffer.size", 1024 * 1024);
            this.requestHeaderBufferSize = getIntSize(properties, "http.request.header.buffer.size", 32 * 2014);
            this.responseHeaderBufferSize = getIntSize(properties, "http.response.header.buffer.size", 32 * 1024);
            this.httpWorkerCount = getInt(properties, "http.worker.count", 0);
            this.httpWorkerAffinity = getAffinity(properties, "http.worker.affinity", httpWorkerCount);
            this.httpWorkerHaltOnError = getBoolean(properties, "http.worker.haltOnError", false);
            this.sendBufferSize = getIntSize(properties, "http.send.buffer.size", 2 * 1024 * 1024);
            this.indexFileName = getString(properties, "http.static.index.file.name", "index.html");
            this.httpFrozenClock = getBoolean(properties, "http.frozen.clock", false);
            this.httpAllowDeflateBeforeSend = getBoolean(properties, "http.allow.deflate.before.send", false);

            int keepAliveTimeout = getInt(properties, "http.keep-alive.timeout", 5);
            int keepAliveMax = getInt(properties, "http.keep-alive.max", 10_000);

            if (keepAliveTimeout > 0 && keepAliveMax > 0) {
                this.keepAliveHeader = "Keep-Alive: timeout=" + keepAliveTimeout + ", max=" + keepAliveMax + Misc.EOL;
            } else {
                this.keepAliveHeader = null;
            }

            final String publicDirectory = getString(properties, "http.static.pubic.directory", "public");
            // translate public directory into absolute path
            // this will generate some garbage, but this is ok - we just doing this once on startup
            if (new File(publicDirectory).isAbsolute()) {
                this.publicDirectory = publicDirectory;
            } else {
                this.publicDirectory = new File(root, publicDirectory).getAbsolutePath();
            }

            final String databaseRoot = getString(properties, "cairo.root", "db");
            if (new File(databaseRoot).isAbsolute()) {
                this.databaseRoot = databaseRoot;
            } else {
                this.databaseRoot = new File(root, databaseRoot).getAbsolutePath();
            }

            this.activeConnectionLimit = getInt(properties, "http.net.active.connection.limit", 256);
            this.eventCapacity = getInt(properties, "http.net.event.capacity", 1024);
            this.ioQueueCapacity = getInt(properties, "http.net.io.queue.capacity", 1024);
            this.idleConnectionTimeout = getLong(properties, "http.net.idle.connection.timeout", 5 * 60 * 1000L);
            this.interestQueueCapacity = getInt(properties, "http.net.interest.queue.capacity", 1024);
            this.listenBacklog = getInt(properties, "http.net.listen.backlog", 256);
            this.sndBufSize = getIntSize(properties, "http.net.snd.buf.size", 2 * 1024 * 1024);
            this.rcvBufSize = getIntSize(properties, "http.net.rcv.buf.size", 2 * 1024 * 1024);
            this.dateAdapterPoolCapacity = getInt(properties, "http.text.date.adapter.pool.capacity", 16);
            this.jsonCacheLimit = getIntSize(properties, "http.text.json.cache.limit", 16384);
            this.jsonCacheSize = getIntSize(properties, "http.text.json.cache.size", 8192);
            this.maxRequiredDelimiterStdDev = getDouble(properties, "http.text.max.required.delimiter.stddev", 0.1222d);
            this.maxRequiredLineLengthStdDev = getDouble(properties, "http.text.max.required.line.length.stddev", 0.8);
            this.metadataStringPoolCapacity = getInt(properties, "http.text.metadata.string.pool.capacity", 128);

            this.rollBufferLimit = getIntSize(properties, "http.text.roll.buffer.limit", 1024 * 4096);
            this.rollBufferSize = getIntSize(properties, "http.text.roll.buffer.size", 1024);
            this.textAnalysisMaxLines = getInt(properties, "http.text.analysis.max.lines", 1000);
            this.textLexerStringPoolCapacity = getInt(properties, "http.text.lexer.string.pool.capacity", 64);
            this.timestampAdapterPoolCapacity = getInt(properties, "http.text.timestamp.adapter.pool.capacity", 64);
            this.utf8SinkSize = getIntSize(properties, "http.text.utf8.sink.size", 4096);

            this.jsonQueryConnectionCheckFrequency = getInt(properties, "http.json.query.connection.check.frequency", 1_000_000);
            this.jsonQueryFloatScale = getInt(properties, "http.json.query.float.scale", 10);

            parseBindTo(properties, "http.bind.to", "0.0.0.0:9000", (a, p) -> {
                bindIPv4Address = a;
                bindPort = p;
            });

            // load mime types
            try (Path path = new Path().of(new File(new File(root, CONFIG_DIRECTORY), "mime.types").getAbsolutePath()).$()) {
                this.mimeTypesCache = new MimeTypesCache(FilesFacadeImpl.INSTANCE, path);
            }
        }

        this.commitMode = getCommitMode(properties, "cairo.commit.mode");
        this.createAsSelectRetryCount = getInt(properties, "cairo.create.as.select.retry.count", 5);
        this.defaultMapType = getString(properties, "cairo.default.map.type", "fast");
        this.defaultSymbolCacheFlag = getBoolean(properties, "cairo.default.symbol.cache.flag", false);
        this.defaultSymbolCapacity = getInt(properties, "cairo.default.symbol.capacity", 256);
        this.fileOperationRetryCount = getInt(properties, "cairo.file.operation.retry.count", 30);
        this.idleCheckInterval = getLong(properties, "cairo.idle.check.interval", 5 * 60 * 1000L);
        this.inactiveReaderTTL = getLong(properties, "cairo.inactive.reader.ttl", -10000);
        this.inactiveWriterTTL = getLong(properties, "cairo.inactive.writer.ttl", -10000);
        this.indexValueBlockSize = Numbers.ceilPow2(getIntSize(properties, "cairo.index.value.block.size", 256));
        this.maxSwapFileCount = getInt(properties, "cairo.max.swap.file.count", 30);
        this.mkdirMode = getInt(properties, "cairo.mkdir.mode", 509);
        this.parallelIndexThreshold = getInt(properties, "cairo.parallel.index.threshold", 100000);
        this.readerPoolMaxSegments = getInt(properties, "cairo.reader.pool.max.segments", 5);
        this.spinLockTimeoutUs = getLong(properties, "cairo.spin.lock.timeout", 1_000_000);
        this.sqlCacheRows = getInt(properties, "cairo.cache.rows", 16);
        this.sqlCacheBlocks = getIntSize(properties, "cairo.cache.blocks", 4);
        this.sqlCharacterStoreCapacity = getInt(properties, "cairo.character.store.capacity", 1024);
        this.sqlCharacterStoreSequencePoolCapacity = getInt(properties, "cairo.character.store.sequence.pool.capacity", 64);
        this.sqlColumnPoolCapacity = getInt(properties, "cairo.column.pool.capacity", 4096);
        this.sqlCompactMapLoadFactor = getDouble(properties, "cairo.compact.map.load.factor", 0.7);
        this.sqlExpressionPoolCapacity = getInt(properties, "cairo.expression.pool.capacity", 8192);
        this.sqlFastMapLoadFactor = getDouble(properties, "cairo.fast.map.load.factor", 0.5);
        this.sqlJoinContextPoolCapacity = getInt(properties, "cairo.sql.join.context.pool.capacity", 64);
        this.sqlLexerPoolCapacity = getInt(properties, "cairo.lexer.pool.capacity", 2048);
        this.sqlMapKeyCapacity = getInt(properties, "cairo.sql.map.key.capacity", 2048 * 1024);
        this.sqlMapPageSize = getIntSize(properties, "cairo.sql.map.page.size", 4 * 1024 * 1024);
        this.sqlModelPoolCapacity = getInt(properties, "cairo.model.pool.capacity", 1024);
        this.sqlSortKeyPageSize = getLongSize(properties, "cairo.sql.sort.key.page.size", 4 * 1024 * 1024);
        this.sqlSortLightValuePageSize = getLongSize(properties, "cairo.sql.sort.light.value.page.size", 1048576);
        this.sqlHashJoinValuePageSize = getIntSize(properties, "cairo.sql.hash.join.value.page.size", 16777216);
        this.sqlLatestByRowCount = getInt(properties, "cairo.sql.latest.by.row.count", 1000);
        this.sqlHashJoinLightValuePageSize = getIntSize(properties, "cairo.sql.hash.join.light.value.page.size", 1048576);
        this.sqlSortValuePageSize = getIntSize(properties, "cairo.sql.sort.value.page.size", 16777216);
        this.workStealTimeoutNanos = getLong(properties, "cairo.work.steal.timeout.nanos", 10_000);
        this.parallelIndexingEnabled = getBoolean(properties, "cairo.parallel.indexing.enabled", true);
        this.sqlJoinMetadataPageSize = getIntSize(properties, "cairo.sql.join.metadata.page.size", 16384);
        this.sqlAnalyticColumnPoolCapacity = getInt(properties, "cairo.sql.analytic.column.pool.capacity", 64);
        this.sqlCreateTableModelPoolCapacity = getInt(properties, "cairo.sql.create.table.model.pool.capacity", 16);
        this.sqlColumnCastModelPoolCapacity = getInt(properties, "cairo.sql.column.cast.model.pool.capacity", 16);
        this.sqlRenameTableModelPoolCapacity = getInt(properties, "cairo.sql.rename.table.model.pool.capacity", 16);
        this.sqlWithClauseModelPoolCapacity = getInt(properties, "cairo.sql.with.clause.model.pool.capacity", 128);
        this.sqlInsertModelPoolCapacity = getInt(properties, "cairo.sql.insert.model.pool.capacity", 64);
        this.sqlCopyModelPoolCapacity = getInt(properties, "cairo.sql.copy.model.pool.capacity", 32);
        this.sqlCopyBufferSize = getIntSize(properties, "cairo.sql.copy.buffer.size", 2 * 1024 * 1024);
        final String sqlCopyFormatsFile = getString(properties, "cairo.sql.copy.formats.file", "/text_loader.json");

        this.inputFormatConfiguration = new InputFormatConfiguration(
                new DateFormatFactory(),
                DateLocaleFactory.INSTANCE,
                new TimestampFormatFactory(),
                TimestampLocaleFactory.INSTANCE
        );

        try (JsonLexer lexer = new JsonLexer(1024, 1024)) {
            inputFormatConfiguration.parseConfiguration(lexer, sqlCopyFormatsFile);
        }

        this.inputRoot = getString(properties, "cairo.sql.copy.root", null);
        this.backupRoot = getString(properties, "cairo.sql.backup.root", null);

        parseBindTo(properties, "line.udp.bind.to", "0.0.0.0:9009", (a, p) -> {
            this.lineUdpBindIPV4Address = a;
            this.lineUdpPort = p;
        });

        this.lineUdpGroupIPv4Address = getIPv4Address(properties, "line.udp.join", "232.1.2.3");
        this.lineUdpCommitRate = getInt(properties, "line.udp.commit.rate", 1_000_000);
        this.lineUdpMsgBufferSize = getIntSize(properties, "line.udp.msg.buffer.size", 2048);
        this.lineUdpMsgCount = getInt(properties, "line.udp.msg.count", 10_000);
        this.lineUdpReceiveBufferSize = getIntSize(properties, "line.udp.receive.buffer.size", 8 * 1024 * 1024);
        this.lineUdpEnabled = getBoolean(properties, "line.udp.enabled", true);
        this.lineUdpOwnThreadAffinity = getInt(properties, "line.udp.own.thread.affinity", -1);
        this.lineUdpOwnThread = getBoolean(properties, "line.udp.own.thread", false);
        this.lineUdpUnicast = getBoolean(properties, "line.udp.unicast", false);
        this.lineUdpCommitMode = getCommitMode(properties, "line.udp.commit.mode");

        final String lineUdpTimestampSwitch = getString(properties, "line.udp.timestamp", "n");
        switch (lineUdpTimestampSwitch) {
            case "u":
                lineUdpTimestampAdapter = LineProtoMicroTimestampAdapter.INSTANCE;
                break;
            case "ms":
                lineUdpTimestampAdapter = LineProtoMilliTimestampAdapter.INSTANCE;
                break;
            case "s":
                lineUdpTimestampAdapter = LineProtoSecondTimestampAdapter.INSTANCE;
                break;
            case "m":
                lineUdpTimestampAdapter = LineProtoMinuteTimestampAdapter.INSTANCE;
                break;
            case "h":
                lineUdpTimestampAdapter = LineProtoHourTimestampAdapter.INSTANCE;
                break;
            default:
                lineUdpTimestampAdapter = LineProtoNanoTimestampAdapter.INSTANCE;
                break;
        }
    }

    @Override
    public CairoConfiguration getCairoConfiguration() {
        return cairoConfiguration;
    }

    @Override
    public HttpServerConfiguration getHttpServerConfiguration() {
        return httpServerConfiguration;
    }

    @Override
    public LineUdpReceiverConfiguration getLineUdpReceiverConfiguration() {
        return lineUdpReceiverConfiguration;
    }

    @Override
    public WorkerPoolConfiguration getWorkerPoolConfiguration() {
        return workerPoolConfiguration;
    }

    @Override
    public PGWireConfiguration getPGWireConfiguration() {
        return pgWireConfiguration;
    }

    private int[] getAffinity(Properties properties, String key, int httpWorkerCount) throws ServerConfigurationException {
        final int[] result = new int[httpWorkerCount];
        String value = properties.getProperty(key);
        if (value == null) {
            Arrays.fill(result, -1);
        } else {
            String[] affinity = value.split(",");
            if (affinity.length != httpWorkerCount) {
                throw new ServerConfigurationException(key, "wrong number of affinity values");
            }
            for (int i = 0; i < httpWorkerCount; i++) {
                try {
                    result[i] = Numbers.parseInt(affinity[i]);
                } catch (NumericException e) {
                    throw new ServerConfigurationException(key, "Invalid affinity value: " + affinity[i]);
                }
            }
        }
        return result;
    }

    private boolean getBoolean(Properties properties, String key, boolean defaultValue) {
        final String value = properties.getProperty(key);
        return value == null ? defaultValue : Boolean.parseBoolean(value);
    }

    private int getCommitMode(Properties properties, String property) {
        final String commitMode = properties.getProperty(property);

        if (commitMode == null) {
            return CommitMode.NOSYNC;
        }

        if (Chars.equalsLowerCaseAscii(commitMode, "nosync")) {
            return CommitMode.NOSYNC;
        }

        if (Chars.equalsLowerCaseAscii(commitMode, "async")) {
            return CommitMode.ASYNC;
        }

        if (Chars.equalsLowerCaseAscii(commitMode, "sync")) {
            return CommitMode.SYNC;
        }

        return CommitMode.NOSYNC;
    }

    private double getDouble(Properties properties, String key, double defaultValue) throws ServerConfigurationException {
        final String value = properties.getProperty(key);
        try {
            return value != null ? Numbers.parseDouble(value) : defaultValue;
        } catch (NumericException e) {
            throw new ServerConfigurationException(key, value);
        }
    }

    @SuppressWarnings("SameParameterValue")
    private int getIPv4Address(Properties properties, String key, String defaultValue) throws ServerConfigurationException {
        final String value = getString(properties, key, defaultValue);
        try {
            return Net.parseIPv4(value);
        } catch (NetworkError e) {
            throw new ServerConfigurationException(key, value);
        }
    }

    private int getInt(Properties properties, String key, int defaultValue) throws ServerConfigurationException {
        final String value = properties.getProperty(key);
        try {
            return value != null ? Numbers.parseInt(value) : defaultValue;
        } catch (NumericException e) {
            throw new ServerConfigurationException(key, value);
        }
    }

    private int getIntSize(Properties properties, String key, int defaultValue) throws ServerConfigurationException {
        final String value = properties.getProperty(key);
        try {
            return value != null ? Numbers.parseIntSize(value) : defaultValue;
        } catch (NumericException e) {
            throw new ServerConfigurationException(key, value);
        }
    }

    private long getLong(Properties properties, String key, long defaultValue) throws ServerConfigurationException {
        final String value = properties.getProperty(key);
        try {
            return value != null ? Numbers.parseLong(value) : defaultValue;
        } catch (NumericException e) {
            throw new ServerConfigurationException(key, value);
        }
    }

    private long getLongSize(Properties properties, String key, long defaultValue) throws ServerConfigurationException {
        final String value = properties.getProperty(key);
        try {
            return value != null ? Numbers.parseLongSize(value) : defaultValue;
        } catch (NumericException e) {
            throw new ServerConfigurationException(key, value);
        }
    }

    private String getString(Properties properties, String key, String defaultValue) {
        String value = properties.getProperty(key);
        if (value == null) {
            return defaultValue;
        }
        return value;
    }

    private void parseBindTo(
            Properties properties,
            String key,
            String defaultValue,
            BindToParser parser
    ) throws ServerConfigurationException {

        final String bindTo = getString(properties, key, defaultValue);
        final int colonIndex = bindTo.indexOf(':');
        if (colonIndex == -1) {
            throw new ServerConfigurationException(key, bindTo);
        }

        final String ipv4Str = bindTo.substring(0, colonIndex);
        final int ipv4;
        try {
            ipv4 = Net.parseIPv4(ipv4Str);
        } catch (NetworkError e) {
            throw new ServerConfigurationException(key, ipv4Str);
        }


        final String portStr = bindTo.substring(colonIndex + 1);
        final int port;
        try {
            port = Numbers.parseInt(portStr);
        } catch (NumericException e) {
            throw new ServerConfigurationException(key, portStr);
        }

        parser.onReady(ipv4, port);
    }

    @FunctionalInterface
    private interface BindToParser {
        void onReady(int address, int port);
    }

    private class PropStaticContentProcessorConfiguration implements StaticContentProcessorConfiguration {
        @Override
        public FilesFacade getFilesFacade() {
            return FilesFacadeImpl.INSTANCE;
        }

        @Override
        public CharSequence getIndexFileName() {
            return indexFileName;
        }

        @Override
        public MimeTypesCache getMimeTypesCache() {
            return mimeTypesCache;
        }

        /**
         * Absolute path to HTTP public directory.
         *
         * @return path to public directory
         */
        @Override
        public CharSequence getPublicDirectory() {
            return publicDirectory;
        }

        @Override
        public String getKeepAliveHeader() {
            return keepAliveHeader;
        }
    }

    private class HttpIODispatcherConfiguration implements IODispatcherConfiguration {
        @Override
        public int getActiveConnectionLimit() {
            return activeConnectionLimit;
        }

        @Override
        public int getBindIPv4Address() {
            return bindIPv4Address;
        }

        @Override
        public int getBindPort() {
            return bindPort;
        }

        @Override
        public MillisecondClock getClock() {
            return MillisecondClockImpl.INSTANCE;
        }

        @Override
        public String getDispatcherLogName() {
            return "http-server";
        }

        @Override
        public EpollFacade getEpollFacade() {
            return EpollFacadeImpl.INSTANCE;
        }

        @Override
        public int getEventCapacity() {
            return eventCapacity;
        }

        @Override
        public int getIOQueueCapacity() {
            return ioQueueCapacity;
        }

        @Override
        public long getIdleConnectionTimeout() {
            return idleConnectionTimeout;
        }

        @Override
        public int getInitialBias() {
            return IOOperation.READ;
        }

        @Override
        public int getInterestQueueCapacity() {
            return interestQueueCapacity;
        }

        @Override
        public int getListenBacklog() {
            return listenBacklog;
        }

        @Override
        public NetworkFacade getNetworkFacade() {
            return NetworkFacadeImpl.INSTANCE;
        }

        @Override
        public int getRcvBufSize() {
            return rcvBufSize;
        }

        @Override
        public SelectFacade getSelectFacade() {
            return SelectFacadeImpl.INSTANCE;
        }

        @Override
        public int getSndBufSize() {
            return sndBufSize;
        }
    }

    private class PropTextConfiguration implements TextConfiguration {

        @Override
        public int getDateAdapterPoolCapacity() {
            return dateAdapterPoolCapacity;
        }

        @Override
        public int getJsonCacheLimit() {
            return jsonCacheLimit;
        }

        @Override
        public int getJsonCacheSize() {
            return jsonCacheSize;
        }

        @Override
        public double getMaxRequiredDelimiterStdDev() {
            return maxRequiredDelimiterStdDev;
        }

        @Override
        public double getMaxRequiredLineLengthStdDev() {
            return maxRequiredLineLengthStdDev;
        }

        @Override
        public int getMetadataStringPoolCapacity() {
            return metadataStringPoolCapacity;
        }

        @Override
        public int getRollBufferLimit() {
            return rollBufferLimit;
        }

        @Override
        public int getRollBufferSize() {
            return rollBufferSize;
        }

        @Override
        public int getTextAnalysisMaxLines() {
            return textAnalysisMaxLines;
        }

        @Override
        public int getTextLexerStringPoolCapacity() {
            return textLexerStringPoolCapacity;
        }

        @Override
        public int getTimestampAdapterPoolCapacity() {
            return timestampAdapterPoolCapacity;
        }

        @Override
        public int getUtf8SinkSize() {
            return utf8SinkSize;
        }

        @Override
        public InputFormatConfiguration getInputFormatConfiguration() {
            return inputFormatConfiguration;
        }
    }

    private class PropHttpServerConfiguration implements HttpServerConfiguration {

        @Override
        public int getConnectionPoolInitialCapacity() {
            return connectionPoolInitialCapacity;
        }

        @Override
        public int getConnectionStringPoolCapacity() {
            return connectionStringPoolCapacity;
        }

        @Override
        public int getMultipartHeaderBufferSize() {
            return multipartHeaderBufferSize;
        }

        @Override
        public long getMultipartIdleSpinCount() {
            return multipartIdleSpinCount;
        }

        @Override
        public int getRecvBufferSize() {
            return recvBufferSize;
        }

        @Override
        public int getRequestHeaderBufferSize() {
            return requestHeaderBufferSize;
        }

        @Override
        public int getResponseHeaderBufferSize() {
            return responseHeaderBufferSize;
        }

        @Override
        public int getQueryCacheBlocks() {
            return sqlCacheBlocks;
        }

        @Override
        public int getQueryCacheRows() {
            return sqlCacheRows;
        }

        @Override
        public MillisecondClock getClock() {
            return httpFrozenClock ? StationaryMillisClock.INSTANCE : MillisecondClockImpl.INSTANCE;
        }

        @Override
        public IODispatcherConfiguration getDispatcherConfiguration() {
            return httpIODispatcherConfiguration;
        }

        @Override
        public StaticContentProcessorConfiguration getStaticContentProcessorConfiguration() {
            return staticContentProcessorConfiguration;
        }

        @Override
        public JsonQueryProcessorConfiguration getJsonQueryProcessorConfiguration() {
            return jsonQueryProcessorConfiguration;
        }

        @Override
        public int getSendBufferSize() {
            return sendBufferSize;
        }

        @Override
        public boolean isEnabled() {
            return httpServerEnabled;
        }

        @Override
        public boolean getDumpNetworkTraffic() {
            return false;
        }

        @Override
        public boolean allowDeflateBeforeSend() {
            return httpAllowDeflateBeforeSend;
        }

        @Override
        public int[] getWorkerAffinity() {
            return httpWorkerAffinity;
        }

        @Override
        public int getWorkerCount() {
            return httpWorkerCount;
        }

        @Override
        public boolean haltOnError() {
            return httpWorkerHaltOnError;
        }
    }

    private class PropCairoConfiguration implements CairoConfiguration {
        @Override
        public int getSqlCopyBufferSize() {
            return sqlCopyBufferSize;
        }

        @Override
        public int getCopyPoolCapacity() {
            return sqlCopyModelPoolCapacity;
        }

        @Override
        public int getCreateAsSelectRetryCount() {
            return createAsSelectRetryCount;
        }

        @Override
        public CharSequence getDefaultMapType() {
            return defaultMapType;
        }

        @Override
        public boolean getDefaultSymbolCacheFlag() {
            return defaultSymbolCacheFlag;
        }

        @Override
        public int getDefaultSymbolCapacity() {
            return defaultSymbolCapacity;
        }

        @Override
        public int getFileOperationRetryCount() {
            return fileOperationRetryCount;
        }

        @Override
        public FilesFacade getFilesFacade() {
            return FilesFacadeImpl.INSTANCE;
        }

        @Override
        public long getIdleCheckInterval() {
            return idleCheckInterval;
        }

        @Override
        public long getInactiveReaderTTL() {
            return inactiveReaderTTL;
        }

        @Override
        public long getInactiveWriterTTL() {
            return inactiveWriterTTL;
        }

        @Override
        public int getIndexValueBlockSize() {
            return indexValueBlockSize;
        }

        @Override
<<<<<<< HEAD
        public CharSequence getInputRoot() {
            return inputRoot;
        }

        @Override
        public CharSequence getBackupRoot() {
        	return backupRoot;
        }
        
        @Override
=======
>>>>>>> 3b98c76e
        public int getMaxSwapFileCount() {
            return maxSwapFileCount;
        }

        @Override
        public MicrosecondClock getMicrosecondClock() {
            return MicrosecondClockImpl.INSTANCE;
        }

        @Override
        public MillisecondClock getMillisecondClock() {
            return MillisecondClockImpl.INSTANCE;
        }

        @Override
        public int getMkDirMode() {
            return mkdirMode;
        }

        @Override
        public int getParallelIndexThreshold() {
            return parallelIndexThreshold;
        }

        @Override
        public int getReaderPoolMaxSegments() {
            return readerPoolMaxSegments;
        }

        @Override
        public CharSequence getRoot() {
            return databaseRoot;
        }

        @Override
        public CharSequence getInputRoot() {
            return inputRoot;
        }

        @Override
        public long getSpinLockTimeoutUs() {
            return spinLockTimeoutUs;
        }

        @Override
        public int getSqlCharacterStoreCapacity() {
            return sqlCharacterStoreCapacity;
        }

        @Override
        public int getSqlCharacterStoreSequencePoolCapacity() {
            return sqlCharacterStoreSequencePoolCapacity;
        }

        @Override
        public int getSqlColumnPoolCapacity() {
            return sqlColumnPoolCapacity;
        }

        @Override
        public double getSqlCompactMapLoadFactor() {
            return sqlCompactMapLoadFactor;
        }

        @Override
        public int getSqlExpressionPoolCapacity() {
            return sqlExpressionPoolCapacity;
        }

        @Override
        public double getSqlFastMapLoadFactor() {
            return sqlFastMapLoadFactor;
        }

        @Override
        public int getSqlJoinContextPoolCapacity() {
            return sqlJoinContextPoolCapacity;
        }

        @Override
        public int getSqlLexerPoolCapacity() {
            return sqlLexerPoolCapacity;
        }

        @Override
        public int getSqlMapKeyCapacity() {
            return sqlMapKeyCapacity;
        }

        @Override
        public int getSqlMapPageSize() {
            return sqlMapPageSize;
        }

        @Override
        public int getSqlModelPoolCapacity() {
            return sqlModelPoolCapacity;
        }

        @Override
        public long getSqlSortKeyPageSize() {
            return sqlSortKeyPageSize;
        }

        @Override
        public long getSqlSortLightValuePageSize() {
            return sqlSortLightValuePageSize;
        }

        @Override
        public int getSqlHashJoinValuePageSize() {
            return sqlHashJoinValuePageSize;
        }

        @Override
        public long getSqlLatestByRowCount() {
            return sqlLatestByRowCount;
        }

        @Override
        public int getSqlHashJoinLightValuePageSize() {
            return sqlHashJoinLightValuePageSize;
        }

        @Override
        public int getSqlSortValuePageSize() {
            return sqlSortValuePageSize;
        }

        @Override
        public TextConfiguration getTextConfiguration() {
            return textConfiguration;
        }

        @Override
        public long getWorkStealTimeoutNanos() {
            return workStealTimeoutNanos;
        }

        @Override
        public boolean isParallelIndexingEnabled() {
            return parallelIndexingEnabled;
        }

        @Override
        public int getSqlJoinMetadataPageSize() {
            return sqlJoinMetadataPageSize;
        }

        @Override
        public int getAnalyticColumnPoolCapacity() {
            return sqlAnalyticColumnPoolCapacity;
        }

        @Override
        public int getCreateTableModelPoolCapacity() {
            return sqlCreateTableModelPoolCapacity;
        }

        @Override
        public int getColumnCastModelPoolCapacity() {
            return sqlColumnCastModelPoolCapacity;
        }

        @Override
        public int getRenameTableModelPoolCapacity() {
            return sqlRenameTableModelPoolCapacity;
        }

        @Override
        public int getWithClauseModelPoolCapacity() {
            return sqlWithClauseModelPoolCapacity;
        }

        @Override
        public int getInsertPoolCapacity() {
            return sqlInsertModelPoolCapacity;
        }

        @Override
        public int getCommitMode() {
            return commitMode;
        }
    }

    private class PropLineUdpReceiverConfiguration implements LineUdpReceiverConfiguration {
        @Override
        public int getCommitMode() {
            return lineUdpCommitMode;
        }

        @Override
        public int getBindIPv4Address() {
            return lineUdpBindIPV4Address;
        }

        @Override
        public int getCommitRate() {
            return lineUdpCommitRate;
        }

        @Override
        public int getGroupIPv4Address() {
            return lineUdpGroupIPv4Address;
        }

        @Override
        public int getMsgBufferSize() {
            return lineUdpMsgBufferSize;
        }

        @Override
        public int getMsgCount() {
            return lineUdpMsgCount;
        }

        @Override
        public NetworkFacade getNetworkFacade() {
            return NetworkFacadeImpl.INSTANCE;
        }

        @Override
        public int getPort() {
            return lineUdpPort;
        }

        @Override
        public int getReceiveBufferSize() {
            return lineUdpReceiveBufferSize;
        }

        @Override
        public CairoSecurityContext getCairoSecurityContext() {
            return AllowAllCairoSecurityContext.INSTANCE;
        }

        @Override
        public boolean isEnabled() {
            return lineUdpEnabled;
        }

        @Override
        public boolean isUnicast() {
            return lineUdpUnicast;
        }

        @Override
        public boolean ownThread() {
            return lineUdpOwnThread;
        }

        @Override
        public int ownThreadAffinity() {
            return lineUdpOwnThreadAffinity;
        }

        @Override
        public LineProtoTimestampAdapter getTimestampAdapter() {
            return lineUdpTimestampAdapter;
        }
    }

    private class PropJsonQueryProcessorConfiguration implements JsonQueryProcessorConfiguration {
        @Override
        public MillisecondClock getClock() {
            return httpFrozenClock ? StationaryMillisClock.INSTANCE : MillisecondClockImpl.INSTANCE;
        }

        @Override
        public int getConnectionCheckFrequency() {
            return jsonQueryConnectionCheckFrequency;
        }

        @Override
        public FilesFacade getFilesFacade() {
            return FilesFacadeImpl.INSTANCE;
        }

        @Override
        public int getFloatScale() {
            return jsonQueryFloatScale;
        }

        @Override
        public CharSequence getKeepAliveHeader() {
            return keepAliveHeader;
        }
    }

    private class PropWorkerPoolConfiguration implements WorkerPoolConfiguration {
        @Override
        public int[] getWorkerAffinity() {
            return sharedWorkerAffinity;
        }

        @Override
        public int getWorkerCount() {
            return sharedWorkerCount;
        }

        @Override
        public boolean haltOnError() {
            return sharedWorkerHaltOnError;
        }
    }
}<|MERGE_RESOLUTION|>--- conflicted
+++ resolved
@@ -179,11 +179,7 @@
     private int sqlRenameTableModelPoolCapacity;
     private int sqlWithClauseModelPoolCapacity;
     private int sqlInsertModelPoolCapacity;
-<<<<<<< HEAD
-    private final String inputRoot;
     private final String backupRoot;
-=======
->>>>>>> 3b98c76e
 
     public PropServerConfiguration(String root, Properties properties) throws ServerConfigurationException, JsonException {
         this.sharedWorkerCount = getInt(properties, "shared.worker.count", 2);
@@ -888,59 +884,51 @@
         }
 
         @Override
-<<<<<<< HEAD
+        public CharSequence getBackupRoot() {
+        	return backupRoot;
+        }
+        
+        @Override
+        public int getMaxSwapFileCount() {
+            return maxSwapFileCount;
+        }
+
+        @Override
+        public MicrosecondClock getMicrosecondClock() {
+            return MicrosecondClockImpl.INSTANCE;
+        }
+
+        @Override
+        public MillisecondClock getMillisecondClock() {
+            return MillisecondClockImpl.INSTANCE;
+        }
+
+        @Override
+        public int getMkDirMode() {
+            return mkdirMode;
+        }
+
+        @Override
+        public int getParallelIndexThreshold() {
+            return parallelIndexThreshold;
+        }
+
+        @Override
+        public int getReaderPoolMaxSegments() {
+            return readerPoolMaxSegments;
+        }
+
+        @Override
+        public CharSequence getRoot() {
+            return databaseRoot;
+        }
+
+        @Override
         public CharSequence getInputRoot() {
             return inputRoot;
         }
 
         @Override
-        public CharSequence getBackupRoot() {
-        	return backupRoot;
-        }
-        
-        @Override
-=======
->>>>>>> 3b98c76e
-        public int getMaxSwapFileCount() {
-            return maxSwapFileCount;
-        }
-
-        @Override
-        public MicrosecondClock getMicrosecondClock() {
-            return MicrosecondClockImpl.INSTANCE;
-        }
-
-        @Override
-        public MillisecondClock getMillisecondClock() {
-            return MillisecondClockImpl.INSTANCE;
-        }
-
-        @Override
-        public int getMkDirMode() {
-            return mkdirMode;
-        }
-
-        @Override
-        public int getParallelIndexThreshold() {
-            return parallelIndexThreshold;
-        }
-
-        @Override
-        public int getReaderPoolMaxSegments() {
-            return readerPoolMaxSegments;
-        }
-
-        @Override
-        public CharSequence getRoot() {
-            return databaseRoot;
-        }
-
-        @Override
-        public CharSequence getInputRoot() {
-            return inputRoot;
-        }
-
-        @Override
         public long getSpinLockTimeoutUs() {
             return spinLockTimeoutUs;
         }
