/*******************************************************************************
 *     ___                  _   ____  ____
 *    / _ \ _   _  ___  ___| |_|  _ \| __ )
 *   | | | | | | |/ _ \/ __| __| | | |  _ \
 *   | |_| | |_| |  __/\__ \ |_| |_| | |_) |
 *    \__\_\\__,_|\___||___/\__|____/|____/
 *
 *  Copyright (c) 2014-2019 Appsicle
 *  Copyright (c) 2019-2024 QuestDB
 *
 *  Licensed under the Apache License, Version 2.0 (the "License");
 *  you may not use this file except in compliance with the License.
 *  You may obtain a copy of the License at
 *
 *  http://www.apache.org/licenses/LICENSE-2.0
 *
 *  Unless required by applicable law or agreed to in writing, software
 *  distributed under the License is distributed on an "AS IS" BASIS,
 *  WITHOUT WARRANTIES OR CONDITIONS OF ANY KIND, either express or implied.
 *  See the License for the specific language governing permissions and
 *  limitations under the License.
 *
 ******************************************************************************/

package io.questdb;

import io.questdb.cairo.CairoConfiguration;
import io.questdb.cairo.CairoEngine;
import io.questdb.cairo.CairoException;
import io.questdb.cairo.ColumnType;
import io.questdb.cairo.CommitMode;
import io.questdb.cairo.PartitionBy;
import io.questdb.cairo.SecurityContext;
import io.questdb.cairo.SqlJitMode;
import io.questdb.cairo.TableUtils;
import io.questdb.cairo.sql.SqlExecutionCircuitBreakerConfiguration;
import io.questdb.cutlass.http.HttpContextConfiguration;
import io.questdb.cutlass.http.HttpFullFatServerConfiguration;
import io.questdb.cutlass.http.HttpServerConfiguration;
import io.questdb.cutlass.http.MimeTypesCache;
import io.questdb.cutlass.http.WaitProcessorConfiguration;
import io.questdb.cutlass.http.processors.JsonQueryProcessorConfiguration;
import io.questdb.cutlass.http.processors.LineHttpProcessorConfiguration;
import io.questdb.cutlass.http.processors.StaticContentProcessorConfiguration;
import io.questdb.cutlass.json.JsonException;
import io.questdb.cutlass.json.JsonLexer;
import io.questdb.cutlass.line.tcp.LineTcpReceiverConfiguration;
import io.questdb.cutlass.line.tcp.LineTcpReceiverConfigurationHelper;
import io.questdb.cutlass.line.udp.LineUdpReceiverConfiguration;
import io.questdb.cutlass.pgwire.PGWireConfiguration;
import io.questdb.cutlass.text.CsvFileIndexer;
import io.questdb.cutlass.text.TextConfiguration;
import io.questdb.cutlass.text.types.InputFormatConfiguration;
import io.questdb.griffin.engine.table.parquet.ParquetCompression;
import io.questdb.griffin.engine.table.parquet.ParquetVersion;
import io.questdb.log.Log;
import io.questdb.metrics.Counter;
import io.questdb.metrics.LongGauge;
import io.questdb.metrics.MetricsConfiguration;
import io.questdb.metrics.MetricsRegistryImpl;
import io.questdb.mp.WorkerPoolConfiguration;
import io.questdb.network.EpollFacade;
import io.questdb.network.EpollFacadeImpl;
import io.questdb.network.KqueueFacade;
import io.questdb.network.KqueueFacadeImpl;
import io.questdb.network.Net;
import io.questdb.network.NetworkError;
import io.questdb.network.NetworkFacade;
import io.questdb.network.NetworkFacadeImpl;
import io.questdb.network.SelectFacade;
import io.questdb.network.SelectFacadeImpl;
import io.questdb.std.Chars;
import io.questdb.std.ConcurrentCacheConfiguration;
import io.questdb.std.Files;
import io.questdb.std.FilesFacade;
import io.questdb.std.FilesFacadeImpl;
import io.questdb.std.LowerCaseCharSequenceIntHashMap;
import io.questdb.std.MemoryTag;
import io.questdb.std.Misc;
import io.questdb.std.Numbers;
import io.questdb.std.NumericException;
import io.questdb.std.ObjList;
import io.questdb.std.ObjObjHashMap;
import io.questdb.std.Os;
import io.questdb.std.Rnd;
import io.questdb.std.StationaryMillisClock;
import io.questdb.std.Unsafe;
import io.questdb.std.Utf8SequenceObjHashMap;
import io.questdb.std.datetime.CommonUtils;
import io.questdb.std.datetime.DateFormat;
import io.questdb.std.datetime.DateLocale;
import io.questdb.std.datetime.DateLocaleFactory;
import io.questdb.std.datetime.TimeZoneRules;
import io.questdb.std.datetime.microtime.MicrosFormatFactory;
import io.questdb.std.datetime.microtime.MicrosecondClockImpl;
import io.questdb.std.datetime.microtime.TimestampFormatCompiler;
import io.questdb.std.datetime.microtime.Timestamps;
import io.questdb.std.datetime.millitime.DateFormatFactory;
import io.questdb.std.datetime.millitime.Dates;
import io.questdb.std.datetime.millitime.MillisecondClock;
import io.questdb.std.datetime.millitime.MillisecondClockImpl;
import io.questdb.std.datetime.Clock;
import io.questdb.std.datetime.nanotime.NanosecondClockImpl;
import io.questdb.std.datetime.nanotime.StationaryNanosClock;
import io.questdb.std.str.CharSink;
import io.questdb.std.str.Path;
import io.questdb.std.str.StringSink;
import io.questdb.std.str.Utf8Sequence;
import io.questdb.std.str.Utf8String;
import org.jetbrains.annotations.NotNull;
import org.jetbrains.annotations.Nullable;

import java.io.File;
import java.io.IOException;
import java.util.Arrays;
import java.util.HashMap;
import java.util.HashSet;
import java.util.Map;
import java.util.Optional;
import java.util.Properties;
import java.util.Set;
import java.util.concurrent.atomic.AtomicLong;
import java.util.function.LongSupplier;

import static io.questdb.PropServerConfiguration.JsonPropertyValueFormatter.*;

public class PropServerConfiguration implements ServerConfiguration {
    public static final String ACL_ENABLED = "acl.enabled";
    public static final int COLUMN_ALIAS_GENERATED_MAX_SIZE_DEFAULT = 64;
    public static final int COLUMN_ALIAS_GENERATED_MAX_SIZE_MINIMUM = 4;
    public static final long COMMIT_INTERVAL_DEFAULT = 2000;
    public static final String CONFIG_DIRECTORY = "conf";
    public static final String DB_DIRECTORY = "db";
    public static final String TMP_DIRECTORY = "tmp";
    private static final String ILP_PROTO_SUPPORT_VERSIONS = "[1,2]";
    private static final String ILP_PROTO_SUPPORT_VERSIONS_NAME = "line.proto.support.versions";
    private static final String ILP_PROTO_TRANSPORTS = "ilp.proto.transports";
    private static final String RELEASE_TYPE = "release.type";
    private static final String RELEASE_VERSION = "release.version";
    private static final LowerCaseCharSequenceIntHashMap WRITE_FO_OPTS = new LowerCaseCharSequenceIntHashMap();
    protected final byte httpHealthCheckAuthType;
    private final ObjObjHashMap<ConfigPropertyKey, ConfigPropertyValue> allPairs = new ObjObjHashMap<>();
    private final boolean allowTableRegistrySharedWrite;
    private final DateFormat backupDirTimestampFormat;
    private final int backupMkdirMode;
    private final String backupRoot;
    private final CharSequence backupTempDirName;
    private final int binaryEncodingMaxLength;
    private final BuildInformation buildInformation;
    private final boolean cairoAttachPartitionCopy;
    private final String cairoAttachPartitionSuffix;
    private final long cairoCommitLatency;
    private final CairoConfiguration cairoConfiguration = new PropCairoConfiguration();
    private final int cairoGroupByMergeShardQueueCapacity;
    private final boolean cairoGroupByPresizeEnabled;
    private final long cairoGroupByPresizeMaxCapacity;
    private final long cairoGroupByPresizeMaxHeapSize;
    private final int cairoGroupByShardingThreshold;
    private final int cairoMaxCrashFiles;
    private final int cairoPageFrameReduceColumnListCapacity;
    private final int cairoPageFrameReduceQueueCapacity;
    private final int cairoPageFrameReduceRowIdListCapacity;
    private final int cairoPageFrameReduceShardCount;
    private final int cairoSQLCopyIdSupplier;
    private final int cairoSqlCopyLogRetentionDays;
    private final int cairoSqlCopyQueueCapacity;
    private final String cairoSqlCopyRoot;
    private final String cairoSqlCopyWorkRoot;
    private final boolean cairoSqlLegacyOperatorPrecedence;
    private final long cairoTableRegistryAutoReloadFrequency;
    private final int cairoTableRegistryCompactionThreshold;
    private final int cairoTxnScoreboardFormat;
    private final long cairoWriteBackOffTimeoutOnMemPressureMs;
    private final boolean checkpointRecoveryEnabled;
    private final String checkpointRoot;
    private final PropSqlExecutionCircuitBreakerConfiguration circuitBreakerConfiguration = new PropSqlExecutionCircuitBreakerConfiguration();
    private final int circuitBreakerThrottle;
    private final int columnIndexerQueueCapacity;
    private final int columnPurgeQueueCapacity;
    private final long columnPurgeRetryDelay;
    private final long columnPurgeRetryDelayLimit;
    private final double columnPurgeRetryDelayMultiplier;
    private final int columnPurgeTaskPoolCapacity;
    private final int commitMode;
    private final TimestampFormatCompiler compiler = new TimestampFormatCompiler();
    private final String confRoot;
    private final boolean configReloadEnabled;
    private final int createAsSelectRetryCount;
    private final int dateAdapterPoolCapacity;
    private final String dbDirectory;
    private final String dbRoot;
    private final boolean debugWalApplyBlockFailureNoRetry;
    private final int defaultSeqPartTxnCount;
    private final boolean defaultSymbolCacheFlag;
    private final int defaultSymbolCapacity;
    private final int detachedMkdirMode;
    private final boolean devModeEnabled;
    private final Set<? extends ConfigPropertyKey> dynamicProperties;
    private final boolean enableTestFactories;
    private final int fileOperationRetryCount;
    private final FilesFacade filesFacade;
    private final FactoryProviderFactory fpf;
    private final PropHttpContextConfiguration httpContextConfiguration;
    private final ObjList<String> httpContextPathExec = new ObjList<>();
    private final ObjList<String> httpContextPathExport = new ObjList<>();
    private final ObjList<String> httpContextPathILP = new ObjList<>();
    private final ObjList<String> httpContextPathILPPing = new ObjList<>();
    private final ObjList<String> httpContextPathImport = new ObjList<>();
    private final ObjList<String> httpContextPathSettings = new ObjList<>();
    private final ObjList<String> httpContextPathTableStatus = new ObjList<>();
    private final ObjList<String> httpContextPathWarnings = new ObjList<>();
    private final String httpContextWebConsole;
    private final boolean httpFrozenClock;
    private final PropHttpConcurrentCacheConfiguration httpMinConcurrentCacheConfiguration = new PropHttpConcurrentCacheConfiguration();
    private final PropHttpContextConfiguration httpMinContextConfiguration;
    private final boolean httpMinServerEnabled;
    private final boolean httpNetConnectionHint;
    private final String httpPassword;
    private final boolean httpPessimisticHealthCheckEnabled;
    private final long httpRecvMaxBufferSize;
    private final int httpSendBufferSize;
    private final boolean httpServerEnabled;
    private final boolean httpSettingsReadOnly;
    private final int httpSqlCacheBlockCount;
    private final boolean httpSqlCacheEnabled;
    private final int httpSqlCacheRowCount;
    private final String httpUsername;
    private final WaitProcessorConfiguration httpWaitProcessorConfiguration = new PropWaitProcessorConfiguration();
    private final int[] httpWorkerAffinity;
    private final int httpWorkerCount;
    private final boolean httpWorkerHaltOnError;
    private final long httpWorkerNapThreshold;
    private final long httpWorkerSleepThreshold;
    private final long httpWorkerSleepTimeout;
    private final long httpWorkerYieldThreshold;
    private final int idGenerateBatchStep;
    private final long idleCheckInterval;
    private final boolean ilpAutoCreateNewColumns;
    private final boolean ilpAutoCreateNewTables;
    private final String ilpProtoTransports;
    private final int inactiveReaderMaxOpenPartitions;
    private final long inactiveReaderTTL;
    private final long inactiveWalWriterTTL;
    private final long inactiveWriterTTL;
    private final int indexValueBlockSize;
    private final InputFormatConfiguration inputFormatConfiguration;
    private final String installRoot;
    private final long instanceHashHi;
    private final long instanceHashLo;
    private final boolean interruptOnClosedConnection;
    private final boolean ioURingEnabled;
    private final boolean isQueryTracingEnabled;
    private final boolean isReadOnlyInstance;
    private final int jsonCacheLimit;
    private final int jsonCacheSize;
    private final String keepAliveHeader;
    private final int latestByQueueCapacity;
    private final String legacyCheckpointRoot;
    private final boolean lineHttpEnabled;
    private final CharSequence lineHttpPingVersion;
    private final LineHttpProcessorConfiguration lineHttpProcessorConfiguration = new PropLineHttpProcessorConfiguration();
    private final String lineTcpAuthDB;
    private final boolean lineTcpEnabled;
    private final WorkerPoolConfiguration lineTcpIOWorkerPoolConfiguration = new PropLineTcpIOWorkerPoolConfiguration();
    private final LineTcpReceiverConfiguration lineTcpReceiverConfiguration = new PropLineTcpReceiverConfiguration();
    private final WorkerPoolConfiguration lineTcpWriterWorkerPoolConfiguration = new PropLineTcpWriterWorkerPoolConfiguration();
    private final int lineUdpCommitMode;
    private final int lineUdpCommitRate;
    private final boolean lineUdpEnabled;
    private final int lineUdpGroupIPv4Address;
    private final int lineUdpMsgBufferSize;
    private final int lineUdpMsgCount;
    private final boolean lineUdpOwnThread;
    private final int lineUdpOwnThreadAffinity;
    private final int lineUdpReceiveBufferSize;
    private final LineUdpReceiverConfiguration lineUdpReceiverConfiguration = new PropLineUdpReceiverConfiguration();
    private final byte lineUdpTimestampUnit;
    private final boolean lineUdpUnicast;
    private final DateLocale locale;
    private final Log log;
    private final boolean logLevelVerbose;
    private final boolean logSqlQueryProgressExe;
    private final DateFormat logTimestampFormat;
    private final DateLocale logTimestampLocale;
    private final String logTimestampTimezone;
    private final TimeZoneRules logTimestampTimezoneRules;
    private final boolean matViewEnabled;
    private final long matViewInsertAsSelectBatchSize;
    private final int matViewMaxRefreshIntervals;
    private final int matViewMaxRefreshRetries;
    private final long matViewMinRefreshInterval;
    private final boolean matViewParallelExecutionEnabled;
    private final long matViewRefreshIntervalsUpdatePeriod;
    private final long matViewRefreshOomRetryTimeout;
    private final WorkerPoolConfiguration matViewRefreshPoolConfiguration = new PropMatViewRefreshPoolConfiguration();
    private final long matViewRefreshSleepTimeout;
    private final int[] matViewRefreshWorkerAffinity;
    private final int matViewRefreshWorkerCount;
    private final boolean matViewRefreshWorkerHaltOnError;
    private final long matViewRefreshWorkerNapThreshold;
    private final long matViewRefreshWorkerSleepThreshold;
    private final long matViewRefreshWorkerYieldThreshold;
    private final int matViewRowsPerQueryEstimate;
    private final int maxFileNameLength;
    private final long maxHttpQueryResponseRowLimit;
    private final double maxRequiredDelimiterStdDev;
    private final double maxRequiredLineLengthStdDev;
    private final long maxRerunWaitCapMs;
    private final int maxSqlRecompileAttempts;
    private final int maxSwapFileCount;
    private final int maxUncommittedRows;
    private final MemoryConfiguration memoryConfiguration;
    private final int metadataStringPoolCapacity;
    private final Metrics metrics;
    private final MetricsConfiguration metricsConfiguration = new PropMetricsConfiguration();
    private final boolean metricsEnabled;
    private final io.questdb.std.datetime.Clock microsecondClock;
    private final int mkdirMode;
    private final int o3CallbackQueueCapacity;
    private final int o3ColumnMemorySize;
    private final int o3CopyQueueCapacity;
    private final int o3LagCalculationWindowsSize;
    private final int o3LastPartitionMaxSplits;
    private final long o3MaxLagUs;
    private final long o3MinLagUs;
    private final int o3OpenColumnQueueCapacity;
    private final boolean o3PartitionOverwriteControlEnabled;
    private final int o3PartitionPurgeListCapacity;
    private final int o3PartitionQueueCapacity;
    private final long o3PartitionSplitMinSize;
    private final int o3PurgeDiscoveryQueueCapacity;
    private final boolean o3QuickSortEnabled;
    private final int parallelIndexThreshold;
    private final boolean parallelIndexingEnabled;
    private final int partitionEncoderParquetCompressionCodec;
    private final int partitionEncoderParquetCompressionLevel;
    private final int partitionEncoderParquetDataPageSize;
    private final int partitionEncoderParquetRowGroupSize;
    private final boolean partitionEncoderParquetStatisticsEnabled;
    private final int partitionEncoderParquetVersion;
    private final boolean pgEnabled;
    private final PropPGWireConcurrentCacheConfiguration pgWireConcurrentCacheConfiguration = new PropPGWireConcurrentCacheConfiguration();
    private final PGWireConfiguration pgWireConfiguration = new PropPGWireConfiguration();
    private final String posthogApiKey;
    private final boolean posthogEnabled;
    private final int preferencesStringPoolCapacity;
    private final String publicDirectory;
    private final PublicPassthroughConfiguration publicPassthroughConfiguration = new PropPublicPassthroughConfiguration();
    private final int queryCacheEventQueueCapacity;
    private final boolean queryWithinLatestByOptimisationEnabled;
    private final int readerPoolMaxSegments;
    private final Utf8SequenceObjHashMap<Utf8Sequence> redirectMap;
    private final int repeatMigrationFromVersion;
    private final double rerunExponentialWaitMultiplier;
    private final int rerunInitialWaitQueueSize;
    private final int rerunMaxProcessingQueueSize;
    private final int rndFunctionMemoryMaxPages;
    private final int rndFunctionMemoryPageSize;
    private final int rollBufferLimit;
    private final int rollBufferSize;
    private final long sequencerCheckInterval;
    private final int[] sharedWorkerAffinity;
    private final int sharedWorkerCount;
    private final boolean sharedWorkerHaltOnError;
    private final long sharedWorkerNapThreshold;
    private final WorkerPoolConfiguration sharedWorkerPoolConfiguration = new PropWorkerPoolConfiguration();
    private final long sharedWorkerSleepThreshold;
    private final long sharedWorkerSleepTimeout;
    private final long sharedWorkerYieldThreshold;
    private final String snapshotInstanceId;
    private final long spinLockTimeout;
    private final int sqlAsOfJoinEvacuationThreshold;
    private final int sqlAsOfJoinLookahead;
    private final int sqlAsOfJoinShortCircuitCacheCapacity;
    private final int sqlBindVariablePoolSize;
    private final int sqlCharacterStoreCapacity;
    private final int sqlCharacterStoreSequencePoolCapacity;
    private final int sqlColumnPoolCapacity;
    private final int sqlCompilerPoolCapacity;
    private final int sqlCopyBufferSize;
    private final int sqlCopyModelPoolCapacity;
    private final int sqlCountDistinctCapacity;
    private final double sqlCountDistinctLoadFactor;
    private final int sqlCreateTableColumnModelPoolCapacity;
    private final long sqlCreateTableModelBatchSize;
    private final int sqlDistinctTimestampKeyCapacity;
    private final double sqlDistinctTimestampLoadFactor;
    private final int sqlExplainModelPoolCapacity;
    private final int sqlExpressionPoolCapacity;
    private final double sqlFastMapLoadFactor;
    private final long sqlGroupByAllocatorChunkSize;
    private final long sqlGroupByAllocatorMaxChunkSize;
    private final int sqlGroupByMapCapacity;
    private final int sqlGroupByPoolCapacity;
    private final int sqlHashJoinLightValueMaxPages;
    private final int sqlHashJoinLightValuePageSize;
    private final int sqlHashJoinValueMaxPages;
    private final int sqlHashJoinValuePageSize;
    private final long sqlInsertModelBatchSize;
    private final int sqlInsertModelPoolCapacity;
    private final int sqlJitBindVarsMemoryMaxPages;
    private final int sqlJitBindVarsMemoryPageSize;
    private final boolean sqlJitDebugEnabled;
    private final int sqlJitIRMemoryMaxPages;
    private final int sqlJitIRMemoryPageSize;
    private final int sqlJitMode;
    private final int sqlJitPageAddressCacheThreshold;
    private final int sqlJoinContextPoolCapacity;
    private final int sqlJoinMetadataMaxResizes;
    private final int sqlJoinMetadataPageSize;
    private final long sqlLatestByRowCount;
    private final int sqlLexerPoolCapacity;
    private final int sqlMapMaxPages;
    private final int sqlMapMaxResizes;
    private final int sqlMaxArrayElementCount;
    private final int sqlMaxNegativeLimit;
    private final int sqlMaxSymbolNotEqualsCount;
    private final int sqlModelPoolCapacity;
    private final int sqlOrderByRadixSortThreshold;
    private final boolean sqlOrderBySortEnabled;
    private final int sqlPageFrameMaxRows;
    private final int sqlPageFrameMinRows;
    private final boolean sqlParallelFilterEnabled;
    private final boolean sqlParallelFilterPreTouchEnabled;
    private final double sqlParallelFilterPreTouchThreshold;
    private final boolean sqlParallelGroupByEnabled;
    private final boolean sqlParallelReadParquetEnabled;
    private final int sqlParallelWorkStealingThreshold;
    private final int sqlParquetFrameCacheCapacity;
    private final int sqlQueryRegistryPoolSize;
    private final int sqlRenameTableModelPoolCapacity;
    private final boolean sqlSampleByDefaultAlignment;
    private final int sqlSampleByIndexSearchPageSize;
    private final boolean sqlSampleByValidateFillType;
    private final int sqlSmallMapKeyCapacity;
    private final long sqlSmallMapPageSize;
    private final int sqlSortKeyMaxPages;
    private final long sqlSortKeyPageSize;
    private final int sqlSortLightValueMaxPages;
    private final long sqlSortLightValuePageSize;
    private final int sqlSortValueMaxPages;
    private final int sqlSortValuePageSize;
    private final int sqlStrFunctionBufferMaxSize;
    private final int sqlTxnScoreboardEntryCount;
    private final int sqlUnorderedMapMaxEntrySize;
    private final int sqlWindowColumnPoolCapacity;
    private final int sqlWindowInitialRangeBufferSize;
    private final int sqlWindowMaxRecursion;
    private final int sqlWindowRowIdMaxPages;
    private final int sqlWindowRowIdPageSize;
    private final int sqlWindowStoreMaxPages;
    private final int sqlWindowStorePageSize;
    private final int sqlWindowTreeKeyMaxPages;
    private final int sqlWindowTreeKeyPageSize;
    private final int sqlWithClauseModelPoolCapacity;
    private final int systemO3ColumnMemorySize;
    private final String systemTableNamePrefix;
    private final long systemWalWriterDataAppendPageSize;
    private final long systemWalWriterEventAppendPageSize;
    private final long systemWriterDataAppendPageSize;
    private final boolean tableTypeConversionEnabled;
    private final TelemetryConfiguration telemetryConfiguration = new PropTelemetryConfiguration();
    private final long telemetryDbSizeEstimateTimeout;
    private final boolean telemetryDisableCompletely;
    private final boolean telemetryEnabled;
    private final boolean telemetryHideTables;
    private final int telemetryQueueCapacity;
    private final CharSequence tempRenamePendingTablePrefix;
    private final int textAnalysisMaxLines;
    private final TextConfiguration textConfiguration = new PropTextConfiguration();
    private final int textLexerStringPoolCapacity;
    private final int timestampAdapterPoolCapacity;
    private final boolean useFastAsOfJoin;
    private final boolean useLegacyStringDefault;
    private final int utf8SinkSize;
    private final PropertyValidator validator;
    private final int vectorAggregateQueueCapacity;
    private final VolumeDefinitions volumeDefinitions = new VolumeDefinitions();
    private final boolean walApplyEnabled;
    private final int walApplyLookAheadTransactionCount;
    private final WorkerPoolConfiguration walApplyPoolConfiguration = new PropWalApplyPoolConfiguration();
    private final long walApplySleepTimeout;
    private final long walApplyTableTimeQuota;
    private final int[] walApplyWorkerAffinity;
    private final int walApplyWorkerCount;
    private final boolean walApplyWorkerHaltOnError;
    private final long walApplyWorkerNapThreshold;
    private final long walApplyWorkerSleepThreshold;
    private final long walApplyWorkerYieldThreshold;
    private final boolean walEnabledDefault;
    private final long walMaxLagSize;
    private final int walMaxLagTxnCount;
    private final int walMaxSegmentFileDescriptorsCache;
    private final boolean walParallelExecutionEnabled;
    private final long walPurgeInterval;
    private final int walPurgeWaitBeforeDelete;
    private final int walRecreateDistressedSequencerAttempts;
    private final long walSegmentRolloverRowCount;
    private final double walSquashUncommittedRowsMultiplier;
    private final boolean walSupported;
    private final int walTxnNotificationQueueCapacity;
    private final long walWriterDataAppendPageSize;
    private final long walWriterEventAppendPageSize;
    private final int walWriterPoolMaxSegments;
    private final long workStealTimeoutNanos;
    private final long writerAsyncCommandBusyWaitTimeout;
    private final long writerAsyncCommandMaxWaitTimeout;
    private final int writerAsyncCommandQueueCapacity;
    private final long writerAsyncCommandQueueSlotSize;
    private final long writerDataAppendPageSize;
    private final long writerDataIndexKeyAppendPageSize;
    private final long writerDataIndexValueAppendPageSize;
    private final long writerFileOpenOpts;
    private final long writerMiscAppendPageSize;
    private final boolean writerMixedIOEnabled;
    private final int writerTickRowsCountMod;
    protected HttpServerConfiguration httpMinServerConfiguration = new PropHttpMinServerConfiguration();
    protected HttpFullFatServerConfiguration httpServerConfiguration = new PropHttpServerConfiguration();
    protected JsonQueryProcessorConfiguration jsonQueryProcessorConfiguration = new PropJsonQueryProcessorConfiguration();
    protected StaticContentProcessorConfiguration staticContentProcessorConfiguration;
    protected long walSegmentRolloverSize;
    private boolean cairoSqlColumnAliasExpressionEnabled;
    private int cairoSqlColumnAliasGeneratedMaxSize;
    private long cairoSqlCopyMaxIndexChunkSize;
    private FactoryProvider factoryProvider;
    private short floatDefaultColumnType;
    private int httpMinBindIPv4Address;
    private int httpMinBindPort;
    private boolean httpMinNetConnectionHint;
    private int httpMinNetConnectionLimit;
    private long httpMinNetConnectionQueueTimeout;
    private int httpMinNetConnectionRcvBuf;
    private int httpMinNetConnectionSndBuf;
    private long httpMinNetConnectionTimeout;
    private int httpMinRecvBufferSize;
    private int httpMinSendBufferSize;
    private int[] httpMinWorkerAffinity;
    private int httpMinWorkerCount;
    private boolean httpMinWorkerHaltOnError;
    private long httpMinWorkerNapThreshold;
    private int httpMinWorkerPoolPriority;
    private long httpMinWorkerSleepThreshold;
    private long httpMinWorkerSleepTimeout;
    private long httpMinWorkerYieldThreshold;
    private int httpNetBindIPv4Address;
    private int httpNetBindPort;
    private int httpNetConnectionLimit;
    private long httpNetConnectionQueueTimeout;
    private int httpNetConnectionRcvBuf;
    private int httpNetConnectionSndBuf;
    private long httpNetConnectionTimeout;
    private int httpRecvBufferSize;
    private short integerDefaultColumnType;
    private int jsonQueryConnectionCheckFrequency;
    private boolean lineLogMessageOnError;
    private long lineTcpCommitIntervalDefault;
    private double lineTcpCommitIntervalFraction;
    private int lineTcpConnectionPoolInitialCapacity;
    private int lineTcpDefaultPartitionBy;
    private boolean lineTcpDisconnectOnError;
    private int[] lineTcpIOWorkerAffinity;
    private int lineTcpIOWorkerCount;
    private long lineTcpIOWorkerNapThreshold;
    private boolean lineTcpIOWorkerPoolHaltOnError;
    private long lineTcpIOWorkerSleepThreshold;
    private long lineTcpIOWorkerYieldThreshold;
    private long lineTcpMaintenanceInterval;
    private int lineTcpMaxMeasurementSize;
    private long lineTcpMaxRecvBufferSize;
    private int lineTcpNetBindIPv4Address;
    private int lineTcpNetBindPort;
    private long lineTcpNetConnectionHeartbeatInterval;
    private boolean lineTcpNetConnectionHint;
    private int lineTcpNetConnectionLimit;
    private long lineTcpNetConnectionQueueTimeout;
    private int lineTcpNetConnectionRcvBuf;
    private long lineTcpNetConnectionTimeout;
    private int lineTcpRecvBufferSize;
    private byte lineTcpTimestampUnit;
    private int lineTcpWriterQueueCapacity;
    private int[] lineTcpWriterWorkerAffinity;
    private int lineTcpWriterWorkerCount;
    private long lineTcpWriterWorkerNapThreshold;
    private boolean lineTcpWriterWorkerPoolHaltOnError;
    private long lineTcpWriterWorkerSleepThreshold;
    private long lineTcpWriterWorkerYieldThreshold;
    private int lineUdpBindIPV4Address;
    private int lineUdpDefaultPartitionBy;
    private int lineUdpPort;
    private MimeTypesCache mimeTypesCache;
    private long minIdleMsBeforeWriterRelease;
    private int netTestConnectionBufferSize;
    private int pgBinaryParamsCapacity;
    private int pgCharacterStoreCapacity;
    private int pgCharacterStorePoolCapacity;
    private int pgConnectionPoolInitialCapacity;
    private boolean pgDaemonPool;
    private DateLocale pgDefaultLocale;
    private int pgForceRecvFragmentationChunkSize;
    private int pgForceSendFragmentationChunkSize;
    private boolean pgHaltOnError;
    private int pgInsertCacheBlockCount;
    private boolean pgInsertCacheEnabled;
    private int pgInsertCacheRowCount;
    private boolean pgLegacyModeEnabled;
    private int pgMaxBlobSizeOnQuery;
    private int pgNamedStatementCacheCapacity;
    private int pgNamedStatementLimit;
    private int pgNamesStatementPoolCapacity;
    private int pgNetBindIPv4Address;
    private int pgNetBindPort;
    private boolean pgNetConnectionHint;
    private int pgNetConnectionLimit;
    private long pgNetConnectionQueueTimeout;
    private int pgNetConnectionRcvBuf;
    private int pgNetConnectionSndBuf;
    private long pgNetIdleConnectionTimeout;
    private String pgPassword;
    private int pgPendingWritersCacheCapacity;
    private int pgPipelineCapacity;
    private String pgReadOnlyPassword;
    private boolean pgReadOnlySecurityContext;
    private boolean pgReadOnlyUserEnabled;
    private String pgReadOnlyUsername;
    private int pgRecvBufferSize;
    private int pgSelectCacheBlockCount;
    private boolean pgSelectCacheEnabled;
    private int pgSelectCacheRowCount;
    private int pgSendBufferSize;
    private int pgUpdateCacheBlockCount;
    private boolean pgUpdateCacheEnabled;
    private int pgUpdateCacheRowCount;
    private String pgUsername;
    private int[] pgWorkerAffinity;
    private int pgWorkerCount;
    private long pgWorkerNapThreshold;
    private long pgWorkerSleepThreshold;
    private long pgWorkerYieldThreshold;
    private long queryTimeout;
    private boolean stringToCharCastAllowed;
    private long symbolCacheWaitBeforeReload;
<<<<<<< HEAD
    public static final int COLUMN_ALIAS_GENERATED_MAX_SIZE_DEFAULT = 64;
    public static final int COLUMN_ALIAS_GENERATED_MAX_SIZE_MINIMUM = 4;
    private boolean cairoSqlColumnAliasExpressionEnabled;
    private int cairoSqlColumnAliasGeneratedMaxSize;
    private int timestampDefaultColumnType;
=======
>>>>>>> fb3406db

    public PropServerConfiguration(
            String installRoot,
            Properties properties,
            @Nullable Map<String, String> env,
            Log log,
            BuildInformation buildInformation
    ) throws ServerConfigurationException, JsonException {
        this(
                installRoot,
                properties,
                null,
                env,
                log,
                buildInformation,
                FilesFacadeImpl.INSTANCE,
                MicrosecondClockImpl.INSTANCE,
                (configuration, engine, freeOnExitList) -> DefaultFactoryProvider.INSTANCE,
                true
        );
    }

    public PropServerConfiguration(
            String installRoot,
            Properties properties,
            @Nullable Set<? extends ConfigPropertyKey> dynamicProperties,
            @Nullable Map<String, String> env,
            Log log,
            BuildInformation buildInformation,
            FilesFacade filesFacade,
            io.questdb.std.datetime.Clock microsecondClock,
            FactoryProviderFactory fpf
    ) throws ServerConfigurationException, JsonException {
        this(
                installRoot,
                properties,
                dynamicProperties,
                env,
                log,
                buildInformation,
                filesFacade,
                microsecondClock,
                fpf,
                true
        );
    }

    public PropServerConfiguration(
            String installRoot,
            Properties properties,
            @Nullable Map<String, String> env,
            Log log,
            BuildInformation buildInformation,
            FilesFacade filesFacade,
            io.questdb.std.datetime.Clock microsecondClock,
            FactoryProviderFactory fpf
    ) throws ServerConfigurationException, JsonException {
        this(
                installRoot,
                properties,
                null,
                env,
                log,
                buildInformation,
                filesFacade,
                microsecondClock,
                fpf,
                true
        );
    }

    public PropServerConfiguration(
            String installRoot,
            Properties properties,
            @Nullable Set<? extends ConfigPropertyKey> dynamicProperties,
            @Nullable Map<String, String> env,
            Log log,
            BuildInformation buildInformation,
            FilesFacade filesFacade,
            io.questdb.std.datetime.Clock microsecondClock,
            FactoryProviderFactory fpf,
            boolean loadAdditionalConfigurations
    ) throws ServerConfigurationException, JsonException {
        this.log = log;
        this.metricsEnabled = getBoolean(properties, env, PropertyKey.METRICS_ENABLED, false);
        this.metrics = metricsEnabled ? new Metrics(true, new MetricsRegistryImpl()) : Metrics.DISABLED;
        this.logSqlQueryProgressExe = getBoolean(properties, env, PropertyKey.LOG_SQL_QUERY_PROGRESS_EXE, true);
        this.logLevelVerbose = getBoolean(properties, env, PropertyKey.LOG_LEVEL_VERBOSE, false);
        this.logTimestampTimezone = getString(properties, env, PropertyKey.LOG_TIMESTAMP_TIMEZONE, "Z");
        final String logTimestampFormatStr = getString(properties, env, PropertyKey.LOG_TIMESTAMP_FORMAT, "yyyy-MM-ddTHH:mm:ss.SSSUUUz");
        final String logTimestampLocaleStr = getString(properties, env, PropertyKey.LOG_TIMESTAMP_LOCALE, "en");
        this.logTimestampLocale = DateLocaleFactory.INSTANCE.getLocale(logTimestampLocaleStr);
        if (logTimestampLocale == null) {
            throw new ServerConfigurationException("Invalid log locale: '" + logTimestampLocaleStr + "'");
        }
        TimestampFormatCompiler formatCompiler = new TimestampFormatCompiler();
        this.logTimestampFormat = formatCompiler.compile(logTimestampFormatStr);
        try {
            this.logTimestampTimezoneRules = Timestamps.getTimezoneRules(logTimestampLocale, logTimestampTimezone);
        } catch (NumericException e) {
            throw new ServerConfigurationException("Invalid log timezone: '" + logTimestampTimezone + "'");
        }
        this.filesFacade = filesFacade;
        this.fpf = fpf;
        this.microsecondClock = microsecondClock;
        this.validator = newValidator();
        this.staticContentProcessorConfiguration = new PropStaticContentProcessorConfiguration();
        this.dynamicProperties = dynamicProperties;
        boolean configValidationStrict = getBoolean(properties, env, PropertyKey.CONFIG_VALIDATION_STRICT, false);
        validateProperties(properties, configValidationStrict);

        this.memoryConfiguration = new MemoryConfigurationImpl(
                getLongSize(properties, env, PropertyKey.RAM_USAGE_LIMIT_BYTES, 0),
                getIntPercentage(properties, env, PropertyKey.RAM_USAGE_LIMIT_PERCENT, 90)
        );
        this.isReadOnlyInstance = getBoolean(properties, env, PropertyKey.READ_ONLY_INSTANCE, false);
        this.isQueryTracingEnabled = getBoolean(properties, env, PropertyKey.QUERY_TRACING_ENABLED, false);
        this.cairoTableRegistryAutoReloadFrequency = getMillis(properties, env, PropertyKey.CAIRO_TABLE_REGISTRY_AUTO_RELOAD_FREQUENCY, 500);
        this.cairoTableRegistryCompactionThreshold = getInt(properties, env, PropertyKey.CAIRO_TABLE_REGISTRY_COMPACTION_THRESHOLD, 30);
        this.cairoTxnScoreboardFormat = getInt(properties, env, PropertyKey.CAIRO_TXN_SCOREBOARD_FORMAT, 2);
        this.cairoWriteBackOffTimeoutOnMemPressureMs = getMillis(properties, env, PropertyKey.CAIRO_WRITE_BACK_OFF_TIMEOUT_ON_MEM_PRESSURE, 4000);
        this.repeatMigrationFromVersion = getInt(properties, env, PropertyKey.CAIRO_REPEAT_MIGRATION_FROM_VERSION, 426);
        this.mkdirMode = getInt(properties, env, PropertyKey.CAIRO_MKDIR_MODE, 509);
        this.maxFileNameLength = getInt(properties, env, PropertyKey.CAIRO_MAX_FILE_NAME_LENGTH, 127);
        // changing the default value of walEnabledDefault to true would mean that QuestDB instances upgraded from
        // a pre-WAL version suddenly would start to create WAL tables by default, this could come as a surprise to users
        // instead cairo.wal.enabled.default=true is added to the config, so only new QuestDB installations have WAL enabled by default
        this.walEnabledDefault = getBoolean(properties, env, PropertyKey.CAIRO_WAL_ENABLED_DEFAULT, true);
        this.walPurgeInterval = getMillis(properties, env, PropertyKey.CAIRO_WAL_PURGE_INTERVAL, 30_000);
        this.matViewRefreshIntervalsUpdatePeriod = getMillis(properties, env, PropertyKey.CAIRO_MAT_VIEW_REFRESH_INTERVALS_UPDATE_PERIOD, walPurgeInterval / 2);
        this.walPurgeWaitBeforeDelete = getInt(properties, env, PropertyKey.DEBUG_WAL_PURGE_WAIT_BEFORE_DELETE, 0);
        this.walTxnNotificationQueueCapacity = getQueueCapacity(properties, env, PropertyKey.CAIRO_WAL_TXN_NOTIFICATION_QUEUE_CAPACITY, 4096);
        this.walRecreateDistressedSequencerAttempts = getInt(properties, env, PropertyKey.CAIRO_WAL_RECREATE_DISTRESSED_SEQUENCER_ATTEMPTS, 3);
        this.walSupported = getBoolean(properties, env, PropertyKey.CAIRO_WAL_SUPPORTED, true);
        walApplyEnabled = getBoolean(properties, env, PropertyKey.CAIRO_WAL_APPLY_ENABLED, true);
        this.walSegmentRolloverRowCount = getLong(properties, env, PropertyKey.CAIRO_WAL_SEGMENT_ROLLOVER_ROW_COUNT, 200_000);
        this.walSegmentRolloverSize = getLongSize(properties, env, PropertyKey.CAIRO_WAL_SEGMENT_ROLLOVER_SIZE, 50 * Numbers.SIZE_1MB);
        if ((this.walSegmentRolloverSize != 0) && (this.walSegmentRolloverSize < 1024)) {  // 1KiB segments minimum
            throw CairoException.critical(0).put("cairo.wal.segment.rollover.size must be 0 (disabled) or >= 1024 (1KiB)");
        }
        this.walWriterDataAppendPageSize = Files.ceilPageSize(getLongSize(properties, env, PropertyKey.CAIRO_WAL_WRITER_DATA_APPEND_PAGE_SIZE, Numbers.SIZE_1MB));
        this.walWriterEventAppendPageSize = Files.ceilPageSize(getLongSize(properties, env, PropertyKey.CAIRO_WAL_WRITER_EVENT_APPEND_PAGE_SIZE, 128 * 1024));
        this.systemWalWriterDataAppendPageSize = Files.ceilPageSize(getLongSize(properties, env, PropertyKey.CAIRO_SYSTEM_WAL_WRITER_DATA_APPEND_PAGE_SIZE, 256 * 1024));
        this.systemWalWriterEventAppendPageSize = Files.ceilPageSize(getLongSize(properties, env, PropertyKey.CAIRO_SYSTEM_WAL_WRITER_EVENT_APPEND_PAGE_SIZE, 16 * 1024));
        this.walSquashUncommittedRowsMultiplier = getDouble(properties, env, PropertyKey.CAIRO_WAL_SQUASH_UNCOMMITTED_ROWS_MULTIPLIER, "20.0");
        this.walMaxLagTxnCount = getInt(properties, env, PropertyKey.CAIRO_WAL_MAX_LAG_TXN_COUNT, -1);
        this.debugWalApplyBlockFailureNoRetry = getBoolean(properties, env, PropertyKey.DEBUG_WAL_APPLY_BLOCK_FAILURE_NO_RETRY, false);
        this.walMaxLagSize = getLongSize(properties, env, PropertyKey.CAIRO_WAL_MAX_LAG_SIZE, 75 * Numbers.SIZE_1MB);
        this.walMaxSegmentFileDescriptorsCache = getInt(properties, env, PropertyKey.CAIRO_WAL_MAX_SEGMENT_FILE_DESCRIPTORS_CACHE, 30);
        this.walApplyTableTimeQuota = getMillis(properties, env, PropertyKey.CAIRO_WAL_APPLY_TABLE_TIME_QUOTA, 1000);
        this.walApplyLookAheadTransactionCount = getInt(properties, env, PropertyKey.CAIRO_WAL_APPLY_LOOK_AHEAD_TXN_COUNT, 200);
        this.tableTypeConversionEnabled = getBoolean(properties, env, PropertyKey.TABLE_TYPE_CONVERSION_ENABLED, true);
        this.tempRenamePendingTablePrefix = getString(properties, env, PropertyKey.CAIRO_WAL_TEMP_PENDING_RENAME_TABLE_PREFIX, "temp_5822f658-31f6-11ee-be56-0242ac120002");
        this.sequencerCheckInterval = getMillis(properties, env, PropertyKey.CAIRO_WAL_SEQUENCER_CHECK_INTERVAL, 10_000);
        if (tempRenamePendingTablePrefix.length() > maxFileNameLength - 4) {
            throw CairoException.critical(0).put("Temp pending table prefix is too long [")
                    .put(PropertyKey.CAIRO_MAX_FILE_NAME_LENGTH.toString()).put("=")
                    .put(maxFileNameLength).put(", ")
                    .put(PropertyKey.CAIRO_WAL_TEMP_PENDING_RENAME_TABLE_PREFIX.toString()).put("=")
                    .put(tempRenamePendingTablePrefix).put(']');
        }
        if (!TableUtils.isValidTableName(tempRenamePendingTablePrefix, maxFileNameLength)) {
            throw CairoException.critical(0).put("Invalid temp pending table prefix [")
                    .put(PropertyKey.CAIRO_WAL_TEMP_PENDING_RENAME_TABLE_PREFIX.toString()).put("=")
                    .put(tempRenamePendingTablePrefix).put(']');
        }

        this.installRoot = installRoot;
        this.dbDirectory = getString(properties, env, PropertyKey.CAIRO_ROOT, DB_DIRECTORY);
        String tmpRoot;
        boolean absDbDir = new File(this.dbDirectory).isAbsolute();
        if (absDbDir) {
            this.dbRoot = this.dbDirectory;
            this.confRoot = rootSubdir(this.dbRoot, CONFIG_DIRECTORY); // ../conf
            this.checkpointRoot = rootSubdir(this.dbRoot, TableUtils.CHECKPOINT_DIRECTORY); // ../.checkpoint
            this.legacyCheckpointRoot = rootSubdir(this.dbRoot, TableUtils.LEGACY_CHECKPOINT_DIRECTORY);
            tmpRoot = rootSubdir(this.dbRoot, TMP_DIRECTORY); // ../tmp
        } else {
            this.dbRoot = new File(installRoot, this.dbDirectory).getAbsolutePath();
            this.confRoot = new File(installRoot, CONFIG_DIRECTORY).getAbsolutePath();
            this.checkpointRoot = new File(installRoot, TableUtils.CHECKPOINT_DIRECTORY).getAbsolutePath();
            this.legacyCheckpointRoot = new File(installRoot, TableUtils.LEGACY_CHECKPOINT_DIRECTORY).getAbsolutePath();
            tmpRoot = new File(installRoot, TMP_DIRECTORY).getAbsolutePath();
        }

        String configuredCairoSqlCopyRoot = getString(properties, env, PropertyKey.CAIRO_SQL_COPY_ROOT, "import");
        if (!Chars.empty(configuredCairoSqlCopyRoot)) {
            if (new File(configuredCairoSqlCopyRoot).isAbsolute()) {
                this.cairoSqlCopyRoot = configuredCairoSqlCopyRoot;
            } else {
                if (absDbDir) {
                    this.cairoSqlCopyRoot = rootSubdir(this.dbRoot, configuredCairoSqlCopyRoot); // ../import
                } else {
                    this.cairoSqlCopyRoot = new File(installRoot, configuredCairoSqlCopyRoot).getAbsolutePath();
                }
            }
            String cairoSqlCopyWorkRoot = getString(properties, env, PropertyKey.CAIRO_SQL_COPY_WORK_ROOT, tmpRoot);
            this.cairoSqlCopyWorkRoot = getCanonicalPath(cairoSqlCopyWorkRoot);
            if (pathEquals(installRoot, this.cairoSqlCopyWorkRoot)
                    || pathEquals(this.dbRoot, this.cairoSqlCopyWorkRoot)
                    || pathEquals(this.confRoot, this.cairoSqlCopyWorkRoot)
                    || pathEquals(this.checkpointRoot, this.cairoSqlCopyWorkRoot)) {
                throw new ServerConfigurationException("Configuration value for " + PropertyKey.CAIRO_SQL_COPY_WORK_ROOT.getPropertyPath() + " can't point to root, data, conf or snapshot dirs. ");
            }
        } else {
            this.cairoSqlCopyRoot = null;
            this.cairoSqlCopyWorkRoot = null;
        }


        this.cairoAttachPartitionSuffix = getString(properties, env, PropertyKey.CAIRO_ATTACH_PARTITION_SUFFIX, TableUtils.ATTACHABLE_DIR_MARKER);
        this.cairoAttachPartitionCopy = getBoolean(properties, env, PropertyKey.CAIRO_ATTACH_PARTITION_COPY, false);
        this.cairoCommitLatency = getMicros(properties, env, PropertyKey.CAIRO_COMMIT_LATENCY, 30_000_000);

        this.snapshotInstanceId = getString(properties, env, PropertyKey.CAIRO_LEGACY_SNAPSHOT_INSTANCE_ID, "");
        this.checkpointRecoveryEnabled = getBoolean(
                properties,
                env,
                PropertyKey.CAIRO_LEGACY_SNAPSHOT_RECOVERY_ENABLED,
                getBoolean(
                        properties,
                        env,
                        PropertyKey.CAIRO_CHECKPOINT_RECOVERY_ENABLED,
                        true
                )
        );
        this.devModeEnabled = getBoolean(properties, env, PropertyKey.DEV_MODE_ENABLED, false);

        int cpuAvailable = Runtime.getRuntime().availableProcessors();
        int cpuUsed = 0;
        int cpuSpare = 0;
        int cpuIoWorkers = 0;
        int cpuWalApplyWorkers = 2;

        if (cpuAvailable > 8) {
            cpuWalApplyWorkers = 3;
        } else if (cpuAvailable > 16) {
            cpuWalApplyWorkers = 3;
            cpuSpare = 1;
            // tested on 4/32/48 core servers
            cpuIoWorkers = cpuAvailable / 2;
        } else if (cpuAvailable > 32) {
            cpuWalApplyWorkers = 4;
            cpuSpare = 2;
            // tested on 4/32/48 core servers
            cpuIoWorkers = cpuAvailable / 2;
        }

        final FilesFacade ff = cairoConfiguration.getFilesFacade();
        try (Path path = new Path()) {
            volumeDefinitions.of(getString(properties, env, PropertyKey.CAIRO_VOLUMES, null), path, installRoot);
            ff.mkdirs(path.of(this.dbRoot).slash(), this.mkdirMode);
            path.of(this.dbRoot).concat(TableUtils.TAB_INDEX_FILE_NAME);
            final long tableIndexFd = TableUtils.openFileRWOrFail(ff, path.$(), CairoConfiguration.O_NONE);
            final long fileSize = ff.length(tableIndexFd);
            if (fileSize < Long.BYTES) {
                if (!ff.allocate(tableIndexFd, Files.PAGE_SIZE)) {
                    ff.close(tableIndexFd);
                    throw CairoException.critical(ff.errno()).put("Could not allocate [file=").put(path).put(", actual=").put(fileSize).put(", desired=").put(Files.PAGE_SIZE).put(']');
                }
            }

            final long tableIndexMem = TableUtils.mapRWOrClose(ff, tableIndexFd, Files.PAGE_SIZE, MemoryTag.MMAP_DEFAULT);
            Rnd rnd = new Rnd(cairoConfiguration.getMicrosecondClock().getTicks(), cairoConfiguration.getMillisecondClock().getTicks());
            if (Os.compareAndSwap(tableIndexMem + Long.BYTES, 0, rnd.nextLong()) == 0) {
                Unsafe.getUnsafe().putLong(tableIndexMem + Long.BYTES * 2, rnd.nextLong());
            }
            this.instanceHashLo = Unsafe.getUnsafe().getLong(tableIndexMem + Long.BYTES);
            this.instanceHashHi = Unsafe.getUnsafe().getLong(tableIndexMem + Long.BYTES * 2);
            ff.munmap(tableIndexMem, Files.PAGE_SIZE, MemoryTag.MMAP_DEFAULT);
            ff.close(tableIndexFd);

            this.httpMinServerEnabled = getBoolean(properties, env, PropertyKey.HTTP_MIN_ENABLED, true);
            if (httpMinServerEnabled) {
                this.httpMinWorkerHaltOnError = getBoolean(properties, env, PropertyKey.HTTP_MIN_WORKER_HALT_ON_ERROR, false);
                this.httpMinWorkerCount = getInt(properties, env, PropertyKey.HTTP_MIN_WORKER_COUNT, 1);

                final int httpMinWorkerPoolPriority = getInt(properties, env, PropertyKey.HTTP_MIN_WORKER_POOL_PRIORITY, Thread.MAX_PRIORITY - 2);
                this.httpMinWorkerPoolPriority = Math.min(Thread.MAX_PRIORITY, Math.max(Thread.MIN_PRIORITY, httpMinWorkerPoolPriority));

                this.httpMinWorkerAffinity = getAffinity(properties, env, PropertyKey.HTTP_MIN_WORKER_AFFINITY, httpMinWorkerCount);
                this.httpMinWorkerYieldThreshold = getLong(properties, env, PropertyKey.HTTP_MIN_WORKER_YIELD_THRESHOLD, 10);
                this.httpMinWorkerNapThreshold = getLong(properties, env, PropertyKey.HTTP_MIN_WORKER_NAP_THRESHOLD, 100);
                this.httpMinWorkerSleepThreshold = getLong(properties, env, PropertyKey.HTTP_MIN_WORKER_SLEEP_THRESHOLD, 100);
                this.httpMinWorkerSleepTimeout = getMillis(properties, env, PropertyKey.HTTP_MIN_WORKER_SLEEP_TIMEOUT, 50);

                // deprecated
                String httpMinBindTo = getString(properties, env, PropertyKey.HTTP_MIN_BIND_TO, "0.0.0.0:9003");

                parseBindTo(properties, env, PropertyKey.HTTP_MIN_NET_BIND_TO, httpMinBindTo, (a, p) -> {
                    httpMinBindIPv4Address = a;
                    httpMinBindPort = p;
                });

                this.httpMinNetConnectionLimit = getInt(properties, env, PropertyKey.HTTP_MIN_NET_CONNECTION_LIMIT, 64);

                // deprecated
                this.httpMinNetConnectionTimeout = getMillis(properties, env, PropertyKey.HTTP_MIN_NET_IDLE_CONNECTION_TIMEOUT, 5 * 60 * 1000L);
                this.httpMinNetConnectionTimeout = getMillis(properties, env, PropertyKey.HTTP_MIN_NET_CONNECTION_TIMEOUT, this.httpMinNetConnectionTimeout);

                // deprecated
                this.httpMinNetConnectionQueueTimeout = getMillis(properties, env, PropertyKey.HTTP_MIN_NET_QUEUED_CONNECTION_TIMEOUT, 5 * 1000L);
                this.httpMinNetConnectionQueueTimeout = getMillis(properties, env, PropertyKey.HTTP_MIN_NET_CONNECTION_QUEUE_TIMEOUT, this.httpMinNetConnectionQueueTimeout);

                // deprecated
                this.httpMinNetConnectionSndBuf = getIntSize(properties, env, PropertyKey.HTTP_MIN_NET_SND_BUF_SIZE, -1);
                this.httpMinNetConnectionSndBuf = getIntSize(properties, env, PropertyKey.HTTP_MIN_NET_CONNECTION_SNDBUF, httpMinNetConnectionSndBuf);
                this.httpMinSendBufferSize = getIntSize(properties, env, PropertyKey.HTTP_MIN_SEND_BUFFER_SIZE, 1024);

                // deprecated
                this.httpMinNetConnectionRcvBuf = getIntSize(properties, env, PropertyKey.HTTP_NET_RCV_BUF_SIZE, -1);
                this.httpMinNetConnectionRcvBuf = getIntSize(properties, env, PropertyKey.HTTP_MIN_NET_CONNECTION_RCVBUF, httpMinNetConnectionRcvBuf);
                // deprecated
                this.httpMinRecvBufferSize = getIntSize(properties, env, PropertyKey.HTTP_MIN_RECEIVE_BUFFER_SIZE, 1024);
                this.httpMinRecvBufferSize = getIntSize(properties, env, PropertyKey.HTTP_MIN_RECV_BUFFER_SIZE, httpMinRecvBufferSize);
                this.httpMinNetConnectionHint = getBoolean(properties, env, PropertyKey.HTTP_MIN_NET_CONNECTION_HINT, false);
            }

            int requestHeaderBufferSize = getIntSize(properties, env, PropertyKey.HTTP_REQUEST_HEADER_BUFFER_SIZE, 32 * 2014);
            this.httpServerEnabled = getBoolean(properties, env, PropertyKey.HTTP_ENABLED, true);
            final int forceSendFragmentationChunkSize = getInt(properties, env, PropertyKey.DEBUG_FORCE_SEND_FRAGMENTATION_CHUNK_SIZE, Integer.MAX_VALUE);
            final int forceRecvFragmentationChunkSize = getInt(properties, env, PropertyKey.DEBUG_FORCE_RECV_FRAGMENTATION_CHUNK_SIZE, Integer.MAX_VALUE);
            this.httpWorkerCount = getInt(properties, env, PropertyKey.HTTP_WORKER_COUNT, 0);
            cpuUsed += this.httpWorkerCount;
            this.httpWorkerAffinity = getAffinity(properties, env, PropertyKey.HTTP_WORKER_AFFINITY, httpWorkerCount);
            this.httpWorkerHaltOnError = getBoolean(properties, env, PropertyKey.HTTP_WORKER_HALT_ON_ERROR, false);
            this.httpWorkerYieldThreshold = getLong(properties, env, PropertyKey.HTTP_WORKER_YIELD_THRESHOLD, 10);
            this.httpWorkerNapThreshold = getLong(properties, env, PropertyKey.HTTP_WORKER_NAP_THRESHOLD, 7_000);
            this.httpWorkerSleepThreshold = getLong(properties, env, PropertyKey.HTTP_WORKER_SLEEP_THRESHOLD, 10_000);
            this.httpWorkerSleepTimeout = getMillis(properties, env, PropertyKey.HTTP_WORKER_SLEEP_TIMEOUT, 10);

            this.httpSettingsReadOnly = getBoolean(properties, env, PropertyKey.HTTP_SETTINGS_READONLY, false);

            // context paths
            this.httpContextWebConsole = stripTrailingSlash(getString(properties, env, PropertyKey.HTTP_CONTEXT_WEB_CONSOLE, "/"));
            getUrls(properties, env, PropertyKey.HTTP_CONTEXT_ILP, this.httpContextPathILP, "/write", "/api/v2/write");
            getUrls(properties, env, PropertyKey.HTTP_CONTEXT_ILP_PING, this.httpContextPathILPPing, "/ping");
            getUrls(properties, env, PropertyKey.HTTP_CONTEXT_IMPORT, this.httpContextPathImport, httpContextWebConsole + "/imp");
            getUrls(properties, env, PropertyKey.HTTP_CONTEXT_EXPORT, this.httpContextPathExport, httpContextWebConsole + "/exp");
            getUrls(properties, env, PropertyKey.HTTP_CONTEXT_SETTINGS, this.httpContextPathSettings, httpContextWebConsole + "/settings");
            getUrls(properties, env, PropertyKey.HTTP_CONTEXT_TABLE_STATUS, this.httpContextPathTableStatus, httpContextWebConsole + "/chk");
            getUrls(properties, env, PropertyKey.HTTP_CONTEXT_EXECUTE, this.httpContextPathExec, httpContextWebConsole + "/exec");
            getUrls(properties, env, PropertyKey.HTTP_CONTEXT_WARNINGS, this.httpContextPathWarnings, httpContextWebConsole + "/warnings");

            // If any REST services that the Web Console depends on are overridden,
            // ensure the required context paths remain available,
            // so that customization does not break the Web Console.

            // The following paths need to be added for the Web Console to work properly. This
            // deals with the cases where the context path was overridden by the user. Adding duplicate
            // paths is ok because duplicates are squashed by the HTTP server.
            // 1. import, to support CSV import UI
            // 2. export, to support CSV export UI
            // 3. settings, a union of selected config properties and preferences,
            //     the Web Console loads it on startup, the preferences part can be updated via POST/PUT
            // 4. table status, to support CSV import UI
            // 5. JSON query execution, e.g. exec
            // 6. warnings, that displays warnings in the table view

            // we use defaults, because this is what the Web Console expects
            httpContextPathImport.add(httpContextWebConsole + "/imp");
            httpContextPathExport.add(httpContextWebConsole + "/exp");
            httpContextPathSettings.add(httpContextWebConsole + "/settings");
            httpContextPathTableStatus.add(httpContextWebConsole + "/chk");
            httpContextPathExec.add(httpContextWebConsole + "/exec");
            httpContextPathWarnings.add(httpContextWebConsole + "/warnings");

            // read the redirect map
            this.redirectMap = new Utf8SequenceObjHashMap<>();
            int redirectCount = getInt(properties, env, PropertyKey.HTTP_REDIRECT_COUNT, 0);
            if (redirectCount > 0) {
                // read the redirect map
                for (int i = 0; i < redirectCount; i++) {
                    // all redirect values must be read to reconcile with the count
                    final RedirectPropertyKey key = new RedirectPropertyKey(i + 1);
                    String redirectConfig = getString(properties, env, key, null);
                    if (redirectConfig != null) {
                        String[] parts = redirectConfig.split("->");
                        if (parts.length == 2) {
                            String from = parts[0].trim();
                            String to = parts[1].trim();
                            if (!from.isEmpty() && !to.isEmpty()) {
                                redirectMap.put(new Utf8String(from), new Utf8String(to));
                            }
                        } else {
                            throw new ServerConfigurationException("could not parse redirect value [key=" + key.getPropertyPath() + ", value=" + redirectConfig + ']');
                        }
                    } else {
                        throw new ServerConfigurationException("undefined redirect value [" + key.getPropertyPath() + "]");
                    }
                }
            }
            // also add web console redirect for custom context
            Utf8String redirectTarget = new Utf8String(httpContextWebConsole + "/index.html");
            redirectMap.put(new Utf8String(httpContextWebConsole), redirectTarget);
            redirectMap.put(new Utf8String(httpContextWebConsole + "/"), redirectTarget);

            String httpVersion = getString(properties, env, PropertyKey.HTTP_VERSION, "HTTP/1.1");
            if (!httpVersion.endsWith(" ")) {
                httpVersion += ' ';
            }
            this.httpFrozenClock = getBoolean(properties, env, PropertyKey.HTTP_FROZEN_CLOCK, false);
            int httpForceSendFragmentationChunkSize = getInt(properties, env, PropertyKey.DEBUG_HTTP_FORCE_SEND_FRAGMENTATION_CHUNK_SIZE, forceSendFragmentationChunkSize);
            int httpForceRecvFragmentationChunkSize = getInt(properties, env, PropertyKey.DEBUG_HTTP_FORCE_RECV_FRAGMENTATION_CHUNK_SIZE, forceRecvFragmentationChunkSize);

            int connectionStringPoolCapacity = getInt(properties, env, PropertyKey.HTTP_CONNECTION_STRING_POOL_CAPACITY, 128);
            int connectionPoolInitialCapacity = getInt(properties, env, PropertyKey.HTTP_CONNECTION_POOL_INITIAL_CAPACITY, 4);
            int multipartHeaderBufferSize = getIntSize(properties, env, PropertyKey.HTTP_MULTIPART_HEADER_BUFFER_SIZE, 512);
            long multipartIdleSpinCount = getLong(properties, env, PropertyKey.HTTP_MULTIPART_IDLE_SPIN_COUNT, 10_000);
            boolean httpAllowDeflateBeforeSend = getBoolean(properties, env, PropertyKey.HTTP_ALLOW_DEFLATE_BEFORE_SEND, false);
            boolean httpServerKeepAlive = getBoolean(properties, env, PropertyKey.HTTP_SERVER_KEEP_ALIVE, true);
            boolean httpServerCookiesEnabled = getBoolean(properties, env, PropertyKey.HTTP_SERVER_KEEP_ALIVE, true);
            boolean httpReadOnlySecurityContext = getBoolean(properties, env, PropertyKey.HTTP_SECURITY_READONLY, false);

            // maintain deprecated property name for the time being
            this.httpNetConnectionLimit = getInt(properties, env, PropertyKey.HTTP_NET_ACTIVE_CONNECTION_LIMIT, 256);
            this.httpNetConnectionLimit = getInt(properties, env, PropertyKey.HTTP_NET_CONNECTION_LIMIT, httpNetConnectionLimit);

            int httpJsonQueryConnectionLimit = getInt(properties, env, PropertyKey.HTTP_JSON_QUERY_CONNECTION_LIMIT, -1);
            int httpIlpConnectionLimit = getInt(properties, env, PropertyKey.HTTP_ILP_CONNECTION_LIMIT, -1);
            validateHttpConnectionLimits(httpJsonQueryConnectionLimit, httpIlpConnectionLimit, httpNetConnectionLimit);

            httpContextConfiguration = new PropHttpContextConfiguration(
                    connectionPoolInitialCapacity,
                    connectionStringPoolCapacity,
                    this,
                    httpAllowDeflateBeforeSend,
                    httpForceRecvFragmentationChunkSize,
                    httpForceSendFragmentationChunkSize,
                    httpFrozenClock,
                    httpReadOnlySecurityContext,
                    httpServerCookiesEnabled,
                    httpServerKeepAlive,
                    httpVersion,
                    isReadOnlyInstance,
                    multipartHeaderBufferSize,
                    multipartIdleSpinCount,
                    requestHeaderBufferSize,
                    httpJsonQueryConnectionLimit,
                    httpIlpConnectionLimit
            );

            // Use a separate configuration for min server. It does not make sense for the min server to grow the buffer sizes together with the main http server
            int minHttpConnectionStringPoolCapacity = getInt(properties, env, PropertyKey.HTTP_MIN_CONNECTION_STRING_POOL_CAPACITY, 2);
            int minHttpConnectionPoolInitialCapacity = getInt(properties, env, PropertyKey.HTTP_MIN_CONNECTION_POOL_INITIAL_CAPACITY, 2);
            int minHttpMultipartHeaderBufferSize = getIntSize(properties, env, PropertyKey.HTTP_MIN_MULTIPART_HEADER_BUFFER_SIZE, 512);
            long minHttpMultipartIdleSpinCount = getLong(properties, env, PropertyKey.HTTP_MIN_MULTIPART_IDLE_SPIN_COUNT, 0);
            boolean minHttpAllowDeflateBeforeSend = getBoolean(properties, env, PropertyKey.HTTP_MIN_ALLOW_DEFLATE_BEFORE_SEND, false);
            boolean minHttpMinServerKeepAlive = getBoolean(properties, env, PropertyKey.HTTP_MIN_SERVER_KEEP_ALIVE, true);
            boolean minHttpServerCookiesEnabled = getBoolean(properties, env, PropertyKey.HTTP_MIN_SERVER_KEEP_ALIVE, true);
            int httpMinRequestHeaderBufferSize = getIntSize(properties, env, PropertyKey.HTTP_MIN_REQUEST_HEADER_BUFFER_SIZE, 4096);

            httpMinContextConfiguration = new PropHttpContextConfiguration(
                    minHttpConnectionStringPoolCapacity,
                    minHttpConnectionPoolInitialCapacity,
                    this,
                    minHttpAllowDeflateBeforeSend,
                    httpForceRecvFragmentationChunkSize,
                    httpForceSendFragmentationChunkSize,
                    httpFrozenClock,
                    true,
                    minHttpServerCookiesEnabled,
                    minHttpMinServerKeepAlive,
                    httpVersion,
                    isReadOnlyInstance,
                    minHttpMultipartHeaderBufferSize,
                    minHttpMultipartIdleSpinCount,
                    httpMinRequestHeaderBufferSize
            );

            int keepAliveTimeout = getInt(properties, env, PropertyKey.HTTP_KEEP_ALIVE_TIMEOUT, 5);
            int keepAliveMax = getInt(properties, env, PropertyKey.HTTP_KEEP_ALIVE_MAX, 10_000);

            if (keepAliveTimeout > 0 && keepAliveMax > 0) {
                this.keepAliveHeader = "Keep-Alive: timeout=" + keepAliveTimeout + ", max=" + keepAliveMax + Misc.EOL;
            } else {
                this.keepAliveHeader = null;
            }

            final String publicDirectory = getString(properties, env, PropertyKey.HTTP_STATIC_PUBLIC_DIRECTORY, "public");
            // translate public directory into an absolute path
            // this will generate some garbage, but this is ok - we're just doing this once on startup
            if (new File(publicDirectory).isAbsolute()) {
                this.publicDirectory = publicDirectory;
            } else {
                this.publicDirectory = new File(installRoot, publicDirectory).getAbsolutePath();
            }

            this.defaultSeqPartTxnCount = getInt(properties, env, PropertyKey.CAIRO_DEFAULT_SEQ_PART_TXN_COUNT, 0);
            this.httpNetConnectionHint = getBoolean(properties, env, PropertyKey.HTTP_NET_CONNECTION_HINT, false);
            // deprecated
            this.httpNetConnectionTimeout = getMillis(properties, env, PropertyKey.HTTP_NET_IDLE_CONNECTION_TIMEOUT, 5 * 60 * 1000L);
            this.httpNetConnectionTimeout = getMillis(properties, env, PropertyKey.HTTP_NET_CONNECTION_TIMEOUT, this.httpNetConnectionTimeout);

            // deprecated
            this.httpNetConnectionQueueTimeout = getMillis(properties, env, PropertyKey.HTTP_NET_QUEUED_CONNECTION_TIMEOUT, 5 * 1000L);
            this.httpNetConnectionQueueTimeout = getMillis(properties, env, PropertyKey.HTTP_NET_CONNECTION_QUEUE_TIMEOUT, this.httpNetConnectionQueueTimeout);

            // deprecated
            this.httpNetConnectionSndBuf = getIntSize(properties, env, PropertyKey.HTTP_NET_SND_BUF_SIZE, -1);
            this.httpNetConnectionSndBuf = getIntSize(properties, env, PropertyKey.HTTP_NET_CONNECTION_SNDBUF, httpNetConnectionSndBuf);
            this.httpSendBufferSize = getIntSize(properties, env, PropertyKey.HTTP_SEND_BUFFER_SIZE, 2 * Numbers.SIZE_1MB);

            // deprecated
            this.httpNetConnectionRcvBuf = getIntSize(properties, env, PropertyKey.HTTP_NET_RCV_BUF_SIZE, -1);
            this.httpNetConnectionRcvBuf = getIntSize(properties, env, PropertyKey.HTTP_NET_CONNECTION_RCVBUF, httpNetConnectionRcvBuf);
            this.httpRecvBufferSize = getIntSize(properties, env, PropertyKey.HTTP_RECEIVE_BUFFER_SIZE, 2 * Numbers.SIZE_1MB);
            this.httpRecvBufferSize = getIntSize(properties, env, PropertyKey.HTTP_RECV_BUFFER_SIZE, httpRecvBufferSize);
            this.httpRecvMaxBufferSize = getLongSize(properties, env, PropertyKey.LINE_HTTP_MAX_RECV_BUFFER_SIZE, Numbers.SIZE_1GB);

            this.dateAdapterPoolCapacity = getInt(properties, env, PropertyKey.HTTP_TEXT_DATE_ADAPTER_POOL_CAPACITY, 16);
            this.jsonCacheLimit = getIntSize(properties, env, PropertyKey.HTTP_TEXT_JSON_CACHE_LIMIT, 16384);
            this.jsonCacheSize = getIntSize(properties, env, PropertyKey.HTTP_TEXT_JSON_CACHE_SIZE, 8192);
            this.maxRequiredDelimiterStdDev = getDouble(properties, env, PropertyKey.HTTP_TEXT_MAX_REQUIRED_DELIMITER_STDDEV, "0.1222");
            this.maxRequiredLineLengthStdDev = getDouble(properties, env, PropertyKey.HTTP_TEXT_MAX_REQUIRED_LINE_LENGTH_STDDEV, "0.8");
            this.metadataStringPoolCapacity = getInt(properties, env, PropertyKey.HTTP_TEXT_METADATA_STRING_POOL_CAPACITY, 128);

            this.rollBufferLimit = getIntSize(properties, env, PropertyKey.HTTP_TEXT_ROLL_BUFFER_LIMIT, 1024 * 4096);
            this.rollBufferSize = getIntSize(properties, env, PropertyKey.HTTP_TEXT_ROLL_BUFFER_SIZE, 1024);
            this.textAnalysisMaxLines = getInt(properties, env, PropertyKey.HTTP_TEXT_ANALYSIS_MAX_LINES, 1000);
            this.textLexerStringPoolCapacity = getInt(properties, env, PropertyKey.HTTP_TEXT_LEXER_STRING_POOL_CAPACITY, 64);
            this.timestampAdapterPoolCapacity = getInt(properties, env, PropertyKey.HTTP_TEXT_TIMESTAMP_ADAPTER_POOL_CAPACITY, 64);
            this.utf8SinkSize = getIntSize(properties, env, PropertyKey.HTTP_TEXT_UTF8_SINK_SIZE, 4096);

            this.httpPessimisticHealthCheckEnabled = getBoolean(properties, env, PropertyKey.HTTP_PESSIMISTIC_HEALTH_CHECK, false);
            final boolean httpHealthCheckAuthRequired = getBoolean(properties, env, PropertyKey.HTTP_HEALTH_CHECK_AUTHENTICATION_REQUIRED, true);
            this.httpHealthCheckAuthType = httpHealthCheckAuthRequired ? SecurityContext.AUTH_TYPE_CREDENTIALS : SecurityContext.AUTH_TYPE_NONE;
            this.maxHttpQueryResponseRowLimit = getLong(properties, env, PropertyKey.HTTP_SECURITY_MAX_RESPONSE_ROWS, Long.MAX_VALUE);
            this.interruptOnClosedConnection = getBoolean(properties, env, PropertyKey.HTTP_SECURITY_INTERRUPT_ON_CLOSED_CONNECTION, true);
            this.httpUsername = getString(properties, env, PropertyKey.HTTP_USER, "");
            this.httpPassword = getString(properties, env, PropertyKey.HTTP_PASSWORD, "");
            if (!Chars.empty(httpUsername) && Chars.empty(httpPassword)) {
                throw new ServerConfigurationException("HTTP username is set but password is missing. " +
                        "Use the '" + PropertyKey.HTTP_PASSWORD.getPropertyPath() + "' configuration property to set a password. [user=" + httpUsername + "]");
            } else if (Chars.empty(httpUsername) && !Chars.empty(httpPassword)) {
                throw new ServerConfigurationException("HTTP password is set but username is missing. " +
                        "Use the '" + PropertyKey.HTTP_USER.getPropertyPath() + "' configuration property to set a username.");
            }

            if (loadAdditionalConfigurations && httpServerEnabled) {
                this.jsonQueryConnectionCheckFrequency = getInt(properties, env, PropertyKey.HTTP_JSON_QUERY_CONNECTION_CHECK_FREQUENCY, 1_000_000);
                String httpBindTo = getString(properties, env, PropertyKey.HTTP_BIND_TO, "0.0.0.0:9000");
                parseBindTo(properties, env, PropertyKey.HTTP_NET_BIND_TO, httpBindTo, (a, p) -> {
                    httpNetBindIPv4Address = a;
                    httpNetBindPort = p;
                });
                // load mime types
                path.of(new File(new File(installRoot, CONFIG_DIRECTORY), "mime.types").getAbsolutePath());
                this.mimeTypesCache = new MimeTypesCache(FilesFacadeImpl.INSTANCE, path.$());
            }

            this.maxRerunWaitCapMs = getMillis(properties, env, PropertyKey.HTTP_BUSY_RETRY_MAXIMUM_WAIT_BEFORE_RETRY, 1000);
            this.rerunExponentialWaitMultiplier = getDouble(properties, env, PropertyKey.HTTP_BUSY_RETRY_EXPONENTIAL_WAIT_MULTIPLIER, "2.0");
            this.rerunInitialWaitQueueSize = getIntSize(properties, env, PropertyKey.HTTP_BUSY_RETRY_INITIAL_WAIT_QUEUE_SIZE, 64);
            this.rerunMaxProcessingQueueSize = getIntSize(properties, env, PropertyKey.HTTP_BUSY_RETRY_MAX_PROCESSING_QUEUE_SIZE, 4096);

            this.circuitBreakerThrottle = getInt(properties, env, PropertyKey.CIRCUIT_BREAKER_THROTTLE, 2_000_000);
            // obsolete
            this.queryTimeout = (long) (getDouble(properties, env, PropertyKey.QUERY_TIMEOUT_SEC, "60") * Timestamps.SECOND_MILLIS);
            this.queryTimeout = getMillis(properties, env, PropertyKey.QUERY_TIMEOUT, this.queryTimeout);

            this.queryWithinLatestByOptimisationEnabled = getBoolean(properties, env, PropertyKey.QUERY_WITHIN_LATEST_BY_OPTIMISATION_ENABLED, false);
            this.netTestConnectionBufferSize = getInt(properties, env, PropertyKey.CIRCUIT_BREAKER_BUFFER_SIZE, 64);
            this.netTestConnectionBufferSize = getInt(properties, env, PropertyKey.NET_TEST_CONNECTION_BUFFER_SIZE, netTestConnectionBufferSize);

            this.pgEnabled = getBoolean(properties, env, PropertyKey.PG_ENABLED, true);
            if (pgEnabled) {
                this.pgForceSendFragmentationChunkSize = getInt(properties, env, PropertyKey.DEBUG_PG_FORCE_SEND_FRAGMENTATION_CHUNK_SIZE, forceSendFragmentationChunkSize);
                this.pgForceRecvFragmentationChunkSize = getInt(properties, env, PropertyKey.DEBUG_PG_FORCE_RECV_FRAGMENTATION_CHUNK_SIZE, forceRecvFragmentationChunkSize);

                // deprecated
                pgNetConnectionLimit = getInt(properties, env, PropertyKey.PG_NET_ACTIVE_CONNECTION_LIMIT, 64);
                pgNetConnectionLimit = getInt(properties, env, PropertyKey.PG_NET_CONNECTION_LIMIT, pgNetConnectionLimit);
                pgNetConnectionHint = getBoolean(properties, env, PropertyKey.PG_NET_CONNECTION_HINT, false);
                parseBindTo(properties, env, PropertyKey.PG_NET_BIND_TO, "0.0.0.0:8812", (a, p) -> {
                    pgNetBindIPv4Address = a;
                    pgNetBindPort = p;
                });

                // deprecated
                this.pgNetIdleConnectionTimeout = getMillis(properties, env, PropertyKey.PG_NET_IDLE_TIMEOUT, 300_000);
                this.pgNetIdleConnectionTimeout = getMillis(properties, env, PropertyKey.PG_NET_CONNECTION_TIMEOUT, this.pgNetIdleConnectionTimeout);
                this.pgNetConnectionQueueTimeout = getMillis(properties, env, PropertyKey.PG_NET_CONNECTION_QUEUE_TIMEOUT, 300_000);

                this.pgCharacterStoreCapacity = getInt(properties, env, PropertyKey.PG_CHARACTER_STORE_CAPACITY, 4096);
                this.pgBinaryParamsCapacity = getInt(properties, env, PropertyKey.PG_BINARY_PARAM_COUNT_CAPACITY, 2);
                this.pgCharacterStorePoolCapacity = getInt(properties, env, PropertyKey.PG_CHARACTER_STORE_POOL_CAPACITY, 64);
                this.pgConnectionPoolInitialCapacity = getInt(properties, env, PropertyKey.PG_CONNECTION_POOL_CAPACITY, 4);
                this.pgPassword = getString(properties, env, PropertyKey.PG_PASSWORD, "quest");
                this.pgUsername = getString(properties, env, PropertyKey.PG_USER, "admin");
                this.pgReadOnlyPassword = getString(properties, env, PropertyKey.PG_RO_PASSWORD, "quest");
                this.pgReadOnlyUsername = getString(properties, env, PropertyKey.PG_RO_USER, "user");
                this.pgReadOnlyUserEnabled = getBoolean(properties, env, PropertyKey.PG_RO_USER_ENABLED, false);
                this.pgReadOnlySecurityContext = getBoolean(properties, env, PropertyKey.PG_SECURITY_READONLY, false);
                this.pgMaxBlobSizeOnQuery = getIntSize(properties, env, PropertyKey.PG_MAX_BLOB_SIZE_ON_QUERY, 512 * 1024);

                // deprecated
                this.pgNetConnectionRcvBuf = getIntSize(properties, env, PropertyKey.PG_NET_RECV_BUF_SIZE, -1);
                this.pgNetConnectionRcvBuf = getIntSize(properties, env, PropertyKey.PG_NET_CONNECTION_RCVBUF, pgNetConnectionRcvBuf);
                this.pgRecvBufferSize = getIntSize(properties, env, PropertyKey.PG_RECV_BUFFER_SIZE, Numbers.SIZE_1MB);

                // deprecated
                this.pgNetConnectionSndBuf = getIntSize(properties, env, PropertyKey.PG_NET_SEND_BUF_SIZE, -1);
                this.pgNetConnectionSndBuf = getIntSize(properties, env, PropertyKey.PG_NET_CONNECTION_SNDBUF, pgNetConnectionSndBuf);
                this.pgSendBufferSize = getIntSize(properties, env, PropertyKey.PG_SEND_BUFFER_SIZE, Numbers.SIZE_1MB);

                final String dateLocale = getString(properties, env, PropertyKey.PG_DATE_LOCALE, "en");
                this.pgDefaultLocale = DateLocaleFactory.INSTANCE.getLocale(dateLocale);
                if (this.pgDefaultLocale == null) {
                    throw ServerConfigurationException.forInvalidKey(PropertyKey.PG_DATE_LOCALE.getPropertyPath(), dateLocale);
                }
                this.pgWorkerCount = getInt(properties, env, PropertyKey.PG_WORKER_COUNT, 0);
                cpuUsed += this.pgWorkerCount;
                this.pgWorkerAffinity = getAffinity(properties, env, PropertyKey.PG_WORKER_AFFINITY, pgWorkerCount);
                this.pgHaltOnError = getBoolean(properties, env, PropertyKey.PG_HALT_ON_ERROR, false);
                this.pgWorkerYieldThreshold = getLong(properties, env, PropertyKey.PG_WORKER_YIELD_THRESHOLD, 10);
                this.pgWorkerNapThreshold = getLong(properties, env, PropertyKey.PG_WORKER_NAP_THRESHOLD, 7_000);
                this.pgWorkerSleepThreshold = getLong(properties, env, PropertyKey.PG_WORKER_SLEEP_THRESHOLD, 10_000);
                this.pgDaemonPool = getBoolean(properties, env, PropertyKey.PG_DAEMON_POOL, true);
                this.pgInsertCacheEnabled = getBoolean(properties, env, PropertyKey.PG_INSERT_CACHE_ENABLED, true);
                this.pgInsertCacheBlockCount = getInt(properties, env, PropertyKey.PG_INSERT_CACHE_BLOCK_COUNT, 4);
                this.pgInsertCacheRowCount = getInt(properties, env, PropertyKey.PG_INSERT_CACHE_ROW_COUNT, 4);
                this.pgLegacyModeEnabled = getBoolean(properties, env, PropertyKey.PG_LEGACY_MODE_ENABLED, false);
                this.pgUpdateCacheEnabled = getBoolean(properties, env, PropertyKey.PG_UPDATE_CACHE_ENABLED, true);
                this.pgUpdateCacheBlockCount = getInt(properties, env, PropertyKey.PG_UPDATE_CACHE_BLOCK_COUNT, 4);
                this.pgUpdateCacheRowCount = getInt(properties, env, PropertyKey.PG_UPDATE_CACHE_ROW_COUNT, 4);
                this.pgNamedStatementCacheCapacity = getInt(properties, env, PropertyKey.PG_NAMED_STATEMENT_CACHE_CAPACITY, 32);
                this.pgNamesStatementPoolCapacity = getInt(properties, env, PropertyKey.PG_NAMED_STATEMENT_POOL_CAPACITY, 32);
                this.pgPendingWritersCacheCapacity = getInt(properties, env, PropertyKey.PG_PENDING_WRITERS_CACHE_CAPACITY, 16);
                this.pgNamedStatementLimit = getInt(properties, env, PropertyKey.PG_NAMED_STATEMENT_LIMIT, 10_000);
                this.pgPipelineCapacity = getInt(properties, env, PropertyKey.PG_PIPELINE_CAPACITY, 64);
            }

            this.walApplyWorkerCount = getInt(properties, env, PropertyKey.WAL_APPLY_WORKER_COUNT, cpuWalApplyWorkers);
            this.walApplyWorkerAffinity = getAffinity(properties, env, PropertyKey.WAL_APPLY_WORKER_AFFINITY, walApplyWorkerCount);
            this.walApplyWorkerHaltOnError = getBoolean(properties, env, PropertyKey.WAL_APPLY_WORKER_HALT_ON_ERROR, false);
            this.walApplyWorkerNapThreshold = getLong(properties, env, PropertyKey.WAL_APPLY_WORKER_NAP_THRESHOLD, 7_000);
            this.walApplyWorkerSleepThreshold = getLong(properties, env, PropertyKey.WAL_APPLY_WORKER_SLEEP_THRESHOLD, 10_000);
            this.walApplySleepTimeout = getMillis(properties, env, PropertyKey.WAL_APPLY_WORKER_SLEEP_TIMEOUT, 10);
            this.walApplyWorkerYieldThreshold = getLong(properties, env, PropertyKey.WAL_APPLY_WORKER_YIELD_THRESHOLD, 1000);

            // reuse wal-apply defaults for mat view workers
            this.matViewEnabled = getBoolean(properties, env, PropertyKey.CAIRO_MAT_VIEW_ENABLED, true);
            this.matViewMaxRefreshRetries = getInt(properties, env, PropertyKey.CAIRO_MAT_VIEW_MAX_REFRESH_RETRIES, 10);
            this.matViewRefreshOomRetryTimeout = getMillis(properties, env, PropertyKey.CAIRO_MAT_VIEW_REFRESH_OOM_RETRY_TIMEOUT, 200);
            this.matViewMinRefreshInterval = getMicros(properties, env, PropertyKey.CAIRO_MAT_VIEW_MIN_REFRESH_INTERVAL, Timestamps.MINUTE_MICROS);
            this.matViewRefreshWorkerCount = getInt(properties, env, PropertyKey.MAT_VIEW_REFRESH_WORKER_COUNT, cpuWalApplyWorkers);
            this.matViewRefreshWorkerAffinity = getAffinity(properties, env, PropertyKey.MAT_VIEW_REFRESH_WORKER_AFFINITY, matViewRefreshWorkerCount);
            this.matViewRefreshWorkerHaltOnError = getBoolean(properties, env, PropertyKey.MAT_VIEW_REFRESH_WORKER_HALT_ON_ERROR, false);
            this.matViewRefreshWorkerNapThreshold = getLong(properties, env, PropertyKey.MAT_VIEW_REFRESH_WORKER_NAP_THRESHOLD, 7_000);
            this.matViewRefreshWorkerSleepThreshold = getLong(properties, env, PropertyKey.MAT_VIEW_REFRESH_WORKER_SLEEP_THRESHOLD, 10_000);
            this.matViewRefreshSleepTimeout = getMillis(properties, env, PropertyKey.MAT_VIEW_REFRESH_WORKER_SLEEP_TIMEOUT, 10);
            this.matViewRefreshWorkerYieldThreshold = getLong(properties, env, PropertyKey.MAT_VIEW_REFRESH_WORKER_YIELD_THRESHOLD, 1000);

            this.commitMode = getCommitMode(properties, env, PropertyKey.CAIRO_COMMIT_MODE);
            this.createAsSelectRetryCount = getInt(properties, env, PropertyKey.CAIRO_CREATE_AS_SELECT_RETRY_COUNT, 5);
            this.defaultSymbolCacheFlag = getBoolean(properties, env, PropertyKey.CAIRO_DEFAULT_SYMBOL_CACHE_FLAG, true);
            this.defaultSymbolCapacity = getInt(properties, env, PropertyKey.CAIRO_DEFAULT_SYMBOL_CAPACITY, 256);
            this.fileOperationRetryCount = getInt(properties, env, PropertyKey.CAIRO_FILE_OPERATION_RETRY_COUNT, 30);
            this.idleCheckInterval = getMillis(properties, env, PropertyKey.CAIRO_IDLE_CHECK_INTERVAL, 5 * 60 * 1000L);
            this.idGenerateBatchStep = getInt(properties, env, PropertyKey.CAIRO_ID_GENERATE_STEP, 512);
            this.inactiveReaderMaxOpenPartitions = getInt(properties, env, PropertyKey.CAIRO_INACTIVE_READER_MAX_OPEN_PARTITIONS, 10000);
            this.inactiveReaderTTL = getMillis(properties, env, PropertyKey.CAIRO_INACTIVE_READER_TTL, 120_000);
            this.inactiveWriterTTL = getMillis(properties, env, PropertyKey.CAIRO_INACTIVE_WRITER_TTL, 600_000);
            this.inactiveWalWriterTTL = getMillis(properties, env, PropertyKey.CAIRO_WAL_INACTIVE_WRITER_TTL, 120_000);
            this.indexValueBlockSize = Numbers.ceilPow2(getIntSize(properties, env, PropertyKey.CAIRO_INDEX_VALUE_BLOCK_SIZE, 256));
            this.maxSwapFileCount = getInt(properties, env, PropertyKey.CAIRO_MAX_SWAP_FILE_COUNT, 30);
            this.parallelIndexThreshold = getInt(properties, env, PropertyKey.CAIRO_PARALLEL_INDEX_THRESHOLD, 100000);
            this.readerPoolMaxSegments = getInt(properties, env, PropertyKey.CAIRO_READER_POOL_MAX_SEGMENTS, 10);
            this.walWriterPoolMaxSegments = getInt(properties, env, PropertyKey.CAIRO_WAL_WRITER_POOL_MAX_SEGMENTS, 10);
            this.spinLockTimeout = getMillis(properties, env, PropertyKey.CAIRO_SPIN_LOCK_TIMEOUT, 1_000);
            this.sqlCharacterStoreCapacity = getInt(properties, env, PropertyKey.CAIRO_CHARACTER_STORE_CAPACITY, 1024);
            this.sqlCharacterStoreSequencePoolCapacity = getInt(properties, env, PropertyKey.CAIRO_CHARACTER_STORE_SEQUENCE_POOL_CAPACITY, 64);
            this.sqlColumnPoolCapacity = getInt(properties, env, PropertyKey.CAIRO_COLUMN_POOL_CAPACITY, 4096);
            this.sqlExpressionPoolCapacity = getInt(properties, env, PropertyKey.CAIRO_EXPRESSION_POOL_CAPACITY, 8192);
            this.sqlFastMapLoadFactor = getDouble(properties, env, PropertyKey.CAIRO_FAST_MAP_LOAD_FACTOR, "0.7");
            this.sqlJoinContextPoolCapacity = getInt(properties, env, PropertyKey.CAIRO_SQL_JOIN_CONTEXT_POOL_CAPACITY, 64);
            this.sqlLexerPoolCapacity = getInt(properties, env, PropertyKey.CAIRO_LEXER_POOL_CAPACITY, 2048);
            this.sqlSmallMapKeyCapacity = getInt(properties, env, PropertyKey.CAIRO_SQL_SMALL_MAP_KEY_CAPACITY, 32);
            this.sqlSmallMapPageSize = getLongSize(properties, env, PropertyKey.CAIRO_SQL_SMALL_MAP_PAGE_SIZE, 32 * 1024);
            this.sqlUnorderedMapMaxEntrySize = getInt(properties, env, PropertyKey.CAIRO_SQL_UNORDERED_MAP_MAX_ENTRY_SIZE, 32);
            this.sqlMapMaxPages = getIntSize(properties, env, PropertyKey.CAIRO_SQL_MAP_MAX_PAGES, Integer.MAX_VALUE);
            this.sqlMapMaxResizes = getIntSize(properties, env, PropertyKey.CAIRO_SQL_MAP_MAX_RESIZES, Integer.MAX_VALUE);
            this.sqlExplainModelPoolCapacity = getInt(properties, env, PropertyKey.CAIRO_SQL_EXPLAIN_MODEL_POOL_CAPACITY, 32);
            this.sqlModelPoolCapacity = getInt(properties, env, PropertyKey.CAIRO_MODEL_POOL_CAPACITY, 1024);
            this.sqlMaxNegativeLimit = getInt(properties, env, PropertyKey.CAIRO_SQL_MAX_NEGATIVE_LIMIT, 10_000);
            this.sqlSortKeyPageSize = getLongSize(properties, env, PropertyKey.CAIRO_SQL_SORT_KEY_PAGE_SIZE, 128 * 1024);
            this.sqlSortKeyMaxPages = getIntSize(properties, env, PropertyKey.CAIRO_SQL_SORT_KEY_MAX_PAGES, Integer.MAX_VALUE);
            this.sqlSortLightValuePageSize = getLongSize(properties, env, PropertyKey.CAIRO_SQL_SORT_LIGHT_VALUE_PAGE_SIZE, 128 * 1024);
            this.sqlSortLightValueMaxPages = getIntSize(properties, env, PropertyKey.CAIRO_SQL_SORT_LIGHT_VALUE_MAX_PAGES, Integer.MAX_VALUE);
            this.sqlHashJoinValuePageSize = getIntSize(properties, env, PropertyKey.CAIRO_SQL_HASH_JOIN_VALUE_PAGE_SIZE, 16777216);
            this.sqlHashJoinValueMaxPages = getIntSize(properties, env, PropertyKey.CAIRO_SQL_HASH_JOIN_VALUE_MAX_PAGES, Integer.MAX_VALUE);
            this.sqlLatestByRowCount = getInt(properties, env, PropertyKey.CAIRO_SQL_LATEST_BY_ROW_COUNT, 1000);
            this.sqlHashJoinLightValuePageSize = getIntSize(properties, env, PropertyKey.CAIRO_SQL_HASH_JOIN_LIGHT_VALUE_PAGE_SIZE, 128 * 1024);
            this.sqlHashJoinLightValueMaxPages = getIntSize(properties, env, PropertyKey.CAIRO_SQL_HASH_JOIN_LIGHT_VALUE_MAX_PAGES, Integer.MAX_VALUE);
            this.sqlAsOfJoinLookahead = getInt(properties, env, PropertyKey.CAIRO_SQL_ASOF_JOIN_LOOKAHEAD, 100);
            this.sqlAsOfJoinShortCircuitCacheCapacity = getInt(properties, env, PropertyKey.CAIRO_SQL_ASOF_JOIN_SHORT_CIRCUIT_CACHE_CAPACITY, 10_000_000);
            this.sqlAsOfJoinEvacuationThreshold = getInt(properties, env, PropertyKey.CAIRO_SQL_ASOF_JOIN_EVACUATION_THRESHOLD, 10_000_000);
            this.useFastAsOfJoin = getBoolean(properties, env, PropertyKey.CAIRO_SQL_ASOF_JOIN_FAST, true);
            this.sqlSortValuePageSize = getIntSize(properties, env, PropertyKey.CAIRO_SQL_SORT_VALUE_PAGE_SIZE, 16777216);
            this.sqlSortValueMaxPages = getIntSize(properties, env, PropertyKey.CAIRO_SQL_SORT_VALUE_MAX_PAGES, Integer.MAX_VALUE);
            this.workStealTimeoutNanos = getNanos(properties, env, PropertyKey.CAIRO_WORK_STEAL_TIMEOUT_NANOS, 10_000);
            this.parallelIndexingEnabled = getBoolean(properties, env, PropertyKey.CAIRO_PARALLEL_INDEXING_ENABLED, true);
            this.sqlJoinMetadataPageSize = getIntSize(properties, env, PropertyKey.CAIRO_SQL_JOIN_METADATA_PAGE_SIZE, 16384);
            this.sqlJoinMetadataMaxResizes = getIntSize(properties, env, PropertyKey.CAIRO_SQL_JOIN_METADATA_MAX_RESIZES, Integer.MAX_VALUE);
            int sqlWindowColumnPoolCapacity = getInt(properties, env, PropertyKey.CAIRO_SQL_ANALYTIC_COLUMN_POOL_CAPACITY, 64);
            this.sqlWindowColumnPoolCapacity = getInt(properties, env, PropertyKey.CAIRO_SQL_WINDOW_COLUMN_POOL_CAPACITY, sqlWindowColumnPoolCapacity);
            this.sqlCreateTableModelBatchSize = getLong(properties, env, PropertyKey.CAIRO_SQL_CREATE_TABLE_MODEL_BATCH_SIZE, 1_000_000);
            this.sqlCreateTableColumnModelPoolCapacity = getInt(properties, env, PropertyKey.CAIRO_SQL_CREATE_TABLE_COLUMN_MODEL_POOL_CAPACITY, 16);
            this.sqlRenameTableModelPoolCapacity = getInt(properties, env, PropertyKey.CAIRO_SQL_RENAME_TABLE_MODEL_POOL_CAPACITY, 16);
            this.sqlWithClauseModelPoolCapacity = getInt(properties, env, PropertyKey.CAIRO_SQL_WITH_CLAUSE_MODEL_POOL_CAPACITY, 128);
            this.sqlInsertModelPoolCapacity = getInt(properties, env, PropertyKey.CAIRO_SQL_INSERT_MODEL_POOL_CAPACITY, 64);
            this.sqlInsertModelBatchSize = getLong(properties, env, PropertyKey.CAIRO_SQL_INSERT_MODEL_BATCH_SIZE, 1_000_000);
            this.matViewInsertAsSelectBatchSize = getLong(properties, env, PropertyKey.CAIRO_MAT_VIEW_INSERT_AS_SELECT_BATCH_SIZE, sqlInsertModelBatchSize);
            this.matViewRowsPerQueryEstimate = getInt(properties, env, PropertyKey.CAIRO_MAT_VIEW_ROWS_PER_QUERY_ESTIMATE, 1_000_000);
            this.matViewMaxRefreshIntervals = getInt(properties, env, PropertyKey.CAIRO_MAT_VIEW_MAX_REFRESH_INTERVALS, 100);
            this.sqlCopyBufferSize = getIntSize(properties, env, PropertyKey.CAIRO_SQL_COPY_BUFFER_SIZE, 2 * Numbers.SIZE_1MB);
            this.columnPurgeQueueCapacity = getQueueCapacity(properties, env, PropertyKey.CAIRO_SQL_COLUMN_PURGE_QUEUE_CAPACITY, 128);
            this.columnPurgeTaskPoolCapacity = getIntSize(properties, env, PropertyKey.CAIRO_SQL_COLUMN_PURGE_TASK_POOL_CAPACITY, 256);
            this.columnPurgeRetryDelayLimit = getMicros(properties, env, PropertyKey.CAIRO_SQL_COLUMN_PURGE_RETRY_DELAY_LIMIT, 60_000_000L);
            this.columnPurgeRetryDelay = getMicros(properties, env, PropertyKey.CAIRO_SQL_COLUMN_PURGE_RETRY_DELAY, 10_000);
            this.columnPurgeRetryDelayMultiplier = getDouble(properties, env, PropertyKey.CAIRO_SQL_COLUMN_PURGE_RETRY_DELAY_MULTIPLIER, "10.0");
            this.systemTableNamePrefix = getString(properties, env, PropertyKey.CAIRO_SQL_SYSTEM_TABLE_PREFIX, "sys.");
            this.sqlMaxArrayElementCount = getInt(properties, env, PropertyKey.CAIRO_SQL_MAX_ARRAY_ELEMENT_COUNT, 10_000_000);
            this.preferencesStringPoolCapacity = getInt(properties, env, PropertyKey.CAIRO_PREFERENCES_STRING_POOL_CAPACITY, 64);

            this.writerDataIndexKeyAppendPageSize = Files.ceilPageSize(getLongSize(properties, env, PropertyKey.CAIRO_WRITER_DATA_INDEX_KEY_APPEND_PAGE_SIZE, 512 * 1024));
            this.writerDataIndexValueAppendPageSize = Files.ceilPageSize(getLongSize(properties, env, PropertyKey.CAIRO_WRITER_DATA_INDEX_VALUE_APPEND_PAGE_SIZE, 16 * Numbers.SIZE_1MB));
            this.writerDataAppendPageSize = Files.ceilPageSize(getLongSize(properties, env, PropertyKey.CAIRO_WRITER_DATA_APPEND_PAGE_SIZE, 16 * Numbers.SIZE_1MB));
            this.systemWriterDataAppendPageSize = Files.ceilPageSize(getLongSize(properties, env, PropertyKey.CAIRO_SYSTEM_WRITER_DATA_APPEND_PAGE_SIZE, 256 * 1024));
            this.writerMiscAppendPageSize = Files.ceilPageSize(getLongSize(properties, env, PropertyKey.CAIRO_WRITER_MISC_APPEND_PAGE_SIZE, Files.PAGE_SIZE));

            this.sqlSampleByIndexSearchPageSize = getIntSize(properties, env, PropertyKey.CAIRO_SQL_SAMPLEBY_PAGE_SIZE, 0);
            this.sqlSampleByDefaultAlignment = getBoolean(properties, env, PropertyKey.CAIRO_SQL_SAMPLEBY_DEFAULT_ALIGNMENT_CALENDAR, true);
            this.sqlGroupByMapCapacity = getInt(properties, env, PropertyKey.CAIRO_SQL_GROUPBY_MAP_CAPACITY, 1024);
            this.sqlGroupByAllocatorChunkSize = getLongSize(properties, env, PropertyKey.CAIRO_SQL_GROUPBY_ALLOCATOR_DEFAULT_CHUNK_SIZE, 128 * 1024);
            this.sqlGroupByAllocatorMaxChunkSize = getLongSize(properties, env, PropertyKey.CAIRO_SQL_GROUPBY_ALLOCATOR_MAX_CHUNK_SIZE, 4 * Numbers.SIZE_1GB);
            this.sqlGroupByPoolCapacity = getInt(properties, env, PropertyKey.CAIRO_SQL_GROUPBY_POOL_CAPACITY, 1024);
            this.sqlMaxSymbolNotEqualsCount = getInt(properties, env, PropertyKey.CAIRO_SQL_MAX_SYMBOL_NOT_EQUALS_COUNT, 100);
            this.sqlBindVariablePoolSize = getInt(properties, env, PropertyKey.CAIRO_SQL_BIND_VARIABLE_POOL_SIZE, 8);
            this.sqlQueryRegistryPoolSize = getInt(properties, env, PropertyKey.CAIRO_SQL_QUERY_REGISTRY_POOL_SIZE, 32);
            this.sqlCountDistinctCapacity = getInt(properties, env, PropertyKey.CAIRO_SQL_COUNT_DISTINCT_CAPACITY, 3);
            this.sqlCountDistinctLoadFactor = getDouble(properties, env, PropertyKey.CAIRO_SQL_COUNT_DISTINCT_LOAD_FACTOR, "0.75");
            final String sqlCopyFormatsFile = getString(properties, env, PropertyKey.CAIRO_SQL_COPY_FORMATS_FILE, "/text_loader.json");
            final String dateLocale = getString(properties, env, PropertyKey.CAIRO_DATE_LOCALE, "en");
            this.locale = DateLocaleFactory.INSTANCE.getLocale(dateLocale);
            if (this.locale == null) {
                throw ServerConfigurationException.forInvalidKey(PropertyKey.CAIRO_DATE_LOCALE.getPropertyPath(), dateLocale);
            }
            this.sqlDistinctTimestampKeyCapacity = getInt(properties, env, PropertyKey.CAIRO_SQL_DISTINCT_TIMESTAMP_KEY_CAPACITY, 512);
            this.sqlDistinctTimestampLoadFactor = getDouble(properties, env, PropertyKey.CAIRO_SQL_DISTINCT_TIMESTAMP_LOAD_FACTOR, "0.5");
            this.sqlPageFrameMinRows = getInt(properties, env, PropertyKey.CAIRO_SQL_PAGE_FRAME_MIN_ROWS, 100_000);
            this.sqlPageFrameMaxRows = getInt(properties, env, PropertyKey.CAIRO_SQL_PAGE_FRAME_MAX_ROWS, 1_000_000);

            this.sqlJitMode = getSqlJitMode(properties, env);
            this.sqlJitIRMemoryPageSize = getIntSize(properties, env, PropertyKey.CAIRO_SQL_JIT_IR_MEMORY_PAGE_SIZE, 8 * 1024);
            this.sqlJitIRMemoryMaxPages = getInt(properties, env, PropertyKey.CAIRO_SQL_JIT_IR_MEMORY_MAX_PAGES, 8);
            this.sqlJitBindVarsMemoryPageSize = getIntSize(properties, env, PropertyKey.CAIRO_SQL_JIT_BIND_VARS_MEMORY_PAGE_SIZE, 4 * 1024);
            this.sqlJitBindVarsMemoryMaxPages = getInt(properties, env, PropertyKey.CAIRO_SQL_JIT_BIND_VARS_MEMORY_MAX_PAGES, 8);
            this.sqlJitPageAddressCacheThreshold = getIntSize(properties, env, PropertyKey.CAIRO_SQL_JIT_PAGE_ADDRESS_CACHE_THRESHOLD, 1024 * 1024);
            this.sqlJitDebugEnabled = getBoolean(properties, env, PropertyKey.CAIRO_SQL_JIT_DEBUG_ENABLED, false);
            this.maxSqlRecompileAttempts = getInt(properties, env, PropertyKey.CAIRO_SQL_MAX_RECOMPILE_ATTEMPTS, 10);

            String value = getString(properties, env, PropertyKey.CAIRO_WRITER_FO_OPTS, "o_none");
            long lopts = CairoConfiguration.O_NONE;
            String[] opts = value.split("\\|");
            for (String opt : opts) {
                int index = WRITE_FO_OPTS.keyIndex(opt.trim());
                if (index < 0) {
                    lopts |= WRITE_FO_OPTS.valueAt(index);
                }
            }
            this.writerFileOpenOpts = lopts;

            this.writerMixedIOEnabled = getBoolean(properties, env, PropertyKey.DEBUG_CAIRO_ALLOW_MIXED_IO, ff.allowMixedIO(this.dbRoot));

            this.inputFormatConfiguration = new InputFormatConfiguration(
                    new DateFormatFactory(),
                    DateLocaleFactory.INSTANCE,
                    new MicrosFormatFactory(),
                    this.locale
            );

            try (JsonLexer lexer = new JsonLexer(1024, 1024)) {
                inputFormatConfiguration.parseConfiguration(PropServerConfiguration.class, lexer, confRoot, sqlCopyFormatsFile);
            }

            String cairoSQLCopyIdSupplier = getString(properties, env, PropertyKey.CAIRO_SQL_COPY_ID_SUPPLIER, "random");
            this.cairoSQLCopyIdSupplier = Chars.equalsLowerCaseAscii(cairoSQLCopyIdSupplier, "sequential") ? 1 : 0;

            this.cairoSqlCopyMaxIndexChunkSize = getLongSize(properties, env, PropertyKey.CAIRO_SQL_COPY_MAX_INDEX_CHUNK_SIZE, 100 * Numbers.SIZE_1MB);
            this.cairoSqlCopyMaxIndexChunkSize -= (cairoSqlCopyMaxIndexChunkSize % CsvFileIndexer.INDEX_ENTRY_SIZE);
            if (this.cairoSqlCopyMaxIndexChunkSize < 16) {
                throw new ServerConfigurationException("invalid configuration value [key=" + PropertyKey.CAIRO_SQL_COPY_MAX_INDEX_CHUNK_SIZE.getPropertyPath() +
                        ", description=max import chunk size can't be smaller than 16]");
            }
            this.cairoSqlCopyQueueCapacity = Numbers.ceilPow2(getInt(properties, env, PropertyKey.CAIRO_SQL_COPY_QUEUE_CAPACITY, 32));
            this.cairoSqlCopyLogRetentionDays = getInt(properties, env, PropertyKey.CAIRO_SQL_COPY_LOG_RETENTION_DAYS, 3);
            this.o3MinLagUs = getMicros(properties, env, PropertyKey.CAIRO_O3_MIN_LAG, 1_000) * 1_000L;

            this.backupRoot = getString(properties, env, PropertyKey.CAIRO_SQL_BACKUP_ROOT, null);
            this.backupDirTimestampFormat = getTimestampFormat(properties, env);
            this.backupTempDirName = getString(properties, env, PropertyKey.CAIRO_SQL_BACKUP_DIR_TMP_NAME, "tmp");
            this.backupMkdirMode = getInt(properties, env, PropertyKey.CAIRO_SQL_BACKUP_MKDIR_MODE, 509);
            this.detachedMkdirMode = getInt(properties, env, PropertyKey.CAIRO_DETACHED_MKDIR_MODE, 509);
            this.columnIndexerQueueCapacity = getQueueCapacity(properties, env, PropertyKey.CAIRO_COLUMN_INDEXER_QUEUE_CAPACITY, 64);
            this.vectorAggregateQueueCapacity = getQueueCapacity(properties, env, PropertyKey.CAIRO_VECTOR_AGGREGATE_QUEUE_CAPACITY, 128);
            this.o3CallbackQueueCapacity = getQueueCapacity(properties, env, PropertyKey.CAIRO_O3_CALLBACK_QUEUE_CAPACITY, 128);
            this.o3PartitionQueueCapacity = getQueueCapacity(properties, env, PropertyKey.CAIRO_O3_PARTITION_QUEUE_CAPACITY, 128);
            this.o3OpenColumnQueueCapacity = getQueueCapacity(properties, env, PropertyKey.CAIRO_O3_OPEN_COLUMN_QUEUE_CAPACITY, 128);
            this.o3CopyQueueCapacity = getQueueCapacity(properties, env, PropertyKey.CAIRO_O3_COPY_QUEUE_CAPACITY, 128);
            this.o3LagCalculationWindowsSize = getIntSize(properties, env, PropertyKey.CAIRO_O3_LAG_CALCULATION_WINDOW_SIZE, 4);
            this.o3PurgeDiscoveryQueueCapacity = Numbers.ceilPow2(getInt(properties, env, PropertyKey.CAIRO_O3_PURGE_DISCOVERY_QUEUE_CAPACITY, 128));
            int debugO3MemSize = getInt(properties, env, PropertyKey.DEBUG_CAIRO_O3_COLUMN_MEMORY_SIZE, 0);
            if (debugO3MemSize != 0) {
                this.o3ColumnMemorySize = debugO3MemSize;
            } else {
                this.o3ColumnMemorySize = (int) Files.ceilPageSize(getIntSize(properties, env, PropertyKey.CAIRO_O3_COLUMN_MEMORY_SIZE, 8 * Numbers.SIZE_1MB));
            }
            this.systemO3ColumnMemorySize = (int) Files.ceilPageSize(getIntSize(properties, env, PropertyKey.CAIRO_SYSTEM_O3_COLUMN_MEMORY_SIZE, 256 * 1024));
            this.maxUncommittedRows = getInt(properties, env, PropertyKey.CAIRO_MAX_UNCOMMITTED_ROWS, 500_000);

            long o3MaxLagMs = getMillis(properties, env, PropertyKey.CAIRO_COMMIT_LAG, 10 * Dates.MINUTE_MILLIS);
            this.o3MaxLagUs = getMillis(properties, env, PropertyKey.CAIRO_O3_MAX_LAG, o3MaxLagMs) * 1_000;

            this.o3QuickSortEnabled = getBoolean(properties, env, PropertyKey.CAIRO_O3_QUICKSORT_ENABLED, false);
            this.rndFunctionMemoryPageSize = Numbers.ceilPow2(getIntSize(properties, env, PropertyKey.CAIRO_RND_MEMORY_PAGE_SIZE, 8192));
            this.rndFunctionMemoryMaxPages = Numbers.ceilPow2(getInt(properties, env, PropertyKey.CAIRO_RND_MEMORY_MAX_PAGES, 128));
            this.sqlStrFunctionBufferMaxSize = Numbers.ceilPow2(getInt(properties, env, PropertyKey.CAIRO_SQL_STR_FUNCTION_BUFFER_MAX_SIZE, Numbers.SIZE_1MB));
            this.sqlWindowMaxRecursion = getInt(properties, env, PropertyKey.CAIRO_SQL_WINDOW_MAX_RECURSION, 128);
            int sqlWindowStorePageSize = Numbers.ceilPow2(getIntSize(properties, env, PropertyKey.CAIRO_SQL_ANALYTIC_STORE_PAGE_SIZE, Numbers.SIZE_1MB));
            this.sqlWindowStorePageSize = Numbers.ceilPow2(getIntSize(properties, env, PropertyKey.CAIRO_SQL_WINDOW_STORE_PAGE_SIZE, sqlWindowStorePageSize));
            int sqlWindowStoreMaxPages = getInt(properties, env, PropertyKey.CAIRO_SQL_ANALYTIC_STORE_MAX_PAGES, Integer.MAX_VALUE);
            this.sqlWindowStoreMaxPages = getInt(properties, env, PropertyKey.CAIRO_SQL_WINDOW_STORE_MAX_PAGES, sqlWindowStoreMaxPages);
            int sqlWindowRowIdPageSize = Numbers.ceilPow2(getIntSize(properties, env, PropertyKey.CAIRO_SQL_ANALYTIC_ROWID_PAGE_SIZE, 512 * 1024));
            this.sqlWindowRowIdPageSize = Numbers.ceilPow2(getIntSize(properties, env, PropertyKey.CAIRO_SQL_WINDOW_ROWID_PAGE_SIZE, sqlWindowRowIdPageSize));
            int sqlWindowRowIdMaxPages = getInt(properties, env, PropertyKey.CAIRO_SQL_ANALYTIC_ROWID_MAX_PAGES, Integer.MAX_VALUE);
            this.sqlWindowRowIdMaxPages = getInt(properties, env, PropertyKey.CAIRO_SQL_WINDOW_ROWID_MAX_PAGES, sqlWindowRowIdMaxPages);
            int sqlWindowTreeKeyPageSize = Numbers.ceilPow2(getIntSize(properties, env, PropertyKey.CAIRO_SQL_ANALYTIC_TREE_PAGE_SIZE, 512 * 1024));
            this.sqlWindowTreeKeyPageSize = Numbers.ceilPow2(getIntSize(properties, env, PropertyKey.CAIRO_SQL_WINDOW_TREE_PAGE_SIZE, sqlWindowTreeKeyPageSize));
            int sqlWindowTreeKeyMaxPages = getInt(properties, env, PropertyKey.CAIRO_SQL_ANALYTIC_TREE_MAX_PAGES, Integer.MAX_VALUE);
            this.sqlWindowTreeKeyMaxPages = getInt(properties, env, PropertyKey.CAIRO_SQL_WINDOW_TREE_MAX_PAGES, sqlWindowTreeKeyMaxPages);
            this.cairoSqlLegacyOperatorPrecedence = getBoolean(properties, env, PropertyKey.CAIRO_SQL_LEGACY_OPERATOR_PRECEDENCE, false);
            this.sqlWindowInitialRangeBufferSize = getInt(properties, env, PropertyKey.CAIRO_SQL_ANALYTIC_INITIAL_RANGE_BUFFER_SIZE, 32);
            this.sqlTxnScoreboardEntryCount = Numbers.ceilPow2(getInt(properties, env, PropertyKey.CAIRO_O3_TXN_SCOREBOARD_ENTRY_COUNT, 16384));
            this.latestByQueueCapacity = Numbers.ceilPow2(getInt(properties, env, PropertyKey.CAIRO_LATEST_ON_QUEUE_CAPACITY, 32));
            this.telemetryEnabled = getBoolean(properties, env, PropertyKey.TELEMETRY_ENABLED, true);
            this.telemetryDisableCompletely = getBoolean(properties, env, PropertyKey.TELEMETRY_DISABLE_COMPLETELY, false);
            this.telemetryQueueCapacity = Numbers.ceilPow2(getInt(properties, env, PropertyKey.TELEMETRY_QUEUE_CAPACITY, 512));
            this.telemetryHideTables = getBoolean(properties, env, PropertyKey.TELEMETRY_HIDE_TABLES, true);
            this.telemetryDbSizeEstimateTimeout = getLong(properties, env, PropertyKey.TELEMETRY_DB_SIZE_ESTIMATE_TIMEOUT, Timestamps.SECOND_MILLIS);
            this.o3PartitionPurgeListCapacity = getInt(properties, env, PropertyKey.CAIRO_O3_PARTITION_PURGE_LIST_INITIAL_CAPACITY, 1);
            this.ioURingEnabled = getBoolean(properties, env, PropertyKey.CAIRO_IO_URING_ENABLED, true);
            this.cairoMaxCrashFiles = getInt(properties, env, PropertyKey.CAIRO_MAX_CRASH_FILES, 100);
            this.o3LastPartitionMaxSplits = Math.max(1, getInt(properties, env, PropertyKey.CAIRO_O3_LAST_PARTITION_MAX_SPLITS, 20));
            this.o3PartitionSplitMinSize = getLongSize(properties, env, PropertyKey.CAIRO_O3_PARTITION_SPLIT_MIN_SIZE, 50 * Numbers.SIZE_1MB);
            this.o3PartitionOverwriteControlEnabled = getBoolean(properties, env, PropertyKey.CAIRO_O3_PARTITION_OVERWRITE_CONTROL_ENABLED, false);

            parseBindTo(properties, env, PropertyKey.LINE_UDP_BIND_TO, "0.0.0.0:9009", (a, p) -> {
                this.lineUdpBindIPV4Address = a;
                this.lineUdpPort = p;
            });

            this.lineUdpGroupIPv4Address = getIPv4Address(properties, env, PropertyKey.LINE_UDP_JOIN, "232.1.2.3");
            this.lineUdpCommitRate = getInt(properties, env, PropertyKey.LINE_UDP_COMMIT_RATE, 1_000_000);
            this.lineUdpMsgBufferSize = getIntSize(properties, env, PropertyKey.LINE_UDP_MSG_BUFFER_SIZE, 2048);
            this.lineUdpMsgCount = getInt(properties, env, PropertyKey.LINE_UDP_MSG_COUNT, 10_000);
            this.lineUdpReceiveBufferSize = getIntSize(properties, env, PropertyKey.LINE_UDP_RECEIVE_BUFFER_SIZE, 8 * Numbers.SIZE_1MB);
            this.lineUdpEnabled = getBoolean(properties, env, PropertyKey.LINE_UDP_ENABLED, false);
            this.lineUdpOwnThreadAffinity = getInt(properties, env, PropertyKey.LINE_UDP_OWN_THREAD_AFFINITY, -1);
            this.lineUdpOwnThread = getBoolean(properties, env, PropertyKey.LINE_UDP_OWN_THREAD, false);
            this.lineUdpUnicast = getBoolean(properties, env, PropertyKey.LINE_UDP_UNICAST, false);
            this.lineUdpCommitMode = getCommitMode(properties, env, PropertyKey.LINE_UDP_COMMIT_MODE);
            this.lineUdpTimestampUnit = getLineTimestampUnit(properties, env, PropertyKey.LINE_UDP_TIMESTAMP);
            String defaultUdpPartitionByProperty = getString(properties, env, PropertyKey.LINE_DEFAULT_PARTITION_BY, "DAY");
            this.lineUdpDefaultPartitionBy = PartitionBy.fromString(defaultUdpPartitionByProperty);
            if (this.lineUdpDefaultPartitionBy == -1) {
                log.info().$("invalid partition by ").$(lineUdpDefaultPartitionBy).$("), will use DAY for UDP").$();
                this.lineUdpDefaultPartitionBy = PartitionBy.DAY;
            }

            this.lineTcpEnabled = getBoolean(properties, env, PropertyKey.LINE_TCP_ENABLED, true);
            this.lineHttpEnabled = getBoolean(properties, env, PropertyKey.LINE_HTTP_ENABLED, true);
            this.lineHttpPingVersion = getString(properties, env, PropertyKey.LINE_HTTP_PING_VERSION, "v2.7.4");
            if (lineTcpEnabled || lineHttpEnabled) {
                // obsolete
                lineTcpNetConnectionLimit = getInt(properties, env, PropertyKey.LINE_TCP_NET_ACTIVE_CONNECTION_LIMIT, 256);
                lineTcpNetConnectionLimit = getInt(properties, env, PropertyKey.LINE_TCP_NET_CONNECTION_LIMIT, lineTcpNetConnectionLimit);
                lineTcpNetConnectionHint = getBoolean(properties, env, PropertyKey.LINE_TCP_NET_CONNECTION_HINT, false);
                parseBindTo(properties, env, PropertyKey.LINE_TCP_NET_BIND_TO, "0.0.0.0:9009", (a, p) -> {
                    lineTcpNetBindIPv4Address = a;
                    lineTcpNetBindPort = p;
                });

                // deprecated
                this.lineTcpNetConnectionTimeout = getMillis(properties, env, PropertyKey.LINE_TCP_NET_IDLE_TIMEOUT, 0);
                this.lineTcpNetConnectionTimeout = getMillis(properties, env, PropertyKey.LINE_TCP_NET_CONNECTION_TIMEOUT, this.lineTcpNetConnectionTimeout);

                // deprecated
                this.lineTcpNetConnectionQueueTimeout = getMillis(properties, env, PropertyKey.LINE_TCP_NET_QUEUED_TIMEOUT, 5_000);
                this.lineTcpNetConnectionQueueTimeout = getMillis(properties, env, PropertyKey.LINE_TCP_NET_CONNECTION_QUEUE_TIMEOUT, this.lineTcpNetConnectionQueueTimeout);

                this.lineTcpConnectionPoolInitialCapacity = getInt(properties, env, PropertyKey.LINE_TCP_CONNECTION_POOL_CAPACITY, 8);

                // deprecated
                this.lineTcpNetConnectionRcvBuf = getIntSize(properties, env, PropertyKey.LINE_TCP_NET_RECV_BUF_SIZE, -1);
                this.lineTcpNetConnectionRcvBuf = getIntSize(properties, env, PropertyKey.LINE_TCP_NET_CONNECTION_RCVBUF, lineTcpNetConnectionRcvBuf);
                // deprecated
                this.lineTcpRecvBufferSize = getIntSize(properties, env, PropertyKey.LINE_TCP_MSG_BUFFER_SIZE, 131072);
                this.lineTcpRecvBufferSize = getIntSize(properties, env, PropertyKey.LINE_TCP_RECV_BUFFER_SIZE, lineTcpRecvBufferSize);
                this.lineTcpMaxMeasurementSize = getIntSize(properties, env, PropertyKey.LINE_TCP_MAX_MEASUREMENT_SIZE, 32768);
                if (lineTcpMaxMeasurementSize > lineTcpRecvBufferSize) {
                    lineTcpRecvBufferSize = lineTcpMaxMeasurementSize;
                }
                this.lineTcpMaxRecvBufferSize = getLongSize(properties, env, PropertyKey.LINE_TCP_MAX_RECV_BUFFER_SIZE, Numbers.SIZE_1GB);
                if (lineTcpRecvBufferSize > lineTcpMaxRecvBufferSize) {
                    lineTcpMaxRecvBufferSize = lineTcpRecvBufferSize;
                }

                this.lineTcpWriterQueueCapacity = getQueueCapacity(properties, env, PropertyKey.LINE_TCP_WRITER_QUEUE_CAPACITY, 128);
                this.lineTcpWriterWorkerCount = getInt(properties, env, PropertyKey.LINE_TCP_WRITER_WORKER_COUNT, 0);
                cpuUsed += this.lineTcpWriterWorkerCount;
                this.lineTcpWriterWorkerAffinity = getAffinity(properties, env, PropertyKey.LINE_TCP_WRITER_WORKER_AFFINITY, lineTcpWriterWorkerCount);
                this.lineTcpWriterWorkerPoolHaltOnError = getBoolean(properties, env, PropertyKey.LINE_TCP_WRITER_HALT_ON_ERROR, false);
                this.lineTcpWriterWorkerYieldThreshold = getLong(properties, env, PropertyKey.LINE_TCP_WRITER_WORKER_YIELD_THRESHOLD, 10);
                this.lineTcpWriterWorkerNapThreshold = getLong(properties, env, PropertyKey.LINE_TCP_WRITER_WORKER_NAP_THRESHOLD, 7_000);
                this.lineTcpWriterWorkerSleepThreshold = getLong(properties, env, PropertyKey.LINE_TCP_WRITER_WORKER_SLEEP_THRESHOLD, 10_000);
                this.symbolCacheWaitBeforeReload = getMicros(properties, env, PropertyKey.LINE_TCP_SYMBOL_CACHE_WAIT_BEFORE_RELOAD, 500_000);
                this.lineTcpIOWorkerCount = getInt(properties, env, PropertyKey.LINE_TCP_IO_WORKER_COUNT, cpuIoWorkers);
                this.lineTcpIOWorkerAffinity = getAffinity(properties, env, PropertyKey.LINE_TCP_IO_WORKER_AFFINITY, lineTcpIOWorkerCount);
                this.lineTcpIOWorkerPoolHaltOnError = getBoolean(properties, env, PropertyKey.LINE_TCP_IO_HALT_ON_ERROR, false);
                this.lineTcpIOWorkerYieldThreshold = getLong(properties, env, PropertyKey.LINE_TCP_IO_WORKER_YIELD_THRESHOLD, 10);
                this.lineTcpIOWorkerNapThreshold = getLong(properties, env, PropertyKey.LINE_TCP_IO_WORKER_NAP_THRESHOLD, 7_000);
                this.lineTcpIOWorkerSleepThreshold = getLong(properties, env, PropertyKey.LINE_TCP_IO_WORKER_SLEEP_THRESHOLD, 10_000);
                this.lineTcpMaintenanceInterval = getMillis(properties, env, PropertyKey.LINE_TCP_MAINTENANCE_JOB_INTERVAL, 1000);
                this.lineTcpCommitIntervalFraction = getDouble(properties, env, PropertyKey.LINE_TCP_COMMIT_INTERVAL_FRACTION, "0.5");
                this.lineTcpCommitIntervalDefault = getMillis(properties, env, PropertyKey.LINE_TCP_COMMIT_INTERVAL_DEFAULT, COMMIT_INTERVAL_DEFAULT);
                if (this.lineTcpCommitIntervalDefault < 1L) {
                    log.info().$("invalid default commit interval ").$(lineTcpCommitIntervalDefault).$("), will use ").$(COMMIT_INTERVAL_DEFAULT).$();
                    this.lineTcpCommitIntervalDefault = COMMIT_INTERVAL_DEFAULT;
                }
                this.lineTcpAuthDB = getString(properties, env, PropertyKey.LINE_TCP_AUTH_DB_PATH, null);
                this.lineLogMessageOnError = getBoolean(properties, env, PropertyKey.LINE_LOG_MESSAGE_ON_ERROR, true);
                // deprecated
                String defaultTcpPartitionByProperty = getString(properties, env, PropertyKey.LINE_TCP_DEFAULT_PARTITION_BY, "DAY");
                defaultTcpPartitionByProperty = getString(properties, env, PropertyKey.LINE_DEFAULT_PARTITION_BY, defaultTcpPartitionByProperty);
                this.lineTcpDefaultPartitionBy = PartitionBy.fromString(defaultTcpPartitionByProperty);
                if (this.lineTcpDefaultPartitionBy == -1) {
                    log.info().$("invalid partition by ").$safe(defaultTcpPartitionByProperty).$("), will use DAY for TCP").$();
                    this.lineTcpDefaultPartitionBy = PartitionBy.DAY;
                }
                this.minIdleMsBeforeWriterRelease = getMillis(properties, env, PropertyKey.LINE_TCP_MIN_IDLE_MS_BEFORE_WRITER_RELEASE, 500);
                this.lineTcpDisconnectOnError = getBoolean(properties, env, PropertyKey.LINE_TCP_DISCONNECT_ON_ERROR, true);
                final long heartbeatInterval = LineTcpReceiverConfigurationHelper.calcCommitInterval(
                        this.o3MinLagUs,
                        this.lineTcpCommitIntervalFraction,
                        this.lineTcpCommitIntervalDefault
                );
                this.lineTcpNetConnectionHeartbeatInterval = getMillis(properties, env, PropertyKey.LINE_TCP_NET_CONNECTION_HEARTBEAT_INTERVAL, heartbeatInterval);
            } else {
                this.lineTcpAuthDB = null;
            }

            this.useLegacyStringDefault = getBoolean(properties, env, PropertyKey.CAIRO_LEGACY_STRING_COLUMN_TYPE_DEFAULT, false);
            if (lineTcpEnabled || (lineHttpEnabled && httpServerEnabled)) {
                this.lineTcpTimestampUnit = getLineTimestampUnit(properties, env, PropertyKey.LINE_TCP_TIMESTAMP);
                this.stringToCharCastAllowed = getBoolean(properties, env, PropertyKey.LINE_TCP_UNDOCUMENTED_STRING_TO_CHAR_CAST_ALLOWED, false);
                String floatDefaultColumnTypeName = getString(properties, env, PropertyKey.LINE_FLOAT_DEFAULT_COLUMN_TYPE, ColumnType.nameOf(ColumnType.DOUBLE));
                this.floatDefaultColumnType = ColumnType.tagOf(floatDefaultColumnTypeName);
                if (floatDefaultColumnType != ColumnType.DOUBLE && floatDefaultColumnType != ColumnType.FLOAT) {
                    log.info().$("invalid default column type for float ").$safe(floatDefaultColumnTypeName).$(", will use DOUBLE").$();
                    this.floatDefaultColumnType = ColumnType.DOUBLE;
                }
                String integerDefaultColumnTypeName = getString(properties, env, PropertyKey.LINE_INTEGER_DEFAULT_COLUMN_TYPE, ColumnType.nameOf(ColumnType.LONG));
                this.integerDefaultColumnType = ColumnType.tagOf(integerDefaultColumnTypeName);
                if (integerDefaultColumnType != ColumnType.LONG && integerDefaultColumnType != ColumnType.INT && integerDefaultColumnType != ColumnType.SHORT && integerDefaultColumnType != ColumnType.BYTE) {
                    log.info().$("invalid default column type for integer ").$safe(integerDefaultColumnTypeName).$(", will use LONG").$();
                    this.integerDefaultColumnType = ColumnType.LONG;
                }

                String timestampDefaultColumnTypeName = getString(properties, env, PropertyKey.LINE_TIMESTAMP_DEFAULT_COLUMN_TYPE, ColumnType.nameOf(ColumnType.TIMESTAMP_MICRO));
                this.timestampDefaultColumnType = ColumnType.typeOf(timestampDefaultColumnTypeName);
                if (timestampDefaultColumnType != ColumnType.TIMESTAMP_MICRO && timestampDefaultColumnType != ColumnType.TIMESTAMP_NANO) {
                    log.info().$("invalid default column type for timestamp ").$(timestampDefaultColumnTypeName).$(", will use TIMESTAMP").$();
                    this.timestampDefaultColumnType = ColumnType.TIMESTAMP_MICRO;
                }
            }

            this.ilpAutoCreateNewColumns = getBoolean(properties, env, PropertyKey.LINE_AUTO_CREATE_NEW_COLUMNS, true);
            this.ilpAutoCreateNewTables = getBoolean(properties, env, PropertyKey.LINE_AUTO_CREATE_NEW_TABLES, true);
            this.sharedWorkerCount = getInt(properties, env, PropertyKey.SHARED_WORKER_COUNT, Math.max(4, cpuAvailable - cpuSpare - cpuUsed));
            this.sharedWorkerAffinity = getAffinity(properties, env, PropertyKey.SHARED_WORKER_AFFINITY, sharedWorkerCount);
            this.sharedWorkerHaltOnError = getBoolean(properties, env, PropertyKey.SHARED_WORKER_HALT_ON_ERROR, false);
            this.sharedWorkerYieldThreshold = getLong(properties, env, PropertyKey.SHARED_WORKER_YIELD_THRESHOLD, 10);
            this.sharedWorkerNapThreshold = getLong(properties, env, PropertyKey.SHARED_WORKER_NAP_THRESHOLD, 7_000);
            this.sharedWorkerSleepThreshold = getLong(properties, env, PropertyKey.SHARED_WORKER_SLEEP_THRESHOLD, 10_000);
            this.sharedWorkerSleepTimeout = getMillis(properties, env, PropertyKey.SHARED_WORKER_SLEEP_TIMEOUT, 10);

            // Now all worker counts are known, so we can set select cache capacity props.
            if (pgEnabled) {
                this.pgSelectCacheEnabled = getBoolean(properties, env, PropertyKey.PG_SELECT_CACHE_ENABLED, true);
                final int effectivePGWorkerCount = pgWorkerCount > 0 ? pgWorkerCount : sharedWorkerCount;
                this.pgSelectCacheBlockCount = getInt(properties, env, PropertyKey.PG_SELECT_CACHE_BLOCK_COUNT, 32);
                this.pgSelectCacheRowCount = getInt(properties, env, PropertyKey.PG_SELECT_CACHE_ROW_COUNT, Math.max(effectivePGWorkerCount, 4));
            }
            final int effectiveHttpWorkerCount = httpWorkerCount > 0 ? httpWorkerCount : sharedWorkerCount;
            this.httpSqlCacheEnabled = getBoolean(properties, env, PropertyKey.HTTP_QUERY_CACHE_ENABLED, true);
            this.httpSqlCacheBlockCount = getInt(properties, env, PropertyKey.HTTP_QUERY_CACHE_BLOCK_COUNT, 32);
            this.httpSqlCacheRowCount = getInt(properties, env, PropertyKey.HTTP_QUERY_CACHE_ROW_COUNT, Math.max(effectiveHttpWorkerCount, 4));
            this.queryCacheEventQueueCapacity = Numbers.ceilPow2(getInt(properties, env, PropertyKey.CAIRO_QUERY_CACHE_EVENT_QUEUE_CAPACITY, 4));

            this.sqlCompilerPoolCapacity = 2 * (httpWorkerCount + pgWorkerCount + sharedWorkerCount + walApplyWorkerCount);

            final int defaultReduceQueueCapacity = Math.min(2 * sharedWorkerCount, 64);
            this.cairoPageFrameReduceQueueCapacity = Numbers.ceilPow2(getInt(properties, env, PropertyKey.CAIRO_PAGE_FRAME_REDUCE_QUEUE_CAPACITY, defaultReduceQueueCapacity));
            this.cairoGroupByMergeShardQueueCapacity = Numbers.ceilPow2(getInt(properties, env, PropertyKey.CAIRO_SQL_PARALLEL_GROUPBY_MERGE_QUEUE_CAPACITY, defaultReduceQueueCapacity));
            this.cairoGroupByShardingThreshold = getInt(properties, env, PropertyKey.CAIRO_SQL_PARALLEL_GROUPBY_SHARDING_THRESHOLD, 100_000);
            this.cairoGroupByPresizeEnabled = getBoolean(properties, env, PropertyKey.CAIRO_SQL_PARALLEL_GROUPBY_PRESIZE_ENABLED, true);
            this.cairoGroupByPresizeMaxCapacity = getLong(properties, env, PropertyKey.CAIRO_SQL_PARALLEL_GROUPBY_PRESIZE_MAX_CAPACITY, 100_000_000);
            this.cairoGroupByPresizeMaxHeapSize = getLongSize(properties, env, PropertyKey.CAIRO_SQL_PARALLEL_GROUPBY_PRESIZE_MAX_HEAP_SIZE, Numbers.SIZE_1GB);
            this.cairoPageFrameReduceRowIdListCapacity = Numbers.ceilPow2(getInt(properties, env, PropertyKey.CAIRO_PAGE_FRAME_ROWID_LIST_CAPACITY, 256));
            this.cairoPageFrameReduceColumnListCapacity = Numbers.ceilPow2(getInt(properties, env, PropertyKey.CAIRO_PAGE_FRAME_COLUMN_LIST_CAPACITY, 16));
            final int defaultReduceShardCount = Math.min(sharedWorkerCount, 4);
            this.cairoPageFrameReduceShardCount = getInt(properties, env, PropertyKey.CAIRO_PAGE_FRAME_SHARD_COUNT, defaultReduceShardCount);
            this.sqlParallelFilterPreTouchEnabled = getBoolean(properties, env, PropertyKey.CAIRO_SQL_PARALLEL_FILTER_PRETOUCH_ENABLED, true);
            this.sqlParallelFilterPreTouchThreshold = getDouble(properties, env, PropertyKey.CAIRO_SQL_PARALLEL_FILTER_PRETOUCH_THRESHOLD, "0.05");
            this.sqlCopyModelPoolCapacity = getInt(properties, env, PropertyKey.CAIRO_SQL_COPY_MODEL_POOL_CAPACITY, 32);

            final boolean defaultParallelSqlEnabled = sharedWorkerCount >= 4;
            this.sqlParallelFilterEnabled = getBoolean(properties, env, PropertyKey.CAIRO_SQL_PARALLEL_FILTER_ENABLED, defaultParallelSqlEnabled);
            this.sqlParallelGroupByEnabled = getBoolean(properties, env, PropertyKey.CAIRO_SQL_PARALLEL_GROUPBY_ENABLED, defaultParallelSqlEnabled);
            this.sqlParallelReadParquetEnabled = getBoolean(properties, env, PropertyKey.CAIRO_SQL_PARALLEL_READ_PARQUET_ENABLED, defaultParallelSqlEnabled);
            this.walParallelExecutionEnabled = getBoolean(properties, env, PropertyKey.CAIRO_WAL_APPLY_PARALLEL_SQL_ENABLED, true);
            this.matViewParallelExecutionEnabled = getBoolean(properties, env, PropertyKey.CAIRO_MAT_VIEW_PARALLEL_SQL_ENABLED, true);
            this.sqlParallelWorkStealingThreshold = getInt(properties, env, PropertyKey.CAIRO_SQL_PARALLEL_WORK_STEALING_THRESHOLD, 16);
            // TODO(puzpuzpuz): consider increasing default Parquet cache capacity
            this.sqlParquetFrameCacheCapacity = Math.max(getInt(properties, env, PropertyKey.CAIRO_SQL_PARQUET_FRAME_CACHE_CAPACITY, 3), 3);
            this.sqlOrderBySortEnabled = getBoolean(properties, env, PropertyKey.CAIRO_SQL_ORDER_BY_SORT_ENABLED, true);
            this.sqlOrderByRadixSortThreshold = getInt(properties, env, PropertyKey.CAIRO_SQL_ORDER_BY_RADIX_SORT_THRESHOLD, 600);
            this.writerAsyncCommandBusyWaitTimeout = getMillis(properties, env, PropertyKey.CAIRO_WRITER_ALTER_BUSY_WAIT_TIMEOUT, 500);
            this.writerAsyncCommandMaxWaitTimeout = getMillis(properties, env, PropertyKey.CAIRO_WRITER_ALTER_MAX_WAIT_TIMEOUT, 30_000);
            this.writerTickRowsCountMod = Numbers.ceilPow2(getInt(properties, env, PropertyKey.CAIRO_WRITER_TICK_ROWS_COUNT, 1024)) - 1;
            this.writerAsyncCommandQueueCapacity = Numbers.ceilPow2(getInt(properties, env, PropertyKey.CAIRO_WRITER_COMMAND_QUEUE_CAPACITY, 32));
            this.writerAsyncCommandQueueSlotSize = Numbers.ceilPow2(getLongSize(properties, env, PropertyKey.CAIRO_WRITER_COMMAND_QUEUE_SLOT_SIZE, 2048));

            this.buildInformation = buildInformation;
            this.binaryEncodingMaxLength = getInt(properties, env, PropertyKey.BINARYDATA_ENCODING_MAXLENGTH, 32768);
        }
        this.ilpProtoTransports = initIlpTransport();
        this.allowTableRegistrySharedWrite = getBoolean(properties, env, PropertyKey.DEBUG_ALLOW_TABLE_REGISTRY_SHARED_WRITE, false);
        this.enableTestFactories = getBoolean(properties, env, PropertyKey.DEBUG_ENABLE_TEST_FACTORIES, false);

        this.posthogEnabled = getBoolean(properties, env, PropertyKey.POSTHOG_ENABLED, false);
        this.posthogApiKey = getString(properties, env, PropertyKey.POSTHOG_API_KEY, null);
        this.configReloadEnabled = getBoolean(properties, env, PropertyKey.CONFIG_RELOAD_ENABLED, true);

        this.partitionEncoderParquetVersion = getInt(properties, env, PropertyKey.CAIRO_PARTITION_ENCODER_PARQUET_VERSION, ParquetVersion.PARQUET_VERSION_V1);
        this.partitionEncoderParquetStatisticsEnabled = getBoolean(properties, env, PropertyKey.CAIRO_PARTITION_ENCODER_PARQUET_STATISTICS_ENABLED, true);
        this.partitionEncoderParquetCompressionCodec = getInt(properties, env, PropertyKey.CAIRO_PARTITION_ENCODER_PARQUET_COMPRESSION_CODEC, ParquetCompression.COMPRESSION_UNCOMPRESSED);
        this.partitionEncoderParquetCompressionLevel = getInt(properties, env, PropertyKey.CAIRO_PARTITION_ENCODER_PARQUET_COMPRESSION_LEVEL, 0);
        this.partitionEncoderParquetRowGroupSize = getInt(properties, env, PropertyKey.CAIRO_PARTITION_ENCODER_PARQUET_ROW_GROUP_SIZE, 100_000);
        this.partitionEncoderParquetDataPageSize = getInt(properties, env, PropertyKey.CAIRO_PARTITION_ENCODER_PARQUET_DATA_PAGE_SIZE, Numbers.SIZE_1MB);

        // compatibility switch, to be removed in future
        this.sqlSampleByValidateFillType = getBoolean(properties, env, PropertyKey.CAIRO_SQL_SAMPLEBY_VALIDATE_FILL_TYPE, true);

        this.cairoSqlColumnAliasExpressionEnabled = getBoolean(properties, env, PropertyKey.CAIRO_SQL_COLUMN_ALIAS_EXPRESSION_ENABLED, true);
        this.cairoSqlColumnAliasGeneratedMaxSize = getInt(properties, env, PropertyKey.CAIRO_SQL_COLUMN_ALIAS_GENERATED_MAX_SIZE, COLUMN_ALIAS_GENERATED_MAX_SIZE_DEFAULT);
        if (this.cairoSqlColumnAliasGeneratedMaxSize < COLUMN_ALIAS_GENERATED_MAX_SIZE_MINIMUM) {
            log.info()
                    .$("expected a column alias truncate length superior or equal to ")
                    .$(COLUMN_ALIAS_GENERATED_MAX_SIZE_MINIMUM)
                    .$(" but got ")
                    .$(cairoSqlColumnAliasGeneratedMaxSize)
                    .$(". Using ")
                    .$(COLUMN_ALIAS_GENERATED_MAX_SIZE_DEFAULT)
                    .$(" instead").$();
            this.cairoSqlColumnAliasGeneratedMaxSize = COLUMN_ALIAS_GENERATED_MAX_SIZE_DEFAULT;
        }
    }

    public static String rootSubdir(CharSequence dbRoot, CharSequence subdir) {
        if (dbRoot != null) {
            int len = dbRoot.length();
            int end = len;
            boolean needsSlash = true;
            for (int i = len - 1; i > -1; --i) {
                if (dbRoot.charAt(i) == Files.SEPARATOR) {
                    if (i == len - 1) {
                        continue;
                    }
                    end = i + 1;
                    needsSlash = false;
                    break;
                }
            }
            StringSink sink = Misc.getThreadLocalSink();
            sink.put(dbRoot, 0, end);
            if (needsSlash) {
                sink.put(Files.SEPARATOR);
            }
            return sink.put(subdir).toString();
        }
        return null;
    }

    @Override
    public CairoConfiguration getCairoConfiguration() {
        return cairoConfiguration;
    }

    @Override
    public FactoryProvider getFactoryProvider() {
        if (factoryProvider == null) {
            throw new IllegalStateException("configuration.init() has not been invoked");
        }
        return factoryProvider;
    }

    @Override
    public HttpServerConfiguration getHttpMinServerConfiguration() {
        return httpMinServerConfiguration;
    }

    @Override
    public HttpFullFatServerConfiguration getHttpServerConfiguration() {
        return httpServerConfiguration;
    }

    @Override
    public LineTcpReceiverConfiguration getLineTcpReceiverConfiguration() {
        return lineTcpReceiverConfiguration;
    }

    @Override
    public LineUdpReceiverConfiguration getLineUdpReceiverConfiguration() {
        return lineUdpReceiverConfiguration;
    }

    @Override
    public WorkerPoolConfiguration getMatViewRefreshPoolConfiguration() {
        return matViewRefreshPoolConfiguration;
    }

    @Override
    public MemoryConfiguration getMemoryConfiguration() {
        return memoryConfiguration;
    }

    @Override
    public Metrics getMetrics() {
        return metrics;
    }

    @Override
    public MetricsConfiguration getMetricsConfiguration() {
        return metricsConfiguration;
    }

    @Override
    public PGWireConfiguration getPGWireConfiguration() {
        return pgWireConfiguration;
    }

    @Override
    public PublicPassthroughConfiguration getPublicPassthroughConfiguration() {
        return publicPassthroughConfiguration;
    }

    @Override
    public WorkerPoolConfiguration getWalApplyPoolConfiguration() {
        return walApplyPoolConfiguration;
    }

    @Override
    public WorkerPoolConfiguration getWorkerPoolConfiguration() {
        return sharedWorkerPoolConfiguration;
    }

    @Override
    public void init(CairoEngine engine, FreeOnExit freeOnExit) {
        this.factoryProvider = fpf.getInstance(this, engine, freeOnExit);
    }

    public void init(ServerConfiguration config, CairoEngine engine, FreeOnExit freeOnExit) {
        this.factoryProvider = fpf.getInstance(config, engine, freeOnExit);
    }

    public boolean isConfigReloadEnabled() {
        return configReloadEnabled;
    }

    // Used by dynamic configuration to reuse the already created factory provider.
    public void reinit(FactoryProvider factoryProvider) {
        this.factoryProvider = factoryProvider;
    }

    private static @NotNull String stripTrailingSlash(@NotNull String httpContextWebConsole) {
        int n = 0;
        for (int j = httpContextWebConsole.length() - 1; j > -1; j--) {
            if (httpContextWebConsole.charAt(j) == '/') {
                n++;
            } else {
                break;
            }
        }
        if (n > 0) {
            httpContextWebConsole = httpContextWebConsole.substring(0, httpContextWebConsole.length() - n);
        }
        return httpContextWebConsole;
    }

    private int[] getAffinity(Properties properties, @Nullable Map<String, String> env, ConfigPropertyKey key, int workerCount) throws ServerConfigurationException {
        final int[] result = new int[workerCount];
        String value = getString(properties, env, key, null);
        if (value == null) {
            Arrays.fill(result, -1);
        } else {
            String[] affinity = value.split(",");
            if (affinity.length != workerCount) {
                throw ServerConfigurationException.forInvalidKey(key.getPropertyPath(), "wrong number of affinity values");
            }
            for (int i = 0; i < workerCount; i++) {
                try {
                    result[i] = Numbers.parseInt(affinity[i]);
                } catch (NumericException e) {
                    throw ServerConfigurationException.forInvalidKey(key.getPropertyPath(), "Invalid affinity value: " + affinity[i]);
                }
            }
        }
        return result;
    }

    private int getCommitMode(Properties properties, @Nullable Map<String, String> env, ConfigPropertyKey key) {
        final String commitMode = getString(properties, env, key, "nosync");

        // must not be null because we provided non-null default value
        assert commitMode != null;

        if (Chars.equalsLowerCaseAscii(commitMode, "nosync")) {
            return CommitMode.NOSYNC;
        }

        if (Chars.equalsLowerCaseAscii(commitMode, "async")) {
            return CommitMode.ASYNC;
        }

        if (Chars.equalsLowerCaseAscii(commitMode, "sync")) {
            return CommitMode.SYNC;
        }

        return CommitMode.NOSYNC;
    }

    private byte getLineTimestampUnit(Properties properties, Map<String, String> env, ConfigPropertyKey propNm) {
        final String lineUdpTimestampSwitch = getString(properties, env, propNm, "n");
        switch (lineUdpTimestampSwitch) {
            case "u":
                return CommonUtils.TIMESTAMP_UNIT_MICROS;
            case "ms":
                return CommonUtils.TIMESTAMP_UNIT_MILLIS;
            case "s":
                return CommonUtils.TIMESTAMP_UNIT_SECONDS;
            case "m":
                return CommonUtils.TIMESTAMP_UNIT_MINUTES;
            case "h":
                return CommonUtils.TIMESTAMP_UNIT_HOURS;
            default:
                return CommonUtils.TIMESTAMP_UNIT_NANOS;
        }
    }

    private int getSqlJitMode(Properties properties, @Nullable Map<String, String> env) {
        final String jitMode = getString(properties, env, PropertyKey.CAIRO_SQL_JIT_MODE, "on");

        assert jitMode != null;

        if (Chars.equalsLowerCaseAscii(jitMode, "on")) {
            return SqlJitMode.JIT_MODE_ENABLED;
        }

        if (Chars.equalsLowerCaseAscii(jitMode, "off")) {
            return SqlJitMode.JIT_MODE_DISABLED;
        }

        if (Chars.equalsLowerCaseAscii(jitMode, "scalar")) {
            return SqlJitMode.JIT_MODE_FORCE_SCALAR;
        }

        return SqlJitMode.JIT_MODE_ENABLED;
    }

    private DateFormat getTimestampFormat(Properties properties, @Nullable Map<String, String> env) {
        return compiler.compile(getString(properties, env, PropertyKey.CAIRO_SQL_BACKUP_DIR_DATETIME_FORMAT, "yyyy-MM-dd"));
    }

    // The enterprise version needs to add tcps and https
    private String initIlpTransport() {
        StringSink sink = Misc.getThreadLocalSink();
        sink.put('[');
        boolean addComma = false;
        if (lineTcpEnabled) {
            addComma = true;
            sink.put("\"tcp\"");
        }
        if (lineHttpEnabled && httpServerEnabled) {
            if (addComma) {
                sink.put(", ");
            }
            sink.put("\"http\"");
            addComma = true;
        }
        if (lineUdpEnabled) {
            if (addComma) {
                sink.put(", ");
            }
            sink.put("\"udp\"");
        }
        sink.put(']');
        return sink.toString();
    }

    private boolean pathEquals(String p1, String p2) {
        try {
            if (p1 == null || p2 == null) {
                return false;
            }
            //unfortunately java.io.Files.isSameFile() doesn't work on files that don't exist
            return new File(p1).getCanonicalPath().replace(File.separatorChar, '/')
                    .equals(new File(p2).getCanonicalPath().replace(File.separatorChar, '/'));
        } catch (IOException e) {
            log.info().$("Can't validate configuration property [key=").$(PropertyKey.CAIRO_SQL_COPY_WORK_ROOT.getPropertyPath())
                    .$(", value=").$(p2).$("]");
            return false;
        }
    }

    private void validateHttpConnectionLimits(
            int httpJsonQueryConnectionLimit, int httpIlpConnectionLimit, int httpNetConnectionLimit
    ) throws ServerConfigurationException {
        if (httpJsonQueryConnectionLimit > httpNetConnectionLimit) {
            throw new ServerConfigurationException(
                    "Json query connection limit cannot be greater than the overall HTTP connection limit ["
                            + PropertyKey.HTTP_JSON_QUERY_CONNECTION_LIMIT.getPropertyPath() + "=" + httpJsonQueryConnectionLimit + ", "
                            + PropertyKey.HTTP_NET_CONNECTION_LIMIT.getPropertyPath() + "=" + httpNetConnectionLimit + ']');
        }

        if (httpIlpConnectionLimit > httpNetConnectionLimit) {
            throw new ServerConfigurationException(
                    "HTTP over ILP connection limit cannot be greater than the overall HTTP connection limit ["
                            + PropertyKey.HTTP_ILP_CONNECTION_LIMIT.getPropertyPath() + "=" + httpIlpConnectionLimit + ", "
                            + PropertyKey.HTTP_NET_CONNECTION_LIMIT.getPropertyPath() + "=" + httpNetConnectionLimit + ']');
        }

        if (httpJsonQueryConnectionLimit > -1 && httpIlpConnectionLimit > -1
                && (httpJsonQueryConnectionLimit + httpIlpConnectionLimit) > httpNetConnectionLimit) {
            throw new ServerConfigurationException(
                    "The sum of the json query and HTTP over ILP connection limits cannot be greater than the overall HTTP connection limit ["
                            + PropertyKey.HTTP_JSON_QUERY_CONNECTION_LIMIT.getPropertyPath() + "=" + httpJsonQueryConnectionLimit + ", "
                            + PropertyKey.HTTP_ILP_CONNECTION_LIMIT.getPropertyPath() + "=" + httpIlpConnectionLimit + ", "
                            + PropertyKey.HTTP_NET_CONNECTION_LIMIT.getPropertyPath() + "=" + httpNetConnectionLimit + ']');
        }
    }

    private void validateProperties(Properties properties, boolean configValidationStrict) throws ServerConfigurationException {
        ValidationResult validation = validator.validate(properties);
        if (validation != null) {
            if (validation.isError && configValidationStrict) {
                throw new ServerConfigurationException(validation.message);
            } else {
                log.advisory().$(validation.message).$();
            }
        }
    }

    protected boolean getBoolean(Properties properties, @Nullable Map<String, String> env, ConfigPropertyKey key, boolean defaultValue) {
        return Boolean.parseBoolean(getString(properties, env, key, Boolean.toString(defaultValue)));
    }

    String getCanonicalPath(String path) throws ServerConfigurationException {
        try {
            return new File(path).getCanonicalPath();
        } catch (IOException e) {
            throw new ServerConfigurationException("Cannot calculate canonical path for configuration property [key=" + PropertyKey.CAIRO_SQL_COPY_WORK_ROOT.getPropertyPath() + ",value=" + path + "]");
        }
    }

    protected double getDouble(Properties properties, @Nullable Map<String, String> env, ConfigPropertyKey key, String defaultValue) throws ServerConfigurationException {
        final String value = getString(properties, env, key, defaultValue);
        try {
            return Numbers.parseDouble(value);
        } catch (NumericException e) {
            throw ServerConfigurationException.forInvalidKey(key.getPropertyPath(), value);
        }
    }

    @SuppressWarnings("SameParameterValue")
    protected int getIPv4Address(Properties properties, Map<String, String> env, ConfigPropertyKey key, String defaultValue) throws ServerConfigurationException {
        final String value = getString(properties, env, key, defaultValue);
        try {
            return Net.parseIPv4(value);
        } catch (NetworkError e) {
            throw ServerConfigurationException.forInvalidKey(key.getPropertyPath(), value);
        }
    }

    protected int getInt(Properties properties, @Nullable Map<String, String> env, ConfigPropertyKey key, int defaultValue) throws ServerConfigurationException {
        final String value = getString(properties, env, key, Integer.toString(defaultValue));
        try {
            return Numbers.parseInt(value);
        } catch (NumericException e) {
            throw ServerConfigurationException.forInvalidKey(key.getPropertyPath(), value);
        }
    }

    @SuppressWarnings("SameParameterValue")
    protected int getIntPercentage(
            Properties properties,
            @Nullable Map<String, String> env,
            ConfigPropertyKey key,
            int defaultValue
    ) throws ServerConfigurationException {
        int percentage = getInt(properties, env, key, defaultValue);
        if (percentage < 0 || percentage > 100) {
            throw ServerConfigurationException.forInvalidKey(key.getPropertyPath(), Integer.toString(percentage));
        }
        return percentage;
    }

    protected int getIntSize(Properties properties, @Nullable Map<String, String> env, ConfigPropertyKey key, int defaultValue) throws ServerConfigurationException {
        final String value = getString(properties, env, key, Integer.toString(defaultValue));
        try {
            return Numbers.parseIntSize(value);
        } catch (NumericException e) {
            throw ServerConfigurationException.forInvalidKey(key.getPropertyPath(), value);
        }
    }

    protected long getLong(Properties properties, @Nullable Map<String, String> env, ConfigPropertyKey key, long defaultValue) throws ServerConfigurationException {
        final String value = getString(properties, env, key, Long.toString(defaultValue));
        try {
            return Numbers.parseLong(value);
        } catch (NumericException e) {
            throw ServerConfigurationException.forInvalidKey(key.getPropertyPath(), value);
        }
    }

    protected long getLongSize(Properties properties, @Nullable Map<String, String> env, ConfigPropertyKey key, long defaultValue) throws ServerConfigurationException {
        final String value = getString(properties, env, key, Long.toString(defaultValue));
        try {
            return Numbers.parseLongSize(value);
        } catch (NumericException e) {
            throw ServerConfigurationException.forInvalidKey(key.getPropertyPath(), value);
        }
    }

    protected long getMicros(
            Properties properties,
            @Nullable Map<String, String> env,
            ConfigPropertyKey key,
            long defaultValue
    ) throws ServerConfigurationException {
        final String value = getString(properties, env, key, Long.toString(defaultValue));
        try {
            return Numbers.parseMicros(value);
        } catch (NumericException e) {
            throw ServerConfigurationException.forInvalidKey(key.getPropertyPath(), value);
        }
    }

    protected long getMillis(
            Properties properties,
            @Nullable Map<String, String> env,
            ConfigPropertyKey key,
            long defaultValue
    ) throws ServerConfigurationException {
        final String value = getString(properties, env, key, Long.toString(defaultValue));
        try {
            return Numbers.parseMillis(value);
        } catch (NumericException e) {
            throw ServerConfigurationException.forInvalidKey(key.getPropertyPath(), value);
        }
    }

    protected long getNanos(Properties properties, @Nullable Map<String, String> env, ConfigPropertyKey key, long defaultValue) throws ServerConfigurationException {
        final String value = getString(properties, env, key, Long.toString(defaultValue));
        try {
            return Numbers.parseNanos(value);
        } catch (NumericException e) {
            throw ServerConfigurationException.forInvalidKey(key.getPropertyPath(), value);
        }
    }

    protected int getQueueCapacity(Properties properties, @Nullable Map<String, String> env, ConfigPropertyKey key, int defaultValue) throws ServerConfigurationException {
        final int value = getInt(properties, env, key, defaultValue);
        if (!Numbers.isPow2(value)) {
            throw ServerConfigurationException.forInvalidKey(key.getPropertyPath(), "Value must be power of 2, e.g. 1,2,4,8,16,32,64...");
        }
        return value;
    }

    protected String getString(Properties properties, @Nullable Map<String, String> env, ConfigPropertyKey key, String defaultValue) {
        String envCandidate = key.getEnvVarName();
        String result = env != null ? env.get(envCandidate) : null;
        final int valueSource;
        if (result != null) {
            log.info().$("env config [key=").$(envCandidate).I$();
            valueSource = ConfigPropertyValue.VALUE_SOURCE_ENV;
        } else {
            result = properties.getProperty(key.getPropertyPath());
            if (result == null) {
                result = defaultValue;
                valueSource = ConfigPropertyValue.VALUE_SOURCE_DEFAULT;
            } else {
                valueSource = ConfigPropertyValue.VALUE_SOURCE_CONF;
            }
        }

        // Sometimes there can be spaces coming from environment variables, cut them off
        result = (result != null) ? result.trim() : null;
        if (!key.isDebug()) {
            boolean dynamic = dynamicProperties != null && dynamicProperties.contains(key);
            allPairs.put(key, new ConfigPropertyValueImpl(result, valueSource, dynamic));
        }
        return result;
    }

    protected void getUrls(
            Properties properties,
            @Nullable Map<String, String> env,
            ConfigPropertyKey key,
            ObjList<String> target,
            String... defaultValue
    ) throws ServerConfigurationException {
        String envCandidate = key.getEnvVarName();
        String unparsedResult = env != null ? env.get(envCandidate) : null;
        final int valueSource;
        if (unparsedResult != null) {
            log.info().$("env config [key=").$(envCandidate).I$();
            valueSource = ConfigPropertyValue.VALUE_SOURCE_ENV;
        } else {
            unparsedResult = properties.getProperty(key.getPropertyPath());
            if (unparsedResult == null) {
                valueSource = ConfigPropertyValue.VALUE_SOURCE_DEFAULT;
            } else {
                valueSource = ConfigPropertyValue.VALUE_SOURCE_CONF;
            }
        }

        String[] parts;
        if (valueSource == ConfigPropertyValue.VALUE_SOURCE_DEFAULT) {
            parts = defaultValue;
        } else {
            parts = unparsedResult.split(",");
        }
        for (int i = 0, n = parts.length; i < n; i++) {
            String url = parts[i].trim();
            if (url.isEmpty()) {
                throw ServerConfigurationException.forInvalidKey(key.getPropertyPath(), "empty URL in the list");
            }
            target.add(stripTrailingSlash(url));
        }

        // Sometimes there can be spaces coming from environment variables, cut them off
        unparsedResult = (unparsedResult != null) ? unparsedResult.trim() : null;
        if (!key.isDebug()) {
            boolean dynamic = dynamicProperties != null && dynamicProperties.contains(key);
            allPairs.put(key, new ConfigPropertyValueImpl(unparsedResult, valueSource, dynamic));
        }
    }

    protected PropertyValidator newValidator() {
        return new PropertyValidator();
    }

    protected void parseBindTo(
            Properties properties,
            Map<String, String> env,
            ConfigPropertyKey key,
            String defaultValue,
            BindToParser parser
    ) throws ServerConfigurationException {

        final String bindTo = getString(properties, env, key, defaultValue);
        final int colonIndex = bindTo.indexOf(':');
        if (colonIndex == -1) {
            throw ServerConfigurationException.forInvalidKey(key.getPropertyPath(), bindTo);
        }

        final String ipv4Str = bindTo.substring(0, colonIndex);
        final int ipv4;
        try {
            ipv4 = Net.parseIPv4(ipv4Str);
        } catch (NetworkError e) {
            throw ServerConfigurationException.forInvalidKey(key.getPropertyPath(), ipv4Str);
        }

        final String portStr = bindTo.substring(colonIndex + 1);
        final int port;
        try {
            port = Numbers.parseInt(portStr);
        } catch (NumericException e) {
            throw ServerConfigurationException.forInvalidKey(key.getPropertyPath(), portStr);
        }

        parser.onReady(ipv4, port);
    }

    @FunctionalInterface
    protected interface BindToParser {
        void onReady(int address, int port);
    }

    public static class JsonPropertyValueFormatter {
        public static void arrayStr(CharSequence key, String value, CharSink<?> sink) {
            sink.putQuoted(key).putAscii(':').put(value).putAscii(',');
        }

        public static void bool(CharSequence key, boolean value, CharSink<?> sink) {
            sink.putQuoted(key).putAscii(':').put(value).putAscii(',');
        }

        public static void integer(CharSequence key, long value, CharSink<?> sink) {
            sink.putQuoted(key).putAscii(':').put(value).putAscii(',');
        }

        public static void str(CharSequence key, CharSequence value, CharSink<?> sink) {
            sink.putQuoted(key).putAscii(':');
            if (value != null) {
                sink.putQuoted(value);
            } else {
                sink.put("null");
            }
            sink.putAscii(',');
        }
    }

    public static class PropertyValidator {
        protected final Map<ConfigPropertyKey, String> deprecatedSettings = new HashMap<>();
        protected final Map<String, String> obsoleteSettings = new HashMap<>();

        public PropertyValidator() {
            registerObsolete(
                    "line.tcp.commit.timeout",
                    PropertyKey.LINE_TCP_COMMIT_INTERVAL_DEFAULT,
                    PropertyKey.LINE_TCP_COMMIT_INTERVAL_FRACTION
            );
            registerObsolete(
                    "cairo.timestamp.locale",
                    PropertyKey.CAIRO_DATE_LOCALE
            );
            registerObsolete(
                    "pg.timestamp.locale",
                    PropertyKey.PG_DATE_LOCALE
            );
            registerObsolete(
                    "cairo.sql.append.page.size",
                    PropertyKey.CAIRO_WRITER_DATA_APPEND_PAGE_SIZE
            );

            registerDeprecated(
                    PropertyKey.HTTP_MIN_BIND_TO,
                    PropertyKey.HTTP_MIN_NET_BIND_TO
            );
            registerDeprecated(
                    PropertyKey.HTTP_MIN_NET_IDLE_CONNECTION_TIMEOUT,
                    PropertyKey.HTTP_MIN_NET_CONNECTION_TIMEOUT
            );
            registerDeprecated(
                    PropertyKey.HTTP_MIN_NET_QUEUED_CONNECTION_TIMEOUT,
                    PropertyKey.HTTP_MIN_NET_CONNECTION_QUEUE_TIMEOUT
            );
            registerDeprecated(
                    PropertyKey.HTTP_MIN_NET_SND_BUF_SIZE,
                    PropertyKey.HTTP_MIN_NET_CONNECTION_SNDBUF
            );
            registerDeprecated(PropertyKey.HTTP_MIN_RECEIVE_BUFFER_SIZE);
            registerDeprecated(PropertyKey.HTTP_RECEIVE_BUFFER_SIZE);
            registerDeprecated(
                    PropertyKey.HTTP_NET_RCV_BUF_SIZE,
                    PropertyKey.HTTP_MIN_NET_CONNECTION_RCVBUF,
                    PropertyKey.HTTP_NET_CONNECTION_RCVBUF
            );
            registerDeprecated(
                    PropertyKey.HTTP_NET_ACTIVE_CONNECTION_LIMIT,
                    PropertyKey.HTTP_NET_CONNECTION_LIMIT
            );
            registerDeprecated(
                    PropertyKey.HTTP_NET_IDLE_CONNECTION_TIMEOUT,
                    PropertyKey.HTTP_NET_CONNECTION_TIMEOUT
            );
            registerDeprecated(
                    PropertyKey.HTTP_NET_QUEUED_CONNECTION_TIMEOUT,
                    PropertyKey.HTTP_NET_CONNECTION_QUEUE_TIMEOUT
            );
            registerDeprecated(
                    PropertyKey.HTTP_NET_SND_BUF_SIZE,
                    PropertyKey.HTTP_NET_CONNECTION_SNDBUF
            );
            registerDeprecated(
                    PropertyKey.PG_NET_ACTIVE_CONNECTION_LIMIT,
                    PropertyKey.PG_NET_CONNECTION_LIMIT
            );
            registerDeprecated(
                    PropertyKey.PG_NET_IDLE_TIMEOUT,
                    PropertyKey.PG_NET_CONNECTION_TIMEOUT
            );
            registerDeprecated(
                    PropertyKey.PG_NET_RECV_BUF_SIZE,
                    PropertyKey.PG_NET_CONNECTION_RCVBUF
            );
            registerDeprecated(
                    PropertyKey.PG_NET_SEND_BUF_SIZE,
                    PropertyKey.PG_NET_CONNECTION_SNDBUF
            );
            registerDeprecated(
                    PropertyKey.LINE_TCP_NET_ACTIVE_CONNECTION_LIMIT,
                    PropertyKey.LINE_TCP_NET_CONNECTION_LIMIT
            );
            registerDeprecated(
                    PropertyKey.LINE_TCP_NET_IDLE_TIMEOUT,
                    PropertyKey.LINE_TCP_NET_CONNECTION_TIMEOUT
            );
            registerDeprecated(
                    PropertyKey.LINE_TCP_NET_QUEUED_TIMEOUT,
                    PropertyKey.LINE_TCP_NET_CONNECTION_QUEUE_TIMEOUT
            );
            registerDeprecated(
                    PropertyKey.LINE_TCP_NET_RECV_BUF_SIZE,
                    PropertyKey.LINE_TCP_NET_CONNECTION_RCVBUF
            );
            registerDeprecated(
                    PropertyKey.LINE_TCP_MSG_BUFFER_SIZE,
                    PropertyKey.LINE_TCP_RECV_BUFFER_SIZE
            );
            registerDeprecated(
                    PropertyKey.LINE_TCP_DEFAULT_PARTITION_BY,
                    PropertyKey.LINE_DEFAULT_PARTITION_BY
            );
            registerDeprecated(
                    PropertyKey.CAIRO_REPLACE_BUFFER_MAX_SIZE,
                    PropertyKey.CAIRO_SQL_STR_FUNCTION_BUFFER_MAX_SIZE
            );
            registerDeprecated(
                    PropertyKey.CIRCUIT_BREAKER_BUFFER_SIZE,
                    PropertyKey.NET_TEST_CONNECTION_BUFFER_SIZE
            );
            registerDeprecated(
                    PropertyKey.QUERY_TIMEOUT_SEC,
                    PropertyKey.QUERY_TIMEOUT
            );
            registerDeprecated(
                    PropertyKey.CAIRO_PAGE_FRAME_TASK_POOL_CAPACITY
            );
            registerDeprecated(
                    PropertyKey.CAIRO_SQL_MAP_PAGE_SIZE,
                    PropertyKey.CAIRO_SQL_SMALL_MAP_PAGE_SIZE
            );
            registerDeprecated(
                    PropertyKey.CAIRO_SQL_MAP_KEY_CAPACITY,
                    PropertyKey.CAIRO_SQL_SMALL_MAP_KEY_CAPACITY
            );
            registerDeprecated(PropertyKey.PG_INSERT_POOL_CAPACITY);
            registerDeprecated(PropertyKey.LINE_UDP_TIMESTAMP);
            registerDeprecated(PropertyKey.LINE_TCP_TIMESTAMP);
            registerDeprecated(PropertyKey.CAIRO_SQL_JIT_ROWS_THRESHOLD);
            registerDeprecated(PropertyKey.CAIRO_COMPACT_MAP_LOAD_FACTOR);
            registerDeprecated(PropertyKey.CAIRO_DEFAULT_MAP_TYPE);
            registerDeprecated(
                    PropertyKey.CAIRO_SQL_ANALYTIC_COLUMN_POOL_CAPACITY,
                    PropertyKey.CAIRO_SQL_WINDOW_COLUMN_POOL_CAPACITY
            );
            registerDeprecated(
                    PropertyKey.CAIRO_SQL_ANALYTIC_STORE_PAGE_SIZE,
                    PropertyKey.CAIRO_SQL_WINDOW_STORE_PAGE_SIZE
            );
            registerDeprecated(
                    PropertyKey.CAIRO_SQL_ANALYTIC_STORE_MAX_PAGES,
                    PropertyKey.CAIRO_SQL_WINDOW_STORE_MAX_PAGES
            );
            registerDeprecated(
                    PropertyKey.CAIRO_SQL_ANALYTIC_ROWID_PAGE_SIZE,
                    PropertyKey.CAIRO_SQL_WINDOW_ROWID_PAGE_SIZE
            );
            registerDeprecated(
                    PropertyKey.CAIRO_SQL_ANALYTIC_ROWID_MAX_PAGES,
                    PropertyKey.CAIRO_SQL_WINDOW_ROWID_MAX_PAGES
            );
            registerDeprecated(
                    PropertyKey.CAIRO_SQL_ANALYTIC_TREE_PAGE_SIZE,
                    PropertyKey.CAIRO_SQL_WINDOW_TREE_PAGE_SIZE
            );
            registerDeprecated(
                    PropertyKey.CAIRO_SQL_ANALYTIC_TREE_MAX_PAGES,
                    PropertyKey.CAIRO_SQL_WINDOW_TREE_MAX_PAGES
            );
            registerDeprecated(
                    PropertyKey.CAIRO_SQL_COLUMN_CAST_MODEL_POOL_CAPACITY,
                    PropertyKey.CAIRO_SQL_CREATE_TABLE_COLUMN_MODEL_POOL_CAPACITY
            );
            registerDeprecated(
                    PropertyKey.HTTP_JSON_QUERY_DOUBLE_SCALE
            );
            registerDeprecated(
                    PropertyKey.HTTP_JSON_QUERY_FLOAT_SCALE
            );
            registerDeprecated(
                    PropertyKey.CAIRO_SQL_DOUBLE_CAST_SCALE
            );
            registerDeprecated(
                    PropertyKey.CAIRO_SQL_FLOAT_CAST_SCALE
            );
        }

        public ValidationResult validate(Properties properties) {
            // Settings that used to be valid but no longer are.
            Map<String, String> obsolete = new HashMap<>();

            // Settings that are still valid but are now superseded by newer ones.
            Map<String, String> deprecated = new HashMap<>();

            // Settings that are not recognized.
            Set<String> incorrect = new HashSet<>();

            for (String propName : properties.stringPropertyNames()) {
                Optional<ConfigPropertyKey> prop = lookupConfigProperty(propName);
                if (prop.isPresent()) {
                    String deprecationMsg = deprecatedSettings.get(prop.get());
                    if (deprecationMsg != null) {
                        deprecated.put(propName, deprecationMsg);
                    }
                } else {
                    String obsoleteMsg = obsoleteSettings.get(propName);
                    if (obsoleteMsg != null) {
                        obsolete.put(propName, obsoleteMsg);
                    } else {
                        incorrect.add(propName);
                    }
                }
            }

            if (obsolete.isEmpty() && deprecated.isEmpty() && incorrect.isEmpty()) {
                return null;
            }

            boolean isError = false;

            StringBuilder sb = new StringBuilder("Configuration issues:\n");

            if (!incorrect.isEmpty()) {
                isError = true;
                sb.append("    Invalid settings (not recognized, probable typos):\n");
                for (String key : incorrect) {
                    sb.append("        * ");
                    sb.append(key);
                    sb.append('\n');
                }
            }

            if (!obsolete.isEmpty()) {
                isError = true;
                sb.append("    Obsolete settings (no longer recognized):\n");
                for (Map.Entry<String, String> entry : obsolete.entrySet()) {
                    sb.append("        * ");
                    sb.append(entry.getKey());
                    sb.append(": ");
                    sb.append(entry.getValue());
                    sb.append('\n');
                }
            }

            if (!deprecated.isEmpty()) {
                sb.append("    Deprecated settings (recognized but superseded by newer settings):\n");
                for (Map.Entry<String, String> entry : deprecated.entrySet()) {
                    sb.append("        * ");
                    sb.append(entry.getKey());
                    sb.append(": ");
                    sb.append(entry.getValue());
                    sb.append('\n');
                }
            }

            return new ValidationResult(isError, sb.toString());
        }

        private static <KeyT> void registerReplacements(
                Map<KeyT, String> map,
                KeyT old,
                ConfigPropertyKey... replacements
        ) {
            if (replacements.length > 0) {
                final StringBuilder sb = new StringBuilder("Replaced by ");
                for (int index = 0; index < replacements.length; index++) {
                    if (index > 0) {
                        sb.append(index < (replacements.length - 1) ? ", " : " and ");
                    }
                    String replacement = replacements[index].getPropertyPath();
                    sb.append('`');
                    sb.append(replacement);
                    sb.append('`');
                }
                map.put(old, sb.toString());
            } else {
                map.put(old, "No longer used");
            }
        }

        protected Optional<ConfigPropertyKey> lookupConfigProperty(String propName) {
            return PropertyKey.getByString(propName).map(prop -> prop);
        }

        protected void registerDeprecated(ConfigPropertyKey old, ConfigPropertyKey... replacements) {
            registerReplacements(deprecatedSettings, old, replacements);
        }

        protected void registerObsolete(String old, ConfigPropertyKey... replacements) {
            registerReplacements(obsoleteSettings, old, replacements);
        }
    }

    private static class RedirectPropertyKey implements ConfigPropertyKey {
        final String envVarName;
        final String propertyPath;

        public RedirectPropertyKey(int index) {
            this.propertyPath = PropertyKey.HTTP_REDIRECT_PREFIX.getPropertyPath() + index;
            this.envVarName = ServerMain.propertyPathToEnvVarName(propertyPath);
        }

        @Override
        public String getEnvVarName() {
            return envVarName;
        }

        @Override
        public String getPropertyPath() {
            return propertyPath;
        }

        @Override
        public boolean isDebug() {
            return false;
        }

        @Override
        public boolean isSensitive() {
            return false;
        }
    }

    public static class ValidationResult {
        public final boolean isError;
        public final String message;

        private ValidationResult(boolean isError, String message) {
            this.isError = isError;
            this.message = message;
        }
    }

    class PropCairoConfiguration implements CairoConfiguration {
        private final LongSupplier randomIDSupplier = () -> getRandom().nextPositiveLong();
        private final LongSupplier sequentialIDSupplier = new LongSupplier() {
            final AtomicLong value = new AtomicLong();

            @Override
            public long getAsLong() {
                return value.incrementAndGet();
            }
        };

        @Override
        public boolean attachPartitionCopy() {
            return cairoAttachPartitionCopy;
        }

        @Override
        public boolean enableTestFactories() {
            return enableTestFactories;
        }

        @Override
        public boolean exportConfiguration(CharSink<?> sink) {
            final String releaseType = getReleaseType();
            str(RELEASE_TYPE, releaseType, sink);
            str(RELEASE_VERSION, getBuildInformation().getSwVersion(), sink);
            if (Chars.equalsNc(releaseType, OSS)) {
                bool(PropertyKey.HTTP_SETTINGS_READONLY.getPropertyPath(), httpSettingsReadOnly, sink);
            }
            if (!Chars.empty(httpUsername)) {
                bool(ACL_ENABLED, true, sink);
            }
            arrayStr(ILP_PROTO_SUPPORT_VERSIONS_NAME, ILP_PROTO_SUPPORT_VERSIONS, sink);
            arrayStr(ILP_PROTO_TRANSPORTS, ilpProtoTransports, sink);
            return true;
        }

        @Override
        public @Nullable ObjObjHashMap<ConfigPropertyKey, ConfigPropertyValue> getAllPairs() {
            return allPairs;
        }

        @Override
        public boolean getAllowTableRegistrySharedWrite() {
            return allowTableRegistrySharedWrite;
        }

        @Override
        public @NotNull String getAttachPartitionSuffix() {
            return cairoAttachPartitionSuffix;
        }

        @Override
        public DateFormat getBackupDirTimestampFormat() {
            return backupDirTimestampFormat;
        }

        @Override
        public int getBackupMkDirMode() {
            return backupMkdirMode;
        }

        @Override
        public CharSequence getBackupRoot() {
            return backupRoot;
        }

        @Override
        public @NotNull CharSequence getBackupTempDirName() {
            return backupTempDirName;
        }

        @Override
        public int getBinaryEncodingMaxLength() {
            return binaryEncodingMaxLength;
        }

        @Override
        public int getBindVariablePoolSize() {
            return sqlBindVariablePoolSize;
        }

        @Override
        public @NotNull BuildInformation getBuildInformation() {
            return buildInformation;
        }

        @Override
        public boolean getCairoSqlLegacyOperatorPrecedence() {
            return cairoSqlLegacyOperatorPrecedence;
        }

        @Override
        public @NotNull CharSequence getCheckpointRoot() {
            return checkpointRoot;
        }

        @Override
        public @NotNull SqlExecutionCircuitBreakerConfiguration getCircuitBreakerConfiguration() {
            return circuitBreakerConfiguration;
        }

        @Override
        public int getColumnAliasGeneratedMaxSize() {
            return cairoSqlColumnAliasGeneratedMaxSize;
        }

        @Override
        public int getColumnIndexerQueueCapacity() {
            return columnIndexerQueueCapacity;
        }

        @Override
        public int getColumnPurgeQueueCapacity() {
            return columnPurgeQueueCapacity;
        }

        @Override
        public long getColumnPurgeRetryDelay() {
            return columnPurgeRetryDelay;
        }

        @Override
        public long getColumnPurgeRetryDelayLimit() {
            return columnPurgeRetryDelayLimit;
        }

        @Override
        public double getColumnPurgeRetryDelayMultiplier() {
            return columnPurgeRetryDelayMultiplier;
        }

        @Override
        public int getColumnPurgeTaskPoolCapacity() {
            return columnPurgeTaskPoolCapacity;
        }

        @Override
        public long getCommitLatency() {
            return cairoCommitLatency;
        }

        @Override
        public int getCommitMode() {
            return commitMode;
        }

        @Override
        public @NotNull CharSequence getConfRoot() {
            return confRoot;
        }

        @Override
        public @NotNull LongSupplier getCopyIDSupplier() {
            if (cairoSQLCopyIdSupplier == 0) {
                return randomIDSupplier;
            }
            return sequentialIDSupplier;
        }

        @Override
        public int getCopyPoolCapacity() {
            return sqlCopyModelPoolCapacity;
        }

        @Override
        public int getCountDistinctCapacity() {
            return sqlCountDistinctCapacity;
        }

        @Override
        public double getCountDistinctLoadFactor() {
            return sqlCountDistinctLoadFactor;
        }

        @Override
        public int getCreateAsSelectRetryCount() {
            return createAsSelectRetryCount;
        }

        @Override
        public int getCreateTableColumnModelPoolCapacity() {
            return sqlCreateTableColumnModelPoolCapacity;
        }

        @Override
        public long getCreateTableModelBatchSize() {
            return sqlCreateTableModelBatchSize;
        }

        @Override
        public long getDataAppendPageSize() {
            return writerDataAppendPageSize;
        }

        @Override
        public long getDataIndexKeyAppendPageSize() {
            return writerDataIndexKeyAppendPageSize;
        }

        @Override
        public long getDataIndexValueAppendPageSize() {
            return writerDataIndexValueAppendPageSize;
        }

        @Override
        public long getDatabaseIdHi() {
            return instanceHashHi;
        }

        @Override
        public long getDatabaseIdLo() {
            return instanceHashLo;
        }

        @Override
        public @NotNull CharSequence getDbDirectory() {
            return dbDirectory;
        }

        @Override
        public @NotNull String getDbRoot() {
            return dbRoot;
        }

        @Override
        public boolean getDebugWalApplyBlockFailureNoRetry() {
            return debugWalApplyBlockFailureNoRetry;
        }

        @Override
        public @NotNull DateLocale getDefaultDateLocale() {
            return locale;
        }

        @Override
        public int getDefaultSeqPartTxnCount() {
            return defaultSeqPartTxnCount;
        }

        @Override
        public boolean getDefaultSymbolCacheFlag() {
            return defaultSymbolCacheFlag;
        }

        @Override
        public int getDefaultSymbolCapacity() {
            return defaultSymbolCapacity;
        }

        @Override
        public int getDetachedMkDirMode() {
            return detachedMkdirMode;
        }

        @Override
        public int getExplainPoolCapacity() {
            return sqlExplainModelPoolCapacity;
        }

        @Override
        public @NotNull FactoryProvider getFactoryProvider() {
            return factoryProvider;
        }

        @Override
        public int getFileOperationRetryCount() {
            return fileOperationRetryCount;
        }

        @Override
        public @NotNull FilesFacade getFilesFacade() {
            return filesFacade;
        }

        @Override
        public long getGroupByAllocatorDefaultChunkSize() {
            return sqlGroupByAllocatorChunkSize;
        }

        @Override
        public long getGroupByAllocatorMaxChunkSize() {
            return sqlGroupByAllocatorMaxChunkSize;
        }

        @Override
        public int getGroupByMapCapacity() {
            return sqlGroupByMapCapacity;
        }

        @Override
        public int getGroupByMergeShardQueueCapacity() {
            return cairoGroupByMergeShardQueueCapacity;
        }

        @Override
        public int getGroupByPoolCapacity() {
            return sqlGroupByPoolCapacity;
        }

        @Override
        public long getGroupByPresizeMaxCapacity() {
            return cairoGroupByPresizeMaxCapacity;
        }

        @Override
        public long getGroupByPresizeMaxHeapSize() {
            return cairoGroupByPresizeMaxHeapSize;
        }

        @Override
        public int getGroupByShardingThreshold() {
            return cairoGroupByShardingThreshold;
        }

        @Override
        public int getIdGenerateBatchStep() {
            return idGenerateBatchStep;
        }

        @Override
        public long getIdleCheckInterval() {
            return idleCheckInterval;
        }

        @Override
        public int getInactiveReaderMaxOpenPartitions() {
            return inactiveReaderMaxOpenPartitions;
        }

        @Override
        public long getInactiveReaderTTL() {
            return inactiveReaderTTL;
        }

        @Override
        public long getInactiveWalWriterTTL() {
            return inactiveWalWriterTTL;
        }

        @Override
        public long getInactiveWriterTTL() {
            return inactiveWriterTTL;
        }

        @Override
        public int getIndexValueBlockSize() {
            return indexValueBlockSize;
        }

        @Override
        public long getInsertModelBatchSize() {
            return sqlInsertModelBatchSize;
        }

        @Override
        public int getInsertModelPoolCapacity() {
            return sqlInsertModelPoolCapacity;
        }

        @Override
        public @NotNull String getInstallRoot() {
            return installRoot;
        }

        @Override
        public int getLatestByQueueCapacity() {
            return latestByQueueCapacity;
        }

        @Override
        public @NotNull CharSequence getLegacyCheckpointRoot() {
            return legacyCheckpointRoot;
        }

        @Override
        public boolean getLogLevelVerbose() {
            return logLevelVerbose;
        }

        @Override
        public boolean getLogSqlQueryProgressExe() {
            return logSqlQueryProgressExe;
        }

        @Override
        public DateFormat getLogTimestampFormat() {
            return logTimestampFormat;
        }

        @Override
        public @Nullable String getLogTimestampTimezone() {
            return logTimestampTimezone;
        }

        @Override
        public DateLocale getLogTimestampTimezoneLocale() {
            return logTimestampLocale;
        }

        @Override
        public TimeZoneRules getLogTimestampTimezoneRules() {
            return logTimestampTimezoneRules;
        }

        @Override
        public long getMatViewInsertAsSelectBatchSize() {
            return matViewInsertAsSelectBatchSize;
        }

        @Override
        public int getMatViewMaxRefreshIntervals() {
            return matViewMaxRefreshIntervals;
        }

        @Override
        public int getMatViewMaxRefreshRetries() {
            return matViewMaxRefreshRetries;
        }

        @Override
        public long getMatViewMinRefreshInterval() {
            return matViewMinRefreshInterval;
        }

        @Override
        public long getMatViewRefreshIntervalsUpdatePeriod() {
            return matViewRefreshIntervalsUpdatePeriod;
        }

        @Override
        public long getMatViewRefreshOomRetryTimeout() {
            return matViewRefreshOomRetryTimeout;
        }

        @Override
        public int getMatViewRowsPerQueryEstimate() {
            return matViewRowsPerQueryEstimate;
        }

        @Override
        public int getMaxCrashFiles() {
            return cairoMaxCrashFiles;
        }

        @Override
        public int getMaxFileNameLength() {
            return maxFileNameLength;
        }

        @Override
        public int getMaxSqlRecompileAttempts() {
            return maxSqlRecompileAttempts;
        }

        @Override
        public int getMaxSwapFileCount() {
            return maxSwapFileCount;
        }

        @Override
        public int getMaxSymbolNotEqualsCount() {
            return sqlMaxSymbolNotEqualsCount;
        }

        @Override
        public int getMaxUncommittedRows() {
            return maxUncommittedRows;
        }

        @Override
        public int getMetadataPoolCapacity() {
            return sqlModelPoolCapacity;
        }

        @Override
        public Metrics getMetrics() {
            return metrics;
        }

        @Override
        public @NotNull io.questdb.std.datetime.Clock getMicrosecondClock() {
            return microsecondClock;
        }

        @Override
        public long getMiscAppendPageSize() {
            return writerMiscAppendPageSize;
        }

        @Override
        public int getMkDirMode() {
            return mkdirMode;
        }

        @Override
        public int getO3CallbackQueueCapacity() {
            return o3CallbackQueueCapacity;
        }

        @Override
        public int getO3ColumnMemorySize() {
            return o3ColumnMemorySize;
        }

        @Override
        public int getO3CopyQueueCapacity() {
            return o3CopyQueueCapacity;
        }

        @Override
        public int getO3LagCalculationWindowsSize() {
            return o3LagCalculationWindowsSize;
        }

        @Override
        public int getO3LastPartitionMaxSplits() {
            return o3LastPartitionMaxSplits;
        }

        @Override
        public long getO3MaxLag() {
            return o3MaxLagUs;
        }

        @Override
        public int getO3MemMaxPages() {
            return Integer.MAX_VALUE;
        }

        @Override
        public long getO3MinLag() {
            return o3MinLagUs;
        }

        @Override
        public int getO3OpenColumnQueueCapacity() {
            return o3OpenColumnQueueCapacity;
        }

        @Override
        public int getO3PartitionQueueCapacity() {
            return o3PartitionQueueCapacity;
        }

        @Override
        public int getO3PurgeDiscoveryQueueCapacity() {
            return o3PurgeDiscoveryQueueCapacity;
        }

        @Override
        public int getPageFrameReduceColumnListCapacity() {
            return cairoPageFrameReduceColumnListCapacity;
        }

        @Override
        public int getPageFrameReduceQueueCapacity() {
            return cairoPageFrameReduceQueueCapacity;
        }

        @Override
        public int getPageFrameReduceRowIdListCapacity() {
            return cairoPageFrameReduceRowIdListCapacity;
        }

        @Override
        public int getPageFrameReduceShardCount() {
            return cairoPageFrameReduceShardCount;
        }

        @Override
        public int getParallelIndexThreshold() {
            return parallelIndexThreshold;
        }

        @Override
        public int getPartitionEncoderParquetCompressionCodec() {
            return partitionEncoderParquetCompressionCodec;
        }

        @Override
        public int getPartitionEncoderParquetCompressionLevel() {
            return partitionEncoderParquetCompressionLevel;
        }

        @Override
        public int getPartitionEncoderParquetDataPageSize() {
            return partitionEncoderParquetDataPageSize;
        }

        @Override
        public int getPartitionEncoderParquetRowGroupSize() {
            return partitionEncoderParquetRowGroupSize;
        }

        @Override
        public int getPartitionEncoderParquetVersion() {
            return partitionEncoderParquetVersion;
        }

        @Override
        public long getPartitionO3SplitMinSize() {
            return o3PartitionSplitMinSize;
        }

        @Override
        public int getPartitionPurgeListCapacity() {
            return o3PartitionPurgeListCapacity;
        }

        @Override
        public int getPreferencesStringPoolCapacity() {
            return preferencesStringPoolCapacity;
        }

        @Override
        public int getQueryCacheEventQueueCapacity() {
            return queryCacheEventQueueCapacity;
        }

        @Override
        public int getQueryRegistryPoolSize() {
            return sqlQueryRegistryPoolSize;
        }

        @Override
        public int getReaderPoolMaxSegments() {
            return readerPoolMaxSegments;
        }

        @Override
        public int getRenameTableModelPoolCapacity() {
            return sqlRenameTableModelPoolCapacity;
        }

        @Override
        public int getRepeatMigrationsFromVersion() {
            return repeatMigrationFromVersion;
        }

        @Override
        public int getRndFunctionMemoryMaxPages() {
            return rndFunctionMemoryMaxPages;
        }

        @Override
        public int getRndFunctionMemoryPageSize() {
            return rndFunctionMemoryPageSize;
        }

        @Override
        public boolean getSampleByDefaultAlignmentCalendar() {
            return sqlSampleByDefaultAlignment;
        }

        @Override
        public int getSampleByIndexSearchPageSize() {
            return sqlSampleByIndexSearchPageSize;
        }

        @Override
        public int getScoreboardFormat() {
            return cairoTxnScoreboardFormat;
        }

        @Override
        public long getSequencerCheckInterval() {
            return sequencerCheckInterval;
        }

        @Override
        public @NotNull CharSequence getSnapshotInstanceId() {
            return snapshotInstanceId;
        }

        @Override
        public long getSpinLockTimeout() {
            return spinLockTimeout;
        }

        @Override
        public int getSqlAsOfJoinLookAhead() {
            return sqlAsOfJoinLookahead;
        }

        @Override
        public int getSqlAsOfJoinMapEvacuationThreshold() {
            return sqlAsOfJoinEvacuationThreshold;
        }

        @Override
        public int getSqlAsOfJoinShortCircuitCacheCapacity() {
            return sqlAsOfJoinShortCircuitCacheCapacity;
        }

        @Override
        public int getSqlCharacterStoreCapacity() {
            return sqlCharacterStoreCapacity;
        }

        @Override
        public int getSqlCharacterStoreSequencePoolCapacity() {
            return sqlCharacterStoreSequencePoolCapacity;
        }

        @Override
        public int getSqlColumnPoolCapacity() {
            return sqlColumnPoolCapacity;
        }

        @Override
        public int getSqlCompilerPoolCapacity() {
            return sqlCompilerPoolCapacity;
        }

        @Override
        public int getSqlCopyBufferSize() {
            return sqlCopyBufferSize;
        }

        @Override
        public CharSequence getSqlCopyInputRoot() {
            return cairoSqlCopyRoot;
        }

        @Override
        public CharSequence getSqlCopyInputWorkRoot() {
            return cairoSqlCopyWorkRoot;
        }

        @Override
        public int getSqlCopyLogRetentionDays() {
            return cairoSqlCopyLogRetentionDays;
        }

        @Override
        public long getSqlCopyMaxIndexChunkSize() {
            return cairoSqlCopyMaxIndexChunkSize;
        }

        @Override
        public int getSqlCopyQueueCapacity() {
            return cairoSqlCopyQueueCapacity;
        }

        @Override
        public int getSqlDistinctTimestampKeyCapacity() {
            return sqlDistinctTimestampKeyCapacity;
        }

        @Override
        public double getSqlDistinctTimestampLoadFactor() {
            return sqlDistinctTimestampLoadFactor;
        }

        @Override
        public int getSqlExpressionPoolCapacity() {
            return sqlExpressionPoolCapacity;
        }

        @Override
        public double getSqlFastMapLoadFactor() {
            return sqlFastMapLoadFactor;
        }

        @Override
        public int getSqlHashJoinLightValueMaxPages() {
            return sqlHashJoinLightValueMaxPages;
        }

        @Override
        public int getSqlHashJoinLightValuePageSize() {
            return sqlHashJoinLightValuePageSize;
        }

        @Override
        public int getSqlHashJoinValueMaxPages() {
            return sqlHashJoinValueMaxPages;
        }

        @Override
        public int getSqlHashJoinValuePageSize() {
            return sqlHashJoinValuePageSize;
        }

        @Override
        public int getSqlJitBindVarsMemoryMaxPages() {
            return sqlJitBindVarsMemoryMaxPages;
        }

        @Override
        public int getSqlJitBindVarsMemoryPageSize() {
            return sqlJitBindVarsMemoryPageSize;
        }

        @Override
        public int getSqlJitIRMemoryMaxPages() {
            return sqlJitIRMemoryMaxPages;
        }

        @Override
        public int getSqlJitIRMemoryPageSize() {
            return sqlJitIRMemoryPageSize;
        }

        @Override
        public int getSqlJitMode() {
            return sqlJitMode;
        }

        @Override
        public int getSqlJitPageAddressCacheThreshold() {
            return sqlJitPageAddressCacheThreshold;
        }

        @Override
        public int getSqlJoinContextPoolCapacity() {
            return sqlJoinContextPoolCapacity;
        }

        @Override
        public int getSqlJoinMetadataMaxResizes() {
            return sqlJoinMetadataMaxResizes;
        }

        @Override
        public int getSqlJoinMetadataPageSize() {
            return sqlJoinMetadataPageSize;
        }

        @Override
        public long getSqlLatestByRowCount() {
            return sqlLatestByRowCount;
        }

        @Override
        public int getSqlLexerPoolCapacity() {
            return sqlLexerPoolCapacity;
        }

        @Override
        public int getSqlMapMaxPages() {
            return sqlMapMaxPages;
        }

        @Override
        public int getSqlMapMaxResizes() {
            return sqlMapMaxResizes;
        }

        @Override
        public int getSqlMaxNegativeLimit() {
            return sqlMaxNegativeLimit;
        }

        @Override
        public int getSqlModelPoolCapacity() {
            return sqlModelPoolCapacity;
        }

        @Override
        public int getSqlOrderByRadixSortThreshold() {
            return sqlOrderByRadixSortThreshold;
        }

        @Override
        public int getSqlPageFrameMaxRows() {
            return sqlPageFrameMaxRows;
        }

        @Override
        public int getSqlPageFrameMinRows() {
            return sqlPageFrameMinRows;
        }

        @Override
        public double getSqlParallelFilterPreTouchThreshold() {
            return sqlParallelFilterPreTouchThreshold;
        }

        @Override
        public int getSqlParallelWorkStealingThreshold() {
            return sqlParallelWorkStealingThreshold;
        }

        @Override
        public int getSqlParquetFrameCacheCapacity() {
            return sqlParquetFrameCacheCapacity;
        }

        @Override
        public int getSqlSmallMapKeyCapacity() {
            return sqlSmallMapKeyCapacity;
        }

        @Override
        public long getSqlSmallMapPageSize() {
            return sqlSmallMapPageSize;
        }

        @Override
        public int getSqlSortKeyMaxPages() {
            return sqlSortKeyMaxPages;
        }

        @Override
        public long getSqlSortKeyPageSize() {
            return sqlSortKeyPageSize;
        }

        @Override
        public int getSqlSortLightValueMaxPages() {
            return sqlSortLightValueMaxPages;
        }

        @Override
        public long getSqlSortLightValuePageSize() {
            return sqlSortLightValuePageSize;
        }

        @Override
        public int getSqlSortValueMaxPages() {
            return sqlSortValueMaxPages;
        }

        @Override
        public int getSqlSortValuePageSize() {
            return sqlSortValuePageSize;
        }

        @Override
        public int getSqlUnorderedMapMaxEntrySize() {
            return sqlUnorderedMapMaxEntrySize;
        }

        @Override
        public int getSqlWindowInitialRangeBufferSize() {
            return sqlWindowInitialRangeBufferSize;
        }

        @Override
        public int getSqlWindowMaxRecursion() {
            return sqlWindowMaxRecursion;
        }

        @Override
        public int getSqlWindowRowIdMaxPages() {
            return sqlWindowRowIdMaxPages;
        }

        @Override
        public int getSqlWindowRowIdPageSize() {
            return sqlWindowRowIdPageSize;
        }

        @Override
        public int getSqlWindowStoreMaxPages() {
            return sqlWindowStoreMaxPages;
        }

        @Override
        public int getSqlWindowStorePageSize() {
            return sqlWindowStorePageSize;
        }

        @Override
        public int getSqlWindowTreeKeyMaxPages() {
            return sqlWindowTreeKeyMaxPages;
        }

        @Override
        public int getSqlWindowTreeKeyPageSize() {
            return sqlWindowTreeKeyPageSize;
        }

        @Override
        public int getStrFunctionMaxBufferLength() {
            return sqlStrFunctionBufferMaxSize;
        }

        @Override
        public long getSystemDataAppendPageSize() {
            return systemWriterDataAppendPageSize;
        }

        @Override
        public int getSystemO3ColumnMemorySize() {
            return systemO3ColumnMemorySize;
        }

        @Override
        public @NotNull CharSequence getSystemTableNamePrefix() {
            return systemTableNamePrefix;
        }

        @Override
        public long getSystemWalDataAppendPageSize() {
            return systemWalWriterDataAppendPageSize;
        }

        @Override
        public long getSystemWalEventAppendPageSize() {
            return systemWalWriterEventAppendPageSize;
        }

        @Override
        public long getTableRegistryAutoReloadFrequency() {
            return cairoTableRegistryAutoReloadFrequency;
        }

        @Override
        public int getTableRegistryCompactionThreshold() {
            return cairoTableRegistryCompactionThreshold;
        }

        @Override
        public @NotNull TelemetryConfiguration getTelemetryConfiguration() {
            return telemetryConfiguration;
        }

        @Override
        public CharSequence getTempRenamePendingTablePrefix() {
            return tempRenamePendingTablePrefix;
        }

        @Override
        public @NotNull TextConfiguration getTextConfiguration() {
            return textConfiguration;
        }

        @Override
        public int getTxnScoreboardEntryCount() {
            return sqlTxnScoreboardEntryCount;
        }

        @Override
        public int getVectorAggregateQueueCapacity() {
            return vectorAggregateQueueCapacity;
        }

        @Override
        public @NotNull VolumeDefinitions getVolumeDefinitions() {
            return volumeDefinitions;
        }

        @Override
        public int getWalApplyLookAheadTransactionCount() {
            return walApplyLookAheadTransactionCount;
        }

        @Override
        public long getWalApplyTableTimeQuota() {
            return walApplyTableTimeQuota;
        }

        @Override
        public long getWalDataAppendPageSize() {
            return walWriterDataAppendPageSize;
        }

        @Override
        public boolean getWalEnabledDefault() {
            return walEnabledDefault;
        }

        @Override
        public long getWalEventAppendPageSize() {
            return walWriterEventAppendPageSize;
        }

        @Override
        public double getWalLagRowsMultiplier() {
            return walSquashUncommittedRowsMultiplier;
        }

        @Override
        public long getWalMaxLagSize() {
            return walMaxLagSize;
        }

        @Override
        public int getWalMaxLagTxnCount() {
            return walMaxLagTxnCount;
        }

        @Override
        public int getWalMaxSegmentFileDescriptorsCache() {
            return walMaxSegmentFileDescriptorsCache;
        }

        @Override
        public long getWalPurgeInterval() {
            return walPurgeInterval;
        }

        @Override
        public int getWalPurgeWaitBeforeDelete() {
            return walPurgeWaitBeforeDelete;
        }

        @Override
        public int getWalRecreateDistressedSequencerAttempts() {
            return walRecreateDistressedSequencerAttempts;
        }

        @Override
        public long getWalSegmentRolloverRowCount() {
            return walSegmentRolloverRowCount;
        }

        @Override
        public long getWalSegmentRolloverSize() {
            return walSegmentRolloverSize;
        }

        @Override
        public int getWalTxnNotificationQueueCapacity() {
            return walTxnNotificationQueueCapacity;
        }

        @Override
        public int getWalWriterPoolMaxSegments() {
            return walWriterPoolMaxSegments;
        }

        @Override
        public int getWindowColumnPoolCapacity() {
            return sqlWindowColumnPoolCapacity;
        }

        @Override
        public int getWithClauseModelPoolCapacity() {
            return sqlWithClauseModelPoolCapacity;
        }

        @Override
        public long getWorkStealTimeoutNanos() {
            return workStealTimeoutNanos;
        }

        @Override
        public long getWriteBackOffTimeoutOnMemPressureMs() {
            return cairoWriteBackOffTimeoutOnMemPressureMs;
        }

        @Override
        public long getWriterAsyncCommandBusyWaitTimeout() {
            return writerAsyncCommandBusyWaitTimeout;
        }

        @Override
        public long getWriterAsyncCommandMaxTimeout() {
            return writerAsyncCommandMaxWaitTimeout;
        }

        @Override
        public int getWriterCommandQueueCapacity() {
            return writerAsyncCommandQueueCapacity;
        }

        @Override
        public long getWriterCommandQueueSlotSize() {
            return writerAsyncCommandQueueSlotSize;
        }

        @Override
        public long getWriterFileOpenOpts() {
            return writerFileOpenOpts;
        }

        @Override
        public int getWriterTickRowsCountMod() {
            return writerTickRowsCountMod;
        }

        @Override
        public boolean isCheckpointRecoveryEnabled() {
            return checkpointRecoveryEnabled;
        }

        @Override
        public boolean isColumnAliasExpressionEnabled() {
            return cairoSqlColumnAliasExpressionEnabled;
        }

        @Override
        public boolean isDevModeEnabled() {
            return devModeEnabled;
        }

        @Override
        public boolean isGroupByPresizeEnabled() {
            return cairoGroupByPresizeEnabled;
        }

        @Override
        public boolean isIOURingEnabled() {
            return ioURingEnabled;
        }

        @Override
        public boolean isMatViewEnabled() {
            return matViewEnabled;
        }

        @Override
        public boolean isMatViewParallelSqlEnabled() {
            return matViewParallelExecutionEnabled;
        }

        @Override
        public boolean isMultiKeyDedupEnabled() {
            return false;
        }

        @Override
        public boolean isO3QuickSortEnabled() {
            return o3QuickSortEnabled;
        }

        @Override
        public boolean isParallelIndexingEnabled() {
            return parallelIndexingEnabled;
        }

        @Override
        public boolean isPartitionEncoderParquetStatisticsEnabled() {
            return partitionEncoderParquetStatisticsEnabled;
        }

        @Override
        public boolean isPartitionO3OverwriteControlEnabled() {
            return o3PartitionOverwriteControlEnabled;
        }

        @Override
        public boolean isQueryTracingEnabled() {
            return isQueryTracingEnabled;
        }

        @Override
        public boolean isReadOnlyInstance() {
            return isReadOnlyInstance;
        }

        @Override
        public boolean isSqlJitDebugEnabled() {
            return sqlJitDebugEnabled;
        }

        @Override
        public boolean isSqlOrderBySortEnabled() {
            return sqlOrderBySortEnabled;
        }

        @Override
        public boolean isSqlParallelFilterEnabled() {
            return sqlParallelFilterEnabled;
        }

        @Override
        public boolean isSqlParallelFilterPreTouchEnabled() {
            return sqlParallelFilterPreTouchEnabled;
        }

        @Override
        public boolean isSqlParallelGroupByEnabled() {
            return sqlParallelGroupByEnabled;
        }

        @Override
        public boolean isSqlParallelReadParquetEnabled() {
            return sqlParallelReadParquetEnabled;
        }

        @Override
        public boolean isTableTypeConversionEnabled() {
            return tableTypeConversionEnabled;
        }

        @Override
        public boolean isValidateSampleByFillType() {
            return sqlSampleByValidateFillType;
        }

        @Override
        public boolean isWalApplyEnabled() {
            return walApplyEnabled;
        }

        @Override
        public boolean isWalApplyParallelSqlEnabled() {
            return walParallelExecutionEnabled;
        }

        @Override
        public boolean isWalSupported() {
            return walSupported;
        }

        @Override
        public boolean isWriterMixedIOEnabled() {
            return writerMixedIOEnabled;
        }

        @Override
        public boolean mangleTableDirNames() {
            return false;
        }

        @Override
        public int maxArrayElementCount() {
            return sqlMaxArrayElementCount;
        }

        @Override
        public boolean useFastAsOfJoin() {
            return useFastAsOfJoin;
        }

        @Override
        public boolean useWithinLatestByOptimisation() {
            return queryWithinLatestByOptimisationEnabled;
        }
    }

    public class PropHttpConcurrentCacheConfiguration implements ConcurrentCacheConfiguration {
        @Override
        public int getBlocks() {
            return httpSqlCacheBlockCount;
        }

        @Override
        public LongGauge getCachedGauge() {
            return metrics.jsonQueryMetrics().cachedQueriesGauge();
        }

        @Override
        public Counter getHiCounter() {
            return metrics.jsonQueryMetrics().cacheHitCounter();
        }

        @Override
        public Counter getMissCounter() {
            return metrics.jsonQueryMetrics().cacheMissCounter();
        }

        @Override
        public int getRows() {
            return httpSqlCacheRowCount;
        }
    }

    public class PropHttpMinServerConfiguration implements HttpServerConfiguration {
        @Override
        public int getBindIPv4Address() {
            return httpMinBindIPv4Address;
        }

        @Override
        public int getBindPort() {
            return httpMinBindPort;
        }

        @Override
        public MillisecondClock getClock() {
            return MillisecondClockImpl.INSTANCE;
        }

        @Override
        public LongGauge getConnectionCountGauge() {
            return metrics.httpMetrics().connectionCountGauge();
        }

        @Override
        public String getDispatcherLogName() {
            return "http-min-server";
        }

        @Override
        public EpollFacade getEpollFacade() {
            return EpollFacadeImpl.INSTANCE;
        }

        @Override
        public FactoryProvider getFactoryProvider() {
            return factoryProvider;
        }

        @Override
        public long getHeartbeatInterval() {
            return -1L;
        }

        @Override
        public boolean getHint() {
            return httpMinNetConnectionHint;
        }

        @Override
        public HttpContextConfiguration getHttpContextConfiguration() {
            return httpMinContextConfiguration;
        }

        @Override
        public KqueueFacade getKqueueFacade() {
            return KqueueFacadeImpl.INSTANCE;
        }

        @Override
        public int getLimit() {
            return httpMinNetConnectionLimit;
        }

        @Override
        public Metrics getMetrics() {
            return metrics;
        }

        @Override
        public long getNapThreshold() {
            return httpMinWorkerNapThreshold;
        }

        @Override
        public int getNetRecvBufferSize() {
            return httpMinNetConnectionRcvBuf;
        }

        @Override
        public int getNetSendBufferSize() {
            return httpMinNetConnectionSndBuf;
        }

        @Override
        public NetworkFacade getNetworkFacade() {
            return NetworkFacadeImpl.INSTANCE;
        }

        @Override
        public String getPoolName() {
            return "minhttp";
        }

        @Override
        public long getQueueTimeout() {
            return httpMinNetConnectionQueueTimeout;
        }

        @Override
        public int getRecvBufferSize() {
            return httpMinRecvBufferSize;
        }

        @Override
        public byte getRequiredAuthType() {
            return httpHealthCheckAuthType;
        }

        @Override
        public SelectFacade getSelectFacade() {
            return SelectFacadeImpl.INSTANCE;
        }

        @Override
        public int getSendBufferSize() {
            return httpMinSendBufferSize;
        }

        @Override
        public long getSleepThreshold() {
            return httpMinWorkerSleepThreshold;
        }

        @Override
        public long getSleepTimeout() {
            return httpMinWorkerSleepTimeout;
        }

        @Override
        public int getTestConnectionBufferSize() {
            return netTestConnectionBufferSize;
        }

        @Override
        public long getTimeout() {
            return httpMinNetConnectionTimeout;
        }

        @Override
        public WaitProcessorConfiguration getWaitProcessorConfiguration() {
            return httpWaitProcessorConfiguration;
        }

        @Override
        public int[] getWorkerAffinity() {
            return httpMinWorkerAffinity;
        }

        @Override
        public int getWorkerCount() {
            return httpMinWorkerCount;
        }

        @Override
        public long getYieldThreshold() {
            return httpMinWorkerYieldThreshold;
        }

        @Override
        public boolean haltOnError() {
            return httpMinWorkerHaltOnError;
        }

        @Override
        public boolean isEnabled() {
            return httpMinServerEnabled;
        }

        @Override
        public boolean isPessimisticHealthCheckEnabled() {
            return httpPessimisticHealthCheckEnabled;
        }

        @Override
        public Counter listenerStateChangeCounter() {
            return metrics.httpMetrics().listenerStateChangeCounter();
        }

        @Override
        public boolean preAllocateBuffers() {
            return true;
        }

        @Override
        public int workerPoolPriority() {
            return httpMinWorkerPoolPriority;
        }
    }

    public class PropHttpServerConfiguration implements HttpFullFatServerConfiguration {

        @Override
        public int getBindIPv4Address() {
            return httpNetBindIPv4Address;
        }

        @Override
        public int getBindPort() {
            return httpNetBindPort;
        }

        @Override
        public MillisecondClock getClock() {
            return MillisecondClockImpl.INSTANCE;
        }

        @Override
        public ConcurrentCacheConfiguration getConcurrentCacheConfiguration() {
            return httpMinConcurrentCacheConfiguration;
        }

        @Override
        public LongGauge getConnectionCountGauge() {
            return metrics.httpMetrics().connectionCountGauge();
        }

        @Override
        public ObjList<String> getContextPathExec() {
            return httpContextPathExec;
        }

        @Override
        public ObjList<String> getContextPathExport() {
            return httpContextPathExport;
        }

        @Override
        public ObjList<String> getContextPathILP() {
            return httpContextPathILP;
        }

        @Override
        public ObjList<String> getContextPathILPPing() {
            return httpContextPathILPPing;
        }

        @Override
        public ObjList<String> getContextPathImport() {
            return httpContextPathImport;
        }

        @Override
        public ObjList<String> getContextPathSettings() {
            return httpContextPathSettings;
        }

        @Override
        public ObjList<String> getContextPathTableStatus() {
            return httpContextPathTableStatus;
        }

        @Override
        public ObjList<String> getContextPathWarnings() {
            return httpContextPathWarnings;
        }

        @Override
        public String getContextPathWebConsole() {
            return httpContextWebConsole;
        }

        @Override
        public String getDispatcherLogName() {
            return "http-server";
        }

        @Override
        public EpollFacade getEpollFacade() {
            return EpollFacadeImpl.INSTANCE;
        }

        @Override
        public FactoryProvider getFactoryProvider() {
            return factoryProvider;
        }

        @Override
        public long getHeartbeatInterval() {
            return -1L;
        }

        @Override
        public boolean getHint() {
            return httpNetConnectionHint;
        }

        @Override
        public HttpContextConfiguration getHttpContextConfiguration() {
            return httpContextConfiguration;
        }

        @Override
        public JsonQueryProcessorConfiguration getJsonQueryProcessorConfiguration() {
            return jsonQueryProcessorConfiguration;
        }

        @Override
        public KqueueFacade getKqueueFacade() {
            return KqueueFacadeImpl.INSTANCE;
        }

        @Override
        public int getLimit() {
            return httpNetConnectionLimit;
        }

        @Override
        public LineHttpProcessorConfiguration getLineHttpProcessorConfiguration() {
            return lineHttpProcessorConfiguration;
        }

        @Override
        public Metrics getMetrics() {
            return metrics;
        }

        @Override
        public long getNapThreshold() {
            return httpWorkerNapThreshold;
        }

        @Override
        public int getNetRecvBufferSize() {
            return httpNetConnectionRcvBuf;
        }

        @Override
        public int getNetSendBufferSize() {
            return httpNetConnectionSndBuf;
        }

        @Override
        public NetworkFacade getNetworkFacade() {
            return NetworkFacadeImpl.INSTANCE;
        }

        @Override
        public String getPassword() {
            return httpPassword;
        }

        @Override
        public String getPoolName() {
            return "http";
        }

        @Override
        public long getQueueTimeout() {
            return httpNetConnectionQueueTimeout;
        }

        @Override
        public int getRecvBufferSize() {
            return httpRecvBufferSize;
        }

        @Override
        public byte getRequiredAuthType() {
            return httpHealthCheckAuthType;
        }

        @Override
        public SelectFacade getSelectFacade() {
            return SelectFacadeImpl.INSTANCE;
        }

        @Override
        public int getSendBufferSize() {
            return httpSendBufferSize;
        }

        @Override
        public long getSleepThreshold() {
            return httpWorkerSleepThreshold;
        }

        @Override
        public long getSleepTimeout() {
            return httpWorkerSleepTimeout;
        }

        @Override
        public StaticContentProcessorConfiguration getStaticContentProcessorConfiguration() {
            return staticContentProcessorConfiguration;
        }

        @Override
        public int getTestConnectionBufferSize() {
            return netTestConnectionBufferSize;
        }

        @Override
        public long getTimeout() {
            return httpNetConnectionTimeout;
        }

        @Override
        public String getUsername() {
            return httpUsername;
        }

        @Override
        public WaitProcessorConfiguration getWaitProcessorConfiguration() {
            return httpWaitProcessorConfiguration;
        }

        @Override
        public int[] getWorkerAffinity() {
            return httpWorkerAffinity;
        }

        @Override
        public int getWorkerCount() {
            return httpWorkerCount;
        }

        @Override
        public long getYieldThreshold() {
            return httpWorkerYieldThreshold;
        }

        @Override
        public boolean haltOnError() {
            return httpWorkerHaltOnError;
        }

        @Override
        public boolean isEnabled() {
            return httpServerEnabled;
        }

        @Override
        public boolean isPessimisticHealthCheckEnabled() {
            return httpPessimisticHealthCheckEnabled;
        }

        @Override
        public boolean isQueryCacheEnabled() {
            return httpSqlCacheEnabled;
        }

        @Override
        public boolean isSettingsReadOnly() {
            return httpSettingsReadOnly;
        }

        @Override
        public Counter listenerStateChangeCounter() {
            return metrics.httpMetrics().listenerStateChangeCounter();
        }

        @Override
        public boolean preAllocateBuffers() {
            return false;
        }
    }

    public class PropJsonQueryProcessorConfiguration implements JsonQueryProcessorConfiguration {

        @Override
        public int getConnectionCheckFrequency() {
            return jsonQueryConnectionCheckFrequency;
        }

        @Override
        public FactoryProvider getFactoryProvider() {
            return factoryProvider;
        }

        @Override
        public FilesFacade getFilesFacade() {
            return FilesFacadeImpl.INSTANCE;
        }

        @Override
        public CharSequence getKeepAliveHeader() {
            return keepAliveHeader;
        }

        @Override
        public long getMaxQueryResponseRowLimit() {
            return maxHttpQueryResponseRowLimit;
        }

        @Override
        public MillisecondClock getMillisecondClock() {
            return httpFrozenClock ? StationaryMillisClock.INSTANCE : MillisecondClockImpl.INSTANCE;
        }

        @Override
        public Clock getNanosecondClock() {
            return httpFrozenClock ? StationaryNanosClock.INSTANCE : NanosecondClockImpl.INSTANCE;
        }
    }

    private class PropLineHttpProcessorConfiguration implements LineHttpProcessorConfiguration {

        @Override
        public boolean autoCreateNewColumns() {
            return ilpAutoCreateNewColumns;
        }

        @Override
        public boolean autoCreateNewTables() {
            return ilpAutoCreateNewTables;
        }

        @Override
        public CairoConfiguration getCairoConfiguration() {
            return cairoConfiguration;
        }

        @Override
        public short getDefaultColumnTypeForFloat() {
            return floatDefaultColumnType;
        }

        @Override
        public short getDefaultColumnTypeForInteger() {
            return integerDefaultColumnType;
        }

        @Override
        public int getDefaultColumnTypeForTimestamp() {
            return timestampDefaultColumnType;
        }

        @Override
        public int getDefaultPartitionBy() {
            return lineTcpDefaultPartitionBy;
        }

        @Override
        public CharSequence getInfluxPingVersion() {
            return lineHttpPingVersion;
        }

        @Override
        public long getMaxRecvBufferSize() {
            return httpRecvMaxBufferSize;
        }

        @Override
        public io.questdb.std.datetime.Clock getMicrosecondClock() {
            return microsecondClock;
        }

        @Override
        public long getSymbolCacheWaitUsBeforeReload() {
            return symbolCacheWaitBeforeReload;
        }

        @Override
        public byte getTimestampUnit() {
            return lineTcpTimestampUnit;
        }

        @Override
        public boolean isEnabled() {
            return lineHttpEnabled;
        }

        @Override
        public boolean isStringToCharCastAllowed() {
            return stringToCharCastAllowed;
        }

        @Override
        public boolean isUseLegacyStringDefault() {
            return useLegacyStringDefault;
        }

        @Override
        public boolean logMessageOnError() {
            return lineLogMessageOnError;
        }
    }

    private class PropLineTcpIOWorkerPoolConfiguration implements WorkerPoolConfiguration {

        @Override
        public Metrics getMetrics() {
            return metrics;
        }

        @Override
        public long getNapThreshold() {
            return lineTcpIOWorkerNapThreshold;
        }

        @Override
        public String getPoolName() {
            return "ilpio";
        }

        @Override
        public long getSleepThreshold() {
            return lineTcpIOWorkerSleepThreshold;
        }

        @Override
        public int[] getWorkerAffinity() {
            return lineTcpIOWorkerAffinity;
        }

        @Override
        public int getWorkerCount() {
            return lineTcpIOWorkerCount;
        }

        @Override
        public long getYieldThreshold() {
            return lineTcpIOWorkerYieldThreshold;
        }

        @Override
        public boolean haltOnError() {
            return lineTcpIOWorkerPoolHaltOnError;
        }
    }

    private class PropLineTcpReceiverConfiguration implements LineTcpReceiverConfiguration {
        @Override
        public String getAuthDB() {
            return lineTcpAuthDB;
        }

        @Override
        public boolean getAutoCreateNewColumns() {
            return ilpAutoCreateNewColumns;
        }

        @Override
        public boolean getAutoCreateNewTables() {
            return ilpAutoCreateNewTables;
        }

        @Override
        public int getBindIPv4Address() {
            return lineTcpNetBindIPv4Address;
        }

        @Override
        public int getBindPort() {
            return lineTcpNetBindPort;
        }

        @Override
        public CairoConfiguration getCairoConfiguration() {
            return cairoConfiguration;
        }

        @Override
        public MillisecondClock getClock() {
            return MillisecondClockImpl.INSTANCE;
        }

        @Override
        public long getCommitInterval() {
            return LineTcpReceiverConfigurationHelper.calcCommitInterval(
                    cairoConfiguration.getO3MinLag(),
                    getCommitIntervalFraction(),
                    getCommitIntervalDefault()
            );
        }

        @Override
        public long getCommitIntervalDefault() {
            return lineTcpCommitIntervalDefault;
        }

        @Override
        public double getCommitIntervalFraction() {
            return lineTcpCommitIntervalFraction;
        }

        @Override
        public LongGauge getConnectionCountGauge() {
            return metrics.lineMetrics().tcpConnectionCountGauge();
        }

        @Override
        public int getConnectionPoolInitialCapacity() {
            return lineTcpConnectionPoolInitialCapacity;
        }

        @Override
        public short getDefaultColumnTypeForFloat() {
            return floatDefaultColumnType;
        }

        @Override
        public short getDefaultColumnTypeForInteger() {
            return integerDefaultColumnType;
        }

        @Override
        public int getDefaultColumnTypeForTimestamp() {
            return timestampDefaultColumnType;
        }

        @Override
        public int getDefaultPartitionBy() {
            return lineTcpDefaultPartitionBy;
        }

        @Override
        public boolean getDisconnectOnError() {
            return lineTcpDisconnectOnError;
        }

        @Override
        public String getDispatcherLogName() {
            return "tcp-line-server";
        }

        @Override
        public EpollFacade getEpollFacade() {
            return EpollFacadeImpl.INSTANCE;
        }

        @Override
        public FactoryProvider getFactoryProvider() {
            return factoryProvider;
        }

        @Override
        public FilesFacade getFilesFacade() {
            return FilesFacadeImpl.INSTANCE;
        }

        @Override
        public long getHeartbeatInterval() {
            return lineTcpNetConnectionHeartbeatInterval;
        }

        @Override
        public boolean getHint() {
            return lineTcpNetConnectionHint;
        }

        @Override
        public WorkerPoolConfiguration getIOWorkerPoolConfiguration() {
            return lineTcpIOWorkerPoolConfiguration;
        }

        @Override
        public KqueueFacade getKqueueFacade() {
            return KqueueFacadeImpl.INSTANCE;
        }

        @Override
        public int getLimit() {
            return lineTcpNetConnectionLimit;
        }

        @Override
        public long getMaintenanceInterval() {
            return lineTcpMaintenanceInterval;
        }

        @Override
        public int getMaxFileNameLength() {
            return maxFileNameLength;
        }

        @Override
        public int getMaxMeasurementSize() {
            return lineTcpMaxMeasurementSize;
        }

        @Override
        public long getMaxRecvBufferSize() {
            return lineTcpMaxRecvBufferSize;
        }

        @Override
        public Metrics getMetrics() {
            return metrics;
        }

        @Override
        public io.questdb.std.datetime.Clock getMicrosecondClock() {
            return MicrosecondClockImpl.INSTANCE;
        }

        @Override
        public MillisecondClock getMillisecondClock() {
            return MillisecondClockImpl.INSTANCE;
        }

        @Override
        public int getNetRecvBufferSize() {
            return lineTcpNetConnectionRcvBuf;
        }

        @Override
        public int getNetSendBufferSize() {
            return -1;
        }

        @Override
        public NetworkFacade getNetworkFacade() {
            return NetworkFacadeImpl.INSTANCE;
        }

        @Override
        public long getQueueTimeout() {
            return lineTcpNetConnectionQueueTimeout;
        }

        @Override
        public int getRecvBufferSize() {
            return lineTcpRecvBufferSize;
        }

        @Override
        public SelectFacade getSelectFacade() {
            return SelectFacadeImpl.INSTANCE;
        }

        @Override
        public int getSendBufferSize() {
            return -1;
        }

        @Override
        public long getSymbolCacheWaitBeforeReload() {
            return symbolCacheWaitBeforeReload;
        }

        @Override
        public int getTestConnectionBufferSize() {
            return netTestConnectionBufferSize;
        }

        @Override
        public long getTimeout() {
            return lineTcpNetConnectionTimeout;
        }

        @Override
        public byte getTimestampUnit() {
            return lineTcpTimestampUnit;
        }

        @Override
        public long getWriterIdleTimeout() {
            return minIdleMsBeforeWriterRelease;
        }

        @Override
        public int getWriterQueueCapacity() {
            return lineTcpWriterQueueCapacity;
        }

        @Override
        public WorkerPoolConfiguration getWriterWorkerPoolConfiguration() {
            return lineTcpWriterWorkerPoolConfiguration;
        }

        @Override
        public boolean isEnabled() {
            return lineTcpEnabled;
        }

        @Override
        public boolean isStringToCharCastAllowed() {
            return stringToCharCastAllowed;
        }

        @Override
        public boolean isUseLegacyStringDefault() {
            return useLegacyStringDefault;
        }

        @Override
        public Counter listenerStateChangeCounter() {
            return metrics.lineMetrics().aboveMaxConnectionCountCounter();
        }

        @Override
        public boolean logMessageOnError() {
            return lineLogMessageOnError;
        }
    }

    private class PropLineTcpWriterWorkerPoolConfiguration implements WorkerPoolConfiguration {
        @Override
        public Metrics getMetrics() {
            return metrics;
        }

        @Override
        public long getNapThreshold() {
            return lineTcpWriterWorkerNapThreshold;
        }

        @Override
        public String getPoolName() {
            return "ilpwriter";
        }

        @Override
        public long getSleepThreshold() {
            return lineTcpWriterWorkerSleepThreshold;
        }

        @Override
        public int[] getWorkerAffinity() {
            return lineTcpWriterWorkerAffinity;
        }

        @Override
        public int getWorkerCount() {
            return lineTcpWriterWorkerCount;
        }

        @Override
        public long getYieldThreshold() {
            return lineTcpWriterWorkerYieldThreshold;
        }

        @Override
        public boolean haltOnError() {
            return lineTcpWriterWorkerPoolHaltOnError;
        }
    }

    private class PropLineUdpReceiverConfiguration implements LineUdpReceiverConfiguration {
        @Override
        public boolean getAutoCreateNewColumns() {
            return ilpAutoCreateNewColumns;
        }

        @Override
        public boolean getAutoCreateNewTables() {
            return ilpAutoCreateNewTables;
        }

        @Override
        public int getBindIPv4Address() {
            return lineUdpBindIPV4Address;
        }

        @Override
        public int getCommitMode() {
            return lineUdpCommitMode;
        }

        @Override
        public int getCommitRate() {
            return lineUdpCommitRate;
        }

        @Override
        public short getDefaultColumnTypeForFloat() {
            return floatDefaultColumnType;
        }

        @Override
        public short getDefaultColumnTypeForInteger() {
            return integerDefaultColumnType;
        }

        @Override
        public int getDefaultPartitionBy() {
            return lineUdpDefaultPartitionBy;
        }

        @Override
        public int getGroupIPv4Address() {
            return lineUdpGroupIPv4Address;
        }

        @Override
        public int getMaxFileNameLength() {
            return maxFileNameLength;
        }

        @Override
        public int getMsgBufferSize() {
            return lineUdpMsgBufferSize;
        }

        @Override
        public int getMsgCount() {
            return lineUdpMsgCount;
        }

        @Override
        public NetworkFacade getNetworkFacade() {
            return NetworkFacadeImpl.INSTANCE;
        }

        @Override
        public int getPort() {
            return lineUdpPort;
        }

        @Override
        public int getReceiveBufferSize() {
            return lineUdpReceiveBufferSize;
        }

        @Override
        public byte getTimestampUnit() {
            return lineUdpTimestampUnit;
        }

        @Override
        public boolean isEnabled() {
            return lineUdpEnabled;
        }

        @Override
        public boolean isUnicast() {
            return lineUdpUnicast;
        }

        @Override
        public boolean isUseLegacyStringDefault() {
            return useLegacyStringDefault;
        }

        @Override
        public boolean ownThread() {
            return lineUdpOwnThread;
        }

        @Override
        public int ownThreadAffinity() {
            return lineUdpOwnThreadAffinity;
        }
    }

    private class PropMatViewRefreshPoolConfiguration implements WorkerPoolConfiguration {
        @Override
        public Metrics getMetrics() {
            return metrics;
        }

        @Override
        public long getNapThreshold() {
            return matViewRefreshWorkerNapThreshold;
        }

        @Override
        public String getPoolName() {
            return "mat-view-refresh";
        }

        @Override
        public long getSleepThreshold() {
            return matViewRefreshWorkerSleepThreshold;
        }

        @Override
        public long getSleepTimeout() {
            return matViewRefreshSleepTimeout;
        }

        @Override
        public int[] getWorkerAffinity() {
            return matViewRefreshWorkerAffinity;
        }

        @Override
        public int getWorkerCount() {
            return matViewRefreshWorkerCount;
        }

        @Override
        public long getYieldThreshold() {
            return matViewRefreshWorkerYieldThreshold;
        }

        @Override
        public boolean haltOnError() {
            return matViewRefreshWorkerHaltOnError;
        }

        @Override
        public boolean isEnabled() {
            return matViewRefreshWorkerCount > 0;
        }
    }

    private class PropMetricsConfiguration implements MetricsConfiguration {

        @Override
        public boolean isEnabled() {
            return metricsEnabled;
        }
    }

    private class PropPGWireConcurrentCacheConfiguration implements ConcurrentCacheConfiguration {
        @Override
        public int getBlocks() {
            return pgSelectCacheBlockCount;
        }

        @Override
        public LongGauge getCachedGauge() {
            return metrics.pgWireMetrics().cachedSelectsGauge();
        }

        @Override
        public Counter getHiCounter() {
            return metrics.pgWireMetrics().selectCacheHitCounter();
        }

        @Override
        public Counter getMissCounter() {
            return metrics.pgWireMetrics().selectCacheMissCounter();
        }

        @Override
        public int getRows() {
            return pgSelectCacheRowCount;
        }
    }

    private class PropPGWireConfiguration implements PGWireConfiguration {

        @Override
        public int getBinParamCountCapacity() {
            return pgBinaryParamsCapacity;
        }

        @Override
        public int getBindIPv4Address() {
            return pgNetBindIPv4Address;
        }

        @Override
        public int getBindPort() {
            return pgNetBindPort;
        }

        @Override
        public int getCharacterStoreCapacity() {
            return pgCharacterStoreCapacity;
        }

        @Override
        public int getCharacterStorePoolCapacity() {
            return pgCharacterStorePoolCapacity;
        }

        @Override
        public SqlExecutionCircuitBreakerConfiguration getCircuitBreakerConfiguration() {
            return circuitBreakerConfiguration;
        }

        @Override
        public MillisecondClock getClock() {
            return MillisecondClockImpl.INSTANCE;
        }

        @Override
        public ConcurrentCacheConfiguration getConcurrentCacheConfiguration() {
            return pgWireConcurrentCacheConfiguration;
        }

        @Override
        public LongGauge getConnectionCountGauge() {
            return metrics.pgWireMetrics().connectionCountGauge();
        }

        @Override
        public int getConnectionPoolInitialCapacity() {
            return pgConnectionPoolInitialCapacity;
        }

        @Override
        public DateLocale getDefaultDateLocale() {
            return pgDefaultLocale;
        }

        @Override
        public String getDefaultPassword() {
            return pgPassword;
        }

        @Override
        public String getDefaultUsername() {
            return pgUsername;
        }

        @Override
        public String getDispatcherLogName() {
            return "pg-server";
        }

        @Override
        public EpollFacade getEpollFacade() {
            return EpollFacadeImpl.INSTANCE;
        }

        @Override
        public FactoryProvider getFactoryProvider() {
            return factoryProvider;
        }

        @Override
        public int getForceRecvFragmentationChunkSize() {
            return pgForceRecvFragmentationChunkSize;
        }

        @Override
        public int getForceSendFragmentationChunkSize() {
            return pgForceSendFragmentationChunkSize;
        }

        @Override
        public long getHeartbeatInterval() {
            return -1L;
        }

        @Override
        public boolean getHint() {
            return pgNetConnectionHint;
        }

        @Override
        public int getInsertCacheBlockCount() {
            return pgInsertCacheBlockCount;
        }

        @Override
        public int getInsertCacheRowCount() {
            return pgInsertCacheRowCount;
        }

        @Override
        public KqueueFacade getKqueueFacade() {
            return KqueueFacadeImpl.INSTANCE;
        }

        @Override
        public int getLimit() {
            return pgNetConnectionLimit;
        }

        @Override
        public int getMaxBlobSizeOnQuery() {
            return pgMaxBlobSizeOnQuery;
        }

        @Override
        public Metrics getMetrics() {
            return metrics;
        }

        @Override
        public int getNamedStatementCacheCapacity() {
            return pgNamedStatementCacheCapacity;
        }

        @Override
        public int getNamedStatementLimit() {
            return pgNamedStatementLimit;
        }

        @Override
        public int getNamesStatementPoolCapacity() {
            return pgNamesStatementPoolCapacity;
        }

        @Override
        public long getNapThreshold() {
            return pgWorkerNapThreshold;
        }

        @Override
        public int getNetRecvBufferSize() {
            return pgNetConnectionRcvBuf;
        }

        @Override
        public int getNetSendBufferSize() {
            return pgNetConnectionSndBuf;
        }

        @Override
        public NetworkFacade getNetworkFacade() {
            return NetworkFacadeImpl.INSTANCE;
        }

        @Override
        public int getPendingWritersCacheSize() {
            return pgPendingWritersCacheCapacity;
        }

        @Override
        public int getPipelineCapacity() {
            return pgPipelineCapacity;
        }

        @Override
        public String getPoolName() {
            return "pgwire";
        }

        @Override
        public long getQueueTimeout() {
            return pgNetConnectionQueueTimeout;
        }

        @Override
        public String getReadOnlyPassword() {
            return pgReadOnlyPassword;
        }

        @Override
        public String getReadOnlyUsername() {
            return pgReadOnlyUsername;
        }

        @Override
        public int getRecvBufferSize() {
            return pgRecvBufferSize;
        }

        @Override
        public SelectFacade getSelectFacade() {
            return SelectFacadeImpl.INSTANCE;
        }

        @Override
        public int getSendBufferSize() {
            return pgSendBufferSize;
        }

        @Override
        public String getServerVersion() {
            return "11.3";
        }

        @Override
        public long getSleepThreshold() {
            return pgWorkerSleepThreshold;
        }

        @Override
        public int getTestConnectionBufferSize() {
            return netTestConnectionBufferSize;
        }

        @Override
        public long getTimeout() {
            return pgNetIdleConnectionTimeout;
        }

        @Override
        public int getUpdateCacheBlockCount() {
            return pgUpdateCacheBlockCount;
        }

        @Override
        public int getUpdateCacheRowCount() {
            return pgUpdateCacheRowCount;
        }

        @Override
        public int[] getWorkerAffinity() {
            return pgWorkerAffinity;
        }

        @Override
        public int getWorkerCount() {
            return pgWorkerCount;
        }

        @Override
        public long getYieldThreshold() {
            return pgWorkerYieldThreshold;
        }

        @Override
        public boolean haltOnError() {
            return pgHaltOnError;
        }

        @Override
        public boolean isDaemonPool() {
            return pgDaemonPool;
        }

        @Override
        public boolean isEnabled() {
            return pgEnabled;
        }

        @Override
        public boolean isInsertCacheEnabled() {
            return pgInsertCacheEnabled;
        }

        @Override
        public boolean isLegacyModeEnabled() {
            return pgLegacyModeEnabled;
        }

        @Override
        public boolean isReadOnlyUserEnabled() {
            return pgReadOnlyUserEnabled;
        }

        @Override
        public boolean isSelectCacheEnabled() {
            return pgSelectCacheEnabled;
        }

        @Override
        public boolean isUpdateCacheEnabled() {
            return pgUpdateCacheEnabled;
        }

        @Override
        public Counter listenerStateChangeCounter() {
            return metrics.pgWireMetrics().listenerStateChangeCounter();
        }

        @Override
        public boolean readOnlySecurityContext() {
            return pgReadOnlySecurityContext || isReadOnlyInstance;
        }
    }

    class PropPublicPassthroughConfiguration implements PublicPassthroughConfiguration {
        @Override
        public boolean exportConfiguration(CharSink<?> sink) {
            bool(PropertyKey.POSTHOG_ENABLED.getPropertyPath(), isPosthogEnabled(), sink);
            str(PropertyKey.POSTHOG_API_KEY.getPropertyPath(), getPosthogApiKey(), sink);
            integer(PropertyKey.CAIRO_MAX_FILE_NAME_LENGTH.toString(), maxFileNameLength, sink);
            return true;
        }

        @Override
        public String getPosthogApiKey() {
            return posthogApiKey;
        }

        @Override
        public boolean isPosthogEnabled() {
            return posthogEnabled;
        }
    }

    private class PropSqlExecutionCircuitBreakerConfiguration implements SqlExecutionCircuitBreakerConfiguration {

        @Override
        public boolean checkConnection() {
            return true;
        }

        @Override
        public int getBufferSize() {
            return netTestConnectionBufferSize;
        }

        @Override
        public int getCircuitBreakerThrottle() {
            return circuitBreakerThrottle;
        }

        @Override
        @NotNull
        public MillisecondClock getClock() {
            return MillisecondClockImpl.INSTANCE;
        }

        @Override
        @NotNull
        public NetworkFacade getNetworkFacade() {
            return NetworkFacadeImpl.INSTANCE;
        }

        @Override
        public long getQueryTimeout() {
            return queryTimeout;
        }

        @Override
        public boolean isEnabled() {
            return interruptOnClosedConnection;
        }
    }

    public class PropStaticContentProcessorConfiguration implements StaticContentProcessorConfiguration {

        @Override
        public FilesFacade getFilesFacade() {
            return FilesFacadeImpl.INSTANCE;
        }

        @Override
        public String getKeepAliveHeader() {
            return keepAliveHeader;
        }

        @Override
        public MimeTypesCache getMimeTypesCache() {
            return mimeTypesCache;
        }

        /**
         * Absolute path to HTTP public directory.
         *
         * @return path to public directory
         */
        @Override
        public CharSequence getPublicDirectory() {
            return publicDirectory;
        }

        @Override
        public Utf8SequenceObjHashMap<Utf8Sequence> getRedirectMap() {
            return redirectMap;
        }

        @Override
        public byte getRequiredAuthType() {
            return SecurityContext.AUTH_TYPE_NONE;
        }
    }

    private class PropTelemetryConfiguration implements TelemetryConfiguration {

        @Override
        public long getDbSizeEstimateTimeout() {
            return telemetryDbSizeEstimateTimeout;
        }

        @Override
        public boolean getDisableCompletely() {
            return telemetryDisableCompletely;
        }

        @Override
        public boolean getEnabled() {
            return telemetryEnabled;
        }

        @Override
        public int getQueueCapacity() {
            return telemetryQueueCapacity;
        }

        @Override
        public boolean hideTables() {
            return telemetryHideTables;
        }
    }

    private class PropTextConfiguration implements TextConfiguration {

        @Override
        public int getDateAdapterPoolCapacity() {
            return dateAdapterPoolCapacity;
        }

        @Override
        public DateLocale getDefaultDateLocale() {
            return locale;
        }

        @Override
        public InputFormatConfiguration getInputFormatConfiguration() {
            return inputFormatConfiguration;
        }

        @Override
        public int getJsonCacheLimit() {
            return jsonCacheLimit;
        }

        @Override
        public int getJsonCacheSize() {
            return jsonCacheSize;
        }

        @Override
        public double getMaxRequiredDelimiterStdDev() {
            return maxRequiredDelimiterStdDev;
        }

        @Override
        public double getMaxRequiredLineLengthStdDev() {
            return maxRequiredLineLengthStdDev;
        }

        @Override
        public int getMetadataStringPoolCapacity() {
            return metadataStringPoolCapacity;
        }

        @Override
        public int getRollBufferLimit() {
            return rollBufferLimit;
        }

        @Override
        public int getRollBufferSize() {
            return rollBufferSize;
        }

        @Override
        public int getTextAnalysisMaxLines() {
            return textAnalysisMaxLines;
        }

        @Override
        public int getTextLexerStringPoolCapacity() {
            return textLexerStringPoolCapacity;
        }

        @Override
        public int getTimestampAdapterPoolCapacity() {
            return timestampAdapterPoolCapacity;
        }

        @Override
        public int getUtf8SinkSize() {
            return utf8SinkSize;
        }

        @Override
        public boolean isUseLegacyStringDefault() {
            return useLegacyStringDefault;
        }
    }

    private class PropWaitProcessorConfiguration implements WaitProcessorConfiguration {

        @Override
        public MillisecondClock getClock() {
            return MillisecondClockImpl.INSTANCE;
        }

        @Override
        public double getExponentialWaitMultiplier() {
            return rerunExponentialWaitMultiplier;
        }

        @Override
        public int getInitialWaitQueueSize() {
            return rerunInitialWaitQueueSize;
        }

        @Override
        public int getMaxProcessingQueueSize() {
            return rerunMaxProcessingQueueSize;
        }

        @Override
        public long getMaxWaitCapMs() {
            return maxRerunWaitCapMs;
        }
    }

    private class PropWalApplyPoolConfiguration implements WorkerPoolConfiguration {
        @Override
        public Metrics getMetrics() {
            return metrics;
        }

        @Override
        public long getNapThreshold() {
            return walApplyWorkerNapThreshold;
        }

        @Override
        public String getPoolName() {
            return "wal-apply";
        }

        @Override
        public long getSleepThreshold() {
            return walApplyWorkerSleepThreshold;
        }

        @Override
        public long getSleepTimeout() {
            return walApplySleepTimeout;
        }

        @Override
        public int[] getWorkerAffinity() {
            return walApplyWorkerAffinity;
        }

        @Override
        public int getWorkerCount() {
            return walApplyWorkerCount;
        }

        @Override
        public long getYieldThreshold() {
            return walApplyWorkerYieldThreshold;
        }

        @Override
        public boolean haltOnError() {
            return walApplyWorkerHaltOnError;
        }

        @Override
        public boolean isEnabled() {
            return walApplyWorkerCount > 0;
        }
    }

    private class PropWorkerPoolConfiguration implements WorkerPoolConfiguration {
        @Override
        public Metrics getMetrics() {
            return metrics;
        }

        @Override
        public long getNapThreshold() {
            return sharedWorkerNapThreshold;
        }

        @Override
        public String getPoolName() {
            return "shared";
        }

        @Override
        public long getSleepThreshold() {
            return sharedWorkerSleepThreshold;
        }

        @Override
        public long getSleepTimeout() {
            return sharedWorkerSleepTimeout;
        }

        @Override
        public int[] getWorkerAffinity() {
            return sharedWorkerAffinity;
        }

        @Override
        public int getWorkerCount() {
            return sharedWorkerCount;
        }

        @Override
        public long getYieldThreshold() {
            return sharedWorkerYieldThreshold;
        }

        @Override
        public boolean haltOnError() {
            return sharedWorkerHaltOnError;
        }
    }

    static {
        WRITE_FO_OPTS.put("o_direct", (int) CairoConfiguration.O_DIRECT);
        WRITE_FO_OPTS.put("o_sync", (int) CairoConfiguration.O_SYNC);
        WRITE_FO_OPTS.put("o_async", (int) CairoConfiguration.O_ASYNC);
        WRITE_FO_OPTS.put("o_none", (int) CairoConfiguration.O_NONE);
    }
}<|MERGE_RESOLUTION|>--- conflicted
+++ resolved
@@ -639,14 +639,7 @@
     private long queryTimeout;
     private boolean stringToCharCastAllowed;
     private long symbolCacheWaitBeforeReload;
-<<<<<<< HEAD
-    public static final int COLUMN_ALIAS_GENERATED_MAX_SIZE_DEFAULT = 64;
-    public static final int COLUMN_ALIAS_GENERATED_MAX_SIZE_MINIMUM = 4;
-    private boolean cairoSqlColumnAliasExpressionEnabled;
-    private int cairoSqlColumnAliasGeneratedMaxSize;
     private int timestampDefaultColumnType;
-=======
->>>>>>> fb3406db
 
     public PropServerConfiguration(
             String installRoot,
