--- conflicted
+++ resolved
@@ -459,11 +459,7 @@
         this.walPurgeInterval = getLong(properties, env, PropertyKey.CAIRO_WAL_PURGE_INTERVAL, 30_000);
         this.walTxnNotificationQueueCapacity = getQueueCapacity(properties, env, PropertyKey.CAIRO_WAL_TXN_NOTIFICATION_QUEUE_CAPACITY, 4096);
         this.walRecreateDistressedSequencerAttempts = getInt(properties, env, PropertyKey.CAIRO_WAL_RECREATE_DISTRESSED_SEQUENCER_ATTEMPTS, 3);
-<<<<<<< HEAD
-        this.isWalSupported = getBoolean(properties, env, PropertyKey.CAIRO_WAL_SUPPORTED, true);
-=======
-        this.walSupported = getBoolean(properties, env, PropertyKey.CAIRO_WAL_SUPPORTED, false);
->>>>>>> 618ee1e0
+        this.walSupported = getBoolean(properties, env, PropertyKey.CAIRO_WAL_SUPPORTED, true);
         this.walSegmentRolloverRowCount = getLong(properties, env, PropertyKey.CAIRO_WAL_SEGMENT_ROLLOVER_ROW_COUNT, 200_000);
         this.walCommitSquashRowLimit = getInt(properties, env, PropertyKey.CAIRO_WAL_COMMIT_SQUASH_ROW_LIMIT, 512 * 1024);
         this.tableTypeConversionEnabled = getBoolean(properties, env, PropertyKey.TABLE_TYPE_CONVERSION_ENABLED, true);
