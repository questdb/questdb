/*******************************************************************************
 *     ___                  _   ____  ____
 *    / _ \ _   _  ___  ___| |_|  _ \| __ )
 *   | | | | | | |/ _ \/ __| __| | | |  _ \
 *   | |_| | |_| |  __/\__ \ |_| |_| | |_) |
 *    \__\_\\__,_|\___||___/\__|____/|____/
 *
 *  Copyright (c) 2014-2019 Appsicle
 *  Copyright (c) 2019-2024 QuestDB
 *
 *  Licensed under the Apache License, Version 2.0 (the "License");
 *  you may not use this file except in compliance with the License.
 *  You may obtain a copy of the License at
 *
 *  http://www.apache.org/licenses/LICENSE-2.0
 *
 *  Unless required by applicable law or agreed to in writing, software
 *  distributed under the License is distributed on an "AS IS" BASIS,
 *  WITHOUT WARRANTIES OR CONDITIONS OF ANY KIND, either express or implied.
 *  See the License for the specific language governing permissions and
 *  limitations under the License.
 *
 ******************************************************************************/

package io.questdb;

import io.questdb.cairo.*;
import io.questdb.cairo.sql.SqlExecutionCircuitBreakerConfiguration;
import io.questdb.cutlass.http.*;
import io.questdb.cutlass.http.processors.JsonQueryProcessorConfiguration;
import io.questdb.cutlass.http.processors.LineHttpProcessorConfiguration;
import io.questdb.cutlass.http.processors.StaticContentProcessorConfiguration;
import io.questdb.cutlass.json.JsonException;
import io.questdb.cutlass.json.JsonLexer;
import io.questdb.cutlass.line.*;
import io.questdb.cutlass.line.tcp.LineTcpReceiverConfiguration;
import io.questdb.cutlass.line.tcp.LineTcpReceiverConfigurationHelper;
import io.questdb.cutlass.line.udp.LineUdpReceiverConfiguration;
import io.questdb.cutlass.pgwire.PGWireConfiguration;
import io.questdb.cutlass.text.CsvFileIndexer;
import io.questdb.cutlass.text.TextConfiguration;
import io.questdb.cutlass.text.types.InputFormatConfiguration;
import io.questdb.log.Log;
import io.questdb.metrics.MetricsConfiguration;
import io.questdb.mp.WorkerPoolConfiguration;
import io.questdb.network.*;
import io.questdb.std.*;
import io.questdb.std.datetime.DateFormat;
import io.questdb.std.datetime.DateLocale;
import io.questdb.std.datetime.DateLocaleFactory;
import io.questdb.std.datetime.microtime.*;
import io.questdb.std.datetime.millitime.DateFormatFactory;
import io.questdb.std.datetime.millitime.Dates;
import io.questdb.std.datetime.millitime.MillisecondClock;
import io.questdb.std.datetime.millitime.MillisecondClockImpl;
import io.questdb.std.str.Path;
import io.questdb.std.str.StringSink;
import org.jetbrains.annotations.NotNull;
import org.jetbrains.annotations.Nullable;

import java.io.File;
import java.io.IOException;
import java.util.*;
import java.util.concurrent.atomic.AtomicLong;
import java.util.function.LongSupplier;

import static io.questdb.PropServerConfiguration.JsonPropertyValueFormatter.str;

public class PropServerConfiguration implements ServerConfiguration {

    public static final String ACL_ENABLED = "acl.enabled";
    public static final long COMMIT_INTERVAL_DEFAULT = 2000;
    public static final String CONFIG_DIRECTORY = "conf";
    public static final String DB_DIRECTORY = "db";
    public static final String TMP_DIRECTORY = "tmp";
    private static final String RELEASE_TYPE = "release.type";
    private static final String RELEASE_VERSION = "release.version";
    private static final LowerCaseCharSequenceIntHashMap WRITE_FO_OPTS = new LowerCaseCharSequenceIntHashMap();
    protected final byte httpHealthCheckAuthType;
    private final ObjObjHashMap<ConfigPropertyKey, ConfigPropertyValue> allPairs = new ObjObjHashMap<>();
    private final boolean allowTableRegistrySharedWrite;
    private final DateFormat backupDirTimestampFormat;
    private final int backupMkdirMode;
    private final String backupRoot;
    private final CharSequence backupTempDirName;
    private final int binaryEncodingMaxLength;
    private final BuildInformation buildInformation;
    private final boolean cairoAttachPartitionCopy;
    private final String cairoAttachPartitionSuffix;
    private final CairoConfiguration cairoConfiguration = new PropCairoConfiguration();
    private final int cairoGroupByMergeShardQueueCapacity;
    private final boolean cairoGroupByPresizeEnabled;
    private final long cairoGroupByPresizeMaxHeapSize;
    private final long cairoGroupByPresizeMaxSize;
    private final int cairoGroupByShardingThreshold;
    private final int cairoMaxCrashFiles;
    private final int cairoPageFrameReduceColumnListCapacity;
    private final int cairoPageFrameReduceQueueCapacity;
    private final int cairoPageFrameReduceRowIdListCapacity;
    private final int cairoPageFrameReduceShardCount;
    private final int cairoSQLCopyIdSupplier;
    private final int cairoSqlCopyLogRetentionDays;
    private final int cairoSqlCopyQueueCapacity;
    private final String cairoSqlCopyRoot;
    private final String cairoSqlCopyWorkRoot;
    private final boolean cairoSqlLegacyOperatorPrecedence;
    private final long cairoTableRegistryAutoReloadFrequency;
    private final int cairoTableRegistryCompactionThreshold;
    private final boolean checkpointRecoveryEnabled;
    private final String checkpointRoot;
    private final PropSqlExecutionCircuitBreakerConfiguration circuitBreakerConfiguration = new PropSqlExecutionCircuitBreakerConfiguration();
    private final int circuitBreakerThrottle;
    private final int columnIndexerQueueCapacity;
    private final int columnPurgeQueueCapacity;
    private final long columnPurgeRetryDelay;
    private final long columnPurgeRetryDelayLimit;
    private final double columnPurgeRetryDelayMultiplier;
    private final int columnPurgeTaskPoolCapacity;
    private final int commitMode;
    private final TimestampFormatCompiler compiler = new TimestampFormatCompiler();
    private final String confRoot;
    private final boolean configReloadEnabled;
    private final int connectionPoolInitialCapacity;
    private final int connectionStringPoolCapacity;
    private final int createAsSelectRetryCount;
    private final int dateAdapterPoolCapacity;
    private final String dbDirectory;
    private final int defaultSeqPartTxnCount;
    private final boolean defaultSymbolCacheFlag;
    private final int defaultSymbolCapacity;
    private final int detachedMkdirMode;
    private final boolean devModeEnabled;
    private final boolean enableTestFactories;
    private final int fileOperationRetryCount;
    private final FilesFacade filesFacade;
    private final FactoryProviderFactory fpf;
    private final boolean httpAllowDeflateBeforeSend;
    private final PropHttpContextConfiguration httpContextConfiguration = new PropHttpContextConfiguration();
    private final int httpForceRecvFragmentationChunkSize;
    private final int httpForceSendFragmentationChunkSize;
    private final boolean httpFrozenClock;
    private final IODispatcherConfiguration httpIODispatcherConfiguration = new PropHttpIODispatcherConfiguration();
    private final PropHttpMinIODispatcherConfiguration httpMinIODispatcherConfiguration = new PropHttpMinIODispatcherConfiguration();
    private final boolean httpMinServerEnabled;
    private final boolean httpNetConnectionHint;
    private final String httpPassword;
    private final boolean httpPessimisticHealthCheckEnabled;
    private final boolean httpReadOnlySecurityContext;
    private final int httpRecvBufferSize;
    private final int httpSendBufferSize;
    private final boolean httpServerCookiesEnabled;
    private final boolean httpServerEnabled;
    private final boolean httpServerKeepAlive;
    private final int httpSqlCacheBlockCount;
    private final boolean httpSqlCacheEnabled;
    private final int httpSqlCacheRowCount;
    private final String httpUsername;
    private final WaitProcessorConfiguration httpWaitProcessorConfiguration = new PropWaitProcessorConfiguration();
    private final int[] httpWorkerAffinity;
    private final int httpWorkerCount;
    private final boolean httpWorkerHaltOnError;
    private final long httpWorkerNapThreshold;
    private final long httpWorkerSleepThreshold;
    private final long httpWorkerSleepTimeout;
    private final long httpWorkerYieldThreshold;
    private final long idleCheckInterval;
    private final boolean ilpAutoCreateNewColumns;
    private final boolean ilpAutoCreateNewTables;
    private final int inactiveReaderMaxOpenPartitions;
    private final long inactiveReaderTTL;
    private final long inactiveWalWriterTTL;
    private final long inactiveWriterTTL;
    private final CharSequence indexFileName;
    private final int indexValueBlockSize;
    private final InputFormatConfiguration inputFormatConfiguration;
    private final long instanceHashHi;
    private final long instanceHashLo;
    private final boolean interruptOnClosedConnection;
    private final boolean ioURingEnabled;
    private final boolean isReadOnlyInstance;
    private final int jsonCacheLimit;
    private final int jsonCacheSize;
    private final String keepAliveHeader;
    private final int latestByQueueCapacity;
    private final String legacyCheckpointRoot;
    private final boolean lineHttpEnabled;
    private final CharSequence lineHttpPingVersion;
    private final LineHttpProcessorConfiguration lineHttpProcessorConfiguration = new PropLineHttpProcessorConfiguration();
    private final String lineTcpAuthDB;
    private final boolean lineTcpEnabled;
    private final WorkerPoolConfiguration lineTcpIOWorkerPoolConfiguration = new PropLineTcpIOWorkerPoolConfiguration();
    private final LineTcpReceiverConfiguration lineTcpReceiverConfiguration = new PropLineTcpReceiverConfiguration();
    private final IODispatcherConfiguration lineTcpReceiverDispatcherConfiguration = new PropLineTcpReceiverIODispatcherConfiguration();
    private final WorkerPoolConfiguration lineTcpWriterWorkerPoolConfiguration = new PropLineTcpWriterWorkerPoolConfiguration();
    private final int lineUdpCommitMode;
    private final int lineUdpCommitRate;
    private final boolean lineUdpEnabled;
    private final int lineUdpGroupIPv4Address;
    private final int lineUdpMsgBufferSize;
    private final int lineUdpMsgCount;
    private final boolean lineUdpOwnThread;
    private final int lineUdpOwnThreadAffinity;
    private final int lineUdpReceiveBufferSize;
    private final LineUdpReceiverConfiguration lineUdpReceiverConfiguration = new PropLineUdpReceiverConfiguration();
    private final LineTimestampAdapter lineUdpTimestampAdapter;
    private final boolean lineUdpUnicast;
    private final DateLocale locale;
    private final Log log;
    private final boolean logSqlQueryProgressExe;
    private final int maxFileNameLength;
    private final long maxHttpQueryResponseRowLimit;
    private final double maxRequiredDelimiterStdDev;
    private final double maxRequiredLineLengthStdDev;
    private final long maxRerunWaitCapMs;
    private final int maxSqlRecompileAttempts;
    private final int maxSwapFileCount;
    private final int maxUncommittedRows;
    private final MemoryConfiguration memoryConfiguration;
    private final int metadataStringPoolCapacity;
    private final MetricsConfiguration metricsConfiguration = new PropMetricsConfiguration();
    private final boolean metricsEnabled;
    private final MicrosecondClock microsecondClock;
    private final int mkdirMode;
    private final int multipartHeaderBufferSize;
    private final long multipartIdleSpinCount;
    private final int o3CallbackQueueCapacity;
    private final int o3ColumnMemorySize;
    private final int o3CopyQueueCapacity;
    private final int o3LagCalculationWindowsSize;
    private final int o3LastPartitionMaxSplits;
    private final long o3MaxLag;
    private final long o3MinLagUs;
    private final int o3OpenColumnQueueCapacity;
    private final int o3PartitionPurgeListCapacity;
    private final int o3PartitionQueueCapacity;
    private final long o3PartitionSplitMinSize;
    private final int o3PurgeDiscoveryQueueCapacity;
    private final boolean o3QuickSortEnabled;
    private final int parallelIndexThreshold;
    private final boolean parallelIndexingEnabled;
    private final boolean pgEnabled;
    private final PGWireConfiguration pgWireConfiguration = new PropPGWireConfiguration();
    private final String posthogApiKey;
    private final boolean posthogEnabled;
    private final PropPGWireDispatcherConfiguration propPGWireDispatcherConfiguration = new PropPGWireDispatcherConfiguration();
    private final String publicDirectory;
    private final PublicPassthroughConfiguration publicPassthroughConfiguration = new PropPublicPassthroughConfiguration();
    private final int queryCacheEventQueueCapacity;
    private final long queryTimeout;
    private final int readerPoolMaxSegments;
    private final int repeatMigrationFromVersion;
    private final int requestHeaderBufferSize;
    private final double rerunExponentialWaitMultiplier;
    private final int rerunInitialWaitQueueSize;
    private final int rerunMaxProcessingQueueSize;
    private final int rndFunctionMemoryMaxPages;
    private final int rndFunctionMemoryPageSize;
    private final int rollBufferLimit;
    private final int rollBufferSize;
    private final String root;
    private final long sequencerCheckInterval;
    private final int[] sharedWorkerAffinity;
    private final int sharedWorkerCount;
    private final boolean sharedWorkerHaltOnError;
    private final long sharedWorkerNapThreshold;
    private final WorkerPoolConfiguration sharedWorkerPoolConfiguration = new PropWorkerPoolConfiguration();
    private final long sharedWorkerSleepThreshold;
    private final long sharedWorkerSleepTimeout;
    private final long sharedWorkerYieldThreshold;
    private final String snapshotInstanceId;
    private final long spinLockTimeout;
    private final int sqlAsOfJoinLookahead;
    private final int sqlBindVariablePoolSize;
    private final int sqlCharacterStoreCapacity;
    private final int sqlCharacterStoreSequencePoolCapacity;
    private final int sqlColumnCastModelPoolCapacity;
    private final int sqlColumnPoolCapacity;
    private final int sqlCompilerPoolCapacity;
    private final int sqlCopyBufferSize;
    private final int sqlCopyModelPoolCapacity;
    private final int sqlCountDistinctCapacity;
    private final double sqlCountDistinctLoadFactor;
    private final long sqlCreateTableModelBatchSize;
    private final int sqlCreateTableModelPoolCapacity;
    private final int sqlDistinctTimestampKeyCapacity;
    private final double sqlDistinctTimestampLoadFactor;
    private final int sqlDoubleToStrCastScale;
    private final int sqlExplainModelPoolCapacity;
    private final int sqlExpressionPoolCapacity;
    private final double sqlFastMapLoadFactor;
    private final int sqlFloatToStrCastScale;
    private final long sqlGroupByAllocatorChunkSize;
    private final long sqlGroupByAllocatorMaxChunkSize;
    private final int sqlGroupByMapCapacity;
    private final int sqlGroupByPoolCapacity;
    private final int sqlHashJoinLightValueMaxPages;
    private final int sqlHashJoinLightValuePageSize;
    private final int sqlHashJoinValueMaxPages;
    private final int sqlHashJoinValuePageSize;
    private final long sqlInsertModelBatchSize;
    private final int sqlInsertModelPoolCapacity;
    private final int sqlJitBindVarsMemoryMaxPages;
    private final int sqlJitBindVarsMemoryPageSize;
    private final boolean sqlJitDebugEnabled;
    private final int sqlJitIRMemoryMaxPages;
    private final int sqlJitIRMemoryPageSize;
    private final int sqlJitMode;
    private final int sqlJitPageAddressCacheThreshold;
    private final int sqlJoinContextPoolCapacity;
    private final int sqlJoinMetadataMaxResizes;
    private final int sqlJoinMetadataPageSize;
    private final long sqlLatestByRowCount;
    private final int sqlLexerPoolCapacity;
    private final int sqlMapMaxPages;
    private final int sqlMapMaxResizes;
    private final int sqlMaxNegativeLimit;
    private final int sqlMaxSymbolNotEqualsCount;
    private final int sqlModelPoolCapacity;
    private final int sqlOrderByRadixSortThreshold;
    private final boolean sqlOrderBySortEnabled;
    private final int sqlPageFrameMaxRows;
    private final int sqlPageFrameMinRows;
    private final boolean sqlParallelFilterEnabled;
    private final boolean sqlParallelFilterPreTouchEnabled;
    private final boolean sqlParallelGroupByEnabled;
    private final int sqlParallelWorkStealingThreshold;
    private final int sqlQueryRegistryPoolSize;
    private final int sqlRenameTableModelPoolCapacity;
    private final boolean sqlSampleByDefaultAlignment;
    private final int sqlSampleByIndexSearchPageSize;
    private final int sqlSmallMapKeyCapacity;
    private final long sqlSmallMapPageSize;
    private final int sqlSortKeyMaxPages;
    private final long sqlSortKeyPageSize;
    private final int sqlSortLightValueMaxPages;
    private final long sqlSortLightValuePageSize;
    private final int sqlSortValueMaxPages;
    private final int sqlSortValuePageSize;
    private final int sqlStrFunctionBufferMaxSize;
    private final int sqlTxnScoreboardEntryCount;
    private final int sqlUnorderedMapMaxEntrySize;
    private final int sqlWindowColumnPoolCapacity;
    private final int sqlWindowInitialRangeBufferSize;
    private final int sqlWindowMaxRecursion;
    private final int sqlWindowRowIdMaxPages;
    private final int sqlWindowRowIdPageSize;
    private final int sqlWindowStoreMaxPages;
    private final int sqlWindowStorePageSize;
    private final int sqlWindowTreeKeyMaxPages;
    private final int sqlWindowTreeKeyPageSize;
    private final int sqlWithClauseModelPoolCapacity;
    private final int systemO3ColumnMemorySize;
    private final String systemTableNamePrefix;
    private final long systemWalWriterDataAppendPageSize;
    private final long systemWalWriterEventAppendPageSize;
    private final long systemWriterDataAppendPageSize;
    private final boolean tableTypeConversionEnabled;
    private final TelemetryConfiguration telemetryConfiguration = new PropTelemetryConfiguration();
    private final boolean telemetryDisableCompletely;
    private final boolean telemetryEnabled;
    private final boolean telemetryHideTables;
    private final int telemetryQueueCapacity;
    private final CharSequence tempRenamePendingTablePrefix;
    private final int textAnalysisMaxLines;
    private final TextConfiguration textConfiguration = new PropTextConfiguration();
    private final int textLexerStringPoolCapacity;
    private final int timestampAdapterPoolCapacity;
    private final boolean useFastAsOfJoin;
    private final boolean useLegacyStringDefault;
    private final int utf8SinkSize;
    private final PropertyValidator validator;
    private final int vectorAggregateQueueCapacity;
    private final VolumeDefinitions volumeDefinitions = new VolumeDefinitions();
    private final boolean walApplyEnabled;
    private final int walApplyLookAheadTransactionCount;
    private final WorkerPoolConfiguration walApplyPoolConfiguration = new PropWalApplyPoolConfiguration();
    private final long walApplySleepTimeout;
    private final long walApplyTableTimeQuota;
    private final int[] walApplyWorkerAffinity;
    private final int walApplyWorkerCount;
    private final boolean walApplyWorkerHaltOnError;
    private final long walApplyWorkerNapThreshold;
    private final long walApplyWorkerSleepThreshold;
    private final long walApplyWorkerYieldThreshold;
    private final boolean walEnabledDefault;
    private final long walMaxLagSize;
    private final int walMaxLagTxnCount;
    private final int walMaxSegmentFileDescriptorsCache;
    private final long walPurgeInterval;
    private final int walPurgeWaitBeforeDelete;
    private final int walRecreateDistressedSequencerAttempts;
    private final long walSegmentRolloverRowCount;
    private final double walSquashUncommittedRowsMultiplier;
    private final boolean walSupported;
    private final int walTxnNotificationQueueCapacity;
    private final long walWriterDataAppendPageSize;
    private final long walWriterEventAppendPageSize;
    private final int walWriterPoolMaxSegments;
    private final long workStealTimeoutNanos;
    private final long writerAsyncCommandBusyWaitTimeout;
    private final long writerAsyncCommandMaxWaitTimeout;
    private final int writerAsyncCommandQueueCapacity;
    private final long writerAsyncCommandQueueSlotSize;
    private final long writerDataAppendPageSize;
    private final long writerDataIndexKeyAppendPageSize;
    private final long writerDataIndexValueAppendPageSize;
    private final long writerFileOpenOpts;
    private final long writerMiscAppendPageSize;
    private final boolean writerMixedIOEnabled;
    private final int writerTickRowsCountMod;
    protected HttpMinServerConfiguration httpMinServerConfiguration = new PropHttpMinServerConfiguration();
    protected HttpServerConfiguration httpServerConfiguration = new PropHttpServerConfiguration();
    protected JsonQueryProcessorConfiguration jsonQueryProcessorConfiguration = new PropJsonQueryProcessorConfiguration();
    protected StaticContentProcessorConfiguration staticContentProcessorConfiguration;
    protected long walSegmentRolloverSize;
    private long cairoSqlCopyMaxIndexChunkSize;
    private FactoryProvider factoryProvider;
    private short floatDefaultColumnType;
    private int httpMinBindIPv4Address;
    private int httpMinBindPort;
    private boolean httpMinNetConnectionHint;
    private int httpMinNetConnectionLimit;
    private long httpMinNetConnectionQueueTimeout;
    private int httpMinNetConnectionRcvBuf;
    private int httpMinNetConnectionSndBuf;
    private long httpMinNetConnectionTimeout;
    private int[] httpMinWorkerAffinity;
    private int httpMinWorkerCount;
    private boolean httpMinWorkerHaltOnError;
    private long httpMinWorkerNapThreshold;
    private long httpMinWorkerSleepThreshold;
    private long httpMinWorkerSleepTimeout;
    private long httpMinWorkerYieldThreshold;
    private int httpNetBindIPv4Address;
    private int httpNetBindPort;
    private int httpNetConnectionLimit;
    private long httpNetConnectionQueueTimeout;
    private int httpNetConnectionRcvBuf;
    private int httpNetConnectionSndBuf;
    private long httpNetConnectionTimeout;
    private String httpVersion;
    private short integerDefaultColumnType;
    private int jsonQueryConnectionCheckFrequency;
    private int jsonQueryDoubleScale;
    private int jsonQueryFloatScale;
    private long lineTcpCommitIntervalDefault;
    private double lineTcpCommitIntervalFraction;
    private int lineTcpConnectionPoolInitialCapacity;
    private int lineTcpDefaultPartitionBy;
    private boolean lineTcpDisconnectOnError;
    private int[] lineTcpIOWorkerAffinity;
    private int lineTcpIOWorkerCount;
    private long lineTcpIOWorkerNapThreshold;
    private boolean lineTcpIOWorkerPoolHaltOnError;
    private long lineTcpIOWorkerSleepThreshold;
    private long lineTcpIOWorkerYieldThreshold;
    private long lineTcpMaintenanceInterval;
    private int lineTcpMaxMeasurementSize;
    private int lineTcpMsgBufferSize;
    private int lineTcpNetBindIPv4Address;
    private int lineTcpNetBindPort;
    private long lineTcpNetConnectionHeartbeatInterval;
    private boolean lineTcpNetConnectionHint;
    private int lineTcpNetConnectionLimit;
    private long lineTcpNetConnectionQueueTimeout;
    private int lineTcpNetConnectionRcvBuf;
    private long lineTcpNetConnectionTimeout;
    private LineTcpTimestampAdapter lineTcpTimestampAdapter;
    private int lineTcpWriterQueueCapacity;
    private int[] lineTcpWriterWorkerAffinity;
    private int lineTcpWriterWorkerCount;
    private long lineTcpWriterWorkerNapThreshold;
    private boolean lineTcpWriterWorkerPoolHaltOnError;
    private long lineTcpWriterWorkerSleepThreshold;
    private long lineTcpWriterWorkerYieldThreshold;
    private int lineUdpBindIPV4Address;
    private int lineUdpDefaultPartitionBy;
    private int lineUdpPort;
    private boolean logLevelVerbose;
    private MimeTypesCache mimeTypesCache;
    private long minIdleMsBeforeWriterRelease;
    private int netTestConnectionBufferSize;
    private int pgBinaryParamsCapacity;
    private int pgCharacterStoreCapacity;
    private int pgCharacterStorePoolCapacity;
    private int pgConnectionPoolInitialCapacity;
    private boolean pgDaemonPool;
    private DateLocale pgDefaultLocale;
    private int pgForceRecvFragmentationChunkSize;
    private int pgForceSendFragmentationChunkSize;
    private boolean pgHaltOnError;
    private int pgInsertCacheBlockCount;
    private boolean pgInsertCacheEnabled;
    private int pgInsertCacheRowCount;
    private int pgMaxBlobSizeOnQuery;
    private int pgNamedStatementCacheCapacity;
    private int pgNamesStatementPoolCapacity;
    private int pgNetBindIPv4Address;
    private int pgNetBindPort;
    private boolean pgNetConnectionHint;
    private int pgNetConnectionLimit;
    private long pgNetConnectionQueueTimeout;
    private int pgNetConnectionRcvBuf;
    private int pgNetConnectionSndBuf;
    private long pgNetIdleConnectionTimeout;
    private String pgPassword;
    private int pgPendingWritersCacheCapacity;
    private String pgReadOnlyPassword;
    private boolean pgReadOnlySecurityContext;
    private boolean pgReadOnlyUserEnabled;
    private String pgReadOnlyUsername;
    private int pgRecvBufferSize;
    private int pgSelectCacheBlockCount;
    private boolean pgSelectCacheEnabled;
    private int pgSelectCacheRowCount;
    private int pgSendBufferSize;
    private int pgUpdateCacheBlockCount;
    private boolean pgUpdateCacheEnabled;
    private int pgUpdateCacheRowCount;
    private String pgUsername;
    private int[] pgWorkerAffinity;
    private int pgWorkerCount;
    private long pgWorkerNapThreshold;
    private long pgWorkerSleepThreshold;
    private long pgWorkerYieldThreshold;
    private boolean stringToCharCastAllowed;
    private long symbolCacheWaitUsBeforeReload;


    public PropServerConfiguration(
            String root,
            Properties properties,
            @Nullable Map<String, String> env,
            Log log,
            final BuildInformation buildInformation
    ) throws ServerConfigurationException, JsonException {
        this(
                root,
                properties,
                env,
                log,
                buildInformation,
                FilesFacadeImpl.INSTANCE,
                MicrosecondClockImpl.INSTANCE,
                (configuration, engine, freeOnExitList) -> DefaultFactoryProvider.INSTANCE,
                true
        );
    }

    public PropServerConfiguration(
            String root,
            Properties properties,
            @Nullable Map<String, String> env,
            Log log,
            final BuildInformation buildInformation,
            FilesFacade filesFacade,
            MicrosecondClock microsecondClock,
            FactoryProviderFactory fpf
    ) throws ServerConfigurationException, JsonException {
        this(
                root,
                properties,
                env,
                log,
                buildInformation,
                filesFacade,
                microsecondClock,
                fpf,
                true
        );
    }

    public PropServerConfiguration(
            String root,
            Properties properties,
            @Nullable Map<String, String> env,
            Log log,
            final BuildInformation buildInformation,
            FilesFacade filesFacade,
            MicrosecondClock microsecondClock,
            FactoryProviderFactory fpf,
            boolean loadAdditionalConfigurations
    ) throws ServerConfigurationException, JsonException {
        this.log = log;
<<<<<<< HEAD
        this.logLevelVerbose = getBoolean(properties, env, PropertyKey.LOG_LEVEL_VERBOSE, true);
=======
        this.logSqlQueryProgressExe = getBoolean(properties, env, PropertyKey.LOG_SQL_QUERY_PROGRESS_EXE, true);
>>>>>>> c836c364

        this.filesFacade = filesFacade;
        this.fpf = fpf;
        this.microsecondClock = microsecondClock;
        this.validator = newValidator();
        this.staticContentProcessorConfiguration = new PropStaticContentProcessorConfiguration();
        boolean configValidationStrict = getBoolean(properties, env, PropertyKey.CONFIG_VALIDATION_STRICT, false);
        validateProperties(properties, configValidationStrict);

        this.memoryConfiguration = new MemoryConfigurationImpl(
                getLongSize(properties, env, PropertyKey.RAM_USAGE_LIMIT_BYTES, 0),
                getIntPercentage(properties, env, PropertyKey.RAM_USAGE_LIMIT_PERCENT, 90)
        );
        this.isReadOnlyInstance = getBoolean(properties, env, PropertyKey.READ_ONLY_INSTANCE, false);
        this.cairoTableRegistryAutoReloadFrequency = getLong(properties, env, PropertyKey.CAIRO_TABLE_REGISTRY_AUTO_RELOAD_FREQUENCY, 500);
        this.cairoTableRegistryCompactionThreshold = getInt(properties, env, PropertyKey.CAIRO_TABLE_REGISTRY_COMPACTION_THRESHOLD, 30);
        this.repeatMigrationFromVersion = getInt(properties, env, PropertyKey.CAIRO_REPEAT_MIGRATION_FROM_VERSION, 426);
        this.mkdirMode = getInt(properties, env, PropertyKey.CAIRO_MKDIR_MODE, 509);
        this.maxFileNameLength = getInt(properties, env, PropertyKey.CAIRO_MAX_FILE_NAME_LENGTH, 127);
        // changing the default value of walEnabledDefault to true would mean that QuestDB instances upgraded from
        // a pre-WAL version suddenly would start to create WAL tables by default, this could come as a surprise to users
        // instead cairo.wal.enabled.default=true is added to the config, so only new QuestDB installations have WAL enabled by default
        this.walEnabledDefault = getBoolean(properties, env, PropertyKey.CAIRO_WAL_ENABLED_DEFAULT, true);
        this.walPurgeInterval = getLong(properties, env, PropertyKey.CAIRO_WAL_PURGE_INTERVAL, 30_000);
        this.walPurgeWaitBeforeDelete = getInt(properties, env, PropertyKey.DEBUG_WAL_PURGE_WAIT_BEFORE_DELETE, 0);
        this.walTxnNotificationQueueCapacity = getQueueCapacity(properties, env, PropertyKey.CAIRO_WAL_TXN_NOTIFICATION_QUEUE_CAPACITY, 4096);
        this.walRecreateDistressedSequencerAttempts = getInt(properties, env, PropertyKey.CAIRO_WAL_RECREATE_DISTRESSED_SEQUENCER_ATTEMPTS, 3);
        this.walSupported = getBoolean(properties, env, PropertyKey.CAIRO_WAL_SUPPORTED, true);
        walApplyEnabled = getBoolean(properties, env, PropertyKey.CAIRO_WAL_APPLY_ENABLED, true);
        this.walSegmentRolloverRowCount = getLong(properties, env, PropertyKey.CAIRO_WAL_SEGMENT_ROLLOVER_ROW_COUNT, 200_000);
        this.walSegmentRolloverSize = getLong(properties, env, PropertyKey.CAIRO_WAL_SEGMENT_ROLLOVER_SIZE, 0);  // disabled by default.
        if ((this.walSegmentRolloverSize != 0) && (this.walSegmentRolloverSize < 1024)) {  // 1KiB segments minimum
            throw CairoException.critical(0).put("cairo.wal.segment.rollover.size must be 0 (disabled) or >= 1024 (1KiB)");
        }
        this.walWriterDataAppendPageSize = Files.ceilPageSize(getLongSize(properties, env, PropertyKey.CAIRO_WAL_WRITER_DATA_APPEND_PAGE_SIZE, Numbers.SIZE_1MB));
        this.walWriterEventAppendPageSize = Files.ceilPageSize(getLongSize(properties, env, PropertyKey.CAIRO_WAL_WRITER_EVENT_APPEND_PAGE_SIZE, 128 * 1024));
        this.systemWalWriterDataAppendPageSize = Files.ceilPageSize(getLongSize(properties, env, PropertyKey.CAIRO_SYSTEM_WAL_WRITER_DATA_APPEND_PAGE_SIZE, 256 * 1024));
        this.systemWalWriterEventAppendPageSize = Files.ceilPageSize(getLongSize(properties, env, PropertyKey.CAIRO_SYSTEM_WAL_WRITER_EVENT_APPEND_PAGE_SIZE, 16 * 1024));
        this.walSquashUncommittedRowsMultiplier = getDouble(properties, env, PropertyKey.CAIRO_WAL_SQUASH_UNCOMMITTED_ROWS_MULTIPLIER, "20.0");
        this.walMaxLagTxnCount = getInt(properties, env, PropertyKey.CAIRO_WAL_MAX_LAG_TXN_COUNT, -1);
        this.walMaxLagSize = getLongSize(properties, env, PropertyKey.CAIRO_WAL_MAX_LAG_SIZE, 75 * Numbers.SIZE_1MB);
        this.walMaxSegmentFileDescriptorsCache = getInt(properties, env, PropertyKey.CAIRO_WAL_MAX_SEGMENT_FILE_DESCRIPTORS_CACHE, 30);
        this.walApplyTableTimeQuota = getLong(properties, env, PropertyKey.CAIRO_WAL_APPLY_TABLE_TIME_QUOTA, 1000);
        this.walApplyLookAheadTransactionCount = getInt(properties, env, PropertyKey.CAIRO_WAL_APPLY_LOOK_AHEAD_TXN_COUNT, 20);
        this.tableTypeConversionEnabled = getBoolean(properties, env, PropertyKey.TABLE_TYPE_CONVERSION_ENABLED, true);
        this.tempRenamePendingTablePrefix = getString(properties, env, PropertyKey.CAIRO_WAL_TEMP_PENDING_RENAME_TABLE_PREFIX, "temp_5822f658-31f6-11ee-be56-0242ac120002");
        this.sequencerCheckInterval = getLong(properties, env, PropertyKey.CAIRO_WAL_SEQUENCER_CHECK_INTERVAL, 10_000);
        if (tempRenamePendingTablePrefix.length() > maxFileNameLength - 4) {
            throw CairoException.critical(0).put("Temp pending table prefix is too long [")
                    .put(PropertyKey.CAIRO_MAX_FILE_NAME_LENGTH.toString()).put("=")
                    .put(maxFileNameLength).put(", ")
                    .put(PropertyKey.CAIRO_WAL_TEMP_PENDING_RENAME_TABLE_PREFIX.toString()).put("=")
                    .put(tempRenamePendingTablePrefix).put(']');
        }
        if (!TableUtils.isValidTableName(tempRenamePendingTablePrefix, maxFileNameLength)) {
            throw CairoException.critical(0).put("Invalid temp pending table prefix [")
                    .put(PropertyKey.CAIRO_WAL_TEMP_PENDING_RENAME_TABLE_PREFIX.toString()).put("=")
                    .put(tempRenamePendingTablePrefix).put(']');
        }

        this.dbDirectory = getString(properties, env, PropertyKey.CAIRO_ROOT, DB_DIRECTORY);
        String tmpRoot;
        boolean absDbDir = new File(this.dbDirectory).isAbsolute();
        if (absDbDir) {
            this.root = this.dbDirectory;
            this.confRoot = rootSubdir(this.root, CONFIG_DIRECTORY); // ../conf
            this.checkpointRoot = rootSubdir(this.root, TableUtils.CHECKPOINT_DIRECTORY); // ../.checkpoint
            this.legacyCheckpointRoot = rootSubdir(this.root, TableUtils.LEGACY_CHECKPOINT_DIRECTORY);
            tmpRoot = rootSubdir(this.root, TMP_DIRECTORY); // ../tmp
        } else {
            this.root = new File(root, this.dbDirectory).getAbsolutePath();
            this.confRoot = new File(root, CONFIG_DIRECTORY).getAbsolutePath();
            this.checkpointRoot = new File(root, TableUtils.CHECKPOINT_DIRECTORY).getAbsolutePath();
            this.legacyCheckpointRoot = new File(root, TableUtils.LEGACY_CHECKPOINT_DIRECTORY).getAbsolutePath();
            tmpRoot = new File(root, TMP_DIRECTORY).getAbsolutePath();
        }

        String configuredCairoSqlCopyRoot = getString(properties, env, PropertyKey.CAIRO_SQL_COPY_ROOT, "import");
        if (!Chars.empty(configuredCairoSqlCopyRoot)) {
            if (new File(configuredCairoSqlCopyRoot).isAbsolute()) {
                this.cairoSqlCopyRoot = configuredCairoSqlCopyRoot;
            } else {
                if (absDbDir) {
                    this.cairoSqlCopyRoot = rootSubdir(this.root, configuredCairoSqlCopyRoot); // ../import
                } else {
                    this.cairoSqlCopyRoot = new File(root, configuredCairoSqlCopyRoot).getAbsolutePath();
                }
            }
            String cairoSqlCopyWorkRoot = getString(properties, env, PropertyKey.CAIRO_SQL_COPY_WORK_ROOT, tmpRoot);
            this.cairoSqlCopyWorkRoot = getCanonicalPath(cairoSqlCopyWorkRoot);
            if (pathEquals(root, this.cairoSqlCopyWorkRoot)
                    || pathEquals(this.root, this.cairoSqlCopyWorkRoot)
                    || pathEquals(this.confRoot, this.cairoSqlCopyWorkRoot)
                    || pathEquals(this.checkpointRoot, this.cairoSqlCopyWorkRoot)) {
                throw new ServerConfigurationException("Configuration value for " + PropertyKey.CAIRO_SQL_COPY_WORK_ROOT.getPropertyPath() + " can't point to root, data, conf or snapshot dirs. ");
            }
        } else {
            this.cairoSqlCopyRoot = null;
            this.cairoSqlCopyWorkRoot = null;
        }

        this.cairoAttachPartitionSuffix = getString(properties, env, PropertyKey.CAIRO_ATTACH_PARTITION_SUFFIX, TableUtils.ATTACHABLE_DIR_MARKER);
        this.cairoAttachPartitionCopy = getBoolean(properties, env, PropertyKey.CAIRO_ATTACH_PARTITION_COPY, false);

        this.snapshotInstanceId = getString(properties, env, PropertyKey.CAIRO_LEGACY_SNAPSHOT_INSTANCE_ID, "");
        this.checkpointRecoveryEnabled = getBoolean(
                properties,
                env,
                PropertyKey.CAIRO_LEGACY_SNAPSHOT_RECOVERY_ENABLED,
                getBoolean(
                        properties,
                        env,
                        PropertyKey.CAIRO_CHECKPOINT_RECOVERY_ENABLED,
                        true
                )
        );
        this.devModeEnabled = getBoolean(properties, env, PropertyKey.DEV_MODE_ENABLED, false);

        int cpuAvailable = Runtime.getRuntime().availableProcessors();
        int cpuUsed = 0;
        int cpuSpare = 0;
        int cpuIoWorkers = 0;
        int cpuWalApplyWorkers = 1;

        if (cpuAvailable > 8) {
            cpuWalApplyWorkers = 2;
        } else if (cpuAvailable > 16) {
            cpuWalApplyWorkers = 2;
            cpuSpare = 1;
            // tested on 4/32/48 core servers
            cpuIoWorkers = cpuAvailable / 2;
        } else if (cpuAvailable > 32) {
            cpuWalApplyWorkers = 4;
            cpuSpare = 2;
            // tested on 4/32/48 core servers
            cpuIoWorkers = cpuAvailable / 2;
        }

        final FilesFacade ff = cairoConfiguration.getFilesFacade();
        try (Path path = new Path()) {
            volumeDefinitions.of(getString(properties, env, PropertyKey.CAIRO_VOLUMES, null), path, root);
            ff.mkdirs(path.of(this.root).slash(), this.mkdirMode);
            path.of(this.root).concat(TableUtils.TAB_INDEX_FILE_NAME);
            final long tableIndexFd = TableUtils.openFileRWOrFail(ff, path.$(), CairoConfiguration.O_NONE);
            final long fileSize = ff.length(tableIndexFd);
            if (fileSize < Long.BYTES) {
                if (!ff.allocate(tableIndexFd, Files.PAGE_SIZE)) {
                    ff.close(tableIndexFd);
                    throw CairoException.critical(ff.errno()).put("Could not allocate [file=").put(path).put(", actual=").put(fileSize).put(", desired=").put(Files.PAGE_SIZE).put(']');
                }
            }

            final long tableIndexMem = TableUtils.mapRWOrClose(ff, tableIndexFd, Files.PAGE_SIZE, MemoryTag.MMAP_DEFAULT);
            Rnd rnd = new Rnd(cairoConfiguration.getMicrosecondClock().getTicks(), cairoConfiguration.getMillisecondClock().getTicks());
            if (Os.compareAndSwap(tableIndexMem + Long.BYTES, 0, rnd.nextLong()) == 0) {
                Unsafe.getUnsafe().putLong(tableIndexMem + Long.BYTES * 2, rnd.nextLong());
            }
            this.instanceHashLo = Unsafe.getUnsafe().getLong(tableIndexMem + Long.BYTES);
            this.instanceHashHi = Unsafe.getUnsafe().getLong(tableIndexMem + Long.BYTES * 2);
            ff.munmap(tableIndexMem, Files.PAGE_SIZE, MemoryTag.MMAP_DEFAULT);
            ff.close(tableIndexFd);

            this.httpMinServerEnabled = getBoolean(properties, env, PropertyKey.HTTP_MIN_ENABLED, true);
            if (httpMinServerEnabled) {
                this.httpMinWorkerHaltOnError = getBoolean(properties, env, PropertyKey.HTTP_MIN_WORKER_HALT_ON_ERROR, false);
                this.httpMinWorkerCount = getInt(properties, env, PropertyKey.HTTP_MIN_WORKER_COUNT, 1);
                this.httpMinWorkerAffinity = getAffinity(properties, env, PropertyKey.HTTP_MIN_WORKER_AFFINITY, httpMinWorkerCount);
                this.httpMinWorkerYieldThreshold = getLong(properties, env, PropertyKey.HTTP_MIN_WORKER_YIELD_THRESHOLD, 10);
                this.httpMinWorkerNapThreshold = getLong(properties, env, PropertyKey.HTTP_MIN_WORKER_NAP_THRESHOLD, 100);
                this.httpMinWorkerSleepThreshold = getLong(properties, env, PropertyKey.HTTP_MIN_WORKER_SLEEP_THRESHOLD, 100);
                this.httpMinWorkerSleepTimeout = getLong(properties, env, PropertyKey.HTTP_MIN_WORKER_SLEEP_TIMEOUT, 50);

                // deprecated
                String httpMinBindTo = getString(properties, env, PropertyKey.HTTP_MIN_BIND_TO, "0.0.0.0:9003");

                parseBindTo(properties, env, PropertyKey.HTTP_MIN_NET_BIND_TO, httpMinBindTo, (a, p) -> {
                    httpMinBindIPv4Address = a;
                    httpMinBindPort = p;
                });

                this.httpMinNetConnectionLimit = getInt(properties, env, PropertyKey.HTTP_MIN_NET_CONNECTION_LIMIT, 4);

                // deprecated
                this.httpMinNetConnectionTimeout = getLong(properties, env, PropertyKey.HTTP_MIN_NET_IDLE_CONNECTION_TIMEOUT, 5 * 60 * 1000L);
                this.httpMinNetConnectionTimeout = getLong(properties, env, PropertyKey.HTTP_MIN_NET_CONNECTION_TIMEOUT, this.httpMinNetConnectionTimeout);

                // deprecated
                this.httpMinNetConnectionQueueTimeout = getLong(properties, env, PropertyKey.HTTP_MIN_NET_QUEUED_CONNECTION_TIMEOUT, 5 * 1000L);
                this.httpMinNetConnectionQueueTimeout = getLong(properties, env, PropertyKey.HTTP_MIN_NET_CONNECTION_QUEUE_TIMEOUT, this.httpMinNetConnectionQueueTimeout);

                // deprecated
                this.httpMinNetConnectionSndBuf = getIntSize(properties, env, PropertyKey.HTTP_MIN_NET_SND_BUF_SIZE, 1024);
                this.httpMinNetConnectionSndBuf = getIntSize(properties, env, PropertyKey.HTTP_MIN_NET_CONNECTION_SNDBUF, this.httpMinNetConnectionSndBuf);

                // deprecated
                this.httpMinNetConnectionRcvBuf = getIntSize(properties, env, PropertyKey.HTTP_NET_RCV_BUF_SIZE, 1024);
                this.httpMinNetConnectionRcvBuf = getIntSize(properties, env, PropertyKey.HTTP_MIN_NET_CONNECTION_RCVBUF, this.httpMinNetConnectionRcvBuf);
                this.httpMinNetConnectionHint = getBoolean(properties, env, PropertyKey.HTTP_MIN_NET_CONNECTION_HINT, false);
            }

            this.httpRecvBufferSize = getIntSize(properties, env, PropertyKey.HTTP_RECEIVE_BUFFER_SIZE, Numbers.SIZE_1MB);
            this.requestHeaderBufferSize = getIntSize(properties, env, PropertyKey.HTTP_REQUEST_HEADER_BUFFER_SIZE, 32 * 2014);
            this.httpSendBufferSize = getIntSize(properties, env, PropertyKey.HTTP_SEND_BUFFER_SIZE, 2 * Numbers.SIZE_1MB);
            if (httpSendBufferSize < HttpServerConfiguration.MIN_SEND_BUFFER_SIZE) {
                throw new ServerConfigurationException("invalid configuration value [key=" + PropertyKey.HTTP_SEND_BUFFER_SIZE.getPropertyPath() +
                        ", description=http response send buffer should be at least " + HttpServerConfiguration.MIN_SEND_BUFFER_SIZE + " bytes]");
            }
            this.httpServerEnabled = getBoolean(properties, env, PropertyKey.HTTP_ENABLED, true);
            this.connectionStringPoolCapacity = getInt(properties, env, PropertyKey.HTTP_CONNECTION_STRING_POOL_CAPACITY, 128);
            this.connectionPoolInitialCapacity = getInt(properties, env, PropertyKey.HTTP_CONNECTION_POOL_INITIAL_CAPACITY, 4);
            this.multipartHeaderBufferSize = getIntSize(properties, env, PropertyKey.HTTP_MULTIPART_HEADER_BUFFER_SIZE, 512);
            this.multipartIdleSpinCount = getLong(properties, env, PropertyKey.HTTP_MULTIPART_IDLE_SPIN_COUNT, 10_000);
            this.httpWorkerCount = getInt(properties, env, PropertyKey.HTTP_WORKER_COUNT, 0);
            cpuUsed += this.httpWorkerCount;
            this.httpWorkerAffinity = getAffinity(properties, env, PropertyKey.HTTP_WORKER_AFFINITY, httpWorkerCount);
            this.httpWorkerHaltOnError = getBoolean(properties, env, PropertyKey.HTTP_WORKER_HALT_ON_ERROR, false);
            this.httpWorkerYieldThreshold = getLong(properties, env, PropertyKey.HTTP_WORKER_YIELD_THRESHOLD, 10);
            this.httpWorkerNapThreshold = getLong(properties, env, PropertyKey.HTTP_WORKER_NAP_THRESHOLD, 7_000);
            this.httpWorkerSleepThreshold = getLong(properties, env, PropertyKey.HTTP_WORKER_SLEEP_THRESHOLD, 10_000);
            this.httpWorkerSleepTimeout = getLong(properties, env, PropertyKey.HTTP_WORKER_SLEEP_TIMEOUT, 10);
            this.indexFileName = getString(properties, env, PropertyKey.HTTP_STATIC_INDEX_FILE_NAME, "index.html");
            this.httpFrozenClock = getBoolean(properties, env, PropertyKey.HTTP_FROZEN_CLOCK, false);
            this.httpAllowDeflateBeforeSend = getBoolean(properties, env, PropertyKey.HTTP_ALLOW_DEFLATE_BEFORE_SEND, false);
            this.httpServerKeepAlive = getBoolean(properties, env, PropertyKey.HTTP_SERVER_KEEP_ALIVE, true);
            this.httpServerCookiesEnabled = getBoolean(properties, env, PropertyKey.HTTP_SERVER_KEEP_ALIVE, true);
            this.httpVersion = getString(properties, env, PropertyKey.HTTP_VERSION, "HTTP/1.1");
            if (!httpVersion.endsWith(" ")) {
                httpVersion += ' ';
            }

            int keepAliveTimeout = getInt(properties, env, PropertyKey.HTTP_KEEP_ALIVE_TIMEOUT, 5);
            int keepAliveMax = getInt(properties, env, PropertyKey.HTTP_KEEP_ALIVE_MAX, 10_000);

            if (keepAliveTimeout > 0 && keepAliveMax > 0) {
                this.keepAliveHeader = "Keep-Alive: timeout=" + keepAliveTimeout + ", max=" + keepAliveMax + Misc.EOL;
            } else {
                this.keepAliveHeader = null;
            }

            final String publicDirectory = getString(properties, env, PropertyKey.HTTP_STATIC_PUBLIC_DIRECTORY, "public");
            // translate public directory into absolute path
            // this will generate some garbage, but this is ok - we're just doing this once on startup
            if (new File(publicDirectory).isAbsolute()) {
                this.publicDirectory = publicDirectory;
            } else {
                this.publicDirectory = new File(root, publicDirectory).getAbsolutePath();
            }

            this.defaultSeqPartTxnCount = getInt(properties, env, PropertyKey.CAIRO_DEFAULT_SEQ_PART_TXN_COUNT, 0);
            // maintain deprecated property name for the time being
            this.httpNetConnectionLimit = getInt(properties, env, PropertyKey.HTTP_NET_ACTIVE_CONNECTION_LIMIT, 256);
            this.httpNetConnectionLimit = getInt(properties, env, PropertyKey.HTTP_NET_CONNECTION_LIMIT, this.httpNetConnectionLimit);
            this.httpNetConnectionHint = getBoolean(properties, env, PropertyKey.HTTP_NET_CONNECTION_HINT, false);
            // deprecated
            this.httpNetConnectionTimeout = getLong(properties, env, PropertyKey.HTTP_NET_IDLE_CONNECTION_TIMEOUT, 5 * 60 * 1000L);
            this.httpNetConnectionTimeout = getLong(properties, env, PropertyKey.HTTP_NET_CONNECTION_TIMEOUT, this.httpNetConnectionTimeout);

            // deprecated
            this.httpNetConnectionQueueTimeout = getLong(properties, env, PropertyKey.HTTP_NET_QUEUED_CONNECTION_TIMEOUT, 5 * 1000L);
            this.httpNetConnectionQueueTimeout = getLong(properties, env, PropertyKey.HTTP_NET_CONNECTION_QUEUE_TIMEOUT, this.httpNetConnectionQueueTimeout);

            // deprecated
            this.httpNetConnectionSndBuf = getIntSize(properties, env, PropertyKey.HTTP_NET_SND_BUF_SIZE, 2 * Numbers.SIZE_1MB);
            this.httpNetConnectionSndBuf = getIntSize(properties, env, PropertyKey.HTTP_NET_CONNECTION_SNDBUF, this.httpNetConnectionSndBuf);

            // deprecated
            this.httpNetConnectionRcvBuf = getIntSize(properties, env, PropertyKey.HTTP_NET_RCV_BUF_SIZE, 2 * Numbers.SIZE_1MB);
            this.httpNetConnectionRcvBuf = getIntSize(properties, env, PropertyKey.HTTP_NET_CONNECTION_RCVBUF, this.httpNetConnectionRcvBuf);

            this.dateAdapterPoolCapacity = getInt(properties, env, PropertyKey.HTTP_TEXT_DATE_ADAPTER_POOL_CAPACITY, 16);
            this.jsonCacheLimit = getIntSize(properties, env, PropertyKey.HTTP_TEXT_JSON_CACHE_LIMIT, 16384);
            this.jsonCacheSize = getIntSize(properties, env, PropertyKey.HTTP_TEXT_JSON_CACHE_SIZE, 8192);
            this.maxRequiredDelimiterStdDev = getDouble(properties, env, PropertyKey.HTTP_TEXT_MAX_REQUIRED_DELIMITER_STDDEV, "0.1222");
            this.maxRequiredLineLengthStdDev = getDouble(properties, env, PropertyKey.HTTP_TEXT_MAX_REQUIRED_LINE_LENGTH_STDDEV, "0.8");
            this.metadataStringPoolCapacity = getInt(properties, env, PropertyKey.HTTP_TEXT_METADATA_STRING_POOL_CAPACITY, 128);

            this.rollBufferLimit = getIntSize(properties, env, PropertyKey.HTTP_TEXT_ROLL_BUFFER_LIMIT, 1024 * 4096);
            this.rollBufferSize = getIntSize(properties, env, PropertyKey.HTTP_TEXT_ROLL_BUFFER_SIZE, 1024);
            this.textAnalysisMaxLines = getInt(properties, env, PropertyKey.HTTP_TEXT_ANALYSIS_MAX_LINES, 1000);
            this.textLexerStringPoolCapacity = getInt(properties, env, PropertyKey.HTTP_TEXT_LEXER_STRING_POOL_CAPACITY, 64);
            this.timestampAdapterPoolCapacity = getInt(properties, env, PropertyKey.HTTP_TEXT_TIMESTAMP_ADAPTER_POOL_CAPACITY, 64);
            this.utf8SinkSize = getIntSize(properties, env, PropertyKey.HTTP_TEXT_UTF8_SINK_SIZE, 4096);

            this.httpPessimisticHealthCheckEnabled = getBoolean(properties, env, PropertyKey.HTTP_PESSIMISTIC_HEALTH_CHECK, false);
            final boolean httpHealthCheckAuthRequired = getBoolean(properties, env, PropertyKey.HTTP_HEALTH_CHECK_AUTHENTICATION_REQUIRED, true);
            this.httpHealthCheckAuthType = httpHealthCheckAuthRequired ? SecurityContext.AUTH_TYPE_CREDENTIALS : SecurityContext.AUTH_TYPE_NONE;
            this.httpReadOnlySecurityContext = getBoolean(properties, env, PropertyKey.HTTP_SECURITY_READONLY, false);
            this.maxHttpQueryResponseRowLimit = getLong(properties, env, PropertyKey.HTTP_SECURITY_MAX_RESPONSE_ROWS, Long.MAX_VALUE);
            this.interruptOnClosedConnection = getBoolean(properties, env, PropertyKey.HTTP_SECURITY_INTERRUPT_ON_CLOSED_CONNECTION, true);
            this.httpUsername = getString(properties, env, PropertyKey.HTTP_USER, "");
            this.httpPassword = getString(properties, env, PropertyKey.HTTP_PASSWORD, "");
            if (!Chars.empty(httpUsername) && Chars.empty(httpPassword)) {
                throw new ServerConfigurationException("HTTP username is set but password is missing. " +
                        "Use the '" + PropertyKey.HTTP_PASSWORD.getPropertyPath() + "' configuration property to set a password. [user=" + httpUsername + "]");
            } else if (Chars.empty(httpUsername) && !Chars.empty(httpPassword)) {
                throw new ServerConfigurationException("HTTP password is set but username is missing. " +
                        "Use the '" + PropertyKey.HTTP_USER.getPropertyPath() + "' configuration property to set a username.");
            }

            if (loadAdditionalConfigurations && httpServerEnabled) {
                this.jsonQueryConnectionCheckFrequency = getInt(properties, env, PropertyKey.HTTP_JSON_QUERY_CONNECTION_CHECK_FREQUENCY, 1_000_000);
                this.jsonQueryFloatScale = getInt(properties, env, PropertyKey.HTTP_JSON_QUERY_FLOAT_SCALE, 4);
                if (jsonQueryFloatScale > Numbers.MAX_FLOAT_SCALE) {
                    throw new ServerConfigurationException(PropertyKey.HTTP_JSON_QUERY_FLOAT_SCALE.getPropertyPath() + " cannot be greater than " + Numbers.MAX_FLOAT_SCALE);
                }
                this.jsonQueryDoubleScale = getInt(properties, env, PropertyKey.HTTP_JSON_QUERY_DOUBLE_SCALE, 12);
                if (jsonQueryDoubleScale > Numbers.MAX_DOUBLE_SCALE) {
                    throw new ServerConfigurationException(PropertyKey.HTTP_JSON_QUERY_DOUBLE_SCALE.getPropertyPath() + " cannot be greater than " + Numbers.MAX_DOUBLE_SCALE);
                }
                String httpBindTo = getString(properties, env, PropertyKey.HTTP_BIND_TO, "0.0.0.0:9000");
                parseBindTo(properties, env, PropertyKey.HTTP_NET_BIND_TO, httpBindTo, (a, p) -> {
                    httpNetBindIPv4Address = a;
                    httpNetBindPort = p;
                });
                // load mime types
                path.of(new File(new File(root, CONFIG_DIRECTORY), "mime.types").getAbsolutePath());
                this.mimeTypesCache = new MimeTypesCache(FilesFacadeImpl.INSTANCE, path.$());
            }

            this.maxRerunWaitCapMs = getLong(properties, env, PropertyKey.HTTP_BUSY_RETRY_MAXIMUM_WAIT_BEFORE_RETRY, 1000);
            this.rerunExponentialWaitMultiplier = getDouble(properties, env, PropertyKey.HTTP_BUSY_RETRY_EXPONENTIAL_WAIT_MULTIPLIER, "2.0");
            this.rerunInitialWaitQueueSize = getIntSize(properties, env, PropertyKey.HTTP_BUSY_RETRY_INITIAL_WAIT_QUEUE_SIZE, 64);
            this.rerunMaxProcessingQueueSize = getIntSize(properties, env, PropertyKey.HTTP_BUSY_RETRY_MAX_PROCESSING_QUEUE_SIZE, 4096);

            this.circuitBreakerThrottle = getInt(properties, env, PropertyKey.CIRCUIT_BREAKER_THROTTLE, 2_000_000);
            this.queryTimeout = (long) (getDouble(properties, env, PropertyKey.QUERY_TIMEOUT_SEC, "60") * Timestamps.SECOND_MILLIS);
            this.netTestConnectionBufferSize = getInt(properties, env, PropertyKey.CIRCUIT_BREAKER_BUFFER_SIZE, 64);
            this.netTestConnectionBufferSize = getInt(properties, env, PropertyKey.NET_TEST_CONNECTION_BUFFER_SIZE, netTestConnectionBufferSize);

            final int forceSendFragmentationChunkSize = getInt(properties, env, PropertyKey.DEBUG_FORCE_SEND_FRAGMENTATION_CHUNK_SIZE, Integer.MAX_VALUE);
            final int forceRecvFragmentationChunkSize = getInt(properties, env, PropertyKey.DEBUG_FORCE_RECV_FRAGMENTATION_CHUNK_SIZE, Integer.MAX_VALUE);
            this.httpForceSendFragmentationChunkSize = getInt(properties, env, PropertyKey.DEBUG_HTTP_FORCE_SEND_FRAGMENTATION_CHUNK_SIZE, forceSendFragmentationChunkSize);
            this.httpForceRecvFragmentationChunkSize = getInt(properties, env, PropertyKey.DEBUG_HTTP_FORCE_RECV_FRAGMENTATION_CHUNK_SIZE, forceRecvFragmentationChunkSize);

            this.pgEnabled = getBoolean(properties, env, PropertyKey.PG_ENABLED, true);
            if (pgEnabled) {
                this.pgForceSendFragmentationChunkSize = getInt(properties, env, PropertyKey.DEBUG_PG_FORCE_SEND_FRAGMENTATION_CHUNK_SIZE, forceSendFragmentationChunkSize);
                this.pgForceRecvFragmentationChunkSize = getInt(properties, env, PropertyKey.DEBUG_PG_FORCE_RECV_FRAGMENTATION_CHUNK_SIZE, forceRecvFragmentationChunkSize);

                // deprecated
                pgNetConnectionLimit = getInt(properties, env, PropertyKey.PG_NET_ACTIVE_CONNECTION_LIMIT, 64);
                pgNetConnectionLimit = getInt(properties, env, PropertyKey.PG_NET_CONNECTION_LIMIT, pgNetConnectionLimit);
                pgNetConnectionHint = getBoolean(properties, env, PropertyKey.PG_NET_CONNECTION_HINT, false);
                parseBindTo(properties, env, PropertyKey.PG_NET_BIND_TO, "0.0.0.0:8812", (a, p) -> {
                    pgNetBindIPv4Address = a;
                    pgNetBindPort = p;
                });

                // deprecated
                this.pgNetIdleConnectionTimeout = getLong(properties, env, PropertyKey.PG_NET_IDLE_TIMEOUT, 300_000);
                this.pgNetIdleConnectionTimeout = getLong(properties, env, PropertyKey.PG_NET_CONNECTION_TIMEOUT, this.pgNetIdleConnectionTimeout);
                this.pgNetConnectionQueueTimeout = getLong(properties, env, PropertyKey.PG_NET_CONNECTION_QUEUE_TIMEOUT, 300_000);

                // deprecated
                this.pgNetConnectionRcvBuf = getIntSize(properties, env, PropertyKey.PG_NET_RECV_BUF_SIZE, -1);
                this.pgNetConnectionRcvBuf = getIntSize(properties, env, PropertyKey.PG_NET_CONNECTION_RCVBUF, this.pgNetConnectionRcvBuf);

                // deprecated
                this.pgNetConnectionSndBuf = getIntSize(properties, env, PropertyKey.PG_NET_SEND_BUF_SIZE, -1);
                this.pgNetConnectionSndBuf = getIntSize(properties, env, PropertyKey.PG_NET_CONNECTION_SNDBUF, this.pgNetConnectionSndBuf);

                this.pgCharacterStoreCapacity = getInt(properties, env, PropertyKey.PG_CHARACTER_STORE_CAPACITY, 4096);
                this.pgBinaryParamsCapacity = getInt(properties, env, PropertyKey.PG_BINARY_PARAM_COUNT_CAPACITY, 2);
                this.pgCharacterStorePoolCapacity = getInt(properties, env, PropertyKey.PG_CHARACTER_STORE_POOL_CAPACITY, 64);
                this.pgConnectionPoolInitialCapacity = getInt(properties, env, PropertyKey.PG_CONNECTION_POOL_CAPACITY, 4);
                this.pgPassword = getString(properties, env, PropertyKey.PG_PASSWORD, "quest");
                this.pgUsername = getString(properties, env, PropertyKey.PG_USER, "admin");
                this.pgReadOnlyPassword = getString(properties, env, PropertyKey.PG_RO_PASSWORD, "quest");
                this.pgReadOnlyUsername = getString(properties, env, PropertyKey.PG_RO_USER, "user");
                this.pgReadOnlyUserEnabled = getBoolean(properties, env, PropertyKey.PG_RO_USER_ENABLED, false);
                this.pgReadOnlySecurityContext = getBoolean(properties, env, PropertyKey.PG_SECURITY_READONLY, false);
                this.pgMaxBlobSizeOnQuery = getIntSize(properties, env, PropertyKey.PG_MAX_BLOB_SIZE_ON_QUERY, 512 * 1024);
                this.pgRecvBufferSize = getIntSize(properties, env, PropertyKey.PG_RECV_BUFFER_SIZE, Numbers.SIZE_1MB);
                this.pgSendBufferSize = getIntSize(properties, env, PropertyKey.PG_SEND_BUFFER_SIZE, Numbers.SIZE_1MB);
                final String dateLocale = getString(properties, env, PropertyKey.PG_DATE_LOCALE, "en");
                this.pgDefaultLocale = DateLocaleFactory.INSTANCE.getLocale(dateLocale);
                if (this.pgDefaultLocale == null) {
                    throw ServerConfigurationException.forInvalidKey(PropertyKey.PG_DATE_LOCALE.getPropertyPath(), dateLocale);
                }
                this.pgWorkerCount = getInt(properties, env, PropertyKey.PG_WORKER_COUNT, 0);
                cpuUsed += this.pgWorkerCount;
                this.pgWorkerAffinity = getAffinity(properties, env, PropertyKey.PG_WORKER_AFFINITY, pgWorkerCount);
                this.pgHaltOnError = getBoolean(properties, env, PropertyKey.PG_HALT_ON_ERROR, false);
                this.pgWorkerYieldThreshold = getLong(properties, env, PropertyKey.PG_WORKER_YIELD_THRESHOLD, 10);
                this.pgWorkerNapThreshold = getLong(properties, env, PropertyKey.PG_WORKER_NAP_THRESHOLD, 7_000);
                this.pgWorkerSleepThreshold = getLong(properties, env, PropertyKey.PG_WORKER_SLEEP_THRESHOLD, 10_000);
                this.pgDaemonPool = getBoolean(properties, env, PropertyKey.PG_DAEMON_POOL, true);
                this.pgInsertCacheEnabled = getBoolean(properties, env, PropertyKey.PG_INSERT_CACHE_ENABLED, true);
                this.pgInsertCacheBlockCount = getInt(properties, env, PropertyKey.PG_INSERT_CACHE_BLOCK_COUNT, 4);
                this.pgInsertCacheRowCount = getInt(properties, env, PropertyKey.PG_INSERT_CACHE_ROW_COUNT, 4);
                this.pgUpdateCacheEnabled = getBoolean(properties, env, PropertyKey.PG_UPDATE_CACHE_ENABLED, true);
                this.pgUpdateCacheBlockCount = getInt(properties, env, PropertyKey.PG_UPDATE_CACHE_BLOCK_COUNT, 4);
                this.pgUpdateCacheRowCount = getInt(properties, env, PropertyKey.PG_UPDATE_CACHE_ROW_COUNT, 4);
                this.pgNamedStatementCacheCapacity = getInt(properties, env, PropertyKey.PG_NAMED_STATEMENT_CACHE_CAPACITY, 32);
                this.pgNamesStatementPoolCapacity = getInt(properties, env, PropertyKey.PG_NAMED_STATEMENT_POOL_CAPACITY, 32);
                this.pgPendingWritersCacheCapacity = getInt(properties, env, PropertyKey.PG_PENDING_WRITERS_CACHE_CAPACITY, 16);
            }

            this.walApplyWorkerCount = getInt(properties, env, PropertyKey.WAL_APPLY_WORKER_COUNT, cpuWalApplyWorkers);
            this.walApplyWorkerAffinity = getAffinity(properties, env, PropertyKey.WAL_APPLY_WORKER_AFFINITY, walApplyWorkerCount);
            this.walApplyWorkerHaltOnError = getBoolean(properties, env, PropertyKey.WAL_APPLY_WORKER_HALT_ON_ERROR, false);
            this.walApplyWorkerNapThreshold = getLong(properties, env, PropertyKey.WAL_APPLY_WORKER_NAP_THRESHOLD, 7_000);
            this.walApplyWorkerSleepThreshold = getLong(properties, env, PropertyKey.WAL_APPLY_WORKER_SLEEP_THRESHOLD, 10_000);
            this.walApplySleepTimeout = getLong(properties, env, PropertyKey.WAL_APPLY_WORKER_SLEEP_TIMEOUT, 10);
            this.walApplyWorkerYieldThreshold = getLong(properties, env, PropertyKey.WAL_APPLY_WORKER_YIELD_THRESHOLD, 1000);

            this.commitMode = getCommitMode(properties, env, PropertyKey.CAIRO_COMMIT_MODE);
            this.createAsSelectRetryCount = getInt(properties, env, PropertyKey.CAIRO_CREATE_AS_SELECT_RETRY_COUNT, 5);
            this.defaultSymbolCacheFlag = getBoolean(properties, env, PropertyKey.CAIRO_DEFAULT_SYMBOL_CACHE_FLAG, true);
            this.defaultSymbolCapacity = getInt(properties, env, PropertyKey.CAIRO_DEFAULT_SYMBOL_CAPACITY, 256);
            this.fileOperationRetryCount = getInt(properties, env, PropertyKey.CAIRO_FILE_OPERATION_RETRY_COUNT, 30);
            this.idleCheckInterval = getLong(properties, env, PropertyKey.CAIRO_IDLE_CHECK_INTERVAL, 5 * 60 * 1000L);
            this.inactiveReaderMaxOpenPartitions = getInt(properties, env, PropertyKey.CAIRO_INACTIVE_READER_MAX_OPEN_PARTITIONS, 128);
            this.inactiveReaderTTL = getLong(properties, env, PropertyKey.CAIRO_INACTIVE_READER_TTL, 120_000);
            this.inactiveWriterTTL = getLong(properties, env, PropertyKey.CAIRO_INACTIVE_WRITER_TTL, 600_000);
            this.inactiveWalWriterTTL = getLong(properties, env, PropertyKey.CAIRO_WAL_INACTIVE_WRITER_TTL, 120_000);
            this.indexValueBlockSize = Numbers.ceilPow2(getIntSize(properties, env, PropertyKey.CAIRO_INDEX_VALUE_BLOCK_SIZE, 256));
            this.maxSwapFileCount = getInt(properties, env, PropertyKey.CAIRO_MAX_SWAP_FILE_COUNT, 30);
            this.parallelIndexThreshold = getInt(properties, env, PropertyKey.CAIRO_PARALLEL_INDEX_THRESHOLD, 100000);
            this.readerPoolMaxSegments = getInt(properties, env, PropertyKey.CAIRO_READER_POOL_MAX_SEGMENTS, 10);
            this.walWriterPoolMaxSegments = getInt(properties, env, PropertyKey.CAIRO_WAL_WRITER_POOL_MAX_SEGMENTS, 10);
            this.spinLockTimeout = getLong(properties, env, PropertyKey.CAIRO_SPIN_LOCK_TIMEOUT, 1_000);
            this.sqlCharacterStoreCapacity = getInt(properties, env, PropertyKey.CAIRO_CHARACTER_STORE_CAPACITY, 1024);
            this.sqlCharacterStoreSequencePoolCapacity = getInt(properties, env, PropertyKey.CAIRO_CHARACTER_STORE_SEQUENCE_POOL_CAPACITY, 64);
            this.sqlColumnPoolCapacity = getInt(properties, env, PropertyKey.CAIRO_COLUMN_POOL_CAPACITY, 4096);
            this.sqlExpressionPoolCapacity = getInt(properties, env, PropertyKey.CAIRO_EXPRESSION_POOL_CAPACITY, 8192);
            this.sqlFastMapLoadFactor = getDouble(properties, env, PropertyKey.CAIRO_FAST_MAP_LOAD_FACTOR, "0.7");
            this.sqlJoinContextPoolCapacity = getInt(properties, env, PropertyKey.CAIRO_SQL_JOIN_CONTEXT_POOL_CAPACITY, 64);
            this.sqlLexerPoolCapacity = getInt(properties, env, PropertyKey.CAIRO_LEXER_POOL_CAPACITY, 2048);
            this.sqlSmallMapKeyCapacity = getInt(properties, env, PropertyKey.CAIRO_SQL_SMALL_MAP_KEY_CAPACITY, 32);
            this.sqlSmallMapPageSize = getLongSize(properties, env, PropertyKey.CAIRO_SQL_SMALL_MAP_PAGE_SIZE, 32 * 1024);
            this.sqlUnorderedMapMaxEntrySize = getInt(properties, env, PropertyKey.CAIRO_SQL_UNORDERED_MAP_MAX_ENTRY_SIZE, 32);
            this.sqlMapMaxPages = getIntSize(properties, env, PropertyKey.CAIRO_SQL_MAP_MAX_PAGES, Integer.MAX_VALUE);
            this.sqlMapMaxResizes = getIntSize(properties, env, PropertyKey.CAIRO_SQL_MAP_MAX_RESIZES, Integer.MAX_VALUE);
            this.sqlExplainModelPoolCapacity = getInt(properties, env, PropertyKey.CAIRO_SQL_EXPLAIN_MODEL_POOL_CAPACITY, 32);
            this.sqlModelPoolCapacity = getInt(properties, env, PropertyKey.CAIRO_MODEL_POOL_CAPACITY, 1024);
            this.sqlMaxNegativeLimit = getInt(properties, env, PropertyKey.CAIRO_SQL_MAX_NEGATIVE_LIMIT, 10_000);
            this.sqlSortKeyPageSize = getLongSize(properties, env, PropertyKey.CAIRO_SQL_SORT_KEY_PAGE_SIZE, 128 * 1024);
            this.sqlSortKeyMaxPages = getIntSize(properties, env, PropertyKey.CAIRO_SQL_SORT_KEY_MAX_PAGES, Integer.MAX_VALUE);
            this.sqlSortLightValuePageSize = getLongSize(properties, env, PropertyKey.CAIRO_SQL_SORT_LIGHT_VALUE_PAGE_SIZE, 128 * 1024);
            this.sqlSortLightValueMaxPages = getIntSize(properties, env, PropertyKey.CAIRO_SQL_SORT_LIGHT_VALUE_MAX_PAGES, Integer.MAX_VALUE);
            this.sqlHashJoinValuePageSize = getIntSize(properties, env, PropertyKey.CAIRO_SQL_HASH_JOIN_VALUE_PAGE_SIZE, 16777216);
            this.sqlHashJoinValueMaxPages = getIntSize(properties, env, PropertyKey.CAIRO_SQL_HASH_JOIN_VALUE_MAX_PAGES, Integer.MAX_VALUE);
            this.sqlLatestByRowCount = getInt(properties, env, PropertyKey.CAIRO_SQL_LATEST_BY_ROW_COUNT, 1000);
            this.sqlHashJoinLightValuePageSize = getIntSize(properties, env, PropertyKey.CAIRO_SQL_HASH_JOIN_LIGHT_VALUE_PAGE_SIZE, 128 * 1024);
            this.sqlHashJoinLightValueMaxPages = getIntSize(properties, env, PropertyKey.CAIRO_SQL_HASH_JOIN_LIGHT_VALUE_MAX_PAGES, Integer.MAX_VALUE);
            this.sqlAsOfJoinLookahead = getInt(properties, env, PropertyKey.CAIRO_SQL_ASOF_JOIN_LOOKAHEAD, 100);
            this.useFastAsOfJoin = getBoolean(properties, env, PropertyKey.CAIRO_SQL_ASOF_JOIN_FAST, true);
            this.sqlSortValuePageSize = getIntSize(properties, env, PropertyKey.CAIRO_SQL_SORT_VALUE_PAGE_SIZE, 16777216);
            this.sqlSortValueMaxPages = getIntSize(properties, env, PropertyKey.CAIRO_SQL_SORT_VALUE_MAX_PAGES, Integer.MAX_VALUE);
            this.workStealTimeoutNanos = getLong(properties, env, PropertyKey.CAIRO_WORK_STEAL_TIMEOUT_NANOS, 10_000);
            this.parallelIndexingEnabled = getBoolean(properties, env, PropertyKey.CAIRO_PARALLEL_INDEXING_ENABLED, true);
            this.sqlJoinMetadataPageSize = getIntSize(properties, env, PropertyKey.CAIRO_SQL_JOIN_METADATA_PAGE_SIZE, 16384);
            this.sqlJoinMetadataMaxResizes = getIntSize(properties, env, PropertyKey.CAIRO_SQL_JOIN_METADATA_MAX_RESIZES, Integer.MAX_VALUE);
            int sqlWindowColumnPoolCapacity = getInt(properties, env, PropertyKey.CAIRO_SQL_ANALYTIC_COLUMN_POOL_CAPACITY, 64);
            this.sqlWindowColumnPoolCapacity = getInt(properties, env, PropertyKey.CAIRO_SQL_WINDOW_COLUMN_POOL_CAPACITY, sqlWindowColumnPoolCapacity);
            this.sqlCreateTableModelPoolCapacity = getInt(properties, env, PropertyKey.CAIRO_SQL_CREATE_TABLE_MODEL_POOL_CAPACITY, 16);
            this.sqlCreateTableModelBatchSize = getLong(properties, env, PropertyKey.CAIRO_SQL_CREATE_TABLE_MODEL_BATCH_SIZE, 1_000_000);
            this.sqlColumnCastModelPoolCapacity = getInt(properties, env, PropertyKey.CAIRO_SQL_COLUMN_CAST_MODEL_POOL_CAPACITY, 16);
            this.sqlRenameTableModelPoolCapacity = getInt(properties, env, PropertyKey.CAIRO_SQL_RENAME_TABLE_MODEL_POOL_CAPACITY, 16);
            this.sqlWithClauseModelPoolCapacity = getInt(properties, env, PropertyKey.CAIRO_SQL_WITH_CLAUSE_MODEL_POOL_CAPACITY, 128);
            this.sqlInsertModelPoolCapacity = getInt(properties, env, PropertyKey.CAIRO_SQL_INSERT_MODEL_POOL_CAPACITY, 64);
            this.sqlInsertModelBatchSize = getLong(properties, env, PropertyKey.CAIRO_SQL_INSERT_MODEL_BATCH_SIZE, 1_000_000);
            this.sqlCopyBufferSize = getIntSize(properties, env, PropertyKey.CAIRO_SQL_COPY_BUFFER_SIZE, 2 * Numbers.SIZE_1MB);
            this.columnPurgeQueueCapacity = getQueueCapacity(properties, env, PropertyKey.CAIRO_SQL_COLUMN_PURGE_QUEUE_CAPACITY, 128);
            this.columnPurgeTaskPoolCapacity = getIntSize(properties, env, PropertyKey.CAIRO_SQL_COLUMN_PURGE_TASK_POOL_CAPACITY, 256);
            this.columnPurgeRetryDelayLimit = getLong(properties, env, PropertyKey.CAIRO_SQL_COLUMN_PURGE_RETRY_DELAY_LIMIT, 60_000_000L);
            this.columnPurgeRetryDelay = getLong(properties, env, PropertyKey.CAIRO_SQL_COLUMN_PURGE_RETRY_DELAY, 10_000);
            this.columnPurgeRetryDelayMultiplier = getDouble(properties, env, PropertyKey.CAIRO_SQL_COLUMN_PURGE_RETRY_DELAY_MULTIPLIER, "10.0");
            this.systemTableNamePrefix = getString(properties, env, PropertyKey.CAIRO_SQL_SYSTEM_TABLE_PREFIX, "sys.");

            this.writerDataIndexKeyAppendPageSize = Files.ceilPageSize(getLongSize(properties, env, PropertyKey.CAIRO_WRITER_DATA_INDEX_KEY_APPEND_PAGE_SIZE, 512 * 1024));
            this.writerDataIndexValueAppendPageSize = Files.ceilPageSize(getLongSize(properties, env, PropertyKey.CAIRO_WRITER_DATA_INDEX_VALUE_APPEND_PAGE_SIZE, 16 * Numbers.SIZE_1MB));
            this.writerDataAppendPageSize = Files.ceilPageSize(getLongSize(properties, env, PropertyKey.CAIRO_WRITER_DATA_APPEND_PAGE_SIZE, 16 * Numbers.SIZE_1MB));
            this.systemWriterDataAppendPageSize = Files.ceilPageSize(getLongSize(properties, env, PropertyKey.CAIRO_SYSTEM_WRITER_DATA_APPEND_PAGE_SIZE, 256 * 1024));
            this.writerMiscAppendPageSize = Files.ceilPageSize(getLongSize(properties, env, PropertyKey.CAIRO_WRITER_MISC_APPEND_PAGE_SIZE, Files.PAGE_SIZE));

            this.sqlSampleByIndexSearchPageSize = getIntSize(properties, env, PropertyKey.CAIRO_SQL_SAMPLEBY_PAGE_SIZE, 0);
            this.sqlSampleByDefaultAlignment = getBoolean(properties, env, PropertyKey.CAIRO_SQL_SAMPLEBY_DEFAULT_ALIGNMENT_CALENDAR, true);

            this.sqlDoubleToStrCastScale = getInt(properties, env, PropertyKey.CAIRO_SQL_DOUBLE_CAST_SCALE, 12);
            if (sqlDoubleToStrCastScale > Numbers.MAX_DOUBLE_SCALE) {
                throw new ServerConfigurationException(PropertyKey.CAIRO_SQL_DOUBLE_CAST_SCALE.getPropertyPath() + " cannot be greater than " + Numbers.MAX_DOUBLE_SCALE);
            }
            this.sqlFloatToStrCastScale = getInt(properties, env, PropertyKey.CAIRO_SQL_FLOAT_CAST_SCALE, 4);
            if (sqlFloatToStrCastScale > Numbers.MAX_FLOAT_SCALE) {
                throw new ServerConfigurationException(PropertyKey.CAIRO_SQL_FLOAT_CAST_SCALE.getPropertyPath() + " cannot be greater than " + Numbers.MAX_FLOAT_SCALE);
            }

            this.sqlGroupByMapCapacity = getInt(properties, env, PropertyKey.CAIRO_SQL_GROUPBY_MAP_CAPACITY, 1024);
            this.sqlGroupByAllocatorChunkSize = getLongSize(properties, env, PropertyKey.CAIRO_SQL_GROUPBY_ALLOCATOR_DEFAULT_CHUNK_SIZE, 128 * 1024);
            this.sqlGroupByAllocatorMaxChunkSize = getLongSize(properties, env, PropertyKey.CAIRO_SQL_GROUPBY_ALLOCATOR_MAX_CHUNK_SIZE, 4 * Numbers.SIZE_1GB);
            this.sqlGroupByPoolCapacity = getInt(properties, env, PropertyKey.CAIRO_SQL_GROUPBY_POOL_CAPACITY, 1024);
            this.sqlMaxSymbolNotEqualsCount = getInt(properties, env, PropertyKey.CAIRO_SQL_MAX_SYMBOL_NOT_EQUALS_COUNT, 100);
            this.sqlBindVariablePoolSize = getInt(properties, env, PropertyKey.CAIRO_SQL_BIND_VARIABLE_POOL_SIZE, 8);
            this.sqlQueryRegistryPoolSize = getInt(properties, env, PropertyKey.CAIRO_SQL_QUERY_REGISTRY_POOL_SIZE, 32);
            this.sqlCountDistinctCapacity = getInt(properties, env, PropertyKey.CAIRO_SQL_COUNT_DISTINCT_CAPACITY, 16);
            this.sqlCountDistinctLoadFactor = getDouble(properties, env, PropertyKey.CAIRO_SQL_COUNT_DISTINCT_LOAD_FACTOR, "0.7");
            final String sqlCopyFormatsFile = getString(properties, env, PropertyKey.CAIRO_SQL_COPY_FORMATS_FILE, "/text_loader.json");
            final String dateLocale = getString(properties, env, PropertyKey.CAIRO_DATE_LOCALE, "en");
            this.locale = DateLocaleFactory.INSTANCE.getLocale(dateLocale);
            if (this.locale == null) {
                throw ServerConfigurationException.forInvalidKey(PropertyKey.CAIRO_DATE_LOCALE.getPropertyPath(), dateLocale);
            }
            this.sqlDistinctTimestampKeyCapacity = getInt(properties, env, PropertyKey.CAIRO_SQL_DISTINCT_TIMESTAMP_KEY_CAPACITY, 512);
            this.sqlDistinctTimestampLoadFactor = getDouble(properties, env, PropertyKey.CAIRO_SQL_DISTINCT_TIMESTAMP_LOAD_FACTOR, "0.5");
            this.sqlPageFrameMinRows = getInt(properties, env, PropertyKey.CAIRO_SQL_PAGE_FRAME_MIN_ROWS, 100_000);
            this.sqlPageFrameMaxRows = getInt(properties, env, PropertyKey.CAIRO_SQL_PAGE_FRAME_MAX_ROWS, 1_000_000);

            this.sqlJitMode = getSqlJitMode(properties, env);
            this.sqlJitIRMemoryPageSize = getIntSize(properties, env, PropertyKey.CAIRO_SQL_JIT_IR_MEMORY_PAGE_SIZE, 8 * 1024);
            this.sqlJitIRMemoryMaxPages = getInt(properties, env, PropertyKey.CAIRO_SQL_JIT_IR_MEMORY_MAX_PAGES, 8);
            this.sqlJitBindVarsMemoryPageSize = getIntSize(properties, env, PropertyKey.CAIRO_SQL_JIT_BIND_VARS_MEMORY_PAGE_SIZE, 4 * 1024);
            this.sqlJitBindVarsMemoryMaxPages = getInt(properties, env, PropertyKey.CAIRO_SQL_JIT_BIND_VARS_MEMORY_MAX_PAGES, 8);
            this.sqlJitPageAddressCacheThreshold = getIntSize(properties, env, PropertyKey.CAIRO_SQL_JIT_PAGE_ADDRESS_CACHE_THRESHOLD, 1024 * 1024);
            this.sqlJitDebugEnabled = getBoolean(properties, env, PropertyKey.CAIRO_SQL_JIT_DEBUG_ENABLED, false);
            this.maxSqlRecompileAttempts = getInt(properties, env, PropertyKey.CAIRO_SQL_MAX_RECOMPILE_ATTEMPTS, 10);

            String value = getString(properties, env, PropertyKey.CAIRO_WRITER_FO_OPTS, "o_none");
            long lopts = CairoConfiguration.O_NONE;
            String[] opts = value.split("\\|");
            for (String opt : opts) {
                int index = WRITE_FO_OPTS.keyIndex(opt.trim());
                if (index < 0) {
                    lopts |= WRITE_FO_OPTS.valueAt(index);
                }
            }
            this.writerFileOpenOpts = lopts;

            this.writerMixedIOEnabled = getBoolean(properties, env, PropertyKey.DEBUG_CAIRO_ALLOW_MIXED_IO, ff.allowMixedIO(this.root));

            this.inputFormatConfiguration = new InputFormatConfiguration(
                    new DateFormatFactory(),
                    DateLocaleFactory.INSTANCE,
                    new TimestampFormatFactory(),
                    this.locale
            );

            try (JsonLexer lexer = new JsonLexer(1024, 1024)) {
                inputFormatConfiguration.parseConfiguration(PropServerConfiguration.class, lexer, confRoot, sqlCopyFormatsFile);
            }

            String cairoSQLCopyIdSupplier = getString(properties, env, PropertyKey.CAIRO_SQL_COPY_ID_SUPPLIER, "random");
            this.cairoSQLCopyIdSupplier = Chars.equalsLowerCaseAscii(cairoSQLCopyIdSupplier, "sequential") ? 1 : 0;

            this.cairoSqlCopyMaxIndexChunkSize = getLongSize(properties, env, PropertyKey.CAIRO_SQL_COPY_MAX_INDEX_CHUNK_SIZE, 100 * Numbers.SIZE_1MB);
            this.cairoSqlCopyMaxIndexChunkSize -= (cairoSqlCopyMaxIndexChunkSize % CsvFileIndexer.INDEX_ENTRY_SIZE);
            if (this.cairoSqlCopyMaxIndexChunkSize < 16) {
                throw new ServerConfigurationException("invalid configuration value [key=" + PropertyKey.CAIRO_SQL_COPY_MAX_INDEX_CHUNK_SIZE.getPropertyPath() +
                        ", description=max import chunk size can't be smaller than 16]");
            }
            this.cairoSqlCopyQueueCapacity = Numbers.ceilPow2(getInt(properties, env, PropertyKey.CAIRO_SQL_COPY_QUEUE_CAPACITY, 32));
            this.cairoSqlCopyLogRetentionDays = getInt(properties, env, PropertyKey.CAIRO_SQL_COPY_LOG_RETENTION_DAYS, 3);
            this.o3MinLagUs = getLong(properties, env, PropertyKey.CAIRO_O3_MIN_LAG, 1_000) * 1_000L;

            this.backupRoot = getString(properties, env, PropertyKey.CAIRO_SQL_BACKUP_ROOT, null);
            this.backupDirTimestampFormat = getTimestampFormat(properties, env);
            this.backupTempDirName = getString(properties, env, PropertyKey.CAIRO_SQL_BACKUP_DIR_TMP_NAME, "tmp");
            this.backupMkdirMode = getInt(properties, env, PropertyKey.CAIRO_SQL_BACKUP_MKDIR_MODE, 509);
            this.detachedMkdirMode = getInt(properties, env, PropertyKey.CAIRO_DETACHED_MKDIR_MODE, 509);
            this.columnIndexerQueueCapacity = getQueueCapacity(properties, env, PropertyKey.CAIRO_COLUMN_INDEXER_QUEUE_CAPACITY, 64);
            this.vectorAggregateQueueCapacity = getQueueCapacity(properties, env, PropertyKey.CAIRO_VECTOR_AGGREGATE_QUEUE_CAPACITY, 128);
            this.o3CallbackQueueCapacity = getQueueCapacity(properties, env, PropertyKey.CAIRO_O3_CALLBACK_QUEUE_CAPACITY, 128);
            this.o3PartitionQueueCapacity = getQueueCapacity(properties, env, PropertyKey.CAIRO_O3_PARTITION_QUEUE_CAPACITY, 128);
            this.o3OpenColumnQueueCapacity = getQueueCapacity(properties, env, PropertyKey.CAIRO_O3_OPEN_COLUMN_QUEUE_CAPACITY, 128);
            this.o3CopyQueueCapacity = getQueueCapacity(properties, env, PropertyKey.CAIRO_O3_COPY_QUEUE_CAPACITY, 128);
            this.o3LagCalculationWindowsSize = getIntSize(properties, env, PropertyKey.CAIRO_O3_LAG_CALCULATION_WINDOW_SIZE, 4);
            this.o3PurgeDiscoveryQueueCapacity = Numbers.ceilPow2(getInt(properties, env, PropertyKey.CAIRO_O3_PURGE_DISCOVERY_QUEUE_CAPACITY, 128));
            int debugO3MemSize = getInt(properties, env, PropertyKey.DEBUG_CAIRO_O3_COLUMN_MEMORY_SIZE, 0);
            if (debugO3MemSize != 0) {
                this.o3ColumnMemorySize = debugO3MemSize;
            } else {
                this.o3ColumnMemorySize = (int) Files.ceilPageSize(getIntSize(properties, env, PropertyKey.CAIRO_O3_COLUMN_MEMORY_SIZE, 8 * Numbers.SIZE_1MB));
            }
            this.systemO3ColumnMemorySize = (int) Files.ceilPageSize(getIntSize(properties, env, PropertyKey.CAIRO_SYSTEM_O3_COLUMN_MEMORY_SIZE, 256 * 1024));
            this.maxUncommittedRows = getInt(properties, env, PropertyKey.CAIRO_MAX_UNCOMMITTED_ROWS, 500_000);

            long o3MaxLag = getLong(properties, env, PropertyKey.CAIRO_COMMIT_LAG, 10 * Dates.MINUTE_MILLIS);
            this.o3MaxLag = getLong(properties, env, PropertyKey.CAIRO_O3_MAX_LAG, o3MaxLag) * 1_000;

            this.o3QuickSortEnabled = getBoolean(properties, env, PropertyKey.CAIRO_O3_QUICKSORT_ENABLED, false);
            this.rndFunctionMemoryPageSize = Numbers.ceilPow2(getIntSize(properties, env, PropertyKey.CAIRO_RND_MEMORY_PAGE_SIZE, 8192));
            this.rndFunctionMemoryMaxPages = Numbers.ceilPow2(getInt(properties, env, PropertyKey.CAIRO_RND_MEMORY_MAX_PAGES, 128));
            this.sqlStrFunctionBufferMaxSize = Numbers.ceilPow2(getInt(properties, env, PropertyKey.CAIRO_SQL_STR_FUNCTION_BUFFER_MAX_SIZE, Numbers.SIZE_1MB));
            this.sqlWindowMaxRecursion = getInt(properties, env, PropertyKey.CAIRO_SQL_WINDOW_MAX_RECURSION, 128);
            int sqlWindowStorePageSize = Numbers.ceilPow2(getIntSize(properties, env, PropertyKey.CAIRO_SQL_ANALYTIC_STORE_PAGE_SIZE, Numbers.SIZE_1MB));
            this.sqlWindowStorePageSize = Numbers.ceilPow2(getIntSize(properties, env, PropertyKey.CAIRO_SQL_WINDOW_STORE_PAGE_SIZE, sqlWindowStorePageSize));
            int sqlWindowStoreMaxPages = getInt(properties, env, PropertyKey.CAIRO_SQL_ANALYTIC_STORE_MAX_PAGES, Integer.MAX_VALUE);
            this.sqlWindowStoreMaxPages = getInt(properties, env, PropertyKey.CAIRO_SQL_WINDOW_STORE_MAX_PAGES, sqlWindowStoreMaxPages);
            int sqlWindowRowIdPageSize = Numbers.ceilPow2(getIntSize(properties, env, PropertyKey.CAIRO_SQL_ANALYTIC_ROWID_PAGE_SIZE, 512 * 1024));
            this.sqlWindowRowIdPageSize = Numbers.ceilPow2(getIntSize(properties, env, PropertyKey.CAIRO_SQL_WINDOW_ROWID_PAGE_SIZE, sqlWindowRowIdPageSize));
            int sqlWindowRowIdMaxPages = getInt(properties, env, PropertyKey.CAIRO_SQL_ANALYTIC_ROWID_MAX_PAGES, Integer.MAX_VALUE);
            this.sqlWindowRowIdMaxPages = getInt(properties, env, PropertyKey.CAIRO_SQL_WINDOW_ROWID_MAX_PAGES, sqlWindowRowIdMaxPages);
            int sqlWindowTreeKeyPageSize = Numbers.ceilPow2(getIntSize(properties, env, PropertyKey.CAIRO_SQL_ANALYTIC_TREE_PAGE_SIZE, 512 * 1024));
            this.sqlWindowTreeKeyPageSize = Numbers.ceilPow2(getIntSize(properties, env, PropertyKey.CAIRO_SQL_WINDOW_TREE_PAGE_SIZE, sqlWindowTreeKeyPageSize));
            int sqlWindowTreeKeyMaxPages = getInt(properties, env, PropertyKey.CAIRO_SQL_ANALYTIC_TREE_MAX_PAGES, Integer.MAX_VALUE);
            this.sqlWindowTreeKeyMaxPages = getInt(properties, env, PropertyKey.CAIRO_SQL_WINDOW_TREE_MAX_PAGES, sqlWindowTreeKeyMaxPages);
            this.cairoSqlLegacyOperatorPrecedence = getBoolean(properties, env, PropertyKey.CAIRO_SQL_LEGACY_OPERATOR_PRECEDENCE, false);
            this.sqlWindowInitialRangeBufferSize = getInt(properties, env, PropertyKey.CAIRO_SQL_ANALYTIC_INITIAL_RANGE_BUFFER_SIZE, 32);
            this.sqlTxnScoreboardEntryCount = Numbers.ceilPow2(getInt(properties, env, PropertyKey.CAIRO_O3_TXN_SCOREBOARD_ENTRY_COUNT, 16384));
            this.latestByQueueCapacity = Numbers.ceilPow2(getInt(properties, env, PropertyKey.CAIRO_LATEST_ON_QUEUE_CAPACITY, 32));
            this.telemetryEnabled = getBoolean(properties, env, PropertyKey.TELEMETRY_ENABLED, true);
            this.telemetryDisableCompletely = getBoolean(properties, env, PropertyKey.TELEMETRY_DISABLE_COMPLETELY, false);
            this.telemetryQueueCapacity = Numbers.ceilPow2(getInt(properties, env, PropertyKey.TELEMETRY_QUEUE_CAPACITY, 512));
            this.telemetryHideTables = getBoolean(properties, env, PropertyKey.TELEMETRY_HIDE_TABLES, true);
            this.o3PartitionPurgeListCapacity = getInt(properties, env, PropertyKey.CAIRO_O3_PARTITION_PURGE_LIST_INITIAL_CAPACITY, 1);
            this.ioURingEnabled = getBoolean(properties, env, PropertyKey.CAIRO_IO_URING_ENABLED, true);
            this.cairoMaxCrashFiles = getInt(properties, env, PropertyKey.CAIRO_MAX_CRASH_FILES, 100);
            this.o3LastPartitionMaxSplits = Math.max(1, getInt(properties, env, PropertyKey.CAIRO_O3_LAST_PARTITION_MAX_SPLITS, 20));
            this.o3PartitionSplitMinSize = getLongSize(properties, env, PropertyKey.CAIRO_O3_PARTITION_SPLIT_MIN_SIZE, 50 * Numbers.SIZE_1MB);

            parseBindTo(properties, env, PropertyKey.LINE_UDP_BIND_TO, "0.0.0.0:9009", (a, p) -> {
                this.lineUdpBindIPV4Address = a;
                this.lineUdpPort = p;
            });

            this.lineUdpGroupIPv4Address = getIPv4Address(properties, env, PropertyKey.LINE_UDP_JOIN, "232.1.2.3");
            this.lineUdpCommitRate = getInt(properties, env, PropertyKey.LINE_UDP_COMMIT_RATE, 1_000_000);
            this.lineUdpMsgBufferSize = getIntSize(properties, env, PropertyKey.LINE_UDP_MSG_BUFFER_SIZE, 2048);
            this.lineUdpMsgCount = getInt(properties, env, PropertyKey.LINE_UDP_MSG_COUNT, 10_000);
            this.lineUdpReceiveBufferSize = getIntSize(properties, env, PropertyKey.LINE_UDP_RECEIVE_BUFFER_SIZE, 8 * Numbers.SIZE_1MB);
            this.lineUdpEnabled = getBoolean(properties, env, PropertyKey.LINE_UDP_ENABLED, false);
            this.lineUdpOwnThreadAffinity = getInt(properties, env, PropertyKey.LINE_UDP_OWN_THREAD_AFFINITY, -1);
            this.lineUdpOwnThread = getBoolean(properties, env, PropertyKey.LINE_UDP_OWN_THREAD, false);
            this.lineUdpUnicast = getBoolean(properties, env, PropertyKey.LINE_UDP_UNICAST, false);
            this.lineUdpCommitMode = getCommitMode(properties, env, PropertyKey.LINE_UDP_COMMIT_MODE);
            this.lineUdpTimestampAdapter = getLineTimestampAdaptor(properties, env, PropertyKey.LINE_UDP_TIMESTAMP);
            String defaultUdpPartitionByProperty = getString(properties, env, PropertyKey.LINE_DEFAULT_PARTITION_BY, "DAY");
            this.lineUdpDefaultPartitionBy = PartitionBy.fromString(defaultUdpPartitionByProperty);
            if (this.lineUdpDefaultPartitionBy == -1) {
                log.info().$("invalid partition by ").$(lineUdpDefaultPartitionBy).$("), will use DAY for UDP").$();
                this.lineUdpDefaultPartitionBy = PartitionBy.DAY;
            }

            this.lineTcpEnabled = getBoolean(properties, env, PropertyKey.LINE_TCP_ENABLED, true);
            this.lineHttpEnabled = getBoolean(properties, env, PropertyKey.LINE_HTTP_ENABLED, true);
            this.lineHttpPingVersion = getString(properties, env, PropertyKey.LINE_HTTP_PING_VERSION, "v2.7.4");
            if (lineTcpEnabled || lineHttpEnabled) {
                // obsolete
                lineTcpNetConnectionLimit = getInt(properties, env, PropertyKey.LINE_TCP_NET_ACTIVE_CONNECTION_LIMIT, 256);
                lineTcpNetConnectionLimit = getInt(properties, env, PropertyKey.LINE_TCP_NET_CONNECTION_LIMIT, lineTcpNetConnectionLimit);
                lineTcpNetConnectionHint = getBoolean(properties, env, PropertyKey.LINE_TCP_NET_CONNECTION_HINT, false);
                parseBindTo(properties, env, PropertyKey.LINE_TCP_NET_BIND_TO, "0.0.0.0:9009", (a, p) -> {
                    lineTcpNetBindIPv4Address = a;
                    lineTcpNetBindPort = p;
                });

                // deprecated
                this.lineTcpNetConnectionTimeout = getLong(properties, env, PropertyKey.LINE_TCP_NET_IDLE_TIMEOUT, 0);
                this.lineTcpNetConnectionTimeout = getLong(properties, env, PropertyKey.LINE_TCP_NET_CONNECTION_TIMEOUT, this.lineTcpNetConnectionTimeout);

                // deprecated
                this.lineTcpNetConnectionQueueTimeout = getLong(properties, env, PropertyKey.LINE_TCP_NET_QUEUED_TIMEOUT, 5_000);
                this.lineTcpNetConnectionQueueTimeout = getLong(properties, env, PropertyKey.LINE_TCP_NET_CONNECTION_QUEUE_TIMEOUT, this.lineTcpNetConnectionQueueTimeout);

                // deprecated
                this.lineTcpNetConnectionRcvBuf = getIntSize(properties, env, PropertyKey.LINE_TCP_NET_RECV_BUF_SIZE, -1);
                this.lineTcpNetConnectionRcvBuf = getIntSize(properties, env, PropertyKey.LINE_TCP_NET_CONNECTION_RCVBUF, this.lineTcpNetConnectionRcvBuf);

                this.lineTcpConnectionPoolInitialCapacity = getInt(properties, env, PropertyKey.LINE_TCP_CONNECTION_POOL_CAPACITY, 8);

                this.lineTcpMsgBufferSize = getIntSize(properties, env, PropertyKey.LINE_TCP_MSG_BUFFER_SIZE, 32768);
                this.lineTcpMaxMeasurementSize = getIntSize(properties, env, PropertyKey.LINE_TCP_MAX_MEASUREMENT_SIZE, 32768);
                if (lineTcpMaxMeasurementSize > lineTcpMsgBufferSize) {
                    lineTcpMsgBufferSize = lineTcpMaxMeasurementSize;
                }
                this.lineTcpWriterQueueCapacity = getQueueCapacity(properties, env, PropertyKey.LINE_TCP_WRITER_QUEUE_CAPACITY, 128);
                this.lineTcpWriterWorkerCount = getInt(properties, env, PropertyKey.LINE_TCP_WRITER_WORKER_COUNT, 0);
                cpuUsed += this.lineTcpWriterWorkerCount;
                this.lineTcpWriterWorkerAffinity = getAffinity(properties, env, PropertyKey.LINE_TCP_WRITER_WORKER_AFFINITY, lineTcpWriterWorkerCount);
                this.lineTcpWriterWorkerPoolHaltOnError = getBoolean(properties, env, PropertyKey.LINE_TCP_WRITER_HALT_ON_ERROR, false);
                this.lineTcpWriterWorkerYieldThreshold = getLong(properties, env, PropertyKey.LINE_TCP_WRITER_WORKER_YIELD_THRESHOLD, 10);
                this.lineTcpWriterWorkerNapThreshold = getLong(properties, env, PropertyKey.LINE_TCP_WRITER_WORKER_NAP_THRESHOLD, 7_000);
                this.lineTcpWriterWorkerSleepThreshold = getLong(properties, env, PropertyKey.LINE_TCP_WRITER_WORKER_SLEEP_THRESHOLD, 10_000);
                this.symbolCacheWaitUsBeforeReload = getLong(properties, env, PropertyKey.LINE_TCP_SYMBOL_CACHE_WAIT_US_BEFORE_RELOAD, 500_000);
                this.lineTcpIOWorkerCount = getInt(properties, env, PropertyKey.LINE_TCP_IO_WORKER_COUNT, cpuIoWorkers);
                this.lineTcpIOWorkerAffinity = getAffinity(properties, env, PropertyKey.LINE_TCP_IO_WORKER_AFFINITY, lineTcpIOWorkerCount);
                this.lineTcpIOWorkerPoolHaltOnError = getBoolean(properties, env, PropertyKey.LINE_TCP_IO_HALT_ON_ERROR, false);
                this.lineTcpIOWorkerYieldThreshold = getLong(properties, env, PropertyKey.LINE_TCP_IO_WORKER_YIELD_THRESHOLD, 10);
                this.lineTcpIOWorkerNapThreshold = getLong(properties, env, PropertyKey.LINE_TCP_IO_WORKER_NAP_THRESHOLD, 7_000);
                this.lineTcpIOWorkerSleepThreshold = getLong(properties, env, PropertyKey.LINE_TCP_IO_WORKER_SLEEP_THRESHOLD, 10_000);
                this.lineTcpMaintenanceInterval = getLong(properties, env, PropertyKey.LINE_TCP_MAINTENANCE_JOB_INTERVAL, 1000);
                this.lineTcpCommitIntervalFraction = getDouble(properties, env, PropertyKey.LINE_TCP_COMMIT_INTERVAL_FRACTION, "0.5");
                this.lineTcpCommitIntervalDefault = getLong(properties, env, PropertyKey.LINE_TCP_COMMIT_INTERVAL_DEFAULT, COMMIT_INTERVAL_DEFAULT);
                if (this.lineTcpCommitIntervalDefault < 1L) {
                    log.info().$("invalid default commit interval ").$(lineTcpCommitIntervalDefault).$("), will use ").$(COMMIT_INTERVAL_DEFAULT).$();
                    this.lineTcpCommitIntervalDefault = COMMIT_INTERVAL_DEFAULT;
                }
                this.lineTcpAuthDB = getString(properties, env, PropertyKey.LINE_TCP_AUTH_DB_PATH, null);
                // deprecated
                String defaultTcpPartitionByProperty = getString(properties, env, PropertyKey.LINE_TCP_DEFAULT_PARTITION_BY, "DAY");
                defaultTcpPartitionByProperty = getString(properties, env, PropertyKey.LINE_DEFAULT_PARTITION_BY, defaultTcpPartitionByProperty);
                this.lineTcpDefaultPartitionBy = PartitionBy.fromString(defaultTcpPartitionByProperty);
                if (this.lineTcpDefaultPartitionBy == -1) {
                    log.info().$("invalid partition by ").$(defaultTcpPartitionByProperty).$("), will use DAY for TCP").$();
                    this.lineTcpDefaultPartitionBy = PartitionBy.DAY;
                }
                this.minIdleMsBeforeWriterRelease = getLong(properties, env, PropertyKey.LINE_TCP_MIN_IDLE_MS_BEFORE_WRITER_RELEASE, 500);
                this.lineTcpDisconnectOnError = getBoolean(properties, env, PropertyKey.LINE_TCP_DISCONNECT_ON_ERROR, true);
                final long heartbeatInterval = LineTcpReceiverConfigurationHelper.calcCommitInterval(
                        this.o3MinLagUs,
                        this.lineTcpCommitIntervalFraction,
                        this.lineTcpCommitIntervalDefault
                );
                this.lineTcpNetConnectionHeartbeatInterval = getLong(properties, env, PropertyKey.LINE_TCP_NET_CONNECTION_HEARTBEAT_INTERVAL, heartbeatInterval);
            } else {
                this.lineTcpAuthDB = null;
            }

            this.useLegacyStringDefault = getBoolean(properties, env, PropertyKey.CAIRO_LEGACY_STRING_COLUMN_TYPE_DEFAULT, false);
            if (lineTcpEnabled || (lineHttpEnabled && httpServerEnabled)) {
                LineTimestampAdapter timestampAdapter = getLineTimestampAdaptor(properties, env, PropertyKey.LINE_TCP_TIMESTAMP);
                this.lineTcpTimestampAdapter = new LineTcpTimestampAdapter(timestampAdapter);
                this.stringToCharCastAllowed = getBoolean(properties, env, PropertyKey.LINE_TCP_UNDOCUMENTED_STRING_TO_CHAR_CAST_ALLOWED, false);
                String floatDefaultColumnTypeName = getString(properties, env, PropertyKey.LINE_FLOAT_DEFAULT_COLUMN_TYPE, ColumnType.nameOf(ColumnType.DOUBLE));
                this.floatDefaultColumnType = ColumnType.tagOf(floatDefaultColumnTypeName);
                if (floatDefaultColumnType != ColumnType.DOUBLE && floatDefaultColumnType != ColumnType.FLOAT) {
                    log.info().$("invalid default column type for float ").$(floatDefaultColumnTypeName).$(", will use DOUBLE").$();
                    this.floatDefaultColumnType = ColumnType.DOUBLE;
                }
                String integerDefaultColumnTypeName = getString(properties, env, PropertyKey.LINE_INTEGER_DEFAULT_COLUMN_TYPE, ColumnType.nameOf(ColumnType.LONG));
                this.integerDefaultColumnType = ColumnType.tagOf(integerDefaultColumnTypeName);
                if (integerDefaultColumnType != ColumnType.LONG && integerDefaultColumnType != ColumnType.INT && integerDefaultColumnType != ColumnType.SHORT && integerDefaultColumnType != ColumnType.BYTE) {
                    log.info().$("invalid default column type for integer ").$(integerDefaultColumnTypeName).$(", will use LONG").$();
                    this.integerDefaultColumnType = ColumnType.LONG;
                }
            }

            this.ilpAutoCreateNewColumns = getBoolean(properties, env, PropertyKey.LINE_AUTO_CREATE_NEW_COLUMNS, true);
            this.ilpAutoCreateNewTables = getBoolean(properties, env, PropertyKey.LINE_AUTO_CREATE_NEW_TABLES, true);
            this.sharedWorkerCount = getInt(properties, env, PropertyKey.SHARED_WORKER_COUNT, Math.max(4, cpuAvailable - cpuSpare - cpuUsed));
            this.sharedWorkerAffinity = getAffinity(properties, env, PropertyKey.SHARED_WORKER_AFFINITY, sharedWorkerCount);
            this.sharedWorkerHaltOnError = getBoolean(properties, env, PropertyKey.SHARED_WORKER_HALT_ON_ERROR, false);
            this.sharedWorkerYieldThreshold = getLong(properties, env, PropertyKey.SHARED_WORKER_YIELD_THRESHOLD, 10);
            this.sharedWorkerNapThreshold = getLong(properties, env, PropertyKey.SHARED_WORKER_NAP_THRESHOLD, 7_000);
            this.sharedWorkerSleepThreshold = getLong(properties, env, PropertyKey.SHARED_WORKER_SLEEP_THRESHOLD, 10_000);
            this.sharedWorkerSleepTimeout = getLong(properties, env, PropertyKey.SHARED_WORKER_SLEEP_TIMEOUT, 10);

            // Now all worker counts are known, so we can set select cache capacity props.
            if (pgEnabled) {
                this.pgSelectCacheEnabled = getBoolean(properties, env, PropertyKey.PG_SELECT_CACHE_ENABLED, true);
                final int effectivePGWorkerCount = pgWorkerCount > 0 ? pgWorkerCount : sharedWorkerCount;
                this.pgSelectCacheBlockCount = getInt(properties, env, PropertyKey.PG_SELECT_CACHE_BLOCK_COUNT, 8 * effectivePGWorkerCount);
                this.pgSelectCacheRowCount = getInt(properties, env, PropertyKey.PG_SELECT_CACHE_ROW_COUNT, 2 * effectivePGWorkerCount);
            }
            final int effectiveHttpWorkerCount = httpWorkerCount > 0 ? httpWorkerCount : sharedWorkerCount;
            this.httpSqlCacheEnabled = getBoolean(properties, env, PropertyKey.HTTP_QUERY_CACHE_ENABLED, true);
            this.httpSqlCacheBlockCount = getInt(properties, env, PropertyKey.HTTP_QUERY_CACHE_BLOCK_COUNT, 8 * effectiveHttpWorkerCount);
            this.httpSqlCacheRowCount = getInt(properties, env, PropertyKey.HTTP_QUERY_CACHE_ROW_COUNT, 2 * effectiveHttpWorkerCount);
            this.queryCacheEventQueueCapacity = Numbers.ceilPow2(getInt(properties, env, PropertyKey.CAIRO_QUERY_CACHE_EVENT_QUEUE_CAPACITY, 4));

            this.sqlCompilerPoolCapacity = 2 * (httpWorkerCount + pgWorkerCount + sharedWorkerCount + walApplyWorkerCount);

            final int defaultReduceQueueCapacity = Math.min(2 * sharedWorkerCount, 64);
            this.cairoPageFrameReduceQueueCapacity = Numbers.ceilPow2(getInt(properties, env, PropertyKey.CAIRO_PAGE_FRAME_REDUCE_QUEUE_CAPACITY, defaultReduceQueueCapacity));
            this.cairoGroupByMergeShardQueueCapacity = Numbers.ceilPow2(getInt(properties, env, PropertyKey.CAIRO_SQL_PARALLEL_GROUPBY_MERGE_QUEUE_CAPACITY, defaultReduceQueueCapacity));
            this.cairoGroupByShardingThreshold = getInt(properties, env, PropertyKey.CAIRO_SQL_PARALLEL_GROUPBY_SHARDING_THRESHOLD, 100_000);
            this.cairoGroupByPresizeEnabled = getBoolean(properties, env, PropertyKey.CAIRO_SQL_PARALLEL_GROUPBY_PRESIZE_ENABLED, true);
            this.cairoGroupByPresizeMaxSize = getLong(properties, env, PropertyKey.CAIRO_SQL_PARALLEL_GROUPBY_PRESIZE_MAX_SIZE, 100_000_000);
            this.cairoGroupByPresizeMaxHeapSize = getLongSize(properties, env, PropertyKey.CAIRO_SQL_PARALLEL_GROUPBY_PRESIZE_MAX_HEAP_SIZE, Numbers.SIZE_1GB);
            this.cairoPageFrameReduceRowIdListCapacity = Numbers.ceilPow2(getInt(properties, env, PropertyKey.CAIRO_PAGE_FRAME_ROWID_LIST_CAPACITY, 256));
            this.cairoPageFrameReduceColumnListCapacity = Numbers.ceilPow2(getInt(properties, env, PropertyKey.CAIRO_PAGE_FRAME_COLUMN_LIST_CAPACITY, 16));
            final int defaultReduceShardCount = Math.min(sharedWorkerCount, 4);
            this.cairoPageFrameReduceShardCount = getInt(properties, env, PropertyKey.CAIRO_PAGE_FRAME_SHARD_COUNT, defaultReduceShardCount);
            this.sqlParallelFilterPreTouchEnabled = getBoolean(properties, env, PropertyKey.CAIRO_SQL_PARALLEL_FILTER_PRETOUCH_ENABLED, true);
            this.sqlCopyModelPoolCapacity = getInt(properties, env, PropertyKey.CAIRO_SQL_COPY_MODEL_POOL_CAPACITY, 32);

            boolean defaultParallelSqlEnabled = sharedWorkerCount >= 4;
            this.sqlParallelFilterEnabled = getBoolean(properties, env, PropertyKey.CAIRO_SQL_PARALLEL_FILTER_ENABLED, defaultParallelSqlEnabled);
            this.sqlParallelGroupByEnabled = getBoolean(properties, env, PropertyKey.CAIRO_SQL_PARALLEL_GROUPBY_ENABLED, defaultParallelSqlEnabled);
            this.sqlParallelWorkStealingThreshold = getInt(properties, env, PropertyKey.CAIRO_SQL_PARALLEL_WORK_STEALING_THRESHOLD, 16);
            this.sqlOrderBySortEnabled = getBoolean(properties, env, PropertyKey.CAIRO_SQL_ORDER_BY_SORT_ENABLED, true);
            this.sqlOrderByRadixSortThreshold = getInt(properties, env, PropertyKey.CAIRO_SQL_ORDER_BY_RADIX_SORT_THRESHOLD, 600);
            this.metricsEnabled = getBoolean(properties, env, PropertyKey.METRICS_ENABLED, false);
            this.writerAsyncCommandBusyWaitTimeout = getLong(properties, env, PropertyKey.CAIRO_WRITER_ALTER_BUSY_WAIT_TIMEOUT, 500);
            this.writerAsyncCommandMaxWaitTimeout = getLong(properties, env, PropertyKey.CAIRO_WRITER_ALTER_MAX_WAIT_TIMEOUT, 30_000);
            this.writerTickRowsCountMod = Numbers.ceilPow2(getInt(properties, env, PropertyKey.CAIRO_WRITER_TICK_ROWS_COUNT, 1024)) - 1;
            this.writerAsyncCommandQueueCapacity = Numbers.ceilPow2(getInt(properties, env, PropertyKey.CAIRO_WRITER_COMMAND_QUEUE_CAPACITY, 32));
            this.writerAsyncCommandQueueSlotSize = Numbers.ceilPow2(getLongSize(properties, env, PropertyKey.CAIRO_WRITER_COMMAND_QUEUE_SLOT_SIZE, 2048));

            this.buildInformation = buildInformation;
            this.binaryEncodingMaxLength = getInt(properties, env, PropertyKey.BINARYDATA_ENCODING_MAXLENGTH, 32768);
        }
        this.allowTableRegistrySharedWrite = getBoolean(properties, env, PropertyKey.DEBUG_ALLOW_TABLE_REGISTRY_SHARED_WRITE, false);
        this.enableTestFactories = getBoolean(properties, env, PropertyKey.DEBUG_ENABLE_TEST_FACTORIES, false);

        this.posthogEnabled = getBoolean(properties, env, PropertyKey.POSTHOG_ENABLED, false);
        this.posthogApiKey = getString(properties, env, PropertyKey.POSTHOG_API_KEY, null);
        this.configReloadEnabled = getBoolean(properties, env, PropertyKey.CONFIG_RELOAD_ENABLED, true);
    }

    public static String rootSubdir(CharSequence dbRoot, CharSequence subdir) {
        if (dbRoot != null) {
            int len = dbRoot.length();
            int end = len;
            boolean needsSlash = true;
            for (int i = len - 1; i > -1; --i) {
                if (dbRoot.charAt(i) == Files.SEPARATOR) {
                    if (i == len - 1) {
                        continue;
                    }
                    end = i + 1;
                    needsSlash = false;
                    break;
                }
            }
            StringSink sink = Misc.getThreadLocalSink();
            sink.put(dbRoot, 0, end);
            if (needsSlash) {
                sink.put(Files.SEPARATOR);
            }
            return sink.put(subdir).toString();
        }
        return null;
    }

    @Override
    public CairoConfiguration getCairoConfiguration() {
        return cairoConfiguration;
    }

    @Override
    public FactoryProvider getFactoryProvider() {
        if (factoryProvider == null) {
            throw new IllegalStateException("configuration.init() has not been invoked");
        }
        return factoryProvider;
    }

    @Override
    public HttpMinServerConfiguration getHttpMinServerConfiguration() {
        return httpMinServerConfiguration;
    }

    @Override
    public HttpServerConfiguration getHttpServerConfiguration() {
        return httpServerConfiguration;
    }

    @Override
    public LineTcpReceiverConfiguration getLineTcpReceiverConfiguration() {
        return lineTcpReceiverConfiguration;
    }

    @Override
    public LineUdpReceiverConfiguration getLineUdpReceiverConfiguration() {
        return lineUdpReceiverConfiguration;
    }

    @Override
    public MemoryConfiguration getMemoryConfiguration() {
        return memoryConfiguration;
    }

    @Override
    public MetricsConfiguration getMetricsConfiguration() {
        return metricsConfiguration;
    }

    @Override
    public PGWireConfiguration getPGWireConfiguration() {
        return pgWireConfiguration;
    }

    @Override
    public PublicPassthroughConfiguration getPublicPassthroughConfiguration() {
        return publicPassthroughConfiguration;
    }

    @Override
    public WorkerPoolConfiguration getWalApplyPoolConfiguration() {
        return walApplyPoolConfiguration;
    }

    @Override
    public WorkerPoolConfiguration getWorkerPoolConfiguration() {
        return sharedWorkerPoolConfiguration;
    }

    @Override
    public void init(CairoEngine engine, FreeOnExit freeOnExit) {
        this.factoryProvider = fpf.getInstance(this, engine, freeOnExit);
    }

    public void init(ServerConfiguration config, CairoEngine engine, FreeOnExit freeOnExit) {
        this.factoryProvider = fpf.getInstance(config, engine, freeOnExit);
    }

    public boolean isConfigReloadEnabled() {
        return configReloadEnabled;
    }

    private int[] getAffinity(Properties properties, @Nullable Map<String, String> env, ConfigPropertyKey key, int workerCount) throws ServerConfigurationException {
        final int[] result = new int[workerCount];
        String value = getString(properties, env, key, null);
        if (value == null) {
            Arrays.fill(result, -1);
        } else {
            String[] affinity = value.split(",");
            if (affinity.length != workerCount) {
                throw ServerConfigurationException.forInvalidKey(key.getPropertyPath(), "wrong number of affinity values");
            }
            for (int i = 0; i < workerCount; i++) {
                try {
                    result[i] = Numbers.parseInt(affinity[i]);
                } catch (NumericException e) {
                    throw ServerConfigurationException.forInvalidKey(key.getPropertyPath(), "Invalid affinity value: " + affinity[i]);
                }
            }
        }
        return result;
    }

    private int getCommitMode(Properties properties, @Nullable Map<String, String> env, ConfigPropertyKey key) {
        final String commitMode = getString(properties, env, key, "nosync");

        // must not be null because we provided non-null default value
        assert commitMode != null;

        if (Chars.equalsLowerCaseAscii(commitMode, "nosync")) {
            return CommitMode.NOSYNC;
        }

        if (Chars.equalsLowerCaseAscii(commitMode, "async")) {
            return CommitMode.ASYNC;
        }

        if (Chars.equalsLowerCaseAscii(commitMode, "sync")) {
            return CommitMode.SYNC;
        }

        return CommitMode.NOSYNC;
    }

    private LineTimestampAdapter getLineTimestampAdaptor(Properties properties, Map<String, String> env, ConfigPropertyKey propNm) {
        final String lineUdpTimestampSwitch = getString(properties, env, propNm, "n");
        switch (lineUdpTimestampSwitch) {
            case "u":
                return LineMicroTimestampAdapter.INSTANCE;
            case "ms":
                return LineMilliTimestampAdapter.INSTANCE;
            case "s":
                return LineSecondTimestampAdapter.INSTANCE;
            case "m":
                return LineMinuteTimestampAdapter.INSTANCE;
            case "h":
                return LineHourTimestampAdapter.INSTANCE;
            default:
                return LineNanoTimestampAdapter.INSTANCE;
        }
    }

    private int getSqlJitMode(Properties properties, @Nullable Map<String, String> env) {
        final String jitMode = getString(properties, env, PropertyKey.CAIRO_SQL_JIT_MODE, "on");

        assert jitMode != null;

        if (Chars.equalsLowerCaseAscii(jitMode, "on")) {
            return SqlJitMode.JIT_MODE_ENABLED;
        }

        if (Chars.equalsLowerCaseAscii(jitMode, "off")) {
            return SqlJitMode.JIT_MODE_DISABLED;
        }

        if (Chars.equalsLowerCaseAscii(jitMode, "scalar")) {
            return SqlJitMode.JIT_MODE_FORCE_SCALAR;
        }

        return SqlJitMode.JIT_MODE_ENABLED;
    }

    private DateFormat getTimestampFormat(Properties properties, @Nullable Map<String, String> env) {
        return compiler.compile(getString(properties, env, PropertyKey.CAIRO_SQL_BACKUP_DIR_DATETIME_FORMAT, "yyyy-MM-dd"));
    }

    private boolean pathEquals(String p1, String p2) {
        try {
            if (p1 == null || p2 == null) {
                return false;
            }
            //unfortunately java.io.Files.isSameFile() doesn't work on files that don't exist
            return new File(p1).getCanonicalPath().replace(File.separatorChar, '/')
                    .equals(new File(p2).getCanonicalPath().replace(File.separatorChar, '/'));
        } catch (IOException e) {
            log.info().$("Can't validate configuration property [key=").$(PropertyKey.CAIRO_SQL_COPY_WORK_ROOT.getPropertyPath())
                    .$(", value=").$(p2).$("]");
            return false;
        }
    }

    private void validateProperties(Properties properties, boolean configValidationStrict) throws ServerConfigurationException {
        ValidationResult validation = validator.validate(properties);
        if (validation != null) {
            if (validation.isError && configValidationStrict) {
                throw new ServerConfigurationException(validation.message);
            } else {
                log.advisory().$(validation.message).$();
            }
        }
    }

    protected boolean getBoolean(Properties properties, @Nullable Map<String, String> env, ConfigPropertyKey key, boolean defaultValue) {
        return Boolean.parseBoolean(getString(properties, env, key, Boolean.toString(defaultValue)));
    }

    String getCanonicalPath(String path) throws ServerConfigurationException {
        try {
            return new File(path).getCanonicalPath();
        } catch (IOException e) {
            throw new ServerConfigurationException("Cannot calculate canonical path for configuration property [key=" + PropertyKey.CAIRO_SQL_COPY_WORK_ROOT.getPropertyPath() + ",value=" + path + "]");
        }
    }

    protected double getDouble(Properties properties, @Nullable Map<String, String> env, ConfigPropertyKey key, String defaultValue) throws ServerConfigurationException {
        final String value = getString(properties, env, key, defaultValue);
        try {
            return Numbers.parseDouble(value);
        } catch (NumericException e) {
            throw ServerConfigurationException.forInvalidKey(key.getPropertyPath(), value);
        }
    }

    @SuppressWarnings("SameParameterValue")
    protected int getIPv4Address(Properties properties, Map<String, String> env, ConfigPropertyKey key, String defaultValue) throws ServerConfigurationException {
        final String value = getString(properties, env, key, defaultValue);
        try {
            return Net.parseIPv4(value);
        } catch (NetworkError e) {
            throw ServerConfigurationException.forInvalidKey(key.getPropertyPath(), value);
        }
    }

    protected int getInt(Properties properties, @Nullable Map<String, String> env, ConfigPropertyKey key, int defaultValue) throws ServerConfigurationException {
        final String value = getString(properties, env, key, Integer.toString(defaultValue));
        try {
            return Numbers.parseInt(value);
        } catch (NumericException e) {
            throw ServerConfigurationException.forInvalidKey(key.getPropertyPath(), value);
        }
    }

    protected int getIntPercentage(
            Properties properties,
            @Nullable Map<String, String> env,
            ConfigPropertyKey key,
            int defaultValue
    ) throws ServerConfigurationException {
        int percentage = getInt(properties, env, key, defaultValue);
        if (percentage < 0 || percentage > 100) {
            throw ServerConfigurationException.forInvalidKey(key.getPropertyPath(), Integer.toString(percentage));
        }
        return percentage;
    }

    protected int getIntSize(Properties properties, @Nullable Map<String, String> env, ConfigPropertyKey key, int defaultValue) throws ServerConfigurationException {
        final String value = getString(properties, env, key, Integer.toString(defaultValue));
        try {
            return Numbers.parseIntSize(value);
        } catch (NumericException e) {
            throw ServerConfigurationException.forInvalidKey(key.getPropertyPath(), value);
        }
    }

    protected long getLong(Properties properties, @Nullable Map<String, String> env, ConfigPropertyKey key, long defaultValue) throws ServerConfigurationException {
        final String value = getString(properties, env, key, Long.toString(defaultValue));
        try {
            return Numbers.parseLong(value);
        } catch (NumericException e) {
            throw ServerConfigurationException.forInvalidKey(key.getPropertyPath(), value);
        }
    }

    protected long getLongSize(Properties properties, @Nullable Map<String, String> env, ConfigPropertyKey key, long defaultValue) throws ServerConfigurationException {
        final String value = getString(properties, env, key, Long.toString(defaultValue));
        try {
            return Numbers.parseLongSize(value);
        } catch (NumericException e) {
            throw ServerConfigurationException.forInvalidKey(key.getPropertyPath(), value);
        }
    }

    protected int getQueueCapacity(Properties properties, @Nullable Map<String, String> env, ConfigPropertyKey key, int defaultValue) throws ServerConfigurationException {
        final int value = getInt(properties, env, key, defaultValue);
        if (!Numbers.isPow2(value)) {
            throw ServerConfigurationException.forInvalidKey(key.getPropertyPath(), "Value must be power of 2, e.g. 1,2,4,8,16,32,64...");
        }
        return value;
    }

    protected String getString(Properties properties, @Nullable Map<String, String> env, ConfigPropertyKey key, String defaultValue) {
        String envCandidate = key.getEnvVarName();
        String result = env != null ? env.get(envCandidate) : null;
        final int valueSource;
        if (result != null) {
            log.info().$("env config [key=").$(envCandidate).I$();
            valueSource = ConfigPropertyValue.VALUE_SOURCE_ENV;
        } else {
            result = properties.getProperty(key.getPropertyPath());
            if (result == null) {
                result = defaultValue;
                valueSource = ConfigPropertyValue.VALUE_SOURCE_DEFAULT;
            } else {
                valueSource = ConfigPropertyValue.VALUE_SOURCE_CONF;
            }
        }

        if (!key.isDebug()) {
            allPairs.put(key, new ConfigPropertyValueImpl(result, valueSource, false));
        }
        return result;
    }

    protected PropertyValidator newValidator() {
        return new PropertyValidator();
    }

    protected void parseBindTo(
            Properties properties,
            Map<String, String> env,
            ConfigPropertyKey key,
            String defaultValue,
            BindToParser parser
    ) throws ServerConfigurationException {

        final String bindTo = getString(properties, env, key, defaultValue);
        final int colonIndex = bindTo.indexOf(':');
        if (colonIndex == -1) {
            throw ServerConfigurationException.forInvalidKey(key.getPropertyPath(), bindTo);
        }

        final String ipv4Str = bindTo.substring(0, colonIndex);
        final int ipv4;
        try {
            ipv4 = Net.parseIPv4(ipv4Str);
        } catch (NetworkError e) {
            throw ServerConfigurationException.forInvalidKey(key.getPropertyPath(), ipv4Str);
        }

        final String portStr = bindTo.substring(colonIndex + 1);
        final int port;
        try {
            port = Numbers.parseInt(portStr);
        } catch (NumericException e) {
            throw ServerConfigurationException.forInvalidKey(key.getPropertyPath(), portStr);
        }

        parser.onReady(ipv4, port);
    }

    @FunctionalInterface
    protected interface BindToParser {
        void onReady(int address, int port);
    }

    public static class JsonPropertyValueFormatter {
        public static String bool(boolean value) {
            return Boolean.toString(value);
        }

        public static String integer(int value) {
            return Integer.toString(value);
        }

        public static String str(String value) {
            return value != null ? '"' + value + '"' : "null";
        }
    }

    public static class PropertyValidator {
        protected final Map<ConfigPropertyKey, String> deprecatedSettings = new HashMap<>();
        protected final Map<String, String> obsoleteSettings = new HashMap<>();

        public PropertyValidator() {
            registerObsolete(
                    "line.tcp.commit.timeout",
                    PropertyKey.LINE_TCP_COMMIT_INTERVAL_DEFAULT,
                    PropertyKey.LINE_TCP_COMMIT_INTERVAL_FRACTION
            );
            registerObsolete(
                    "cairo.timestamp.locale",
                    PropertyKey.CAIRO_DATE_LOCALE
            );
            registerObsolete(
                    "pg.timestamp.locale",
                    PropertyKey.PG_DATE_LOCALE
            );
            registerObsolete(
                    "cairo.sql.append.page.size",
                    PropertyKey.CAIRO_WRITER_DATA_APPEND_PAGE_SIZE
            );

            registerDeprecated(
                    PropertyKey.HTTP_MIN_BIND_TO,
                    PropertyKey.HTTP_MIN_NET_BIND_TO
            );
            registerDeprecated(
                    PropertyKey.HTTP_MIN_NET_IDLE_CONNECTION_TIMEOUT,
                    PropertyKey.HTTP_MIN_NET_CONNECTION_TIMEOUT
            );
            registerDeprecated(
                    PropertyKey.HTTP_MIN_NET_QUEUED_CONNECTION_TIMEOUT,
                    PropertyKey.HTTP_MIN_NET_CONNECTION_QUEUE_TIMEOUT
            );
            registerDeprecated(
                    PropertyKey.HTTP_MIN_NET_SND_BUF_SIZE,
                    PropertyKey.HTTP_MIN_NET_CONNECTION_SNDBUF
            );
            registerDeprecated(
                    PropertyKey.HTTP_NET_RCV_BUF_SIZE,
                    PropertyKey.HTTP_MIN_NET_CONNECTION_RCVBUF,
                    PropertyKey.HTTP_NET_CONNECTION_RCVBUF
            );
            registerDeprecated(
                    PropertyKey.HTTP_NET_ACTIVE_CONNECTION_LIMIT,
                    PropertyKey.HTTP_NET_CONNECTION_LIMIT
            );
            registerDeprecated(
                    PropertyKey.HTTP_NET_IDLE_CONNECTION_TIMEOUT,
                    PropertyKey.HTTP_NET_CONNECTION_TIMEOUT
            );
            registerDeprecated(
                    PropertyKey.HTTP_NET_QUEUED_CONNECTION_TIMEOUT,
                    PropertyKey.HTTP_NET_CONNECTION_QUEUE_TIMEOUT
            );
            registerDeprecated(
                    PropertyKey.HTTP_NET_SND_BUF_SIZE,
                    PropertyKey.HTTP_NET_CONNECTION_SNDBUF
            );
            registerDeprecated(
                    PropertyKey.PG_NET_ACTIVE_CONNECTION_LIMIT,
                    PropertyKey.PG_NET_CONNECTION_LIMIT
            );
            registerDeprecated(
                    PropertyKey.PG_NET_IDLE_TIMEOUT,
                    PropertyKey.PG_NET_CONNECTION_TIMEOUT
            );
            registerDeprecated(
                    PropertyKey.PG_NET_RECV_BUF_SIZE,
                    PropertyKey.PG_NET_CONNECTION_RCVBUF
            );
            registerDeprecated(
                    PropertyKey.LINE_TCP_NET_ACTIVE_CONNECTION_LIMIT,
                    PropertyKey.LINE_TCP_NET_CONNECTION_LIMIT
            );
            registerDeprecated(
                    PropertyKey.LINE_TCP_NET_IDLE_TIMEOUT,
                    PropertyKey.LINE_TCP_NET_CONNECTION_TIMEOUT
            );
            registerDeprecated(
                    PropertyKey.LINE_TCP_NET_QUEUED_TIMEOUT,
                    PropertyKey.LINE_TCP_NET_CONNECTION_QUEUE_TIMEOUT
            );
            registerDeprecated(
                    PropertyKey.LINE_TCP_NET_RECV_BUF_SIZE,
                    PropertyKey.LINE_TCP_NET_CONNECTION_RCVBUF
            );
            registerDeprecated(
                    PropertyKey.LINE_TCP_DEFAULT_PARTITION_BY,
                    PropertyKey.LINE_DEFAULT_PARTITION_BY
            );
            registerDeprecated(
                    PropertyKey.CAIRO_REPLACE_BUFFER_MAX_SIZE,
                    PropertyKey.CAIRO_SQL_STR_FUNCTION_BUFFER_MAX_SIZE
            );
            registerDeprecated(
                    PropertyKey.CIRCUIT_BREAKER_BUFFER_SIZE,
                    PropertyKey.NET_TEST_CONNECTION_BUFFER_SIZE
            );
            registerDeprecated(
                    PropertyKey.CAIRO_PAGE_FRAME_TASK_POOL_CAPACITY
            );
            registerDeprecated(
                    PropertyKey.CAIRO_SQL_MAP_PAGE_SIZE,
                    PropertyKey.CAIRO_SQL_SMALL_MAP_PAGE_SIZE
            );
            registerDeprecated(
                    PropertyKey.CAIRO_SQL_MAP_KEY_CAPACITY,
                    PropertyKey.CAIRO_SQL_SMALL_MAP_KEY_CAPACITY
            );
            registerDeprecated(PropertyKey.PG_INSERT_POOL_CAPACITY);
            registerDeprecated(PropertyKey.LINE_UDP_TIMESTAMP);
            registerDeprecated(PropertyKey.LINE_TCP_TIMESTAMP);
            registerDeprecated(PropertyKey.CAIRO_SQL_JIT_ROWS_THRESHOLD);
            registerDeprecated(PropertyKey.CAIRO_COMPACT_MAP_LOAD_FACTOR);
            registerDeprecated(PropertyKey.CAIRO_DEFAULT_MAP_TYPE);
            registerDeprecated(
                    PropertyKey.CAIRO_SQL_ANALYTIC_COLUMN_POOL_CAPACITY,
                    PropertyKey.CAIRO_SQL_WINDOW_COLUMN_POOL_CAPACITY
            );
            registerDeprecated(
                    PropertyKey.CAIRO_SQL_ANALYTIC_STORE_PAGE_SIZE,
                    PropertyKey.CAIRO_SQL_WINDOW_STORE_PAGE_SIZE
            );
            registerDeprecated(
                    PropertyKey.CAIRO_SQL_ANALYTIC_STORE_MAX_PAGES,
                    PropertyKey.CAIRO_SQL_WINDOW_STORE_MAX_PAGES
            );
            registerDeprecated(
                    PropertyKey.CAIRO_SQL_ANALYTIC_ROWID_PAGE_SIZE,
                    PropertyKey.CAIRO_SQL_WINDOW_ROWID_PAGE_SIZE
            );
            registerDeprecated(
                    PropertyKey.CAIRO_SQL_ANALYTIC_ROWID_MAX_PAGES,
                    PropertyKey.CAIRO_SQL_WINDOW_ROWID_MAX_PAGES
            );
            registerDeprecated(
                    PropertyKey.CAIRO_SQL_ANALYTIC_TREE_PAGE_SIZE,
                    PropertyKey.CAIRO_SQL_WINDOW_TREE_PAGE_SIZE
            );
            registerDeprecated(
                    PropertyKey.CAIRO_SQL_ANALYTIC_TREE_MAX_PAGES,
                    PropertyKey.CAIRO_SQL_WINDOW_TREE_MAX_PAGES
            );
        }

        public ValidationResult validate(Properties properties) {
            // Settings that used to be valid but no longer are.
            Map<String, String> obsolete = new HashMap<>();

            // Settings that are still valid but are now superseded by newer ones.
            Map<String, String> deprecated = new HashMap<>();

            // Settings that are not recognized.
            Set<String> incorrect = new HashSet<>();

            for (String propName : properties.stringPropertyNames()) {
                Optional<ConfigPropertyKey> prop = lookupConfigProperty(propName);
                if (prop.isPresent()) {
                    String deprecationMsg = deprecatedSettings.get(prop.get());
                    if (deprecationMsg != null) {
                        deprecated.put(propName, deprecationMsg);
                    }
                } else {
                    String obsoleteMsg = obsoleteSettings.get(propName);
                    if (obsoleteMsg != null) {
                        obsolete.put(propName, obsoleteMsg);
                    } else {
                        incorrect.add(propName);
                    }
                }
            }

            if (obsolete.isEmpty() && deprecated.isEmpty() && incorrect.isEmpty()) {
                return null;
            }

            boolean isError = false;

            StringBuilder sb = new StringBuilder("Configuration issues:\n");

            if (!incorrect.isEmpty()) {
                isError = true;
                sb.append("    Invalid settings (not recognized, probable typos):\n");
                for (String key : incorrect) {
                    sb.append("        * ");
                    sb.append(key);
                    sb.append('\n');
                }
            }

            if (!obsolete.isEmpty()) {
                isError = true;
                sb.append("    Obsolete settings (no longer recognized):\n");
                for (Map.Entry<String, String> entry : obsolete.entrySet()) {
                    sb.append("        * ");
                    sb.append(entry.getKey());
                    sb.append(": ");
                    sb.append(entry.getValue());
                    sb.append('\n');
                }
            }

            if (!deprecated.isEmpty()) {
                sb.append("    Deprecated settings (recognized but superseded by newer settings):\n");
                for (Map.Entry<String, String> entry : deprecated.entrySet()) {
                    sb.append("        * ");
                    sb.append(entry.getKey());
                    sb.append(": ");
                    sb.append(entry.getValue());
                    sb.append('\n');
                }
            }

            return new ValidationResult(isError, sb.toString());
        }

        private static <KeyT> void registerReplacements(
                Map<KeyT, String> map,
                KeyT old,
                ConfigPropertyKey... replacements
        ) {
            if (replacements.length > 0) {
                final StringBuilder sb = new StringBuilder("Replaced by ");
                for (int index = 0; index < replacements.length; index++) {
                    if (index > 0) {
                        sb.append(index < (replacements.length - 1) ? ", " : " and ");
                    }
                    String replacement = replacements[index].getPropertyPath();
                    sb.append('`');
                    sb.append(replacement);
                    sb.append('`');
                }
                map.put(old, sb.toString());
            } else {
                map.put(old, "No longer used");
            }
        }

        protected Optional<ConfigPropertyKey> lookupConfigProperty(String propName) {
            return PropertyKey.getByString(propName).map(prop -> prop);
        }

        protected void registerDeprecated(ConfigPropertyKey old, ConfigPropertyKey... replacements) {
            registerReplacements(deprecatedSettings, old, replacements);
        }

        protected void registerObsolete(String old, ConfigPropertyKey... replacements) {
            registerReplacements(obsoleteSettings, old, replacements);
        }
    }

    public static class ValidationResult {
        public final boolean isError;
        public final String message;

        private ValidationResult(boolean isError, String message) {
            this.isError = isError;
            this.message = message;
        }
    }

    class PropCairoConfiguration implements CairoConfiguration {
        private final LongSupplier randomIDSupplier = () -> getRandom().nextPositiveLong();
        private final LongSupplier sequentialIDSupplier = new LongSupplier() {
            final AtomicLong value = new AtomicLong();

            @Override
            public long getAsLong() {
                return value.incrementAndGet();
            }
        };

        @Override
        public boolean attachPartitionCopy() {
            return cairoAttachPartitionCopy;
        }

        @Override
        public boolean enableTestFactories() {
            return enableTestFactories;
        }

        @Override
        public @Nullable ObjObjHashMap<ConfigPropertyKey, ConfigPropertyValue> getAllPairs() {
            return allPairs;
        }

        @Override
        public boolean getAllowTableRegistrySharedWrite() {
            return allowTableRegistrySharedWrite;
        }

        @Override
        public @NotNull String getAttachPartitionSuffix() {
            return cairoAttachPartitionSuffix;
        }

        @Override
        public DateFormat getBackupDirTimestampFormat() {
            return backupDirTimestampFormat;
        }

        @Override
        public int getBackupMkDirMode() {
            return backupMkdirMode;
        }

        @Override
        public CharSequence getBackupRoot() {
            return backupRoot;
        }

        @Override
        public @NotNull CharSequence getBackupTempDirName() {
            return backupTempDirName;
        }

        @Override
        public int getBinaryEncodingMaxLength() {
            return binaryEncodingMaxLength;
        }

        @Override
        public int getBindVariablePoolSize() {
            return sqlBindVariablePoolSize;
        }

        @Override
        public @NotNull BuildInformation getBuildInformation() {
            return buildInformation;
        }

        @Override
        public boolean getCairoSqlLegacyOperatorPrecedence() {
            return cairoSqlLegacyOperatorPrecedence;
        }

        @Override
        public @NotNull CharSequence getCheckpointRoot() {
            return checkpointRoot;
        }

        @Override
        public @NotNull SqlExecutionCircuitBreakerConfiguration getCircuitBreakerConfiguration() {
            return circuitBreakerConfiguration;
        }

        @Override
        public int getColumnCastModelPoolCapacity() {
            return sqlColumnCastModelPoolCapacity;
        }

        @Override
        public int getColumnIndexerQueueCapacity() {
            return columnIndexerQueueCapacity;
        }

        @Override
        public int getColumnPurgeQueueCapacity() {
            return columnPurgeQueueCapacity;
        }

        @Override
        public long getColumnPurgeRetryDelay() {
            return columnPurgeRetryDelay;
        }

        @Override
        public long getColumnPurgeRetryDelayLimit() {
            return columnPurgeRetryDelayLimit;
        }

        @Override
        public double getColumnPurgeRetryDelayMultiplier() {
            return columnPurgeRetryDelayMultiplier;
        }

        @Override
        public int getColumnPurgeTaskPoolCapacity() {
            return columnPurgeTaskPoolCapacity;
        }

        @Override
        public int getCommitMode() {
            return commitMode;
        }

        @Override
        public @NotNull CharSequence getConfRoot() {
            return confRoot;
        }

        @Override
        public @NotNull LongSupplier getCopyIDSupplier() {
            if (cairoSQLCopyIdSupplier == 0) {
                return randomIDSupplier;
            }
            return sequentialIDSupplier;
        }

        @Override
        public int getCopyPoolCapacity() {
            return sqlCopyModelPoolCapacity;
        }

        @Override
        public int getCountDistinctCapacity() {
            return sqlCountDistinctCapacity;
        }

        @Override
        public double getCountDistinctLoadFactor() {
            return sqlCountDistinctLoadFactor;
        }

        @Override
        public int getCreateAsSelectRetryCount() {
            return createAsSelectRetryCount;
        }

        @Override
        public long getCreateTableModelBatchSize() {
            return sqlCreateTableModelBatchSize;
        }

        @Override
        public int getCreateTableModelPoolCapacity() {
            return sqlCreateTableModelPoolCapacity;
        }

        @Override
        public long getDataAppendPageSize() {
            return writerDataAppendPageSize;
        }

        @Override
        public long getDataIndexKeyAppendPageSize() {
            return writerDataIndexKeyAppendPageSize;
        }

        @Override
        public long getDataIndexValueAppendPageSize() {
            return writerDataIndexValueAppendPageSize;
        }

        @Override
        public long getDatabaseIdHi() {
            return instanceHashHi;
        }

        @Override
        public long getDatabaseIdLo() {
            return instanceHashLo;
        }

        @Override
        public @NotNull CharSequence getDbDirectory() {
            return dbDirectory;
        }

        @Override
        public @NotNull DateLocale getDefaultDateLocale() {
            return locale;
        }

        @Override
        public int getDefaultSeqPartTxnCount() {
            return defaultSeqPartTxnCount;
        }

        @Override
        public boolean getDefaultSymbolCacheFlag() {
            return defaultSymbolCacheFlag;
        }

        @Override
        public int getDefaultSymbolCapacity() {
            return defaultSymbolCapacity;
        }

        @Override
        public int getDetachedMkDirMode() {
            return detachedMkdirMode;
        }

        @Override
        public int getDoubleToStrCastScale() {
            return sqlDoubleToStrCastScale;
        }

        @Override
        public int getExplainPoolCapacity() {
            return sqlExplainModelPoolCapacity;
        }

        @Override
        public @NotNull FactoryProvider getFactoryProvider() {
            return factoryProvider;
        }

        @Override
        public int getFileOperationRetryCount() {
            return fileOperationRetryCount;
        }

        @Override
        public @NotNull FilesFacade getFilesFacade() {
            return filesFacade;
        }

        @Override
        public int getFloatToStrCastScale() {
            return sqlFloatToStrCastScale;
        }

        @Override
        public long getGroupByAllocatorDefaultChunkSize() {
            return sqlGroupByAllocatorChunkSize;
        }

        @Override
        public long getGroupByAllocatorMaxChunkSize() {
            return sqlGroupByAllocatorMaxChunkSize;
        }

        @Override
        public int getGroupByMapCapacity() {
            return sqlGroupByMapCapacity;
        }

        @Override
        public int getGroupByMergeShardQueueCapacity() {
            return cairoGroupByMergeShardQueueCapacity;
        }

        @Override
        public int getGroupByPoolCapacity() {
            return sqlGroupByPoolCapacity;
        }

        @Override
        public long getGroupByPresizeMaxHeapSize() {
            return cairoGroupByPresizeMaxHeapSize;
        }

        @Override
        public long getGroupByPresizeMaxSize() {
            return cairoGroupByPresizeMaxSize;
        }

        @Override
        public int getGroupByShardingThreshold() {
            return cairoGroupByShardingThreshold;
        }

        @Override
        public long getIdleCheckInterval() {
            return idleCheckInterval;
        }

        @Override
        public int getInactiveReaderMaxOpenPartitions() {
            return inactiveReaderMaxOpenPartitions;
        }

        @Override
        public long getInactiveReaderTTL() {
            return inactiveReaderTTL;
        }

        @Override
        public long getInactiveWalWriterTTL() {
            return inactiveWalWriterTTL;
        }

        @Override
        public long getInactiveWriterTTL() {
            return inactiveWriterTTL;
        }

        @Override
        public int getIndexValueBlockSize() {
            return indexValueBlockSize;
        }

        @Override
        public long getInsertModelBatchSize() {
            return sqlInsertModelBatchSize;
        }

        @Override
        public int getInsertModelPoolCapacity() {
            return sqlInsertModelPoolCapacity;
        }

        @Override
        public int getLatestByQueueCapacity() {
            return latestByQueueCapacity;
        }

        @Override
        public @NotNull CharSequence getLegacyCheckpointRoot() {
            return legacyCheckpointRoot;
        }

        @Override
<<<<<<< HEAD
        public boolean getLogLevelVerbose() {
            return logLevelVerbose;
=======
        public boolean getLogSqlQueryProgressExe() {
            return logSqlQueryProgressExe;
>>>>>>> c836c364
        }

        @Override
        public int getMaxCrashFiles() {
            return cairoMaxCrashFiles;
        }

        @Override
        public int getMaxFileNameLength() {
            return maxFileNameLength;
        }

        @Override
        public int getMaxSqlRecompileAttempts() {
            return maxSqlRecompileAttempts;
        }

        @Override
        public int getMaxSwapFileCount() {
            return maxSwapFileCount;
        }

        @Override
        public int getMaxSymbolNotEqualsCount() {
            return sqlMaxSymbolNotEqualsCount;
        }

        @Override
        public int getMaxUncommittedRows() {
            return maxUncommittedRows;
        }

        @Override
        public int getMetadataPoolCapacity() {
            return sqlModelPoolCapacity;
        }

        @Override
        public @NotNull MicrosecondClock getMicrosecondClock() {
            return microsecondClock;
        }

        @Override
        public long getMiscAppendPageSize() {
            return writerMiscAppendPageSize;
        }

        @Override
        public int getMkDirMode() {
            return mkdirMode;
        }

        @Override
        public int getO3CallbackQueueCapacity() {
            return o3CallbackQueueCapacity;
        }

        @Override
        public int getO3ColumnMemorySize() {
            return o3ColumnMemorySize;
        }

        @Override
        public int getO3CopyQueueCapacity() {
            return o3CopyQueueCapacity;
        }

        @Override
        public int getO3LagCalculationWindowsSize() {
            return o3LagCalculationWindowsSize;
        }

        @Override
        public int getO3LastPartitionMaxSplits() {
            return o3LastPartitionMaxSplits;
        }

        @Override
        public long getO3MaxLag() {
            return o3MaxLag;
        }

        @Override
        public int getO3MemMaxPages() {
            return Integer.MAX_VALUE;
        }

        @Override
        public long getO3MinLag() {
            return o3MinLagUs;
        }

        @Override
        public int getO3OpenColumnQueueCapacity() {
            return o3OpenColumnQueueCapacity;
        }

        @Override
        public int getO3PartitionQueueCapacity() {
            return o3PartitionQueueCapacity;
        }

        @Override
        public int getO3PurgeDiscoveryQueueCapacity() {
            return o3PurgeDiscoveryQueueCapacity;
        }

        @Override
        public int getPageFrameReduceColumnListCapacity() {
            return cairoPageFrameReduceColumnListCapacity;
        }

        @Override
        public int getPageFrameReduceQueueCapacity() {
            return cairoPageFrameReduceQueueCapacity;
        }

        @Override
        public int getPageFrameReduceRowIdListCapacity() {
            return cairoPageFrameReduceRowIdListCapacity;
        }

        @Override
        public int getPageFrameReduceShardCount() {
            return cairoPageFrameReduceShardCount;
        }

        @Override
        public int getParallelIndexThreshold() {
            return parallelIndexThreshold;
        }

        @Override
        public long getPartitionO3SplitMinSize() {
            return o3PartitionSplitMinSize;
        }

        @Override
        public int getPartitionPurgeListCapacity() {
            return o3PartitionPurgeListCapacity;
        }

        @Override
        public int getQueryCacheEventQueueCapacity() {
            return queryCacheEventQueueCapacity;
        }

        @Override
        public int getQueryRegistryPoolSize() {
            return sqlQueryRegistryPoolSize;
        }

        @Override
        public int getReaderPoolMaxSegments() {
            return readerPoolMaxSegments;
        }

        @Override
        public int getRenameTableModelPoolCapacity() {
            return sqlRenameTableModelPoolCapacity;
        }

        @Override
        public int getRepeatMigrationsFromVersion() {
            return repeatMigrationFromVersion;
        }

        @Override
        public int getRndFunctionMemoryMaxPages() {
            return rndFunctionMemoryMaxPages;
        }

        @Override
        public int getRndFunctionMemoryPageSize() {
            return rndFunctionMemoryPageSize;
        }

        @Override
        public @NotNull String getRoot() {
            return root;
        }

        @Override
        public boolean getSampleByDefaultAlignmentCalendar() {
            return sqlSampleByDefaultAlignment;
        }

        @Override
        public int getSampleByIndexSearchPageSize() {
            return sqlSampleByIndexSearchPageSize;
        }

        @Override
        public long getSequencerCheckInterval() {
            return sequencerCheckInterval;
        }

        @Override
        public @NotNull CharSequence getSnapshotInstanceId() {
            return snapshotInstanceId;
        }

        @Override
        public long getSpinLockTimeout() {
            return spinLockTimeout;
        }

        @Override
        public int getSqlAsOfJoinLookAhead() {
            return sqlAsOfJoinLookahead;
        }

        @Override
        public int getSqlCharacterStoreCapacity() {
            return sqlCharacterStoreCapacity;
        }

        @Override
        public int getSqlCharacterStoreSequencePoolCapacity() {
            return sqlCharacterStoreSequencePoolCapacity;
        }

        @Override
        public int getSqlColumnPoolCapacity() {
            return sqlColumnPoolCapacity;
        }

        @Override
        public int getSqlCompilerPoolCapacity() {
            return sqlCompilerPoolCapacity;
        }

        @Override
        public int getSqlCopyBufferSize() {
            return sqlCopyBufferSize;
        }

        @Override
        public CharSequence getSqlCopyInputRoot() {
            return cairoSqlCopyRoot;
        }

        @Override
        public CharSequence getSqlCopyInputWorkRoot() {
            return cairoSqlCopyWorkRoot;
        }

        @Override
        public int getSqlCopyLogRetentionDays() {
            return cairoSqlCopyLogRetentionDays;
        }

        @Override
        public long getSqlCopyMaxIndexChunkSize() {
            return cairoSqlCopyMaxIndexChunkSize;
        }

        @Override
        public int getSqlCopyQueueCapacity() {
            return cairoSqlCopyQueueCapacity;
        }

        @Override
        public int getSqlDistinctTimestampKeyCapacity() {
            return sqlDistinctTimestampKeyCapacity;
        }

        @Override
        public double getSqlDistinctTimestampLoadFactor() {
            return sqlDistinctTimestampLoadFactor;
        }

        @Override
        public int getSqlExpressionPoolCapacity() {
            return sqlExpressionPoolCapacity;
        }

        @Override
        public double getSqlFastMapLoadFactor() {
            return sqlFastMapLoadFactor;
        }

        @Override
        public int getSqlHashJoinLightValueMaxPages() {
            return sqlHashJoinLightValueMaxPages;
        }

        @Override
        public int getSqlHashJoinLightValuePageSize() {
            return sqlHashJoinLightValuePageSize;
        }

        @Override
        public int getSqlHashJoinValueMaxPages() {
            return sqlHashJoinValueMaxPages;
        }

        @Override
        public int getSqlHashJoinValuePageSize() {
            return sqlHashJoinValuePageSize;
        }

        @Override
        public int getSqlJitBindVarsMemoryMaxPages() {
            return sqlJitBindVarsMemoryMaxPages;
        }

        @Override
        public int getSqlJitBindVarsMemoryPageSize() {
            return sqlJitBindVarsMemoryPageSize;
        }

        @Override
        public int getSqlJitIRMemoryMaxPages() {
            return sqlJitIRMemoryMaxPages;
        }

        @Override
        public int getSqlJitIRMemoryPageSize() {
            return sqlJitIRMemoryPageSize;
        }

        @Override
        public int getSqlJitMode() {
            return sqlJitMode;
        }

        @Override
        public int getSqlJitPageAddressCacheThreshold() {
            return sqlJitPageAddressCacheThreshold;
        }

        @Override
        public int getSqlJoinContextPoolCapacity() {
            return sqlJoinContextPoolCapacity;
        }

        @Override
        public int getSqlJoinMetadataMaxResizes() {
            return sqlJoinMetadataMaxResizes;
        }

        @Override
        public int getSqlJoinMetadataPageSize() {
            return sqlJoinMetadataPageSize;
        }

        @Override
        public long getSqlLatestByRowCount() {
            return sqlLatestByRowCount;
        }

        @Override
        public int getSqlLexerPoolCapacity() {
            return sqlLexerPoolCapacity;
        }

        @Override
        public int getSqlMapMaxPages() {
            return sqlMapMaxPages;
        }

        @Override
        public int getSqlMapMaxResizes() {
            return sqlMapMaxResizes;
        }

        @Override
        public int getSqlMaxNegativeLimit() {
            return sqlMaxNegativeLimit;
        }

        @Override
        public int getSqlModelPoolCapacity() {
            return sqlModelPoolCapacity;
        }

        @Override
        public int getSqlOrderByRadixSortThreshold() {
            return sqlOrderByRadixSortThreshold;
        }

        @Override
        public int getSqlPageFrameMaxRows() {
            return sqlPageFrameMaxRows;
        }

        @Override
        public int getSqlPageFrameMinRows() {
            return sqlPageFrameMinRows;
        }

        @Override
        public int getSqlParallelWorkStealingThreshold() {
            return sqlParallelWorkStealingThreshold;
        }

        @Override
        public int getSqlSmallMapKeyCapacity() {
            return sqlSmallMapKeyCapacity;
        }

        @Override
        public long getSqlSmallMapPageSize() {
            return sqlSmallMapPageSize;
        }

        @Override
        public int getSqlSortKeyMaxPages() {
            return sqlSortKeyMaxPages;
        }

        @Override
        public long getSqlSortKeyPageSize() {
            return sqlSortKeyPageSize;
        }

        @Override
        public int getSqlSortLightValueMaxPages() {
            return sqlSortLightValueMaxPages;
        }

        @Override
        public long getSqlSortLightValuePageSize() {
            return sqlSortLightValuePageSize;
        }

        @Override
        public int getSqlSortValueMaxPages() {
            return sqlSortValueMaxPages;
        }

        @Override
        public int getSqlSortValuePageSize() {
            return sqlSortValuePageSize;
        }

        @Override
        public int getSqlUnorderedMapMaxEntrySize() {
            return sqlUnorderedMapMaxEntrySize;
        }

        @Override
        public int getSqlWindowInitialRangeBufferSize() {
            return sqlWindowInitialRangeBufferSize;
        }

        @Override
        public int getSqlWindowMaxRecursion() {
            return sqlWindowMaxRecursion;
        }

        @Override
        public int getSqlWindowRowIdMaxPages() {
            return sqlWindowRowIdMaxPages;
        }

        @Override
        public int getSqlWindowRowIdPageSize() {
            return sqlWindowRowIdPageSize;
        }

        @Override
        public int getSqlWindowStoreMaxPages() {
            return sqlWindowStoreMaxPages;
        }

        @Override
        public int getSqlWindowStorePageSize() {
            return sqlWindowStorePageSize;
        }

        @Override
        public int getSqlWindowTreeKeyMaxPages() {
            return sqlWindowTreeKeyMaxPages;
        }

        @Override
        public int getSqlWindowTreeKeyPageSize() {
            return sqlWindowTreeKeyPageSize;
        }

        @Override
        public int getStrFunctionMaxBufferLength() {
            return sqlStrFunctionBufferMaxSize;
        }

        @Override
        public long getSystemDataAppendPageSize() {
            return systemWriterDataAppendPageSize;
        }

        @Override
        public int getSystemO3ColumnMemorySize() {
            return systemO3ColumnMemorySize;
        }

        @Override
        public @NotNull CharSequence getSystemTableNamePrefix() {
            return systemTableNamePrefix;
        }

        @Override
        public long getSystemWalDataAppendPageSize() {
            return systemWalWriterDataAppendPageSize;
        }

        @Override
        public long getSystemWalEventAppendPageSize() {
            return systemWalWriterEventAppendPageSize;
        }

        @Override
        public long getTableRegistryAutoReloadFrequency() {
            return cairoTableRegistryAutoReloadFrequency;
        }

        @Override
        public int getTableRegistryCompactionThreshold() {
            return cairoTableRegistryCompactionThreshold;
        }

        public @NotNull TelemetryConfiguration getTelemetryConfiguration() {
            return telemetryConfiguration;
        }

        @Override
        public CharSequence getTempRenamePendingTablePrefix() {
            return tempRenamePendingTablePrefix;
        }

        @Override
        public @NotNull TextConfiguration getTextConfiguration() {
            return textConfiguration;
        }

        @Override
        public int getTxnScoreboardEntryCount() {
            return sqlTxnScoreboardEntryCount;
        }

        @Override
        public int getVectorAggregateQueueCapacity() {
            return vectorAggregateQueueCapacity;
        }

        @Override
        public @NotNull VolumeDefinitions getVolumeDefinitions() {
            return volumeDefinitions;
        }

        @Override
        public int getWalApplyLookAheadTransactionCount() {
            return walApplyLookAheadTransactionCount;
        }

        @Override
        public long getWalApplyTableTimeQuota() {
            return walApplyTableTimeQuota;
        }

        @Override
        public long getWalDataAppendPageSize() {
            return walWriterDataAppendPageSize;
        }

        @Override
        public boolean getWalEnabledDefault() {
            return walEnabledDefault;
        }

        @Override
        public long getWalEventAppendPageSize() {
            return walWriterEventAppendPageSize;
        }

        @Override
        public double getWalLagRowsMultiplier() {
            return walSquashUncommittedRowsMultiplier;
        }

        @Override
        public long getWalMaxLagSize() {
            return walMaxLagSize;
        }

        @Override
        public int getWalMaxLagTxnCount() {
            return walMaxLagTxnCount;
        }

        @Override
        public int getWalMaxSegmentFileDescriptorsCache() {
            return walMaxSegmentFileDescriptorsCache;
        }

        @Override
        public long getWalPurgeInterval() {
            return walPurgeInterval;
        }

        @Override
        public int getWalPurgeWaitBeforeDelete() {
            return walPurgeWaitBeforeDelete;
        }

        @Override
        public int getWalRecreateDistressedSequencerAttempts() {
            return walRecreateDistressedSequencerAttempts;
        }

        @Override
        public long getWalSegmentRolloverRowCount() {
            return walSegmentRolloverRowCount;
        }

        @Override
        public long getWalSegmentRolloverSize() {
            return walSegmentRolloverSize;
        }

        @Override
        public int getWalTxnNotificationQueueCapacity() {
            return walTxnNotificationQueueCapacity;
        }

        @Override
        public int getWalWriterPoolMaxSegments() {
            return walWriterPoolMaxSegments;
        }

        @Override
        public int getWindowColumnPoolCapacity() {
            return sqlWindowColumnPoolCapacity;
        }

        @Override
        public int getWithClauseModelPoolCapacity() {
            return sqlWithClauseModelPoolCapacity;
        }

        @Override
        public long getWorkStealTimeoutNanos() {
            return workStealTimeoutNanos;
        }

        @Override
        public long getWriterAsyncCommandBusyWaitTimeout() {
            return writerAsyncCommandBusyWaitTimeout;
        }

        @Override
        public long getWriterAsyncCommandMaxTimeout() {
            return writerAsyncCommandMaxWaitTimeout;
        }

        @Override
        public int getWriterCommandQueueCapacity() {
            return writerAsyncCommandQueueCapacity;
        }

        @Override
        public long getWriterCommandQueueSlotSize() {
            return writerAsyncCommandQueueSlotSize;
        }

        @Override
        public long getWriterFileOpenOpts() {
            return writerFileOpenOpts;
        }

        @Override
        public int getWriterTickRowsCountMod() {
            return writerTickRowsCountMod;
        }

        @Override
        public boolean isCheckpointRecoveryEnabled() {
            return checkpointRecoveryEnabled;
        }

        @Override
        public boolean isDevModeEnabled() {
            return devModeEnabled;
        }

        @Override
        public boolean isGroupByPresizeEnabled() {
            return cairoGroupByPresizeEnabled;
        }

        @Override
        public boolean isIOURingEnabled() {
            return ioURingEnabled;
        }

        @Override
        public boolean isMultiKeyDedupEnabled() {
            return false;
        }

        @Override
        public boolean isO3QuickSortEnabled() {
            return o3QuickSortEnabled;
        }

        @Override
        public boolean isParallelIndexingEnabled() {
            return parallelIndexingEnabled;
        }

        @Override
        public boolean isReadOnlyInstance() {
            return isReadOnlyInstance;
        }

        @Override
        public boolean isSqlJitDebugEnabled() {
            return sqlJitDebugEnabled;
        }

        @Override
        public boolean isSqlOrderBySortEnabled() {
            return sqlOrderBySortEnabled;
        }

        @Override
        public boolean isSqlParallelFilterEnabled() {
            return sqlParallelFilterEnabled;
        }

        @Override
        public boolean isSqlParallelFilterPreTouchEnabled() {
            return sqlParallelFilterPreTouchEnabled;
        }

        @Override
        public boolean isSqlParallelGroupByEnabled() {
            return sqlParallelGroupByEnabled;
        }

        @Override
        public boolean isTableTypeConversionEnabled() {
            return tableTypeConversionEnabled;
        }

        @Override
        public boolean isWalApplyEnabled() {
            return walApplyEnabled;
        }

        public boolean isWalSupported() {
            return walSupported;
        }

        @Override
        public boolean isWriterMixedIOEnabled() {
            return writerMixedIOEnabled;
        }

        @Override
        public boolean mangleTableDirNames() {
            return false;
        }

        @Override
        public void populateSettings(CharSequenceObjHashMap<CharSequence> settings) {
            settings.put(RELEASE_TYPE, str(getReleaseType()));
            settings.put(RELEASE_VERSION, str(getBuildInformation().getSwVersion()));
            settings.put(ACL_ENABLED, Boolean.toString(!Chars.empty(httpUsername)));
        }

        @Override
        public boolean useFastAsOfJoin() {
            return useFastAsOfJoin;
        }
    }

    private class PropHttpContextConfiguration implements HttpContextConfiguration {

        @Override
        public boolean allowDeflateBeforeSend() {
            return httpAllowDeflateBeforeSend;
        }

        @Override
        public boolean areCookiesEnabled() {
            return httpServerCookiesEnabled;
        }

        @Override
        public int getConnectionPoolInitialCapacity() {
            return connectionPoolInitialCapacity;
        }

        @Override
        public int getConnectionStringPoolCapacity() {
            return connectionStringPoolCapacity;
        }

        @Override
        public boolean getDumpNetworkTraffic() {
            return false;
        }

        @Override
        public FactoryProvider getFactoryProvider() {
            return factoryProvider;
        }

        @Override
        public int getForceRecvFragmentationChunkSize() {
            return httpForceRecvFragmentationChunkSize;
        }

        @Override
        public int getForceSendFragmentationChunkSize() {
            return httpForceSendFragmentationChunkSize;
        }

        @Override
        public String getHttpVersion() {
            return httpVersion;
        }

        @Override
        public MillisecondClock getMillisecondClock() {
            return httpFrozenClock ? StationaryMillisClock.INSTANCE : MillisecondClockImpl.INSTANCE;
        }

        @Override
        public int getMultipartHeaderBufferSize() {
            return multipartHeaderBufferSize;
        }

        @Override
        public long getMultipartIdleSpinCount() {
            return multipartIdleSpinCount;
        }

        @Override
        public NanosecondClock getNanosecondClock() {
            return httpFrozenClock ? StationaryNanosClock.INSTANCE : NanosecondClockImpl.INSTANCE;
        }

        @Override
        public NetworkFacade getNetworkFacade() {
            return NetworkFacadeImpl.INSTANCE;
        }

        @Override
        public int getRecvBufferSize() {
            return httpRecvBufferSize;
        }

        @Override
        public int getRequestHeaderBufferSize() {
            return requestHeaderBufferSize;
        }

        @Override
        public int getSendBufferSize() {
            return httpSendBufferSize;
        }

        @Override
        public boolean getServerKeepAlive() {
            return httpServerKeepAlive;
        }

        @Override
        public boolean readOnlySecurityContext() {
            return httpReadOnlySecurityContext || isReadOnlyInstance;
        }
    }

    private class PropHttpIODispatcherConfiguration implements IODispatcherConfiguration {
        @Override
        public int getBindIPv4Address() {
            return httpNetBindIPv4Address;
        }

        @Override
        public int getBindPort() {
            return httpNetBindPort;
        }

        @Override
        public MillisecondClock getClock() {
            return MillisecondClockImpl.INSTANCE;
        }

        @Override
        public String getDispatcherLogName() {
            return "http-server";
        }

        @Override
        public EpollFacade getEpollFacade() {
            return EpollFacadeImpl.INSTANCE;
        }

        @Override
        public long getHeartbeatInterval() {
            return -1L;
        }

        @Override
        public boolean getHint() {
            return httpNetConnectionHint;
        }

        @Override
        public KqueueFacade getKqueueFacade() {
            return KqueueFacadeImpl.INSTANCE;
        }

        @Override
        public int getLimit() {
            return httpNetConnectionLimit;
        }

        @Override
        public NetworkFacade getNetworkFacade() {
            return NetworkFacadeImpl.INSTANCE;
        }

        @Override
        public long getQueueTimeout() {
            return httpNetConnectionQueueTimeout;
        }

        @Override
        public int getRcvBufSize() {
            return httpNetConnectionRcvBuf;
        }

        @Override
        public SelectFacade getSelectFacade() {
            return SelectFacadeImpl.INSTANCE;
        }

        @Override
        public int getSndBufSize() {
            return httpNetConnectionSndBuf;
        }

        @Override
        public int getTestConnectionBufferSize() {
            return netTestConnectionBufferSize;
        }

        @Override
        public long getTimeout() {
            return httpNetConnectionTimeout;
        }
    }

    private class PropHttpMinIODispatcherConfiguration implements IODispatcherConfiguration {
        @Override
        public int getBindIPv4Address() {
            return httpMinBindIPv4Address;
        }

        @Override
        public int getBindPort() {
            return httpMinBindPort;
        }

        @Override
        public MillisecondClock getClock() {
            return MillisecondClockImpl.INSTANCE;
        }

        @Override
        public String getDispatcherLogName() {
            return "http-min-server";
        }

        @Override
        public EpollFacade getEpollFacade() {
            return EpollFacadeImpl.INSTANCE;
        }

        @Override
        public long getHeartbeatInterval() {
            return -1L;
        }

        @Override
        public boolean getHint() {
            return httpMinNetConnectionHint;
        }

        @Override
        public KqueueFacade getKqueueFacade() {
            return KqueueFacadeImpl.INSTANCE;
        }

        @Override
        public int getLimit() {
            return httpMinNetConnectionLimit;
        }

        @Override
        public NetworkFacade getNetworkFacade() {
            return NetworkFacadeImpl.INSTANCE;
        }

        @Override
        public long getQueueTimeout() {
            return httpMinNetConnectionQueueTimeout;
        }

        @Override
        public int getRcvBufSize() {
            return httpMinNetConnectionRcvBuf;
        }

        @Override
        public SelectFacade getSelectFacade() {
            return SelectFacadeImpl.INSTANCE;
        }

        @Override
        public int getSndBufSize() {
            return httpMinNetConnectionSndBuf;
        }

        @Override
        public int getTestConnectionBufferSize() {
            return netTestConnectionBufferSize;
        }

        @Override
        public long getTimeout() {
            return httpMinNetConnectionTimeout;
        }
    }

    public class PropHttpMinServerConfiguration implements HttpMinServerConfiguration {

        @Override
        public IODispatcherConfiguration getDispatcherConfiguration() {
            return httpMinIODispatcherConfiguration;
        }

        @Override
        public FactoryProvider getFactoryProvider() {
            return factoryProvider;
        }

        @Override
        public HttpContextConfiguration getHttpContextConfiguration() {
            return httpContextConfiguration;
        }

        @Override
        public long getNapThreshold() {
            return httpMinWorkerNapThreshold;
        }

        @Override
        public String getPoolName() {
            return "minhttp";
        }

        @Override
        public byte getRequiredAuthType() {
            return httpHealthCheckAuthType;
        }

        @Override
        public long getSleepThreshold() {
            return httpMinWorkerSleepThreshold;
        }

        @Override
        public long getSleepTimeout() {
            return httpMinWorkerSleepTimeout;
        }

        @Override
        public WaitProcessorConfiguration getWaitProcessorConfiguration() {
            return httpWaitProcessorConfiguration;
        }

        @Override
        public int[] getWorkerAffinity() {
            return httpMinWorkerAffinity;
        }

        @Override
        public int getWorkerCount() {
            return httpMinWorkerCount;
        }

        @Override
        public long getYieldThreshold() {
            return httpMinWorkerYieldThreshold;
        }

        @Override
        public boolean haltOnError() {
            return httpMinWorkerHaltOnError;
        }

        @Override
        public boolean isEnabled() {
            return httpMinServerEnabled;
        }

        @Override
        public boolean isPessimisticHealthCheckEnabled() {
            return httpPessimisticHealthCheckEnabled;
        }
    }

    public class PropHttpServerConfiguration implements HttpServerConfiguration {

        @Override
        public IODispatcherConfiguration getDispatcherConfiguration() {
            return httpIODispatcherConfiguration;
        }

        @Override
        public FactoryProvider getFactoryProvider() {
            return factoryProvider;
        }

        @Override
        public HttpContextConfiguration getHttpContextConfiguration() {
            return httpContextConfiguration;
        }

        @Override
        public JsonQueryProcessorConfiguration getJsonQueryProcessorConfiguration() {
            return jsonQueryProcessorConfiguration;
        }

        @Override
        public LineHttpProcessorConfiguration getLineHttpProcessorConfiguration() {
            return lineHttpProcessorConfiguration;
        }

        @Override
        public long getNapThreshold() {
            return httpWorkerNapThreshold;
        }

        @Override
        public String getPassword() {
            return httpPassword;
        }

        @Override
        public String getPoolName() {
            return "http";
        }

        @Override
        public int getQueryCacheBlockCount() {
            return httpSqlCacheBlockCount;
        }

        @Override
        public int getQueryCacheRowCount() {
            return httpSqlCacheRowCount;
        }

        @Override
        public byte getRequiredAuthType() {
            return httpHealthCheckAuthType;
        }

        @Override
        public long getSleepThreshold() {
            return httpWorkerSleepThreshold;
        }

        @Override
        public long getSleepTimeout() {
            return httpWorkerSleepTimeout;
        }

        @Override
        public StaticContentProcessorConfiguration getStaticContentProcessorConfiguration() {
            return staticContentProcessorConfiguration;
        }

        @Override
        public String getUsername() {
            return httpUsername;
        }

        @Override
        public WaitProcessorConfiguration getWaitProcessorConfiguration() {
            return httpWaitProcessorConfiguration;
        }

        @Override
        public int[] getWorkerAffinity() {
            return httpWorkerAffinity;
        }

        @Override
        public int getWorkerCount() {
            return httpWorkerCount;
        }

        @Override
        public long getYieldThreshold() {
            return httpWorkerYieldThreshold;
        }

        @Override
        public boolean haltOnError() {
            return httpWorkerHaltOnError;
        }

        @Override
        public boolean isEnabled() {
            return httpServerEnabled;
        }

        @Override
        public boolean isPessimisticHealthCheckEnabled() {
            return httpPessimisticHealthCheckEnabled;
        }

        @Override
        public boolean isQueryCacheEnabled() {
            return httpSqlCacheEnabled;
        }
    }

    public class PropJsonQueryProcessorConfiguration implements JsonQueryProcessorConfiguration {

        @Override
        public int getConnectionCheckFrequency() {
            return jsonQueryConnectionCheckFrequency;
        }

        @Override
        public int getDoubleScale() {
            return jsonQueryDoubleScale;
        }

        @Override
        public FactoryProvider getFactoryProvider() {
            return factoryProvider;
        }

        @Override
        public FilesFacade getFilesFacade() {
            return FilesFacadeImpl.INSTANCE;
        }

        @Override
        public int getFloatScale() {
            return jsonQueryFloatScale;
        }

        @Override
        public CharSequence getKeepAliveHeader() {
            return keepAliveHeader;
        }

        @Override
        public long getMaxQueryResponseRowLimit() {
            return maxHttpQueryResponseRowLimit;
        }

        @Override
        public MillisecondClock getMillisecondClock() {
            return httpFrozenClock ? StationaryMillisClock.INSTANCE : MillisecondClockImpl.INSTANCE;
        }

        @Override
        public NanosecondClock getNanosecondClock() {
            return httpFrozenClock ? StationaryNanosClock.INSTANCE : NanosecondClockImpl.INSTANCE;
        }
    }

    private class PropLineHttpProcessorConfiguration implements LineHttpProcessorConfiguration {
        @Override
        public boolean autoCreateNewColumns() {
            return ilpAutoCreateNewColumns;
        }

        @Override
        public boolean autoCreateNewTables() {
            return ilpAutoCreateNewTables;
        }

        @Override
        public short getDefaultColumnTypeForFloat() {
            return floatDefaultColumnType;
        }

        @Override
        public short getDefaultColumnTypeForInteger() {
            return integerDefaultColumnType;
        }

        @Override
        public int getDefaultPartitionBy() {
            return lineTcpDefaultPartitionBy;
        }

        @Override
        public CharSequence getInfluxPingVersion() {
            return lineHttpPingVersion;
        }

        @Override
        public MicrosecondClock getMicrosecondClock() {
            return microsecondClock;
        }

        @Override
        public long getSymbolCacheWaitUsBeforeReload() {
            return symbolCacheWaitUsBeforeReload;
        }

        @Override
        public LineTcpTimestampAdapter getTimestampAdapter() {
            return lineTcpTimestampAdapter;
        }

        @Override
        public boolean isEnabled() {
            return lineHttpEnabled;
        }

        @Override
        public boolean isStringToCharCastAllowed() {
            return stringToCharCastAllowed;
        }

        @Override
        public boolean isUseLegacyStringDefault() {
            return useLegacyStringDefault;
        }
    }

    private class PropLineTcpIOWorkerPoolConfiguration implements WorkerPoolConfiguration {
        @Override
        public long getNapThreshold() {
            return lineTcpIOWorkerNapThreshold;
        }

        @Override
        public String getPoolName() {
            return "ilpio";
        }

        @Override
        public long getSleepThreshold() {
            return lineTcpIOWorkerSleepThreshold;
        }

        @Override
        public int[] getWorkerAffinity() {
            return lineTcpIOWorkerAffinity;
        }

        @Override
        public int getWorkerCount() {
            return lineTcpIOWorkerCount;
        }

        @Override
        public long getYieldThreshold() {
            return lineTcpIOWorkerYieldThreshold;
        }

        @Override
        public boolean haltOnError() {
            return lineTcpIOWorkerPoolHaltOnError;
        }
    }

    private class PropLineTcpReceiverConfiguration implements LineTcpReceiverConfiguration {
        @Override
        public String getAuthDB() {
            return lineTcpAuthDB;
        }

        @Override
        public boolean getAutoCreateNewColumns() {
            return ilpAutoCreateNewColumns;
        }

        @Override
        public boolean getAutoCreateNewTables() {
            return ilpAutoCreateNewTables;
        }

        @Override
        public long getCommitInterval() {
            return LineTcpReceiverConfigurationHelper.calcCommitInterval(
                    cairoConfiguration.getO3MinLag(),
                    getCommitIntervalFraction(),
                    getCommitIntervalDefault()
            );
        }

        public long getCommitIntervalDefault() {
            return lineTcpCommitIntervalDefault;
        }

        @Override
        public double getCommitIntervalFraction() {
            return lineTcpCommitIntervalFraction;
        }

        @Override
        public int getConnectionPoolInitialCapacity() {
            return lineTcpConnectionPoolInitialCapacity;
        }

        @Override
        public short getDefaultColumnTypeForFloat() {
            return floatDefaultColumnType;
        }

        @Override
        public short getDefaultColumnTypeForInteger() {
            return integerDefaultColumnType;
        }

        @Override
        public int getDefaultPartitionBy() {
            return lineTcpDefaultPartitionBy;
        }

        @Override
        public boolean getDisconnectOnError() {
            return lineTcpDisconnectOnError;
        }

        @Override
        public IODispatcherConfiguration getDispatcherConfiguration() {
            return lineTcpReceiverDispatcherConfiguration;
        }

        @Override
        public FactoryProvider getFactoryProvider() {
            return factoryProvider;
        }

        @Override
        public FilesFacade getFilesFacade() {
            return FilesFacadeImpl.INSTANCE;
        }

        @Override
        public WorkerPoolConfiguration getIOWorkerPoolConfiguration() {
            return lineTcpIOWorkerPoolConfiguration;
        }

        @Override
        public long getMaintenanceInterval() {
            return lineTcpMaintenanceInterval;
        }

        @Override
        public int getMaxFileNameLength() {
            return maxFileNameLength;
        }

        @Override
        public int getMaxMeasurementSize() {
            return lineTcpMaxMeasurementSize;
        }

        @Override
        public MicrosecondClock getMicrosecondClock() {
            return MicrosecondClockImpl.INSTANCE;
        }

        @Override
        public MillisecondClock getMillisecondClock() {
            return MillisecondClockImpl.INSTANCE;
        }

        @Override
        public int getNetMsgBufferSize() {
            return lineTcpMsgBufferSize;
        }

        @Override
        public NetworkFacade getNetworkFacade() {
            return NetworkFacadeImpl.INSTANCE;
        }

        @Override
        public long getSymbolCacheWaitUsBeforeReload() {
            return symbolCacheWaitUsBeforeReload;
        }

        @Override
        public LineTcpTimestampAdapter getTimestampAdapter() {
            return lineTcpTimestampAdapter;
        }

        @Override
        public long getWriterIdleTimeout() {
            return minIdleMsBeforeWriterRelease;
        }

        @Override
        public int getWriterQueueCapacity() {
            return lineTcpWriterQueueCapacity;
        }

        @Override
        public WorkerPoolConfiguration getWriterWorkerPoolConfiguration() {
            return lineTcpWriterWorkerPoolConfiguration;
        }

        @Override
        public boolean isEnabled() {
            return lineTcpEnabled;
        }

        @Override
        public boolean isStringToCharCastAllowed() {
            return stringToCharCastAllowed;
        }

        @Override
        public boolean isUseLegacyStringDefault() {
            return useLegacyStringDefault;
        }
    }

    private class PropLineTcpReceiverIODispatcherConfiguration implements IODispatcherConfiguration {

        @Override
        public int getBindIPv4Address() {
            return lineTcpNetBindIPv4Address;
        }

        @Override
        public int getBindPort() {
            return lineTcpNetBindPort;
        }

        @Override
        public MillisecondClock getClock() {
            return MillisecondClockImpl.INSTANCE;
        }

        @Override
        public String getDispatcherLogName() {
            return "tcp-line-server";
        }

        @Override
        public EpollFacade getEpollFacade() {
            return EpollFacadeImpl.INSTANCE;
        }

        @Override
        public long getHeartbeatInterval() {
            return lineTcpNetConnectionHeartbeatInterval;
        }

        @Override
        public boolean getHint() {
            return lineTcpNetConnectionHint;
        }

        @Override
        public KqueueFacade getKqueueFacade() {
            return KqueueFacadeImpl.INSTANCE;
        }

        @Override
        public int getLimit() {
            return lineTcpNetConnectionLimit;
        }

        public NetworkFacade getNetworkFacade() {
            return NetworkFacadeImpl.INSTANCE;
        }

        @Override
        public long getQueueTimeout() {
            return lineTcpNetConnectionQueueTimeout;
        }

        @Override
        public int getRcvBufSize() {
            return lineTcpNetConnectionRcvBuf;
        }

        @Override
        public SelectFacade getSelectFacade() {
            return SelectFacadeImpl.INSTANCE;
        }

        @Override
        public int getSndBufSize() {
            return -1;
        }

        @Override
        public int getTestConnectionBufferSize() {
            return netTestConnectionBufferSize;
        }

        @Override
        public long getTimeout() {
            return lineTcpNetConnectionTimeout;
        }
    }

    private class PropLineTcpWriterWorkerPoolConfiguration implements WorkerPoolConfiguration {
        @Override
        public long getNapThreshold() {
            return lineTcpWriterWorkerNapThreshold;
        }

        @Override
        public String getPoolName() {
            return "ilpwriter";
        }

        @Override
        public long getSleepThreshold() {
            return lineTcpWriterWorkerSleepThreshold;
        }

        @Override
        public int[] getWorkerAffinity() {
            return lineTcpWriterWorkerAffinity;
        }

        @Override
        public int getWorkerCount() {
            return lineTcpWriterWorkerCount;
        }

        @Override
        public long getYieldThreshold() {
            return lineTcpWriterWorkerYieldThreshold;
        }

        @Override
        public boolean haltOnError() {
            return lineTcpWriterWorkerPoolHaltOnError;
        }
    }

    private class PropLineUdpReceiverConfiguration implements LineUdpReceiverConfiguration {
        @Override
        public boolean getAutoCreateNewColumns() {
            return ilpAutoCreateNewColumns;
        }

        @Override
        public boolean getAutoCreateNewTables() {
            return ilpAutoCreateNewTables;
        }

        @Override
        public int getBindIPv4Address() {
            return lineUdpBindIPV4Address;
        }

        @Override
        public int getCommitMode() {
            return lineUdpCommitMode;
        }

        @Override
        public int getCommitRate() {
            return lineUdpCommitRate;
        }

        @Override
        public short getDefaultColumnTypeForFloat() {
            return floatDefaultColumnType;
        }

        @Override
        public short getDefaultColumnTypeForInteger() {
            return integerDefaultColumnType;
        }

        @Override
        public int getDefaultPartitionBy() {
            return lineUdpDefaultPartitionBy;
        }

        @Override
        public int getGroupIPv4Address() {
            return lineUdpGroupIPv4Address;
        }

        @Override
        public int getMaxFileNameLength() {
            return maxFileNameLength;
        }

        @Override
        public int getMsgBufferSize() {
            return lineUdpMsgBufferSize;
        }

        @Override
        public int getMsgCount() {
            return lineUdpMsgCount;
        }

        @Override
        public NetworkFacade getNetworkFacade() {
            return NetworkFacadeImpl.INSTANCE;
        }

        @Override
        public int getPort() {
            return lineUdpPort;
        }

        @Override
        public int getReceiveBufferSize() {
            return lineUdpReceiveBufferSize;
        }

        @Override
        public LineTimestampAdapter getTimestampAdapter() {
            return lineUdpTimestampAdapter;
        }

        @Override
        public boolean isEnabled() {
            return lineUdpEnabled;
        }

        @Override
        public boolean isUnicast() {
            return lineUdpUnicast;
        }

        @Override
        public boolean isUseLegacyStringDefault() {
            return useLegacyStringDefault;
        }

        @Override
        public boolean ownThread() {
            return lineUdpOwnThread;
        }

        @Override
        public int ownThreadAffinity() {
            return lineUdpOwnThreadAffinity;
        }
    }

    private class PropMetricsConfiguration implements MetricsConfiguration {

        @Override
        public boolean isEnabled() {
            return metricsEnabled;
        }
    }

    private class PropPGWireConfiguration implements PGWireConfiguration {

        @Override
        public int getBinParamCountCapacity() {
            return pgBinaryParamsCapacity;
        }

        @Override
        public int getCharacterStoreCapacity() {
            return pgCharacterStoreCapacity;
        }

        @Override
        public int getCharacterStorePoolCapacity() {
            return pgCharacterStorePoolCapacity;
        }

        @Override
        public SqlExecutionCircuitBreakerConfiguration getCircuitBreakerConfiguration() {
            return circuitBreakerConfiguration;
        }

        @Override
        public int getConnectionPoolInitialCapacity() {
            return pgConnectionPoolInitialCapacity;
        }

        @Override
        public DateLocale getDefaultDateLocale() {
            return pgDefaultLocale;
        }

        @Override
        public String getDefaultPassword() {
            return pgPassword;
        }

        @Override
        public String getDefaultUsername() {
            return pgUsername;
        }

        @Override
        public IODispatcherConfiguration getDispatcherConfiguration() {
            return propPGWireDispatcherConfiguration;
        }

        @Override
        public FactoryProvider getFactoryProvider() {
            return factoryProvider;
        }

        @Override
        public int getForceRecvFragmentationChunkSize() {
            return pgForceRecvFragmentationChunkSize;
        }

        @Override
        public int getForceSendFragmentationChunkSize() {
            return pgForceSendFragmentationChunkSize;
        }

        @Override
        public int getInsertCacheBlockCount() {
            return pgInsertCacheBlockCount;
        }

        @Override
        public int getInsertCacheRowCount() {
            return pgInsertCacheRowCount;
        }

        @Override
        public int getMaxBlobSizeOnQuery() {
            return pgMaxBlobSizeOnQuery;
        }

        @Override
        public int getNamedStatementCacheCapacity() {
            return pgNamedStatementCacheCapacity;
        }

        @Override
        public int getNamesStatementPoolCapacity() {
            return pgNamesStatementPoolCapacity;
        }

        @Override
        public long getNapThreshold() {
            return pgWorkerNapThreshold;
        }

        @Override
        public NetworkFacade getNetworkFacade() {
            return NetworkFacadeImpl.INSTANCE;
        }

        @Override
        public int getPendingWritersCacheSize() {
            return pgPendingWritersCacheCapacity;
        }

        @Override
        public String getPoolName() {
            return "pgwire";
        }

        @Override
        public String getReadOnlyPassword() {
            return pgReadOnlyPassword;
        }

        @Override
        public String getReadOnlyUsername() {
            return pgReadOnlyUsername;
        }

        @Override
        public int getRecvBufferSize() {
            return pgRecvBufferSize;
        }

        @Override
        public int getSelectCacheBlockCount() {
            return pgSelectCacheBlockCount;
        }

        @Override
        public int getSelectCacheRowCount() {
            return pgSelectCacheRowCount;
        }

        @Override
        public int getSendBufferSize() {
            return pgSendBufferSize;
        }

        @Override
        public String getServerVersion() {
            return "11.3";
        }

        @Override
        public long getSleepThreshold() {
            return pgWorkerSleepThreshold;
        }

        @Override
        public int getUpdateCacheBlockCount() {
            return pgUpdateCacheBlockCount;
        }

        @Override
        public int getUpdateCacheRowCount() {
            return pgUpdateCacheRowCount;
        }

        @Override
        public int[] getWorkerAffinity() {
            return pgWorkerAffinity;
        }

        @Override
        public int getWorkerCount() {
            return pgWorkerCount;
        }

        @Override
        public long getYieldThreshold() {
            return pgWorkerYieldThreshold;
        }

        @Override
        public boolean haltOnError() {
            return pgHaltOnError;
        }

        @Override
        public boolean isDaemonPool() {
            return pgDaemonPool;
        }

        @Override
        public boolean isEnabled() {
            return pgEnabled;
        }

        @Override
        public boolean isInsertCacheEnabled() {
            return pgInsertCacheEnabled;
        }

        @Override
        public boolean isReadOnlyUserEnabled() {
            return pgReadOnlyUserEnabled;
        }

        @Override
        public boolean isSelectCacheEnabled() {
            return pgSelectCacheEnabled;
        }

        @Override
        public boolean isUpdateCacheEnabled() {
            return pgUpdateCacheEnabled;
        }

        @Override
        public boolean readOnlySecurityContext() {
            return pgReadOnlySecurityContext || isReadOnlyInstance;
        }
    }

    private class PropPGWireDispatcherConfiguration implements IODispatcherConfiguration {

        @Override
        public int getBindIPv4Address() {
            return pgNetBindIPv4Address;
        }

        @Override
        public int getBindPort() {
            return pgNetBindPort;
        }

        @Override
        public MillisecondClock getClock() {
            return MillisecondClockImpl.INSTANCE;
        }

        @Override
        public String getDispatcherLogName() {
            return "pg-server";
        }

        @Override
        public EpollFacade getEpollFacade() {
            return EpollFacadeImpl.INSTANCE;
        }

        @Override
        public long getHeartbeatInterval() {
            return -1L;
        }

        @Override
        public boolean getHint() {
            return pgNetConnectionHint;
        }

        @Override
        public KqueueFacade getKqueueFacade() {
            return KqueueFacadeImpl.INSTANCE;
        }

        @Override
        public int getLimit() {
            return pgNetConnectionLimit;
        }

        @Override
        public NetworkFacade getNetworkFacade() {
            return NetworkFacadeImpl.INSTANCE;
        }

        @Override
        public long getQueueTimeout() {
            return pgNetConnectionQueueTimeout;
        }

        @Override
        public int getRcvBufSize() {
            return pgNetConnectionRcvBuf;
        }

        @Override
        public SelectFacade getSelectFacade() {
            return SelectFacadeImpl.INSTANCE;
        }

        @Override
        public int getSndBufSize() {
            return pgNetConnectionSndBuf;
        }

        @Override
        public int getTestConnectionBufferSize() {
            return netTestConnectionBufferSize;
        }

        @Override
        public long getTimeout() {
            return pgNetIdleConnectionTimeout;
        }
    }

    class PropPublicPassthroughConfiguration implements PublicPassthroughConfiguration {
        @Override
        public String getPosthogApiKey() {
            return posthogApiKey;
        }

        @Override
        public boolean isPosthogEnabled() {
            return posthogEnabled;
        }

        public void populateSettings(CharSequenceObjHashMap<CharSequence> settings) {
            settings.put(PropertyKey.POSTHOG_ENABLED.getPropertyPath(), JsonPropertyValueFormatter.bool(isPosthogEnabled()));
            settings.put(PropertyKey.POSTHOG_API_KEY.getPropertyPath(), str(getPosthogApiKey()));
        }
    }

    private class PropSqlExecutionCircuitBreakerConfiguration implements SqlExecutionCircuitBreakerConfiguration {

        @Override
        public boolean checkConnection() {
            return true;
        }

        @Override
        public int getBufferSize() {
            return netTestConnectionBufferSize;
        }

        @Override
        public int getCircuitBreakerThrottle() {
            return circuitBreakerThrottle;
        }

        @Override
        @NotNull
        public MillisecondClock getClock() {
            return MillisecondClockImpl.INSTANCE;
        }

        @Override
        @NotNull
        public NetworkFacade getNetworkFacade() {
            return NetworkFacadeImpl.INSTANCE;
        }

        @Override
        public long getQueryTimeout() {
            return queryTimeout;
        }

        @Override
        public boolean isEnabled() {
            return interruptOnClosedConnection;
        }
    }

    public class PropStaticContentProcessorConfiguration implements StaticContentProcessorConfiguration {

        @Override
        public FilesFacade getFilesFacade() {
            return FilesFacadeImpl.INSTANCE;
        }

        @Override
        public CharSequence getIndexFileName() {
            return indexFileName;
        }

        @Override
        public String getKeepAliveHeader() {
            return keepAliveHeader;
        }

        @Override
        public MimeTypesCache getMimeTypesCache() {
            return mimeTypesCache;
        }

        /**
         * Absolute path to HTTP public directory.
         *
         * @return path to public directory
         */
        @Override
        public CharSequence getPublicDirectory() {
            return publicDirectory;
        }

        @Override
        public byte getRequiredAuthType() {
            return SecurityContext.AUTH_TYPE_NONE;
        }
    }

    private class PropTelemetryConfiguration implements TelemetryConfiguration {

        @Override
        public boolean getDisableCompletely() {
            return telemetryDisableCompletely;
        }

        @Override
        public boolean getEnabled() {
            return telemetryEnabled;
        }

        @Override
        public int getQueueCapacity() {
            return telemetryQueueCapacity;
        }

        @Override
        public boolean hideTables() {
            return telemetryHideTables;
        }
    }

    private class PropTextConfiguration implements TextConfiguration {

        @Override
        public int getDateAdapterPoolCapacity() {
            return dateAdapterPoolCapacity;
        }

        @Override
        public DateLocale getDefaultDateLocale() {
            return locale;
        }

        @Override
        public InputFormatConfiguration getInputFormatConfiguration() {
            return inputFormatConfiguration;
        }

        @Override
        public int getJsonCacheLimit() {
            return jsonCacheLimit;
        }

        @Override
        public int getJsonCacheSize() {
            return jsonCacheSize;
        }

        @Override
        public double getMaxRequiredDelimiterStdDev() {
            return maxRequiredDelimiterStdDev;
        }

        @Override
        public double getMaxRequiredLineLengthStdDev() {
            return maxRequiredLineLengthStdDev;
        }

        @Override
        public int getMetadataStringPoolCapacity() {
            return metadataStringPoolCapacity;
        }

        @Override
        public int getRollBufferLimit() {
            return rollBufferLimit;
        }

        @Override
        public int getRollBufferSize() {
            return rollBufferSize;
        }

        @Override
        public int getTextAnalysisMaxLines() {
            return textAnalysisMaxLines;
        }

        @Override
        public int getTextLexerStringPoolCapacity() {
            return textLexerStringPoolCapacity;
        }

        @Override
        public int getTimestampAdapterPoolCapacity() {
            return timestampAdapterPoolCapacity;
        }

        @Override
        public int getUtf8SinkSize() {
            return utf8SinkSize;
        }

        @Override
        public boolean isUseLegacyStringDefault() {
            return useLegacyStringDefault;
        }
    }

    private class PropWaitProcessorConfiguration implements WaitProcessorConfiguration {

        @Override
        public MillisecondClock getClock() {
            return MillisecondClockImpl.INSTANCE;
        }

        @Override
        public double getExponentialWaitMultiplier() {
            return rerunExponentialWaitMultiplier;
        }

        @Override
        public int getInitialWaitQueueSize() {
            return rerunInitialWaitQueueSize;
        }

        @Override
        public int getMaxProcessingQueueSize() {
            return rerunMaxProcessingQueueSize;
        }

        @Override
        public long getMaxWaitCapMs() {
            return maxRerunWaitCapMs;
        }
    }

    private class PropWalApplyPoolConfiguration implements WorkerPoolConfiguration {
        @Override
        public long getNapThreshold() {
            return walApplyWorkerNapThreshold;
        }

        @Override
        public String getPoolName() {
            return "wal-apply";
        }

        @Override
        public long getSleepThreshold() {
            return walApplyWorkerSleepThreshold;
        }

        @Override
        public long getSleepTimeout() {
            return walApplySleepTimeout;
        }

        @Override
        public int[] getWorkerAffinity() {
            return walApplyWorkerAffinity;
        }

        @Override
        public int getWorkerCount() {
            return walApplyWorkerCount;
        }

        @Override
        public long getYieldThreshold() {
            return walApplyWorkerYieldThreshold;
        }

        @Override
        public boolean haltOnError() {
            return walApplyWorkerHaltOnError;
        }

        @Override
        public boolean isEnabled() {
            return walApplyWorkerCount > 0;
        }
    }

    private class PropWorkerPoolConfiguration implements WorkerPoolConfiguration {
        @Override
        public long getNapThreshold() {
            return sharedWorkerNapThreshold;
        }

        @Override
        public String getPoolName() {
            return "shared";
        }

        @Override
        public long getSleepThreshold() {
            return sharedWorkerSleepThreshold;
        }

        @Override
        public long getSleepTimeout() {
            return sharedWorkerSleepTimeout;
        }

        @Override
        public int[] getWorkerAffinity() {
            return sharedWorkerAffinity;
        }

        @Override
        public int getWorkerCount() {
            return sharedWorkerCount;
        }

        @Override
        public long getYieldThreshold() {
            return sharedWorkerYieldThreshold;
        }

        @Override
        public boolean haltOnError() {
            return sharedWorkerHaltOnError;
        }
    }

    static {
        WRITE_FO_OPTS.put("o_direct", (int) CairoConfiguration.O_DIRECT);
        WRITE_FO_OPTS.put("o_sync", (int) CairoConfiguration.O_SYNC);
        WRITE_FO_OPTS.put("o_async", (int) CairoConfiguration.O_ASYNC);
        WRITE_FO_OPTS.put("o_none", (int) CairoConfiguration.O_NONE);
    }
}<|MERGE_RESOLUTION|>--- conflicted
+++ resolved
@@ -582,11 +582,8 @@
             boolean loadAdditionalConfigurations
     ) throws ServerConfigurationException, JsonException {
         this.log = log;
-<<<<<<< HEAD
+        this.logSqlQueryProgressExe = getBoolean(properties, env, PropertyKey.LOG_SQL_QUERY_PROGRESS_EXE, true);
         this.logLevelVerbose = getBoolean(properties, env, PropertyKey.LOG_LEVEL_VERBOSE, true);
-=======
-        this.logSqlQueryProgressExe = getBoolean(properties, env, PropertyKey.LOG_SQL_QUERY_PROGRESS_EXE, true);
->>>>>>> c836c364
 
         this.filesFacade = filesFacade;
         this.fpf = fpf;
@@ -2364,13 +2361,13 @@
         }
 
         @Override
-<<<<<<< HEAD
         public boolean getLogLevelVerbose() {
             return logLevelVerbose;
-=======
+        }
+
+        @Override
         public boolean getLogSqlQueryProgressExe() {
             return logSqlQueryProgressExe;
->>>>>>> c836c364
         }
 
         @Override
