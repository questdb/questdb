--- conflicted
+++ resolved
@@ -287,11 +287,11 @@
     private final boolean walApplyWorkerHaltOnError;
     private final long walApplyWorkerSleepThreshold;
     private final long walApplyWorkerYieldThreshold;
-    private final double walSquashUncommittedRowsMultiplier;
     private final boolean walEnabledDefault;
     private final long walPurgeInterval;
     private final int walRecreateDistressedSequencerAttempts;
     private final long walSegmentRolloverRowCount;
+    private final double walSquashUncommittedRowsMultiplier;
     private final boolean walSupported;
     private final int walTxnNotificationQueueCapacity;
     private final long workStealTimeoutNanos;
@@ -448,7 +448,6 @@
     private int textLexerStringPoolCapacity;
     private int timestampAdapterPoolCapacity;
     private int utf8SinkSize;
-    private final int walApplyLookAheadTransactionCount;
 
     public PropServerConfiguration(
             String root,
@@ -475,12 +474,8 @@
         this.walRecreateDistressedSequencerAttempts = getInt(properties, env, PropertyKey.CAIRO_WAL_RECREATE_DISTRESSED_SEQUENCER_ATTEMPTS, 3);
         this.walSupported = getBoolean(properties, env, PropertyKey.CAIRO_WAL_SUPPORTED, true);
         this.walSegmentRolloverRowCount = getLong(properties, env, PropertyKey.CAIRO_WAL_SEGMENT_ROLLOVER_ROW_COUNT, 200_000);
-<<<<<<< HEAD
-        this.walCommitSquashRowLimit = getInt(properties, env, PropertyKey.CAIRO_WAL_COMMIT_SQUASH_ROW_LIMIT, 512 * 1024);
-=======
         this.walSquashUncommittedRowsMultiplier = getDouble(properties, env, PropertyKey.CAIRO_WAL_SQUASH_UNCOMMITTED_ROWS_MULTIPLIER, 20.0);
         this.walApplyTableTimeQuota = getLong(properties, env, PropertyKey.CAIRO_WAL_APPLY_TABLE_TIME_QUOTA, 1000);
->>>>>>> cefba498
         this.walApplyLookAheadTransactionCount = getInt(properties, env, PropertyKey.CAIRO_WAL_APPLY_LOOK_AHEAD_TXN_COUNT, 20);
         this.tableTypeConversionEnabled = getBoolean(properties, env, PropertyKey.TABLE_TYPE_CONVERSION_ENABLED, true);
 
@@ -1898,16 +1893,16 @@
         }
 
         @Override
+        public long getPartitionO3SplitThreshold() {
+            return 1_000_000L;
+        }
+
+        @Override
         public int getPartitionPurgeListCapacity() {
             return o3PartitionPurgeListCapacity;
         }
 
         @Override
-        public long getPartitionO3SplitThreshold() {
-            return 1_000_000L;
-        }
-
-        @Override
         public int getQueryCacheEventQueueCapacity() {
             return queryCacheEventQueueCapacity;
         }
@@ -2267,51 +2262,43 @@
         }
 
         @Override
-<<<<<<< HEAD
-=======
         public VolumeDefinitions getVolumeDefinitions() {
             return volumeDefinitions;
         }
 
         @Override
->>>>>>> cefba498
         public int getWalApplyLookAheadTransactionCount() {
             return walApplyLookAheadTransactionCount;
         }
 
         @Override
-<<<<<<< HEAD
-        public int getWalCommitSquashRowLimit() {
-            return walCommitSquashRowLimit;
-=======
         public long getWalApplyTableTimeQuota() {
             return walApplyTableTimeQuota;
         }
 
         @Override
+        public boolean getWalEnabledDefault() {
+            return walEnabledDefault;
+        }
+
+        @Override
+        public long getWalPurgeInterval() {
+            return walPurgeInterval;
+        }
+
+        @Override
+        public int getWalRecreateDistressedSequencerAttempts() {
+            return walRecreateDistressedSequencerAttempts;
+        }
+
+        @Override
+        public long getWalSegmentRolloverRowCount() {
+            return walSegmentRolloverRowCount;
+        }
+
+        @Override
         public double getWalSquashUncommittedRowsMultiplier() {
             return walSquashUncommittedRowsMultiplier;
->>>>>>> cefba498
-        }
-
-        @Override
-        public boolean getWalEnabledDefault() {
-            return walEnabledDefault;
-        }
-
-        @Override
-        public long getWalPurgeInterval() {
-            return walPurgeInterval;
-        }
-
-        @Override
-        public int getWalRecreateDistressedSequencerAttempts() {
-            return walRecreateDistressedSequencerAttempts;
-        }
-
-        @Override
-        public long getWalSegmentRolloverRowCount() {
-            return walSegmentRolloverRowCount;
         }
 
         @Override
