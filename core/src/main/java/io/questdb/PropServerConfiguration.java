/*******************************************************************************
 *     ___                  _   ____  ____
 *    / _ \ _   _  ___  ___| |_|  _ \| __ )
 *   | | | | | | |/ _ \/ __| __| | | |  _ \
 *   | |_| | |_| |  __/\__ \ |_| |_| | |_) |
 *    \__\_\\__,_|\___||___/\__|____/|____/
 *
 *  Copyright (c) 2014-2019 Appsicle
 *  Copyright (c) 2019-2022 QuestDB
 *
 *  Licensed under the Apache License, Version 2.0 (the "License");
 *  you may not use this file except in compliance with the License.
 *  You may obtain a copy of the License at
 *
 *  http://www.apache.org/licenses/LICENSE-2.0
 *
 *  Unless required by applicable law or agreed to in writing, software
 *  distributed under the License is distributed on an "AS IS" BASIS,
 *  WITHOUT WARRANTIES OR CONDITIONS OF ANY KIND, either express or implied.
 *  See the License for the specific language governing permissions and
 *  limitations under the License.
 *
 ******************************************************************************/

package io.questdb;

import io.questdb.cairo.*;
import io.questdb.cairo.security.AllowAllCairoSecurityContext;
import io.questdb.cutlass.http.*;
import io.questdb.cutlass.http.processors.JsonQueryProcessorConfiguration;
import io.questdb.cutlass.http.processors.StaticContentProcessorConfiguration;
import io.questdb.cutlass.json.JsonException;
import io.questdb.cutlass.json.JsonLexer;
import io.questdb.cutlass.line.*;
import io.questdb.cutlass.line.tcp.LineTcpReceiverConfiguration;
import io.questdb.cutlass.line.udp.LineUdpReceiverConfiguration;
import io.questdb.cutlass.pgwire.PGWireConfiguration;
import io.questdb.cutlass.text.TextConfiguration;
import io.questdb.cutlass.text.types.InputFormatConfiguration;
import io.questdb.griffin.SqlExecutionCircuitBreakerConfiguration;
import io.questdb.log.Log;
import io.questdb.metrics.MetricsConfiguration;
import io.questdb.mp.WorkerPoolConfiguration;
import io.questdb.network.*;
import io.questdb.std.*;
import io.questdb.std.datetime.DateFormat;
import io.questdb.std.datetime.DateLocale;
import io.questdb.std.datetime.DateLocaleFactory;
import io.questdb.std.datetime.microtime.*;
import io.questdb.std.datetime.millitime.DateFormatFactory;
import io.questdb.std.datetime.millitime.MillisecondClock;
import io.questdb.std.datetime.millitime.MillisecondClockImpl;
import io.questdb.std.str.Path;
import io.questdb.std.str.StringSink;
import org.jetbrains.annotations.Nullable;

import java.io.File;
import java.util.Arrays;
import java.util.Map;
import java.util.Properties;

public class PropServerConfiguration implements ServerConfiguration {
    public static final String CONFIG_DIRECTORY = "conf";
    public static final String DB_DIRECTORY = "db";
    private final IODispatcherConfiguration httpIODispatcherConfiguration = new PropHttpIODispatcherConfiguration();
    private final WaitProcessorConfiguration httpWaitProcessorConfiguration = new PropWaitProcessorConfiguration();
    private final StaticContentProcessorConfiguration staticContentProcessorConfiguration = new PropStaticContentProcessorConfiguration();
    private final HttpServerConfiguration httpServerConfiguration = new PropHttpServerConfiguration();
    private final TextConfiguration textConfiguration = new PropTextConfiguration();
    private final CairoConfiguration cairoConfiguration = new PropCairoConfiguration();
    private final LineUdpReceiverConfiguration lineUdpReceiverConfiguration = new PropLineUdpReceiverConfiguration();
    private final JsonQueryProcessorConfiguration jsonQueryProcessorConfiguration = new PropJsonQueryProcessorConfiguration();
    private final TelemetryConfiguration telemetryConfiguration = new PropTelemetryConfiguration();
    private final int commitMode;
    private final boolean httpServerEnabled;
    private final int createAsSelectRetryCount;
    private final CharSequence defaultMapType;
    private final boolean defaultSymbolCacheFlag;
    private final int defaultSymbolCapacity;
    private final int fileOperationRetryCount;
    private final long idleCheckInterval;
    private final long inactiveReaderTTL;
    private final long inactiveWriterTTL;
    private final int indexValueBlockSize;
    private final int maxSwapFileCount;
    private final int mkdirMode;
    private final int parallelIndexThreshold;
    private final int readerPoolMaxSegments;
    private final long spinLockTimeoutUs;
    private final int sqlCacheRows;
    private final int sqlCacheBlocks;
    private final int sqlCharacterStoreCapacity;
    private final int sqlCharacterStoreSequencePoolCapacity;
    private final int sqlColumnPoolCapacity;
    private final int sqlCopyModelPoolCapacity;
    private final double sqlCompactMapLoadFactor;
    private final int sqlExpressionPoolCapacity;
    private final double sqlFastMapLoadFactor;
    private final int sqlJoinContextPoolCapacity;
    private final int sqlLexerPoolCapacity;
    private final int sqlMapKeyCapacity;
    private final int sqlMapPageSize;
    private final int sqlMapMaxPages;
    private final int sqlMapMaxResizes;
    private final int sqlModelPoolCapacity;
    private final long sqlSortKeyPageSize;
    private final int sqlSortKeyMaxPages;
    private final long sqlSortLightValuePageSize;
    private final int sqlSortLightValueMaxPages;
    private final int sqlHashJoinValuePageSize;
    private final int sqlHashJoinValueMaxPages;
    private final long sqlLatestByRowCount;
    private final int sqlHashJoinLightValuePageSize;
    private final int sqlHashJoinLightValueMaxPages;
    private final int sqlSortValuePageSize;
    private final int sqlSortValueMaxPages;
    private final long workStealTimeoutNanos;
    private final boolean parallelIndexingEnabled;
    private final int sqlJoinMetadataPageSize;
    private final int sqlJoinMetadataMaxResizes;
    private final int lineUdpCommitRate;
    private final int lineUdpGroupIPv4Address;
    private final int lineUdpMsgBufferSize;
    private final int lineUdpMsgCount;
    private final int lineUdpReceiveBufferSize;
    private final int lineUdpCommitMode;
    private final int[] sharedWorkerAffinity;
    private final int sharedWorkerCount;
    private final boolean sharedWorkerHaltOnError;
    private final long sharedWorkerYieldThreshold;
    private final long sharedWorkerSleepThreshold;
    private final WorkerPoolConfiguration workerPoolConfiguration = new PropWorkerPoolConfiguration();
    private final PGWireConfiguration pgWireConfiguration = new PropPGWireConfiguration();
    private final InputFormatConfiguration inputFormatConfiguration;
    private final LineProtoTimestampAdapter lineUdpTimestampAdapter;
    private final String inputRoot;
    private final boolean lineUdpEnabled;
    private final int lineUdpOwnThreadAffinity;
    private final boolean lineUdpUnicast;
    private final boolean lineUdpOwnThread;
    private final int sqlCopyBufferSize;
    private final long writerDataAppendPageSize;
    private final long writerMiscAppendPageSize;
    private final int sqlAnalyticColumnPoolCapacity;
    private final int sqlCreateTableModelPoolCapacity;
    private final int sqlColumnCastModelPoolCapacity;
    private final int sqlRenameTableModelPoolCapacity;
    private final int sqlWithClauseModelPoolCapacity;
    private final int sqlInsertModelPoolCapacity;
    private final int sqlGroupByPoolCapacity;
    private final int sqlGroupByMapCapacity;
    private final int sqlMaxSymbolNotEqualsCount;
    private final int sqlBindVariablePoolSize;
    private final DateLocale locale;
    private final String backupRoot;
    private final DateFormat backupDirTimestampFormat;
    private final CharSequence backupTempDirName;
    private final int backupMkdirMode;
    private final int sqlFloatToStrCastScale;
    private final int sqlDoubleToStrCastScale;
    private final PropPGWireDispatcherConfiguration propPGWireDispatcherConfiguration = new PropPGWireDispatcherConfiguration();
    private final boolean pgEnabled;
    private final boolean telemetryEnabled;
    private final boolean telemetryDisableCompletely;
    private final int telemetryQueueCapacity;
    private final LineTcpReceiverConfiguration lineTcpReceiverConfiguration = new PropLineTcpReceiverConfiguration();
    private final IODispatcherConfiguration lineTcpReceiverDispatcherConfiguration = new PropLineTcpReceiverIODispatcherConfiguration();
    private final boolean lineTcpEnabled;
    private final WorkerPoolAwareConfiguration lineTcpWriterWorkerPoolConfiguration = new PropLineTcpWriterWorkerPoolConfiguration();
    private final WorkerPoolAwareConfiguration lineTcpIOWorkerPoolConfiguration = new PropLineTcpIOWorkerPoolConfiguration();
    private final Log log;
    private final PropHttpMinServerConfiguration httpMinServerConfiguration = new PropHttpMinServerConfiguration();
    private final PropHttpContextConfiguration httpContextConfiguration = new PropHttpContextConfiguration();
    private final boolean httpMinServerEnabled;
    private final PropHttpMinIODispatcherConfiguration httpMinIODispatcherConfiguration = new PropHttpMinIODispatcherConfiguration();
    private final PropSqlExecutionCircuitBreakerConfiguration circuitBreakerConfiguration = new PropSqlExecutionCircuitBreakerConfiguration();
    private final int tableBlockWriterQueueCapacity;
    private final int sqlAnalyticStorePageSize;
    private final int sqlAnalyticStoreMaxPages;
    private final int sqlAnalyticRowIdPageSize;
    private final int sqlAnalyticRowIdMaxPages;
    private final int sqlAnalyticTreeKeyPageSize;
    private final int sqlAnalyticTreeKeyMaxPages;
    private final String root;
    private final String dbDirectory;
    private final String confRoot;
    private final long maxRerunWaitCapMs;
    private final double rerunExponentialWaitMultiplier;
    private final int rerunInitialWaitQueueSize;
    private final int rerunMaxProcessingQueueSize;
    private final BuildInformation buildInformation;
    private final int columnIndexerQueueCapacity;
    private final int vectorAggregateQueueCapacity;
    private final int o3CallbackQueueCapacity;
    private final int o3PartitionQueueCapacity;
    private final int o3OpenColumnQueueCapacity;
    private final int o3CopyQueueCapacity;
    private final int o3UpdPartitionSizeQueueCapacity;
    private final int o3PurgeDiscoveryQueueCapacity;
    private final int o3PurgeQueueCapacity;
    private final int o3ColumnMemorySize;
    private final int maxUncommittedRows;
    private final long commitLag;
    private final long instanceHashLo;
    private final long instanceHashHi;
    private final int sqlTxnScoreboardEntryCount;
    private final boolean o3QuickSortEnabled;
    private final MetricsConfiguration metricsConfiguration = new PropMetricsConfiguration();
    private final boolean metricsEnabled;
    private final int sqlDistinctTimestampKeyCapacity;
    private final double sqlDistinctTimestampLoadFactor;
    private final int circuitBreakerThrottle;
    private final int circuitBreakerBufferSize;
    private final long circuitBreakerMaxTime;
    private final int latestByQueueCapacity;
    private final int sampleByIndexSearchPageSize;
    private final int binaryEncodingMaxLength;
    private final long writerDataIndexKeyAppendPageSize;
    private final long writerDataIndexValueAppendPageSize;
    private boolean httpAllowDeflateBeforeSend;
    private int[] httpWorkerAffinity;
    private int[] httpMinWorkerAffinity;
    private int connectionPoolInitialCapacity;
    private int connectionStringPoolCapacity;
    private int multipartHeaderBufferSize;
    private long multipartIdleSpinCount;
    private int recvBufferSize;
    private int requestHeaderBufferSize;
    private int httpWorkerCount;
    private boolean httpWorkerHaltOnError;
    private long httpWorkerYieldThreshold;
    private long httpWorkerSleepThreshold;
    private boolean httpServerKeepAlive;
    private int sendBufferSize;
    private CharSequence indexFileName;
    private String publicDirectory;
    private int httpActiveConnectionLimit;
    private int httpEventCapacity;
    private int httpIOQueueCapacity;
    private long httpIdleConnectionTimeout;
    private long httpQueuedConnectionTimeout;
    private int httpInterestQueueCapacity;
    private int httpListenBacklog;
    private int httpSndBufSize;
    private int httpRcvBufSize;
    private int dateAdapterPoolCapacity;
    private int jsonCacheLimit;
    private int jsonCacheSize;
    private double maxRequiredDelimiterStdDev;
    private double maxRequiredLineLengthStdDev;
    private int metadataStringPoolCapacity;
    private int rollBufferLimit;
    private int rollBufferSize;
    private int textAnalysisMaxLines;
    private int textLexerStringPoolCapacity;
    private int timestampAdapterPoolCapacity;
    private int utf8SinkSize;
    private MimeTypesCache mimeTypesCache;
    private String keepAliveHeader;
    private int httpBindIPv4Address;
    private int httpBindPort;
    private int lineUdpBindIPV4Address;
    private int lineUdpPort;
    private int jsonQueryFloatScale;
    private int jsonQueryDoubleScale;
    private int jsonQueryConnectionCheckFrequency;
    private boolean httpFrozenClock;
    private boolean readOnlySecurityContext;
    private long maxHttpQueryResponseRowLimit;
    private boolean interruptOnClosedConnection;
    private int pgNetActiveConnectionLimit;
    private int pgNetBindIPv4Address;
    private int pgNetBindPort;
    private int pgNetEventCapacity;
    private int pgNetIOQueueCapacity;
    private long pgNetIdleConnectionTimeout;
    private long pgNetQueuedConnectionTimeout;
    private int pgNetInterestQueueCapacity;
    private int pgNetListenBacklog;
    private int pgNetRcvBufSize;
    private int pgNetSndBufSize;
    private int pgCharacterStoreCapacity;
    private int pgBinaryParamsCapacity;
    private int pgCharacterStorePoolCapacity;
    private int pgConnectionPoolInitialCapacity;
    private String pgPassword;
    private String pgUsername;
    private int pgFactoryCacheColumnCount;
    private int pgFactoryCacheRowCount;
    private int pgIdleRecvCountBeforeGivingUp;
    private int pgIdleSendCountBeforeGivingUp;
    private int pgMaxBlobSizeOnQuery;
    private int pgRecvBufferSize;
    private int pgSendBufferSize;
    private DateLocale pgDefaultLocale;
    private int[] pgWorkerAffinity;
    private int pgWorkerCount;
    private boolean pgHaltOnError;
    private long pgWorkerYieldThreshold;
    private long pgWorkerSleepThreshold;
    private boolean pgDaemonPool;
    private int pgInsertCacheBlockCount;
    private int pgInsertCacheRowCount;
    private int pgInsertPoolCapacity;
    private int pgNamedStatementCacheCapacity;
    private int pgNamesStatementPoolCapacity;
    private int pgPendingWritersCacheCapacity;
    private int lineTcpNetActiveConnectionLimit;
    private int lineTcpNetBindIPv4Address;
    private int lineTcpNetBindPort;
    private int lineTcpNetEventCapacity;
    private int lineTcpNetIOQueueCapacity;
    private long lineTcpNetIdleConnectionTimeout;
    private long lineTcpNetQueuedConnectionTimeout;
    private int lineTcpNetInterestQueueCapacity;
    private int lineTcpNetListenBacklog;
    private int lineTcpNetRcvBufSize;
    private int lineTcpConnectionPoolInitialCapacity;
    private LineProtoTimestampAdapter lineTcpTimestampAdapter;
    private int lineTcpMsgBufferSize;
    private int lineTcpMaxMeasurementSize;
    private int lineTcpWriterQueueCapacity;
    private int lineTcpWriterWorkerCount;
    private int[] lineTcpWriterWorkerAffinity;
    private boolean lineTcpWriterWorkerPoolHaltOnError;
    private long lineTcpWriterWorkerYieldThreshold;
    private long lineTcpWriterWorkerSleepThreshold;
    private int lineTcpIOWorkerCount;
    private int[] lineTcpIOWorkerAffinity;
    private boolean lineTcpIOWorkerPoolHaltOnError;
    private long lineTcpIOWorkerYieldThreshold;
    private long lineTcpIOWorkerSleepThreshold;
    private int lineTcpNUpdatesPerLoadRebalance;
    private double lineTcpMaxLoadRatio;
    private long lineTcpMaintenanceInterval;
    private String lineTcpAuthDbPath;
    private int lineDefaultPartitionBy;
    private int lineTcpAggressiveReadRetryCount;
    private long minIdleMsBeforeWriterRelease;
    private String httpVersion;
    private int httpMinWorkerCount;
    private boolean httpMinWorkerHaltOnError;
    private long httpMinWorkerYieldThreshold;
    private long httpMinWorkerSleepThreshold;
    private int httpMinBindIPv4Address;
    private int httpMinBindPort;
    private int httpMinEventCapacity;
    private int httpMinIOQueueCapacity;
    private long httpMinIdleConnectionTimeout;
    private long httpMinQueuedConnectionTimeout;
    private int httpMinInterestQueueCapacity;
    private int httpMinListenBacklog;
    private int httpMinRcvBufSize;
    private int httpMinSndBufSize;
<<<<<<< HEAD
    private final int latestByQueueCapacity;
    private final int sampleByIndexSearchPageSize;
    private final long writerAsyncCommandBusyWaitTimeout;
    private final int writerAsyncCommandQueueCapcity;
    private final int binaryEncodingMaxLength;
    private final long writerDataIndexKeyAppendPageSize;
    private final long writerDataIndexValueAppendPageSize;
=======
>>>>>>> 2cc32529
    private long symbolCacheWaitUsBeforeReload;
    private final int writerTockRowsCountMod;
    private final long writerAsyncCommandMaxWaitTimeout;

    public PropServerConfiguration(
            String root,
            Properties properties,
            @Nullable Map<String, String> env,
            Log log,
            final BuildInformation buildInformation
    ) throws ServerConfigurationException, JsonException {
        this.log = log;

        this.mkdirMode = getInt(properties, env, "cairo.mkdir.mode", 509);

        this.dbDirectory = getString(properties, env, "cairo.root", DB_DIRECTORY);
        if (new File(this.dbDirectory).isAbsolute()) {
            this.root = this.dbDirectory;
            this.confRoot = confRoot(this.root); // ../conf
        } else {
            this.root = new File(root, this.dbDirectory).getAbsolutePath();
            this.confRoot = new File(root, CONFIG_DIRECTORY).getAbsolutePath();
        }

        int cpuAvailable = Runtime.getRuntime().availableProcessors();
        int cpuUsed = 0;
        final FilesFacade ff = cairoConfiguration.getFilesFacade();
        try (Path path = new Path()) {
            ff.mkdirs(path.of(this.root).slash$(), this.mkdirMode);
            path.of(this.root).concat(TableUtils.TAB_INDEX_FILE_NAME).$();
            final long tableIndexFd = TableUtils.openFileRWOrFail(ff, path);
            final long fileSize = ff.length(tableIndexFd);
            if (fileSize < Long.BYTES) {
                if (!ff.allocate(tableIndexFd, Files.PAGE_SIZE)) {
                    ff.close(tableIndexFd);
                    throw CairoException.instance(ff.errno()).put("Could not allocate [file=").put(path).put(", actual=").put(fileSize).put(", desired=").put(Files.PAGE_SIZE).put(']');
                }
            }

            final long tableIndexMem = TableUtils.mapRWOrClose(ff, tableIndexFd, Files.PAGE_SIZE, MemoryTag.MMAP_DEFAULT);
            Rnd rnd = new Rnd(getCairoConfiguration().getMicrosecondClock().getTicks(), getCairoConfiguration().getMillisecondClock().getTicks());
            if (Os.compareAndSwap(tableIndexMem + Long.BYTES, 0, rnd.nextLong()) == 0) {
                Unsafe.getUnsafe().putLong(tableIndexMem + Long.BYTES * 2, rnd.nextLong());
            }
            this.instanceHashLo = Unsafe.getUnsafe().getLong(tableIndexMem + Long.BYTES);
            this.instanceHashHi = Unsafe.getUnsafe().getLong(tableIndexMem + Long.BYTES * 2);
            ff.munmap(tableIndexMem, Files.PAGE_SIZE, MemoryTag.MMAP_DEFAULT);
            ff.close(tableIndexFd);
            ///

            this.httpMinServerEnabled = getBoolean(properties, env, "http.min.enabled", true);
            if (httpMinServerEnabled) {
                this.httpMinWorkerHaltOnError = getBoolean(properties, env, "http.min.worker.haltOnError", false);
                this.httpMinWorkerCount = getInt(properties, env, "http.min.worker.count", cpuAvailable > 16 ? 1 : 0);
                cpuUsed += this.httpMinWorkerCount;
                this.httpMinWorkerAffinity = getAffinity(properties, env, "http.min.worker.affinity", httpMinWorkerCount);
                this.httpMinWorkerYieldThreshold = getLong(properties, env, "http.min.worker.yield.threshold", 10);
                this.httpMinWorkerSleepThreshold = getLong(properties, env, "http.min.worker.sleep.threshold", 10000);

                parseBindTo(properties, env, "http.min.bind.to", "0.0.0.0:9003", (a, p) -> {
                    httpMinBindIPv4Address = a;
                    httpMinBindPort = p;
                });

                this.httpMinEventCapacity = getInt(properties, env, "http.min.net.event.capacity", 16);
                this.httpMinIOQueueCapacity = getQueueCapacity(properties, env, "http.min.net.io.queue.capacity", 16);
                this.httpMinIdleConnectionTimeout = getLong(properties, env, "http.min.net.idle.connection.timeout", 5 * 60 * 1000L);
                this.httpMinQueuedConnectionTimeout = getLong(properties, env, "http.min.net.queued.connection.timeout", 5 * 1000L);
                this.httpMinInterestQueueCapacity = getQueueCapacity(properties, env, "http.min.net.interest.queue.capacity", 16);
                this.httpMinListenBacklog = getInt(properties, env, "http.min.net.listen.backlog", 64);
                this.httpMinSndBufSize = getIntSize(properties, env, "http.min.net.snd.buf.size", 1024);
                this.httpMinRcvBufSize = getIntSize(properties, env, "http.net.rcv.buf.size", 1024);
            }

            this.httpServerEnabled = getBoolean(properties, env, "http.enabled", true);
            if (httpServerEnabled) {
                this.connectionPoolInitialCapacity = getInt(properties, env, "http.connection.pool.initial.capacity", 16);
                this.connectionStringPoolCapacity = getInt(properties, env, "http.connection.string.pool.capacity", 128);
                this.multipartHeaderBufferSize = getIntSize(properties, env, "http.multipart.header.buffer.size", 512);
                this.multipartIdleSpinCount = getLong(properties, env, "http.multipart.idle.spin.count", 10_000);
                this.recvBufferSize = getIntSize(properties, env, "http.receive.buffer.size", 1024 * 1024);
                this.requestHeaderBufferSize = getIntSize(properties, env, "http.request.header.buffer.size", 32 * 2014);
                this.httpWorkerCount = getInt(properties, env, "http.worker.count", 0);
                cpuUsed += this.httpWorkerCount;
                this.httpWorkerAffinity = getAffinity(properties, env, "http.worker.affinity", httpWorkerCount);
                this.httpWorkerHaltOnError = getBoolean(properties, env, "http.worker.haltOnError", false);
                this.httpWorkerYieldThreshold = getLong(properties, env, "http.worker.yield.threshold", 10);
                this.httpWorkerSleepThreshold = getLong(properties, env, "http.worker.sleep.threshold", 10000);
                this.sendBufferSize = getIntSize(properties, env, "http.send.buffer.size", 2 * 1024 * 1024);
                this.indexFileName = getString(properties, env, "http.static.index.file.name", "index.html");
                this.httpFrozenClock = getBoolean(properties, env, "http.frozen.clock", false);
                this.httpAllowDeflateBeforeSend = getBoolean(properties, env, "http.allow.deflate.before.send", false);
                this.httpServerKeepAlive = getBoolean(properties, env, "http.server.keep.alive", true);
                this.httpVersion = getString(properties, env, "http.version", "HTTP/1.1");
                if (!httpVersion.endsWith(" ")) {
                    httpVersion += ' ';
                }

                int keepAliveTimeout = getInt(properties, env, "http.keep-alive.timeout", 5);
                int keepAliveMax = getInt(properties, env, "http.keep-alive.max", 10_000);

                if (keepAliveTimeout > 0 && keepAliveMax > 0) {
                    this.keepAliveHeader = "Keep-Alive: timeout=" + keepAliveTimeout + ", max=" + keepAliveMax + Misc.EOL;
                } else {
                    this.keepAliveHeader = null;
                }

                final String publicDirectory = getString(properties, env, "http.static.public.directory", "public");
                // translate public directory into absolute path
                // this will generate some garbage, but this is ok - we're just doing this once on startup
                if (new File(publicDirectory).isAbsolute()) {
                    this.publicDirectory = publicDirectory;
                } else {
                    this.publicDirectory = new File(root, publicDirectory).getAbsolutePath();
                }

                this.httpActiveConnectionLimit = getInt(properties, env, "http.net.active.connection.limit", 256);
                this.httpEventCapacity = getInt(properties, env, "http.net.event.capacity", 1024);
                this.httpIOQueueCapacity = getQueueCapacity(properties, env, "http.net.io.queue.capacity", 1024);
                this.httpIdleConnectionTimeout = getLong(properties, env, "http.net.idle.connection.timeout", 5 * 60 * 1000L);
                this.httpQueuedConnectionTimeout = getLong(properties, env, "http.net.queued.connection.timeout", 5 * 1000L);
                this.httpInterestQueueCapacity = getQueueCapacity(properties, env, "http.net.interest.queue.capacity", 1024);
                this.httpListenBacklog = getInt(properties, env, "http.net.listen.backlog", 256);
                this.httpSndBufSize = getIntSize(properties, env, "http.net.snd.buf.size", 2 * 1024 * 1024);
                this.httpRcvBufSize = getIntSize(properties, env, "http.net.rcv.buf.size", 2 * 1024 * 1024);
                this.dateAdapterPoolCapacity = getInt(properties, env, "http.text.date.adapter.pool.capacity", 16);
                this.jsonCacheLimit = getIntSize(properties, env, "http.text.json.cache.limit", 16384);
                this.jsonCacheSize = getIntSize(properties, env, "http.text.json.cache.size", 8192);
                this.maxRequiredDelimiterStdDev = getDouble(properties, env, "http.text.max.required.delimiter.stddev", 0.1222d);
                this.maxRequiredLineLengthStdDev = getDouble(properties, env, "http.text.max.required.line.length.stddev", 0.8);
                this.metadataStringPoolCapacity = getInt(properties, env, "http.text.metadata.string.pool.capacity", 128);

                this.rollBufferLimit = getIntSize(properties, env, "http.text.roll.buffer.limit", 1024 * 4096);
                this.rollBufferSize = getIntSize(properties, env, "http.text.roll.buffer.size", 1024);
                this.textAnalysisMaxLines = getInt(properties, env, "http.text.analysis.max.lines", 1000);
                this.textLexerStringPoolCapacity = getInt(properties, env, "http.text.lexer.string.pool.capacity", 64);
                this.timestampAdapterPoolCapacity = getInt(properties, env, "http.text.timestamp.adapter.pool.capacity", 64);
                this.utf8SinkSize = getIntSize(properties, env, "http.text.utf8.sink.size", 4096);

                this.jsonQueryConnectionCheckFrequency = getInt(properties, env, "http.json.query.connection.check.frequency", 1_000_000);
                this.jsonQueryFloatScale = getInt(properties, env, "http.json.query.float.scale", 4);
                this.jsonQueryDoubleScale = getInt(properties, env, "http.json.query.double.scale", 12);
                this.readOnlySecurityContext = getBoolean(properties, env, "http.security.readonly", false);
                this.maxHttpQueryResponseRowLimit = getLong(properties, env, "http.security.max.response.rows", Long.MAX_VALUE);
                this.interruptOnClosedConnection = getBoolean(properties, env, "http.security.interrupt.on.closed.connection", true);

                parseBindTo(properties, env, "http.bind.to", "0.0.0.0:9000", (a, p) -> {
                    httpBindIPv4Address = a;
                    httpBindPort = p;
                });

                // load mime types
                path.of(new File(new File(root, CONFIG_DIRECTORY), "mime.types").getAbsolutePath()).$();
                this.mimeTypesCache = new MimeTypesCache(FilesFacadeImpl.INSTANCE, path);
            }

            this.maxRerunWaitCapMs = getLong(properties, env, "http.busy.retry.maximum.wait.before.retry", 1000);
            this.rerunExponentialWaitMultiplier = getDouble(properties, env, "http.busy.retry.exponential.wait.multiplier", 2.0);
            this.rerunInitialWaitQueueSize = getIntSize(properties, env, "http.busy.retry.initialWaitQueueSize", 64);
            this.rerunMaxProcessingQueueSize = getIntSize(properties, env, "http.busy.retry.maxProcessingQueueSize", 4096);

            this.circuitBreakerThrottle = getInt(properties, env, "circuit.breaker.throttle", 2_000_000);
            this.circuitBreakerBufferSize = getInt(properties, env, "circuit.breaker.buffer.size", 64);
            this.circuitBreakerMaxTime = (long) (getDouble(properties, env, "query.timeout.sec", 60) * Timestamps.SECOND_MICROS);

            this.pgEnabled = getBoolean(properties, env, "pg.enabled", true);
            if (pgEnabled) {
                pgNetActiveConnectionLimit = getInt(properties, env, "pg.net.active.connection.limit", 10);
                parseBindTo(properties, env, "pg.net.bind.to", "0.0.0.0:8812", (a, p) -> {
                    pgNetBindIPv4Address = a;
                    pgNetBindPort = p;
                });

                this.pgNetEventCapacity = getInt(properties, env, "pg.net.event.capacity", 1024);
                this.pgNetIOQueueCapacity = getQueueCapacity(properties, env, "pg.net.io.queue.capacity", 1024);
                this.pgNetIdleConnectionTimeout = getLong(properties, env, "pg.net.idle.timeout", 300_000);
                this.pgNetQueuedConnectionTimeout = getLong(properties, env, "pg.net.idle.timeout", 5_000);
                this.pgNetInterestQueueCapacity = getQueueCapacity(properties, env, "pg.net.interest.queue.capacity", 1024);
                this.pgNetListenBacklog = getInt(properties, env, "pg.net.listen.backlog", 50_000);
                this.pgNetRcvBufSize = getIntSize(properties, env, "pg.net.recv.buf.size", -1);
                this.pgNetSndBufSize = getIntSize(properties, env, "pg.net.send.buf.size", -1);
                this.pgCharacterStoreCapacity = getInt(properties, env, "pg.character.store.capacity", 4096);
                this.pgBinaryParamsCapacity = getInt(properties, env, "pg.binary.param.count.capacity", 2);
                this.pgCharacterStorePoolCapacity = getInt(properties, env, "pg.character.store.pool.capacity", 64);
                this.pgConnectionPoolInitialCapacity = getInt(properties, env, "pg.connection.pool.capacity", 64);
                this.pgPassword = getString(properties, env, "pg.password", "quest");
                this.pgUsername = getString(properties, env, "pg.user", "admin");
                this.pgFactoryCacheColumnCount = getInt(properties, env, "pg.factory.cache.column.count", 16);
                this.pgFactoryCacheRowCount = getInt(properties, env, "pg.factory.cache.row.count", 16);
                this.pgIdleRecvCountBeforeGivingUp = getInt(properties, env, "pg.idle.recv.count.before.giving.up", 10_000);
                this.pgIdleSendCountBeforeGivingUp = getInt(properties, env, "pg.idle.send.count.before.giving.up", 10_000);
                this.pgMaxBlobSizeOnQuery = getIntSize(properties, env, "pg.max.blob.size.on.query", 512 * 1024);
                this.pgRecvBufferSize = getIntSize(properties, env, "pg.recv.buffer.size", 1024 * 1024);
                this.pgSendBufferSize = getIntSize(properties, env, "pg.send.buffer.size", 1024 * 1024);
                final String dateLocale = getString(properties, env, "pg.date.locale", "en");
                this.pgDefaultLocale = DateLocaleFactory.INSTANCE.getLocale(dateLocale);
                if (this.pgDefaultLocale == null) {
                    throw new ServerConfigurationException("pg.date.locale", dateLocale);
                }
                this.pgWorkerCount = getInt(properties, env, "pg.worker.count", 0);
                cpuUsed += this.pgWorkerCount;
                this.pgWorkerAffinity = getAffinity(properties, env, "pg.worker.affinity", pgWorkerCount);
                this.pgHaltOnError = getBoolean(properties, env, "pg.halt.on.error", false);
                this.pgWorkerYieldThreshold = getLong(properties, env, "pg.worker.yield.threshold", 10);
                this.pgWorkerSleepThreshold = getLong(properties, env, "pg.worker.sleep.threshold", 10000);
                this.pgDaemonPool = getBoolean(properties, env, "pg.daemon.pool", true);
                this.pgInsertCacheBlockCount = getInt(properties, env, "pg.insert.cache.block.count", 8);
                this.pgInsertCacheRowCount = getInt(properties, env, "pg.insert.cache.row.count", 8);
                this.pgInsertPoolCapacity = getInt(properties, env, "pg.insert.pool.capacity", 64);
                this.pgNamedStatementCacheCapacity = getInt(properties, env, "pg.named.statement.cache.capacity", 32);
                this.pgNamesStatementPoolCapacity = getInt(properties, env, "pg.named.statement.pool.capacity", 32);
                this.pgPendingWritersCacheCapacity = getInt(properties, env, "pg.pending.writers.cache.capacity", 16);
            }

            this.commitMode = getCommitMode(properties, env, "cairo.commit.mode");
            this.createAsSelectRetryCount = getInt(properties, env, "cairo.create.as.select.retry.count", 5);
            this.defaultMapType = getString(properties, env, "cairo.default.map.type", "fast");
            this.defaultSymbolCacheFlag = getBoolean(properties, env, "cairo.default.symbol.cache.flag", true);
            this.defaultSymbolCapacity = getInt(properties, env, "cairo.default.symbol.capacity", 256);
            this.fileOperationRetryCount = getInt(properties, env, "cairo.file.operation.retry.count", 30);
            this.idleCheckInterval = getLong(properties, env, "cairo.idle.check.interval", 5 * 60 * 1000L);
            this.inactiveReaderTTL = getLong(properties, env, "cairo.inactive.reader.ttl", 120_000);
            this.inactiveWriterTTL = getLong(properties, env, "cairo.inactive.writer.ttl", 600_000);
            this.indexValueBlockSize = Numbers.ceilPow2(getIntSize(properties, env, "cairo.index.value.block.size", 256));
            this.maxSwapFileCount = getInt(properties, env, "cairo.max.swap.file.count", 30);
            this.parallelIndexThreshold = getInt(properties, env, "cairo.parallel.index.threshold", 100000);
            this.readerPoolMaxSegments = getInt(properties, env, "cairo.reader.pool.max.segments", 5);
            this.spinLockTimeoutUs = getLong(properties, env, "cairo.spin.lock.timeout", 1_000_000);
            this.sqlCacheRows = getInt(properties, env, "cairo.cache.rows", 16);
            this.sqlCacheBlocks = getIntSize(properties, env, "cairo.cache.blocks", 4);
            this.sqlCharacterStoreCapacity = getInt(properties, env, "cairo.character.store.capacity", 1024);
            this.sqlCharacterStoreSequencePoolCapacity = getInt(properties, env, "cairo.character.store.sequence.pool.capacity", 64);
            this.sqlColumnPoolCapacity = getInt(properties, env, "cairo.column.pool.capacity", 4096);
            this.sqlCompactMapLoadFactor = getDouble(properties, env, "cairo.compact.map.load.factor", 0.7);
            this.sqlExpressionPoolCapacity = getInt(properties, env, "cairo.expression.pool.capacity", 8192);
            this.sqlFastMapLoadFactor = getDouble(properties, env, "cairo.fast.map.load.factor", 0.5);
            this.sqlJoinContextPoolCapacity = getInt(properties, env, "cairo.sql.join.context.pool.capacity", 64);
            this.sqlLexerPoolCapacity = getInt(properties, env, "cairo.lexer.pool.capacity", 2048);
            this.sqlMapKeyCapacity = getInt(properties, env, "cairo.sql.map.key.capacity", 2048 * 1024);
            this.sqlMapPageSize = getIntSize(properties, env, "cairo.sql.map.page.size", 4 * 1024 * 1024);
            this.sqlMapMaxPages = getIntSize(properties, env, "cairo.sql.map.max.pages", Integer.MAX_VALUE);
            this.sqlMapMaxResizes = getIntSize(properties, env, "cairo.sql.map.max.resizes", Integer.MAX_VALUE);
            this.sqlModelPoolCapacity = getInt(properties, env, "cairo.model.pool.capacity", 1024);
            this.sqlSortKeyPageSize = getLongSize(properties, env, "cairo.sql.sort.key.page.size", 4 * 1024 * 1024);
            this.sqlSortKeyMaxPages = getIntSize(properties, env, "cairo.sql.sort.key.max.pages", Integer.MAX_VALUE);
            this.sqlSortLightValuePageSize = getLongSize(properties, env, "cairo.sql.sort.light.value.page.size", 8 * 1048576);
            this.sqlSortLightValueMaxPages = getIntSize(properties, env, "cairo.sql.sort.light.value.max.pages", Integer.MAX_VALUE);
            this.sqlHashJoinValuePageSize = getIntSize(properties, env, "cairo.sql.hash.join.value.page.size", 16777216);
            this.sqlHashJoinValueMaxPages = getIntSize(properties, env, "cairo.sql.hash.join.value.max.pages", Integer.MAX_VALUE);
            this.sqlLatestByRowCount = getInt(properties, env, "cairo.sql.latest.by.row.count", 1000);
            this.sqlHashJoinLightValuePageSize = getIntSize(properties, env, "cairo.sql.hash.join.light.value.page.size", 1048576);
            this.sqlHashJoinLightValueMaxPages = getIntSize(properties, env, "cairo.sql.hash.join.light.value.max.pages", Integer.MAX_VALUE);
            this.sqlSortValuePageSize = getIntSize(properties, env, "cairo.sql.sort.value.page.size", 16777216);
            this.sqlSortValueMaxPages = getIntSize(properties, env, "cairo.sql.sort.value.max.pages", Integer.MAX_VALUE);
            this.workStealTimeoutNanos = getLong(properties, env, "cairo.work.steal.timeout.nanos", 10_000);
            this.parallelIndexingEnabled = getBoolean(properties, env, "cairo.parallel.indexing.enabled", true);
            this.sqlJoinMetadataPageSize = getIntSize(properties, env, "cairo.sql.join.metadata.page.size", 16384);
            this.sqlJoinMetadataMaxResizes = getIntSize(properties, env, "cairo.sql.join.metadata.max.resizes", Integer.MAX_VALUE);
            this.sqlAnalyticColumnPoolCapacity = getInt(properties, env, "cairo.sql.analytic.column.pool.capacity", 64);
            this.sqlCreateTableModelPoolCapacity = getInt(properties, env, "cairo.sql.create.table.model.pool.capacity", 16);
            this.sqlColumnCastModelPoolCapacity = getInt(properties, env, "cairo.sql.column.cast.model.pool.capacity", 16);
            this.sqlRenameTableModelPoolCapacity = getInt(properties, env, "cairo.sql.rename.table.model.pool.capacity", 16);
            this.sqlWithClauseModelPoolCapacity = getInt(properties, env, "cairo.sql.with.clause.model.pool.capacity", 128);
            this.sqlInsertModelPoolCapacity = getInt(properties, env, "cairo.sql.insert.model.pool.capacity", 64);
            this.sqlCopyModelPoolCapacity = getInt(properties, env, "cairo.sql.copy.model.pool.capacity", 32);
            this.sqlCopyBufferSize = getIntSize(properties, env, "cairo.sql.copy.buffer.size", 2 * 1024 * 1024);

            this.writerDataIndexKeyAppendPageSize = Files.ceilPageSize(getLongSize(properties, env, "cairo.writer.data.index.key.append.page.size", 512 * 1024));
            this.writerDataIndexValueAppendPageSize = Files.ceilPageSize(getLongSize(properties, env, "cairo.writer.data.index.value.append.page.size", 16 * 1024 * 1024));
            this.writerDataAppendPageSize = Files.ceilPageSize(getLongSize(properties, env, "cairo.writer.data.append.page.size", 16 * 1024 * 1024));
            this.writerMiscAppendPageSize = Files.ceilPageSize(getLongSize(properties, env, "cairo.writer.misc.append.page.size", Files.PAGE_SIZE));

            this.sampleByIndexSearchPageSize = getIntSize(properties, env, "cairo.sql.sampleby.page.size", 0);
            this.sqlDoubleToStrCastScale = getInt(properties, env, "cairo.sql.double.cast.scale", 12);
            this.sqlFloatToStrCastScale = getInt(properties, env, "cairo.sql.float.cast.scale", 4);
            this.sqlGroupByMapCapacity = getInt(properties, env, "cairo.sql.groupby.map.capacity", 1024);
            this.sqlGroupByPoolCapacity = getInt(properties, env, "cairo.sql.groupby.pool.capacity", 1024);
            this.sqlMaxSymbolNotEqualsCount = getInt(properties, env, "cairo.sql.max.symbol.not.equals.count", 100);
            this.sqlBindVariablePoolSize = getInt(properties, env, "cairo.sql.bind.variable.pool.size", 8);
            final String sqlCopyFormatsFile = getString(properties, env, "cairo.sql.copy.formats.file", "/text_loader.json");
            final String dateLocale = getString(properties, env, "cairo.date.locale", "en");
            this.locale = DateLocaleFactory.INSTANCE.getLocale(dateLocale);
            if (this.locale == null) {
                throw new ServerConfigurationException("cairo.date.locale", dateLocale);
            }
            this.sqlDistinctTimestampKeyCapacity = getInt(properties, env, "cairo.sql.distinct.timestamp.key.capacity", 512);
            this.sqlDistinctTimestampLoadFactor = getDouble(properties, env, "cairo.sql.distinct.timestamp.load.factor", 0.5);

            this.inputFormatConfiguration = new InputFormatConfiguration(
                    new DateFormatFactory(),
                    DateLocaleFactory.INSTANCE,
                    new TimestampFormatFactory(),
                    this.locale
            );

            try (JsonLexer lexer = new JsonLexer(1024, 1024)) {
                inputFormatConfiguration.parseConfiguration(lexer, sqlCopyFormatsFile);
            }

            this.inputRoot = getString(properties, env, "cairo.sql.copy.root", null);
            this.backupRoot = getString(properties, env, "cairo.sql.backup.root", null);
            this.backupDirTimestampFormat = getTimestampFormat(properties, env);
            this.backupTempDirName = getString(properties, env, "cairo.sql.backup.dir.tmp.name", "tmp");
            this.backupMkdirMode = getInt(properties, env, "cairo.sql.backup.mkdir.mode", 509);
            this.tableBlockWriterQueueCapacity = Numbers.ceilPow2(getInt(properties, env, "cairo.table.block.writer.queue.capacity", 256));
            this.columnIndexerQueueCapacity = Numbers.ceilPow2(getInt(properties, env, "cairo.column.indexer.queue.capacity", 64));
            this.vectorAggregateQueueCapacity = Numbers.ceilPow2(getInt(properties, env, "cairo.vector.aggregate.queue.capacity", 128));
            this.o3CallbackQueueCapacity = Numbers.ceilPow2(getInt(properties, env, "cairo.o3.callback.queue.capacity", 128));
            this.o3PartitionQueueCapacity = Numbers.ceilPow2(getInt(properties, env, "cairo.o3.partition.queue.capacity", 128));
            this.o3OpenColumnQueueCapacity = Numbers.ceilPow2(getInt(properties, env, "cairo.o3.open.column.queue.capacity", 128));
            this.o3CopyQueueCapacity = Numbers.ceilPow2(getInt(properties, env, "cairo.o3.copy.queue.capacity", 128));
            this.o3UpdPartitionSizeQueueCapacity = Numbers.ceilPow2(getInt(properties, env, "cairo.o3.upd.partition.size.queue.capacity", 128));
            this.o3PurgeDiscoveryQueueCapacity = Numbers.ceilPow2(getInt(properties, env, "cairo.o3.purge.discovery.queue.capacity", 128));
            this.o3PurgeQueueCapacity = Numbers.ceilPow2(getInt(properties, env, "cairo.o3.purge.queue.capacity", 128));
            this.o3ColumnMemorySize = (int) Files.ceilPageSize(getIntSize(properties, env, "cairo.o3.column.memory.size", 16 * Numbers.SIZE_1MB));
            this.maxUncommittedRows = getInt(properties, env, "cairo.max.uncommitted.rows", 500_000);
            this.commitLag = getLong(properties, env, "cairo.commit.lag", 300_000) * 1_000;
            this.o3QuickSortEnabled = getBoolean(properties, env, "cairo.o3.quicksort.enabled", false);
            this.sqlAnalyticStorePageSize = Numbers.ceilPow2(getIntSize(properties, env, "cairo.sql.analytic.store.page.size", 1024 * 1024));
            this.sqlAnalyticStoreMaxPages = Numbers.ceilPow2(getIntSize(properties, env, "cairo.sql.analytic.store.max.pages", Integer.MAX_VALUE));
            this.sqlAnalyticRowIdPageSize = Numbers.ceilPow2(getIntSize(properties, env, "cairo.sql.analytic.rowid.page.size", 512 * 1024));
            this.sqlAnalyticRowIdMaxPages = Numbers.ceilPow2(getInt(properties, env, "cairo.sql.analytic.rowid.max.pages", Integer.MAX_VALUE));
            this.sqlAnalyticTreeKeyPageSize = Numbers.ceilPow2(getIntSize(properties, env, "cairo.sql.analytic.tree.page.size", 512 * 1024));
            this.sqlAnalyticTreeKeyMaxPages = Numbers.ceilPow2(getInt(properties, env, "cairo.sql.analytic.tree.max.pages", Integer.MAX_VALUE));
            this.sqlTxnScoreboardEntryCount = Numbers.ceilPow2(getInt(properties, env, "cairo.o3.txn.scoreboard.entry.count", 16384));
            this.latestByQueueCapacity = Numbers.ceilPow2(getInt(properties, env, "cairo.latestby.queue.capacity", 32));
            this.telemetryEnabled = getBoolean(properties, env, "telemetry.enabled", true);
            this.telemetryDisableCompletely = getBoolean(properties, env, "telemetry.disable.completely", false);
            this.telemetryQueueCapacity = Numbers.ceilPow2(getInt(properties, env, "telemetry.queue.capacity", 512));

            parseBindTo(properties, env, "line.udp.bind.to", "0.0.0.0:9009", (a, p) -> {
                this.lineUdpBindIPV4Address = a;
                this.lineUdpPort = p;
            });

            this.lineUdpGroupIPv4Address = getIPv4Address(properties, env, "line.udp.join", "232.1.2.3");
            this.lineUdpCommitRate = getInt(properties, env, "line.udp.commit.rate", 1_000_000);
            this.lineUdpMsgBufferSize = getIntSize(properties, env, "line.udp.msg.buffer.size", 2048);
            this.lineUdpMsgCount = getInt(properties, env, "line.udp.msg.count", 10_000);
            this.lineUdpReceiveBufferSize = getIntSize(properties, env, "line.udp.receive.buffer.size", 8 * 1024 * 1024);
            this.lineUdpEnabled = getBoolean(properties, env, "line.udp.enabled", true);
            this.lineUdpOwnThreadAffinity = getInt(properties, env, "line.udp.own.thread.affinity", -1);
            this.lineUdpOwnThread = getBoolean(properties, env, "line.udp.own.thread", false);
            this.lineUdpUnicast = getBoolean(properties, env, "line.udp.unicast", false);
            this.lineUdpCommitMode = getCommitMode(properties, env, "line.udp.commit.mode");
            this.lineUdpTimestampAdapter = getLineTimestampAdaptor(properties, env, "line.udp.timestamp");

            this.lineTcpEnabled = getBoolean(properties, env, "line.tcp.enabled", true);
            if (lineTcpEnabled) {
                lineTcpNetActiveConnectionLimit = getInt(properties, env, "line.tcp.net.active.connection.limit", 256);
                parseBindTo(properties, env, "line.tcp.net.bind.to", "0.0.0.0:9009", (a, p) -> {
                    lineTcpNetBindIPv4Address = a;
                    lineTcpNetBindPort = p;
                });

                this.lineTcpNetEventCapacity = getInt(properties, env, "line.tcp.net.event.capacity", 1024);
                this.lineTcpNetIOQueueCapacity = getInt(properties, env, "line.tcp.net.io.queue.capacity", 256);
                this.lineTcpNetIdleConnectionTimeout = getLong(properties, env, "line.tcp.net.idle.timeout", 0);
                this.lineTcpNetQueuedConnectionTimeout = getLong(properties, env, "line.tcp.net.queued.timeout", 5_000);
                this.lineTcpNetInterestQueueCapacity = getInt(properties, env, "line.tcp.net.interest.queue.capacity", 1024);
                this.lineTcpNetListenBacklog = getInt(properties, env, "line.tcp.net.listen.backlog", 50_000);
                this.lineTcpNetRcvBufSize = getIntSize(properties, env, "line.tcp.net.recv.buf.size", -1);
                this.lineTcpConnectionPoolInitialCapacity = getInt(properties, env, "line.tcp.connection.pool.capacity", 64);
                this.lineTcpTimestampAdapter = getLineTimestampAdaptor(properties, env, "line.tcp.timestamp");
                this.lineTcpMsgBufferSize = getIntSize(properties, env, "line.tcp.msg.buffer.size", 32768);
                this.lineTcpMaxMeasurementSize = getIntSize(properties, env, "line.tcp.max.measurement.size", 32768);
                if (lineTcpMaxMeasurementSize > lineTcpMsgBufferSize) {
                    throw new IllegalArgumentException(
                            "line.tcp.max.measurement.size (" + this.lineTcpMaxMeasurementSize + ") cannot be more than line.tcp.msg.buffer.size (" + this.lineTcpMsgBufferSize + ")");
                }
                this.lineTcpWriterQueueCapacity = getQueueCapacity(properties, env, "line.tcp.writer.queue.capacity", 128);
                this.lineTcpWriterWorkerCount = getInt(properties, env, "line.tcp.writer.worker.count", 1);
                cpuUsed += this.lineTcpWriterWorkerCount;
                this.lineTcpWriterWorkerAffinity = getAffinity(properties, env, "line.tcp.writer.worker.affinity", lineTcpWriterWorkerCount);
                this.lineTcpWriterWorkerPoolHaltOnError = getBoolean(properties, env, "line.tcp.writer.halt.on.error", false);
                this.lineTcpWriterWorkerYieldThreshold = getLong(properties, env, "line.tcp.writer.worker.yield.threshold", 10);
                this.lineTcpWriterWorkerSleepThreshold = getLong(properties, env, "line.tcp.writer.worker.sleep.threshold", 10000);
                this.symbolCacheWaitUsBeforeReload = getLong(properties, env, "line.tcp.symbol.cache.wait.us.before.reload", 500_000);

                int ilpTcpWorkerCount;
                if (cpuAvailable < 9) {
                    ilpTcpWorkerCount = 0;
                } else if (cpuAvailable < 17) {
                    ilpTcpWorkerCount = 2;
                } else {
                    ilpTcpWorkerCount = 6;
                }
                this.lineTcpIOWorkerCount = getInt(properties, env, "line.tcp.io.worker.count", ilpTcpWorkerCount);
                cpuUsed += this.lineTcpIOWorkerCount;
                this.lineTcpIOWorkerAffinity = getAffinity(properties, env, "line.tcp.io.worker.affinity", lineTcpIOWorkerCount);
                this.lineTcpIOWorkerPoolHaltOnError = getBoolean(properties, env, "line.tcp.io.halt.on.error", false);
                this.lineTcpIOWorkerYieldThreshold = getLong(properties, env, "line.tcp.io.worker.yield.threshold", 10);
                this.lineTcpIOWorkerSleepThreshold = getLong(properties, env, "line.tcp.io.worker.sleep.threshold", 10000);
                this.lineTcpNUpdatesPerLoadRebalance = getInt(properties, env, "line.tcp.n.updates.per.load.balance", 10_000_000);
                this.lineTcpMaxLoadRatio = getDouble(properties, env, "line.tcp.max.load.ratio", 1.9);
                this.lineTcpMaintenanceInterval = getInt(properties, env, "line.tcp.maintenance.job.interval", 30_000);
                this.lineTcpAuthDbPath = getString(properties, env, "line.tcp.auth.db.path", null);
                String defaultPartitionByProperty = getString(properties, env, "line.tcp.default.partition.by", "DAY");
                this.lineDefaultPartitionBy = PartitionBy.fromString(defaultPartitionByProperty);
                if (this.lineDefaultPartitionBy == -1) {
                    log.info().$("invalid partition by ").$(defaultPartitionByProperty).$("), will use DAY").$();
                    this.lineDefaultPartitionBy = PartitionBy.DAY;
                }
                if (null != lineTcpAuthDbPath) {
                    this.lineTcpAuthDbPath = new File(root, this.lineTcpAuthDbPath).getAbsolutePath();
                }
                this.lineTcpAggressiveReadRetryCount = getInt(properties, env, "line.tcp.aggressive.read.retry.count", 0);
                this.minIdleMsBeforeWriterRelease = getLong(properties, env, "line.tcp.min.idle.ms.before.writer.release", 10_000);
            }

            this.sharedWorkerCount = getInt(properties, env, "shared.worker.count", Math.max(1, (cpuAvailable - 1) / 2 - cpuUsed));
            this.sharedWorkerAffinity = getAffinity(properties, env, "shared.worker.affinity", sharedWorkerCount);
            this.sharedWorkerHaltOnError = getBoolean(properties, env, "shared.worker.haltOnError", false);
            this.sharedWorkerYieldThreshold = getLong(properties, env, "shared.worker.yield.threshold", 10);
            this.sharedWorkerSleepThreshold = getLong(properties, env, "shared.worker.sleep.threshold", 10000);

            this.metricsEnabled = getBoolean(properties, env, "metrics.enabled", false);
            this.writerAsyncCommandBusyWaitTimeout = getLong(properties, env, "cairo.writer.alter.busy.wait.timeout.micro", 500_000);
            this.writerAsyncCommandMaxWaitTimeout = getLong(properties, env, "cairo.writer.alter.max.wait.timeout.micro", 30_000_000L);
            this.writerTockRowsCountMod = Numbers.ceilPow2(getInt(properties, env, "cairo.writer.tick.rows.count", 1024)) - 1;
            this.writerAsyncCommandQueueCapcity = Numbers.ceilPow2(getInt(properties, env, "cairo.writer.command.queue.capacity", 32));

            this.buildInformation = buildInformation;
            this.binaryEncodingMaxLength = getInt(properties, env, "binarydata.encoding.maxlength", 32768);
        }
    }

    public static String confRoot(CharSequence dbRoot) {
        if (dbRoot != null) {
            int len = dbRoot.length();
            int end = len;
            boolean needsSlash = true;
            for (int i = len - 1; i > -1; --i) {
                if (dbRoot.charAt(i) == Files.SEPARATOR) {
                    if (i == len - 1) {
                        continue;
                    }
                    end = i + 1;
                    needsSlash = false;
                    break;
                }
            }
            StringSink sink = Misc.getThreadLocalBuilder();
            sink.put(dbRoot, 0, end);
            if (needsSlash) {
                sink.put(Files.SEPARATOR);
            }
            return sink.put(PropServerConfiguration.CONFIG_DIRECTORY).toString();
        }
        return null;
    }

    @Override
    public CairoConfiguration getCairoConfiguration() {
        return cairoConfiguration;
    }

    @Override
    public HttpServerConfiguration getHttpServerConfiguration() {
        return httpServerConfiguration;
    }

    @Override
    public HttpMinServerConfiguration getHttpMinServerConfiguration() {
        return httpMinServerConfiguration;
    }

    @Override
    public LineUdpReceiverConfiguration getLineUdpReceiverConfiguration() {
        return lineUdpReceiverConfiguration;
    }

    @Override
    public LineTcpReceiverConfiguration getLineTcpReceiverConfiguration() {
        return lineTcpReceiverConfiguration;
    }

    @Override
    public WorkerPoolConfiguration getWorkerPoolConfiguration() {
        return workerPoolConfiguration;
    }

    @Override
    public PGWireConfiguration getPGWireConfiguration() {
        return pgWireConfiguration;
    }

    @Override
    public MetricsConfiguration getMetricsConfiguration() {
        return metricsConfiguration;
    }

    private int[] getAffinity(Properties properties, @Nullable Map<String, String> env, String key, int httpWorkerCount) throws ServerConfigurationException {
        final int[] result = new int[httpWorkerCount];
        String value = overrideWithEnv(properties, env, key);
        if (value == null) {
            Arrays.fill(result, -1);
        } else {
            String[] affinity = value.split(",");
            if (affinity.length != httpWorkerCount) {
                throw new ServerConfigurationException(key, "wrong number of affinity values");
            }
            for (int i = 0; i < httpWorkerCount; i++) {
                try {
                    result[i] = Numbers.parseInt(affinity[i]);
                } catch (NumericException e) {
                    throw new ServerConfigurationException(key, "Invalid affinity value: " + affinity[i]);
                }
            }
        }
        return result;
    }

    protected boolean getBoolean(Properties properties, @Nullable Map<String, String> env, String key, boolean defaultValue) {
        final String value = overrideWithEnv(properties, env, key);
        return value == null ? defaultValue : Boolean.parseBoolean(value);
    }

    private int getCommitMode(Properties properties, @Nullable Map<String, String> env, String key) {
        final String commitMode = overrideWithEnv(properties, env, key);

        if (commitMode == null) {
            return CommitMode.NOSYNC;
        }

        if (Chars.equalsLowerCaseAscii(commitMode, "nosync")) {
            return CommitMode.NOSYNC;
        }

        if (Chars.equalsLowerCaseAscii(commitMode, "async")) {
            return CommitMode.ASYNC;
        }

        if (Chars.equalsLowerCaseAscii(commitMode, "sync")) {
            return CommitMode.SYNC;
        }

        return CommitMode.NOSYNC;
    }

    private double getDouble(Properties properties, @Nullable Map<String, String> env, String key, double defaultValue) throws ServerConfigurationException {
        final String value = overrideWithEnv(properties, env, key);
        try {
            return value != null ? Numbers.parseDouble(value) : defaultValue;
        } catch (NumericException e) {
            throw new ServerConfigurationException(key, value);
        }
    }

    @SuppressWarnings("SameParameterValue")
    protected int getIPv4Address(Properties properties, Map<String, String> env, String key, String defaultValue) throws ServerConfigurationException {
        final String value = getString(properties, env, key, defaultValue);
        try {
            return Net.parseIPv4(value);
        } catch (NetworkError e) {
            throw new ServerConfigurationException(key, value);
        }
    }

    private int getInt(Properties properties, @Nullable Map<String, String> env, String key, int defaultValue) throws ServerConfigurationException {
        final String value = overrideWithEnv(properties, env, key);
        try {
            return value != null ? Numbers.parseInt(value) : defaultValue;
        } catch (NumericException e) {
            throw new ServerConfigurationException(key, value);
        }
    }

    private int getQueueCapacity(Properties properties, @Nullable Map<String, String> env, String key, int defaultValue) throws ServerConfigurationException {
        final int value = getInt(properties, env, key, defaultValue);
        if (!Numbers.isPow2(value)) {
            throw new ServerConfigurationException(key, "Value must be power of 2, e.g. 1,2,4,8,16,32,64...");
        }
        return value;
    }

    protected int getIntSize(Properties properties, @Nullable Map<String, String> env, String key, int defaultValue) throws ServerConfigurationException {
        final String value = overrideWithEnv(properties, env, key);
        try {
            return value != null ? Numbers.parseIntSize(value) : defaultValue;
        } catch (NumericException e) {
            throw new ServerConfigurationException(key, value);
        }
    }

    private LineProtoTimestampAdapter getLineTimestampAdaptor(Properties properties, Map<String, String> env, String propNm) {
        final String lineUdpTimestampSwitch = getString(properties, env, propNm, "n");
        switch (lineUdpTimestampSwitch) {
            case "u":
                return LineProtoMicroTimestampAdapter.INSTANCE;
            case "ms":
                return LineProtoMilliTimestampAdapter.INSTANCE;
            case "s":
                return LineProtoSecondTimestampAdapter.INSTANCE;
            case "m":
                return LineProtoMinuteTimestampAdapter.INSTANCE;
            case "h":
                return LineProtoHourTimestampAdapter.INSTANCE;
            default:
                return LineProtoNanoTimestampAdapter.INSTANCE;
        }
    }

    private long getLong(Properties properties, @Nullable Map<String, String> env, String key, long defaultValue) throws ServerConfigurationException {
        final String value = overrideWithEnv(properties, env, key);
        try {
            return value != null ? Numbers.parseLong(value) : defaultValue;
        } catch (NumericException e) {
            throw new ServerConfigurationException(key, value);
        }
    }

    private long getLongSize(Properties properties, @Nullable Map<String, String> env, String key, long defaultValue) throws ServerConfigurationException {
        final String value = overrideWithEnv(properties, env, key);
        try {
            return value != null ? Numbers.parseLongSize(value) : defaultValue;
        } catch (NumericException e) {
            throw new ServerConfigurationException(key, value);
        }
    }

    private String getString(Properties properties, @Nullable Map<String, String> env, String key, String defaultValue) {
        String value = overrideWithEnv(properties, env, key);
        if (value == null) {
            return defaultValue;
        }
        return value;
    }

    private DateFormat getTimestampFormat(Properties properties, @Nullable Map<String, String> env) {
        final String pattern = overrideWithEnv(properties, env, "cairo.sql.backup.dir.datetime.format");
        TimestampFormatCompiler compiler = new TimestampFormatCompiler();
        //noinspection ReplaceNullCheck
        if (null != pattern) {
            return compiler.compile(pattern);
        }
        return compiler.compile("yyyy-MM-dd");
    }

    private String overrideWithEnv(Properties properties, @Nullable Map<String, String> env, String key) {
        String envCandidate = "QDB_" + key.replace('.', '_').toUpperCase();
        String envValue = env != null ? env.get(envCandidate) : null;
        if (envValue != null) {
            log.info().$("env config [key=").$(envCandidate).$(']').$();
            return envValue;
        }
        return properties.getProperty(key);
    }

    protected void parseBindTo(
            Properties properties,
            Map<String, String> env,
            String key,
            String defaultValue,
            BindToParser parser
    ) throws ServerConfigurationException {

        final String bindTo = getString(properties, env, key, defaultValue);
        final int colonIndex = bindTo.indexOf(':');
        if (colonIndex == -1) {
            throw new ServerConfigurationException(key, bindTo);
        }

        final String ipv4Str = bindTo.substring(0, colonIndex);
        final int ipv4;
        try {
            ipv4 = Net.parseIPv4(ipv4Str);
        } catch (NetworkError e) {
            throw new ServerConfigurationException(key, ipv4Str);
        }

        final String portStr = bindTo.substring(colonIndex + 1);
        final int port;
        try {
            port = Numbers.parseInt(portStr);
        } catch (NumericException e) {
            throw new ServerConfigurationException(key, portStr);
        }

        parser.onReady(ipv4, port);
    }

    @FunctionalInterface
    protected interface BindToParser {
        void onReady(int address, int port);
    }

    private class PropStaticContentProcessorConfiguration implements StaticContentProcessorConfiguration {
        @Override
        public FilesFacade getFilesFacade() {
            return FilesFacadeImpl.INSTANCE;
        }

        @Override
        public CharSequence getIndexFileName() {
            return indexFileName;
        }

        @Override
        public MimeTypesCache getMimeTypesCache() {
            return mimeTypesCache;
        }

        /**
         * Absolute path to HTTP public directory.
         *
         * @return path to public directory
         */
        @Override
        public CharSequence getPublicDirectory() {
            return publicDirectory;
        }

        @Override
        public String getKeepAliveHeader() {
            return keepAliveHeader;
        }
    }

    private class PropHttpIODispatcherConfiguration implements IODispatcherConfiguration {
        @Override
        public int getActiveConnectionLimit() {
            return httpActiveConnectionLimit;
        }

        @Override
        public int getBindIPv4Address() {
            return httpBindIPv4Address;
        }

        @Override
        public int getBindPort() {
            return httpBindPort;
        }

        @Override
        public MillisecondClock getClock() {
            return MillisecondClockImpl.INSTANCE;
        }

        @Override
        public String getDispatcherLogName() {
            return "http-server";
        }

        @Override
        public EpollFacade getEpollFacade() {
            return EpollFacadeImpl.INSTANCE;
        }

        @Override
        public int getEventCapacity() {
            return httpEventCapacity;
        }

        @Override
        public int getIOQueueCapacity() {
            return httpIOQueueCapacity;
        }

        @Override
        public long getIdleConnectionTimeout() {
            return httpIdleConnectionTimeout;
        }

        @Override
        public int getInitialBias() {
            return IOOperation.READ;
        }

        @Override
        public int getInterestQueueCapacity() {
            return httpInterestQueueCapacity;
        }

        @Override
        public int getListenBacklog() {
            return httpListenBacklog;
        }

        @Override
        public NetworkFacade getNetworkFacade() {
            return NetworkFacadeImpl.INSTANCE;
        }

        @Override
        public int getRcvBufSize() {
            return httpRcvBufSize;
        }

        @Override
        public SelectFacade getSelectFacade() {
            return SelectFacadeImpl.INSTANCE;
        }

        @Override
        public int getSndBufSize() {
            return httpSndBufSize;
        }

        @Override
        public long getQueuedConnectionTimeout() {
            return httpQueuedConnectionTimeout;
        }
    }

    private class PropHttpMinIODispatcherConfiguration implements IODispatcherConfiguration {
        @Override
        public int getActiveConnectionLimit() {
            return httpActiveConnectionLimit;
        }

        @Override
        public int getBindIPv4Address() {
            return httpMinBindIPv4Address;
        }

        @Override
        public int getBindPort() {
            return httpMinBindPort;
        }

        @Override
        public MillisecondClock getClock() {
            return MillisecondClockImpl.INSTANCE;
        }

        @Override
        public String getDispatcherLogName() {
            return "http-min-server";
        }

        @Override
        public EpollFacade getEpollFacade() {
            return EpollFacadeImpl.INSTANCE;
        }

        @Override
        public int getEventCapacity() {
            return httpMinEventCapacity;
        }

        @Override
        public int getIOQueueCapacity() {
            return httpMinIOQueueCapacity;
        }

        @Override
        public long getIdleConnectionTimeout() {
            return httpMinIdleConnectionTimeout;
        }

        @Override
        public int getInitialBias() {
            return IOOperation.READ;
        }

        @Override
        public int getInterestQueueCapacity() {
            return httpMinInterestQueueCapacity;
        }

        @Override
        public int getListenBacklog() {
            return httpMinListenBacklog;
        }

        @Override
        public NetworkFacade getNetworkFacade() {
            return NetworkFacadeImpl.INSTANCE;
        }

        @Override
        public int getRcvBufSize() {
            return httpMinRcvBufSize;
        }

        @Override
        public SelectFacade getSelectFacade() {
            return SelectFacadeImpl.INSTANCE;
        }

        @Override
        public int getSndBufSize() {
            return httpMinSndBufSize;
        }

        @Override
        public long getQueuedConnectionTimeout() {
            return httpMinQueuedConnectionTimeout;
        }
    }

    private class PropTextConfiguration implements TextConfiguration {

        @Override
        public int getDateAdapterPoolCapacity() {
            return dateAdapterPoolCapacity;
        }

        @Override
        public int getJsonCacheLimit() {
            return jsonCacheLimit;
        }

        @Override
        public int getJsonCacheSize() {
            return jsonCacheSize;
        }

        @Override
        public double getMaxRequiredDelimiterStdDev() {
            return maxRequiredDelimiterStdDev;
        }

        @Override
        public double getMaxRequiredLineLengthStdDev() {
            return maxRequiredLineLengthStdDev;
        }

        @Override
        public int getMetadataStringPoolCapacity() {
            return metadataStringPoolCapacity;
        }

        @Override
        public int getRollBufferLimit() {
            return rollBufferLimit;
        }

        @Override
        public int getRollBufferSize() {
            return rollBufferSize;
        }

        @Override
        public int getTextAnalysisMaxLines() {
            return textAnalysisMaxLines;
        }

        @Override
        public int getTextLexerStringPoolCapacity() {
            return textLexerStringPoolCapacity;
        }

        @Override
        public int getTimestampAdapterPoolCapacity() {
            return timestampAdapterPoolCapacity;
        }

        @Override
        public int getUtf8SinkSize() {
            return utf8SinkSize;
        }

        @Override
        public InputFormatConfiguration getInputFormatConfiguration() {
            return inputFormatConfiguration;
        }

        @Override
        public DateLocale getDefaultDateLocale() {
            return locale;
        }
    }

    private class PropSqlExecutionCircuitBreakerConfiguration implements SqlExecutionCircuitBreakerConfiguration {
        @Override
        public MicrosecondClock getClock() {
            return MicrosecondClockImpl.INSTANCE;
        }

        @Override
        public long getMaxTime() {
            return circuitBreakerMaxTime;
        }

        @Override
        public int getBufferSize() {
            return circuitBreakerBufferSize;
        }

        @Override
        public int getCircuitBreakerThrottle() {
            return circuitBreakerThrottle;
        }

        @Override
        public NetworkFacade getNetworkFacade() {
            return NetworkFacadeImpl.INSTANCE;
        }

        @Override
        public boolean isEnabled() {
            return interruptOnClosedConnection;
        }
    }

    private class PropHttpContextConfiguration implements HttpContextConfiguration {

        @Override
        public boolean allowDeflateBeforeSend() {
            return httpAllowDeflateBeforeSend;
        }

        @Override
        public MillisecondClock getClock() {
            return httpFrozenClock ? StationaryMillisClock.INSTANCE : MillisecondClockImpl.INSTANCE;
        }

        @Override
        public int getConnectionPoolInitialCapacity() {
            return connectionPoolInitialCapacity;
        }

        @Override
        public int getConnectionStringPoolCapacity() {
            return connectionStringPoolCapacity;
        }

        @Override
        public boolean getDumpNetworkTraffic() {
            return false;
        }

        @Override
        public String getHttpVersion() {
            return httpVersion;
        }

        @Override
        public int getMultipartHeaderBufferSize() {
            return multipartHeaderBufferSize;
        }

        @Override
        public long getMultipartIdleSpinCount() {
            return multipartIdleSpinCount;
        }

        @Override
        public NetworkFacade getNetworkFacade() {
            return NetworkFacadeImpl.INSTANCE;
        }

        @Override
        public int getRecvBufferSize() {
            return recvBufferSize;
        }

        @Override
        public int getRequestHeaderBufferSize() {
            return requestHeaderBufferSize;
        }

        @Override
        public int getSendBufferSize() {
            return sendBufferSize;
        }

        @Override
        public boolean getServerKeepAlive() {
            return httpServerKeepAlive;
        }

        @Override
        public boolean readOnlySecurityContext() {
            return readOnlySecurityContext;
        }
    }

    private class PropHttpServerConfiguration implements HttpServerConfiguration {

        @Override
        public IODispatcherConfiguration getDispatcherConfiguration() {
            return httpIODispatcherConfiguration;
        }

        @Override
        public HttpContextConfiguration getHttpContextConfiguration() {
            return httpContextConfiguration;
        }

        @Override
        public JsonQueryProcessorConfiguration getJsonQueryProcessorConfiguration() {
            return jsonQueryProcessorConfiguration;
        }

        @Override
        public int getQueryCacheBlocks() {
            return sqlCacheBlocks;
        }

        @Override
        public int getQueryCacheRows() {
            return sqlCacheRows;
        }

        @Override
        public WaitProcessorConfiguration getWaitProcessorConfiguration() {
            return httpWaitProcessorConfiguration;
        }

        @Override
        public StaticContentProcessorConfiguration getStaticContentProcessorConfiguration() {
            return staticContentProcessorConfiguration;
        }

        @Override
        public boolean isEnabled() {
            return httpServerEnabled;
        }

        @Override
        public int[] getWorkerAffinity() {
            return httpWorkerAffinity;
        }

        @Override
        public int getWorkerCount() {
            return httpWorkerCount;
        }

        @Override
        public boolean haltOnError() {
            return httpWorkerHaltOnError;
        }

        @Override
        public long getYieldThreshold() {
            return httpWorkerYieldThreshold;
        }

        @Override
        public long getSleepThreshold() {
            return httpWorkerSleepThreshold;
        }
    }

    private class PropCairoConfiguration implements CairoConfiguration {

        @Override
        public boolean enableTestFactories() {
            return false;
        }

        @Override
        public int getAnalyticColumnPoolCapacity() {
            return sqlAnalyticColumnPoolCapacity;
        }

        @Override
        public long getDataAppendPageSize() {
            return writerDataAppendPageSize;
        }

        @Override
        public DateFormat getBackupDirTimestampFormat() {
            return backupDirTimestampFormat;
        }

        @Override
        public int getBackupMkDirMode() {
            return backupMkdirMode;
        }

        @Override
        public CharSequence getBackupRoot() {
            return backupRoot;
        }

        @Override
        public CharSequence getBackupTempDirName() {
            return backupTempDirName;
        }

        @Override
        public int getBinaryEncodingMaxLength() {
            return binaryEncodingMaxLength;
        }

        @Override
        public int getBindVariablePoolSize() {
            return sqlBindVariablePoolSize;
        }

        @Override
        public BuildInformation getBuildInformation() {
            return buildInformation;
        }

        @Override
        public int getColumnCastModelPoolCapacity() {
            return sqlColumnCastModelPoolCapacity;
        }

        @Override
        public int getColumnIndexerQueueCapacity() {
            return columnIndexerQueueCapacity;
        }

        @Override
        public long getCommitLag() {
            return commitLag;
        }

        @Override
        public int getCommitMode() {
            return commitMode;
        }

        @Override
        public CharSequence getConfRoot() {
            return confRoot;
        }

        @Override
        public int getCopyPoolCapacity() {
            return sqlCopyModelPoolCapacity;
        }

        @Override
        public int getCreateAsSelectRetryCount() {
            return createAsSelectRetryCount;
        }

        @Override
        public int getCreateTableModelPoolCapacity() {
            return sqlCreateTableModelPoolCapacity;
        }

        @Override
        public long getDataIndexKeyAppendPageSize() {
            return writerDataIndexKeyAppendPageSize;
        }

        @Override
        public long getDataIndexValueAppendPageSize() {
            return writerDataIndexValueAppendPageSize;
        }

        @Override
        public long getDatabaseIdHi() {
            return instanceHashHi;
        }

        @Override
        public long getDatabaseIdLo() {
            return instanceHashLo;
        }

        @Override
        public CharSequence getDbDirectory() {
            return dbDirectory;
        }

        @Override
        public DateLocale getDefaultDateLocale() {
            return locale;
        }

        @Override
        public CharSequence getDefaultMapType() {
            return defaultMapType;
        }

        @Override
        public boolean getDefaultSymbolCacheFlag() {
            return defaultSymbolCacheFlag;
        }

        @Override
        public int getDefaultSymbolCapacity() {
            return defaultSymbolCapacity;
        }

        @Override
        public int getDoubleToStrCastScale() {
            return sqlDoubleToStrCastScale;
        }

        @Override
        public int getFileOperationRetryCount() {
            return fileOperationRetryCount;
        }

        @Override
        public FilesFacade getFilesFacade() {
            return FilesFacadeImpl.INSTANCE;
        }

        @Override
        public int getFloatToStrCastScale() {
            return sqlFloatToStrCastScale;
        }

        @Override
        public int getGroupByMapCapacity() {
            return sqlGroupByMapCapacity;
        }

        @Override
        public int getGroupByPoolCapacity() {
            return sqlGroupByPoolCapacity;
        }

        @Override
        public long getIdleCheckInterval() {
            return idleCheckInterval;
        }

        @Override
        public long getInactiveReaderTTL() {
            return inactiveReaderTTL;
        }

        @Override
        public long getInactiveWriterTTL() {
            return inactiveWriterTTL;
        }

        @Override
        public int getIndexValueBlockSize() {
            return indexValueBlockSize;
        }

        @Override
        public CharSequence getInputRoot() {
            return inputRoot;
        }

        @Override
        public int getInsertPoolCapacity() {
            return sqlInsertModelPoolCapacity;
        }

        @Override
        public int getLatestByQueueCapacity() {
            return latestByQueueCapacity;
        }

        @Override
        public int getMaxSwapFileCount() {
            return maxSwapFileCount;
        }

        @Override
        public int getMaxSymbolNotEqualsCount() {
            return sqlMaxSymbolNotEqualsCount;
        }

        @Override
        public int getMaxUncommittedRows() {
            return maxUncommittedRows;
        }

        @Override
        public MicrosecondClock getMicrosecondClock() {
            return MicrosecondClockImpl.INSTANCE;
        }

        @Override
        public MillisecondClock getMillisecondClock() {
            return MillisecondClockImpl.INSTANCE;
        }

        @Override
        public int getMkDirMode() {
            return mkdirMode;
        }

        @Override
        public int getO3CallbackQueueCapacity() {
            return o3CallbackQueueCapacity;
        }

        @Override
        public int getO3ColumnMemorySize() {
            return o3ColumnMemorySize;
        }

        @Override
        public int getO3CopyQueueCapacity() {
            return o3CopyQueueCapacity;
        }

        @Override
        public int getO3OpenColumnQueueCapacity() {
            return o3OpenColumnQueueCapacity;
        }

        @Override
        public int getO3PartitionQueueCapacity() {
            return o3PartitionQueueCapacity;
        }

        @Override
        public int getO3PartitionUpdateQueueCapacity() {
            return o3UpdPartitionSizeQueueCapacity;
        }

        @Override
        public int getO3PurgeDiscoveryQueueCapacity() {
            return o3PurgeDiscoveryQueueCapacity;
        }

        @Override
        public int getO3PurgeQueueCapacity() {
            return o3PurgeQueueCapacity;
        }

        @Override
        public int getParallelIndexThreshold() {
            return parallelIndexThreshold;
        }

        @Override
        public int getReaderPoolMaxSegments() {
            return readerPoolMaxSegments;
        }

        @Override
        public int getRenameTableModelPoolCapacity() {
            return sqlRenameTableModelPoolCapacity;
        }

        @Override
        public CharSequence getRoot() {
            return root;
        }

        @Override
        public int getSampleByIndexSearchPageSize() {
            return sampleByIndexSearchPageSize;
        }

        @Override
        public long getMiscAppendPageSize() {
            return writerMiscAppendPageSize;
        }

        @Override
        public long getSpinLockTimeoutUs() {
            return spinLockTimeoutUs;
        }

        @Override
        public int getSqlAnalyticRowIdMaxPages() {
            return sqlAnalyticRowIdMaxPages;
        }

        @Override
        public int getSqlAnalyticRowIdPageSize() {
            return sqlAnalyticRowIdPageSize;
        }

        @Override
        public int getSqlAnalyticStoreMaxPages() {
            return sqlAnalyticStoreMaxPages;
        }

        @Override
        public int getSqlAnalyticStorePageSize() {
            return sqlAnalyticStorePageSize;
        }

        @Override
        public int getSqlAnalyticTreeKeyMaxPages() {
            return sqlAnalyticTreeKeyMaxPages;
        }

        @Override
        public int getSqlAnalyticTreeKeyPageSize() {
            return sqlAnalyticTreeKeyPageSize;
        }

        @Override
        public int getSqlCharacterStoreCapacity() {
            return sqlCharacterStoreCapacity;
        }

        @Override
        public int getSqlCharacterStoreSequencePoolCapacity() {
            return sqlCharacterStoreSequencePoolCapacity;
        }

        @Override
<<<<<<< HEAD
        public long getWriterAsyncCommandBusyWaitTimeout() {
            return writerAsyncCommandBusyWaitTimeout;
        }

        @Override
        public long getWriterAsyncCommandMaxTimeout() {
            return writerAsyncCommandMaxWaitTimeout;
        }

        @Override
        public int getWriterCommandQueueCapacity() {
            return writerAsyncCommandQueueCapcity;
        }

        @Override
        public int getWriterTickRowsCountMod() {
            return writerTockRowsCountMod;
        }

        @Override
        public boolean isParallelIndexingEnabled() {
            return parallelIndexingEnabled;
=======
        public int getSqlColumnPoolCapacity() {
            return sqlColumnPoolCapacity;
>>>>>>> 2cc32529
        }

        @Override
        public double getSqlCompactMapLoadFactor() {
            return sqlCompactMapLoadFactor;
        }

        @Override
        public int getSqlCopyBufferSize() {
            return sqlCopyBufferSize;
        }

        @Override
        public int getSqlDistinctTimestampKeyCapacity() {
            return sqlDistinctTimestampKeyCapacity;
        }

        @Override
        public double getSqlDistinctTimestampLoadFactor() {
            return sqlDistinctTimestampLoadFactor;
        }

        @Override
        public int getSqlExpressionPoolCapacity() {
            return sqlExpressionPoolCapacity;
        }

        @Override
        public double getSqlFastMapLoadFactor() {
            return sqlFastMapLoadFactor;
        }

        @Override
        public int getSqlHashJoinLightValueMaxPages() {
            return sqlHashJoinLightValueMaxPages;
        }

        @Override
        public int getSqlHashJoinLightValuePageSize() {
            return sqlHashJoinLightValuePageSize;
        }

        @Override
        public int getSqlHashJoinValueMaxPages() {
            return sqlHashJoinValueMaxPages;
        }

        @Override
        public int getSqlHashJoinValuePageSize() {
            return sqlHashJoinValuePageSize;
        }

        @Override
        public int getSqlJoinContextPoolCapacity() {
            return sqlJoinContextPoolCapacity;
        }

        @Override
        public int getSqlJoinMetadataMaxResizes() {
            return sqlJoinMetadataMaxResizes;
        }

        @Override
        public int getSqlJoinMetadataPageSize() {
            return sqlJoinMetadataPageSize;
        }

        @Override
        public long getSqlLatestByRowCount() {
            return sqlLatestByRowCount;
        }

        @Override
        public int getSqlLexerPoolCapacity() {
            return sqlLexerPoolCapacity;
        }

        @Override
        public int getSqlMapKeyCapacity() {
            return sqlMapKeyCapacity;
        }

        @Override
        public int getSqlMapMaxPages() {
            return sqlMapMaxPages;
        }

        @Override
        public int getSqlMapMaxResizes() {
            return sqlMapMaxResizes;
        }

        @Override
        public int getSqlMapPageSize() {
            return sqlMapPageSize;
        }

        @Override
        public int getSqlModelPoolCapacity() {
            return sqlModelPoolCapacity;
        }

        @Override
        public int getSqlSortKeyMaxPages() {
            return sqlSortKeyMaxPages;
        }

        @Override
        public long getSqlSortKeyPageSize() {
            return sqlSortKeyPageSize;
        }

        @Override
        public int getSqlSortLightValueMaxPages() {
            return sqlSortLightValueMaxPages;
        }

        @Override
        public long getSqlSortLightValuePageSize() {
            return sqlSortLightValuePageSize;
        }

        @Override
        public int getSqlSortValueMaxPages() {
            return sqlSortValueMaxPages;
        }

        @Override
        public int getSqlSortValuePageSize() {
            return sqlSortValuePageSize;
        }

        @Override
        public int getTableBlockWriterQueueCapacity() {
            return tableBlockWriterQueueCapacity;
        }

        @Override
        public TelemetryConfiguration getTelemetryConfiguration() {
            return telemetryConfiguration;
        }

        @Override
        public TextConfiguration getTextConfiguration() {
            return textConfiguration;
        }

        @Override
        public int getTxnScoreboardEntryCount() {
            return sqlTxnScoreboardEntryCount;
        }

        @Override
        public int getVectorAggregateQueueCapacity() {
            return vectorAggregateQueueCapacity;
        }

        @Override
        public int getWithClauseModelPoolCapacity() {
            return sqlWithClauseModelPoolCapacity;
        }

        @Override
        public long getWorkStealTimeoutNanos() {
            return workStealTimeoutNanos;
        }

        @Override
        public boolean isO3QuickSortEnabled() {
            return o3QuickSortEnabled;
        }

        @Override
        public boolean isParallelIndexingEnabled() {
            return parallelIndexingEnabled;
        }
    }

    private class PropLineUdpReceiverConfiguration implements LineUdpReceiverConfiguration {
        @Override
        public int getCommitMode() {
            return lineUdpCommitMode;
        }

        @Override
        public int getBindIPv4Address() {
            return lineUdpBindIPV4Address;
        }

        @Override
        public int getCommitRate() {
            return lineUdpCommitRate;
        }

        @Override
        public int getGroupIPv4Address() {
            return lineUdpGroupIPv4Address;
        }

        @Override
        public int getMsgBufferSize() {
            return lineUdpMsgBufferSize;
        }

        @Override
        public int getMsgCount() {
            return lineUdpMsgCount;
        }

        @Override
        public NetworkFacade getNetworkFacade() {
            return NetworkFacadeImpl.INSTANCE;
        }

        @Override
        public int getPort() {
            return lineUdpPort;
        }

        @Override
        public int getReceiveBufferSize() {
            return lineUdpReceiveBufferSize;
        }

        @Override
        public CairoSecurityContext getCairoSecurityContext() {
            return AllowAllCairoSecurityContext.INSTANCE;
        }

        @Override
        public boolean isEnabled() {
            return lineUdpEnabled;
        }

        @Override
        public boolean isUnicast() {
            return lineUdpUnicast;
        }

        @Override
        public boolean ownThread() {
            return lineUdpOwnThread;
        }

        @Override
        public int ownThreadAffinity() {
            return lineUdpOwnThreadAffinity;
        }

        @Override
        public LineProtoTimestampAdapter getTimestampAdapter() {
            return lineUdpTimestampAdapter;
        }
    }

    private class PropLineTcpReceiverIODispatcherConfiguration implements IODispatcherConfiguration {

        @Override
        public int getActiveConnectionLimit() {
            return lineTcpNetActiveConnectionLimit;
        }

        @Override
        public int getBindIPv4Address() {
            return lineTcpNetBindIPv4Address;
        }

        @Override
        public int getBindPort() {
            return lineTcpNetBindPort;
        }

        @Override
        public MillisecondClock getClock() {
            return MillisecondClockImpl.INSTANCE;
        }

        @Override
        public String getDispatcherLogName() {
            return "tcp-line-server";
        }

        @Override
        public EpollFacade getEpollFacade() {
            return EpollFacadeImpl.INSTANCE;
        }

        @Override
        public int getEventCapacity() {
            return lineTcpNetEventCapacity;
        }

        @Override
        public int getIOQueueCapacity() {
            return lineTcpNetIOQueueCapacity;
        }

        @Override
        public long getIdleConnectionTimeout() {
            return lineTcpNetIdleConnectionTimeout;
        }

        @Override
        public int getInitialBias() {
            return BIAS_READ;
        }

        @Override
        public int getInterestQueueCapacity() {
            return lineTcpNetInterestQueueCapacity;
        }

        @Override
        public int getListenBacklog() {
            return lineTcpNetListenBacklog;
        }

        @Override
        public NetworkFacade getNetworkFacade() {
            return NetworkFacadeImpl.INSTANCE;
        }

        @Override
        public int getRcvBufSize() {
            return lineTcpNetRcvBufSize;
        }

        @Override
        public SelectFacade getSelectFacade() {
            return SelectFacadeImpl.INSTANCE;
        }

        @Override
        public int getSndBufSize() {
            return -1;
        }

        @Override
        public long getQueuedConnectionTimeout() {
            return lineTcpNetQueuedConnectionTimeout;
        }
    }

    private class PropLineTcpWriterWorkerPoolConfiguration implements WorkerPoolAwareConfiguration {
        @Override
        public int[] getWorkerAffinity() {
            return lineTcpWriterWorkerAffinity;
        }

        @Override
        public int getWorkerCount() {
            return lineTcpWriterWorkerCount;
        }

        @Override
        public boolean haltOnError() {
            return lineTcpWriterWorkerPoolHaltOnError;
        }

        @Override
        public String getPoolName() {
            return "ilpwriter";
        }

        @Override
        public long getYieldThreshold() {
            return lineTcpWriterWorkerYieldThreshold;
        }

        @Override
        public long getSleepThreshold() {
            return lineTcpWriterWorkerSleepThreshold;
        }

        @Override
        public boolean isEnabled() {
            return true;
        }
    }

    private class PropLineTcpIOWorkerPoolConfiguration implements WorkerPoolAwareConfiguration {
        @Override
        public int[] getWorkerAffinity() {
            return lineTcpIOWorkerAffinity;
        }

        @Override
        public int getWorkerCount() {
            return lineTcpIOWorkerCount;
        }

        @Override
        public boolean haltOnError() {
            return lineTcpIOWorkerPoolHaltOnError;
        }

        @Override
        public String getPoolName() {
            return "ilpio";
        }

        @Override
        public long getYieldThreshold() {
            return lineTcpIOWorkerYieldThreshold;
        }

        @Override
        public long getSleepThreshold() {
            return lineTcpIOWorkerSleepThreshold;
        }

        @Override
        public boolean isEnabled() {
            return true;
        }
    }

    private class PropLineTcpReceiverConfiguration implements LineTcpReceiverConfiguration {

        @Override
        public String getAuthDbPath() {
            return lineTcpAuthDbPath;
        }

        @Override
        public CairoSecurityContext getCairoSecurityContext() {
            return AllowAllCairoSecurityContext.INSTANCE;
        }

        @Override
        public int getConnectionPoolInitialCapacity() {
            return lineTcpConnectionPoolInitialCapacity;
        }

        @Override
        public int getDefaultPartitionBy() {
            return lineDefaultPartitionBy;
        }

        @Override
        public WorkerPoolAwareConfiguration getIOWorkerPoolConfiguration() {
            return lineTcpIOWorkerPoolConfiguration;
        }

        @Override
        public long getMaintenanceInterval() {
            return lineTcpMaintenanceInterval;
        }

        @Override
        public double getMaxLoadRatio() {
            return lineTcpMaxLoadRatio;
        }

        @Override
        public int getMaxMeasurementSize() {
            return lineTcpMaxMeasurementSize;
        }

        @Override
        public MicrosecondClock getMicrosecondClock() {
            return MicrosecondClockImpl.INSTANCE;
        }

        @Override
        public MillisecondClock getMillisecondClock() {
            return MillisecondClockImpl.INSTANCE;
        }

        @Override
        public long getWriterIdleTimeout() {
            return minIdleMsBeforeWriterRelease;
        }

        @Override
        public int getNUpdatesPerLoadRebalance() {
            return lineTcpNUpdatesPerLoadRebalance;
        }

        @Override
        public IODispatcherConfiguration getNetDispatcherConfiguration() {
            return lineTcpReceiverDispatcherConfiguration;
        }

        @Override
        public int getNetMsgBufferSize() {
            return lineTcpMsgBufferSize;
        }

        @Override
        public NetworkFacade getNetworkFacade() {
            return NetworkFacadeImpl.INSTANCE;
        }

        @Override
        public LineProtoTimestampAdapter getTimestampAdapter() {
            return lineTcpTimestampAdapter;
        }

        @Override
        public int getWriterQueueCapacity() {
            return lineTcpWriterQueueCapacity;
        }

        @Override
        public WorkerPoolAwareConfiguration getWriterWorkerPoolConfiguration() {
            return lineTcpWriterWorkerPoolConfiguration;
        }

        @Override
        public boolean isEnabled() {
            return lineTcpEnabled;
        }

        @Override
        public int getAggressiveReadRetryCount() {
            return lineTcpAggressiveReadRetryCount;
        }

        @Override
        public long getSymbolCacheWaitUsBeforeReload() {
            return symbolCacheWaitUsBeforeReload;
        }
    }

    private class PropJsonQueryProcessorConfiguration implements JsonQueryProcessorConfiguration {
        @Override
        public MillisecondClock getClock() {
            return httpFrozenClock ? StationaryMillisClock.INSTANCE : MillisecondClockImpl.INSTANCE;
        }

        @Override
        public int getConnectionCheckFrequency() {
            return jsonQueryConnectionCheckFrequency;
        }

        @Override
        public FilesFacade getFilesFacade() {
            return FilesFacadeImpl.INSTANCE;
        }

        @Override
        public int getFloatScale() {
            return jsonQueryFloatScale;
        }

        @Override
        public int getDoubleScale() {
            return jsonQueryDoubleScale;
        }

        @Override
        public CharSequence getKeepAliveHeader() {
            return keepAliveHeader;
        }

        @Override
        public long getMaxQueryResponseRowLimit() {
            return maxHttpQueryResponseRowLimit;
        }

        @Override
        public SqlExecutionCircuitBreakerConfiguration getCircuitBreakerConfiguration() {
            return circuitBreakerConfiguration;
        }
    }

    private class PropWorkerPoolConfiguration implements WorkerPoolConfiguration {
        @Override
        public int[] getWorkerAffinity() {
            return sharedWorkerAffinity;
        }

        @Override
        public int getWorkerCount() {
            return sharedWorkerCount;
        }

        @Override
        public boolean haltOnError() {
            return sharedWorkerHaltOnError;
        }

        @Override
        public long getYieldThreshold() {
            return sharedWorkerYieldThreshold;
        }

        @Override
        public long getSleepThreshold() {
            return sharedWorkerSleepThreshold;
        }
    }

    private class PropWaitProcessorConfiguration implements WaitProcessorConfiguration {

        @Override
        public MillisecondClock getClock() {
            return MillisecondClockImpl.INSTANCE;
        }

        @Override
        public long getMaxWaitCapMs() {
            return maxRerunWaitCapMs;
        }

        @Override
        public double getExponentialWaitMultiplier() {
            return rerunExponentialWaitMultiplier;
        }

        @Override
        public int getInitialWaitQueueSize() {
            return rerunInitialWaitQueueSize;
        }

        @Override
        public int getMaxProcessingQueueSize() {
            return rerunMaxProcessingQueueSize;
        }
    }

    private class PropPGWireDispatcherConfiguration implements IODispatcherConfiguration {

        @Override
        public int getActiveConnectionLimit() {
            return pgNetActiveConnectionLimit;
        }

        @Override
        public int getBindIPv4Address() {
            return pgNetBindIPv4Address;
        }

        @Override
        public int getBindPort() {
            return pgNetBindPort;
        }

        @Override
        public MillisecondClock getClock() {
            return MillisecondClockImpl.INSTANCE;
        }

        @Override
        public String getDispatcherLogName() {
            return "pg-server";
        }

        @Override
        public EpollFacade getEpollFacade() {
            return EpollFacadeImpl.INSTANCE;
        }

        @Override
        public int getEventCapacity() {
            return pgNetEventCapacity;
        }

        @Override
        public int getIOQueueCapacity() {
            return pgNetIOQueueCapacity;
        }

        @Override
        public long getIdleConnectionTimeout() {
            return pgNetIdleConnectionTimeout;
        }

        @Override
        public int getInitialBias() {
            return BIAS_READ;
        }

        @Override
        public int getInterestQueueCapacity() {
            return pgNetInterestQueueCapacity;
        }

        @Override
        public int getListenBacklog() {
            return pgNetListenBacklog;
        }

        @Override
        public NetworkFacade getNetworkFacade() {
            return NetworkFacadeImpl.INSTANCE;
        }

        @Override
        public int getRcvBufSize() {
            return pgNetRcvBufSize;
        }

        @Override
        public SelectFacade getSelectFacade() {
            return SelectFacadeImpl.INSTANCE;
        }

        @Override
        public int getSndBufSize() {
            return pgNetSndBufSize;
        }

        @Override
        public long getQueuedConnectionTimeout() {
            return pgNetQueuedConnectionTimeout;
        }
    }

    private class PropPGWireConfiguration implements PGWireConfiguration {
        @Override
        public int getBinParamCountCapacity() {
            return pgBinaryParamsCapacity;
        }

        @Override
        public int getCharacterStoreCapacity() {
            return pgCharacterStoreCapacity;
        }

        @Override
        public int getCharacterStorePoolCapacity() {
            return pgCharacterStorePoolCapacity;
        }

        @Override
        public int getConnectionPoolInitialCapacity() {
            return pgConnectionPoolInitialCapacity;
        }

        @Override
        public String getDefaultPassword() {
            return pgPassword;
        }

        @Override
        public String getDefaultUsername() {
            return pgUsername;
        }

        @Override
        public IODispatcherConfiguration getDispatcherConfiguration() {
            return propPGWireDispatcherConfiguration;
        }

        @Override
        public int getFactoryCacheColumnCount() {
            return pgFactoryCacheColumnCount;
        }

        @Override
        public int getFactoryCacheRowCount() {
            return pgFactoryCacheRowCount;
        }

        @Override
        public int getIdleRecvCountBeforeGivingUp() {
            return pgIdleRecvCountBeforeGivingUp;
        }

        @Override
        public int getIdleSendCountBeforeGivingUp() {
            return pgIdleSendCountBeforeGivingUp;
        }

        @Override
        public int getInsertCacheBlockCount() {
            return pgInsertCacheBlockCount;
        }

        @Override
        public int getInsertCacheRowCount() {
            return pgInsertCacheRowCount;
        }

        @Override
        public int getInsertPoolCapacity() {
            return pgInsertPoolCapacity;
        }

        @Override
        public int getMaxBlobSizeOnQuery() {
            return pgMaxBlobSizeOnQuery;
        }

        @Override
        public int getNamedStatementCacheCapacity() {
            return pgNamedStatementCacheCapacity;
        }

        @Override
        public int getNamesStatementPoolCapacity() {
            return pgNamesStatementPoolCapacity;
        }

        @Override
        public NetworkFacade getNetworkFacade() {
            return NetworkFacadeImpl.INSTANCE;
        }

        @Override
        public int getPendingWritersCacheSize() {
            return pgPendingWritersCacheCapacity;
        }

        @Override
        public int getRecvBufferSize() {
            return pgRecvBufferSize;
        }

        @Override
        public int getSendBufferSize() {
            return pgSendBufferSize;
        }

        @Override
        public String getServerVersion() {
            return "11.3";
        }

        @Override
        public DateLocale getDefaultDateLocale() {
            return pgDefaultLocale;
        }

        @Override
        public SqlExecutionCircuitBreakerConfiguration getCircuitBreakerConfiguration() {
            return circuitBreakerConfiguration;
        }

        @Override
        public int[] getWorkerAffinity() {
            return pgWorkerAffinity;
        }

        @Override
        public int getWorkerCount() {
            return pgWorkerCount;
        }

        @Override
        public boolean haltOnError() {
            return pgHaltOnError;
        }

        @Override
        public boolean isDaemonPool() {
            return pgDaemonPool;
        }

        @Override
        public long getYieldThreshold() {
            return pgWorkerYieldThreshold;
        }

        @Override
        public long getSleepThreshold() {
            return pgWorkerSleepThreshold;
        }

        @Override
        public boolean isEnabled() {
            return pgEnabled;
        }
    }

    private class PropTelemetryConfiguration implements TelemetryConfiguration {

        @Override
        public boolean getDisableCompletely() {
            return telemetryDisableCompletely;
        }

        @Override
        public boolean getEnabled() {
            return telemetryEnabled;
        }

        @Override
        public int getQueueCapacity() {
            return telemetryQueueCapacity;
        }
    }

    private class PropHttpMinServerConfiguration implements HttpMinServerConfiguration {

        @Override
        public IODispatcherConfiguration getDispatcherConfiguration() {
            return httpMinIODispatcherConfiguration;
        }

        @Override
        public HttpContextConfiguration getHttpContextConfiguration() {
            return httpContextConfiguration;
        }

        @Override
        public WaitProcessorConfiguration getWaitProcessorConfiguration() {
            return httpWaitProcessorConfiguration;
        }

        @Override
        public int[] getWorkerAffinity() {
            return httpMinWorkerAffinity;
        }

        @Override
        public int getWorkerCount() {
            return httpMinWorkerCount;
        }

        @Override
        public boolean haltOnError() {
            return httpMinWorkerHaltOnError;
        }

        @Override
        public long getYieldThreshold() {
            return httpMinWorkerYieldThreshold;
        }

        @Override
        public long getSleepThreshold() {
            return httpMinWorkerSleepThreshold;
        }

        @Override
        public boolean isEnabled() {
            return httpMinServerEnabled;
        }
    }

    private class PropMetricsConfiguration implements MetricsConfiguration {

        @Override
        public boolean isEnabled() {
            return metricsEnabled;
        }
    }
}<|MERGE_RESOLUTION|>--- conflicted
+++ resolved
@@ -352,7 +352,6 @@
     private int httpMinListenBacklog;
     private int httpMinRcvBufSize;
     private int httpMinSndBufSize;
-<<<<<<< HEAD
     private final int latestByQueueCapacity;
     private final int sampleByIndexSearchPageSize;
     private final long writerAsyncCommandBusyWaitTimeout;
@@ -360,8 +359,6 @@
     private final int binaryEncodingMaxLength;
     private final long writerDataIndexKeyAppendPageSize;
     private final long writerDataIndexValueAppendPageSize;
-=======
->>>>>>> 2cc32529
     private long symbolCacheWaitUsBeforeReload;
     private final int writerTockRowsCountMod;
     private final long writerAsyncCommandMaxWaitTimeout;
@@ -1849,7 +1846,156 @@
         }
 
         @Override
-<<<<<<< HEAD
+        public int getSqlColumnPoolCapacity() {
+            return sqlColumnPoolCapacity;
+        }
+
+        @Override
+        public double getSqlCompactMapLoadFactor() {
+            return sqlCompactMapLoadFactor;
+        }
+
+        @Override
+        public int getSqlCopyBufferSize() {
+            return sqlCopyBufferSize;
+        }
+
+        @Override
+        public int getSqlDistinctTimestampKeyCapacity() {
+            return sqlDistinctTimestampKeyCapacity;
+        }
+
+        @Override
+        public double getSqlDistinctTimestampLoadFactor() {
+            return sqlDistinctTimestampLoadFactor;
+        }
+
+        @Override
+        public int getSqlExpressionPoolCapacity() {
+            return sqlExpressionPoolCapacity;
+        }
+
+        @Override
+        public double getSqlFastMapLoadFactor() {
+            return sqlFastMapLoadFactor;
+        }
+
+        @Override
+        public int getSqlHashJoinLightValueMaxPages() {
+            return sqlHashJoinLightValueMaxPages;
+        }
+
+        @Override
+        public int getSqlHashJoinLightValuePageSize() {
+            return sqlHashJoinLightValuePageSize;
+        }
+
+        @Override
+        public int getSqlHashJoinValueMaxPages() {
+            return sqlHashJoinValueMaxPages;
+        }
+
+        @Override
+        public int getSqlHashJoinValuePageSize() {
+            return sqlHashJoinValuePageSize;
+        }
+
+        @Override
+        public int getSqlJoinContextPoolCapacity() {
+            return sqlJoinContextPoolCapacity;
+        }
+
+        @Override
+        public int getSqlJoinMetadataMaxResizes() {
+            return sqlJoinMetadataMaxResizes;
+        }
+
+        @Override
+        public int getSqlJoinMetadataPageSize() {
+            return sqlJoinMetadataPageSize;
+        }
+
+        @Override
+        public long getSqlLatestByRowCount() {
+            return sqlLatestByRowCount;
+        }
+
+        @Override
+        public int getSqlLexerPoolCapacity() {
+            return sqlLexerPoolCapacity;
+        }
+
+        @Override
+        public int getSqlMapKeyCapacity() {
+            return sqlMapKeyCapacity;
+        }
+
+        @Override
+        public int getSqlMapMaxPages() {
+            return sqlMapMaxPages;
+        }
+
+        @Override
+        public int getSqlMapMaxResizes() {
+            return sqlMapMaxResizes;
+        }
+
+        @Override
+        public int getSqlMapPageSize() {
+            return sqlMapPageSize;
+        }
+
+        @Override
+        public int getSqlModelPoolCapacity() {
+            return sqlModelPoolCapacity;
+        }
+
+        @Override
+        public int getSqlSortKeyMaxPages() {
+            return sqlSortKeyMaxPages;
+        }
+
+        @Override
+        public long getSqlSortKeyPageSize() {
+            return sqlSortKeyPageSize;
+        }
+
+        @Override
+        public int getSqlSortLightValueMaxPages() {
+            return sqlSortLightValueMaxPages;
+        }
+
+        @Override
+        public long getSqlSortLightValuePageSize() {
+            return sqlSortLightValuePageSize;
+        }
+
+        @Override
+        public int getSqlSortValueMaxPages() {
+            return sqlSortValueMaxPages;
+        }
+
+        @Override
+        public int getSqlSortValuePageSize() {
+            return sqlSortValuePageSize;
+        }
+
+        @Override
+        public int getSqlSortValueMaxPages() {
+            return sqlSortValueMaxPages;
+        }
+
+        @Override
+        public TextConfiguration getTextConfiguration() {
+            return textConfiguration;
+        }
+
+        @Override
+        public long getWorkStealTimeoutNanos() {
+            return workStealTimeoutNanos;
+        }
+
+        @Override
         public long getWriterAsyncCommandBusyWaitTimeout() {
             return writerAsyncCommandBusyWaitTimeout;
         }
@@ -1872,65 +2018,11 @@
         @Override
         public boolean isParallelIndexingEnabled() {
             return parallelIndexingEnabled;
-=======
-        public int getSqlColumnPoolCapacity() {
-            return sqlColumnPoolCapacity;
->>>>>>> 2cc32529
-        }
-
-        @Override
-        public double getSqlCompactMapLoadFactor() {
-            return sqlCompactMapLoadFactor;
-        }
-
-        @Override
-        public int getSqlCopyBufferSize() {
-            return sqlCopyBufferSize;
-        }
-
-        @Override
-        public int getSqlDistinctTimestampKeyCapacity() {
-            return sqlDistinctTimestampKeyCapacity;
-        }
-
-        @Override
-        public double getSqlDistinctTimestampLoadFactor() {
-            return sqlDistinctTimestampLoadFactor;
-        }
-
-        @Override
-        public int getSqlExpressionPoolCapacity() {
-            return sqlExpressionPoolCapacity;
-        }
-
-        @Override
-        public double getSqlFastMapLoadFactor() {
-            return sqlFastMapLoadFactor;
-        }
-
-        @Override
-        public int getSqlHashJoinLightValueMaxPages() {
-            return sqlHashJoinLightValueMaxPages;
-        }
-
-        @Override
-        public int getSqlHashJoinLightValuePageSize() {
-            return sqlHashJoinLightValuePageSize;
-        }
-
-        @Override
-        public int getSqlHashJoinValueMaxPages() {
-            return sqlHashJoinValueMaxPages;
-        }
-
-        @Override
-        public int getSqlHashJoinValuePageSize() {
-            return sqlHashJoinValuePageSize;
-        }
-
-        @Override
-        public int getSqlJoinContextPoolCapacity() {
-            return sqlJoinContextPoolCapacity;
+        }
+
+        @Override
+        public int getSqlJoinMetadataPageSize() {
+            return sqlJoinMetadataPageSize;
         }
 
         @Override
@@ -1939,76 +2031,63 @@
         }
 
         @Override
-        public int getSqlJoinMetadataPageSize() {
-            return sqlJoinMetadataPageSize;
-        }
-
-        @Override
-        public long getSqlLatestByRowCount() {
-            return sqlLatestByRowCount;
-        }
-
-        @Override
-        public int getSqlLexerPoolCapacity() {
-            return sqlLexerPoolCapacity;
-        }
-
-        @Override
-        public int getSqlMapKeyCapacity() {
-            return sqlMapKeyCapacity;
-        }
-
-        @Override
-        public int getSqlMapMaxPages() {
-            return sqlMapMaxPages;
-        }
-
-        @Override
-        public int getSqlMapMaxResizes() {
-            return sqlMapMaxResizes;
-        }
-
-        @Override
-        public int getSqlMapPageSize() {
-            return sqlMapPageSize;
-        }
-
-        @Override
-        public int getSqlModelPoolCapacity() {
-            return sqlModelPoolCapacity;
-        }
-
-        @Override
-        public int getSqlSortKeyMaxPages() {
-            return sqlSortKeyMaxPages;
-        }
-
-        @Override
-        public long getSqlSortKeyPageSize() {
-            return sqlSortKeyPageSize;
-        }
-
-        @Override
-        public int getSqlSortLightValueMaxPages() {
-            return sqlSortLightValueMaxPages;
-        }
-
-        @Override
-        public long getSqlSortLightValuePageSize() {
-            return sqlSortLightValuePageSize;
-        }
-
-        @Override
-        public int getSqlSortValueMaxPages() {
-            return sqlSortValueMaxPages;
-        }
-
-        @Override
-        public int getSqlSortValuePageSize() {
-            return sqlSortValuePageSize;
-        }
-
-        @Override
+        public int getAnalyticColumnPoolCapacity() {
+            return sqlAnalyticColumnPoolCapacity;
+        }
+
+        @Override
+        public int getCreateTableModelPoolCapacity() {
+            return sqlCreateTableModelPoolCapacity;
+        }
+
+        @Override
+        public int getColumnCastModelPoolCapacity() {
+            return sqlColumnCastModelPoolCapacity;
+        }
+
+        @Override
+        public int getRenameTableModelPoolCapacity() {
+            return sqlRenameTableModelPoolCapacity;
+        }
+
+        @Override
+        public int getWithClauseModelPoolCapacity() {
+            return sqlWithClauseModelPoolCapacity;
+        }
+
+        @Override
+        public int getInsertPoolCapacity() {
+            return sqlInsertModelPoolCapacity;
+        }
+
+        @Override
+        public int getCommitMode() {
+            return commitMode;
+        }
+
+        @Override
+        public DateLocale getDefaultDateLocale() {
+            return locale;
+        }
+
+        @Override
+        public int getGroupByPoolCapacity() {
+            return sqlGroupByPoolCapacity;
+        }
+
+        @Override
+        public int getMaxSymbolNotEqualsCount() {
+            return sqlMaxSymbolNotEqualsCount;
+        }
+
+        @Override
+        public int getGroupByMapCapacity() {
+            return sqlGroupByMapCapacity;
+        }
+
+        @Override
+        public boolean enableTestFactories() {
+            return false;
         public int getTableBlockWriterQueueCapacity() {
             return tableBlockWriterQueueCapacity;
         }
