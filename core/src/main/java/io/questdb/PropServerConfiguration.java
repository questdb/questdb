/*******************************************************************************
 *     ___                  _   ____  ____
 *    / _ \ _   _  ___  ___| |_|  _ \| __ )
 *   | | | | | | |/ _ \/ __| __| | | |  _ \
 *   | |_| | |_| |  __/\__ \ |_| |_| | |_) |
 *    \__\_\\__,_|\___||___/\__|____/|____/
 *
 *  Copyright (c) 2014-2019 Appsicle
 *  Copyright (c) 2019-2024 QuestDB
 *
 *  Licensed under the Apache License, Version 2.0 (the "License");
 *  you may not use this file except in compliance with the License.
 *  You may obtain a copy of the License at
 *
 *  http://www.apache.org/licenses/LICENSE-2.0
 *
 *  Unless required by applicable law or agreed to in writing, software
 *  distributed under the License is distributed on an "AS IS" BASIS,
 *  WITHOUT WARRANTIES OR CONDITIONS OF ANY KIND, either express or implied.
 *  See the License for the specific language governing permissions and
 *  limitations under the License.
 *
 ******************************************************************************/

package io.questdb;

import io.questdb.cairo.CairoConfiguration;
import io.questdb.cairo.CairoEngine;
import io.questdb.cairo.CairoException;
import io.questdb.cairo.ColumnType;
import io.questdb.cairo.CommitMode;
import io.questdb.cairo.PartitionBy;
import io.questdb.cairo.SecurityContext;
import io.questdb.cairo.SqlJitMode;
import io.questdb.cairo.TableUtils;
import io.questdb.cairo.sql.SqlExecutionCircuitBreakerConfiguration;
import io.questdb.cutlass.auth.AuthUtils;
import io.questdb.cutlass.http.HttpContextConfiguration;
import io.questdb.cutlass.http.HttpFullFatServerConfiguration;
import io.questdb.cutlass.http.HttpServerConfiguration;
import io.questdb.cutlass.http.MimeTypesCache;
import io.questdb.cutlass.http.WaitProcessorConfiguration;
import io.questdb.cutlass.http.processors.JsonQueryProcessorConfiguration;
import io.questdb.cutlass.http.processors.LineHttpProcessorConfiguration;
import io.questdb.cutlass.http.processors.StaticContentProcessorConfiguration;
import io.questdb.cutlass.json.JsonException;
import io.questdb.cutlass.json.JsonLexer;
import io.questdb.cutlass.line.LineHourTimestampAdapter;
import io.questdb.cutlass.line.LineMicroTimestampAdapter;
import io.questdb.cutlass.line.LineMilliTimestampAdapter;
import io.questdb.cutlass.line.LineMinuteTimestampAdapter;
import io.questdb.cutlass.line.LineNanoTimestampAdapter;
import io.questdb.cutlass.line.LineSecondTimestampAdapter;
import io.questdb.cutlass.line.LineTcpTimestampAdapter;
import io.questdb.cutlass.line.LineTimestampAdapter;
import io.questdb.cutlass.line.tcp.LineTcpReceiverConfiguration;
import io.questdb.cutlass.line.tcp.LineTcpReceiverConfigurationHelper;
import io.questdb.cutlass.line.udp.LineUdpReceiverConfiguration;
import io.questdb.cutlass.pgwire.PGWireConfiguration;
import io.questdb.cutlass.text.CsvFileIndexer;
import io.questdb.cutlass.text.TextConfiguration;
import io.questdb.cutlass.text.types.InputFormatConfiguration;
import io.questdb.griffin.engine.table.parquet.ParquetCompression;
import io.questdb.griffin.engine.table.parquet.ParquetVersion;
import io.questdb.log.Log;
import io.questdb.metrics.Counter;
import io.questdb.metrics.LongGauge;
import io.questdb.metrics.MetricsConfiguration;
import io.questdb.metrics.MetricsRegistryImpl;
import io.questdb.mp.WorkerPoolConfiguration;
import io.questdb.network.EpollFacade;
import io.questdb.network.EpollFacadeImpl;
import io.questdb.network.KqueueFacade;
import io.questdb.network.KqueueFacadeImpl;
import io.questdb.network.Net;
import io.questdb.network.NetworkError;
import io.questdb.network.NetworkFacade;
import io.questdb.network.NetworkFacadeImpl;
import io.questdb.network.SelectFacade;
import io.questdb.network.SelectFacadeImpl;
import io.questdb.std.Chars;
import io.questdb.std.ConcurrentCacheConfiguration;
import io.questdb.std.Files;
import io.questdb.std.FilesFacade;
import io.questdb.std.FilesFacadeImpl;
import io.questdb.std.LowerCaseCharSequenceIntHashMap;
import io.questdb.std.MemoryTag;
import io.questdb.std.Misc;
import io.questdb.std.NanosecondClock;
import io.questdb.std.NanosecondClockImpl;
import io.questdb.std.Numbers;
import io.questdb.std.NumericException;
import io.questdb.std.ObjList;
import io.questdb.std.ObjObjHashMap;
import io.questdb.std.Os;
import io.questdb.std.Rnd;
import io.questdb.std.StationaryMillisClock;
import io.questdb.std.StationaryNanosClock;
import io.questdb.std.Unsafe;
import io.questdb.std.Utf8SequenceObjHashMap;
import io.questdb.std.datetime.DateFormat;
import io.questdb.std.datetime.DateLocale;
import io.questdb.std.datetime.DateLocaleFactory;
import io.questdb.std.datetime.TimeZoneRules;
import io.questdb.std.datetime.microtime.MicrosecondClock;
import io.questdb.std.datetime.microtime.MicrosecondClockImpl;
import io.questdb.std.datetime.microtime.TimestampFormatCompiler;
import io.questdb.std.datetime.microtime.TimestampFormatFactory;
import io.questdb.std.datetime.microtime.Timestamps;
import io.questdb.std.datetime.millitime.DateFormatFactory;
import io.questdb.std.datetime.millitime.Dates;
import io.questdb.std.datetime.millitime.MillisecondClock;
import io.questdb.std.datetime.millitime.MillisecondClockImpl;
import io.questdb.std.str.CharSink;
import io.questdb.std.str.Path;
import io.questdb.std.str.StringSink;
import io.questdb.std.str.Utf8Sequence;
import io.questdb.std.str.Utf8String;
import org.jetbrains.annotations.NotNull;
import org.jetbrains.annotations.Nullable;

import java.io.File;
import java.io.IOException;
import java.util.Arrays;
import java.util.HashMap;
import java.util.HashSet;
import java.util.Map;
import java.util.Optional;
import java.util.Properties;
import java.util.Set;
import java.util.concurrent.atomic.AtomicLong;
import java.util.function.LongSupplier;

import static io.questdb.PropServerConfiguration.JsonPropertyValueFormatter.*;

public class PropServerConfiguration implements ServerConfiguration {
    public static final String ACL_ENABLED = "acl.enabled";
    public static final int COLUMN_ALIAS_GENERATED_MAX_SIZE_DEFAULT = 64;
    public static final int COLUMN_ALIAS_GENERATED_MAX_SIZE_MINIMUM = 4;
    public static final long COMMIT_INTERVAL_DEFAULT = 2000;
    public static final String CONFIG_DIRECTORY = "conf";
    public static final String DB_DIRECTORY = "db";
    public static final int MIN_TCP_ILP_BUF_SIZE = AuthUtils.CHALLENGE_LEN + 1;
    public static final String TMP_DIRECTORY = "tmp";
    private static final String ILP_PROTO_SUPPORT_VERSIONS = "[1,2]";
    private static final String ILP_PROTO_SUPPORT_VERSIONS_NAME = "line.proto.support.versions";
    private static final String ILP_PROTO_TRANSPORTS = "ilp.proto.transports";
    private static final String RELEASE_TYPE = "release.type";
    private static final String RELEASE_VERSION = "release.version";
    private static final LowerCaseCharSequenceIntHashMap WRITE_FO_OPTS = new LowerCaseCharSequenceIntHashMap();
    protected final byte httpHealthCheckAuthType;
    private final ObjObjHashMap<ConfigPropertyKey, ConfigPropertyValue> allPairs = new ObjObjHashMap<>();
    private final boolean allowTableRegistrySharedWrite;
    private final DateFormat backupDirTimestampFormat;
    private final int backupMkdirMode;
    private final String backupRoot;
    private final CharSequence backupTempDirName;
    private final int binaryEncodingMaxLength;
    private final BuildInformation buildInformation;
    private final boolean cairoAttachPartitionCopy;
    private final String cairoAttachPartitionSuffix;
    private final long cairoCommitLatency;
    private final CairoConfiguration cairoConfiguration = new PropCairoConfiguration();
    private final int cairoGroupByMergeShardQueueCapacity;
    private final boolean cairoGroupByPresizeEnabled;
    private final long cairoGroupByPresizeMaxCapacity;
    private final long cairoGroupByPresizeMaxHeapSize;
    private final int cairoGroupByShardingThreshold;
    private final int cairoMaxCrashFiles;
    private final int cairoPageFrameReduceColumnListCapacity;
    private final int cairoPageFrameReduceQueueCapacity;
    private final int cairoPageFrameReduceRowIdListCapacity;
    private final int cairoPageFrameReduceShardCount;
    private final int cairoSQLCopyIdSupplier;
    private final boolean cairoSqlColumnAliasExpressionEnabled;
    private final int cairoSqlCopyLogRetentionDays;
    private final int cairoSqlCopyQueueCapacity;
    private final String cairoSqlCopyRoot;
    private final String cairoSqlCopyWorkRoot;
    private final boolean cairoSqlLegacyOperatorPrecedence;
    private final long cairoTableRegistryAutoReloadFrequency;
    private final int cairoTableRegistryCompactionThreshold;
    private final int cairoTxnScoreboardFormat;
    private final long cairoWriteBackOffTimeoutOnMemPressureMs;
    private final boolean checkpointRecoveryEnabled;
    private final String checkpointRoot;
    private final PropSqlExecutionCircuitBreakerConfiguration circuitBreakerConfiguration = new PropSqlExecutionCircuitBreakerConfiguration();
    private final int circuitBreakerThrottle;
    private final int columnIndexerQueueCapacity;
    private final int columnPurgeQueueCapacity;
    private final long columnPurgeRetryDelay;
    private final long columnPurgeRetryDelayLimit;
    private final double columnPurgeRetryDelayMultiplier;
    private final int columnPurgeTaskPoolCapacity;
    private final int commitMode;
    private final TimestampFormatCompiler compiler = new TimestampFormatCompiler();
    private final String confRoot;
    private final boolean configReloadEnabled;
    private final int createAsSelectRetryCount;
    private final int dateAdapterPoolCapacity;
    private final String dbDirectory;
    private final String dbRoot;
    private final boolean debugWalApplyBlockFailureNoRetry;
    private final int defaultSeqPartTxnCount;
    private final boolean defaultSymbolCacheFlag;
    private final int defaultSymbolCapacity;
    private final int detachedMkdirMode;
    private final boolean devModeEnabled;
    private final Set<? extends ConfigPropertyKey> dynamicProperties;
    private final boolean enableTestFactories;
    private final int fileOperationRetryCount;
    private final FilesFacade filesFacade;
    private final FactoryProviderFactory fpf;
    private final PropHttpContextConfiguration httpContextConfiguration;
    private final ObjList<String> httpContextPathExec = new ObjList<>();
    private final ObjList<String> httpContextPathExport = new ObjList<>();
    private final ObjList<String> httpContextPathILP = new ObjList<>();
    private final ObjList<String> httpContextPathILPPing = new ObjList<>();
    private final ObjList<String> httpContextPathImport = new ObjList<>();
    private final ObjList<String> httpContextPathSettings = new ObjList<>();
    private final ObjList<String> httpContextPathTableStatus = new ObjList<>();
    private final ObjList<String> httpContextPathWarnings = new ObjList<>();
    private final String httpContextWebConsole;
    private final boolean httpFrozenClock;
    private final PropHttpConcurrentCacheConfiguration httpMinConcurrentCacheConfiguration = new PropHttpConcurrentCacheConfiguration();
    private final PropHttpContextConfiguration httpMinContextConfiguration;
    private final boolean httpMinServerEnabled;
    private final long httpNetAcceptLoopTimeout;
    private final boolean httpNetConnectionHint;
    private final String httpPassword;
    private final boolean httpPessimisticHealthCheckEnabled;
    private final long httpRecvMaxBufferSize;
    private final int httpSendBufferSize;
    private final boolean httpServerEnabled;
    private final boolean httpSettingsReadOnly;
    private final int httpSqlCacheBlockCount;
    private final boolean httpSqlCacheEnabled;
    private final int httpSqlCacheRowCount;
    private final String httpUsername;
    private final WaitProcessorConfiguration httpWaitProcessorConfiguration = new PropWaitProcessorConfiguration();
    private final int[] httpWorkerAffinity;
    private final int httpWorkerCount;
    private final boolean httpWorkerHaltOnError;
    private final long httpWorkerNapThreshold;
    private final long httpWorkerSleepThreshold;
    private final long httpWorkerSleepTimeout;
    private final long httpWorkerYieldThreshold;
    private final int idGenerateBatchStep;
    private final long idleCheckInterval;
    private final boolean ilpAutoCreateNewColumns;
    private final boolean ilpAutoCreateNewTables;
    private final String ilpProtoTransports;
    private final int inactiveReaderMaxOpenPartitions;
    private final long inactiveReaderTTL;
    private final long inactiveWalWriterTTL;
    private final long inactiveWriterTTL;
    private final int indexValueBlockSize;
    private final InputFormatConfiguration inputFormatConfiguration;
    private final String installRoot;
    private final long instanceHashHi;
    private final long instanceHashLo;
    private final boolean interruptOnClosedConnection;
    private final boolean ioURingEnabled;
    private final boolean isQueryTracingEnabled;
    private final boolean isReadOnlyInstance;
    private final int jsonCacheLimit;
    private final int jsonCacheSize;
    private final String keepAliveHeader;
    private final int latestByQueueCapacity;
    private final String legacyCheckpointRoot;
    private final boolean lineHttpEnabled;
    private final CharSequence lineHttpPingVersion;
    private final LineHttpProcessorConfiguration lineHttpProcessorConfiguration = new PropLineHttpProcessorConfiguration();
    private final String lineTcpAuthDB;
    private final boolean lineTcpEnabled;
    private final WorkerPoolConfiguration lineTcpIOWorkerPoolConfiguration = new PropLineTcpIOWorkerPoolConfiguration();
    private final LineTcpReceiverConfiguration lineTcpReceiverConfiguration = new PropLineTcpReceiverConfiguration();
    private final WorkerPoolConfiguration lineTcpWriterWorkerPoolConfiguration = new PropLineTcpWriterWorkerPoolConfiguration();
    private final int lineUdpCommitMode;
    private final int lineUdpCommitRate;
    private final boolean lineUdpEnabled;
    private final int lineUdpGroupIPv4Address;
    private final int lineUdpMsgBufferSize;
    private final int lineUdpMsgCount;
    private final boolean lineUdpOwnThread;
    private final int lineUdpOwnThreadAffinity;
    private final int lineUdpReceiveBufferSize;
    private final LineUdpReceiverConfiguration lineUdpReceiverConfiguration = new PropLineUdpReceiverConfiguration();
    private final LineTimestampAdapter lineUdpTimestampAdapter;
    private final boolean lineUdpUnicast;
    private final DateLocale locale;
    private final Log log;
    private final boolean logLevelVerbose;
    private final boolean logSqlQueryProgressExe;
    private final DateFormat logTimestampFormat;
    private final DateLocale logTimestampLocale;
    private final String logTimestampTimezone;
    private final TimeZoneRules logTimestampTimezoneRules;
    private final boolean matViewEnabled;
    private final long matViewInsertAsSelectBatchSize;
    private final int matViewMaxRefreshIntervals;
    private final int matViewMaxRefreshRetries;
    private final boolean matViewParallelExecutionEnabled;
    private final long matViewRefreshIntervalsUpdatePeriod;
    private final long matViewRefreshOomRetryTimeout;
    private final WorkerPoolConfiguration matViewRefreshPoolConfiguration = new PropMatViewRefreshPoolConfiguration();
    private final long matViewRefreshSleepTimeout;
    private final int[] matViewRefreshWorkerAffinity;
    private final int matViewRefreshWorkerCount;
    private final boolean matViewRefreshWorkerHaltOnError;
    private final long matViewRefreshWorkerNapThreshold;
    private final long matViewRefreshWorkerSleepThreshold;
    private final long matViewRefreshWorkerYieldThreshold;
    private final int matViewRowsPerQueryEstimate;
    private final int maxFileNameLength;
    private final long maxHttpQueryResponseRowLimit;
    private final double maxRequiredDelimiterStdDev;
    private final double maxRequiredLineLengthStdDev;
    private final long maxRerunWaitCapMs;
    private final int maxSqlRecompileAttempts;
    private final int maxSwapFileCount;
    private final int maxUncommittedRows;
    private final MemoryConfiguration memoryConfiguration;
    private final int metadataStringPoolCapacity;
    private final Metrics metrics;
    private final MetricsConfiguration metricsConfiguration = new PropMetricsConfiguration();
    private final boolean metricsEnabled;
    private final MicrosecondClock microsecondClock;
    private final int mkdirMode;
    private final PropWorkerPoolConfiguration networkSharedWorkerPoolConfiguration = new PropWorkerPoolConfiguration("shared-network");
    private final int o3CallbackQueueCapacity;
    private final int o3ColumnMemorySize;
    private final int o3CopyQueueCapacity;
    private final int o3LagCalculationWindowsSize;
    private final int o3LastPartitionMaxSplits;
    private final long o3MaxLagUs;
    private final long o3MinLagUs;
    private final int o3OpenColumnQueueCapacity;
    private final boolean o3PartitionOverwriteControlEnabled;
    private final int o3PartitionPurgeListCapacity;
    private final int o3PartitionQueueCapacity;
    private final long o3PartitionSplitMinSize;
    private final int o3PurgeDiscoveryQueueCapacity;
    private final boolean o3QuickSortEnabled;
    private final int parallelIndexThreshold;
    private final boolean parallelIndexingEnabled;
    private final int partitionEncoderParquetCompressionCodec;
    private final int partitionEncoderParquetCompressionLevel;
    private final int partitionEncoderParquetDataPageSize;
    private final int partitionEncoderParquetRowGroupSize;
    private final boolean partitionEncoderParquetStatisticsEnabled;
    private final int partitionEncoderParquetVersion;
    private final boolean pgEnabled;
    private final PropPGWireConcurrentCacheConfiguration pgWireConcurrentCacheConfiguration = new PropPGWireConcurrentCacheConfiguration();
    private final PGWireConfiguration pgWireConfiguration = new PropPGWireConfiguration();
    private final String posthogApiKey;
    private final boolean posthogEnabled;
    private final int preferencesStringPoolCapacity;
    private final String publicDirectory;
    private final PublicPassthroughConfiguration publicPassthroughConfiguration = new PropPublicPassthroughConfiguration();
    private final int queryCacheEventQueueCapacity;
    private final PropWorkerPoolConfiguration querySharedWorkerPoolConfiguration = new PropWorkerPoolConfiguration("shared-query");
    private final boolean queryWithinLatestByOptimisationEnabled;
    private final int readerPoolMaxSegments;
    private final Utf8SequenceObjHashMap<Utf8Sequence> redirectMap;
    private final int repeatMigrationFromVersion;
    private final double rerunExponentialWaitMultiplier;
    private final int rerunInitialWaitQueueSize;
    private final int rerunMaxProcessingQueueSize;
    private final int rndFunctionMemoryMaxPages;
    private final int rndFunctionMemoryPageSize;
    private final int rollBufferLimit;
    private final int rollBufferSize;
    private final long sequencerCheckInterval;
    private final String snapshotInstanceId;
    private final long spinLockTimeout;
    private final int sqlAsOfJoinEvacuationThreshold;
    private final int sqlAsOfJoinLookahead;
    private final int sqlAsOfJoinShortCircuitCacheCapacity;
    private final int sqlBindVariablePoolSize;
    private final int sqlCharacterStoreCapacity;
    private final int sqlCharacterStoreSequencePoolCapacity;
    private final int sqlColumnPoolCapacity;
    private final int sqlCompilerPoolCapacity;
    private final int sqlCopyBufferSize;
    private final int sqlCopyModelPoolCapacity;
    private final int sqlCountDistinctCapacity;
    private final double sqlCountDistinctLoadFactor;
    private final int sqlCreateTableColumnModelPoolCapacity;
    private final long sqlCreateTableModelBatchSize;
    private final int sqlDistinctTimestampKeyCapacity;
    private final double sqlDistinctTimestampLoadFactor;
    private final int sqlExplainModelPoolCapacity;
    private final int sqlExpressionPoolCapacity;
    private final double sqlFastMapLoadFactor;
    private final long sqlGroupByAllocatorChunkSize;
    private final long sqlGroupByAllocatorMaxChunkSize;
    private final int sqlGroupByMapCapacity;
    private final int sqlGroupByPoolCapacity;
    private final int sqlHashJoinLightValueMaxPages;
    private final int sqlHashJoinLightValuePageSize;
    private final int sqlHashJoinValueMaxPages;
    private final int sqlHashJoinValuePageSize;
    private final long sqlInsertModelBatchSize;
    private final int sqlInsertModelPoolCapacity;
    private final int sqlJitBindVarsMemoryMaxPages;
    private final int sqlJitBindVarsMemoryPageSize;
    private final boolean sqlJitDebugEnabled;
    private final int sqlJitIRMemoryMaxPages;
    private final int sqlJitIRMemoryPageSize;
    private final int sqlJitMode;
    private final int sqlJitPageAddressCacheThreshold;
    private final int sqlJoinContextPoolCapacity;
    private final int sqlJoinMetadataMaxResizes;
    private final int sqlJoinMetadataPageSize;
    private final long sqlLatestByRowCount;
    private final int sqlLexerPoolCapacity;
    private final int sqlMapMaxPages;
    private final int sqlMapMaxResizes;
    private final int sqlMaxArrayElementCount;
    private final int sqlMaxNegativeLimit;
    private final int sqlMaxSymbolNotEqualsCount;
    private final int sqlModelPoolCapacity;
    private final int sqlOrderByRadixSortThreshold;
    private final boolean sqlOrderBySortEnabled;
    private final int sqlPageFrameMaxRows;
    private final int sqlPageFrameMinRows;
    private final boolean sqlParallelFilterEnabled;
    private final boolean sqlParallelFilterPreTouchEnabled;
    private final double sqlParallelFilterPreTouchThreshold;
    private final boolean sqlParallelGroupByEnabled;
    private final boolean sqlParallelReadParquetEnabled;
    private final int sqlParallelWorkStealingThreshold;
    private final int sqlParquetFrameCacheCapacity;
    private final int sqlQueryRegistryPoolSize;
    private final int sqlRenameTableModelPoolCapacity;
    private final boolean sqlSampleByDefaultAlignment;
    private final int sqlSampleByIndexSearchPageSize;
    private final boolean sqlSampleByValidateFillType;
    private final int sqlSmallMapKeyCapacity;
    private final long sqlSmallMapPageSize;
    private final int sqlSortKeyMaxPages;
    private final long sqlSortKeyPageSize;
    private final int sqlSortLightValueMaxPages;
    private final long sqlSortLightValuePageSize;
    private final int sqlSortValueMaxPages;
    private final int sqlSortValuePageSize;
    private final int sqlStrFunctionBufferMaxSize;
    private final int sqlTxnScoreboardEntryCount;
    private final int sqlUnorderedMapMaxEntrySize;
    private final int sqlWindowColumnPoolCapacity;
    private final int sqlWindowInitialRangeBufferSize;
    private final int sqlWindowMaxRecursion;
    private final int sqlWindowRowIdMaxPages;
    private final int sqlWindowRowIdPageSize;
    private final int sqlWindowStoreMaxPages;
    private final int sqlWindowStorePageSize;
    private final int sqlWindowTreeKeyMaxPages;
    private final int sqlWindowTreeKeyPageSize;
    private final int sqlWithClauseModelPoolCapacity;
    private final long symbolTableAppendPageSize;
    private final int systemO3ColumnMemorySize;
    private final String systemTableNamePrefix;
    private final long systemWalWriterDataAppendPageSize;
    private final long systemWalWriterEventAppendPageSize;
    private final long systemWriterDataAppendPageSize;
    private final boolean tableTypeConversionEnabled;
    private final TelemetryConfiguration telemetryConfiguration = new PropTelemetryConfiguration();
    private final long telemetryDbSizeEstimateTimeout;
    private final boolean telemetryDisableCompletely;
    private final boolean telemetryEnabled;
    private final boolean telemetryHideTables;
    private final int telemetryQueueCapacity;
    private final CharSequence tempRenamePendingTablePrefix;
    private final int textAnalysisMaxLines;
    private final TextConfiguration textConfiguration = new PropTextConfiguration();
    private final int textLexerStringPoolCapacity;
    private final int timestampAdapterPoolCapacity;
    private final boolean useFastAsOfJoin;
    private final boolean useLegacyStringDefault;
    private final int utf8SinkSize;
    private final PropertyValidator validator;
    private final int vectorAggregateQueueCapacity;
    private final VolumeDefinitions volumeDefinitions = new VolumeDefinitions();
    private final boolean walApplyEnabled;
    private final int walApplyLookAheadTransactionCount;
    private final WorkerPoolConfiguration walApplyPoolConfiguration = new PropWalApplyPoolConfiguration();
    private final long walApplySleepTimeout;
    private final long walApplyTableTimeQuota;
    private final int[] walApplyWorkerAffinity;
    private final int walApplyWorkerCount;
    private final boolean walApplyWorkerHaltOnError;
    private final long walApplyWorkerNapThreshold;
    private final long walApplyWorkerSleepThreshold;
    private final long walApplyWorkerYieldThreshold;
    private final boolean walEnabledDefault;
    private final long walMaxLagSize;
    private final int walMaxLagTxnCount;
    private final int walMaxSegmentFileDescriptorsCache;
    private final boolean walParallelExecutionEnabled;
    private final long walPurgeInterval;
    private final int walPurgeWaitBeforeDelete;
    private final int walRecreateDistressedSequencerAttempts;
    private final long walSegmentRolloverRowCount;
    private final double walSquashUncommittedRowsMultiplier;
    private final boolean walSupported;
    private final int walTxnNotificationQueueCapacity;
    private final long walWriterDataAppendPageSize;
    private final long walWriterEventAppendPageSize;
    private final int walWriterPoolMaxSegments;
    private final long workStealTimeoutNanos;
    private final PropWorkerPoolConfiguration writeSharedWorkerPoolConfiguration = new PropWorkerPoolConfiguration("shared-write");
    private final long writerAsyncCommandBusyWaitTimeout;
    private final long writerAsyncCommandMaxWaitTimeout;
    private final int writerAsyncCommandQueueCapacity;
    private final long writerAsyncCommandQueueSlotSize;
    private final long writerDataAppendPageSize;
    private final long writerDataIndexKeyAppendPageSize;
    private final long writerDataIndexValueAppendPageSize;
    private final long writerFileOpenOpts;
    private final long writerMiscAppendPageSize;
    private final boolean writerMixedIOEnabled;
    private final int writerTickRowsCountMod;
    protected HttpServerConfiguration httpMinServerConfiguration = new PropHttpMinServerConfiguration();
    protected HttpFullFatServerConfiguration httpServerConfiguration = new PropHttpServerConfiguration();
    protected JsonQueryProcessorConfiguration jsonQueryProcessorConfiguration = new PropJsonQueryProcessorConfiguration();
    protected StaticContentProcessorConfiguration staticContentProcessorConfiguration;
    protected long walSegmentRolloverSize;
    private int cairoSqlColumnAliasGeneratedMaxSize;
    private long cairoSqlCopyMaxIndexChunkSize;
    private FactoryProvider factoryProvider;
    private short floatDefaultColumnType;
    private int httpMinBindIPv4Address;
    private int httpMinBindPort;
    private long httpMinNetAcceptLoopTimeout;
    private boolean httpMinNetConnectionHint;
    private int httpMinNetConnectionLimit;
    private long httpMinNetConnectionQueueTimeout;
    private int httpMinNetConnectionRcvBuf;
    private int httpMinNetConnectionSndBuf;
    private long httpMinNetConnectionTimeout;
    private int httpMinRecvBufferSize;
    private int httpMinSendBufferSize;
    private int[] httpMinWorkerAffinity;
    private int httpMinWorkerCount;
    private boolean httpMinWorkerHaltOnError;
    private long httpMinWorkerNapThreshold;
    private int httpMinWorkerPoolPriority;
    private long httpMinWorkerSleepThreshold;
    private long httpMinWorkerSleepTimeout;
    private long httpMinWorkerYieldThreshold;
    private int httpNetBindIPv4Address;
    private int httpNetBindPort;
    private int httpNetConnectionLimit;
    private long httpNetConnectionQueueTimeout;
    private int httpNetConnectionRcvBuf;
    private int httpNetConnectionSndBuf;
    private long httpNetConnectionTimeout;
    private int httpRecvBufferSize;
    private short integerDefaultColumnType;
    private int jsonQueryConnectionCheckFrequency;
    private boolean lineLogMessageOnError;
    private long lineTcpCommitIntervalDefault;
    private double lineTcpCommitIntervalFraction;
    private int lineTcpConnectionPoolInitialCapacity;
    private int lineTcpDefaultPartitionBy;
    private boolean lineTcpDisconnectOnError;
    private int[] lineTcpIOWorkerAffinity;
    private int lineTcpIOWorkerCount;
    private long lineTcpIOWorkerNapThreshold;
    private boolean lineTcpIOWorkerPoolHaltOnError;
    private long lineTcpIOWorkerSleepThreshold;
    private long lineTcpIOWorkerYieldThreshold;
    private long lineTcpMaintenanceInterval;
    private int lineTcpMaxMeasurementSize;
    private long lineTcpMaxRecvBufferSize;
    private long lineTcpNetAcceptLoopTimeout;
    private int lineTcpNetBindIPv4Address;
    private int lineTcpNetBindPort;
    private long lineTcpNetConnectionHeartbeatInterval;
    private boolean lineTcpNetConnectionHint;
    private int lineTcpNetConnectionLimit;
    private long lineTcpNetConnectionQueueTimeout;
    private int lineTcpNetConnectionRcvBuf;
    private long lineTcpNetConnectionTimeout;
    private int lineTcpRecvBufferSize;
    private LineTcpTimestampAdapter lineTcpTimestampAdapter;
    private int lineTcpWriterQueueCapacity;
    private int[] lineTcpWriterWorkerAffinity;
    private int lineTcpWriterWorkerCount;
    private long lineTcpWriterWorkerNapThreshold;
    private boolean lineTcpWriterWorkerPoolHaltOnError;
    private long lineTcpWriterWorkerSleepThreshold;
    private long lineTcpWriterWorkerYieldThreshold;
    private int lineUdpBindIPV4Address;
    private int lineUdpDefaultPartitionBy;
    private int lineUdpPort;
    private MimeTypesCache mimeTypesCache;
    private long minIdleMsBeforeWriterRelease;
    private int netTestConnectionBufferSize;
    private int pgBinaryParamsCapacity;
    private int pgCharacterStoreCapacity;
    private int pgCharacterStorePoolCapacity;
    private int pgConnectionPoolInitialCapacity;
    private boolean pgDaemonPool;
    private DateLocale pgDefaultLocale;
    private int pgForceRecvFragmentationChunkSize;
    private int pgForceSendFragmentationChunkSize;
    private boolean pgHaltOnError;
    private int pgInsertCacheBlockCount;
    private boolean pgInsertCacheEnabled;
    private int pgInsertCacheRowCount;
    private boolean pgLegacyModeEnabled;
    private int pgMaxBlobSizeOnQuery;
    private int pgNamedStatementCacheCapacity;
    private int pgNamedStatementLimit;
    private int pgNamesStatementPoolCapacity;
    private long pgNetAcceptLoopTimeout;
    private int pgNetBindIPv4Address;
    private int pgNetBindPort;
    private boolean pgNetConnectionHint;
    private int pgNetConnectionLimit;
    private long pgNetConnectionQueueTimeout;
    private int pgNetConnectionRcvBuf;
    private int pgNetConnectionSndBuf;
    private long pgNetIdleConnectionTimeout;
    private String pgPassword;
    private int pgPendingWritersCacheCapacity;
    private int pgPipelineCapacity;
    private String pgReadOnlyPassword;
    private boolean pgReadOnlySecurityContext;
    private boolean pgReadOnlyUserEnabled;
    private String pgReadOnlyUsername;
    private int pgRecvBufferSize;
    private int pgSelectCacheBlockCount;
    private boolean pgSelectCacheEnabled;
    private int pgSelectCacheRowCount;
    private int pgSendBufferSize;
    private int pgUpdateCacheBlockCount;
    private boolean pgUpdateCacheEnabled;
    private int pgUpdateCacheRowCount;
    private String pgUsername;
    private int[] pgWorkerAffinity;
    private int pgWorkerCount;
    private long pgWorkerNapThreshold;
    private long pgWorkerSleepThreshold;
    private long pgWorkerYieldThreshold;
    private long queryTimeout;
    private boolean stringToCharCastAllowed;
    private long symbolCacheWaitBeforeReload;

    public PropServerConfiguration(
            String installRoot,
            Properties properties,
            @Nullable Map<String, String> env,
            Log log,
            BuildInformation buildInformation
    ) throws ServerConfigurationException, JsonException {
        this(
                installRoot,
                properties,
                null,
                env,
                log,
                buildInformation,
                FilesFacadeImpl.INSTANCE,
                MicrosecondClockImpl.INSTANCE,
                (configuration, engine, freeOnExitList) -> DefaultFactoryProvider.INSTANCE,
                true
        );
    }

    public PropServerConfiguration(
            String installRoot,
            Properties properties,
            @Nullable Set<? extends ConfigPropertyKey> dynamicProperties,
            @Nullable Map<String, String> env,
            Log log,
            BuildInformation buildInformation,
            FilesFacade filesFacade,
            MicrosecondClock microsecondClock,
            FactoryProviderFactory fpf
    ) throws ServerConfigurationException, JsonException {
        this(
                installRoot,
                properties,
                dynamicProperties,
                env,
                log,
                buildInformation,
                filesFacade,
                microsecondClock,
                fpf,
                true
        );
    }

    public PropServerConfiguration(
            String installRoot,
            Properties properties,
            @Nullable Map<String, String> env,
            Log log,
            BuildInformation buildInformation,
            FilesFacade filesFacade,
            MicrosecondClock microsecondClock,
            FactoryProviderFactory fpf
    ) throws ServerConfigurationException, JsonException {
        this(
                installRoot,
                properties,
                null,
                env,
                log,
                buildInformation,
                filesFacade,
                microsecondClock,
                fpf,
                true
        );
    }

    public PropServerConfiguration(
            String installRoot,
            Properties properties,
            @Nullable Set<? extends ConfigPropertyKey> dynamicProperties,
            @Nullable Map<String, String> env,
            Log log,
            BuildInformation buildInformation,
            FilesFacade filesFacade,
            MicrosecondClock microsecondClock,
            FactoryProviderFactory fpf,
            boolean loadAdditionalConfigurations
    ) throws ServerConfigurationException, JsonException {
        this.log = log;
        this.metricsEnabled = getBoolean(properties, env, PropertyKey.METRICS_ENABLED, false);
        this.metrics = metricsEnabled ? new Metrics(true, new MetricsRegistryImpl()) : Metrics.DISABLED;
        this.logSqlQueryProgressExe = getBoolean(properties, env, PropertyKey.LOG_SQL_QUERY_PROGRESS_EXE, true);
        this.logLevelVerbose = getBoolean(properties, env, PropertyKey.LOG_LEVEL_VERBOSE, false);
        this.logTimestampTimezone = getString(properties, env, PropertyKey.LOG_TIMESTAMP_TIMEZONE, "Z");
        final String logTimestampFormatStr = getString(properties, env, PropertyKey.LOG_TIMESTAMP_FORMAT, "yyyy-MM-ddTHH:mm:ss.SSSUUUz");
        final String logTimestampLocaleStr = getString(properties, env, PropertyKey.LOG_TIMESTAMP_LOCALE, "en");
        this.logTimestampLocale = DateLocaleFactory.INSTANCE.getLocale(logTimestampLocaleStr);
        if (logTimestampLocale == null) {
            throw new ServerConfigurationException("Invalid log locale: '" + logTimestampLocaleStr + "'");
        }
        TimestampFormatCompiler formatCompiler = new TimestampFormatCompiler();
        this.logTimestampFormat = formatCompiler.compile(logTimestampFormatStr);
        try {
            this.logTimestampTimezoneRules = Timestamps.getTimezoneRules(logTimestampLocale, logTimestampTimezone);
        } catch (NumericException e) {
            throw new ServerConfigurationException("Invalid log timezone: '" + logTimestampTimezone + "'");
        }
        this.filesFacade = filesFacade;
        this.fpf = fpf;
        this.microsecondClock = microsecondClock;
        this.validator = newValidator();
        this.staticContentProcessorConfiguration = new PropStaticContentProcessorConfiguration();
        this.dynamicProperties = dynamicProperties;
        boolean configValidationStrict = getBoolean(properties, env, PropertyKey.CONFIG_VALIDATION_STRICT, false);
        validateProperties(properties, configValidationStrict);

        this.memoryConfiguration = new MemoryConfigurationImpl(
                getLongSize(properties, env, PropertyKey.RAM_USAGE_LIMIT_BYTES, 0),
                getIntPercentage(properties, env, PropertyKey.RAM_USAGE_LIMIT_PERCENT, 90)
        );
        this.isReadOnlyInstance = getBoolean(properties, env, PropertyKey.READ_ONLY_INSTANCE, false);
        this.isQueryTracingEnabled = getBoolean(properties, env, PropertyKey.QUERY_TRACING_ENABLED, false);
        this.cairoTableRegistryAutoReloadFrequency = getMillis(properties, env, PropertyKey.CAIRO_TABLE_REGISTRY_AUTO_RELOAD_FREQUENCY, 500);
        this.cairoTableRegistryCompactionThreshold = getInt(properties, env, PropertyKey.CAIRO_TABLE_REGISTRY_COMPACTION_THRESHOLD, 30);
        this.cairoTxnScoreboardFormat = getInt(properties, env, PropertyKey.CAIRO_TXN_SCOREBOARD_FORMAT, 2);
        this.cairoWriteBackOffTimeoutOnMemPressureMs = getMillis(properties, env, PropertyKey.CAIRO_WRITE_BACK_OFF_TIMEOUT_ON_MEM_PRESSURE, 4000);
        this.repeatMigrationFromVersion = getInt(properties, env, PropertyKey.CAIRO_REPEAT_MIGRATION_FROM_VERSION, 426);
        this.mkdirMode = getInt(properties, env, PropertyKey.CAIRO_MKDIR_MODE, 509);
        this.maxFileNameLength = getInt(properties, env, PropertyKey.CAIRO_MAX_FILE_NAME_LENGTH, 127);
        // changing the default value of walEnabledDefault to true would mean that QuestDB instances upgraded from
        // a pre-WAL version suddenly would start to create WAL tables by default, this could come as a surprise to users
        // instead cairo.wal.enabled.default=true is added to the config, so only new QuestDB installations have WAL enabled by default
        this.walEnabledDefault = getBoolean(properties, env, PropertyKey.CAIRO_WAL_ENABLED_DEFAULT, true);
        this.walPurgeInterval = getMillis(properties, env, PropertyKey.CAIRO_WAL_PURGE_INTERVAL, 30_000);
        this.matViewRefreshIntervalsUpdatePeriod = getMillis(properties, env, PropertyKey.CAIRO_MAT_VIEW_REFRESH_INTERVALS_UPDATE_PERIOD, walPurgeInterval / 2);
        this.walPurgeWaitBeforeDelete = getInt(properties, env, PropertyKey.DEBUG_WAL_PURGE_WAIT_BEFORE_DELETE, 0);
        this.walTxnNotificationQueueCapacity = getQueueCapacity(properties, env, PropertyKey.CAIRO_WAL_TXN_NOTIFICATION_QUEUE_CAPACITY, 4096);
        this.walRecreateDistressedSequencerAttempts = getInt(properties, env, PropertyKey.CAIRO_WAL_RECREATE_DISTRESSED_SEQUENCER_ATTEMPTS, 3);
        this.walSupported = getBoolean(properties, env, PropertyKey.CAIRO_WAL_SUPPORTED, true);
        walApplyEnabled = getBoolean(properties, env, PropertyKey.CAIRO_WAL_APPLY_ENABLED, true);
        this.walSegmentRolloverRowCount = getLong(properties, env, PropertyKey.CAIRO_WAL_SEGMENT_ROLLOVER_ROW_COUNT, 200_000);
        this.walSegmentRolloverSize = getLongSize(properties, env, PropertyKey.CAIRO_WAL_SEGMENT_ROLLOVER_SIZE, 50 * Numbers.SIZE_1MB);
        if ((this.walSegmentRolloverSize != 0) && (this.walSegmentRolloverSize < 1024)) {  // 1KiB segments minimum
            throw CairoException.critical(0).put("cairo.wal.segment.rollover.size must be 0 (disabled) or >= 1024 (1KiB)");
        }
        this.walWriterDataAppendPageSize = Files.ceilPageSize(getLongSize(properties, env, PropertyKey.CAIRO_WAL_WRITER_DATA_APPEND_PAGE_SIZE, Numbers.SIZE_1MB));
        this.walWriterEventAppendPageSize = Files.ceilPageSize(getLongSize(properties, env, PropertyKey.CAIRO_WAL_WRITER_EVENT_APPEND_PAGE_SIZE, 128 * 1024));
        this.systemWalWriterDataAppendPageSize = Files.ceilPageSize(getLongSize(properties, env, PropertyKey.CAIRO_SYSTEM_WAL_WRITER_DATA_APPEND_PAGE_SIZE, 256 * 1024));
        this.systemWalWriterEventAppendPageSize = Files.ceilPageSize(getLongSize(properties, env, PropertyKey.CAIRO_SYSTEM_WAL_WRITER_EVENT_APPEND_PAGE_SIZE, 16 * 1024));
        this.walSquashUncommittedRowsMultiplier = getDouble(properties, env, PropertyKey.CAIRO_WAL_SQUASH_UNCOMMITTED_ROWS_MULTIPLIER, "20.0");
        this.walMaxLagTxnCount = getInt(properties, env, PropertyKey.CAIRO_WAL_MAX_LAG_TXN_COUNT, -1);
        this.debugWalApplyBlockFailureNoRetry = getBoolean(properties, env, PropertyKey.DEBUG_WAL_APPLY_BLOCK_FAILURE_NO_RETRY, false);
        this.walMaxLagSize = getLongSize(properties, env, PropertyKey.CAIRO_WAL_MAX_LAG_SIZE, 75 * Numbers.SIZE_1MB);
        this.walMaxSegmentFileDescriptorsCache = getInt(properties, env, PropertyKey.CAIRO_WAL_MAX_SEGMENT_FILE_DESCRIPTORS_CACHE, 30);
        this.walApplyTableTimeQuota = getMillis(properties, env, PropertyKey.CAIRO_WAL_APPLY_TABLE_TIME_QUOTA, 1000);
        this.walApplyLookAheadTransactionCount = getInt(properties, env, PropertyKey.CAIRO_WAL_APPLY_LOOK_AHEAD_TXN_COUNT, 200);
        this.tableTypeConversionEnabled = getBoolean(properties, env, PropertyKey.TABLE_TYPE_CONVERSION_ENABLED, true);
        this.tempRenamePendingTablePrefix = getString(properties, env, PropertyKey.CAIRO_WAL_TEMP_PENDING_RENAME_TABLE_PREFIX, "temp_5822f658-31f6-11ee-be56-0242ac120002");
        this.sequencerCheckInterval = getMillis(properties, env, PropertyKey.CAIRO_WAL_SEQUENCER_CHECK_INTERVAL, 10_000);
        if (tempRenamePendingTablePrefix.length() > maxFileNameLength - 4) {
            throw CairoException.critical(0).put("Temp pending table prefix is too long [")
                    .put(PropertyKey.CAIRO_MAX_FILE_NAME_LENGTH.toString()).put("=")
                    .put(maxFileNameLength).put(", ")
                    .put(PropertyKey.CAIRO_WAL_TEMP_PENDING_RENAME_TABLE_PREFIX.toString()).put("=")
                    .put(tempRenamePendingTablePrefix).put(']');
        }
        if (!TableUtils.isValidTableName(tempRenamePendingTablePrefix, maxFileNameLength)) {
            throw CairoException.critical(0).put("Invalid temp pending table prefix [")
                    .put(PropertyKey.CAIRO_WAL_TEMP_PENDING_RENAME_TABLE_PREFIX.toString()).put("=")
                    .put(tempRenamePendingTablePrefix).put(']');
        }

        this.installRoot = installRoot;
        this.dbDirectory = getString(properties, env, PropertyKey.CAIRO_ROOT, DB_DIRECTORY);
        String tmpRoot;
        boolean absDbDir = new File(this.dbDirectory).isAbsolute();
        if (absDbDir) {
            this.dbRoot = this.dbDirectory;
            this.confRoot = rootSubdir(this.dbRoot, CONFIG_DIRECTORY); // ../conf
            this.checkpointRoot = rootSubdir(this.dbRoot, TableUtils.CHECKPOINT_DIRECTORY); // ../.checkpoint
            this.legacyCheckpointRoot = rootSubdir(this.dbRoot, TableUtils.LEGACY_CHECKPOINT_DIRECTORY);
            tmpRoot = rootSubdir(this.dbRoot, TMP_DIRECTORY); // ../tmp
        } else {
            this.dbRoot = new File(installRoot, this.dbDirectory).getAbsolutePath();
            this.confRoot = new File(installRoot, CONFIG_DIRECTORY).getAbsolutePath();
            this.checkpointRoot = new File(installRoot, TableUtils.CHECKPOINT_DIRECTORY).getAbsolutePath();
            this.legacyCheckpointRoot = new File(installRoot, TableUtils.LEGACY_CHECKPOINT_DIRECTORY).getAbsolutePath();
            tmpRoot = new File(installRoot, TMP_DIRECTORY).getAbsolutePath();
        }

        String configuredCairoSqlCopyRoot = getString(properties, env, PropertyKey.CAIRO_SQL_COPY_ROOT, "import");
        if (!Chars.empty(configuredCairoSqlCopyRoot)) {
            if (new File(configuredCairoSqlCopyRoot).isAbsolute()) {
                this.cairoSqlCopyRoot = configuredCairoSqlCopyRoot;
            } else {
                if (absDbDir) {
                    this.cairoSqlCopyRoot = rootSubdir(this.dbRoot, configuredCairoSqlCopyRoot); // ../import
                } else {
                    this.cairoSqlCopyRoot = new File(installRoot, configuredCairoSqlCopyRoot).getAbsolutePath();
                }
            }
            String cairoSqlCopyWorkRoot = getString(properties, env, PropertyKey.CAIRO_SQL_COPY_WORK_ROOT, tmpRoot);
            this.cairoSqlCopyWorkRoot = getCanonicalPath(cairoSqlCopyWorkRoot);
            if (pathEquals(installRoot, this.cairoSqlCopyWorkRoot)
                    || pathEquals(this.dbRoot, this.cairoSqlCopyWorkRoot)
                    || pathEquals(this.confRoot, this.cairoSqlCopyWorkRoot)
                    || pathEquals(this.checkpointRoot, this.cairoSqlCopyWorkRoot)) {
                throw new ServerConfigurationException("Configuration value for " + PropertyKey.CAIRO_SQL_COPY_WORK_ROOT.getPropertyPath() + " can't point to root, data, conf or snapshot dirs. ");
            }
        } else {
            this.cairoSqlCopyRoot = null;
            this.cairoSqlCopyWorkRoot = null;
        }


        this.cairoAttachPartitionSuffix = getString(properties, env, PropertyKey.CAIRO_ATTACH_PARTITION_SUFFIX, TableUtils.ATTACHABLE_DIR_MARKER);
        this.cairoAttachPartitionCopy = getBoolean(properties, env, PropertyKey.CAIRO_ATTACH_PARTITION_COPY, false);
        this.cairoCommitLatency = getMicros(properties, env, PropertyKey.CAIRO_COMMIT_LATENCY, 30_000_000);

        this.snapshotInstanceId = getString(properties, env, PropertyKey.CAIRO_LEGACY_SNAPSHOT_INSTANCE_ID, "");
        this.checkpointRecoveryEnabled = getBoolean(
                properties,
                env,
                PropertyKey.CAIRO_LEGACY_SNAPSHOT_RECOVERY_ENABLED,
                getBoolean(
                        properties,
                        env,
                        PropertyKey.CAIRO_CHECKPOINT_RECOVERY_ENABLED,
                        true
                )
        );
        this.devModeEnabled = getBoolean(properties, env, PropertyKey.DEV_MODE_ENABLED, false);

        int cpuAvailable = Runtime.getRuntime().availableProcessors();
        int cpuSpare = 0;

        if (cpuAvailable > 16) {
            cpuSpare = 1;
        } else if (cpuAvailable > 32) {
            cpuSpare = 2;
        }

        final FilesFacade ff = cairoConfiguration.getFilesFacade();
        try (Path path = new Path()) {
            volumeDefinitions.of(getString(properties, env, PropertyKey.CAIRO_VOLUMES, null), path, installRoot);
            ff.mkdirs(path.of(this.dbRoot).slash(), this.mkdirMode);
            path.of(this.dbRoot).concat(TableUtils.TAB_INDEX_FILE_NAME);
            final long tableIndexFd = TableUtils.openFileRWOrFail(ff, path.$(), CairoConfiguration.O_NONE);
            final long fileSize = ff.length(tableIndexFd);
            if (fileSize < Long.BYTES) {
                if (!ff.allocate(tableIndexFd, Files.PAGE_SIZE)) {
                    ff.close(tableIndexFd);
                    throw CairoException.critical(ff.errno()).put("Could not allocate [file=").put(path).put(", actual=").put(fileSize).put(", desired=").put(Files.PAGE_SIZE).put(']');
                }
            }

            final long tableIndexMem = TableUtils.mapRWOrClose(ff, tableIndexFd, Files.PAGE_SIZE, MemoryTag.MMAP_DEFAULT);
            Rnd rnd = new Rnd(cairoConfiguration.getMicrosecondClock().getTicks(), cairoConfiguration.getMillisecondClock().getTicks());
            if (Os.compareAndSwap(tableIndexMem + Long.BYTES, 0, rnd.nextLong()) == 0) {
                Unsafe.getUnsafe().putLong(tableIndexMem + Long.BYTES * 2, rnd.nextLong());
            }
            this.instanceHashLo = Unsafe.getUnsafe().getLong(tableIndexMem + Long.BYTES);
            this.instanceHashHi = Unsafe.getUnsafe().getLong(tableIndexMem + Long.BYTES * 2);
            ff.munmap(tableIndexMem, Files.PAGE_SIZE, MemoryTag.MMAP_DEFAULT);
            ff.close(tableIndexFd);

            this.httpMinServerEnabled = getBoolean(properties, env, PropertyKey.HTTP_MIN_ENABLED, true);
            if (httpMinServerEnabled) {
                this.httpMinWorkerHaltOnError = getBoolean(properties, env, PropertyKey.HTTP_MIN_WORKER_HALT_ON_ERROR, false);
                this.httpMinWorkerCount = getInt(properties, env, PropertyKey.HTTP_MIN_WORKER_COUNT, 1);

                final int httpMinWorkerPoolPriority = getInt(properties, env, PropertyKey.HTTP_MIN_WORKER_POOL_PRIORITY, Thread.MAX_PRIORITY - 2);
                this.httpMinWorkerPoolPriority = Math.min(Thread.MAX_PRIORITY, Math.max(Thread.MIN_PRIORITY, httpMinWorkerPoolPriority));

                this.httpMinWorkerAffinity = getAffinity(properties, env, PropertyKey.HTTP_MIN_WORKER_AFFINITY, httpMinWorkerCount);
                this.httpMinWorkerYieldThreshold = getLong(properties, env, PropertyKey.HTTP_MIN_WORKER_YIELD_THRESHOLD, 10);
                this.httpMinWorkerNapThreshold = getLong(properties, env, PropertyKey.HTTP_MIN_WORKER_NAP_THRESHOLD, 100);
                this.httpMinWorkerSleepThreshold = getLong(properties, env, PropertyKey.HTTP_MIN_WORKER_SLEEP_THRESHOLD, 100);
                this.httpMinWorkerSleepTimeout = getMillis(properties, env, PropertyKey.HTTP_MIN_WORKER_SLEEP_TIMEOUT, 50);

                // deprecated
                String httpMinBindTo = getString(properties, env, PropertyKey.HTTP_MIN_BIND_TO, "0.0.0.0:9003");

                parseBindTo(properties, env, PropertyKey.HTTP_MIN_NET_BIND_TO, httpMinBindTo, (a, p) -> {
                    httpMinBindIPv4Address = a;
                    httpMinBindPort = p;
                });

                this.httpMinNetAcceptLoopTimeout = getMillis(properties, env, PropertyKey.HTTP_MIN_NET_ACCEPT_LOOP_TIMEOUT, 500);
                this.httpMinNetConnectionLimit = getInt(properties, env, PropertyKey.HTTP_MIN_NET_CONNECTION_LIMIT, 64);

                // deprecated
                this.httpMinNetConnectionTimeout = getMillis(properties, env, PropertyKey.HTTP_MIN_NET_IDLE_CONNECTION_TIMEOUT, 5 * 60 * 1000L);
                this.httpMinNetConnectionTimeout = getMillis(properties, env, PropertyKey.HTTP_MIN_NET_CONNECTION_TIMEOUT, this.httpMinNetConnectionTimeout);

                // deprecated
                this.httpMinNetConnectionQueueTimeout = getMillis(properties, env, PropertyKey.HTTP_MIN_NET_QUEUED_CONNECTION_TIMEOUT, 5 * 1000L);
                this.httpMinNetConnectionQueueTimeout = getMillis(properties, env, PropertyKey.HTTP_MIN_NET_CONNECTION_QUEUE_TIMEOUT, this.httpMinNetConnectionQueueTimeout);

                // deprecated
                this.httpMinNetConnectionSndBuf = getIntSize(properties, env, PropertyKey.HTTP_MIN_NET_SND_BUF_SIZE, -1);
                this.httpMinNetConnectionSndBuf = getIntSize(properties, env, PropertyKey.HTTP_MIN_NET_CONNECTION_SNDBUF, httpMinNetConnectionSndBuf);
                this.httpMinSendBufferSize = getIntSize(properties, env, PropertyKey.HTTP_MIN_SEND_BUFFER_SIZE, 1024);

                // deprecated
                this.httpMinNetConnectionRcvBuf = getIntSize(properties, env, PropertyKey.HTTP_NET_RCV_BUF_SIZE, -1);
                this.httpMinNetConnectionRcvBuf = getIntSize(properties, env, PropertyKey.HTTP_MIN_NET_CONNECTION_RCVBUF, httpMinNetConnectionRcvBuf);
                // deprecated
                this.httpMinRecvBufferSize = getIntSize(properties, env, PropertyKey.HTTP_MIN_RECEIVE_BUFFER_SIZE, 1024);
                this.httpMinRecvBufferSize = getIntSize(properties, env, PropertyKey.HTTP_MIN_RECV_BUFFER_SIZE, httpMinRecvBufferSize);
                this.httpMinNetConnectionHint = getBoolean(properties, env, PropertyKey.HTTP_MIN_NET_CONNECTION_HINT, false);
            }

            int requestHeaderBufferSize = getIntSize(properties, env, PropertyKey.HTTP_REQUEST_HEADER_BUFFER_SIZE, 32 * 2014);
            this.httpServerEnabled = getBoolean(properties, env, PropertyKey.HTTP_ENABLED, true);
            final int forceSendFragmentationChunkSize = getInt(properties, env, PropertyKey.DEBUG_FORCE_SEND_FRAGMENTATION_CHUNK_SIZE, Integer.MAX_VALUE);
            final int forceRecvFragmentationChunkSize = getInt(properties, env, PropertyKey.DEBUG_FORCE_RECV_FRAGMENTATION_CHUNK_SIZE, Integer.MAX_VALUE);
            this.httpWorkerCount = getInt(properties, env, PropertyKey.HTTP_WORKER_COUNT, 0);
            this.httpWorkerAffinity = getAffinity(properties, env, PropertyKey.HTTP_WORKER_AFFINITY, httpWorkerCount);
            this.httpWorkerHaltOnError = getBoolean(properties, env, PropertyKey.HTTP_WORKER_HALT_ON_ERROR, false);
            this.httpWorkerYieldThreshold = getLong(properties, env, PropertyKey.HTTP_WORKER_YIELD_THRESHOLD, 10);
            this.httpWorkerNapThreshold = getLong(properties, env, PropertyKey.HTTP_WORKER_NAP_THRESHOLD, 7_000);
            this.httpWorkerSleepThreshold = getLong(properties, env, PropertyKey.HTTP_WORKER_SLEEP_THRESHOLD, 10_000);
            this.httpWorkerSleepTimeout = getMillis(properties, env, PropertyKey.HTTP_WORKER_SLEEP_TIMEOUT, 10);

            this.httpSettingsReadOnly = getBoolean(properties, env, PropertyKey.HTTP_SETTINGS_READONLY, false);

            // context paths
            this.httpContextWebConsole = stripTrailingSlash(getString(properties, env, PropertyKey.HTTP_CONTEXT_WEB_CONSOLE, "/"));
            getUrls(properties, env, PropertyKey.HTTP_CONTEXT_ILP, this.httpContextPathILP, "/write", "/api/v2/write");
            getUrls(properties, env, PropertyKey.HTTP_CONTEXT_ILP_PING, this.httpContextPathILPPing, "/ping");
            getUrls(properties, env, PropertyKey.HTTP_CONTEXT_IMPORT, this.httpContextPathImport, httpContextWebConsole + "/imp");
            getUrls(properties, env, PropertyKey.HTTP_CONTEXT_EXPORT, this.httpContextPathExport, httpContextWebConsole + "/exp");
            getUrls(properties, env, PropertyKey.HTTP_CONTEXT_SETTINGS, this.httpContextPathSettings, httpContextWebConsole + "/settings");
            getUrls(properties, env, PropertyKey.HTTP_CONTEXT_TABLE_STATUS, this.httpContextPathTableStatus, httpContextWebConsole + "/chk");
            getUrls(properties, env, PropertyKey.HTTP_CONTEXT_EXECUTE, this.httpContextPathExec, httpContextWebConsole + "/exec");
            getUrls(properties, env, PropertyKey.HTTP_CONTEXT_WARNINGS, this.httpContextPathWarnings, httpContextWebConsole + "/warnings");

            // If any REST services that the Web Console depends on are overridden,
            // ensure the required context paths remain available,
            // so that customization does not break the Web Console.

            // The following paths need to be added for the Web Console to work properly. This
            // deals with the cases where the context path was overridden by the user. Adding duplicate
            // paths is ok because duplicates are squashed by the HTTP server.
            // 1. import, to support CSV import UI
            // 2. export, to support CSV export UI
            // 3. settings, a union of selected config properties and preferences,
            //     the Web Console loads it on startup, the preferences part can be updated via POST/PUT
            // 4. table status, to support CSV import UI
            // 5. JSON query execution, e.g. exec
            // 6. warnings, that displays warnings in the table view

            // we use defaults, because this is what the Web Console expects
            httpContextPathImport.add(httpContextWebConsole + "/imp");
            httpContextPathExport.add(httpContextWebConsole + "/exp");
            httpContextPathSettings.add(httpContextWebConsole + "/settings");
            httpContextPathTableStatus.add(httpContextWebConsole + "/chk");
            httpContextPathExec.add(httpContextWebConsole + "/exec");
            httpContextPathWarnings.add(httpContextWebConsole + "/warnings");

            // read the redirect map
            this.redirectMap = new Utf8SequenceObjHashMap<>();
            int redirectCount = getInt(properties, env, PropertyKey.HTTP_REDIRECT_COUNT, 0);
            if (redirectCount > 0) {
                // read the redirect map
                for (int i = 0; i < redirectCount; i++) {
                    // all redirect values must be read to reconcile with the count
                    final RedirectPropertyKey key = new RedirectPropertyKey(i + 1);
                    String redirectConfig = getString(properties, env, key, null);
                    if (redirectConfig != null) {
                        String[] parts = redirectConfig.split("->");
                        if (parts.length == 2) {
                            String from = parts[0].trim();
                            String to = parts[1].trim();
                            if (!from.isEmpty() && !to.isEmpty()) {
                                redirectMap.put(new Utf8String(from), new Utf8String(to));
                            }
                        } else {
                            throw new ServerConfigurationException("could not parse redirect value [key=" + key.getPropertyPath() + ", value=" + redirectConfig + ']');
                        }
                    } else {
                        throw new ServerConfigurationException("undefined redirect value [" + key.getPropertyPath() + "]");
                    }
                }
            }
            // also add web console redirect for custom context
            Utf8String redirectTarget = new Utf8String(httpContextWebConsole + "/index.html");
            redirectMap.put(new Utf8String(httpContextWebConsole), redirectTarget);
            redirectMap.put(new Utf8String(httpContextWebConsole + "/"), redirectTarget);

            String httpVersion = getString(properties, env, PropertyKey.HTTP_VERSION, "HTTP/1.1");
            if (!httpVersion.endsWith(" ")) {
                httpVersion += ' ';
            }
            this.httpFrozenClock = getBoolean(properties, env, PropertyKey.HTTP_FROZEN_CLOCK, false);
            int httpForceSendFragmentationChunkSize = getInt(properties, env, PropertyKey.DEBUG_HTTP_FORCE_SEND_FRAGMENTATION_CHUNK_SIZE, forceSendFragmentationChunkSize);
            int httpForceRecvFragmentationChunkSize = getInt(properties, env, PropertyKey.DEBUG_HTTP_FORCE_RECV_FRAGMENTATION_CHUNK_SIZE, forceRecvFragmentationChunkSize);

            int connectionStringPoolCapacity = getInt(properties, env, PropertyKey.HTTP_CONNECTION_STRING_POOL_CAPACITY, 128);
            int connectionPoolInitialCapacity = getInt(properties, env, PropertyKey.HTTP_CONNECTION_POOL_INITIAL_CAPACITY, 4);
            int multipartHeaderBufferSize = getIntSize(properties, env, PropertyKey.HTTP_MULTIPART_HEADER_BUFFER_SIZE, 512);
            long multipartIdleSpinCount = getLong(properties, env, PropertyKey.HTTP_MULTIPART_IDLE_SPIN_COUNT, 10_000);
            boolean httpAllowDeflateBeforeSend = getBoolean(properties, env, PropertyKey.HTTP_ALLOW_DEFLATE_BEFORE_SEND, false);
            boolean httpServerKeepAlive = getBoolean(properties, env, PropertyKey.HTTP_SERVER_KEEP_ALIVE, true);
            boolean httpServerCookiesEnabled = getBoolean(properties, env, PropertyKey.HTTP_SERVER_KEEP_ALIVE, true);
            boolean httpReadOnlySecurityContext = getBoolean(properties, env, PropertyKey.HTTP_SECURITY_READONLY, false);

            this.httpNetAcceptLoopTimeout = getMillis(properties, env, PropertyKey.HTTP_NET_ACCEPT_LOOP_TIMEOUT, 500);

            // maintain deprecated property name for the time being
            this.httpNetConnectionLimit = getInt(properties, env, PropertyKey.HTTP_NET_ACTIVE_CONNECTION_LIMIT, 256);
            this.httpNetConnectionLimit = getInt(properties, env, PropertyKey.HTTP_NET_CONNECTION_LIMIT, httpNetConnectionLimit);

            int httpJsonQueryConnectionLimit = getInt(properties, env, PropertyKey.HTTP_JSON_QUERY_CONNECTION_LIMIT, -1);
            int httpIlpConnectionLimit = getInt(properties, env, PropertyKey.HTTP_ILP_CONNECTION_LIMIT, -1);
            validateHttpConnectionLimits(httpJsonQueryConnectionLimit, httpIlpConnectionLimit, httpNetConnectionLimit);

            httpContextConfiguration = new PropHttpContextConfiguration(
                    connectionPoolInitialCapacity,
                    connectionStringPoolCapacity,
                    this,
                    httpAllowDeflateBeforeSend,
                    httpForceRecvFragmentationChunkSize,
                    httpForceSendFragmentationChunkSize,
                    httpFrozenClock,
                    httpReadOnlySecurityContext,
                    httpServerCookiesEnabled,
                    httpServerKeepAlive,
                    httpVersion,
                    isReadOnlyInstance,
                    multipartHeaderBufferSize,
                    multipartIdleSpinCount,
                    requestHeaderBufferSize,
                    httpJsonQueryConnectionLimit,
                    httpIlpConnectionLimit
            );

            // Use a separate configuration for min server. It does not make sense for the min server to grow the buffer sizes together with the main http server
            int minHttpConnectionStringPoolCapacity = getInt(properties, env, PropertyKey.HTTP_MIN_CONNECTION_STRING_POOL_CAPACITY, 2);
            int minHttpConnectionPoolInitialCapacity = getInt(properties, env, PropertyKey.HTTP_MIN_CONNECTION_POOL_INITIAL_CAPACITY, 2);
            int minHttpMultipartHeaderBufferSize = getIntSize(properties, env, PropertyKey.HTTP_MIN_MULTIPART_HEADER_BUFFER_SIZE, 512);
            long minHttpMultipartIdleSpinCount = getLong(properties, env, PropertyKey.HTTP_MIN_MULTIPART_IDLE_SPIN_COUNT, 0);
            boolean minHttpAllowDeflateBeforeSend = getBoolean(properties, env, PropertyKey.HTTP_MIN_ALLOW_DEFLATE_BEFORE_SEND, false);
            boolean minHttpMinServerKeepAlive = getBoolean(properties, env, PropertyKey.HTTP_MIN_SERVER_KEEP_ALIVE, true);
            boolean minHttpServerCookiesEnabled = getBoolean(properties, env, PropertyKey.HTTP_MIN_SERVER_KEEP_ALIVE, true);
            int httpMinRequestHeaderBufferSize = getIntSize(properties, env, PropertyKey.HTTP_MIN_REQUEST_HEADER_BUFFER_SIZE, 4096);

            httpMinContextConfiguration = new PropHttpContextConfiguration(
                    minHttpConnectionStringPoolCapacity,
                    minHttpConnectionPoolInitialCapacity,
                    this,
                    minHttpAllowDeflateBeforeSend,
                    httpForceRecvFragmentationChunkSize,
                    httpForceSendFragmentationChunkSize,
                    httpFrozenClock,
                    true,
                    minHttpServerCookiesEnabled,
                    minHttpMinServerKeepAlive,
                    httpVersion,
                    isReadOnlyInstance,
                    minHttpMultipartHeaderBufferSize,
                    minHttpMultipartIdleSpinCount,
                    httpMinRequestHeaderBufferSize
            );

            int keepAliveTimeout = getInt(properties, env, PropertyKey.HTTP_KEEP_ALIVE_TIMEOUT, 5);
            int keepAliveMax = getInt(properties, env, PropertyKey.HTTP_KEEP_ALIVE_MAX, 10_000);

            if (keepAliveTimeout > 0 && keepAliveMax > 0) {
                this.keepAliveHeader = "Keep-Alive: timeout=" + keepAliveTimeout + ", max=" + keepAliveMax + Misc.EOL;
            } else {
                this.keepAliveHeader = null;
            }

            final String publicDirectory = getString(properties, env, PropertyKey.HTTP_STATIC_PUBLIC_DIRECTORY, "public");
            // translate public directory into an absolute path
            // this will generate some garbage, but this is ok - we're just doing this once on startup
            if (new File(publicDirectory).isAbsolute()) {
                this.publicDirectory = publicDirectory;
            } else {
                this.publicDirectory = new File(installRoot, publicDirectory).getAbsolutePath();
            }

            this.defaultSeqPartTxnCount = getInt(properties, env, PropertyKey.CAIRO_DEFAULT_SEQ_PART_TXN_COUNT, 0);
            this.httpNetConnectionHint = getBoolean(properties, env, PropertyKey.HTTP_NET_CONNECTION_HINT, false);
            // deprecated
            this.httpNetConnectionTimeout = getMillis(properties, env, PropertyKey.HTTP_NET_IDLE_CONNECTION_TIMEOUT, 5 * 60 * 1000L);
            this.httpNetConnectionTimeout = getMillis(properties, env, PropertyKey.HTTP_NET_CONNECTION_TIMEOUT, this.httpNetConnectionTimeout);

            // deprecated
            this.httpNetConnectionQueueTimeout = getMillis(properties, env, PropertyKey.HTTP_NET_QUEUED_CONNECTION_TIMEOUT, 5 * 1000L);
            this.httpNetConnectionQueueTimeout = getMillis(properties, env, PropertyKey.HTTP_NET_CONNECTION_QUEUE_TIMEOUT, this.httpNetConnectionQueueTimeout);

            // deprecated
            this.httpNetConnectionSndBuf = getIntSize(properties, env, PropertyKey.HTTP_NET_SND_BUF_SIZE, -1);
            this.httpNetConnectionSndBuf = getIntSize(properties, env, PropertyKey.HTTP_NET_CONNECTION_SNDBUF, httpNetConnectionSndBuf);
            this.httpSendBufferSize = getIntSize(properties, env, PropertyKey.HTTP_SEND_BUFFER_SIZE, 2 * Numbers.SIZE_1MB);

            // deprecated
            this.httpNetConnectionRcvBuf = getIntSize(properties, env, PropertyKey.HTTP_NET_RCV_BUF_SIZE, -1);
            this.httpNetConnectionRcvBuf = getIntSize(properties, env, PropertyKey.HTTP_NET_CONNECTION_RCVBUF, httpNetConnectionRcvBuf);
            this.httpRecvBufferSize = getIntSize(properties, env, PropertyKey.HTTP_RECEIVE_BUFFER_SIZE, 2 * Numbers.SIZE_1MB);
            this.httpRecvBufferSize = getIntSize(properties, env, PropertyKey.HTTP_RECV_BUFFER_SIZE, httpRecvBufferSize);
            this.httpRecvMaxBufferSize = getLongSize(properties, env, PropertyKey.LINE_HTTP_MAX_RECV_BUFFER_SIZE, Numbers.SIZE_1GB);

            this.dateAdapterPoolCapacity = getInt(properties, env, PropertyKey.HTTP_TEXT_DATE_ADAPTER_POOL_CAPACITY, 16);
            this.jsonCacheLimit = getIntSize(properties, env, PropertyKey.HTTP_TEXT_JSON_CACHE_LIMIT, 16384);
            this.jsonCacheSize = getIntSize(properties, env, PropertyKey.HTTP_TEXT_JSON_CACHE_SIZE, 8192);
            this.maxRequiredDelimiterStdDev = getDouble(properties, env, PropertyKey.HTTP_TEXT_MAX_REQUIRED_DELIMITER_STDDEV, "0.1222");
            this.maxRequiredLineLengthStdDev = getDouble(properties, env, PropertyKey.HTTP_TEXT_MAX_REQUIRED_LINE_LENGTH_STDDEV, "0.8");
            this.metadataStringPoolCapacity = getInt(properties, env, PropertyKey.HTTP_TEXT_METADATA_STRING_POOL_CAPACITY, 128);

            this.rollBufferLimit = getIntSize(properties, env, PropertyKey.HTTP_TEXT_ROLL_BUFFER_LIMIT, 1024 * 4096);
            this.rollBufferSize = getIntSize(properties, env, PropertyKey.HTTP_TEXT_ROLL_BUFFER_SIZE, 1024);
            this.textAnalysisMaxLines = getInt(properties, env, PropertyKey.HTTP_TEXT_ANALYSIS_MAX_LINES, 1000);
            this.textLexerStringPoolCapacity = getInt(properties, env, PropertyKey.HTTP_TEXT_LEXER_STRING_POOL_CAPACITY, 64);
            this.timestampAdapterPoolCapacity = getInt(properties, env, PropertyKey.HTTP_TEXT_TIMESTAMP_ADAPTER_POOL_CAPACITY, 64);
            this.utf8SinkSize = getIntSize(properties, env, PropertyKey.HTTP_TEXT_UTF8_SINK_SIZE, 4096);

            this.httpPessimisticHealthCheckEnabled = getBoolean(properties, env, PropertyKey.HTTP_PESSIMISTIC_HEALTH_CHECK, false);
            final boolean httpHealthCheckAuthRequired = getBoolean(properties, env, PropertyKey.HTTP_HEALTH_CHECK_AUTHENTICATION_REQUIRED, true);
            this.httpHealthCheckAuthType = httpHealthCheckAuthRequired ? SecurityContext.AUTH_TYPE_CREDENTIALS : SecurityContext.AUTH_TYPE_NONE;
            this.maxHttpQueryResponseRowLimit = getLong(properties, env, PropertyKey.HTTP_SECURITY_MAX_RESPONSE_ROWS, Long.MAX_VALUE);
            this.interruptOnClosedConnection = getBoolean(properties, env, PropertyKey.HTTP_SECURITY_INTERRUPT_ON_CLOSED_CONNECTION, true);
            this.httpUsername = getString(properties, env, PropertyKey.HTTP_USER, "");
            this.httpPassword = getString(properties, env, PropertyKey.HTTP_PASSWORD, "");
            if (!Chars.empty(httpUsername) && Chars.empty(httpPassword)) {
                throw new ServerConfigurationException("HTTP username is set but password is missing. " +
                        "Use the '" + PropertyKey.HTTP_PASSWORD.getPropertyPath() + "' configuration property to set a password. [user=" + httpUsername + "]");
            } else if (Chars.empty(httpUsername) && !Chars.empty(httpPassword)) {
                throw new ServerConfigurationException("HTTP password is set but username is missing. " +
                        "Use the '" + PropertyKey.HTTP_USER.getPropertyPath() + "' configuration property to set a username.");
            }

            if (loadAdditionalConfigurations && httpServerEnabled) {
                this.jsonQueryConnectionCheckFrequency = getInt(properties, env, PropertyKey.HTTP_JSON_QUERY_CONNECTION_CHECK_FREQUENCY, 1_000_000);
                String httpBindTo = getString(properties, env, PropertyKey.HTTP_BIND_TO, "0.0.0.0:9000");
                parseBindTo(properties, env, PropertyKey.HTTP_NET_BIND_TO, httpBindTo, (a, p) -> {
                    httpNetBindIPv4Address = a;
                    httpNetBindPort = p;
                });
                // load mime types
                path.of(new File(new File(installRoot, CONFIG_DIRECTORY), "mime.types").getAbsolutePath());
                this.mimeTypesCache = new MimeTypesCache(FilesFacadeImpl.INSTANCE, path.$());
            }

            this.maxRerunWaitCapMs = getMillis(properties, env, PropertyKey.HTTP_BUSY_RETRY_MAXIMUM_WAIT_BEFORE_RETRY, 1000);
            this.rerunExponentialWaitMultiplier = getDouble(properties, env, PropertyKey.HTTP_BUSY_RETRY_EXPONENTIAL_WAIT_MULTIPLIER, "2.0");
            this.rerunInitialWaitQueueSize = getIntSize(properties, env, PropertyKey.HTTP_BUSY_RETRY_INITIAL_WAIT_QUEUE_SIZE, 64);
            this.rerunMaxProcessingQueueSize = getIntSize(properties, env, PropertyKey.HTTP_BUSY_RETRY_MAX_PROCESSING_QUEUE_SIZE, 4096);

            this.circuitBreakerThrottle = getInt(properties, env, PropertyKey.CIRCUIT_BREAKER_THROTTLE, 2_000_000);
            // obsolete
            this.queryTimeout = (long) (getDouble(properties, env, PropertyKey.QUERY_TIMEOUT_SEC, "60") * Timestamps.SECOND_MILLIS);
            this.queryTimeout = getMillis(properties, env, PropertyKey.QUERY_TIMEOUT, this.queryTimeout);

            this.queryWithinLatestByOptimisationEnabled = getBoolean(properties, env, PropertyKey.QUERY_WITHIN_LATEST_BY_OPTIMISATION_ENABLED, false);
            this.netTestConnectionBufferSize = getInt(properties, env, PropertyKey.CIRCUIT_BREAKER_BUFFER_SIZE, 64);
            this.netTestConnectionBufferSize = getInt(properties, env, PropertyKey.NET_TEST_CONNECTION_BUFFER_SIZE, netTestConnectionBufferSize);

            this.pgEnabled = getBoolean(properties, env, PropertyKey.PG_ENABLED, true);
            if (pgEnabled) {
                this.pgForceSendFragmentationChunkSize = getInt(properties, env, PropertyKey.DEBUG_PG_FORCE_SEND_FRAGMENTATION_CHUNK_SIZE, forceSendFragmentationChunkSize);
                this.pgForceRecvFragmentationChunkSize = getInt(properties, env, PropertyKey.DEBUG_PG_FORCE_RECV_FRAGMENTATION_CHUNK_SIZE, forceRecvFragmentationChunkSize);

                // deprecated
                pgNetConnectionLimit = getInt(properties, env, PropertyKey.PG_NET_ACTIVE_CONNECTION_LIMIT, 64);
                pgNetConnectionLimit = getInt(properties, env, PropertyKey.PG_NET_CONNECTION_LIMIT, pgNetConnectionLimit);
                pgNetConnectionHint = getBoolean(properties, env, PropertyKey.PG_NET_CONNECTION_HINT, false);
                parseBindTo(properties, env, PropertyKey.PG_NET_BIND_TO, "0.0.0.0:8812", (a, p) -> {
                    pgNetBindIPv4Address = a;
                    pgNetBindPort = p;
                });

                this.pgNetAcceptLoopTimeout = getMillis(properties, env, PropertyKey.PG_NET_ACCEPT_LOOP_TIMEOUT, 500);

                // deprecated
                this.pgNetIdleConnectionTimeout = getMillis(properties, env, PropertyKey.PG_NET_IDLE_TIMEOUT, 300_000);
                this.pgNetIdleConnectionTimeout = getMillis(properties, env, PropertyKey.PG_NET_CONNECTION_TIMEOUT, this.pgNetIdleConnectionTimeout);
                this.pgNetConnectionQueueTimeout = getMillis(properties, env, PropertyKey.PG_NET_CONNECTION_QUEUE_TIMEOUT, 300_000);

                this.pgCharacterStoreCapacity = getInt(properties, env, PropertyKey.PG_CHARACTER_STORE_CAPACITY, 4096);
                this.pgBinaryParamsCapacity = getInt(properties, env, PropertyKey.PG_BINARY_PARAM_COUNT_CAPACITY, 2);
                this.pgCharacterStorePoolCapacity = getInt(properties, env, PropertyKey.PG_CHARACTER_STORE_POOL_CAPACITY, 64);
                this.pgConnectionPoolInitialCapacity = getInt(properties, env, PropertyKey.PG_CONNECTION_POOL_CAPACITY, 4);
                this.pgPassword = getString(properties, env, PropertyKey.PG_PASSWORD, "quest");
                this.pgUsername = getString(properties, env, PropertyKey.PG_USER, "admin");
                this.pgReadOnlyPassword = getString(properties, env, PropertyKey.PG_RO_PASSWORD, "quest");
                this.pgReadOnlyUsername = getString(properties, env, PropertyKey.PG_RO_USER, "user");
                this.pgReadOnlyUserEnabled = getBoolean(properties, env, PropertyKey.PG_RO_USER_ENABLED, false);
                this.pgReadOnlySecurityContext = getBoolean(properties, env, PropertyKey.PG_SECURITY_READONLY, false);
                this.pgMaxBlobSizeOnQuery = getIntSize(properties, env, PropertyKey.PG_MAX_BLOB_SIZE_ON_QUERY, 512 * 1024);

                // deprecated
                this.pgNetConnectionRcvBuf = getIntSize(properties, env, PropertyKey.PG_NET_RECV_BUF_SIZE, -1);
                this.pgNetConnectionRcvBuf = getIntSize(properties, env, PropertyKey.PG_NET_CONNECTION_RCVBUF, pgNetConnectionRcvBuf);
                this.pgRecvBufferSize = getIntSize(properties, env, PropertyKey.PG_RECV_BUFFER_SIZE, Numbers.SIZE_1MB);

                // deprecated
                this.pgNetConnectionSndBuf = getIntSize(properties, env, PropertyKey.PG_NET_SEND_BUF_SIZE, -1);
                this.pgNetConnectionSndBuf = getIntSize(properties, env, PropertyKey.PG_NET_CONNECTION_SNDBUF, pgNetConnectionSndBuf);
                this.pgSendBufferSize = getIntSize(properties, env, PropertyKey.PG_SEND_BUFFER_SIZE, Numbers.SIZE_1MB);

                final String dateLocale = getString(properties, env, PropertyKey.PG_DATE_LOCALE, "en");
                this.pgDefaultLocale = DateLocaleFactory.INSTANCE.getLocale(dateLocale);
                if (this.pgDefaultLocale == null) {
                    throw ServerConfigurationException.forInvalidKey(PropertyKey.PG_DATE_LOCALE.getPropertyPath(), dateLocale);
                }
                this.pgWorkerCount = getInt(properties, env, PropertyKey.PG_WORKER_COUNT, 0);
                this.pgWorkerAffinity = getAffinity(properties, env, PropertyKey.PG_WORKER_AFFINITY, pgWorkerCount);
                this.pgHaltOnError = getBoolean(properties, env, PropertyKey.PG_HALT_ON_ERROR, false);
                this.pgWorkerYieldThreshold = getLong(properties, env, PropertyKey.PG_WORKER_YIELD_THRESHOLD, 10);
                this.pgWorkerNapThreshold = getLong(properties, env, PropertyKey.PG_WORKER_NAP_THRESHOLD, 7_000);
                this.pgWorkerSleepThreshold = getLong(properties, env, PropertyKey.PG_WORKER_SLEEP_THRESHOLD, 10_000);
                this.pgDaemonPool = getBoolean(properties, env, PropertyKey.PG_DAEMON_POOL, true);
                this.pgInsertCacheEnabled = getBoolean(properties, env, PropertyKey.PG_INSERT_CACHE_ENABLED, true);
                this.pgInsertCacheBlockCount = getInt(properties, env, PropertyKey.PG_INSERT_CACHE_BLOCK_COUNT, 4);
                this.pgInsertCacheRowCount = getInt(properties, env, PropertyKey.PG_INSERT_CACHE_ROW_COUNT, 4);
                // making it harder to pick legacy mode before legacy code is removed from the codebase
                // diehards that have this set to "true" will automatically be upgraded to the new protocol implementation.
                // If issues still persist we want to hear about them and this provides the thank you fallback mechanism
                this.pgLegacyModeEnabled = "!true".equals(getString(properties, env, PropertyKey.PG_LEGACY_MODE_ENABLED, "false"));
                this.pgUpdateCacheEnabled = getBoolean(properties, env, PropertyKey.PG_UPDATE_CACHE_ENABLED, true);
                this.pgUpdateCacheBlockCount = getInt(properties, env, PropertyKey.PG_UPDATE_CACHE_BLOCK_COUNT, 4);
                this.pgUpdateCacheRowCount = getInt(properties, env, PropertyKey.PG_UPDATE_CACHE_ROW_COUNT, 4);
                this.pgNamedStatementCacheCapacity = getInt(properties, env, PropertyKey.PG_NAMED_STATEMENT_CACHE_CAPACITY, 32);
                this.pgNamesStatementPoolCapacity = getInt(properties, env, PropertyKey.PG_NAMED_STATEMENT_POOL_CAPACITY, 32);
                this.pgPendingWritersCacheCapacity = getInt(properties, env, PropertyKey.PG_PENDING_WRITERS_CACHE_CAPACITY, 16);
                this.pgNamedStatementLimit = getInt(properties, env, PropertyKey.PG_NAMED_STATEMENT_LIMIT, 10_000);
                this.pgPipelineCapacity = getInt(properties, env, PropertyKey.PG_PIPELINE_CAPACITY, 64);
            }

            this.walApplyWorkerCount = getInt(properties, env, PropertyKey.WAL_APPLY_WORKER_COUNT, 0); // Use shared write pool by default;
            this.walApplyWorkerAffinity = getAffinity(properties, env, PropertyKey.WAL_APPLY_WORKER_AFFINITY, walApplyWorkerCount);
            this.walApplyWorkerHaltOnError = getBoolean(properties, env, PropertyKey.WAL_APPLY_WORKER_HALT_ON_ERROR, false);
            this.walApplyWorkerNapThreshold = getLong(properties, env, PropertyKey.WAL_APPLY_WORKER_NAP_THRESHOLD, 7_000);
            this.walApplyWorkerSleepThreshold = getLong(properties, env, PropertyKey.WAL_APPLY_WORKER_SLEEP_THRESHOLD, 10_000);
            this.walApplySleepTimeout = getMillis(properties, env, PropertyKey.WAL_APPLY_WORKER_SLEEP_TIMEOUT, 10);
            this.walApplyWorkerYieldThreshold = getLong(properties, env, PropertyKey.WAL_APPLY_WORKER_YIELD_THRESHOLD, 1000);

            // reuse wal-apply defaults for mat view workers
            this.matViewEnabled = getBoolean(properties, env, PropertyKey.CAIRO_MAT_VIEW_ENABLED, true);
            this.matViewMaxRefreshRetries = getInt(properties, env, PropertyKey.CAIRO_MAT_VIEW_MAX_REFRESH_RETRIES, 10);
            this.matViewRefreshOomRetryTimeout = getMillis(properties, env, PropertyKey.CAIRO_MAT_VIEW_REFRESH_OOM_RETRY_TIMEOUT, 200);
<<<<<<< HEAD
            this.matViewMinRefreshInterval = getMicros(properties, env, PropertyKey.CAIRO_MAT_VIEW_MIN_REFRESH_INTERVAL, Timestamps.MINUTE_MICROS);
            this.matViewRefreshWorkerCount = getInt(properties, env, PropertyKey.MAT_VIEW_REFRESH_WORKER_COUNT, 0); // Use shared write pool by default
=======
            this.matViewRefreshWorkerCount = getInt(properties, env, PropertyKey.MAT_VIEW_REFRESH_WORKER_COUNT, cpuWalApplyWorkers);
>>>>>>> d77726d8
            this.matViewRefreshWorkerAffinity = getAffinity(properties, env, PropertyKey.MAT_VIEW_REFRESH_WORKER_AFFINITY, matViewRefreshWorkerCount);
            this.matViewRefreshWorkerHaltOnError = getBoolean(properties, env, PropertyKey.MAT_VIEW_REFRESH_WORKER_HALT_ON_ERROR, false);
            this.matViewRefreshWorkerNapThreshold = getLong(properties, env, PropertyKey.MAT_VIEW_REFRESH_WORKER_NAP_THRESHOLD, 7_000);
            this.matViewRefreshWorkerSleepThreshold = getLong(properties, env, PropertyKey.MAT_VIEW_REFRESH_WORKER_SLEEP_THRESHOLD, 10_000);
            this.matViewRefreshSleepTimeout = getMillis(properties, env, PropertyKey.MAT_VIEW_REFRESH_WORKER_SLEEP_TIMEOUT, 10);
            this.matViewRefreshWorkerYieldThreshold = getLong(properties, env, PropertyKey.MAT_VIEW_REFRESH_WORKER_YIELD_THRESHOLD, 1000);

            this.commitMode = getCommitMode(properties, env, PropertyKey.CAIRO_COMMIT_MODE);
            this.createAsSelectRetryCount = getInt(properties, env, PropertyKey.CAIRO_CREATE_AS_SELECT_RETRY_COUNT, 5);
            this.defaultSymbolCacheFlag = getBoolean(properties, env, PropertyKey.CAIRO_DEFAULT_SYMBOL_CACHE_FLAG, true);
            this.defaultSymbolCapacity = getInt(properties, env, PropertyKey.CAIRO_DEFAULT_SYMBOL_CAPACITY, 256);
            this.fileOperationRetryCount = getInt(properties, env, PropertyKey.CAIRO_FILE_OPERATION_RETRY_COUNT, 30);
            this.idleCheckInterval = getMillis(properties, env, PropertyKey.CAIRO_IDLE_CHECK_INTERVAL, 5 * 60 * 1000L);
            this.idGenerateBatchStep = getInt(properties, env, PropertyKey.CAIRO_ID_GENERATE_STEP, 512);
            this.inactiveReaderMaxOpenPartitions = getInt(properties, env, PropertyKey.CAIRO_INACTIVE_READER_MAX_OPEN_PARTITIONS, 10000);
            this.inactiveReaderTTL = getMillis(properties, env, PropertyKey.CAIRO_INACTIVE_READER_TTL, 120_000);
            this.inactiveWriterTTL = getMillis(properties, env, PropertyKey.CAIRO_INACTIVE_WRITER_TTL, 600_000);
            this.inactiveWalWriterTTL = getMillis(properties, env, PropertyKey.CAIRO_WAL_INACTIVE_WRITER_TTL, 120_000);
            this.indexValueBlockSize = Numbers.ceilPow2(getIntSize(properties, env, PropertyKey.CAIRO_INDEX_VALUE_BLOCK_SIZE, 256));
            this.maxSwapFileCount = getInt(properties, env, PropertyKey.CAIRO_MAX_SWAP_FILE_COUNT, 30);
            this.parallelIndexThreshold = getInt(properties, env, PropertyKey.CAIRO_PARALLEL_INDEX_THRESHOLD, 100000);
            this.readerPoolMaxSegments = getInt(properties, env, PropertyKey.CAIRO_READER_POOL_MAX_SEGMENTS, 10);
            this.walWriterPoolMaxSegments = getInt(properties, env, PropertyKey.CAIRO_WAL_WRITER_POOL_MAX_SEGMENTS, 10);
            this.spinLockTimeout = getMillis(properties, env, PropertyKey.CAIRO_SPIN_LOCK_TIMEOUT, 1_000);
            this.sqlCharacterStoreCapacity = getInt(properties, env, PropertyKey.CAIRO_CHARACTER_STORE_CAPACITY, 1024);
            this.sqlCharacterStoreSequencePoolCapacity = getInt(properties, env, PropertyKey.CAIRO_CHARACTER_STORE_SEQUENCE_POOL_CAPACITY, 64);
            this.sqlColumnPoolCapacity = getInt(properties, env, PropertyKey.CAIRO_COLUMN_POOL_CAPACITY, 4096);
            this.sqlExpressionPoolCapacity = getInt(properties, env, PropertyKey.CAIRO_EXPRESSION_POOL_CAPACITY, 8192);
            this.sqlFastMapLoadFactor = getDouble(properties, env, PropertyKey.CAIRO_FAST_MAP_LOAD_FACTOR, "0.7");
            this.sqlJoinContextPoolCapacity = getInt(properties, env, PropertyKey.CAIRO_SQL_JOIN_CONTEXT_POOL_CAPACITY, 64);
            this.sqlLexerPoolCapacity = getInt(properties, env, PropertyKey.CAIRO_LEXER_POOL_CAPACITY, 2048);
            this.sqlSmallMapKeyCapacity = getInt(properties, env, PropertyKey.CAIRO_SQL_SMALL_MAP_KEY_CAPACITY, 32);
            this.sqlSmallMapPageSize = getLongSize(properties, env, PropertyKey.CAIRO_SQL_SMALL_MAP_PAGE_SIZE, 32 * 1024);
            this.sqlUnorderedMapMaxEntrySize = getInt(properties, env, PropertyKey.CAIRO_SQL_UNORDERED_MAP_MAX_ENTRY_SIZE, 32);
            this.sqlMapMaxPages = getIntSize(properties, env, PropertyKey.CAIRO_SQL_MAP_MAX_PAGES, Integer.MAX_VALUE);
            this.sqlMapMaxResizes = getIntSize(properties, env, PropertyKey.CAIRO_SQL_MAP_MAX_RESIZES, Integer.MAX_VALUE);
            this.sqlExplainModelPoolCapacity = getInt(properties, env, PropertyKey.CAIRO_SQL_EXPLAIN_MODEL_POOL_CAPACITY, 32);
            this.sqlModelPoolCapacity = getInt(properties, env, PropertyKey.CAIRO_MODEL_POOL_CAPACITY, 1024);
            this.sqlMaxNegativeLimit = getInt(properties, env, PropertyKey.CAIRO_SQL_MAX_NEGATIVE_LIMIT, 10_000);
            this.sqlSortKeyPageSize = getLongSize(properties, env, PropertyKey.CAIRO_SQL_SORT_KEY_PAGE_SIZE, 128 * 1024);
            this.sqlSortKeyMaxPages = getIntSize(properties, env, PropertyKey.CAIRO_SQL_SORT_KEY_MAX_PAGES, Integer.MAX_VALUE);
            this.sqlSortLightValuePageSize = getLongSize(properties, env, PropertyKey.CAIRO_SQL_SORT_LIGHT_VALUE_PAGE_SIZE, 128 * 1024);
            this.sqlSortLightValueMaxPages = getIntSize(properties, env, PropertyKey.CAIRO_SQL_SORT_LIGHT_VALUE_MAX_PAGES, Integer.MAX_VALUE);
            this.sqlHashJoinValuePageSize = getIntSize(properties, env, PropertyKey.CAIRO_SQL_HASH_JOIN_VALUE_PAGE_SIZE, 16777216);
            this.sqlHashJoinValueMaxPages = getIntSize(properties, env, PropertyKey.CAIRO_SQL_HASH_JOIN_VALUE_MAX_PAGES, Integer.MAX_VALUE);
            this.sqlLatestByRowCount = getInt(properties, env, PropertyKey.CAIRO_SQL_LATEST_BY_ROW_COUNT, 1000);
            this.sqlHashJoinLightValuePageSize = getIntSize(properties, env, PropertyKey.CAIRO_SQL_HASH_JOIN_LIGHT_VALUE_PAGE_SIZE, 128 * 1024);
            this.sqlHashJoinLightValueMaxPages = getIntSize(properties, env, PropertyKey.CAIRO_SQL_HASH_JOIN_LIGHT_VALUE_MAX_PAGES, Integer.MAX_VALUE);
            this.sqlAsOfJoinLookahead = getInt(properties, env, PropertyKey.CAIRO_SQL_ASOF_JOIN_LOOKAHEAD, 100);
            this.sqlAsOfJoinShortCircuitCacheCapacity = getInt(properties, env, PropertyKey.CAIRO_SQL_ASOF_JOIN_SHORT_CIRCUIT_CACHE_CAPACITY, 10_000_000);
            this.sqlAsOfJoinEvacuationThreshold = getInt(properties, env, PropertyKey.CAIRO_SQL_ASOF_JOIN_EVACUATION_THRESHOLD, 10_000_000);
            this.useFastAsOfJoin = getBoolean(properties, env, PropertyKey.CAIRO_SQL_ASOF_JOIN_FAST, true);
            this.sqlSortValuePageSize = getIntSize(properties, env, PropertyKey.CAIRO_SQL_SORT_VALUE_PAGE_SIZE, 16777216);
            this.sqlSortValueMaxPages = getIntSize(properties, env, PropertyKey.CAIRO_SQL_SORT_VALUE_MAX_PAGES, Integer.MAX_VALUE);
            this.workStealTimeoutNanos = getNanos(properties, env, PropertyKey.CAIRO_WORK_STEAL_TIMEOUT_NANOS, 10_000);
            this.parallelIndexingEnabled = getBoolean(properties, env, PropertyKey.CAIRO_PARALLEL_INDEXING_ENABLED, true);
            this.sqlJoinMetadataPageSize = getIntSize(properties, env, PropertyKey.CAIRO_SQL_JOIN_METADATA_PAGE_SIZE, 16384);
            this.sqlJoinMetadataMaxResizes = getIntSize(properties, env, PropertyKey.CAIRO_SQL_JOIN_METADATA_MAX_RESIZES, Integer.MAX_VALUE);
            int sqlWindowColumnPoolCapacity = getInt(properties, env, PropertyKey.CAIRO_SQL_ANALYTIC_COLUMN_POOL_CAPACITY, 64);
            this.sqlWindowColumnPoolCapacity = getInt(properties, env, PropertyKey.CAIRO_SQL_WINDOW_COLUMN_POOL_CAPACITY, sqlWindowColumnPoolCapacity);
            this.sqlCreateTableModelBatchSize = getLong(properties, env, PropertyKey.CAIRO_SQL_CREATE_TABLE_MODEL_BATCH_SIZE, 1_000_000);
            this.sqlCreateTableColumnModelPoolCapacity = getInt(properties, env, PropertyKey.CAIRO_SQL_CREATE_TABLE_COLUMN_MODEL_POOL_CAPACITY, 16);
            this.sqlRenameTableModelPoolCapacity = getInt(properties, env, PropertyKey.CAIRO_SQL_RENAME_TABLE_MODEL_POOL_CAPACITY, 16);
            this.sqlWithClauseModelPoolCapacity = getInt(properties, env, PropertyKey.CAIRO_SQL_WITH_CLAUSE_MODEL_POOL_CAPACITY, 128);
            this.sqlInsertModelPoolCapacity = getInt(properties, env, PropertyKey.CAIRO_SQL_INSERT_MODEL_POOL_CAPACITY, 64);
            this.sqlInsertModelBatchSize = getLong(properties, env, PropertyKey.CAIRO_SQL_INSERT_MODEL_BATCH_SIZE, 1_000_000);
            this.matViewInsertAsSelectBatchSize = getLong(properties, env, PropertyKey.CAIRO_MAT_VIEW_INSERT_AS_SELECT_BATCH_SIZE, sqlInsertModelBatchSize);
            this.matViewRowsPerQueryEstimate = getInt(properties, env, PropertyKey.CAIRO_MAT_VIEW_ROWS_PER_QUERY_ESTIMATE, 1_000_000);
            this.matViewMaxRefreshIntervals = getInt(properties, env, PropertyKey.CAIRO_MAT_VIEW_MAX_REFRESH_INTERVALS, 100);
            this.sqlCopyBufferSize = getIntSize(properties, env, PropertyKey.CAIRO_SQL_COPY_BUFFER_SIZE, 2 * Numbers.SIZE_1MB);
            this.columnPurgeQueueCapacity = getQueueCapacity(properties, env, PropertyKey.CAIRO_SQL_COLUMN_PURGE_QUEUE_CAPACITY, 128);
            this.columnPurgeTaskPoolCapacity = getIntSize(properties, env, PropertyKey.CAIRO_SQL_COLUMN_PURGE_TASK_POOL_CAPACITY, 256);
            this.columnPurgeRetryDelayLimit = getMicros(properties, env, PropertyKey.CAIRO_SQL_COLUMN_PURGE_RETRY_DELAY_LIMIT, 60_000_000L);
            this.columnPurgeRetryDelay = getMicros(properties, env, PropertyKey.CAIRO_SQL_COLUMN_PURGE_RETRY_DELAY, 10_000);
            this.columnPurgeRetryDelayMultiplier = getDouble(properties, env, PropertyKey.CAIRO_SQL_COLUMN_PURGE_RETRY_DELAY_MULTIPLIER, "10.0");
            this.systemTableNamePrefix = getString(properties, env, PropertyKey.CAIRO_SQL_SYSTEM_TABLE_PREFIX, "sys.");
            this.sqlMaxArrayElementCount = getInt(properties, env, PropertyKey.CAIRO_SQL_MAX_ARRAY_ELEMENT_COUNT, 10_000_000);
            this.preferencesStringPoolCapacity = getInt(properties, env, PropertyKey.CAIRO_PREFERENCES_STRING_POOL_CAPACITY, 64);

            this.writerDataIndexKeyAppendPageSize = Files.ceilPageSize(getLongSize(properties, env, PropertyKey.CAIRO_WRITER_DATA_INDEX_KEY_APPEND_PAGE_SIZE, 512 * 1024));
            this.writerDataIndexValueAppendPageSize = Files.ceilPageSize(getLongSize(properties, env, PropertyKey.CAIRO_WRITER_DATA_INDEX_VALUE_APPEND_PAGE_SIZE, 16 * Numbers.SIZE_1MB));
            this.writerDataAppendPageSize = Files.ceilPageSize(getLongSize(properties, env, PropertyKey.CAIRO_WRITER_DATA_APPEND_PAGE_SIZE, 16 * Numbers.SIZE_1MB));
            this.systemWriterDataAppendPageSize = Files.ceilPageSize(getLongSize(properties, env, PropertyKey.CAIRO_SYSTEM_WRITER_DATA_APPEND_PAGE_SIZE, 256 * 1024));
            this.writerMiscAppendPageSize = Files.ceilPageSize(getLongSize(properties, env, PropertyKey.CAIRO_WRITER_MISC_APPEND_PAGE_SIZE, Files.PAGE_SIZE));
            this.symbolTableAppendPageSize = Files.ceilPageSize(getLongSize(properties, env, PropertyKey.CAIRO_SYMBOL_TABLE_APPEND_PAGE_SIZE, 256 * 1024));

            this.sqlSampleByIndexSearchPageSize = getIntSize(properties, env, PropertyKey.CAIRO_SQL_SAMPLEBY_PAGE_SIZE, 0);
            this.sqlSampleByDefaultAlignment = getBoolean(properties, env, PropertyKey.CAIRO_SQL_SAMPLEBY_DEFAULT_ALIGNMENT_CALENDAR, true);
            this.sqlGroupByMapCapacity = getInt(properties, env, PropertyKey.CAIRO_SQL_GROUPBY_MAP_CAPACITY, 1024);
            this.sqlGroupByAllocatorChunkSize = getLongSize(properties, env, PropertyKey.CAIRO_SQL_GROUPBY_ALLOCATOR_DEFAULT_CHUNK_SIZE, 128 * 1024);
            this.sqlGroupByAllocatorMaxChunkSize = getLongSize(properties, env, PropertyKey.CAIRO_SQL_GROUPBY_ALLOCATOR_MAX_CHUNK_SIZE, 4 * Numbers.SIZE_1GB);
            this.sqlGroupByPoolCapacity = getInt(properties, env, PropertyKey.CAIRO_SQL_GROUPBY_POOL_CAPACITY, 1024);
            this.sqlMaxSymbolNotEqualsCount = getInt(properties, env, PropertyKey.CAIRO_SQL_MAX_SYMBOL_NOT_EQUALS_COUNT, 100);
            this.sqlBindVariablePoolSize = getInt(properties, env, PropertyKey.CAIRO_SQL_BIND_VARIABLE_POOL_SIZE, 8);
            this.sqlQueryRegistryPoolSize = getInt(properties, env, PropertyKey.CAIRO_SQL_QUERY_REGISTRY_POOL_SIZE, 32);
            this.sqlCountDistinctCapacity = getInt(properties, env, PropertyKey.CAIRO_SQL_COUNT_DISTINCT_CAPACITY, 3);
            this.sqlCountDistinctLoadFactor = getDouble(properties, env, PropertyKey.CAIRO_SQL_COUNT_DISTINCT_LOAD_FACTOR, "0.75");
            final String sqlCopyFormatsFile = getString(properties, env, PropertyKey.CAIRO_SQL_COPY_FORMATS_FILE, "/text_loader.json");
            final String dateLocale = getString(properties, env, PropertyKey.CAIRO_DATE_LOCALE, "en");
            this.locale = DateLocaleFactory.INSTANCE.getLocale(dateLocale);
            if (this.locale == null) {
                throw ServerConfigurationException.forInvalidKey(PropertyKey.CAIRO_DATE_LOCALE.getPropertyPath(), dateLocale);
            }
            this.sqlDistinctTimestampKeyCapacity = getInt(properties, env, PropertyKey.CAIRO_SQL_DISTINCT_TIMESTAMP_KEY_CAPACITY, 512);
            this.sqlDistinctTimestampLoadFactor = getDouble(properties, env, PropertyKey.CAIRO_SQL_DISTINCT_TIMESTAMP_LOAD_FACTOR, "0.5");
            this.sqlPageFrameMinRows = getInt(properties, env, PropertyKey.CAIRO_SQL_PAGE_FRAME_MIN_ROWS, 100_000);
            this.sqlPageFrameMaxRows = getInt(properties, env, PropertyKey.CAIRO_SQL_PAGE_FRAME_MAX_ROWS, 1_000_000);

            this.sqlJitMode = getSqlJitMode(properties, env);
            this.sqlJitIRMemoryPageSize = getIntSize(properties, env, PropertyKey.CAIRO_SQL_JIT_IR_MEMORY_PAGE_SIZE, 8 * 1024);
            this.sqlJitIRMemoryMaxPages = getInt(properties, env, PropertyKey.CAIRO_SQL_JIT_IR_MEMORY_MAX_PAGES, 8);
            this.sqlJitBindVarsMemoryPageSize = getIntSize(properties, env, PropertyKey.CAIRO_SQL_JIT_BIND_VARS_MEMORY_PAGE_SIZE, 4 * 1024);
            this.sqlJitBindVarsMemoryMaxPages = getInt(properties, env, PropertyKey.CAIRO_SQL_JIT_BIND_VARS_MEMORY_MAX_PAGES, 8);
            this.sqlJitPageAddressCacheThreshold = getIntSize(properties, env, PropertyKey.CAIRO_SQL_JIT_PAGE_ADDRESS_CACHE_THRESHOLD, 1024 * 1024);
            this.sqlJitDebugEnabled = getBoolean(properties, env, PropertyKey.CAIRO_SQL_JIT_DEBUG_ENABLED, false);
            this.maxSqlRecompileAttempts = getInt(properties, env, PropertyKey.CAIRO_SQL_MAX_RECOMPILE_ATTEMPTS, 10);

            String value = getString(properties, env, PropertyKey.CAIRO_WRITER_FO_OPTS, "o_none");
            long lopts = CairoConfiguration.O_NONE;
            String[] opts = value.split("\\|");
            for (String opt : opts) {
                int index = WRITE_FO_OPTS.keyIndex(opt.trim());
                if (index < 0) {
                    lopts |= WRITE_FO_OPTS.valueAt(index);
                }
            }
            this.writerFileOpenOpts = lopts;

            this.writerMixedIOEnabled = getBoolean(properties, env, PropertyKey.DEBUG_CAIRO_ALLOW_MIXED_IO, ff.allowMixedIO(this.dbRoot));

            this.inputFormatConfiguration = new InputFormatConfiguration(
                    new DateFormatFactory(),
                    DateLocaleFactory.INSTANCE,
                    new TimestampFormatFactory(),
                    this.locale
            );

            try (JsonLexer lexer = new JsonLexer(1024, 1024)) {
                inputFormatConfiguration.parseConfiguration(PropServerConfiguration.class, lexer, confRoot, sqlCopyFormatsFile);
            }

            String cairoSQLCopyIdSupplier = getString(properties, env, PropertyKey.CAIRO_SQL_COPY_ID_SUPPLIER, "random");
            this.cairoSQLCopyIdSupplier = Chars.equalsLowerCaseAscii(cairoSQLCopyIdSupplier, "sequential") ? 1 : 0;

            this.cairoSqlCopyMaxIndexChunkSize = getLongSize(properties, env, PropertyKey.CAIRO_SQL_COPY_MAX_INDEX_CHUNK_SIZE, 100 * Numbers.SIZE_1MB);
            this.cairoSqlCopyMaxIndexChunkSize -= (cairoSqlCopyMaxIndexChunkSize % CsvFileIndexer.INDEX_ENTRY_SIZE);
            if (this.cairoSqlCopyMaxIndexChunkSize < 16) {
                throw new ServerConfigurationException("invalid configuration value [key=" + PropertyKey.CAIRO_SQL_COPY_MAX_INDEX_CHUNK_SIZE.getPropertyPath() +
                        ", description=max import chunk size can't be smaller than 16]");
            }
            this.cairoSqlCopyQueueCapacity = Numbers.ceilPow2(getInt(properties, env, PropertyKey.CAIRO_SQL_COPY_QUEUE_CAPACITY, 32));
            this.cairoSqlCopyLogRetentionDays = getInt(properties, env, PropertyKey.CAIRO_SQL_COPY_LOG_RETENTION_DAYS, 3);
            this.o3MinLagUs = getMicros(properties, env, PropertyKey.CAIRO_O3_MIN_LAG, 1_000) * 1_000L;

            this.backupRoot = getString(properties, env, PropertyKey.CAIRO_SQL_BACKUP_ROOT, null);
            this.backupDirTimestampFormat = getTimestampFormat(properties, env);
            this.backupTempDirName = getString(properties, env, PropertyKey.CAIRO_SQL_BACKUP_DIR_TMP_NAME, "tmp");
            this.backupMkdirMode = getInt(properties, env, PropertyKey.CAIRO_SQL_BACKUP_MKDIR_MODE, 509);
            this.detachedMkdirMode = getInt(properties, env, PropertyKey.CAIRO_DETACHED_MKDIR_MODE, 509);
            this.columnIndexerQueueCapacity = getQueueCapacity(properties, env, PropertyKey.CAIRO_COLUMN_INDEXER_QUEUE_CAPACITY, 64);
            this.vectorAggregateQueueCapacity = getQueueCapacity(properties, env, PropertyKey.CAIRO_VECTOR_AGGREGATE_QUEUE_CAPACITY, 128);
            this.o3CallbackQueueCapacity = getQueueCapacity(properties, env, PropertyKey.CAIRO_O3_CALLBACK_QUEUE_CAPACITY, 128);
            this.o3PartitionQueueCapacity = getQueueCapacity(properties, env, PropertyKey.CAIRO_O3_PARTITION_QUEUE_CAPACITY, 128);
            this.o3OpenColumnQueueCapacity = getQueueCapacity(properties, env, PropertyKey.CAIRO_O3_OPEN_COLUMN_QUEUE_CAPACITY, 128);
            this.o3CopyQueueCapacity = getQueueCapacity(properties, env, PropertyKey.CAIRO_O3_COPY_QUEUE_CAPACITY, 128);
            this.o3LagCalculationWindowsSize = getIntSize(properties, env, PropertyKey.CAIRO_O3_LAG_CALCULATION_WINDOW_SIZE, 4);
            this.o3PurgeDiscoveryQueueCapacity = Numbers.ceilPow2(getInt(properties, env, PropertyKey.CAIRO_O3_PURGE_DISCOVERY_QUEUE_CAPACITY, 128));
            int debugO3MemSize = getInt(properties, env, PropertyKey.DEBUG_CAIRO_O3_COLUMN_MEMORY_SIZE, 0);
            if (debugO3MemSize != 0) {
                this.o3ColumnMemorySize = debugO3MemSize;
            } else {
                this.o3ColumnMemorySize = (int) Files.ceilPageSize(getIntSize(properties, env, PropertyKey.CAIRO_O3_COLUMN_MEMORY_SIZE, 8 * Numbers.SIZE_1MB));
            }
            this.systemO3ColumnMemorySize = (int) Files.ceilPageSize(getIntSize(properties, env, PropertyKey.CAIRO_SYSTEM_O3_COLUMN_MEMORY_SIZE, 256 * 1024));
            this.maxUncommittedRows = getInt(properties, env, PropertyKey.CAIRO_MAX_UNCOMMITTED_ROWS, 500_000);

            long o3MaxLagMs = getMillis(properties, env, PropertyKey.CAIRO_COMMIT_LAG, 10 * Dates.MINUTE_MILLIS);
            this.o3MaxLagUs = getMillis(properties, env, PropertyKey.CAIRO_O3_MAX_LAG, o3MaxLagMs) * 1_000;

            this.o3QuickSortEnabled = getBoolean(properties, env, PropertyKey.CAIRO_O3_QUICKSORT_ENABLED, false);
            this.rndFunctionMemoryPageSize = Numbers.ceilPow2(getIntSize(properties, env, PropertyKey.CAIRO_RND_MEMORY_PAGE_SIZE, 8192));
            this.rndFunctionMemoryMaxPages = Numbers.ceilPow2(getInt(properties, env, PropertyKey.CAIRO_RND_MEMORY_MAX_PAGES, 128));
            this.sqlStrFunctionBufferMaxSize = Numbers.ceilPow2(getInt(properties, env, PropertyKey.CAIRO_SQL_STR_FUNCTION_BUFFER_MAX_SIZE, Numbers.SIZE_1MB));
            this.sqlWindowMaxRecursion = getInt(properties, env, PropertyKey.CAIRO_SQL_WINDOW_MAX_RECURSION, 128);
            int sqlWindowStorePageSize = Numbers.ceilPow2(getIntSize(properties, env, PropertyKey.CAIRO_SQL_ANALYTIC_STORE_PAGE_SIZE, Numbers.SIZE_1MB));
            this.sqlWindowStorePageSize = Numbers.ceilPow2(getIntSize(properties, env, PropertyKey.CAIRO_SQL_WINDOW_STORE_PAGE_SIZE, sqlWindowStorePageSize));
            int sqlWindowStoreMaxPages = getInt(properties, env, PropertyKey.CAIRO_SQL_ANALYTIC_STORE_MAX_PAGES, Integer.MAX_VALUE);
            this.sqlWindowStoreMaxPages = getInt(properties, env, PropertyKey.CAIRO_SQL_WINDOW_STORE_MAX_PAGES, sqlWindowStoreMaxPages);
            int sqlWindowRowIdPageSize = Numbers.ceilPow2(getIntSize(properties, env, PropertyKey.CAIRO_SQL_ANALYTIC_ROWID_PAGE_SIZE, 512 * 1024));
            this.sqlWindowRowIdPageSize = Numbers.ceilPow2(getIntSize(properties, env, PropertyKey.CAIRO_SQL_WINDOW_ROWID_PAGE_SIZE, sqlWindowRowIdPageSize));
            int sqlWindowRowIdMaxPages = getInt(properties, env, PropertyKey.CAIRO_SQL_ANALYTIC_ROWID_MAX_PAGES, Integer.MAX_VALUE);
            this.sqlWindowRowIdMaxPages = getInt(properties, env, PropertyKey.CAIRO_SQL_WINDOW_ROWID_MAX_PAGES, sqlWindowRowIdMaxPages);
            int sqlWindowTreeKeyPageSize = Numbers.ceilPow2(getIntSize(properties, env, PropertyKey.CAIRO_SQL_ANALYTIC_TREE_PAGE_SIZE, 512 * 1024));
            this.sqlWindowTreeKeyPageSize = Numbers.ceilPow2(getIntSize(properties, env, PropertyKey.CAIRO_SQL_WINDOW_TREE_PAGE_SIZE, sqlWindowTreeKeyPageSize));
            int sqlWindowTreeKeyMaxPages = getInt(properties, env, PropertyKey.CAIRO_SQL_ANALYTIC_TREE_MAX_PAGES, Integer.MAX_VALUE);
            this.sqlWindowTreeKeyMaxPages = getInt(properties, env, PropertyKey.CAIRO_SQL_WINDOW_TREE_MAX_PAGES, sqlWindowTreeKeyMaxPages);
            this.cairoSqlLegacyOperatorPrecedence = getBoolean(properties, env, PropertyKey.CAIRO_SQL_LEGACY_OPERATOR_PRECEDENCE, false);
            this.sqlWindowInitialRangeBufferSize = getInt(properties, env, PropertyKey.CAIRO_SQL_ANALYTIC_INITIAL_RANGE_BUFFER_SIZE, 32);
            this.sqlTxnScoreboardEntryCount = Numbers.ceilPow2(getInt(properties, env, PropertyKey.CAIRO_O3_TXN_SCOREBOARD_ENTRY_COUNT, 16384));
            this.latestByQueueCapacity = Numbers.ceilPow2(getInt(properties, env, PropertyKey.CAIRO_LATEST_ON_QUEUE_CAPACITY, 32));
            this.telemetryEnabled = getBoolean(properties, env, PropertyKey.TELEMETRY_ENABLED, true);
            this.telemetryDisableCompletely = getBoolean(properties, env, PropertyKey.TELEMETRY_DISABLE_COMPLETELY, false);
            this.telemetryQueueCapacity = Numbers.ceilPow2(getInt(properties, env, PropertyKey.TELEMETRY_QUEUE_CAPACITY, 512));
            this.telemetryHideTables = getBoolean(properties, env, PropertyKey.TELEMETRY_HIDE_TABLES, true);
            this.telemetryDbSizeEstimateTimeout = getMillis(properties, env, PropertyKey.TELEMETRY_DB_SIZE_ESTIMATE_TIMEOUT, Timestamps.SECOND_MILLIS);
            this.o3PartitionPurgeListCapacity = getInt(properties, env, PropertyKey.CAIRO_O3_PARTITION_PURGE_LIST_INITIAL_CAPACITY, 1);
            this.ioURingEnabled = getBoolean(properties, env, PropertyKey.CAIRO_IO_URING_ENABLED, true);
            this.cairoMaxCrashFiles = getInt(properties, env, PropertyKey.CAIRO_MAX_CRASH_FILES, 100);
            this.o3LastPartitionMaxSplits = Math.max(1, getInt(properties, env, PropertyKey.CAIRO_O3_LAST_PARTITION_MAX_SPLITS, 20));
            this.o3PartitionSplitMinSize = getLongSize(properties, env, PropertyKey.CAIRO_O3_PARTITION_SPLIT_MIN_SIZE, 50 * Numbers.SIZE_1MB);
            this.o3PartitionOverwriteControlEnabled = getBoolean(properties, env, PropertyKey.CAIRO_O3_PARTITION_OVERWRITE_CONTROL_ENABLED, false);

            parseBindTo(properties, env, PropertyKey.LINE_UDP_BIND_TO, "0.0.0.0:9009", (a, p) -> {
                this.lineUdpBindIPV4Address = a;
                this.lineUdpPort = p;
            });

            this.lineUdpGroupIPv4Address = getIPv4Address(properties, env, PropertyKey.LINE_UDP_JOIN, "232.1.2.3");
            this.lineUdpCommitRate = getInt(properties, env, PropertyKey.LINE_UDP_COMMIT_RATE, 1_000_000);
            this.lineUdpMsgBufferSize = getIntSize(properties, env, PropertyKey.LINE_UDP_MSG_BUFFER_SIZE, 2048);
            this.lineUdpMsgCount = getInt(properties, env, PropertyKey.LINE_UDP_MSG_COUNT, 10_000);
            this.lineUdpReceiveBufferSize = getIntSize(properties, env, PropertyKey.LINE_UDP_RECEIVE_BUFFER_SIZE, 8 * Numbers.SIZE_1MB);
            this.lineUdpEnabled = getBoolean(properties, env, PropertyKey.LINE_UDP_ENABLED, false);
            this.lineUdpOwnThreadAffinity = getInt(properties, env, PropertyKey.LINE_UDP_OWN_THREAD_AFFINITY, -1);
            this.lineUdpOwnThread = getBoolean(properties, env, PropertyKey.LINE_UDP_OWN_THREAD, false);
            this.lineUdpUnicast = getBoolean(properties, env, PropertyKey.LINE_UDP_UNICAST, false);
            this.lineUdpCommitMode = getCommitMode(properties, env, PropertyKey.LINE_UDP_COMMIT_MODE);
            this.lineUdpTimestampAdapter = getLineTimestampAdaptor(properties, env, PropertyKey.LINE_UDP_TIMESTAMP);
            String defaultUdpPartitionByProperty = getString(properties, env, PropertyKey.LINE_DEFAULT_PARTITION_BY, "DAY");
            this.lineUdpDefaultPartitionBy = PartitionBy.fromString(defaultUdpPartitionByProperty);
            if (this.lineUdpDefaultPartitionBy == -1) {
                log.info().$("invalid partition by ").$(lineUdpDefaultPartitionBy).$("), will use DAY for UDP").$();
                this.lineUdpDefaultPartitionBy = PartitionBy.DAY;
            }

            this.lineTcpEnabled = getBoolean(properties, env, PropertyKey.LINE_TCP_ENABLED, true);
            this.lineHttpEnabled = getBoolean(properties, env, PropertyKey.LINE_HTTP_ENABLED, true);
            this.lineHttpPingVersion = getString(properties, env, PropertyKey.LINE_HTTP_PING_VERSION, "v2.7.4");
            if (lineTcpEnabled || lineHttpEnabled) {
                // obsolete
                lineTcpNetConnectionLimit = getInt(properties, env, PropertyKey.LINE_TCP_NET_ACTIVE_CONNECTION_LIMIT, 256);
                lineTcpNetConnectionLimit = getInt(properties, env, PropertyKey.LINE_TCP_NET_CONNECTION_LIMIT, lineTcpNetConnectionLimit);
                lineTcpNetConnectionHint = getBoolean(properties, env, PropertyKey.LINE_TCP_NET_CONNECTION_HINT, false);
                parseBindTo(properties, env, PropertyKey.LINE_TCP_NET_BIND_TO, "0.0.0.0:9009", (a, p) -> {
                    lineTcpNetBindIPv4Address = a;
                    lineTcpNetBindPort = p;
                });

                this.lineTcpNetAcceptLoopTimeout = getMillis(properties, env, PropertyKey.LINE_TCP_NET_ACCEPT_LOOP_TIMEOUT, 500);

                // deprecated
                this.lineTcpNetConnectionTimeout = getMillis(properties, env, PropertyKey.LINE_TCP_NET_IDLE_TIMEOUT, 0);
                this.lineTcpNetConnectionTimeout = getMillis(properties, env, PropertyKey.LINE_TCP_NET_CONNECTION_TIMEOUT, this.lineTcpNetConnectionTimeout);

                // deprecated
                this.lineTcpNetConnectionQueueTimeout = getMillis(properties, env, PropertyKey.LINE_TCP_NET_QUEUED_TIMEOUT, 5_000);
                this.lineTcpNetConnectionQueueTimeout = getMillis(properties, env, PropertyKey.LINE_TCP_NET_CONNECTION_QUEUE_TIMEOUT, this.lineTcpNetConnectionQueueTimeout);

                this.lineTcpConnectionPoolInitialCapacity = getInt(properties, env, PropertyKey.LINE_TCP_CONNECTION_POOL_CAPACITY, 8);

                // deprecated
                this.lineTcpNetConnectionRcvBuf = getIntSize(properties, env, PropertyKey.LINE_TCP_NET_RECV_BUF_SIZE, -1);
                this.lineTcpNetConnectionRcvBuf = getIntSize(properties, env, PropertyKey.LINE_TCP_NET_CONNECTION_RCVBUF, lineTcpNetConnectionRcvBuf);
                // deprecated
                this.lineTcpRecvBufferSize = getIntSize(properties, env, PropertyKey.LINE_TCP_MSG_BUFFER_SIZE, 131072);
                this.lineTcpRecvBufferSize = getIntSize(properties, env, PropertyKey.LINE_TCP_RECV_BUFFER_SIZE, lineTcpRecvBufferSize);
                this.lineTcpMaxMeasurementSize = getIntSize(properties, env, PropertyKey.LINE_TCP_MAX_MEASUREMENT_SIZE, 32768);
                if (lineTcpMaxMeasurementSize > lineTcpRecvBufferSize) {
                    lineTcpRecvBufferSize = lineTcpMaxMeasurementSize;
                }
                this.lineTcpMaxRecvBufferSize = getLongSize(properties, env, PropertyKey.LINE_TCP_MAX_RECV_BUFFER_SIZE, Numbers.SIZE_1GB);
                if (lineTcpRecvBufferSize > lineTcpMaxRecvBufferSize) {
                    lineTcpMaxRecvBufferSize = lineTcpRecvBufferSize;
                }
                if (lineTcpRecvBufferSize < MIN_TCP_ILP_BUF_SIZE) {
                    throw new ServerConfigurationException(
                            "TCP ILP buffer size is too small, should be at least " + MIN_TCP_ILP_BUF_SIZE + ", ["
                                    + PropertyKey.LINE_TCP_RECV_BUFFER_SIZE.getPropertyPath() + "=" + lineTcpRecvBufferSize + ']');
                }

                this.lineTcpWriterQueueCapacity = getQueueCapacity(properties, env, PropertyKey.LINE_TCP_WRITER_QUEUE_CAPACITY, 128);
                this.lineTcpWriterWorkerCount = getInt(properties, env, PropertyKey.LINE_TCP_WRITER_WORKER_COUNT, 0); // Use writer IO pool by default
                this.lineTcpWriterWorkerAffinity = getAffinity(properties, env, PropertyKey.LINE_TCP_WRITER_WORKER_AFFINITY, lineTcpWriterWorkerCount);
                this.lineTcpWriterWorkerPoolHaltOnError = getBoolean(properties, env, PropertyKey.LINE_TCP_WRITER_HALT_ON_ERROR, false);
                this.lineTcpWriterWorkerYieldThreshold = getLong(properties, env, PropertyKey.LINE_TCP_WRITER_WORKER_YIELD_THRESHOLD, 10);
                this.lineTcpWriterWorkerNapThreshold = getLong(properties, env, PropertyKey.LINE_TCP_WRITER_WORKER_NAP_THRESHOLD, 7_000);
                this.lineTcpWriterWorkerSleepThreshold = getLong(properties, env, PropertyKey.LINE_TCP_WRITER_WORKER_SLEEP_THRESHOLD, 10_000);
                this.symbolCacheWaitBeforeReload = getMicros(properties, env, PropertyKey.LINE_TCP_SYMBOL_CACHE_WAIT_BEFORE_RELOAD, 500_000);
                this.lineTcpIOWorkerCount = getInt(properties, env, PropertyKey.LINE_TCP_IO_WORKER_COUNT, 0); // Use shared IO pool by default
                this.lineTcpIOWorkerAffinity = getAffinity(properties, env, PropertyKey.LINE_TCP_IO_WORKER_AFFINITY, lineTcpIOWorkerCount);
                this.lineTcpIOWorkerPoolHaltOnError = getBoolean(properties, env, PropertyKey.LINE_TCP_IO_HALT_ON_ERROR, false);
                this.lineTcpIOWorkerYieldThreshold = getLong(properties, env, PropertyKey.LINE_TCP_IO_WORKER_YIELD_THRESHOLD, 10);
                this.lineTcpIOWorkerNapThreshold = getLong(properties, env, PropertyKey.LINE_TCP_IO_WORKER_NAP_THRESHOLD, 7_000);
                this.lineTcpIOWorkerSleepThreshold = getLong(properties, env, PropertyKey.LINE_TCP_IO_WORKER_SLEEP_THRESHOLD, 10_000);
                this.lineTcpMaintenanceInterval = getMillis(properties, env, PropertyKey.LINE_TCP_MAINTENANCE_JOB_INTERVAL, 1000);
                this.lineTcpCommitIntervalFraction = getDouble(properties, env, PropertyKey.LINE_TCP_COMMIT_INTERVAL_FRACTION, "0.5");
                this.lineTcpCommitIntervalDefault = getMillis(properties, env, PropertyKey.LINE_TCP_COMMIT_INTERVAL_DEFAULT, COMMIT_INTERVAL_DEFAULT);
                if (this.lineTcpCommitIntervalDefault < 1L) {
                    log.info().$("invalid default commit interval ").$(lineTcpCommitIntervalDefault).$("), will use ").$(COMMIT_INTERVAL_DEFAULT).$();
                    this.lineTcpCommitIntervalDefault = COMMIT_INTERVAL_DEFAULT;
                }
                this.lineTcpAuthDB = getString(properties, env, PropertyKey.LINE_TCP_AUTH_DB_PATH, null);
                this.lineLogMessageOnError = getBoolean(properties, env, PropertyKey.LINE_LOG_MESSAGE_ON_ERROR, true);
                // deprecated
                String defaultTcpPartitionByProperty = getString(properties, env, PropertyKey.LINE_TCP_DEFAULT_PARTITION_BY, "DAY");
                defaultTcpPartitionByProperty = getString(properties, env, PropertyKey.LINE_DEFAULT_PARTITION_BY, defaultTcpPartitionByProperty);
                this.lineTcpDefaultPartitionBy = PartitionBy.fromString(defaultTcpPartitionByProperty);
                if (this.lineTcpDefaultPartitionBy == -1) {
                    log.info().$("invalid partition by ").$safe(defaultTcpPartitionByProperty).$("), will use DAY for TCP").$();
                    this.lineTcpDefaultPartitionBy = PartitionBy.DAY;
                }
                this.minIdleMsBeforeWriterRelease = getMillis(properties, env, PropertyKey.LINE_TCP_MIN_IDLE_MS_BEFORE_WRITER_RELEASE, 500);
                this.lineTcpDisconnectOnError = getBoolean(properties, env, PropertyKey.LINE_TCP_DISCONNECT_ON_ERROR, true);
                final long heartbeatInterval = LineTcpReceiverConfigurationHelper.calcCommitInterval(
                        this.o3MinLagUs,
                        this.lineTcpCommitIntervalFraction,
                        this.lineTcpCommitIntervalDefault
                );
                this.lineTcpNetConnectionHeartbeatInterval = getMillis(properties, env, PropertyKey.LINE_TCP_NET_CONNECTION_HEARTBEAT_INTERVAL, heartbeatInterval);
            } else {
                this.lineTcpAuthDB = null;
            }

            this.useLegacyStringDefault = getBoolean(properties, env, PropertyKey.CAIRO_LEGACY_STRING_COLUMN_TYPE_DEFAULT, false);
            if (lineTcpEnabled || (lineHttpEnabled && httpServerEnabled)) {
                LineTimestampAdapter timestampAdapter = getLineTimestampAdaptor(properties, env, PropertyKey.LINE_TCP_TIMESTAMP);
                this.lineTcpTimestampAdapter = new LineTcpTimestampAdapter(timestampAdapter);
                this.stringToCharCastAllowed = getBoolean(properties, env, PropertyKey.LINE_TCP_UNDOCUMENTED_STRING_TO_CHAR_CAST_ALLOWED, false);
                String floatDefaultColumnTypeName = getString(properties, env, PropertyKey.LINE_FLOAT_DEFAULT_COLUMN_TYPE, ColumnType.nameOf(ColumnType.DOUBLE));
                this.floatDefaultColumnType = ColumnType.tagOf(floatDefaultColumnTypeName);
                if (floatDefaultColumnType != ColumnType.DOUBLE && floatDefaultColumnType != ColumnType.FLOAT) {
                    log.info().$("invalid default column type for float ").$safe(floatDefaultColumnTypeName).$(", will use DOUBLE").$();
                    this.floatDefaultColumnType = ColumnType.DOUBLE;
                }
                String integerDefaultColumnTypeName = getString(properties, env, PropertyKey.LINE_INTEGER_DEFAULT_COLUMN_TYPE, ColumnType.nameOf(ColumnType.LONG));
                this.integerDefaultColumnType = ColumnType.tagOf(integerDefaultColumnTypeName);
                if (integerDefaultColumnType != ColumnType.LONG && integerDefaultColumnType != ColumnType.INT && integerDefaultColumnType != ColumnType.SHORT && integerDefaultColumnType != ColumnType.BYTE) {
                    log.info().$("invalid default column type for integer ").$safe(integerDefaultColumnTypeName).$(", will use LONG").$();
                    this.integerDefaultColumnType = ColumnType.LONG;
                }
            }

            this.ilpAutoCreateNewColumns = getBoolean(properties, env, PropertyKey.LINE_AUTO_CREATE_NEW_COLUMNS, true);
            this.ilpAutoCreateNewTables = getBoolean(properties, env, PropertyKey.LINE_AUTO_CREATE_NEW_TABLES, true);

            // Legacy shared pool, it used to be a single shared pool for all the tasks.
            // Now it's split into 3: IO, Query and Write
            // But the old props are the defaults for the new shared pools, read them.
            int sharedWorkerCountSett = getInt(properties, env, PropertyKey.SHARED_WORKER_COUNT, Math.max(2, cpuAvailable - cpuSpare));
            boolean sharedWorkerHaltOnError = getBoolean(properties, env, PropertyKey.SHARED_WORKER_HALT_ON_ERROR, false);
            long sharedWorkerYieldThreshold = getLong(properties, env, PropertyKey.SHARED_WORKER_YIELD_THRESHOLD, 10);
            long sharedWorkerNapThreshold = getLong(properties, env, PropertyKey.SHARED_WORKER_NAP_THRESHOLD, 7_000);
            long sharedWorkerSleepThreshold = getLong(properties, env, PropertyKey.SHARED_WORKER_SLEEP_THRESHOLD, 10_000);
            long sharedWorkerSleepTimeout = getMillis(properties, env, PropertyKey.SHARED_WORKER_SLEEP_TIMEOUT, 10);

            // IO will be slightly higher priority than query and write pools to make the server more responsive
            int networkPoolWorkerCount = configureSharedThreadPool(
                    properties, env,
                    this.networkSharedWorkerPoolConfiguration,
                    PropertyKey.SHARED_NETWORK_WORKER_COUNT,
                    PropertyKey.SHARED_NETWORK_WORKER_AFFINITY,
                    sharedWorkerCountSett,
                    Thread.NORM_PRIORITY + 1,
                    sharedWorkerHaltOnError,
                    sharedWorkerYieldThreshold,
                    sharedWorkerNapThreshold,
                    sharedWorkerSleepThreshold,
                    sharedWorkerSleepTimeout
            );

            int queryWorkers = configureSharedThreadPool(
                    properties, env,
                    this.querySharedWorkerPoolConfiguration,
                    PropertyKey.SHARED_QUERY_WORKER_COUNT,
                    PropertyKey.SHARED_QUERY_WORKER_AFFINITY,
                    sharedWorkerCountSett,
                    Thread.NORM_PRIORITY,
                    sharedWorkerHaltOnError,
                    sharedWorkerYieldThreshold,
                    sharedWorkerNapThreshold,
                    sharedWorkerSleepThreshold,
                    sharedWorkerSleepTimeout
            );

            int writeWorkers = configureSharedThreadPool(
                    properties, env,
                    this.writeSharedWorkerPoolConfiguration,
                    PropertyKey.SHARED_WRITE_WORKER_COUNT,
                    PropertyKey.SHARED_WRITE_WORKER_AFFINITY,
                    sharedWorkerCountSett,
                    Thread.NORM_PRIORITY - 1,
                    sharedWorkerHaltOnError,
                    sharedWorkerYieldThreshold,
                    sharedWorkerNapThreshold,
                    sharedWorkerSleepThreshold,
                    sharedWorkerSleepTimeout
            );

            // Now all worker counts are known, so we can set select cache capacity props.
            if (pgEnabled) {
                this.pgSelectCacheEnabled = getBoolean(properties, env, PropertyKey.PG_SELECT_CACHE_ENABLED, true);
                final int effectivePGWorkerCount = pgWorkerCount > 0 ? pgWorkerCount : networkPoolWorkerCount;
                this.pgSelectCacheBlockCount = getInt(properties, env, PropertyKey.PG_SELECT_CACHE_BLOCK_COUNT, 32);
                this.pgSelectCacheRowCount = getInt(properties, env, PropertyKey.PG_SELECT_CACHE_ROW_COUNT, Math.max(effectivePGWorkerCount, 4));
            }
            final int effectiveHttpWorkerCount = httpWorkerCount > 0 ? httpWorkerCount : networkPoolWorkerCount;
            this.httpSqlCacheEnabled = getBoolean(properties, env, PropertyKey.HTTP_QUERY_CACHE_ENABLED, true);
            this.httpSqlCacheBlockCount = getInt(properties, env, PropertyKey.HTTP_QUERY_CACHE_BLOCK_COUNT, 32);
            this.httpSqlCacheRowCount = getInt(properties, env, PropertyKey.HTTP_QUERY_CACHE_ROW_COUNT, Math.max(effectiveHttpWorkerCount, 4));
            this.queryCacheEventQueueCapacity = Numbers.ceilPow2(getInt(properties, env, PropertyKey.CAIRO_QUERY_CACHE_EVENT_QUEUE_CAPACITY, 4));

            this.sqlCompilerPoolCapacity = 2 * (httpWorkerCount + pgWorkerCount + writeWorkers + networkPoolWorkerCount);

            final int defaultReduceQueueCapacity = queryWorkers > 0 ? Math.min(2 * queryWorkers, 64) : 0;
            this.cairoPageFrameReduceQueueCapacity = Numbers.ceilPow2(getInt(properties, env, PropertyKey.CAIRO_PAGE_FRAME_REDUCE_QUEUE_CAPACITY, defaultReduceQueueCapacity));
            this.cairoGroupByMergeShardQueueCapacity = Numbers.ceilPow2(getInt(properties, env, PropertyKey.CAIRO_SQL_PARALLEL_GROUPBY_MERGE_QUEUE_CAPACITY, defaultReduceQueueCapacity));
            this.cairoGroupByShardingThreshold = getInt(properties, env, PropertyKey.CAIRO_SQL_PARALLEL_GROUPBY_SHARDING_THRESHOLD, 100_000);
            this.cairoGroupByPresizeEnabled = getBoolean(properties, env, PropertyKey.CAIRO_SQL_PARALLEL_GROUPBY_PRESIZE_ENABLED, true);
            this.cairoGroupByPresizeMaxCapacity = getLong(properties, env, PropertyKey.CAIRO_SQL_PARALLEL_GROUPBY_PRESIZE_MAX_CAPACITY, 100_000_000);
            this.cairoGroupByPresizeMaxHeapSize = getLongSize(properties, env, PropertyKey.CAIRO_SQL_PARALLEL_GROUPBY_PRESIZE_MAX_HEAP_SIZE, Numbers.SIZE_1GB);
            this.cairoPageFrameReduceRowIdListCapacity = Numbers.ceilPow2(getInt(properties, env, PropertyKey.CAIRO_PAGE_FRAME_ROWID_LIST_CAPACITY, 256));
            this.cairoPageFrameReduceColumnListCapacity = Numbers.ceilPow2(getInt(properties, env, PropertyKey.CAIRO_PAGE_FRAME_COLUMN_LIST_CAPACITY, 16));
            final int defaultReduceShardCount = queryWorkers > 0 ? Math.min(queryWorkers, 4) : 0;
            this.cairoPageFrameReduceShardCount = getInt(properties, env, PropertyKey.CAIRO_PAGE_FRAME_SHARD_COUNT, defaultReduceShardCount);
            this.sqlParallelFilterPreTouchEnabled = getBoolean(properties, env, PropertyKey.CAIRO_SQL_PARALLEL_FILTER_PRETOUCH_ENABLED, true);
            this.sqlParallelFilterPreTouchThreshold = getDouble(properties, env, PropertyKey.CAIRO_SQL_PARALLEL_FILTER_PRETOUCH_THRESHOLD, "0.05");
            this.sqlCopyModelPoolCapacity = getInt(properties, env, PropertyKey.CAIRO_SQL_COPY_MODEL_POOL_CAPACITY, 32);

            final boolean defaultParallelSqlEnabled = queryWorkers > 0;
            this.sqlParallelFilterEnabled = getBoolean(properties, env, PropertyKey.CAIRO_SQL_PARALLEL_FILTER_ENABLED, defaultParallelSqlEnabled);
            this.sqlParallelGroupByEnabled = getBoolean(properties, env, PropertyKey.CAIRO_SQL_PARALLEL_GROUPBY_ENABLED, defaultParallelSqlEnabled);
            this.sqlParallelReadParquetEnabled = getBoolean(properties, env, PropertyKey.CAIRO_SQL_PARALLEL_READ_PARQUET_ENABLED, defaultParallelSqlEnabled);
            if (!sqlParallelFilterEnabled && !sqlParallelGroupByEnabled && !sqlParallelReadParquetEnabled) {
                // All type of parallel queries are disabled. Don't start the query thread pool
                querySharedWorkerPoolConfiguration.sharedWorkerCount = 0;
            }

            this.walParallelExecutionEnabled = getBoolean(properties, env, PropertyKey.CAIRO_WAL_APPLY_PARALLEL_SQL_ENABLED, true);
            this.matViewParallelExecutionEnabled = getBoolean(properties, env, PropertyKey.CAIRO_MAT_VIEW_PARALLEL_SQL_ENABLED, true);
            this.sqlParallelWorkStealingThreshold = getInt(properties, env, PropertyKey.CAIRO_SQL_PARALLEL_WORK_STEALING_THRESHOLD, 16);
            // TODO(puzpuzpuz): consider increasing default Parquet cache capacity
            this.sqlParquetFrameCacheCapacity = Math.max(getInt(properties, env, PropertyKey.CAIRO_SQL_PARQUET_FRAME_CACHE_CAPACITY, 3), 3);
            this.sqlOrderBySortEnabled = getBoolean(properties, env, PropertyKey.CAIRO_SQL_ORDER_BY_SORT_ENABLED, true);
            this.sqlOrderByRadixSortThreshold = getInt(properties, env, PropertyKey.CAIRO_SQL_ORDER_BY_RADIX_SORT_THRESHOLD, 600);
            this.writerAsyncCommandBusyWaitTimeout = getMillis(properties, env, PropertyKey.CAIRO_WRITER_ALTER_BUSY_WAIT_TIMEOUT, 500);
            this.writerAsyncCommandMaxWaitTimeout = getMillis(properties, env, PropertyKey.CAIRO_WRITER_ALTER_MAX_WAIT_TIMEOUT, 30_000);
            this.writerTickRowsCountMod = Numbers.ceilPow2(getInt(properties, env, PropertyKey.CAIRO_WRITER_TICK_ROWS_COUNT, 1024)) - 1;
            this.writerAsyncCommandQueueCapacity = Numbers.ceilPow2(getInt(properties, env, PropertyKey.CAIRO_WRITER_COMMAND_QUEUE_CAPACITY, 32));
            this.writerAsyncCommandQueueSlotSize = Numbers.ceilPow2(getLongSize(properties, env, PropertyKey.CAIRO_WRITER_COMMAND_QUEUE_SLOT_SIZE, 2048));

            this.buildInformation = buildInformation;
            this.binaryEncodingMaxLength = getInt(properties, env, PropertyKey.BINARYDATA_ENCODING_MAXLENGTH, 32768);
        }
        this.ilpProtoTransports = initIlpTransport();
        this.allowTableRegistrySharedWrite = getBoolean(properties, env, PropertyKey.DEBUG_ALLOW_TABLE_REGISTRY_SHARED_WRITE, false);
        this.enableTestFactories = getBoolean(properties, env, PropertyKey.DEBUG_ENABLE_TEST_FACTORIES, false);

        this.posthogEnabled = getBoolean(properties, env, PropertyKey.POSTHOG_ENABLED, false);
        this.posthogApiKey = getString(properties, env, PropertyKey.POSTHOG_API_KEY, null);
        this.configReloadEnabled = getBoolean(properties, env, PropertyKey.CONFIG_RELOAD_ENABLED, true);

        this.partitionEncoderParquetVersion = getInt(properties, env, PropertyKey.CAIRO_PARTITION_ENCODER_PARQUET_VERSION, ParquetVersion.PARQUET_VERSION_V1);
        this.partitionEncoderParquetStatisticsEnabled = getBoolean(properties, env, PropertyKey.CAIRO_PARTITION_ENCODER_PARQUET_STATISTICS_ENABLED, true);
        this.partitionEncoderParquetCompressionCodec = getInt(properties, env, PropertyKey.CAIRO_PARTITION_ENCODER_PARQUET_COMPRESSION_CODEC, ParquetCompression.COMPRESSION_UNCOMPRESSED);
        this.partitionEncoderParquetCompressionLevel = getInt(properties, env, PropertyKey.CAIRO_PARTITION_ENCODER_PARQUET_COMPRESSION_LEVEL, 0);
        this.partitionEncoderParquetRowGroupSize = getInt(properties, env, PropertyKey.CAIRO_PARTITION_ENCODER_PARQUET_ROW_GROUP_SIZE, 100_000);
        this.partitionEncoderParquetDataPageSize = getInt(properties, env, PropertyKey.CAIRO_PARTITION_ENCODER_PARQUET_DATA_PAGE_SIZE, Numbers.SIZE_1MB);

        // compatibility switch, to be removed in future
        this.sqlSampleByValidateFillType = getBoolean(properties, env, PropertyKey.CAIRO_SQL_SAMPLEBY_VALIDATE_FILL_TYPE, true);

        this.cairoSqlColumnAliasExpressionEnabled = getBoolean(properties, env, PropertyKey.CAIRO_SQL_COLUMN_ALIAS_EXPRESSION_ENABLED, true);
        this.cairoSqlColumnAliasGeneratedMaxSize = getInt(properties, env, PropertyKey.CAIRO_SQL_COLUMN_ALIAS_GENERATED_MAX_SIZE, COLUMN_ALIAS_GENERATED_MAX_SIZE_DEFAULT);
        if (this.cairoSqlColumnAliasGeneratedMaxSize < COLUMN_ALIAS_GENERATED_MAX_SIZE_MINIMUM) {
            log.info()
                    .$("expected a column alias truncate length superior or equal to ")
                    .$(COLUMN_ALIAS_GENERATED_MAX_SIZE_MINIMUM)
                    .$(" but got ")
                    .$(cairoSqlColumnAliasGeneratedMaxSize)
                    .$(". Using ")
                    .$(COLUMN_ALIAS_GENERATED_MAX_SIZE_DEFAULT)
                    .$(" instead").$();
            this.cairoSqlColumnAliasGeneratedMaxSize = COLUMN_ALIAS_GENERATED_MAX_SIZE_DEFAULT;
        }
    }

    public static String rootSubdir(CharSequence dbRoot, CharSequence subdir) {
        if (dbRoot != null) {
            int len = dbRoot.length();
            int end = len;
            boolean needsSlash = true;
            for (int i = len - 1; i > -1; --i) {
                if (dbRoot.charAt(i) == Files.SEPARATOR) {
                    if (i == len - 1) {
                        continue;
                    }
                    end = i + 1;
                    needsSlash = false;
                    break;
                }
            }
            StringSink sink = Misc.getThreadLocalSink();
            sink.put(dbRoot, 0, end);
            if (needsSlash) {
                sink.put(Files.SEPARATOR);
            }
            return sink.put(subdir).toString();
        }
        return null;
    }

    @Override
    public CairoConfiguration getCairoConfiguration() {
        return cairoConfiguration;
    }

    @Override
    public FactoryProvider getFactoryProvider() {
        if (factoryProvider == null) {
            throw new IllegalStateException("configuration.init() has not been invoked");
        }
        return factoryProvider;
    }

    @Override
    public HttpServerConfiguration getHttpMinServerConfiguration() {
        return httpMinServerConfiguration;
    }

    @Override
    public HttpFullFatServerConfiguration getHttpServerConfiguration() {
        return httpServerConfiguration;
    }

    @Override
    public LineTcpReceiverConfiguration getLineTcpReceiverConfiguration() {
        return lineTcpReceiverConfiguration;
    }

    @Override
    public LineUdpReceiverConfiguration getLineUdpReceiverConfiguration() {
        return lineUdpReceiverConfiguration;
    }

    @Override
    public WorkerPoolConfiguration getMatViewRefreshPoolConfiguration() {
        return matViewRefreshPoolConfiguration;
    }

    @Override
    public MemoryConfiguration getMemoryConfiguration() {
        return memoryConfiguration;
    }

    @Override
    public Metrics getMetrics() {
        return metrics;
    }

    @Override
    public MetricsConfiguration getMetricsConfiguration() {
        return metricsConfiguration;
    }

    @Override
    public WorkerPoolConfiguration getNetworkWorkerPoolConfiguration() {
        return networkSharedWorkerPoolConfiguration;
    }

    @Override
    public PGWireConfiguration getPGWireConfiguration() {
        return pgWireConfiguration;
    }

    @Override
    public PublicPassthroughConfiguration getPublicPassthroughConfiguration() {
        return publicPassthroughConfiguration;
    }

    @Override
    public WorkerPoolConfiguration getQueryWorkerPoolConfiguration() {
        return querySharedWorkerPoolConfiguration;
    }

    @Override
    public WorkerPoolConfiguration getWalApplyPoolConfiguration() {
        return walApplyPoolConfiguration;
    }

    @Override
    public WorkerPoolConfiguration getWriteWorkerPoolConfiguration() {
        return writeSharedWorkerPoolConfiguration;
    }

    @Override
    public void init(CairoEngine engine, FreeOnExit freeOnExit) {
        this.factoryProvider = fpf.getInstance(this, engine, freeOnExit);
    }

    public void init(ServerConfiguration config, CairoEngine engine, FreeOnExit freeOnExit) {
        this.factoryProvider = fpf.getInstance(config, engine, freeOnExit);
    }

    public boolean isConfigReloadEnabled() {
        return configReloadEnabled;
    }

    // Used by dynamic configuration to reuse the already created factory provider.
    public void reinit(FactoryProvider factoryProvider) {
        this.factoryProvider = factoryProvider;
    }

    private static @NotNull String stripTrailingSlash(@NotNull String httpContextWebConsole) {
        int n = 0;
        for (int j = httpContextWebConsole.length() - 1; j > -1; j--) {
            if (httpContextWebConsole.charAt(j) == '/') {
                n++;
            } else {
                break;
            }
        }
        if (n > 0) {
            httpContextWebConsole = httpContextWebConsole.substring(0, httpContextWebConsole.length() - n);
        }
        return httpContextWebConsole;
    }

    private int configureSharedThreadPool(
            Properties properties,
            Map<String, String> env,
            PropWorkerPoolConfiguration poolConfiguration,
            PropertyKey workerCountProp,
            PropertyKey affinityProp,
            int sharedWorkerCount,
            int priority,
            boolean sharedWorkerHaltOnError,
            long sharedWorkerYieldThreshold,
            long sharedWorkerNapThreshold,
            long sharedWorkerSleepThreshold,
            long sharedWorkerSleepTimeout
    ) throws ServerConfigurationException {
        poolConfiguration.sharedWorkerCount = getInt(properties, env, workerCountProp, sharedWorkerCount);
        poolConfiguration.sharedWorkerAffinity =
                getAffinity(properties, env, affinityProp, poolConfiguration.sharedWorkerCount);
        poolConfiguration.sharedWorkerHaltOnError = sharedWorkerHaltOnError;
        poolConfiguration.sharedWorkerYieldThreshold = sharedWorkerYieldThreshold;
        poolConfiguration.sharedWorkerNapThreshold = sharedWorkerNapThreshold;
        poolConfiguration.sharedWorkerSleepThreshold = sharedWorkerSleepThreshold;
        poolConfiguration.sharedWorkerSleepTimeout = sharedWorkerSleepTimeout;
        poolConfiguration.metrics = this.metrics;
        poolConfiguration.workerPoolPriority = priority;
        return poolConfiguration.sharedWorkerCount;
    }

    private int[] getAffinity(Properties properties, @Nullable Map<String, String> env, ConfigPropertyKey key, int workerCount) throws ServerConfigurationException {
        final int[] result = new int[workerCount];
        String value = getString(properties, env, key, null);
        if (value == null) {
            Arrays.fill(result, -1);
        } else {
            String[] affinity = value.split(",");
            if (affinity.length != workerCount) {
                throw ServerConfigurationException.forInvalidKey(key.getPropertyPath(), "wrong number of affinity values");
            }
            for (int i = 0; i < workerCount; i++) {
                try {
                    result[i] = Numbers.parseInt(affinity[i]);
                } catch (NumericException e) {
                    throw ServerConfigurationException.forInvalidKey(key.getPropertyPath(), "Invalid affinity value: " + affinity[i]);
                }
            }
        }
        return result;
    }

    private int getCommitMode(Properties properties, @Nullable Map<String, String> env, ConfigPropertyKey key) {
        final String commitMode = getString(properties, env, key, "nosync");

        // must not be null because we provided non-null default value
        assert commitMode != null;

        if (Chars.equalsLowerCaseAscii(commitMode, "nosync")) {
            return CommitMode.NOSYNC;
        }

        if (Chars.equalsLowerCaseAscii(commitMode, "async")) {
            return CommitMode.ASYNC;
        }

        if (Chars.equalsLowerCaseAscii(commitMode, "sync")) {
            return CommitMode.SYNC;
        }

        return CommitMode.NOSYNC;
    }

    private LineTimestampAdapter getLineTimestampAdaptor(Properties properties, Map<String, String> env, ConfigPropertyKey propNm) {
        final String lineUdpTimestampSwitch = getString(properties, env, propNm, "n");
        switch (lineUdpTimestampSwitch) {
            case "u":
                return LineMicroTimestampAdapter.INSTANCE;
            case "ms":
                return LineMilliTimestampAdapter.INSTANCE;
            case "s":
                return LineSecondTimestampAdapter.INSTANCE;
            case "m":
                return LineMinuteTimestampAdapter.INSTANCE;
            case "h":
                return LineHourTimestampAdapter.INSTANCE;
            default:
                return LineNanoTimestampAdapter.INSTANCE;
        }
    }

    private int getSqlJitMode(Properties properties, @Nullable Map<String, String> env) {
        final String jitMode = getString(properties, env, PropertyKey.CAIRO_SQL_JIT_MODE, "on");

        assert jitMode != null;

        if (Chars.equalsLowerCaseAscii(jitMode, "on")) {
            return SqlJitMode.JIT_MODE_ENABLED;
        }

        if (Chars.equalsLowerCaseAscii(jitMode, "off")) {
            return SqlJitMode.JIT_MODE_DISABLED;
        }

        if (Chars.equalsLowerCaseAscii(jitMode, "scalar")) {
            return SqlJitMode.JIT_MODE_FORCE_SCALAR;
        }

        return SqlJitMode.JIT_MODE_ENABLED;
    }

    private DateFormat getTimestampFormat(Properties properties, @Nullable Map<String, String> env) {
        return compiler.compile(getString(properties, env, PropertyKey.CAIRO_SQL_BACKUP_DIR_DATETIME_FORMAT, "yyyy-MM-dd"));
    }

    // The enterprise version needs to add tcps and https
    private String initIlpTransport() {
        StringSink sink = Misc.getThreadLocalSink();
        sink.put('[');
        boolean addComma = false;
        if (lineTcpEnabled) {
            addComma = true;
            sink.put("\"tcp\"");
        }
        if (lineHttpEnabled && httpServerEnabled) {
            if (addComma) {
                sink.put(", ");
            }
            sink.put("\"http\"");
            addComma = true;
        }
        if (lineUdpEnabled) {
            if (addComma) {
                sink.put(", ");
            }
            sink.put("\"udp\"");
        }
        sink.put(']');
        return sink.toString();
    }

    private boolean pathEquals(String p1, String p2) {
        try {
            if (p1 == null || p2 == null) {
                return false;
            }
            //unfortunately java.io.Files.isSameFile() doesn't work on files that don't exist
            return new File(p1).getCanonicalPath().replace(File.separatorChar, '/')
                    .equals(new File(p2).getCanonicalPath().replace(File.separatorChar, '/'));
        } catch (IOException e) {
            log.info().$("Can't validate configuration property [key=").$(PropertyKey.CAIRO_SQL_COPY_WORK_ROOT.getPropertyPath())
                    .$(", value=").$(p2).$("]");
            return false;
        }
    }

    private void validateHttpConnectionLimits(
            int httpJsonQueryConnectionLimit, int httpIlpConnectionLimit, int httpNetConnectionLimit
    ) throws ServerConfigurationException {
        if (httpJsonQueryConnectionLimit > httpNetConnectionLimit) {
            throw new ServerConfigurationException(
                    "Json query connection limit cannot be greater than the overall HTTP connection limit ["
                            + PropertyKey.HTTP_JSON_QUERY_CONNECTION_LIMIT.getPropertyPath() + "=" + httpJsonQueryConnectionLimit + ", "
                            + PropertyKey.HTTP_NET_CONNECTION_LIMIT.getPropertyPath() + "=" + httpNetConnectionLimit + ']');
        }

        if (httpIlpConnectionLimit > httpNetConnectionLimit) {
            throw new ServerConfigurationException(
                    "HTTP over ILP connection limit cannot be greater than the overall HTTP connection limit ["
                            + PropertyKey.HTTP_ILP_CONNECTION_LIMIT.getPropertyPath() + "=" + httpIlpConnectionLimit + ", "
                            + PropertyKey.HTTP_NET_CONNECTION_LIMIT.getPropertyPath() + "=" + httpNetConnectionLimit + ']');
        }

        if (httpJsonQueryConnectionLimit > -1 && httpIlpConnectionLimit > -1
                && (httpJsonQueryConnectionLimit + httpIlpConnectionLimit) > httpNetConnectionLimit) {
            throw new ServerConfigurationException(
                    "The sum of the json query and HTTP over ILP connection limits cannot be greater than the overall HTTP connection limit ["
                            + PropertyKey.HTTP_JSON_QUERY_CONNECTION_LIMIT.getPropertyPath() + "=" + httpJsonQueryConnectionLimit + ", "
                            + PropertyKey.HTTP_ILP_CONNECTION_LIMIT.getPropertyPath() + "=" + httpIlpConnectionLimit + ", "
                            + PropertyKey.HTTP_NET_CONNECTION_LIMIT.getPropertyPath() + "=" + httpNetConnectionLimit + ']');
        }
    }

    private void validateProperties(Properties properties, boolean configValidationStrict) throws ServerConfigurationException {
        ValidationResult validation = validator.validate(properties);
        if (validation != null) {
            if (validation.isError && configValidationStrict) {
                throw new ServerConfigurationException(validation.message);
            } else {
                log.advisory().$(validation.message).$();
            }
        }
    }

    protected boolean getBoolean(Properties properties, @Nullable Map<String, String> env, ConfigPropertyKey key, boolean defaultValue) {
        return Boolean.parseBoolean(getString(properties, env, key, Boolean.toString(defaultValue)));
    }

    String getCanonicalPath(String path) throws ServerConfigurationException {
        try {
            return new File(path).getCanonicalPath();
        } catch (IOException e) {
            throw new ServerConfigurationException("Cannot calculate canonical path for configuration property [key=" + PropertyKey.CAIRO_SQL_COPY_WORK_ROOT.getPropertyPath() + ",value=" + path + "]");
        }
    }

    protected double getDouble(Properties properties, @Nullable Map<String, String> env, ConfigPropertyKey key, String defaultValue) throws ServerConfigurationException {
        final String value = getString(properties, env, key, defaultValue);
        try {
            return Numbers.parseDouble(value);
        } catch (NumericException e) {
            throw ServerConfigurationException.forInvalidKey(key.getPropertyPath(), value);
        }
    }

    @SuppressWarnings("SameParameterValue")
    protected int getIPv4Address(Properties properties, Map<String, String> env, ConfigPropertyKey key, String defaultValue) throws ServerConfigurationException {
        final String value = getString(properties, env, key, defaultValue);
        try {
            return Net.parseIPv4(value);
        } catch (NetworkError e) {
            throw ServerConfigurationException.forInvalidKey(key.getPropertyPath(), value);
        }
    }

    protected int getInt(Properties properties, @Nullable Map<String, String> env, ConfigPropertyKey key, int defaultValue) throws ServerConfigurationException {
        final String value = getString(properties, env, key, Integer.toString(defaultValue));
        try {
            return Numbers.parseInt(value);
        } catch (NumericException e) {
            throw ServerConfigurationException.forInvalidKey(key.getPropertyPath(), value);
        }
    }

    @SuppressWarnings("SameParameterValue")
    protected int getIntPercentage(
            Properties properties,
            @Nullable Map<String, String> env,
            ConfigPropertyKey key,
            int defaultValue
    ) throws ServerConfigurationException {
        int percentage = getInt(properties, env, key, defaultValue);
        if (percentage < 0 || percentage > 100) {
            throw ServerConfigurationException.forInvalidKey(key.getPropertyPath(), Integer.toString(percentage));
        }
        return percentage;
    }

    protected int getIntSize(Properties properties, @Nullable Map<String, String> env, ConfigPropertyKey key, int defaultValue) throws ServerConfigurationException {
        final String value = getString(properties, env, key, Integer.toString(defaultValue));
        try {
            return Numbers.parseIntSize(value);
        } catch (NumericException e) {
            throw ServerConfigurationException.forInvalidKey(key.getPropertyPath(), value);
        }
    }

    protected long getLong(Properties properties, @Nullable Map<String, String> env, ConfigPropertyKey key, long defaultValue) throws ServerConfigurationException {
        final String value = getString(properties, env, key, Long.toString(defaultValue));
        try {
            return Numbers.parseLong(value);
        } catch (NumericException e) {
            throw ServerConfigurationException.forInvalidKey(key.getPropertyPath(), value);
        }
    }

    protected long getLongSize(Properties properties, @Nullable Map<String, String> env, ConfigPropertyKey key, long defaultValue) throws ServerConfigurationException {
        final String value = getString(properties, env, key, Long.toString(defaultValue));
        try {
            return Numbers.parseLongSize(value);
        } catch (NumericException e) {
            throw ServerConfigurationException.forInvalidKey(key.getPropertyPath(), value);
        }
    }

    protected long getMicros(
            Properties properties,
            @Nullable Map<String, String> env,
            ConfigPropertyKey key,
            long defaultValue
    ) throws ServerConfigurationException {
        final String value = getString(properties, env, key, Long.toString(defaultValue));
        try {
            return Numbers.parseMicros(value);
        } catch (NumericException e) {
            throw ServerConfigurationException.forInvalidKey(key.getPropertyPath(), value);
        }
    }

    protected long getMillis(
            Properties properties,
            @Nullable Map<String, String> env,
            ConfigPropertyKey key,
            long defaultValue
    ) throws ServerConfigurationException {
        final String value = getString(properties, env, key, Long.toString(defaultValue));
        try {
            return Numbers.parseMillis(value);
        } catch (NumericException e) {
            throw ServerConfigurationException.forInvalidKey(key.getPropertyPath(), value);
        }
    }

    protected long getNanos(Properties properties, @Nullable Map<String, String> env, ConfigPropertyKey key, long defaultValue) throws ServerConfigurationException {
        final String value = getString(properties, env, key, Long.toString(defaultValue));
        try {
            return Numbers.parseNanos(value);
        } catch (NumericException e) {
            throw ServerConfigurationException.forInvalidKey(key.getPropertyPath(), value);
        }
    }

    protected int getQueueCapacity(Properties properties, @Nullable Map<String, String> env, ConfigPropertyKey key, int defaultValue) throws ServerConfigurationException {
        final int value = getInt(properties, env, key, defaultValue);
        if (!Numbers.isPow2(value)) {
            throw ServerConfigurationException.forInvalidKey(key.getPropertyPath(), "Value must be power of 2, e.g. 1,2,4,8,16,32,64...");
        }
        return value;
    }

    protected String getString(Properties properties, @Nullable Map<String, String> env, ConfigPropertyKey key, String defaultValue) {
        String envCandidate = key.getEnvVarName();
        String result = env != null ? env.get(envCandidate) : null;
        final int valueSource;
        if (result != null) {
            log.info().$("env config [key=").$(envCandidate).I$();
            valueSource = ConfigPropertyValue.VALUE_SOURCE_ENV;
        } else {
            result = properties.getProperty(key.getPropertyPath());
            if (result == null) {
                result = defaultValue;
                valueSource = ConfigPropertyValue.VALUE_SOURCE_DEFAULT;
            } else {
                valueSource = ConfigPropertyValue.VALUE_SOURCE_CONF;
            }
        }

        // Sometimes there can be spaces coming from environment variables, cut them off
        result = (result != null) ? result.trim() : null;
        if (!key.isDebug()) {
            boolean dynamic = dynamicProperties != null && dynamicProperties.contains(key);
            allPairs.put(key, new ConfigPropertyValueImpl(result, valueSource, dynamic));
        }
        return result;
    }

    protected void getUrls(
            Properties properties,
            @Nullable Map<String, String> env,
            ConfigPropertyKey key,
            ObjList<String> target,
            String... defaultValue
    ) throws ServerConfigurationException {
        String envCandidate = key.getEnvVarName();
        String unparsedResult = env != null ? env.get(envCandidate) : null;
        final int valueSource;
        if (unparsedResult != null) {
            log.info().$("env config [key=").$(envCandidate).I$();
            valueSource = ConfigPropertyValue.VALUE_SOURCE_ENV;
        } else {
            unparsedResult = properties.getProperty(key.getPropertyPath());
            if (unparsedResult == null) {
                valueSource = ConfigPropertyValue.VALUE_SOURCE_DEFAULT;
            } else {
                valueSource = ConfigPropertyValue.VALUE_SOURCE_CONF;
            }
        }

        String[] parts;
        if (valueSource == ConfigPropertyValue.VALUE_SOURCE_DEFAULT) {
            parts = defaultValue;
        } else {
            parts = unparsedResult.split(",");
        }
        for (int i = 0, n = parts.length; i < n; i++) {
            String url = parts[i].trim();
            if (url.isEmpty()) {
                throw ServerConfigurationException.forInvalidKey(key.getPropertyPath(), "empty URL in the list");
            }
            target.add(stripTrailingSlash(url));
        }

        // Sometimes there can be spaces coming from environment variables, cut them off
        unparsedResult = (unparsedResult != null) ? unparsedResult.trim() : null;
        if (!key.isDebug()) {
            boolean dynamic = dynamicProperties != null && dynamicProperties.contains(key);
            allPairs.put(key, new ConfigPropertyValueImpl(unparsedResult, valueSource, dynamic));
        }
    }

    protected PropertyValidator newValidator() {
        return new PropertyValidator();
    }

    protected void parseBindTo(
            Properties properties,
            Map<String, String> env,
            ConfigPropertyKey key,
            String defaultValue,
            BindToParser parser
    ) throws ServerConfigurationException {

        final String bindTo = getString(properties, env, key, defaultValue);
        final int colonIndex = bindTo.indexOf(':');
        if (colonIndex == -1) {
            throw ServerConfigurationException.forInvalidKey(key.getPropertyPath(), bindTo);
        }

        final String ipv4Str = bindTo.substring(0, colonIndex);
        final int ipv4;
        try {
            ipv4 = Net.parseIPv4(ipv4Str);
        } catch (NetworkError e) {
            throw ServerConfigurationException.forInvalidKey(key.getPropertyPath(), ipv4Str);
        }

        final String portStr = bindTo.substring(colonIndex + 1);
        final int port;
        try {
            port = Numbers.parseInt(portStr);
        } catch (NumericException e) {
            throw ServerConfigurationException.forInvalidKey(key.getPropertyPath(), portStr);
        }

        parser.onReady(ipv4, port);
    }

    @FunctionalInterface
    protected interface BindToParser {
        void onReady(int address, int port);
    }

    public static class JsonPropertyValueFormatter {
        public static void arrayStr(CharSequence key, String value, CharSink<?> sink) {
            sink.putQuoted(key).putAscii(':').put(value).putAscii(',');
        }

        public static void bool(CharSequence key, boolean value, CharSink<?> sink) {
            sink.putQuoted(key).putAscii(':').put(value).putAscii(',');
        }

        public static void integer(CharSequence key, long value, CharSink<?> sink) {
            sink.putQuoted(key).putAscii(':').put(value).putAscii(',');
        }

        public static void str(CharSequence key, CharSequence value, CharSink<?> sink) {
            sink.putQuoted(key).putAscii(':');
            if (value != null) {
                sink.putQuoted(value);
            } else {
                sink.put("null");
            }
            sink.putAscii(',');
        }
    }

    private static class PropWorkerPoolConfiguration implements WorkerPoolConfiguration {
        private final String name;
        public Metrics metrics;
        public int[] sharedWorkerAffinity;
        public int sharedWorkerCount;
        public boolean sharedWorkerHaltOnError;
        public long sharedWorkerNapThreshold;
        public long sharedWorkerSleepThreshold;
        public long sharedWorkerSleepTimeout;
        public long sharedWorkerYieldThreshold;
        public int workerPoolPriority = Thread.NORM_PRIORITY;

        private PropWorkerPoolConfiguration(String name) {
            this.name = name;
        }

        @Override
        public Metrics getMetrics() {
            return metrics;
        }

        @Override
        public long getNapThreshold() {
            return sharedWorkerNapThreshold;
        }

        @Override
        public String getPoolName() {
            return name;
        }

        @Override
        public long getSleepThreshold() {
            return sharedWorkerSleepThreshold;
        }

        @Override
        public long getSleepTimeout() {
            return sharedWorkerSleepTimeout;
        }

        @Override
        public int[] getWorkerAffinity() {
            return sharedWorkerAffinity;
        }

        @Override
        public int getWorkerCount() {
            return sharedWorkerCount;
        }

        @Override
        public long getYieldThreshold() {
            return sharedWorkerYieldThreshold;
        }

        @Override
        public boolean haltOnError() {
            return sharedWorkerHaltOnError;
        }

        @Override
        public int workerPoolPriority() {
            return workerPoolPriority;
        }
    }

    public static class PropertyValidator {
        protected final Map<ConfigPropertyKey, String> deprecatedSettings = new HashMap<>();
        protected final Map<String, String> obsoleteSettings = new HashMap<>();

        public PropertyValidator() {
            registerObsolete(
                    "line.tcp.commit.timeout",
                    PropertyKey.LINE_TCP_COMMIT_INTERVAL_DEFAULT,
                    PropertyKey.LINE_TCP_COMMIT_INTERVAL_FRACTION
            );
            registerObsolete(
                    "cairo.timestamp.locale",
                    PropertyKey.CAIRO_DATE_LOCALE
            );
            registerObsolete(
                    "pg.timestamp.locale",
                    PropertyKey.PG_DATE_LOCALE
            );
            registerObsolete(
                    "cairo.sql.append.page.size",
                    PropertyKey.CAIRO_WRITER_DATA_APPEND_PAGE_SIZE
            );

            registerDeprecated(
                    PropertyKey.HTTP_MIN_BIND_TO,
                    PropertyKey.HTTP_MIN_NET_BIND_TO
            );
            registerDeprecated(
                    PropertyKey.HTTP_MIN_NET_IDLE_CONNECTION_TIMEOUT,
                    PropertyKey.HTTP_MIN_NET_CONNECTION_TIMEOUT
            );
            registerDeprecated(
                    PropertyKey.HTTP_MIN_NET_QUEUED_CONNECTION_TIMEOUT,
                    PropertyKey.HTTP_MIN_NET_CONNECTION_QUEUE_TIMEOUT
            );
            registerDeprecated(
                    PropertyKey.HTTP_MIN_NET_SND_BUF_SIZE,
                    PropertyKey.HTTP_MIN_NET_CONNECTION_SNDBUF
            );
            registerDeprecated(PropertyKey.HTTP_MIN_RECEIVE_BUFFER_SIZE);
            registerDeprecated(PropertyKey.HTTP_RECEIVE_BUFFER_SIZE);
            registerDeprecated(
                    PropertyKey.HTTP_NET_RCV_BUF_SIZE,
                    PropertyKey.HTTP_MIN_NET_CONNECTION_RCVBUF,
                    PropertyKey.HTTP_NET_CONNECTION_RCVBUF
            );
            registerDeprecated(
                    PropertyKey.HTTP_NET_ACTIVE_CONNECTION_LIMIT,
                    PropertyKey.HTTP_NET_CONNECTION_LIMIT
            );
            registerDeprecated(
                    PropertyKey.HTTP_NET_IDLE_CONNECTION_TIMEOUT,
                    PropertyKey.HTTP_NET_CONNECTION_TIMEOUT
            );
            registerDeprecated(
                    PropertyKey.HTTP_NET_QUEUED_CONNECTION_TIMEOUT,
                    PropertyKey.HTTP_NET_CONNECTION_QUEUE_TIMEOUT
            );
            registerDeprecated(
                    PropertyKey.HTTP_NET_SND_BUF_SIZE,
                    PropertyKey.HTTP_NET_CONNECTION_SNDBUF
            );
            registerDeprecated(
                    PropertyKey.PG_NET_ACTIVE_CONNECTION_LIMIT,
                    PropertyKey.PG_NET_CONNECTION_LIMIT
            );
            registerDeprecated(
                    PropertyKey.PG_NET_IDLE_TIMEOUT,
                    PropertyKey.PG_NET_CONNECTION_TIMEOUT
            );
            registerDeprecated(
                    PropertyKey.PG_NET_RECV_BUF_SIZE,
                    PropertyKey.PG_NET_CONNECTION_RCVBUF
            );
            registerDeprecated(
                    PropertyKey.PG_NET_SEND_BUF_SIZE,
                    PropertyKey.PG_NET_CONNECTION_SNDBUF
            );
            registerDeprecated(
                    PropertyKey.LINE_TCP_NET_ACTIVE_CONNECTION_LIMIT,
                    PropertyKey.LINE_TCP_NET_CONNECTION_LIMIT
            );
            registerDeprecated(
                    PropertyKey.LINE_TCP_NET_IDLE_TIMEOUT,
                    PropertyKey.LINE_TCP_NET_CONNECTION_TIMEOUT
            );
            registerDeprecated(
                    PropertyKey.LINE_TCP_NET_QUEUED_TIMEOUT,
                    PropertyKey.LINE_TCP_NET_CONNECTION_QUEUE_TIMEOUT
            );
            registerDeprecated(
                    PropertyKey.LINE_TCP_NET_RECV_BUF_SIZE,
                    PropertyKey.LINE_TCP_NET_CONNECTION_RCVBUF
            );
            registerDeprecated(
                    PropertyKey.LINE_TCP_MSG_BUFFER_SIZE,
                    PropertyKey.LINE_TCP_RECV_BUFFER_SIZE
            );
            registerDeprecated(
                    PropertyKey.LINE_TCP_DEFAULT_PARTITION_BY,
                    PropertyKey.LINE_DEFAULT_PARTITION_BY
            );
            registerDeprecated(
                    PropertyKey.CAIRO_REPLACE_BUFFER_MAX_SIZE,
                    PropertyKey.CAIRO_SQL_STR_FUNCTION_BUFFER_MAX_SIZE
            );
            registerDeprecated(
                    PropertyKey.CIRCUIT_BREAKER_BUFFER_SIZE,
                    PropertyKey.NET_TEST_CONNECTION_BUFFER_SIZE
            );
            registerDeprecated(
                    PropertyKey.QUERY_TIMEOUT_SEC,
                    PropertyKey.QUERY_TIMEOUT
            );
            registerDeprecated(
                    PropertyKey.CAIRO_PAGE_FRAME_TASK_POOL_CAPACITY
            );
            registerDeprecated(
                    PropertyKey.CAIRO_SQL_MAP_PAGE_SIZE,
                    PropertyKey.CAIRO_SQL_SMALL_MAP_PAGE_SIZE
            );
            registerDeprecated(
                    PropertyKey.CAIRO_SQL_MAP_KEY_CAPACITY,
                    PropertyKey.CAIRO_SQL_SMALL_MAP_KEY_CAPACITY
            );
            registerDeprecated(
                    PropertyKey.CAIRO_SQL_ANALYTIC_COLUMN_POOL_CAPACITY,
                    PropertyKey.CAIRO_SQL_WINDOW_COLUMN_POOL_CAPACITY
            );
            registerDeprecated(
                    PropertyKey.CAIRO_SQL_ANALYTIC_STORE_PAGE_SIZE,
                    PropertyKey.CAIRO_SQL_WINDOW_STORE_PAGE_SIZE
            );
            registerDeprecated(
                    PropertyKey.CAIRO_SQL_ANALYTIC_STORE_MAX_PAGES,
                    PropertyKey.CAIRO_SQL_WINDOW_STORE_MAX_PAGES
            );
            registerDeprecated(
                    PropertyKey.CAIRO_SQL_ANALYTIC_ROWID_PAGE_SIZE,
                    PropertyKey.CAIRO_SQL_WINDOW_ROWID_PAGE_SIZE
            );
            registerDeprecated(
                    PropertyKey.CAIRO_SQL_ANALYTIC_ROWID_MAX_PAGES,
                    PropertyKey.CAIRO_SQL_WINDOW_ROWID_MAX_PAGES
            );
            registerDeprecated(
                    PropertyKey.CAIRO_SQL_ANALYTIC_TREE_PAGE_SIZE,
                    PropertyKey.CAIRO_SQL_WINDOW_TREE_PAGE_SIZE
            );
            registerDeprecated(
                    PropertyKey.CAIRO_SQL_ANALYTIC_TREE_MAX_PAGES,
                    PropertyKey.CAIRO_SQL_WINDOW_TREE_MAX_PAGES
            );
            registerDeprecated(
                    PropertyKey.CAIRO_SQL_COLUMN_CAST_MODEL_POOL_CAPACITY,
                    PropertyKey.CAIRO_SQL_CREATE_TABLE_COLUMN_MODEL_POOL_CAPACITY
            );
            registerDeprecated(PropertyKey.PG_INSERT_POOL_CAPACITY);
            registerDeprecated(PropertyKey.LINE_UDP_TIMESTAMP);
            registerDeprecated(PropertyKey.LINE_TCP_TIMESTAMP);
            registerDeprecated(PropertyKey.CAIRO_SQL_JIT_ROWS_THRESHOLD);
            registerDeprecated(PropertyKey.CAIRO_COMPACT_MAP_LOAD_FACTOR);
            registerDeprecated(PropertyKey.CAIRO_DEFAULT_MAP_TYPE);
            registerDeprecated(PropertyKey.HTTP_JSON_QUERY_DOUBLE_SCALE);
            registerDeprecated(PropertyKey.HTTP_JSON_QUERY_FLOAT_SCALE);
            registerDeprecated(PropertyKey.CAIRO_SQL_DOUBLE_CAST_SCALE);
            registerDeprecated(PropertyKey.CAIRO_SQL_FLOAT_CAST_SCALE);
            registerDeprecated(PropertyKey.CAIRO_MAT_VIEW_MIN_REFRESH_INTERVAL);
        }

        public ValidationResult validate(Properties properties) {
            // Settings that used to be valid but no longer are.
            Map<String, String> obsolete = new HashMap<>();

            // Settings that are still valid but are now superseded by newer ones.
            Map<String, String> deprecated = new HashMap<>();

            // Settings that are not recognized.
            Set<String> incorrect = new HashSet<>();

            for (String propName : properties.stringPropertyNames()) {
                Optional<ConfigPropertyKey> prop = lookupConfigProperty(propName);
                if (prop.isPresent()) {
                    String deprecationMsg = deprecatedSettings.get(prop.get());
                    if (deprecationMsg != null) {
                        deprecated.put(propName, deprecationMsg);
                    }
                } else {
                    String obsoleteMsg = obsoleteSettings.get(propName);
                    if (obsoleteMsg != null) {
                        obsolete.put(propName, obsoleteMsg);
                    } else {
                        incorrect.add(propName);
                    }
                }
            }

            if (obsolete.isEmpty() && deprecated.isEmpty() && incorrect.isEmpty()) {
                return null;
            }

            boolean isError = false;

            StringBuilder sb = new StringBuilder("Configuration issues:\n");

            if (!incorrect.isEmpty()) {
                isError = true;
                sb.append("    Invalid settings (not recognized, probable typos):\n");
                for (String key : incorrect) {
                    sb.append("        * ");
                    sb.append(key);
                    sb.append('\n');
                }
            }

            if (!obsolete.isEmpty()) {
                isError = true;
                sb.append("    Obsolete settings (no longer recognized):\n");
                for (Map.Entry<String, String> entry : obsolete.entrySet()) {
                    sb.append("        * ");
                    sb.append(entry.getKey());
                    sb.append(": ");
                    sb.append(entry.getValue());
                    sb.append('\n');
                }
            }

            if (!deprecated.isEmpty()) {
                sb.append("    Deprecated settings (recognized but superseded by newer settings):\n");
                for (Map.Entry<String, String> entry : deprecated.entrySet()) {
                    sb.append("        * ");
                    sb.append(entry.getKey());
                    sb.append(": ");
                    sb.append(entry.getValue());
                    sb.append('\n');
                }
            }

            return new ValidationResult(isError, sb.toString());
        }

        private static <KeyT> void registerReplacements(
                Map<KeyT, String> map,
                KeyT old,
                ConfigPropertyKey... replacements
        ) {
            if (replacements.length > 0) {
                final StringBuilder sb = new StringBuilder("Replaced by ");
                for (int index = 0; index < replacements.length; index++) {
                    if (index > 0) {
                        sb.append(index < (replacements.length - 1) ? ", " : " and ");
                    }
                    String replacement = replacements[index].getPropertyPath();
                    sb.append('`');
                    sb.append(replacement);
                    sb.append('`');
                }
                map.put(old, sb.toString());
            } else {
                map.put(old, "No longer used");
            }
        }

        protected Optional<ConfigPropertyKey> lookupConfigProperty(String propName) {
            return PropertyKey.getByString(propName).map(prop -> prop);
        }

        protected void registerDeprecated(ConfigPropertyKey old, ConfigPropertyKey... replacements) {
            registerReplacements(deprecatedSettings, old, replacements);
        }

        protected void registerObsolete(String old, ConfigPropertyKey... replacements) {
            registerReplacements(obsoleteSettings, old, replacements);
        }
    }

    private static class RedirectPropertyKey implements ConfigPropertyKey {
        final String envVarName;
        final String propertyPath;

        public RedirectPropertyKey(int index) {
            this.propertyPath = PropertyKey.HTTP_REDIRECT_PREFIX.getPropertyPath() + index;
            this.envVarName = ServerMain.propertyPathToEnvVarName(propertyPath);
        }

        @Override
        public String getEnvVarName() {
            return envVarName;
        }

        @Override
        public String getPropertyPath() {
            return propertyPath;
        }

        @Override
        public boolean isDebug() {
            return false;
        }

        @Override
        public boolean isSensitive() {
            return false;
        }
    }

    public static class ValidationResult {
        public final boolean isError;
        public final String message;

        private ValidationResult(boolean isError, String message) {
            this.isError = isError;
            this.message = message;
        }
    }

    class PropCairoConfiguration implements CairoConfiguration {
        private final LongSupplier randomIDSupplier = () -> getRandom().nextPositiveLong();
        private final LongSupplier sequentialIDSupplier = new LongSupplier() {
            final AtomicLong value = new AtomicLong();

            @Override
            public long getAsLong() {
                return value.incrementAndGet();
            }
        };

        @Override
        public boolean attachPartitionCopy() {
            return cairoAttachPartitionCopy;
        }

        @Override
        public boolean enableTestFactories() {
            return enableTestFactories;
        }

        @Override
        public boolean exportConfiguration(CharSink<?> sink) {
            final String releaseType = getReleaseType();
            str(RELEASE_TYPE, releaseType, sink);
            str(RELEASE_VERSION, getBuildInformation().getSwVersion(), sink);
            if (Chars.equalsNc(releaseType, OSS)) {
                bool(PropertyKey.HTTP_SETTINGS_READONLY.getPropertyPath(), httpSettingsReadOnly, sink);
            }
            if (!Chars.empty(httpUsername)) {
                bool(ACL_ENABLED, true, sink);
            }
            arrayStr(ILP_PROTO_SUPPORT_VERSIONS_NAME, ILP_PROTO_SUPPORT_VERSIONS, sink);
            arrayStr(ILP_PROTO_TRANSPORTS, ilpProtoTransports, sink);
            return true;
        }

        @Override
        public @Nullable ObjObjHashMap<ConfigPropertyKey, ConfigPropertyValue> getAllPairs() {
            return allPairs;
        }

        @Override
        public boolean getAllowTableRegistrySharedWrite() {
            return allowTableRegistrySharedWrite;
        }

        @Override
        public @NotNull String getAttachPartitionSuffix() {
            return cairoAttachPartitionSuffix;
        }

        @Override
        public DateFormat getBackupDirTimestampFormat() {
            return backupDirTimestampFormat;
        }

        @Override
        public int getBackupMkDirMode() {
            return backupMkdirMode;
        }

        @Override
        public CharSequence getBackupRoot() {
            return backupRoot;
        }

        @Override
        public @NotNull CharSequence getBackupTempDirName() {
            return backupTempDirName;
        }

        @Override
        public int getBinaryEncodingMaxLength() {
            return binaryEncodingMaxLength;
        }

        @Override
        public int getBindVariablePoolSize() {
            return sqlBindVariablePoolSize;
        }

        @Override
        public @NotNull BuildInformation getBuildInformation() {
            return buildInformation;
        }

        @Override
        public boolean getCairoSqlLegacyOperatorPrecedence() {
            return cairoSqlLegacyOperatorPrecedence;
        }

        @Override
        public @NotNull CharSequence getCheckpointRoot() {
            return checkpointRoot;
        }

        @Override
        public @NotNull SqlExecutionCircuitBreakerConfiguration getCircuitBreakerConfiguration() {
            return circuitBreakerConfiguration;
        }

        @Override
        public int getColumnAliasGeneratedMaxSize() {
            return cairoSqlColumnAliasGeneratedMaxSize;
        }

        @Override
        public int getColumnIndexerQueueCapacity() {
            return columnIndexerQueueCapacity;
        }

        @Override
        public int getColumnPurgeQueueCapacity() {
            return columnPurgeQueueCapacity;
        }

        @Override
        public long getColumnPurgeRetryDelay() {
            return columnPurgeRetryDelay;
        }

        @Override
        public long getColumnPurgeRetryDelayLimit() {
            return columnPurgeRetryDelayLimit;
        }

        @Override
        public double getColumnPurgeRetryDelayMultiplier() {
            return columnPurgeRetryDelayMultiplier;
        }

        @Override
        public int getColumnPurgeTaskPoolCapacity() {
            return columnPurgeTaskPoolCapacity;
        }

        @Override
        public long getCommitLatency() {
            return cairoCommitLatency;
        }

        @Override
        public int getCommitMode() {
            return commitMode;
        }

        @Override
        public @NotNull CharSequence getConfRoot() {
            return confRoot;
        }

        @Override
        public @NotNull LongSupplier getCopyIDSupplier() {
            if (cairoSQLCopyIdSupplier == 0) {
                return randomIDSupplier;
            }
            return sequentialIDSupplier;
        }

        @Override
        public int getCopyPoolCapacity() {
            return sqlCopyModelPoolCapacity;
        }

        @Override
        public int getCountDistinctCapacity() {
            return sqlCountDistinctCapacity;
        }

        @Override
        public double getCountDistinctLoadFactor() {
            return sqlCountDistinctLoadFactor;
        }

        @Override
        public int getCreateAsSelectRetryCount() {
            return createAsSelectRetryCount;
        }

        @Override
        public int getCreateTableColumnModelPoolCapacity() {
            return sqlCreateTableColumnModelPoolCapacity;
        }

        @Override
        public long getCreateTableModelBatchSize() {
            return sqlCreateTableModelBatchSize;
        }

        @Override
        public long getDataAppendPageSize() {
            return writerDataAppendPageSize;
        }

        @Override
        public long getDataIndexKeyAppendPageSize() {
            return writerDataIndexKeyAppendPageSize;
        }

        @Override
        public long getDataIndexValueAppendPageSize() {
            return writerDataIndexValueAppendPageSize;
        }

        @Override
        public long getDatabaseIdHi() {
            return instanceHashHi;
        }

        @Override
        public long getDatabaseIdLo() {
            return instanceHashLo;
        }

        @Override
        public @NotNull CharSequence getDbDirectory() {
            return dbDirectory;
        }

        @Override
        public @NotNull String getDbRoot() {
            return dbRoot;
        }

        @Override
        public boolean getDebugWalApplyBlockFailureNoRetry() {
            return debugWalApplyBlockFailureNoRetry;
        }

        @Override
        public @NotNull DateLocale getDefaultDateLocale() {
            return locale;
        }

        @Override
        public int getDefaultSeqPartTxnCount() {
            return defaultSeqPartTxnCount;
        }

        @Override
        public boolean getDefaultSymbolCacheFlag() {
            return defaultSymbolCacheFlag;
        }

        @Override
        public int getDefaultSymbolCapacity() {
            return defaultSymbolCapacity;
        }

        @Override
        public int getDetachedMkDirMode() {
            return detachedMkdirMode;
        }

        @Override
        public int getExplainPoolCapacity() {
            return sqlExplainModelPoolCapacity;
        }

        @Override
        public @NotNull FactoryProvider getFactoryProvider() {
            return factoryProvider;
        }

        @Override
        public int getFileOperationRetryCount() {
            return fileOperationRetryCount;
        }

        @Override
        public @NotNull FilesFacade getFilesFacade() {
            return filesFacade;
        }

        @Override
        public long getGroupByAllocatorDefaultChunkSize() {
            return sqlGroupByAllocatorChunkSize;
        }

        @Override
        public long getGroupByAllocatorMaxChunkSize() {
            return sqlGroupByAllocatorMaxChunkSize;
        }

        @Override
        public int getGroupByMapCapacity() {
            return sqlGroupByMapCapacity;
        }

        @Override
        public int getGroupByMergeShardQueueCapacity() {
            return cairoGroupByMergeShardQueueCapacity;
        }

        @Override
        public int getGroupByPoolCapacity() {
            return sqlGroupByPoolCapacity;
        }

        @Override
        public long getGroupByPresizeMaxCapacity() {
            return cairoGroupByPresizeMaxCapacity;
        }

        @Override
        public long getGroupByPresizeMaxHeapSize() {
            return cairoGroupByPresizeMaxHeapSize;
        }

        @Override
        public int getGroupByShardingThreshold() {
            return cairoGroupByShardingThreshold;
        }

        @Override
        public int getIdGenerateBatchStep() {
            return idGenerateBatchStep;
        }

        @Override
        public long getIdleCheckInterval() {
            return idleCheckInterval;
        }

        @Override
        public int getInactiveReaderMaxOpenPartitions() {
            return inactiveReaderMaxOpenPartitions;
        }

        @Override
        public long getInactiveReaderTTL() {
            return inactiveReaderTTL;
        }

        @Override
        public long getInactiveWalWriterTTL() {
            return inactiveWalWriterTTL;
        }

        @Override
        public long getInactiveWriterTTL() {
            return inactiveWriterTTL;
        }

        @Override
        public int getIndexValueBlockSize() {
            return indexValueBlockSize;
        }

        @Override
        public long getInsertModelBatchSize() {
            return sqlInsertModelBatchSize;
        }

        @Override
        public int getInsertModelPoolCapacity() {
            return sqlInsertModelPoolCapacity;
        }

        @Override
        public @NotNull String getInstallRoot() {
            return installRoot;
        }

        @Override
        public int getLatestByQueueCapacity() {
            return latestByQueueCapacity;
        }

        @Override
        public @NotNull CharSequence getLegacyCheckpointRoot() {
            return legacyCheckpointRoot;
        }

        @Override
        public boolean getLogLevelVerbose() {
            return logLevelVerbose;
        }

        @Override
        public boolean getLogSqlQueryProgressExe() {
            return logSqlQueryProgressExe;
        }

        @Override
        public DateFormat getLogTimestampFormat() {
            return logTimestampFormat;
        }

        @Override
        public @Nullable String getLogTimestampTimezone() {
            return logTimestampTimezone;
        }

        @Override
        public DateLocale getLogTimestampTimezoneLocale() {
            return logTimestampLocale;
        }

        @Override
        public TimeZoneRules getLogTimestampTimezoneRules() {
            return logTimestampTimezoneRules;
        }

        @Override
        public long getMatViewInsertAsSelectBatchSize() {
            return matViewInsertAsSelectBatchSize;
        }

        @Override
        public int getMatViewMaxRefreshIntervals() {
            return matViewMaxRefreshIntervals;
        }

        @Override
        public int getMatViewMaxRefreshRetries() {
            return matViewMaxRefreshRetries;
        }

        @Override
        public long getMatViewRefreshIntervalsUpdatePeriod() {
            return matViewRefreshIntervalsUpdatePeriod;
        }

        @Override
        public long getMatViewRefreshOomRetryTimeout() {
            return matViewRefreshOomRetryTimeout;
        }

        @Override
        public int getMatViewRowsPerQueryEstimate() {
            return matViewRowsPerQueryEstimate;
        }

        @Override
        public int getMaxCrashFiles() {
            return cairoMaxCrashFiles;
        }

        @Override
        public int getMaxFileNameLength() {
            return maxFileNameLength;
        }

        @Override
        public int getMaxSqlRecompileAttempts() {
            return maxSqlRecompileAttempts;
        }

        @Override
        public int getMaxSwapFileCount() {
            return maxSwapFileCount;
        }

        @Override
        public int getMaxSymbolNotEqualsCount() {
            return sqlMaxSymbolNotEqualsCount;
        }

        @Override
        public int getMaxUncommittedRows() {
            return maxUncommittedRows;
        }

        @Override
        public int getMetadataPoolCapacity() {
            return sqlModelPoolCapacity;
        }

        @Override
        public Metrics getMetrics() {
            return metrics;
        }

        @Override
        public @NotNull MicrosecondClock getMicrosecondClock() {
            return microsecondClock;
        }

        @Override
        public long getMiscAppendPageSize() {
            return writerMiscAppendPageSize;
        }

        @Override
        public int getMkDirMode() {
            return mkdirMode;
        }

        @Override
        public int getO3CallbackQueueCapacity() {
            return o3CallbackQueueCapacity;
        }

        @Override
        public int getO3ColumnMemorySize() {
            return o3ColumnMemorySize;
        }

        @Override
        public int getO3CopyQueueCapacity() {
            return o3CopyQueueCapacity;
        }

        @Override
        public int getO3LagCalculationWindowsSize() {
            return o3LagCalculationWindowsSize;
        }

        @Override
        public int getO3LastPartitionMaxSplits() {
            return o3LastPartitionMaxSplits;
        }

        @Override
        public long getO3MaxLag() {
            return o3MaxLagUs;
        }

        @Override
        public int getO3MemMaxPages() {
            return Integer.MAX_VALUE;
        }

        @Override
        public long getO3MinLag() {
            return o3MinLagUs;
        }

        @Override
        public int getO3OpenColumnQueueCapacity() {
            return o3OpenColumnQueueCapacity;
        }

        @Override
        public int getO3PartitionQueueCapacity() {
            return o3PartitionQueueCapacity;
        }

        @Override
        public int getO3PurgeDiscoveryQueueCapacity() {
            return o3PurgeDiscoveryQueueCapacity;
        }

        @Override
        public int getPageFrameReduceColumnListCapacity() {
            return cairoPageFrameReduceColumnListCapacity;
        }

        @Override
        public int getPageFrameReduceQueueCapacity() {
            return cairoPageFrameReduceQueueCapacity;
        }

        @Override
        public int getPageFrameReduceRowIdListCapacity() {
            return cairoPageFrameReduceRowIdListCapacity;
        }

        @Override
        public int getPageFrameReduceShardCount() {
            return cairoPageFrameReduceShardCount;
        }

        @Override
        public int getParallelIndexThreshold() {
            return parallelIndexThreshold;
        }

        @Override
        public int getPartitionEncoderParquetCompressionCodec() {
            return partitionEncoderParquetCompressionCodec;
        }

        @Override
        public int getPartitionEncoderParquetCompressionLevel() {
            return partitionEncoderParquetCompressionLevel;
        }

        @Override
        public int getPartitionEncoderParquetDataPageSize() {
            return partitionEncoderParquetDataPageSize;
        }

        @Override
        public int getPartitionEncoderParquetRowGroupSize() {
            return partitionEncoderParquetRowGroupSize;
        }

        @Override
        public int getPartitionEncoderParquetVersion() {
            return partitionEncoderParquetVersion;
        }

        @Override
        public long getPartitionO3SplitMinSize() {
            return o3PartitionSplitMinSize;
        }

        @Override
        public int getPartitionPurgeListCapacity() {
            return o3PartitionPurgeListCapacity;
        }

        @Override
        public int getPreferencesStringPoolCapacity() {
            return preferencesStringPoolCapacity;
        }

        @Override
        public int getQueryCacheEventQueueCapacity() {
            return queryCacheEventQueueCapacity;
        }

        @Override
        public int getQueryRegistryPoolSize() {
            return sqlQueryRegistryPoolSize;
        }

        @Override
        public int getReaderPoolMaxSegments() {
            return readerPoolMaxSegments;
        }

        @Override
        public int getRenameTableModelPoolCapacity() {
            return sqlRenameTableModelPoolCapacity;
        }

        @Override
        public int getRepeatMigrationsFromVersion() {
            return repeatMigrationFromVersion;
        }

        @Override
        public int getRndFunctionMemoryMaxPages() {
            return rndFunctionMemoryMaxPages;
        }

        @Override
        public int getRndFunctionMemoryPageSize() {
            return rndFunctionMemoryPageSize;
        }

        @Override
        public boolean getSampleByDefaultAlignmentCalendar() {
            return sqlSampleByDefaultAlignment;
        }

        @Override
        public int getSampleByIndexSearchPageSize() {
            return sqlSampleByIndexSearchPageSize;
        }

        @Override
        public int getScoreboardFormat() {
            return cairoTxnScoreboardFormat;
        }

        @Override
        public long getSequencerCheckInterval() {
            return sequencerCheckInterval;
        }

        @Override
        public @NotNull CharSequence getSnapshotInstanceId() {
            return snapshotInstanceId;
        }

        @Override
        public long getSpinLockTimeout() {
            return spinLockTimeout;
        }

        @Override
        public int getSqlAsOfJoinLookAhead() {
            return sqlAsOfJoinLookahead;
        }

        @Override
        public int getSqlAsOfJoinMapEvacuationThreshold() {
            return sqlAsOfJoinEvacuationThreshold;
        }

        @Override
        public int getSqlAsOfJoinShortCircuitCacheCapacity() {
            return sqlAsOfJoinShortCircuitCacheCapacity;
        }

        @Override
        public int getSqlCharacterStoreCapacity() {
            return sqlCharacterStoreCapacity;
        }

        @Override
        public int getSqlCharacterStoreSequencePoolCapacity() {
            return sqlCharacterStoreSequencePoolCapacity;
        }

        @Override
        public int getSqlColumnPoolCapacity() {
            return sqlColumnPoolCapacity;
        }

        @Override
        public int getSqlCompilerPoolCapacity() {
            return sqlCompilerPoolCapacity;
        }

        @Override
        public int getSqlCopyBufferSize() {
            return sqlCopyBufferSize;
        }

        @Override
        public CharSequence getSqlCopyInputRoot() {
            return cairoSqlCopyRoot;
        }

        @Override
        public CharSequence getSqlCopyInputWorkRoot() {
            return cairoSqlCopyWorkRoot;
        }

        @Override
        public int getSqlCopyLogRetentionDays() {
            return cairoSqlCopyLogRetentionDays;
        }

        @Override
        public long getSqlCopyMaxIndexChunkSize() {
            return cairoSqlCopyMaxIndexChunkSize;
        }

        @Override
        public int getSqlCopyQueueCapacity() {
            return cairoSqlCopyQueueCapacity;
        }

        @Override
        public int getSqlDistinctTimestampKeyCapacity() {
            return sqlDistinctTimestampKeyCapacity;
        }

        @Override
        public double getSqlDistinctTimestampLoadFactor() {
            return sqlDistinctTimestampLoadFactor;
        }

        @Override
        public int getSqlExpressionPoolCapacity() {
            return sqlExpressionPoolCapacity;
        }

        @Override
        public double getSqlFastMapLoadFactor() {
            return sqlFastMapLoadFactor;
        }

        @Override
        public int getSqlHashJoinLightValueMaxPages() {
            return sqlHashJoinLightValueMaxPages;
        }

        @Override
        public int getSqlHashJoinLightValuePageSize() {
            return sqlHashJoinLightValuePageSize;
        }

        @Override
        public int getSqlHashJoinValueMaxPages() {
            return sqlHashJoinValueMaxPages;
        }

        @Override
        public int getSqlHashJoinValuePageSize() {
            return sqlHashJoinValuePageSize;
        }

        @Override
        public int getSqlJitBindVarsMemoryMaxPages() {
            return sqlJitBindVarsMemoryMaxPages;
        }

        @Override
        public int getSqlJitBindVarsMemoryPageSize() {
            return sqlJitBindVarsMemoryPageSize;
        }

        @Override
        public int getSqlJitIRMemoryMaxPages() {
            return sqlJitIRMemoryMaxPages;
        }

        @Override
        public int getSqlJitIRMemoryPageSize() {
            return sqlJitIRMemoryPageSize;
        }

        @Override
        public int getSqlJitMode() {
            return sqlJitMode;
        }

        @Override
        public int getSqlJitPageAddressCacheThreshold() {
            return sqlJitPageAddressCacheThreshold;
        }

        @Override
        public int getSqlJoinContextPoolCapacity() {
            return sqlJoinContextPoolCapacity;
        }

        @Override
        public int getSqlJoinMetadataMaxResizes() {
            return sqlJoinMetadataMaxResizes;
        }

        @Override
        public int getSqlJoinMetadataPageSize() {
            return sqlJoinMetadataPageSize;
        }

        @Override
        public long getSqlLatestByRowCount() {
            return sqlLatestByRowCount;
        }

        @Override
        public int getSqlLexerPoolCapacity() {
            return sqlLexerPoolCapacity;
        }

        @Override
        public int getSqlMapMaxPages() {
            return sqlMapMaxPages;
        }

        @Override
        public int getSqlMapMaxResizes() {
            return sqlMapMaxResizes;
        }

        @Override
        public int getSqlMaxNegativeLimit() {
            return sqlMaxNegativeLimit;
        }

        @Override
        public int getSqlModelPoolCapacity() {
            return sqlModelPoolCapacity;
        }

        @Override
        public int getSqlOrderByRadixSortThreshold() {
            return sqlOrderByRadixSortThreshold;
        }

        @Override
        public int getSqlPageFrameMaxRows() {
            return sqlPageFrameMaxRows;
        }

        @Override
        public int getSqlPageFrameMinRows() {
            return sqlPageFrameMinRows;
        }

        @Override
        public double getSqlParallelFilterPreTouchThreshold() {
            return sqlParallelFilterPreTouchThreshold;
        }

        @Override
        public int getSqlParallelWorkStealingThreshold() {
            return sqlParallelWorkStealingThreshold;
        }

        @Override
        public int getSqlParquetFrameCacheCapacity() {
            return sqlParquetFrameCacheCapacity;
        }

        @Override
        public int getSqlSmallMapKeyCapacity() {
            return sqlSmallMapKeyCapacity;
        }

        @Override
        public long getSqlSmallMapPageSize() {
            return sqlSmallMapPageSize;
        }

        @Override
        public int getSqlSortKeyMaxPages() {
            return sqlSortKeyMaxPages;
        }

        @Override
        public long getSqlSortKeyPageSize() {
            return sqlSortKeyPageSize;
        }

        @Override
        public int getSqlSortLightValueMaxPages() {
            return sqlSortLightValueMaxPages;
        }

        @Override
        public long getSqlSortLightValuePageSize() {
            return sqlSortLightValuePageSize;
        }

        @Override
        public int getSqlSortValueMaxPages() {
            return sqlSortValueMaxPages;
        }

        @Override
        public int getSqlSortValuePageSize() {
            return sqlSortValuePageSize;
        }

        @Override
        public int getSqlUnorderedMapMaxEntrySize() {
            return sqlUnorderedMapMaxEntrySize;
        }

        @Override
        public int getSqlWindowInitialRangeBufferSize() {
            return sqlWindowInitialRangeBufferSize;
        }

        @Override
        public int getSqlWindowMaxRecursion() {
            return sqlWindowMaxRecursion;
        }

        @Override
        public int getSqlWindowRowIdMaxPages() {
            return sqlWindowRowIdMaxPages;
        }

        @Override
        public int getSqlWindowRowIdPageSize() {
            return sqlWindowRowIdPageSize;
        }

        @Override
        public int getSqlWindowStoreMaxPages() {
            return sqlWindowStoreMaxPages;
        }

        @Override
        public int getSqlWindowStorePageSize() {
            return sqlWindowStorePageSize;
        }

        @Override
        public int getSqlWindowTreeKeyMaxPages() {
            return sqlWindowTreeKeyMaxPages;
        }

        @Override
        public int getSqlWindowTreeKeyPageSize() {
            return sqlWindowTreeKeyPageSize;
        }

        @Override
        public int getStrFunctionMaxBufferLength() {
            return sqlStrFunctionBufferMaxSize;
        }

        @Override
        public long getSymbolTableAppendPageSize() {
            return symbolTableAppendPageSize;
        }

        @Override
        public long getSystemDataAppendPageSize() {
            return systemWriterDataAppendPageSize;
        }

        @Override
        public int getSystemO3ColumnMemorySize() {
            return systemO3ColumnMemorySize;
        }

        @Override
        public @NotNull CharSequence getSystemTableNamePrefix() {
            return systemTableNamePrefix;
        }

        @Override
        public long getSystemWalDataAppendPageSize() {
            return systemWalWriterDataAppendPageSize;
        }

        @Override
        public long getSystemWalEventAppendPageSize() {
            return systemWalWriterEventAppendPageSize;
        }

        @Override
        public long getTableRegistryAutoReloadFrequency() {
            return cairoTableRegistryAutoReloadFrequency;
        }

        @Override
        public int getTableRegistryCompactionThreshold() {
            return cairoTableRegistryCompactionThreshold;
        }

        @Override
        public @NotNull TelemetryConfiguration getTelemetryConfiguration() {
            return telemetryConfiguration;
        }

        @Override
        public CharSequence getTempRenamePendingTablePrefix() {
            return tempRenamePendingTablePrefix;
        }

        @Override
        public @NotNull TextConfiguration getTextConfiguration() {
            return textConfiguration;
        }

        @Override
        public int getTxnScoreboardEntryCount() {
            return sqlTxnScoreboardEntryCount;
        }

        @Override
        public int getVectorAggregateQueueCapacity() {
            return vectorAggregateQueueCapacity;
        }

        @Override
        public @NotNull VolumeDefinitions getVolumeDefinitions() {
            return volumeDefinitions;
        }

        @Override
        public int getWalApplyLookAheadTransactionCount() {
            return walApplyLookAheadTransactionCount;
        }

        @Override
        public long getWalApplyTableTimeQuota() {
            return walApplyTableTimeQuota;
        }

        @Override
        public long getWalDataAppendPageSize() {
            return walWriterDataAppendPageSize;
        }

        @Override
        public boolean getWalEnabledDefault() {
            return walEnabledDefault;
        }

        @Override
        public long getWalEventAppendPageSize() {
            return walWriterEventAppendPageSize;
        }

        @Override
        public double getWalLagRowsMultiplier() {
            return walSquashUncommittedRowsMultiplier;
        }

        @Override
        public long getWalMaxLagSize() {
            return walMaxLagSize;
        }

        @Override
        public int getWalMaxLagTxnCount() {
            return walMaxLagTxnCount;
        }

        @Override
        public int getWalMaxSegmentFileDescriptorsCache() {
            return walMaxSegmentFileDescriptorsCache;
        }

        @Override
        public long getWalPurgeInterval() {
            return walPurgeInterval;
        }

        @Override
        public int getWalPurgeWaitBeforeDelete() {
            return walPurgeWaitBeforeDelete;
        }

        @Override
        public int getWalRecreateDistressedSequencerAttempts() {
            return walRecreateDistressedSequencerAttempts;
        }

        @Override
        public long getWalSegmentRolloverRowCount() {
            return walSegmentRolloverRowCount;
        }

        @Override
        public long getWalSegmentRolloverSize() {
            return walSegmentRolloverSize;
        }

        @Override
        public int getWalTxnNotificationQueueCapacity() {
            return walTxnNotificationQueueCapacity;
        }

        @Override
        public int getWalWriterPoolMaxSegments() {
            return walWriterPoolMaxSegments;
        }

        @Override
        public int getWindowColumnPoolCapacity() {
            return sqlWindowColumnPoolCapacity;
        }

        @Override
        public int getWithClauseModelPoolCapacity() {
            return sqlWithClauseModelPoolCapacity;
        }

        @Override
        public long getWorkStealTimeoutNanos() {
            return workStealTimeoutNanos;
        }

        @Override
        public long getWriteBackOffTimeoutOnMemPressureMs() {
            return cairoWriteBackOffTimeoutOnMemPressureMs;
        }

        @Override
        public long getWriterAsyncCommandBusyWaitTimeout() {
            return writerAsyncCommandBusyWaitTimeout;
        }

        @Override
        public long getWriterAsyncCommandMaxTimeout() {
            return writerAsyncCommandMaxWaitTimeout;
        }

        @Override
        public int getWriterCommandQueueCapacity() {
            return writerAsyncCommandQueueCapacity;
        }

        @Override
        public long getWriterCommandQueueSlotSize() {
            return writerAsyncCommandQueueSlotSize;
        }

        @Override
        public long getWriterFileOpenOpts() {
            return writerFileOpenOpts;
        }

        @Override
        public int getWriterTickRowsCountMod() {
            return writerTickRowsCountMod;
        }

        @Override
        public boolean isCheckpointRecoveryEnabled() {
            return checkpointRecoveryEnabled;
        }

        @Override
        public boolean isColumnAliasExpressionEnabled() {
            return cairoSqlColumnAliasExpressionEnabled;
        }

        @Override
        public boolean isDevModeEnabled() {
            return devModeEnabled;
        }

        @Override
        public boolean isGroupByPresizeEnabled() {
            return cairoGroupByPresizeEnabled;
        }

        @Override
        public boolean isIOURingEnabled() {
            return ioURingEnabled;
        }

        @Override
        public boolean isMatViewEnabled() {
            return matViewEnabled;
        }

        @Override
        public boolean isMatViewParallelSqlEnabled() {
            return matViewParallelExecutionEnabled;
        }

        @Override
        public boolean isMultiKeyDedupEnabled() {
            return false;
        }

        @Override
        public boolean isO3QuickSortEnabled() {
            return o3QuickSortEnabled;
        }

        @Override
        public boolean isParallelIndexingEnabled() {
            return parallelIndexingEnabled;
        }

        @Override
        public boolean isPartitionEncoderParquetStatisticsEnabled() {
            return partitionEncoderParquetStatisticsEnabled;
        }

        @Override
        public boolean isPartitionO3OverwriteControlEnabled() {
            return o3PartitionOverwriteControlEnabled;
        }

        @Override
        public boolean isQueryTracingEnabled() {
            return isQueryTracingEnabled;
        }

        @Override
        public boolean isReadOnlyInstance() {
            return isReadOnlyInstance;
        }

        @Override
        public boolean isSqlJitDebugEnabled() {
            return sqlJitDebugEnabled;
        }

        @Override
        public boolean isSqlOrderBySortEnabled() {
            return sqlOrderBySortEnabled;
        }

        @Override
        public boolean isSqlParallelFilterEnabled() {
            return sqlParallelFilterEnabled;
        }

        @Override
        public boolean isSqlParallelFilterPreTouchEnabled() {
            return sqlParallelFilterPreTouchEnabled;
        }

        @Override
        public boolean isSqlParallelGroupByEnabled() {
            return sqlParallelGroupByEnabled;
        }

        @Override
        public boolean isSqlParallelReadParquetEnabled() {
            return sqlParallelReadParquetEnabled;
        }

        @Override
        public boolean isTableTypeConversionEnabled() {
            return tableTypeConversionEnabled;
        }

        @Override
        public boolean isValidateSampleByFillType() {
            return sqlSampleByValidateFillType;
        }

        @Override
        public boolean isWalApplyEnabled() {
            return walApplyEnabled;
        }

        @Override
        public boolean isWalApplyParallelSqlEnabled() {
            return walParallelExecutionEnabled;
        }

        @Override
        public boolean isWalSupported() {
            return walSupported;
        }

        @Override
        public boolean isWriterMixedIOEnabled() {
            return writerMixedIOEnabled;
        }

        @Override
        public boolean mangleTableDirNames() {
            return false;
        }

        @Override
        public int maxArrayElementCount() {
            return sqlMaxArrayElementCount;
        }

        @Override
        public boolean useFastAsOfJoin() {
            return useFastAsOfJoin;
        }

        @Override
        public boolean useWithinLatestByOptimisation() {
            return queryWithinLatestByOptimisationEnabled;
        }
    }

    public class PropHttpConcurrentCacheConfiguration implements ConcurrentCacheConfiguration {
        @Override
        public int getBlocks() {
            return httpSqlCacheBlockCount;
        }

        @Override
        public LongGauge getCachedGauge() {
            return metrics.jsonQueryMetrics().cachedQueriesGauge();
        }

        @Override
        public Counter getHiCounter() {
            return metrics.jsonQueryMetrics().cacheHitCounter();
        }

        @Override
        public Counter getMissCounter() {
            return metrics.jsonQueryMetrics().cacheMissCounter();
        }

        @Override
        public int getRows() {
            return httpSqlCacheRowCount;
        }
    }

    public class PropHttpMinServerConfiguration implements HttpServerConfiguration {

        @Override
        public long getAcceptLoopTimeout() {
            return httpMinNetAcceptLoopTimeout;
        }

        @Override
        public int getBindIPv4Address() {
            return httpMinBindIPv4Address;
        }

        @Override
        public int getBindPort() {
            return httpMinBindPort;
        }

        @Override
        public MillisecondClock getClock() {
            return MillisecondClockImpl.INSTANCE;
        }

        @Override
        public LongGauge getConnectionCountGauge() {
            return metrics.httpMetrics().connectionCountGauge();
        }

        @Override
        public String getDispatcherLogName() {
            return "http-min-server";
        }

        @Override
        public EpollFacade getEpollFacade() {
            return EpollFacadeImpl.INSTANCE;
        }

        @Override
        public FactoryProvider getFactoryProvider() {
            return factoryProvider;
        }

        @Override
        public long getHeartbeatInterval() {
            return -1L;
        }

        @Override
        public boolean getHint() {
            return httpMinNetConnectionHint;
        }

        @Override
        public HttpContextConfiguration getHttpContextConfiguration() {
            return httpMinContextConfiguration;
        }

        @Override
        public KqueueFacade getKqueueFacade() {
            return KqueueFacadeImpl.INSTANCE;
        }

        @Override
        public int getLimit() {
            return httpMinNetConnectionLimit;
        }

        @Override
        public Metrics getMetrics() {
            return metrics;
        }

        @Override
        public long getNapThreshold() {
            return httpMinWorkerNapThreshold;
        }

        @Override
        public int getNetRecvBufferSize() {
            return httpMinNetConnectionRcvBuf;
        }

        @Override
        public int getNetSendBufferSize() {
            return httpMinNetConnectionSndBuf;
        }

        @Override
        public NetworkFacade getNetworkFacade() {
            return NetworkFacadeImpl.INSTANCE;
        }

        @Override
        public String getPoolName() {
            return "minhttp";
        }

        @Override
        public long getQueueTimeout() {
            return httpMinNetConnectionQueueTimeout;
        }

        @Override
        public int getRecvBufferSize() {
            return httpMinRecvBufferSize;
        }

        @Override
        public byte getRequiredAuthType() {
            return httpHealthCheckAuthType;
        }

        @Override
        public SelectFacade getSelectFacade() {
            return SelectFacadeImpl.INSTANCE;
        }

        @Override
        public int getSendBufferSize() {
            return httpMinSendBufferSize;
        }

        @Override
        public long getSleepThreshold() {
            return httpMinWorkerSleepThreshold;
        }

        @Override
        public long getSleepTimeout() {
            return httpMinWorkerSleepTimeout;
        }

        @Override
        public int getTestConnectionBufferSize() {
            return netTestConnectionBufferSize;
        }

        @Override
        public long getTimeout() {
            return httpMinNetConnectionTimeout;
        }

        @Override
        public WaitProcessorConfiguration getWaitProcessorConfiguration() {
            return httpWaitProcessorConfiguration;
        }

        @Override
        public int[] getWorkerAffinity() {
            return httpMinWorkerAffinity;
        }

        @Override
        public int getWorkerCount() {
            return httpMinWorkerCount;
        }

        @Override
        public long getYieldThreshold() {
            return httpMinWorkerYieldThreshold;
        }

        @Override
        public boolean haltOnError() {
            return httpMinWorkerHaltOnError;
        }

        @Override
        public boolean isEnabled() {
            return httpMinServerEnabled;
        }

        @Override
        public boolean isPessimisticHealthCheckEnabled() {
            return httpPessimisticHealthCheckEnabled;
        }

        @Override
        public Counter listenerStateChangeCounter() {
            return metrics.httpMetrics().listenerStateChangeCounter();
        }

        @Override
        public boolean preAllocateBuffers() {
            return true;
        }

        @Override
        public int workerPoolPriority() {
            return httpMinWorkerPoolPriority;
        }
    }

    public class PropHttpServerConfiguration implements HttpFullFatServerConfiguration {

        @Override
        public long getAcceptLoopTimeout() {
            return httpNetAcceptLoopTimeout;
        }

        @Override
        public int getBindIPv4Address() {
            return httpNetBindIPv4Address;
        }

        @Override
        public int getBindPort() {
            return httpNetBindPort;
        }

        @Override
        public MillisecondClock getClock() {
            return MillisecondClockImpl.INSTANCE;
        }

        @Override
        public ConcurrentCacheConfiguration getConcurrentCacheConfiguration() {
            return httpMinConcurrentCacheConfiguration;
        }

        @Override
        public LongGauge getConnectionCountGauge() {
            return metrics.httpMetrics().connectionCountGauge();
        }

        @Override
        public ObjList<String> getContextPathExec() {
            return httpContextPathExec;
        }

        @Override
        public ObjList<String> getContextPathExport() {
            return httpContextPathExport;
        }

        @Override
        public ObjList<String> getContextPathILP() {
            return httpContextPathILP;
        }

        @Override
        public ObjList<String> getContextPathILPPing() {
            return httpContextPathILPPing;
        }

        @Override
        public ObjList<String> getContextPathImport() {
            return httpContextPathImport;
        }

        @Override
        public ObjList<String> getContextPathSettings() {
            return httpContextPathSettings;
        }

        @Override
        public ObjList<String> getContextPathTableStatus() {
            return httpContextPathTableStatus;
        }

        @Override
        public ObjList<String> getContextPathWarnings() {
            return httpContextPathWarnings;
        }

        @Override
        public String getContextPathWebConsole() {
            return httpContextWebConsole;
        }

        @Override
        public String getDispatcherLogName() {
            return "http-server";
        }

        @Override
        public EpollFacade getEpollFacade() {
            return EpollFacadeImpl.INSTANCE;
        }

        @Override
        public FactoryProvider getFactoryProvider() {
            return factoryProvider;
        }

        @Override
        public long getHeartbeatInterval() {
            return -1L;
        }

        @Override
        public boolean getHint() {
            return httpNetConnectionHint;
        }

        @Override
        public HttpContextConfiguration getHttpContextConfiguration() {
            return httpContextConfiguration;
        }

        @Override
        public JsonQueryProcessorConfiguration getJsonQueryProcessorConfiguration() {
            return jsonQueryProcessorConfiguration;
        }

        @Override
        public KqueueFacade getKqueueFacade() {
            return KqueueFacadeImpl.INSTANCE;
        }

        @Override
        public int getLimit() {
            return httpNetConnectionLimit;
        }

        @Override
        public LineHttpProcessorConfiguration getLineHttpProcessorConfiguration() {
            return lineHttpProcessorConfiguration;
        }

        @Override
        public Metrics getMetrics() {
            return metrics;
        }

        @Override
        public long getNapThreshold() {
            return httpWorkerNapThreshold;
        }

        @Override
        public int getNetRecvBufferSize() {
            return httpNetConnectionRcvBuf;
        }

        @Override
        public int getNetSendBufferSize() {
            return httpNetConnectionSndBuf;
        }

        @Override
        public NetworkFacade getNetworkFacade() {
            return NetworkFacadeImpl.INSTANCE;
        }

        @Override
        public String getPassword() {
            return httpPassword;
        }

        @Override
        public String getPoolName() {
            return "http";
        }

        @Override
        public long getQueueTimeout() {
            return httpNetConnectionQueueTimeout;
        }

        @Override
        public int getRecvBufferSize() {
            return httpRecvBufferSize;
        }

        @Override
        public byte getRequiredAuthType() {
            return httpHealthCheckAuthType;
        }

        @Override
        public SelectFacade getSelectFacade() {
            return SelectFacadeImpl.INSTANCE;
        }

        @Override
        public int getSendBufferSize() {
            return httpSendBufferSize;
        }

        @Override
        public long getSleepThreshold() {
            return httpWorkerSleepThreshold;
        }

        @Override
        public long getSleepTimeout() {
            return httpWorkerSleepTimeout;
        }

        @Override
        public StaticContentProcessorConfiguration getStaticContentProcessorConfiguration() {
            return staticContentProcessorConfiguration;
        }

        @Override
        public int getTestConnectionBufferSize() {
            return netTestConnectionBufferSize;
        }

        @Override
        public long getTimeout() {
            return httpNetConnectionTimeout;
        }

        @Override
        public String getUsername() {
            return httpUsername;
        }

        @Override
        public WaitProcessorConfiguration getWaitProcessorConfiguration() {
            return httpWaitProcessorConfiguration;
        }

        @Override
        public int[] getWorkerAffinity() {
            return httpWorkerAffinity;
        }

        @Override
        public int getWorkerCount() {
            return httpWorkerCount;
        }

        @Override
        public long getYieldThreshold() {
            return httpWorkerYieldThreshold;
        }

        @Override
        public boolean haltOnError() {
            return httpWorkerHaltOnError;
        }

        @Override
        public boolean isEnabled() {
            return httpServerEnabled;
        }

        @Override
        public boolean isPessimisticHealthCheckEnabled() {
            return httpPessimisticHealthCheckEnabled;
        }

        @Override
        public boolean isQueryCacheEnabled() {
            return httpSqlCacheEnabled;
        }

        @Override
        public boolean isSettingsReadOnly() {
            return httpSettingsReadOnly;
        }

        @Override
        public Counter listenerStateChangeCounter() {
            return metrics.httpMetrics().listenerStateChangeCounter();
        }

        @Override
        public boolean preAllocateBuffers() {
            return false;
        }
    }

    public class PropJsonQueryProcessorConfiguration implements JsonQueryProcessorConfiguration {

        @Override
        public int getConnectionCheckFrequency() {
            return jsonQueryConnectionCheckFrequency;
        }

        @Override
        public FactoryProvider getFactoryProvider() {
            return factoryProvider;
        }

        @Override
        public FilesFacade getFilesFacade() {
            return FilesFacadeImpl.INSTANCE;
        }

        @Override
        public CharSequence getKeepAliveHeader() {
            return keepAliveHeader;
        }

        @Override
        public long getMaxQueryResponseRowLimit() {
            return maxHttpQueryResponseRowLimit;
        }

        @Override
        public MillisecondClock getMillisecondClock() {
            return httpFrozenClock ? StationaryMillisClock.INSTANCE : MillisecondClockImpl.INSTANCE;
        }

        @Override
        public NanosecondClock getNanosecondClock() {
            return httpFrozenClock ? StationaryNanosClock.INSTANCE : NanosecondClockImpl.INSTANCE;
        }
    }

    private class PropLineHttpProcessorConfiguration implements LineHttpProcessorConfiguration {

        @Override
        public boolean autoCreateNewColumns() {
            return ilpAutoCreateNewColumns;
        }

        @Override
        public boolean autoCreateNewTables() {
            return ilpAutoCreateNewTables;
        }

        @Override
        public CairoConfiguration getCairoConfiguration() {
            return cairoConfiguration;
        }

        @Override
        public short getDefaultColumnTypeForFloat() {
            return floatDefaultColumnType;
        }

        @Override
        public short getDefaultColumnTypeForInteger() {
            return integerDefaultColumnType;
        }

        @Override
        public int getDefaultPartitionBy() {
            return lineTcpDefaultPartitionBy;
        }

        @Override
        public CharSequence getInfluxPingVersion() {
            return lineHttpPingVersion;
        }

        @Override
        public long getMaxRecvBufferSize() {
            return httpRecvMaxBufferSize;
        }

        @Override
        public MicrosecondClock getMicrosecondClock() {
            return microsecondClock;
        }

        @Override
        public long getSymbolCacheWaitUsBeforeReload() {
            return symbolCacheWaitBeforeReload;
        }

        @Override
        public LineTcpTimestampAdapter getTimestampAdapter() {
            return lineTcpTimestampAdapter;
        }

        @Override
        public boolean isEnabled() {
            return lineHttpEnabled;
        }

        @Override
        public boolean isStringToCharCastAllowed() {
            return stringToCharCastAllowed;
        }

        @Override
        public boolean isUseLegacyStringDefault() {
            return useLegacyStringDefault;
        }

        @Override
        public boolean logMessageOnError() {
            return lineLogMessageOnError;
        }
    }

    private class PropLineTcpIOWorkerPoolConfiguration implements WorkerPoolConfiguration {

        @Override
        public Metrics getMetrics() {
            return metrics;
        }

        @Override
        public long getNapThreshold() {
            return lineTcpIOWorkerNapThreshold;
        }

        @Override
        public String getPoolName() {
            return "ilpio";
        }

        @Override
        public long getSleepThreshold() {
            return lineTcpIOWorkerSleepThreshold;
        }

        @Override
        public int[] getWorkerAffinity() {
            return lineTcpIOWorkerAffinity;
        }

        @Override
        public int getWorkerCount() {
            return lineTcpIOWorkerCount;
        }

        @Override
        public long getYieldThreshold() {
            return lineTcpIOWorkerYieldThreshold;
        }

        @Override
        public boolean haltOnError() {
            return lineTcpIOWorkerPoolHaltOnError;
        }
    }

    private class PropLineTcpReceiverConfiguration implements LineTcpReceiverConfiguration {

        @Override
        public long getAcceptLoopTimeout() {
            return lineTcpNetAcceptLoopTimeout;
        }

        @Override
        public String getAuthDB() {
            return lineTcpAuthDB;
        }

        @Override
        public boolean getAutoCreateNewColumns() {
            return ilpAutoCreateNewColumns;
        }

        @Override
        public boolean getAutoCreateNewTables() {
            return ilpAutoCreateNewTables;
        }

        @Override
        public int getBindIPv4Address() {
            return lineTcpNetBindIPv4Address;
        }

        @Override
        public int getBindPort() {
            return lineTcpNetBindPort;
        }

        @Override
        public CairoConfiguration getCairoConfiguration() {
            return cairoConfiguration;
        }

        @Override
        public MillisecondClock getClock() {
            return MillisecondClockImpl.INSTANCE;
        }

        @Override
        public long getCommitInterval() {
            return LineTcpReceiverConfigurationHelper.calcCommitInterval(
                    cairoConfiguration.getO3MinLag(),
                    getCommitIntervalFraction(),
                    getCommitIntervalDefault()
            );
        }

        @Override
        public long getCommitIntervalDefault() {
            return lineTcpCommitIntervalDefault;
        }

        @Override
        public double getCommitIntervalFraction() {
            return lineTcpCommitIntervalFraction;
        }

        @Override
        public LongGauge getConnectionCountGauge() {
            return metrics.lineMetrics().tcpConnectionCountGauge();
        }

        @Override
        public int getConnectionPoolInitialCapacity() {
            return lineTcpConnectionPoolInitialCapacity;
        }

        @Override
        public short getDefaultColumnTypeForFloat() {
            return floatDefaultColumnType;
        }

        @Override
        public short getDefaultColumnTypeForInteger() {
            return integerDefaultColumnType;
        }

        @Override
        public int getDefaultPartitionBy() {
            return lineTcpDefaultPartitionBy;
        }

        @Override
        public boolean getDisconnectOnError() {
            return lineTcpDisconnectOnError;
        }

        @Override
        public String getDispatcherLogName() {
            return "tcp-line-server";
        }

        @Override
        public EpollFacade getEpollFacade() {
            return EpollFacadeImpl.INSTANCE;
        }

        @Override
        public FactoryProvider getFactoryProvider() {
            return factoryProvider;
        }

        @Override
        public FilesFacade getFilesFacade() {
            return FilesFacadeImpl.INSTANCE;
        }

        @Override
        public long getHeartbeatInterval() {
            return lineTcpNetConnectionHeartbeatInterval;
        }

        @Override
        public boolean getHint() {
            return lineTcpNetConnectionHint;
        }

        @Override
        public KqueueFacade getKqueueFacade() {
            return KqueueFacadeImpl.INSTANCE;
        }

        @Override
        public int getLimit() {
            return lineTcpNetConnectionLimit;
        }

        @Override
        public long getMaintenanceInterval() {
            return lineTcpMaintenanceInterval;
        }

        @Override
        public int getMaxFileNameLength() {
            return maxFileNameLength;
        }

        @Override
        public int getMaxMeasurementSize() {
            return lineTcpMaxMeasurementSize;
        }

        @Override
        public long getMaxRecvBufferSize() {
            return lineTcpMaxRecvBufferSize;
        }

        @Override
        public Metrics getMetrics() {
            return metrics;
        }

        @Override
        public MicrosecondClock getMicrosecondClock() {
            return MicrosecondClockImpl.INSTANCE;
        }

        @Override
        public MillisecondClock getMillisecondClock() {
            return MillisecondClockImpl.INSTANCE;
        }

        @Override
        public int getNetRecvBufferSize() {
            return lineTcpNetConnectionRcvBuf;
        }

        @Override
        public int getNetSendBufferSize() {
            return -1;
        }

        @Override
        public NetworkFacade getNetworkFacade() {
            return NetworkFacadeImpl.INSTANCE;
        }

        @Override
        public WorkerPoolConfiguration getNetworkWorkerPoolConfiguration() {
            return lineTcpIOWorkerPoolConfiguration;
        }

        @Override
        public long getQueueTimeout() {
            return lineTcpNetConnectionQueueTimeout;
        }

        @Override
        public int getRecvBufferSize() {
            return lineTcpRecvBufferSize;
        }

        @Override
        public SelectFacade getSelectFacade() {
            return SelectFacadeImpl.INSTANCE;
        }

        @Override
        public int getSendBufferSize() {
            return -1;
        }

        @Override
        public long getSymbolCacheWaitBeforeReload() {
            return symbolCacheWaitBeforeReload;
        }

        @Override
        public int getTestConnectionBufferSize() {
            return netTestConnectionBufferSize;
        }

        @Override
        public long getTimeout() {
            return lineTcpNetConnectionTimeout;
        }

        @Override
        public LineTcpTimestampAdapter getTimestampAdapter() {
            return lineTcpTimestampAdapter;
        }

        @Override
        public long getWriterIdleTimeout() {
            return minIdleMsBeforeWriterRelease;
        }

        @Override
        public int getWriterQueueCapacity() {
            return lineTcpWriterQueueCapacity;
        }

        @Override
        public WorkerPoolConfiguration getWriterWorkerPoolConfiguration() {
            return lineTcpWriterWorkerPoolConfiguration;
        }

        @Override
        public boolean isEnabled() {
            return lineTcpEnabled;
        }

        @Override
        public boolean isStringToCharCastAllowed() {
            return stringToCharCastAllowed;
        }

        @Override
        public boolean isUseLegacyStringDefault() {
            return useLegacyStringDefault;
        }

        @Override
        public Counter listenerStateChangeCounter() {
            return metrics.lineMetrics().aboveMaxConnectionCountCounter();
        }

        @Override
        public boolean logMessageOnError() {
            return lineLogMessageOnError;
        }
    }

    private class PropLineTcpWriterWorkerPoolConfiguration implements WorkerPoolConfiguration {
        @Override
        public Metrics getMetrics() {
            return metrics;
        }

        @Override
        public long getNapThreshold() {
            return lineTcpWriterWorkerNapThreshold;
        }

        @Override
        public String getPoolName() {
            return "ilpwriter";
        }

        @Override
        public long getSleepThreshold() {
            return lineTcpWriterWorkerSleepThreshold;
        }

        @Override
        public int[] getWorkerAffinity() {
            return lineTcpWriterWorkerAffinity;
        }

        @Override
        public int getWorkerCount() {
            return lineTcpWriterWorkerCount;
        }

        @Override
        public long getYieldThreshold() {
            return lineTcpWriterWorkerYieldThreshold;
        }

        @Override
        public boolean haltOnError() {
            return lineTcpWriterWorkerPoolHaltOnError;
        }
    }

    private class PropLineUdpReceiverConfiguration implements LineUdpReceiverConfiguration {
        @Override
        public boolean getAutoCreateNewColumns() {
            return ilpAutoCreateNewColumns;
        }

        @Override
        public boolean getAutoCreateNewTables() {
            return ilpAutoCreateNewTables;
        }

        @Override
        public int getBindIPv4Address() {
            return lineUdpBindIPV4Address;
        }

        @Override
        public int getCommitMode() {
            return lineUdpCommitMode;
        }

        @Override
        public int getCommitRate() {
            return lineUdpCommitRate;
        }

        @Override
        public short getDefaultColumnTypeForFloat() {
            return floatDefaultColumnType;
        }

        @Override
        public short getDefaultColumnTypeForInteger() {
            return integerDefaultColumnType;
        }

        @Override
        public int getDefaultPartitionBy() {
            return lineUdpDefaultPartitionBy;
        }

        @Override
        public int getGroupIPv4Address() {
            return lineUdpGroupIPv4Address;
        }

        @Override
        public int getMaxFileNameLength() {
            return maxFileNameLength;
        }

        @Override
        public int getMsgBufferSize() {
            return lineUdpMsgBufferSize;
        }

        @Override
        public int getMsgCount() {
            return lineUdpMsgCount;
        }

        @Override
        public NetworkFacade getNetworkFacade() {
            return NetworkFacadeImpl.INSTANCE;
        }

        @Override
        public int getPort() {
            return lineUdpPort;
        }

        @Override
        public int getReceiveBufferSize() {
            return lineUdpReceiveBufferSize;
        }

        @Override
        public LineTimestampAdapter getTimestampAdapter() {
            return lineUdpTimestampAdapter;
        }

        @Override
        public boolean isEnabled() {
            return lineUdpEnabled;
        }

        @Override
        public boolean isUnicast() {
            return lineUdpUnicast;
        }

        @Override
        public boolean isUseLegacyStringDefault() {
            return useLegacyStringDefault;
        }

        @Override
        public boolean ownThread() {
            return lineUdpOwnThread;
        }

        @Override
        public int ownThreadAffinity() {
            return lineUdpOwnThreadAffinity;
        }
    }

    private class PropMatViewRefreshPoolConfiguration implements WorkerPoolConfiguration {
        @Override
        public Metrics getMetrics() {
            return metrics;
        }

        @Override
        public long getNapThreshold() {
            return matViewRefreshWorkerNapThreshold;
        }

        @Override
        public String getPoolName() {
            return "mat-view-refresh";
        }

        @Override
        public long getSleepThreshold() {
            return matViewRefreshWorkerSleepThreshold;
        }

        @Override
        public long getSleepTimeout() {
            return matViewRefreshSleepTimeout;
        }

        @Override
        public int[] getWorkerAffinity() {
            return matViewRefreshWorkerAffinity;
        }

        @Override
        public int getWorkerCount() {
            return matViewRefreshWorkerCount;
        }

        @Override
        public long getYieldThreshold() {
            return matViewRefreshWorkerYieldThreshold;
        }

        @Override
        public boolean haltOnError() {
            return matViewRefreshWorkerHaltOnError;
        }

        @Override
        public boolean isEnabled() {
            return matViewRefreshWorkerCount > 0;
        }
    }

    private class PropMetricsConfiguration implements MetricsConfiguration {

        @Override
        public boolean isEnabled() {
            return metricsEnabled;
        }
    }

    private class PropPGWireConcurrentCacheConfiguration implements ConcurrentCacheConfiguration {
        @Override
        public int getBlocks() {
            return pgSelectCacheBlockCount;
        }

        @Override
        public LongGauge getCachedGauge() {
            return metrics.pgWireMetrics().cachedSelectsGauge();
        }

        @Override
        public Counter getHiCounter() {
            return metrics.pgWireMetrics().selectCacheHitCounter();
        }

        @Override
        public Counter getMissCounter() {
            return metrics.pgWireMetrics().selectCacheMissCounter();
        }

        @Override
        public int getRows() {
            return pgSelectCacheRowCount;
        }
    }

    private class PropPGWireConfiguration implements PGWireConfiguration {

        @Override
        public long getAcceptLoopTimeout() {
            return pgNetAcceptLoopTimeout;
        }

        @Override
        public int getBinParamCountCapacity() {
            return pgBinaryParamsCapacity;
        }

        @Override
        public int getBindIPv4Address() {
            return pgNetBindIPv4Address;
        }

        @Override
        public int getBindPort() {
            return pgNetBindPort;
        }

        @Override
        public int getCharacterStoreCapacity() {
            return pgCharacterStoreCapacity;
        }

        @Override
        public int getCharacterStorePoolCapacity() {
            return pgCharacterStorePoolCapacity;
        }

        @Override
        public SqlExecutionCircuitBreakerConfiguration getCircuitBreakerConfiguration() {
            return circuitBreakerConfiguration;
        }

        @Override
        public MillisecondClock getClock() {
            return MillisecondClockImpl.INSTANCE;
        }

        @Override
        public ConcurrentCacheConfiguration getConcurrentCacheConfiguration() {
            return pgWireConcurrentCacheConfiguration;
        }

        @Override
        public LongGauge getConnectionCountGauge() {
            return metrics.pgWireMetrics().connectionCountGauge();
        }

        @Override
        public int getConnectionPoolInitialCapacity() {
            return pgConnectionPoolInitialCapacity;
        }

        @Override
        public DateLocale getDefaultDateLocale() {
            return pgDefaultLocale;
        }

        @Override
        public String getDefaultPassword() {
            return pgPassword;
        }

        @Override
        public String getDefaultUsername() {
            return pgUsername;
        }

        @Override
        public String getDispatcherLogName() {
            return "pg-server";
        }

        @Override
        public EpollFacade getEpollFacade() {
            return EpollFacadeImpl.INSTANCE;
        }

        @Override
        public FactoryProvider getFactoryProvider() {
            return factoryProvider;
        }

        @Override
        public int getForceRecvFragmentationChunkSize() {
            return pgForceRecvFragmentationChunkSize;
        }

        @Override
        public int getForceSendFragmentationChunkSize() {
            return pgForceSendFragmentationChunkSize;
        }

        @Override
        public long getHeartbeatInterval() {
            return -1L;
        }

        @Override
        public boolean getHint() {
            return pgNetConnectionHint;
        }

        @Override
        public int getInsertCacheBlockCount() {
            return pgInsertCacheBlockCount;
        }

        @Override
        public int getInsertCacheRowCount() {
            return pgInsertCacheRowCount;
        }

        @Override
        public KqueueFacade getKqueueFacade() {
            return KqueueFacadeImpl.INSTANCE;
        }

        @Override
        public int getLimit() {
            return pgNetConnectionLimit;
        }

        @Override
        public int getMaxBlobSizeOnQuery() {
            return pgMaxBlobSizeOnQuery;
        }

        @Override
        public Metrics getMetrics() {
            return metrics;
        }

        @Override
        public int getNamedStatementCacheCapacity() {
            return pgNamedStatementCacheCapacity;
        }

        @Override
        public int getNamedStatementLimit() {
            return pgNamedStatementLimit;
        }

        @Override
        public int getNamesStatementPoolCapacity() {
            return pgNamesStatementPoolCapacity;
        }

        @Override
        public long getNapThreshold() {
            return pgWorkerNapThreshold;
        }

        @Override
        public int getNetRecvBufferSize() {
            return pgNetConnectionRcvBuf;
        }

        @Override
        public int getNetSendBufferSize() {
            return pgNetConnectionSndBuf;
        }

        @Override
        public NetworkFacade getNetworkFacade() {
            return NetworkFacadeImpl.INSTANCE;
        }

        @Override
        public int getPendingWritersCacheSize() {
            return pgPendingWritersCacheCapacity;
        }

        @Override
        public int getPipelineCapacity() {
            return pgPipelineCapacity;
        }

        @Override
        public String getPoolName() {
            return "pgwire";
        }

        @Override
        public long getQueueTimeout() {
            return pgNetConnectionQueueTimeout;
        }

        @Override
        public String getReadOnlyPassword() {
            return pgReadOnlyPassword;
        }

        @Override
        public String getReadOnlyUsername() {
            return pgReadOnlyUsername;
        }

        @Override
        public int getRecvBufferSize() {
            return pgRecvBufferSize;
        }

        @Override
        public SelectFacade getSelectFacade() {
            return SelectFacadeImpl.INSTANCE;
        }

        @Override
        public int getSendBufferSize() {
            return pgSendBufferSize;
        }

        @Override
        public String getServerVersion() {
            return "11.3";
        }

        @Override
        public long getSleepThreshold() {
            return pgWorkerSleepThreshold;
        }

        @Override
        public int getTestConnectionBufferSize() {
            return netTestConnectionBufferSize;
        }

        @Override
        public long getTimeout() {
            return pgNetIdleConnectionTimeout;
        }

        @Override
        public int getUpdateCacheBlockCount() {
            return pgUpdateCacheBlockCount;
        }

        @Override
        public int getUpdateCacheRowCount() {
            return pgUpdateCacheRowCount;
        }

        @Override
        public int[] getWorkerAffinity() {
            return pgWorkerAffinity;
        }

        @Override
        public int getWorkerCount() {
            return pgWorkerCount;
        }

        @Override
        public long getYieldThreshold() {
            return pgWorkerYieldThreshold;
        }

        @Override
        public boolean haltOnError() {
            return pgHaltOnError;
        }

        @Override
        public boolean isDaemonPool() {
            return pgDaemonPool;
        }

        @Override
        public boolean isEnabled() {
            return pgEnabled;
        }

        @Override
        public boolean isInsertCacheEnabled() {
            return pgInsertCacheEnabled;
        }

        @Override
        public boolean isLegacyModeEnabled() {
            return pgLegacyModeEnabled;
        }

        @Override
        public boolean isReadOnlyUserEnabled() {
            return pgReadOnlyUserEnabled;
        }

        @Override
        public boolean isSelectCacheEnabled() {
            return pgSelectCacheEnabled;
        }

        @Override
        public boolean isUpdateCacheEnabled() {
            return pgUpdateCacheEnabled;
        }

        @Override
        public Counter listenerStateChangeCounter() {
            return metrics.pgWireMetrics().listenerStateChangeCounter();
        }

        @Override
        public boolean readOnlySecurityContext() {
            return pgReadOnlySecurityContext || isReadOnlyInstance;
        }
    }

    class PropPublicPassthroughConfiguration implements PublicPassthroughConfiguration {
        @Override
        public boolean exportConfiguration(CharSink<?> sink) {
            bool(PropertyKey.POSTHOG_ENABLED.getPropertyPath(), isPosthogEnabled(), sink);
            str(PropertyKey.POSTHOG_API_KEY.getPropertyPath(), getPosthogApiKey(), sink);
            integer(PropertyKey.CAIRO_MAX_FILE_NAME_LENGTH.toString(), maxFileNameLength, sink);
            return true;
        }

        @Override
        public String getPosthogApiKey() {
            return posthogApiKey;
        }

        @Override
        public boolean isPosthogEnabled() {
            return posthogEnabled;
        }
    }

    private class PropSqlExecutionCircuitBreakerConfiguration implements SqlExecutionCircuitBreakerConfiguration {

        @Override
        public boolean checkConnection() {
            return true;
        }

        @Override
        public int getBufferSize() {
            return netTestConnectionBufferSize;
        }

        @Override
        public int getCircuitBreakerThrottle() {
            return circuitBreakerThrottle;
        }

        @Override
        @NotNull
        public MillisecondClock getClock() {
            return MillisecondClockImpl.INSTANCE;
        }

        @Override
        @NotNull
        public NetworkFacade getNetworkFacade() {
            return NetworkFacadeImpl.INSTANCE;
        }

        @Override
        public long getQueryTimeout() {
            return queryTimeout;
        }

        @Override
        public boolean isEnabled() {
            return interruptOnClosedConnection;
        }
    }

    public class PropStaticContentProcessorConfiguration implements StaticContentProcessorConfiguration {

        @Override
        public FilesFacade getFilesFacade() {
            return FilesFacadeImpl.INSTANCE;
        }

        @Override
        public String getKeepAliveHeader() {
            return keepAliveHeader;
        }

        @Override
        public MimeTypesCache getMimeTypesCache() {
            return mimeTypesCache;
        }

        /**
         * Absolute path to HTTP public directory.
         *
         * @return path to public directory
         */
        @Override
        public CharSequence getPublicDirectory() {
            return publicDirectory;
        }

        @Override
        public Utf8SequenceObjHashMap<Utf8Sequence> getRedirectMap() {
            return redirectMap;
        }

        @Override
        public byte getRequiredAuthType() {
            return SecurityContext.AUTH_TYPE_NONE;
        }
    }

    private class PropTelemetryConfiguration implements TelemetryConfiguration {

        @Override
        public long getDbSizeEstimateTimeout() {
            return telemetryDbSizeEstimateTimeout;
        }

        @Override
        public boolean getDisableCompletely() {
            return telemetryDisableCompletely;
        }

        @Override
        public boolean getEnabled() {
            return telemetryEnabled;
        }

        @Override
        public int getQueueCapacity() {
            return telemetryQueueCapacity;
        }

        @Override
        public boolean hideTables() {
            return telemetryHideTables;
        }
    }

    private class PropTextConfiguration implements TextConfiguration {

        @Override
        public int getDateAdapterPoolCapacity() {
            return dateAdapterPoolCapacity;
        }

        @Override
        public DateLocale getDefaultDateLocale() {
            return locale;
        }

        @Override
        public InputFormatConfiguration getInputFormatConfiguration() {
            return inputFormatConfiguration;
        }

        @Override
        public int getJsonCacheLimit() {
            return jsonCacheLimit;
        }

        @Override
        public int getJsonCacheSize() {
            return jsonCacheSize;
        }

        @Override
        public double getMaxRequiredDelimiterStdDev() {
            return maxRequiredDelimiterStdDev;
        }

        @Override
        public double getMaxRequiredLineLengthStdDev() {
            return maxRequiredLineLengthStdDev;
        }

        @Override
        public int getMetadataStringPoolCapacity() {
            return metadataStringPoolCapacity;
        }

        @Override
        public int getRollBufferLimit() {
            return rollBufferLimit;
        }

        @Override
        public int getRollBufferSize() {
            return rollBufferSize;
        }

        @Override
        public int getTextAnalysisMaxLines() {
            return textAnalysisMaxLines;
        }

        @Override
        public int getTextLexerStringPoolCapacity() {
            return textLexerStringPoolCapacity;
        }

        @Override
        public int getTimestampAdapterPoolCapacity() {
            return timestampAdapterPoolCapacity;
        }

        @Override
        public int getUtf8SinkSize() {
            return utf8SinkSize;
        }

        @Override
        public boolean isUseLegacyStringDefault() {
            return useLegacyStringDefault;
        }
    }

    private class PropWaitProcessorConfiguration implements WaitProcessorConfiguration {

        @Override
        public MillisecondClock getClock() {
            return MillisecondClockImpl.INSTANCE;
        }

        @Override
        public double getExponentialWaitMultiplier() {
            return rerunExponentialWaitMultiplier;
        }

        @Override
        public int getInitialWaitQueueSize() {
            return rerunInitialWaitQueueSize;
        }

        @Override
        public int getMaxProcessingQueueSize() {
            return rerunMaxProcessingQueueSize;
        }

        @Override
        public long getMaxWaitCapMs() {
            return maxRerunWaitCapMs;
        }
    }

    private class PropWalApplyPoolConfiguration implements WorkerPoolConfiguration {
        @Override
        public Metrics getMetrics() {
            return metrics;
        }

        @Override
        public long getNapThreshold() {
            return walApplyWorkerNapThreshold;
        }

        @Override
        public String getPoolName() {
            return "wal-apply";
        }

        @Override
        public long getSleepThreshold() {
            return walApplyWorkerSleepThreshold;
        }

        @Override
        public long getSleepTimeout() {
            return walApplySleepTimeout;
        }

        @Override
        public int[] getWorkerAffinity() {
            return walApplyWorkerAffinity;
        }

        @Override
        public int getWorkerCount() {
            return walApplyWorkerCount;
        }

        @Override
        public long getYieldThreshold() {
            return walApplyWorkerYieldThreshold;
        }

        @Override
        public boolean haltOnError() {
            return walApplyWorkerHaltOnError;
        }

        @Override
        public boolean isEnabled() {
            return walApplyWorkerCount > 0;
        }
    }

    static {
        WRITE_FO_OPTS.put("o_direct", (int) CairoConfiguration.O_DIRECT);
        WRITE_FO_OPTS.put("o_sync", (int) CairoConfiguration.O_SYNC);
        WRITE_FO_OPTS.put("o_async", (int) CairoConfiguration.O_ASYNC);
        WRITE_FO_OPTS.put("o_none", (int) CairoConfiguration.O_NONE);
    }
}<|MERGE_RESOLUTION|>--- conflicted
+++ resolved
@@ -1288,12 +1288,7 @@
             this.matViewEnabled = getBoolean(properties, env, PropertyKey.CAIRO_MAT_VIEW_ENABLED, true);
             this.matViewMaxRefreshRetries = getInt(properties, env, PropertyKey.CAIRO_MAT_VIEW_MAX_REFRESH_RETRIES, 10);
             this.matViewRefreshOomRetryTimeout = getMillis(properties, env, PropertyKey.CAIRO_MAT_VIEW_REFRESH_OOM_RETRY_TIMEOUT, 200);
-<<<<<<< HEAD
-            this.matViewMinRefreshInterval = getMicros(properties, env, PropertyKey.CAIRO_MAT_VIEW_MIN_REFRESH_INTERVAL, Timestamps.MINUTE_MICROS);
             this.matViewRefreshWorkerCount = getInt(properties, env, PropertyKey.MAT_VIEW_REFRESH_WORKER_COUNT, 0); // Use shared write pool by default
-=======
-            this.matViewRefreshWorkerCount = getInt(properties, env, PropertyKey.MAT_VIEW_REFRESH_WORKER_COUNT, cpuWalApplyWorkers);
->>>>>>> d77726d8
             this.matViewRefreshWorkerAffinity = getAffinity(properties, env, PropertyKey.MAT_VIEW_REFRESH_WORKER_AFFINITY, matViewRefreshWorkerCount);
             this.matViewRefreshWorkerHaltOnError = getBoolean(properties, env, PropertyKey.MAT_VIEW_REFRESH_WORKER_HALT_ON_ERROR, false);
             this.matViewRefreshWorkerNapThreshold = getLong(properties, env, PropertyKey.MAT_VIEW_REFRESH_WORKER_NAP_THRESHOLD, 7_000);
