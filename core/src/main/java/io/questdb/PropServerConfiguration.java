--- conflicted
+++ resolved
@@ -2409,19 +2409,11 @@
         }
 
         @Override
-<<<<<<< HEAD
         public long getCommitTimeout() {
             return lineTcpCommitTimeout;
         }
 
         @Override
-        public double getMaxLoadRatio() {
-            return lineTcpMaxLoadRatio;
-        }
-
-        @Override
-=======
->>>>>>> 833949fd
         public int getMaxMeasurementSize() {
             return lineTcpMaxMeasurementSize;
         }
