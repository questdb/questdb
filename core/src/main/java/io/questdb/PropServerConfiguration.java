/*******************************************************************************
 *     ___                  _   ____  ____
 *    / _ \ _   _  ___  ___| |_|  _ \| __ )
 *   | | | | | | |/ _ \/ __| __| | | |  _ \
 *   | |_| | |_| |  __/\__ \ |_| |_| | |_) |
 *    \__\_\\__,_|\___||___/\__|____/|____/
 *
 *  Copyright (c) 2014-2019 Appsicle
 *  Copyright (c) 2019-2022 QuestDB
 *
 *  Licensed under the Apache License, Version 2.0 (the "License");
 *  you may not use this file except in compliance with the License.
 *  You may obtain a copy of the License at
 *
 *  http://www.apache.org/licenses/LICENSE-2.0
 *
 *  Unless required by applicable law or agreed to in writing, software
 *  distributed under the License is distributed on an "AS IS" BASIS,
 *  WITHOUT WARRANTIES OR CONDITIONS OF ANY KIND, either express or implied.
 *  See the License for the specific language governing permissions and
 *  limitations under the License.
 *
 ******************************************************************************/

package io.questdb;

import io.questdb.cairo.*;
import io.questdb.cairo.security.AllowAllCairoSecurityContext;
import io.questdb.cairo.sql.SqlExecutionCircuitBreakerConfiguration;
import io.questdb.cutlass.http.*;
import io.questdb.cutlass.http.processors.JsonQueryProcessorConfiguration;
import io.questdb.cutlass.http.processors.StaticContentProcessorConfiguration;
import io.questdb.cutlass.json.JsonException;
import io.questdb.cutlass.json.JsonLexer;
import io.questdb.cutlass.line.*;
import io.questdb.cutlass.line.tcp.LineTcpReceiverConfiguration;
import io.questdb.cutlass.line.udp.LineUdpReceiverConfiguration;
import io.questdb.cutlass.pgwire.PGWireConfiguration;
import io.questdb.cutlass.text.CsvFileIndexer;
import io.questdb.cutlass.text.TextConfiguration;
import io.questdb.cutlass.text.types.InputFormatConfiguration;
import io.questdb.log.Log;
import io.questdb.metrics.MetricsConfiguration;
import io.questdb.mp.WorkerPoolConfiguration;
import io.questdb.network.*;
import io.questdb.std.*;
import io.questdb.std.datetime.DateFormat;
import io.questdb.std.datetime.DateLocale;
import io.questdb.std.datetime.DateLocaleFactory;
import io.questdb.std.datetime.microtime.*;
import io.questdb.std.datetime.millitime.DateFormatFactory;
import io.questdb.std.datetime.millitime.MillisecondClock;
import io.questdb.std.datetime.millitime.MillisecondClockImpl;
import io.questdb.std.str.Path;
import io.questdb.std.str.StringSink;
import org.jetbrains.annotations.Nullable;

import java.io.File;
import java.io.IOException;
import java.util.*;

public class PropServerConfiguration implements ServerConfiguration {
    public static final String CONFIG_DIRECTORY = "conf";
    public static final String DB_DIRECTORY = "db";
    public static final String SNAPSHOT_DIRECTORY = "snapshot";
    public static final long COMMIT_INTERVAL_DEFAULT = 2000;
    private static final LowerCaseCharSequenceIntHashMap WRITE_FO_OPTS = new LowerCaseCharSequenceIntHashMap();
    private static final Map<String, String> OBSOLETE_SETTINGS = new HashMap<>();
    private static final Map<PropertyKey, String> DEPRECATED_SETTINGS = new HashMap<>();
    private final IODispatcherConfiguration httpIODispatcherConfiguration = new PropHttpIODispatcherConfiguration();
    private final WaitProcessorConfiguration httpWaitProcessorConfiguration = new PropWaitProcessorConfiguration();
    private final StaticContentProcessorConfiguration staticContentProcessorConfiguration = new PropStaticContentProcessorConfiguration();
    private final HttpServerConfiguration httpServerConfiguration = new PropHttpServerConfiguration();
    private final TextConfiguration textConfiguration = new PropTextConfiguration();
    private final CairoConfiguration cairoConfiguration = new PropCairoConfiguration();
    private final LineUdpReceiverConfiguration lineUdpReceiverConfiguration = new PropLineUdpReceiverConfiguration();
    private final JsonQueryProcessorConfiguration jsonQueryProcessorConfiguration = new PropJsonQueryProcessorConfiguration();
    private final TelemetryConfiguration telemetryConfiguration = new PropTelemetryConfiguration();
    private final int commitMode;
    private final boolean httpServerEnabled;
    private final int createAsSelectRetryCount;
    private final CharSequence defaultMapType;
    private final boolean defaultSymbolCacheFlag;
    private final int defaultSymbolCapacity;
    private final int fileOperationRetryCount;
    private final long idleCheckInterval;
    private final long inactiveReaderTTL;
    private final long inactiveWriterTTL;
    private final int indexValueBlockSize;
    private final int maxSwapFileCount;
    private final int mkdirMode;
    private final int parallelIndexThreshold;
    private final int readerPoolMaxSegments;
    private final long spinLockTimeout;
    private final boolean httpSqlCacheEnabled;
    private final int httpSqlCacheBlockCount;
    private final int httpSqlCacheRowCount;
    private final int rndFunctionMemoryPageSize;
    private final int rndFunctionMemoryMaxPages;
    private final int sqlCharacterStoreCapacity;
    private final int sqlCharacterStoreSequencePoolCapacity;
    private final int sqlColumnPoolCapacity;
    private final int sqlCopyModelPoolCapacity;
    private final double sqlCompactMapLoadFactor;
    private final int sqlExpressionPoolCapacity;
    private final double sqlFastMapLoadFactor;
    private final int sqlJoinContextPoolCapacity;
    private final int sqlLexerPoolCapacity;
    private final int sqlMapKeyCapacity;
    private final int sqlSmallMapKeyCapacity;
    private final int sqlMapPageSize;
    private final int sqlMapMaxPages;
    private final int sqlMapMaxResizes;
    private final int sqlModelPoolCapacity;
    private final int sqlMaxNegativeLimit;
    private final long sqlSortKeyPageSize;
    private final int sqlSortKeyMaxPages;
    private final long sqlSortLightValuePageSize;
    private final int sqlSortLightValueMaxPages;
    private final int sqlHashJoinValuePageSize;
    private final int sqlHashJoinValueMaxPages;
    private final long sqlLatestByRowCount;
    private final int sqlHashJoinLightValuePageSize;
    private final int sqlHashJoinLightValueMaxPages;
    private final int sqlSortValuePageSize;
    private final int sqlSortValueMaxPages;
    private final long workStealTimeoutNanos;
    private final boolean parallelIndexingEnabled;
    private final int sqlJoinMetadataPageSize;
    private final int sqlJoinMetadataMaxResizes;
    private final int lineUdpCommitRate;
    private final int lineUdpGroupIPv4Address;
    private final int lineUdpMsgBufferSize;
    private final int lineUdpMsgCount;
    private final int lineUdpReceiveBufferSize;
    private final int lineUdpCommitMode;
    private final int[] sharedWorkerAffinity;
    private final int sharedWorkerCount;
    private final boolean sharedWorkerHaltOnError;
    private final long sharedWorkerYieldThreshold;
    private final long sharedWorkerSleepThreshold;
    private final long sharedWorkerSleepTimeout;
    private final WorkerPoolConfiguration workerPoolConfiguration = new PropWorkerPoolConfiguration();
    private final PGWireConfiguration pgWireConfiguration = new PropPGWireConfiguration();
    private final InputFormatConfiguration inputFormatConfiguration;
    private final LineProtoTimestampAdapter lineUdpTimestampAdapter;
    private final String cairoSqlCopyRoot;
    private final String cairoSqlCopyWorkRoot;
    private final boolean lineUdpEnabled;
    private final int lineUdpOwnThreadAffinity;
    private final boolean lineUdpUnicast;
    private final boolean lineUdpOwnThread;
    private final int sqlCopyBufferSize;
    private final long writerDataAppendPageSize;
    private final long writerMiscAppendPageSize;
    private final int sqlAnalyticColumnPoolCapacity;
    private final int sqlCreateTableModelPoolCapacity;
    private final int sqlColumnCastModelPoolCapacity;
    private final int sqlRenameTableModelPoolCapacity;
    private final int sqlWithClauseModelPoolCapacity;
    private final int sqlInsertModelPoolCapacity;
    private final int sqlGroupByPoolCapacity;
    private final int sqlGroupByMapCapacity;
    private final int sqlMaxSymbolNotEqualsCount;
    private final int sqlBindVariablePoolSize;
    private final int sqlPageFrameMinRows;
    private final int sqlPageFrameMaxRows;
    private final int sqlJitMode;
    private final int sqlJitIRMemoryPageSize;
    private final int sqlJitIRMemoryMaxPages;
    private final int sqlJitBindVarsMemoryPageSize;
    private final int sqlJitBindVarsMemoryMaxPages;
    private final int sqlJitRowsThreshold;
    private final int sqlJitPageAddressCacheThreshold;
    private final boolean sqlJitDebugEnabled;
    private final DateLocale locale;
    private final String backupRoot;
    private final DateFormat backupDirTimestampFormat;
    private final CharSequence backupTempDirName;
    private final int backupMkdirMode;
    private final int sqlFloatToStrCastScale;
    private final int sqlDoubleToStrCastScale;
    private final PropPGWireDispatcherConfiguration propPGWireDispatcherConfiguration = new PropPGWireDispatcherConfiguration();
    private final boolean pgEnabled;
    private final boolean telemetryEnabled;
    private final boolean telemetryDisableCompletely;
    private final int telemetryQueueCapacity;
    private final boolean telemetryHideTables;
    private final LineTcpReceiverConfiguration lineTcpReceiverConfiguration = new PropLineTcpReceiverConfiguration();
    private final IODispatcherConfiguration lineTcpReceiverDispatcherConfiguration = new PropLineTcpReceiverIODispatcherConfiguration();
    private final boolean lineTcpEnabled;
    private final WorkerPoolAwareConfiguration lineTcpWriterWorkerPoolConfiguration = new PropLineTcpWriterWorkerPoolConfiguration();
    private final WorkerPoolAwareConfiguration lineTcpIOWorkerPoolConfiguration = new PropLineTcpIOWorkerPoolConfiguration();
    private final Log log;
    private final PropHttpMinServerConfiguration httpMinServerConfiguration = new PropHttpMinServerConfiguration();
    private final PropHttpContextConfiguration httpContextConfiguration = new PropHttpContextConfiguration();
    private final boolean httpMinServerEnabled;
    private final PropHttpMinIODispatcherConfiguration httpMinIODispatcherConfiguration = new PropHttpMinIODispatcherConfiguration();
    private final PropSqlExecutionCircuitBreakerConfiguration circuitBreakerConfiguration = new PropSqlExecutionCircuitBreakerConfiguration();
    private final int sqlAnalyticStorePageSize;
    private final int sqlAnalyticStoreMaxPages;
    private final int sqlAnalyticRowIdPageSize;
    private final int sqlAnalyticRowIdMaxPages;
    private final int sqlAnalyticTreeKeyPageSize;
    private final int sqlAnalyticTreeKeyMaxPages;
    private final String root;
    private final String dbDirectory;
    private final String confRoot;
    private final String snapshotRoot;
    private final String snapshotInstanceId;
    private final boolean snapshotRecoveryEnabled;
    private final long maxRerunWaitCapMs;
    private final double rerunExponentialWaitMultiplier;
    private final int rerunInitialWaitQueueSize;
    private final int rerunMaxProcessingQueueSize;
    private final BuildInformation buildInformation;
    private final int columnIndexerQueueCapacity;
    private final int vectorAggregateQueueCapacity;
    private final int o3CallbackQueueCapacity;
    private final int o3PartitionQueueCapacity;
    private final int o3OpenColumnQueueCapacity;
    private final int o3CopyQueueCapacity;
    private final int o3UpdPartitionSizeQueueCapacity;
    private final int o3PurgeDiscoveryQueueCapacity;
    private final int o3ColumnMemorySize;
    private final int maxUncommittedRows;
    private final long commitLag;
    private final long instanceHashLo;
    private final long instanceHashHi;
    private final int sqlTxnScoreboardEntryCount;
    private final boolean o3QuickSortEnabled;
    private final MetricsConfiguration metricsConfiguration = new PropMetricsConfiguration();
    private final boolean metricsEnabled;
    private final int sqlDistinctTimestampKeyCapacity;
    private final double sqlDistinctTimestampLoadFactor;
    private final int circuitBreakerThrottle;
    private final int circuitBreakerBufferSize;
    private final long circuitBreakerTimeout;
    private final int latestByQueueCapacity;
    private final int sampleByIndexSearchPageSize;
    private final int binaryEncodingMaxLength;
    private final long writerDataIndexKeyAppendPageSize;
    private final long writerDataIndexValueAppendPageSize;
    private final long writerAsyncCommandBusyWaitTimeout;
    private final int writerAsyncCommandQueueCapacity;
    private final long writerAsyncCommandQueueSlotSize;
    private final int writerTickRowsCountMod;
    private final long writerAsyncCommandMaxWaitTimeout;
    private final int o3PartitionPurgeListCapacity;
    private final int cairoPageFrameReduceQueueCapacity;
    private final int cairoPageFrameReduceRowIdListCapacity;
    private final int cairoPageFrameReduceColumnListCapacity;
    private final int cairoPageFrameReduceTaskPoolCapacity;
    private final long writerFileOpenOpts;
    private final int queryCacheEventQueueCapacity;
    private final int columnPurgeQueueCapacity;
    private final long columnPurgeRetryDelayLimit;
    private final double columnPurgeRetryDelayMultiplier;
    private final String systemTableNamePrefix;
    private final int columnPurgeRetryLimitDays;
    private final long columnPurgeRetryDelay;
    private final boolean sqlParallelFilterEnabled;
    private final int cairoPageFrameReduceShardCount;
    private final int replaceFunctionBufferMaxSize;
    private final int cairoSqlCopyQueueCapacity;
    private final int columnPurgeTaskPoolCapacity;
    private final int maxFileNameLength;
    private final boolean ilpAutoCreateNewColumns;
    private final boolean ilpAutoCreateNewTables;
    private final boolean simulateCrashEnabled;
    private final int cairoSqlCopyLogRetentionDays;
    private final boolean ioURingEnabled;
    private final int cairoMaxCrashFiles;
    private int lineUdpDefaultPartitionBy;
    private int httpMinNetConnectionLimit;
    private boolean httpMinNetConnectionHint;
    private boolean httpAllowDeflateBeforeSend;
    private int[] httpWorkerAffinity;
    private int[] httpMinWorkerAffinity;
    private int connectionPoolInitialCapacity;
    private int connectionStringPoolCapacity;
    private int multipartHeaderBufferSize;
    private long multipartIdleSpinCount;
    private int recvBufferSize;
    private int requestHeaderBufferSize;
    private int httpWorkerCount;
    private boolean httpWorkerHaltOnError;
    private long httpWorkerYieldThreshold;
    private long httpWorkerSleepThreshold;
    private long httpWorkerSleepTimeout;
    private boolean httpServerKeepAlive;
    private int sendBufferSize;
    private CharSequence indexFileName;
    private String publicDirectory;
    private int httpNetConnectionLimit;
    private boolean httpNetConnectionHint;
    private long httpNetConnectionTimeout;
    private long httpNetConnectionQueueTimeout;
    private int httpNetConnectionSndBuf;
    private int httpNetConnectionRcvBuf;
    private int dateAdapterPoolCapacity;
    private int jsonCacheLimit;
    private int jsonCacheSize;
    private double maxRequiredDelimiterStdDev;
    private double maxRequiredLineLengthStdDev;
    private int metadataStringPoolCapacity;
    private int rollBufferLimit;
    private int rollBufferSize;
    private int textAnalysisMaxLines;
    private int textLexerStringPoolCapacity;
    private int timestampAdapterPoolCapacity;
    private int utf8SinkSize;
    private MimeTypesCache mimeTypesCache;
    private String keepAliveHeader;
    private int httpNetBindIPv4Address;
    private int httpNetBindPort;
    private int lineUdpBindIPV4Address;
    private int lineUdpPort;
    private int jsonQueryFloatScale;
    private int jsonQueryDoubleScale;
    private int jsonQueryConnectionCheckFrequency;
    private boolean httpFrozenClock;
    private boolean httpReadOnlySecurityContext;
    private long maxHttpQueryResponseRowLimit;
    private boolean interruptOnClosedConnection;
    private long cairoSqlCopyMaxIndexChunkSize;
    private int pgNetConnectionLimit;
    private boolean pgNetConnectionHint;
    private int pgNetBindIPv4Address;
    private int pgNetBindPort;
    private long pgNetIdleConnectionTimeout;
    private long pgNetConnectionQueueTimeout;
    private int pgNetConnectionRcvBuf;
    private int pgNetConnectionSndBuf;
    private int pgCharacterStoreCapacity;
    private int pgBinaryParamsCapacity;
    private int pgCharacterStorePoolCapacity;
    private int pgConnectionPoolInitialCapacity;
    private String pgPassword;
    private String pgUsername;
    private boolean pgReadOnlySecurityContext;
    private int pgMaxBlobSizeOnQuery;
    private int pgRecvBufferSize;
    private int pgSendBufferSize;
    private DateLocale pgDefaultLocale;
    private int[] pgWorkerAffinity;
    private int pgWorkerCount;
    private boolean pgHaltOnError;
    private long pgWorkerYieldThreshold;
    private long pgWorkerSleepThreshold;
    private boolean pgDaemonPool;
    private boolean pgSelectCacheEnabled;
    private int pgSelectCacheBlockCount;
    private int pgSelectCacheRowCount;
    private boolean pgInsertCacheEnabled;
    private int pgInsertCacheBlockCount;
    private int pgInsertCacheRowCount;
    private int pgInsertPoolCapacity;
    private boolean pgUpdateCacheEnabled;
    private int pgUpdateCacheBlockCount;
    private int pgUpdateCacheRowCount;
    private int pgNamedStatementCacheCapacity;
    private int pgNamesStatementPoolCapacity;
    private int pgPendingWritersCacheCapacity;
    private int lineTcpNetConnectionLimit;
    private boolean lineTcpNetConnectionHint;
    private int lineTcpNetBindIPv4Address;
    private int lineTcpNetBindPort;
    private long lineTcpNetConnectionTimeout;
    private long lineTcpNetConnectionQueueTimeout;
    private int lineTcpNetConnectionRcvBuf;
    private int lineTcpConnectionPoolInitialCapacity;
    private LineProtoTimestampAdapter lineTcpTimestampAdapter;
    private int lineTcpMsgBufferSize;
    private int lineTcpMaxMeasurementSize;
    private int lineTcpWriterQueueCapacity;
    private int lineTcpWriterWorkerCount;
    private int[] lineTcpWriterWorkerAffinity;
    private boolean lineTcpWriterWorkerPoolHaltOnError;
    private long lineTcpWriterWorkerYieldThreshold;
    private long lineTcpWriterWorkerSleepThreshold;
    private int lineTcpIOWorkerCount;
    private int[] lineTcpIOWorkerAffinity;
    private boolean lineTcpIOWorkerPoolHaltOnError;
    private long lineTcpIOWorkerYieldThreshold;
    private long lineTcpIOWorkerSleepThreshold;
    private long lineTcpMaintenanceInterval;
    private double lineTcpCommitIntervalFraction;
    private long lineTcpCommitIntervalDefault;
    private String lineTcpAuthDbPath;
    private int lineTcpDefaultPartitionBy;
    private long minIdleMsBeforeWriterRelease;
    private boolean lineTcpDisconnectOnError;
    private String httpVersion;
    private int httpMinWorkerCount;
    private boolean httpMinWorkerHaltOnError;
    private long httpMinWorkerYieldThreshold;
    private long httpMinWorkerSleepThreshold;
    private int httpMinBindIPv4Address;
    private int httpMinBindPort;
    private long httpMinNetConnectionTimeout;
    private long httpMinNetConnectionQueueTimeout;
    private int httpMinNetConnectionRcvBuf;
    private int httpMinNetConnectionSndBuf;
    private long symbolCacheWaitUsBeforeReload;
    private boolean stringToCharCastAllowed;
    private boolean symbolAsFieldSupported;
    private boolean isStringAsTagSupported;
    private short floatDefaultColumnType;
    private short integerDefaultColumnType;
<<<<<<< HEAD
    private final int columnPurgeTaskPoolCapacity;
    private final int maxFileNameLength;
    private final boolean ilpAutoCreateNewColumns;
    private final boolean ilpAutoCreateNewTables;
    private final boolean simulateCrashEnabled;
    private final boolean walEnabledDefault;
=======
>>>>>>> 74fcc160

    public PropServerConfiguration(
            String root,
            Properties properties,
            @Nullable Map<String, String> env,
            Log log,
            final BuildInformation buildInformation
    ) throws ServerConfigurationException, JsonException {

        this.log = log;

        boolean configValidationStrict = getBoolean(properties, env, PropertyKey.CONFIG_VALIDATION_STRICT, false);
        validateProperties(properties, configValidationStrict);

        this.mkdirMode = getInt(properties, env, PropertyKey.CAIRO_MKDIR_MODE, 509);
        this.maxFileNameLength = getInt(properties, env, PropertyKey.CAIRO_MAX_FILE_NAME_LENGTH, 127);
        this.walEnabledDefault = getBoolean(properties, env, PropertyKey.CAIRO_WAL_ENABLED_DEFAULT, false);

        this.dbDirectory = getString(properties, env, PropertyKey.CAIRO_ROOT, DB_DIRECTORY);
        if (new File(this.dbDirectory).isAbsolute()) {
            this.root = this.dbDirectory;
            this.confRoot = rootSubdir(this.root, PropServerConfiguration.CONFIG_DIRECTORY); // ../conf
            this.snapshotRoot = rootSubdir(this.root, PropServerConfiguration.SNAPSHOT_DIRECTORY); // ../snapshot
        } else {
            this.root = new File(root, this.dbDirectory).getAbsolutePath();
            this.confRoot = new File(root, CONFIG_DIRECTORY).getAbsolutePath();
            this.snapshotRoot = new File(root, SNAPSHOT_DIRECTORY).getAbsolutePath();
        }

        this.snapshotInstanceId = getString(properties, env, PropertyKey.CAIRO_SNAPSHOT_INSTANCE_ID, "");
        this.snapshotRecoveryEnabled = getBoolean(properties, env, PropertyKey.CAIRO_SNAPSHOT_RECOVERY_ENABLED, true);
        this.simulateCrashEnabled = getBoolean(properties, env, PropertyKey.CAIRO_SIMULATE_CRASH_ENABLED, false);

        int cpuAvailable = Runtime.getRuntime().availableProcessors();
        int cpuUsed = 0;
        final FilesFacade ff = cairoConfiguration.getFilesFacade();
        try (Path path = new Path()) {
            ff.mkdirs(path.of(this.root).slash$(), this.mkdirMode);
            path.of(this.root).concat(TableUtils.TAB_INDEX_FILE_NAME).$();
            final long tableIndexFd = TableUtils.openFileRWOrFail(ff, path, CairoConfiguration.O_NONE);
            final long fileSize = ff.length(tableIndexFd);
            if (fileSize < Long.BYTES) {
                if (!ff.allocate(tableIndexFd, Files.PAGE_SIZE)) {
                    ff.close(tableIndexFd);
                    throw CairoException.instance(ff.errno()).put("Could not allocate [file=").put(path).put(", actual=").put(fileSize).put(", desired=").put(Files.PAGE_SIZE).put(']');
                }
            }

            final long tableIndexMem = TableUtils.mapRWOrClose(ff, tableIndexFd, Files.PAGE_SIZE, MemoryTag.MMAP_DEFAULT);
            Rnd rnd = new Rnd(getCairoConfiguration().getMicrosecondClock().getTicks(), getCairoConfiguration().getMillisecondClock().getTicks());
            if (Os.compareAndSwap(tableIndexMem + Long.BYTES, 0, rnd.nextLong()) == 0) {
                Unsafe.getUnsafe().putLong(tableIndexMem + Long.BYTES * 2, rnd.nextLong());
            }
            this.instanceHashLo = Unsafe.getUnsafe().getLong(tableIndexMem + Long.BYTES);
            this.instanceHashHi = Unsafe.getUnsafe().getLong(tableIndexMem + Long.BYTES * 2);
            ff.munmap(tableIndexMem, Files.PAGE_SIZE, MemoryTag.MMAP_DEFAULT);
            ff.close(tableIndexFd);
            ///

            this.httpMinServerEnabled = getBoolean(properties, env, PropertyKey.HTTP_MIN_ENABLED, true);
            if (httpMinServerEnabled) {
                this.httpMinWorkerHaltOnError = getBoolean(properties, env, PropertyKey.HTTP_MIN_WORKER_HALT_ON_ERROR, false);
                this.httpMinWorkerCount = getInt(properties, env, PropertyKey.HTTP_MIN_WORKER_COUNT, cpuAvailable > 16 ? 1 : 0);
                cpuUsed += this.httpMinWorkerCount;
                this.httpMinWorkerAffinity = getAffinity(properties, env, PropertyKey.HTTP_MIN_WORKER_AFFINITY, httpMinWorkerCount);
                this.httpMinWorkerYieldThreshold = getLong(properties, env, PropertyKey.HTTP_MIN_WORKER_YIELD_THRESHOLD, 10);
                this.httpMinWorkerSleepThreshold = getLong(properties, env, PropertyKey.HTTP_MIN_WORKER_SLEEP_THRESHOLD, 10000);

                // deprecated
                String httpMinBindTo = getString(properties, env, PropertyKey.HTTP_MIN_BIND_TO, "0.0.0.0:9003");

                parseBindTo(properties, env, PropertyKey.HTTP_MIN_NET_BIND_TO, httpMinBindTo, (a, p) -> {
                    httpMinBindIPv4Address = a;
                    httpMinBindPort = p;
                });

                this.httpMinNetConnectionLimit = getInt(properties, env, PropertyKey.HTTP_MIN_NET_CONNECTION_LIMIT, 4);

                // deprecated
                this.httpMinNetConnectionTimeout = getLong(properties, env, PropertyKey.HTTP_MIN_NET_IDLE_CONNECTION_TIMEOUT, 5 * 60 * 1000L);
                this.httpMinNetConnectionTimeout = getLong(properties, env, PropertyKey.HTTP_MIN_NET_CONNECTION_TIMEOUT, this.httpMinNetConnectionTimeout);

                // deprecated
                this.httpMinNetConnectionQueueTimeout = getLong(properties, env, PropertyKey.HTTP_MIN_NET_QUEUED_CONNECTION_TIMEOUT, 5 * 1000L);
                this.httpMinNetConnectionQueueTimeout = getLong(properties, env, PropertyKey.HTTP_MIN_NET_CONNECTION_QUEUE_TIMEOUT, this.httpMinNetConnectionQueueTimeout);

                // deprecated
                this.httpMinNetConnectionSndBuf = getIntSize(properties, env, PropertyKey.HTTP_MIN_NET_SND_BUF_SIZE, 1024);
                this.httpMinNetConnectionSndBuf = getIntSize(properties, env, PropertyKey.HTTP_MIN_NET_CONNECTION_SNDBUF, this.httpMinNetConnectionSndBuf);

                // deprecated
                this.httpMinNetConnectionRcvBuf = getIntSize(properties, env, PropertyKey.HTTP_NET_RCV_BUF_SIZE, 1024);
                this.httpMinNetConnectionRcvBuf = getIntSize(properties, env, PropertyKey.HTTP_MIN_NET_CONNECTION_RCVBUF, this.httpMinNetConnectionRcvBuf);
                this.httpMinNetConnectionHint = getBoolean(properties, env, PropertyKey.HTTP_MIN_NET_CONNECTION_HINT, false);
            }

            this.httpServerEnabled = getBoolean(properties, env, PropertyKey.HTTP_ENABLED, true);
            if (httpServerEnabled) {
                this.connectionPoolInitialCapacity = getInt(properties, env, PropertyKey.HTTP_CONNECTION_POOL_INITIAL_CAPACITY, 16);
                this.connectionStringPoolCapacity = getInt(properties, env, PropertyKey.HTTP_CONNECTION_STRING_POOL_CAPACITY, 128);
                this.multipartHeaderBufferSize = getIntSize(properties, env, PropertyKey.HTTP_MULTIPART_HEADER_BUFFER_SIZE, 512);
                this.multipartIdleSpinCount = getLong(properties, env, PropertyKey.HTTP_MULTIPART_IDLE_SPIN_COUNT, 10_000);
                this.recvBufferSize = getIntSize(properties, env, PropertyKey.HTTP_RECEIVE_BUFFER_SIZE, 1024 * 1024);
                this.requestHeaderBufferSize = getIntSize(properties, env, PropertyKey.HTTP_REQUEST_HEADER_BUFFER_SIZE, 32 * 2014);
                this.httpWorkerCount = getInt(properties, env, PropertyKey.HTTP_WORKER_COUNT, 0);
                cpuUsed += this.httpWorkerCount;
                this.httpWorkerAffinity = getAffinity(properties, env, PropertyKey.HTTP_WORKER_AFFINITY, httpWorkerCount);
                this.httpWorkerHaltOnError = getBoolean(properties, env, PropertyKey.HTTP_WORKER_HALT_ON_ERROR, false);
                this.httpWorkerYieldThreshold = getLong(properties, env, PropertyKey.HTTP_WORKER_YIELD_THRESHOLD, 10);
                this.httpWorkerSleepThreshold = getLong(properties, env, PropertyKey.HTTP_WORKER_SLEEP_THRESHOLD, 10000);
                this.httpWorkerSleepTimeout = getLong(properties, env, PropertyKey.HTTP_WORKER_SLEEP_TIMEOUT, 100);
                this.sendBufferSize = getIntSize(properties, env, PropertyKey.HTTP_SEND_BUFFER_SIZE, 2 * 1024 * 1024);
                this.indexFileName = getString(properties, env, PropertyKey.HTTP_STATIC_INDEX_FILE_NAME, "index.html");
                this.httpFrozenClock = getBoolean(properties, env, PropertyKey.HTTP_FROZEN_CLOCK, false);
                this.httpAllowDeflateBeforeSend = getBoolean(properties, env, PropertyKey.HTTP_ALLOW_DEFLATE_BEFORE_SEND, false);
                this.httpServerKeepAlive = getBoolean(properties, env, PropertyKey.HTTP_SERVER_KEEP_ALIVE, true);
                this.httpVersion = getString(properties, env, PropertyKey.HTTP_VERSION, "HTTP/1.1");
                if (!httpVersion.endsWith(" ")) {
                    httpVersion += ' ';
                }

                int keepAliveTimeout = getInt(properties, env, PropertyKey.HTTP_KEEP_ALIVE_TIMEOUT, 5);
                int keepAliveMax = getInt(properties, env, PropertyKey.HTTP_KEEP_ALIVE_MAX, 10_000);

                if (keepAliveTimeout > 0 && keepAliveMax > 0) {
                    this.keepAliveHeader = "Keep-Alive: timeout=" + keepAliveTimeout + ", max=" + keepAliveMax + Misc.EOL;
                } else {
                    this.keepAliveHeader = null;
                }

                final String publicDirectory = getString(properties, env, PropertyKey.HTTP_STATIC_PUBLIC_DIRECTORY, "public");
                // translate public directory into absolute path
                // this will generate some garbage, but this is ok - we're just doing this once on startup
                if (new File(publicDirectory).isAbsolute()) {
                    this.publicDirectory = publicDirectory;
                } else {
                    this.publicDirectory = new File(root, publicDirectory).getAbsolutePath();
                }

                // maintain deprecated property name for the time being
                this.httpNetConnectionLimit = getInt(properties, env, PropertyKey.HTTP_NET_ACTIVE_CONNECTION_LIMIT, 256);
                this.httpNetConnectionLimit = getInt(properties, env, PropertyKey.HTTP_NET_CONNECTION_LIMIT, this.httpNetConnectionLimit);
                this.httpNetConnectionHint = getBoolean(properties, env, PropertyKey.HTTP_NET_CONNECTION_HINT, false);
                // deprecated
                this.httpNetConnectionTimeout = getLong(properties, env, PropertyKey.HTTP_NET_IDLE_CONNECTION_TIMEOUT, 5 * 60 * 1000L);
                this.httpNetConnectionTimeout = getLong(properties, env, PropertyKey.HTTP_NET_CONNECTION_TIMEOUT, this.httpNetConnectionTimeout);

                // deprecated
                this.httpNetConnectionQueueTimeout = getLong(properties, env, PropertyKey.HTTP_NET_QUEUED_CONNECTION_TIMEOUT, 5 * 1000L);
                this.httpNetConnectionQueueTimeout = getLong(properties, env, PropertyKey.HTTP_NET_CONNECTION_QUEUE_TIMEOUT, this.httpNetConnectionQueueTimeout);

                // deprecated
                this.httpNetConnectionSndBuf = getIntSize(properties, env, PropertyKey.HTTP_NET_SND_BUF_SIZE, 2 * 1024 * 1024);
                this.httpNetConnectionSndBuf = getIntSize(properties, env, PropertyKey.HTTP_NET_CONNECTION_SNDBUF, this.httpNetConnectionSndBuf);

                // deprecated
                this.httpNetConnectionRcvBuf = getIntSize(properties, env, PropertyKey.HTTP_NET_RCV_BUF_SIZE, 2 * 1024 * 1024);
                this.httpNetConnectionRcvBuf = getIntSize(properties, env, PropertyKey.HTTP_NET_CONNECTION_RCVBUF, this.httpNetConnectionRcvBuf);

                this.dateAdapterPoolCapacity = getInt(properties, env, PropertyKey.HTTP_TEXT_DATE_ADAPTER_POOL_CAPACITY, 16);
                this.jsonCacheLimit = getIntSize(properties, env, PropertyKey.HTTP_TEXT_JSON_CACHE_LIMIT, 16384);
                this.jsonCacheSize = getIntSize(properties, env, PropertyKey.HTTP_TEXT_JSON_CACHE_SIZE, 8192);
                this.maxRequiredDelimiterStdDev = getDouble(properties, env, PropertyKey.HTTP_TEXT_MAX_REQUIRED_DELIMITER_STDDEV, 0.1222d);
                this.maxRequiredLineLengthStdDev = getDouble(properties, env, PropertyKey.HTTP_TEXT_MAX_REQUIRED_LINE_LENGTH_STDDEV, 0.8);
                this.metadataStringPoolCapacity = getInt(properties, env, PropertyKey.HTTP_TEXT_METADATA_STRING_POOL_CAPACITY, 128);

                this.rollBufferLimit = getIntSize(properties, env, PropertyKey.HTTP_TEXT_ROLL_BUFFER_LIMIT, 1024 * 4096);
                this.rollBufferSize = getIntSize(properties, env, PropertyKey.HTTP_TEXT_ROLL_BUFFER_SIZE, 1024);
                this.textAnalysisMaxLines = getInt(properties, env, PropertyKey.HTTP_TEXT_ANALYSIS_MAX_LINES, 1000);
                this.textLexerStringPoolCapacity = getInt(properties, env, PropertyKey.HTTP_TEXT_LEXER_STRING_POOL_CAPACITY, 64);
                this.timestampAdapterPoolCapacity = getInt(properties, env, PropertyKey.HTTP_TEXT_TIMESTAMP_ADAPTER_POOL_CAPACITY, 64);
                this.utf8SinkSize = getIntSize(properties, env, PropertyKey.HTTP_TEXT_UTF8_SINK_SIZE, 4096);

                this.jsonQueryConnectionCheckFrequency = getInt(properties, env, PropertyKey.HTTP_JSON_QUERY_CONNECTION_CHECK_FREQUENCY, 1_000_000);
                this.jsonQueryFloatScale = getInt(properties, env, PropertyKey.HTTP_JSON_QUERY_FLOAT_SCALE, 4);
                this.jsonQueryDoubleScale = getInt(properties, env, PropertyKey.HTTP_JSON_QUERY_DOUBLE_SCALE, 12);
                this.httpReadOnlySecurityContext = getBoolean(properties, env, PropertyKey.HTTP_SECURITY_READONLY, false);
                this.maxHttpQueryResponseRowLimit = getLong(properties, env, PropertyKey.HTTP_SECURITY_MAX_RESPONSE_ROWS, Long.MAX_VALUE);
                this.interruptOnClosedConnection = getBoolean(properties, env, PropertyKey.HTTP_SECURITY_INTERRUPT_ON_CLOSED_CONNECTION, true);

                String httpBindTo = getString(properties, env, PropertyKey.HTTP_BIND_TO, "0.0.0.0:9000");
                parseBindTo(properties, env, PropertyKey.HTTP_NET_BIND_TO, httpBindTo, (a, p) -> {
                    httpNetBindIPv4Address = a;
                    httpNetBindPort = p;
                });

                // load mime types
                path.of(new File(new File(root, CONFIG_DIRECTORY), "mime.types").getAbsolutePath()).$();
                this.mimeTypesCache = new MimeTypesCache(FilesFacadeImpl.INSTANCE, path);
            }

            this.maxRerunWaitCapMs = getLong(properties, env, PropertyKey.HTTP_BUSY_RETRY_MAXIMUM_WAIT_BEFORE_RETRY, 1000);
            this.rerunExponentialWaitMultiplier = getDouble(properties, env, PropertyKey.HTTP_BUSY_RETRY_EXPONENTIAL_WAIT_MULTIPLIER, 2.0);
            this.rerunInitialWaitQueueSize = getIntSize(properties, env, PropertyKey.HTTP_BUSY_RETRY_INITIAL_WAIT_QUEUE_SIZE, 64);
            this.rerunMaxProcessingQueueSize = getIntSize(properties, env, PropertyKey.HTTP_BUSY_RETRY_MAX_PROCESSING_QUEUE_SIZE, 4096);

            this.circuitBreakerThrottle = getInt(properties, env, PropertyKey.CIRCUIT_BREAKER_THROTTLE, 2_000_000);
            this.circuitBreakerBufferSize = getInt(properties, env, PropertyKey.CIRCUIT_BREAKER_BUFFER_SIZE, 64);
            this.circuitBreakerTimeout = (long) (getDouble(properties, env, PropertyKey.QUERY_TIMEOUT_SEC, 60) * Timestamps.SECOND_MILLIS);

            this.pgEnabled = getBoolean(properties, env, PropertyKey.PG_ENABLED, true);
            if (pgEnabled) {
                // deprecated
                pgNetConnectionLimit = getInt(properties, env, PropertyKey.PG_NET_ACTIVE_CONNECTION_LIMIT, 10);
                pgNetConnectionLimit = getInt(properties, env, PropertyKey.PG_NET_CONNECTION_LIMIT, pgNetConnectionLimit);
                pgNetConnectionHint = getBoolean(properties, env, PropertyKey.PG_NET_CONNECTION_HINT, false);
                parseBindTo(properties, env, PropertyKey.PG_NET_BIND_TO, "0.0.0.0:8812", (a, p) -> {
                    pgNetBindIPv4Address = a;
                    pgNetBindPort = p;
                });

                // deprecated
                this.pgNetIdleConnectionTimeout = getLong(properties, env, PropertyKey.PG_NET_IDLE_TIMEOUT, 300_000);
                this.pgNetIdleConnectionTimeout = getLong(properties, env, PropertyKey.PG_NET_CONNECTION_TIMEOUT, this.pgNetIdleConnectionTimeout);
                this.pgNetConnectionQueueTimeout = getLong(properties, env, PropertyKey.PG_NET_CONNECTION_QUEUE_TIMEOUT, 5_000);

                // deprecated
                this.pgNetConnectionRcvBuf = getIntSize(properties, env, PropertyKey.PG_NET_RECV_BUF_SIZE, -1);
                this.pgNetConnectionRcvBuf = getIntSize(properties, env, PropertyKey.PG_NET_CONNECTION_RCVBUF, this.pgNetConnectionRcvBuf);

                // deprecated
                this.pgNetConnectionSndBuf = getIntSize(properties, env, PropertyKey.PG_NET_SEND_BUF_SIZE, -1);
                this.pgNetConnectionSndBuf = getIntSize(properties, env, PropertyKey.PG_NET_CONNECTION_SNDBUF, this.pgNetConnectionSndBuf);

                this.pgCharacterStoreCapacity = getInt(properties, env, PropertyKey.PG_CHARACTER_STORE_CAPACITY, 4096);
                this.pgBinaryParamsCapacity = getInt(properties, env, PropertyKey.PG_BINARY_PARAM_COUNT_CAPACITY, 2);
                this.pgCharacterStorePoolCapacity = getInt(properties, env, PropertyKey.PG_CHARACTER_STORE_POOL_CAPACITY, 64);
                this.pgConnectionPoolInitialCapacity = getInt(properties, env, PropertyKey.PG_CONNECTION_POOL_CAPACITY, 4);
                this.pgPassword = getString(properties, env, PropertyKey.PG_PASSWORD, "quest");
                this.pgUsername = getString(properties, env, PropertyKey.PG_USER, "admin");
                this.pgReadOnlySecurityContext = getBoolean(properties, env, PropertyKey.PG_SECURITY_READONLY, false);
                this.pgMaxBlobSizeOnQuery = getIntSize(properties, env, PropertyKey.PG_MAX_BLOB_SIZE_ON_QUERY, 512 * 1024);
                this.pgRecvBufferSize = getIntSize(properties, env, PropertyKey.PG_RECV_BUFFER_SIZE, 1024 * 1024);
                this.pgSendBufferSize = getIntSize(properties, env, PropertyKey.PG_SEND_BUFFER_SIZE, 1024 * 1024);
                final String dateLocale = getString(properties, env, PropertyKey.PG_DATE_LOCALE, "en");
                this.pgDefaultLocale = DateLocaleFactory.INSTANCE.getLocale(dateLocale);
                if (this.pgDefaultLocale == null) {
                    throw ServerConfigurationException.forInvalidKey(PropertyKey.PG_DATE_LOCALE.getPropertyPath(), dateLocale);
                }
                this.pgWorkerCount = getInt(properties, env, PropertyKey.PG_WORKER_COUNT, 0);
                cpuUsed += this.pgWorkerCount;
                this.pgWorkerAffinity = getAffinity(properties, env, PropertyKey.PG_WORKER_AFFINITY, pgWorkerCount);
                this.pgHaltOnError = getBoolean(properties, env, PropertyKey.PG_HALT_ON_ERROR, false);
                this.pgWorkerYieldThreshold = getLong(properties, env, PropertyKey.PG_WORKER_YIELD_THRESHOLD, 10);
                this.pgWorkerSleepThreshold = getLong(properties, env, PropertyKey.PG_WORKER_SLEEP_THRESHOLD, 10000);
                this.pgDaemonPool = getBoolean(properties, env, PropertyKey.PG_DAEMON_POOL, true);
                this.pgSelectCacheEnabled = getBoolean(properties, env, PropertyKey.PG_SELECT_CACHE_ENABLED, true);
                this.pgSelectCacheBlockCount = getInt(properties, env, PropertyKey.PG_SELECT_CACHE_BLOCK_COUNT, 16);
                this.pgSelectCacheRowCount = getInt(properties, env, PropertyKey.PG_SELECT_CACHE_ROW_COUNT, 16);
                this.pgInsertCacheEnabled = getBoolean(properties, env, PropertyKey.PG_INSERT_CACHE_ENABLED, true);
                this.pgInsertCacheBlockCount = getInt(properties, env, PropertyKey.PG_INSERT_CACHE_BLOCK_COUNT, 8);
                this.pgInsertCacheRowCount = getInt(properties, env, PropertyKey.PG_INSERT_CACHE_ROW_COUNT, 8);
                this.pgInsertPoolCapacity = getInt(properties, env, PropertyKey.PG_INSERT_POOL_CAPACITY, 64);
                this.pgUpdateCacheEnabled = getBoolean(properties, env, PropertyKey.PG_UPDATE_CACHE_ENABLED, true);
                this.pgUpdateCacheBlockCount = getInt(properties, env, PropertyKey.PG_UPDATE_CACHE_BLOCK_COUNT, 8);
                this.pgUpdateCacheRowCount = getInt(properties, env, PropertyKey.PG_UPDATE_CACHE_ROW_COUNT, 8);
                this.pgNamedStatementCacheCapacity = getInt(properties, env, PropertyKey.PG_NAMED_STATEMENT_CACHE_CAPACITY, 32);
                this.pgNamesStatementPoolCapacity = getInt(properties, env, PropertyKey.PG_NAMED_STATEMENT_POOL_CAPACITY, 32);
                this.pgPendingWritersCacheCapacity = getInt(properties, env, PropertyKey.PG_PENDING_WRITERS_CACHE_CAPACITY, 16);
            }

            this.commitMode = getCommitMode(properties, env, PropertyKey.CAIRO_COMMIT_MODE);
            this.createAsSelectRetryCount = getInt(properties, env, PropertyKey.CAIRO_CREAT_AS_SELECT_RETRY_COUNT, 5);
            this.defaultMapType = getString(properties, env, PropertyKey.CAIRO_DEFAULT_MAP_TYPE, "fast");
            this.defaultSymbolCacheFlag = getBoolean(properties, env, PropertyKey.CAIRO_DEFAULT_SYMBOL_CACHE_FLAG, true);
            this.defaultSymbolCapacity = getInt(properties, env, PropertyKey.CAIRO_DEFAULT_SYMBOL_CAPACITY, 256);
            this.fileOperationRetryCount = getInt(properties, env, PropertyKey.CAIRO_FILE_OPERATION_RETRY_COUNT, 30);
            this.idleCheckInterval = getLong(properties, env, PropertyKey.CAIRO_IDLE_CHECK_INTERVAL, 5 * 60 * 1000L);
            this.inactiveReaderTTL = getLong(properties, env, PropertyKey.CAIRO_INACTIVE_READER_TTL, 120_000);
            this.inactiveWriterTTL = getLong(properties, env, PropertyKey.CAIRO_INACTIVE_WRITER_TTL, 600_000);
            this.indexValueBlockSize = Numbers.ceilPow2(getIntSize(properties, env, PropertyKey.CAIRO_INDEX_VALUE_BLOCK_SIZE, 256));
            this.maxSwapFileCount = getInt(properties, env, PropertyKey.CAIRO_MAX_SWAP_FILE_COUNT, 30);
            this.parallelIndexThreshold = getInt(properties, env, PropertyKey.CAIRO_PARALLEL_INDEX_THRESHOLD, 100000);
            this.readerPoolMaxSegments = getInt(properties, env, PropertyKey.CAIRO_READER_POOL_MAX_SEGMENTS, 5);
            this.spinLockTimeout = getLong(properties, env, PropertyKey.CAIRO_SPIN_LOCK_TIMEOUT, 1_000);
            this.httpSqlCacheEnabled = getBoolean(properties, env, PropertyKey.HTTP_QUERY_CACHE_ENABLED, true);
            this.httpSqlCacheBlockCount = getInt(properties, env, PropertyKey.HTTP_QUERY_CACHE_BLOCK_COUNT, 4);
            this.httpSqlCacheRowCount = getInt(properties, env, PropertyKey.HTTP_QUERY_CACHE_ROW_COUNT, 16);
            this.sqlCharacterStoreCapacity = getInt(properties, env, PropertyKey.CAIRO_CHARACTER_STORE_CAPACITY, 1024);
            this.sqlCharacterStoreSequencePoolCapacity = getInt(properties, env, PropertyKey.CAIRO_CHARACTER_STORE_SEQUENCE_POOL_CAPACITY, 64);
            this.sqlColumnPoolCapacity = getInt(properties, env, PropertyKey.CAIRO_COLUMN_POOL_CAPACITY, 4096);
            this.sqlCompactMapLoadFactor = getDouble(properties, env, PropertyKey.CAIRO_COMPACT_MAP_LOAD_FACTOR, 0.7);
            this.sqlExpressionPoolCapacity = getInt(properties, env, PropertyKey.CAIRO_EXPRESSION_POOL_CAPACITY, 8192);
            this.sqlFastMapLoadFactor = getDouble(properties, env, PropertyKey.CAIRO_FAST_MAP_LOAD_FACTOR, 0.5);
            this.sqlJoinContextPoolCapacity = getInt(properties, env, PropertyKey.CAIRO_SQL_JOIN_CONTEXT_POOL_CAPACITY, 64);
            this.sqlLexerPoolCapacity = getInt(properties, env, PropertyKey.CAIRO_LEXER_POOL_CAPACITY, 2048);
            this.sqlMapKeyCapacity = getInt(properties, env, PropertyKey.CAIRO_SQL_MAP_KEY_CAPACITY, 2048 * 1024);
            this.sqlSmallMapKeyCapacity = getInt(properties, env, PropertyKey.CAIRO_SQL_SMALL_MAP_KEY_CAPACITY, 1024);
            this.sqlMapPageSize = getIntSize(properties, env, PropertyKey.CAIRO_SQL_MAP_PAGE_SIZE, 4 * 1024 * 1024);
            this.sqlMapMaxPages = getIntSize(properties, env, PropertyKey.CAIRO_SQL_MAP_MAX_PAGES, Integer.MAX_VALUE);
            this.sqlMapMaxResizes = getIntSize(properties, env, PropertyKey.CAIRO_SQL_MAP_MAX_RESIZES, Integer.MAX_VALUE);
            this.sqlModelPoolCapacity = getInt(properties, env, PropertyKey.CAIRO_MODEL_POOL_CAPACITY, 1024);
            this.sqlMaxNegativeLimit = getInt(properties, env, PropertyKey.CAIRO_SQL_MAX_NEGATIVE_LIMIT, 10_000);
            this.sqlSortKeyPageSize = getLongSize(properties, env, PropertyKey.CAIRO_SQL_SORT_KEY_PAGE_SIZE, 4 * 1024 * 1024);
            this.sqlSortKeyMaxPages = getIntSize(properties, env, PropertyKey.CAIRO_SQL_SORT_KEY_MAX_PAGES, Integer.MAX_VALUE);
            this.sqlSortLightValuePageSize = getLongSize(properties, env, PropertyKey.CAIRO_SQL_SORT_LIGHT_VALUE_PAGE_SIZE, 8 * 1048576);
            this.sqlSortLightValueMaxPages = getIntSize(properties, env, PropertyKey.CAIRO_SQL_SORT_LIGHT_VALUE_MAX_PAGES, Integer.MAX_VALUE);
            this.sqlHashJoinValuePageSize = getIntSize(properties, env, PropertyKey.CAIRO_SQL_HASH_JOIN_VALUE_PAGE_SIZE, 16777216);
            this.sqlHashJoinValueMaxPages = getIntSize(properties, env, PropertyKey.CAIRO_SQL_HASH_JOIN_VALUE_MAX_PAGES, Integer.MAX_VALUE);
            this.sqlLatestByRowCount = getInt(properties, env, PropertyKey.CAIRO_SQL_LATEST_BY_ROW_COUNT, 1000);
            this.sqlHashJoinLightValuePageSize = getIntSize(properties, env, PropertyKey.CAIRO_SQL_HASH_JOIN_LIGHT_VALUE_PAGE_SIZE, 1048576);
            this.sqlHashJoinLightValueMaxPages = getIntSize(properties, env, PropertyKey.CAIRO_SQL_HASH_JOIN_LIGHT_VALUE_MAX_PAGES, Integer.MAX_VALUE);
            this.sqlSortValuePageSize = getIntSize(properties, env, PropertyKey.CAIRO_SQL_SORT_VALUE_PAGE_SIZE, 16777216);
            this.sqlSortValueMaxPages = getIntSize(properties, env, PropertyKey.CAIRO_SQL_SORT_VALUE_MAX_PAGES, Integer.MAX_VALUE);
            this.workStealTimeoutNanos = getLong(properties, env, PropertyKey.CAIRO_WORK_STEAL_TIMEOUT_NANOS, 10_000);
            this.parallelIndexingEnabled = getBoolean(properties, env, PropertyKey.CAIRO_PARALLEL_INDEXING_ENABLED, true);
            this.sqlJoinMetadataPageSize = getIntSize(properties, env, PropertyKey.CAIRO_SQL_JOIN_METADATA_PAGE_SIZE, 16384);
            this.sqlJoinMetadataMaxResizes = getIntSize(properties, env, PropertyKey.CAIRO_SQL_JOIN_METADATA_MAX_RESIZES, Integer.MAX_VALUE);
            this.sqlAnalyticColumnPoolCapacity = getInt(properties, env, PropertyKey.CAIRO_SQL_ANALYTIC_COLUMN_POOL_CAPACITY, 64);
            this.sqlCreateTableModelPoolCapacity = getInt(properties, env, PropertyKey.CAIRO_SQL_CREATE_TABEL_MODEL_POOL_CAPACITY, 16);
            this.sqlColumnCastModelPoolCapacity = getInt(properties, env, PropertyKey.CAIRO_SQL_COLUMN_CAST_MODEL_POOL_CAPACITY, 16);
            this.sqlRenameTableModelPoolCapacity = getInt(properties, env, PropertyKey.CAIRO_SQL_RENAME_TABLE_MODEL_POOL_CAPACITY, 16);
            this.sqlWithClauseModelPoolCapacity = getInt(properties, env, PropertyKey.CAIRO_SQL_WITH_CLAUSE_MODEL_POOL_CAPACITY, 128);
            this.sqlInsertModelPoolCapacity = getInt(properties, env, PropertyKey.CAIRO_SQL_INSERT_MODEL_POOL_CAPACITY, 64);
            this.sqlCopyModelPoolCapacity = getInt(properties, env, PropertyKey.CAIRO_SQL_COPY_MODEL_POOL_CAPACITY, 32);
            this.sqlCopyBufferSize = getIntSize(properties, env, PropertyKey.CAIRO_SQL_COPY_BUFFER_SIZE, 2 * 1024 * 1024);
            this.columnPurgeQueueCapacity = getQueueCapacity(properties, env, PropertyKey.CAIRO_SQL_COLUMN_PURGE_QUEUE_CAPACITY, 128);
            this.columnPurgeTaskPoolCapacity = getIntSize(properties, env, PropertyKey.CAIRO_SQL_COLUMN_PURGE_TASK_POOL_CAPACITY, 256);
            this.columnPurgeRetryDelayLimit = getLong(properties, env, PropertyKey.CAIRO_SQL_COLUMN_PURGE_RETRY_DELAY_LIMIT, 60_000_000L);
            this.columnPurgeRetryDelay = getLong(properties, env, PropertyKey.CAIRO_SQL_COLUMN_PURGE_RETRY_DELAY, 10_000);
            this.columnPurgeRetryDelayMultiplier = getDouble(properties, env, PropertyKey.CAIRO_SQL_COLUMN_PURGE_RETRY_DELAY_MULTIPLIER, 10.0);
            this.columnPurgeRetryLimitDays = getInt(properties, env, PropertyKey.CAIRO_SQL_COLUMN_PURGE_RETRY_LIMIT_DAYS, 31);
            this.systemTableNamePrefix = getString(properties, env, PropertyKey.CAIRO_SQL_SYSTEM_TABLE_PREFIX, "sys.");

            this.cairoPageFrameReduceQueueCapacity = Numbers.ceilPow2(getInt(properties, env, PropertyKey.CAIRO_PAGE_FRAME_REDUCE_QUEUE_CAPACITY, 64));
            this.cairoPageFrameReduceRowIdListCapacity = Numbers.ceilPow2(getInt(properties, env, PropertyKey.CAIRO_PAGE_FRAME_ROWID_LIST_CAPACITY, 256));
            this.cairoPageFrameReduceColumnListCapacity = Numbers.ceilPow2(getInt(properties, env, PropertyKey.CAIRO_PAGE_FRAME_COLUMN_LIST_CAPACITY, 16));
            this.sqlParallelFilterEnabled = getBoolean(properties, env, PropertyKey.CAIRO_SQL_PARALLEL_FILTER_ENABLED, true);
            this.cairoPageFrameReduceShardCount = getInt(properties, env, PropertyKey.CAIRO_PAGE_FRAME_SHARD_COUNT, 4);
            this.cairoPageFrameReduceTaskPoolCapacity = getInt(properties, env, PropertyKey.CAIRO_PAGE_FRAME_TASK_POOL_CAPACITY, 4);

            this.writerDataIndexKeyAppendPageSize = Files.ceilPageSize(getLongSize(properties, env, PropertyKey.CAIRO_WRITER_DATA_INDEX_KEY_APPEND_PAGE_SIZE, 512 * 1024));
            this.writerDataIndexValueAppendPageSize = Files.ceilPageSize(getLongSize(properties, env, PropertyKey.CAIRO_WRITER_DATA_INDEX_VALUE_APPEND_PAGE_SIZE, 16 * 1024 * 1024));
            this.writerDataAppendPageSize = Files.ceilPageSize(getLongSize(properties, env, PropertyKey.CAIRO_WRITER_DATA_APPEND_PAGE_SIZE, 16 * 1024 * 1024));
            this.writerMiscAppendPageSize = Files.ceilPageSize(getLongSize(properties, env, PropertyKey.CAIRO_WRITER_MISC_APPEND_PAGE_SIZE, Files.PAGE_SIZE));

            this.sampleByIndexSearchPageSize = getIntSize(properties, env, PropertyKey.CAIRO_SQL_SAMPLEBY_PAGE_SIZE, 0);
            this.sqlDoubleToStrCastScale = getInt(properties, env, PropertyKey.CAIRO_SQL_DOUBLE_CAST_SCALE, 12);
            this.sqlFloatToStrCastScale = getInt(properties, env, PropertyKey.CAIRO_SQL_FLOAT_CAST_SCALE, 4);
            this.sqlGroupByMapCapacity = getInt(properties, env, PropertyKey.CAIRO_SQL_GROUPBY_MAP_CAPACITY, 1024);
            this.sqlGroupByPoolCapacity = getInt(properties, env, PropertyKey.CAIRO_SQL_GROUPBY_POOL_CAPACITY, 1024);
            this.sqlMaxSymbolNotEqualsCount = getInt(properties, env, PropertyKey.CAIRO_SQL_MAX_SYMBOL_NOT_EQUALS_COUNT, 100);
            this.sqlBindVariablePoolSize = getInt(properties, env, PropertyKey.CAIRO_SQL_BIND_VARIABLE_POOL_SIZE, 8);
            final String sqlCopyFormatsFile = getString(properties, env, PropertyKey.CAIRO_SQL_COPY_FORMATS_FILE, "/text_loader.json");
            final String dateLocale = getString(properties, env, PropertyKey.CAIRO_DATE_LOCALE, "en");
            this.locale = DateLocaleFactory.INSTANCE.getLocale(dateLocale);
            if (this.locale == null) {
                throw ServerConfigurationException.forInvalidKey(PropertyKey.CAIRO_DATE_LOCALE.getPropertyPath(), dateLocale);
            }
            this.sqlDistinctTimestampKeyCapacity = getInt(properties, env, PropertyKey.CAIRO_SQL_DISTINCT_TIMESTAMP_KEY_CAPACITY, 512);
            this.sqlDistinctTimestampLoadFactor = getDouble(properties, env, PropertyKey.CAIRO_SQL_DISTINCT_TIMESTAMP_LOAD_FACTOR, 0.5);
            this.sqlPageFrameMinRows = getInt(properties, env, PropertyKey.CAIRO_SQL_PAGE_FRAME_MIN_ROWS, 1_000);
            this.sqlPageFrameMaxRows = getInt(properties, env, PropertyKey.CAIRO_SQL_PAGE_FRAME_MAX_ROWS, 1_000_000);

            this.sqlJitMode = getSqlJitMode(properties, env);
            this.sqlJitIRMemoryPageSize = getIntSize(properties, env, PropertyKey.CAIRO_SQL_JIT_IR_MEMORY_PAGE_SIZE, 8 * 1024);
            this.sqlJitIRMemoryMaxPages = getInt(properties, env, PropertyKey.CAIRO_SQL_JIT_IR_MEMORY_MAX_PAGES, 8);
            this.sqlJitBindVarsMemoryPageSize = getIntSize(properties, env, PropertyKey.CAIRO_SQL_JIT_BIND_VARS_MEMORY_PAGE_SIZE, 4 * 1024);
            this.sqlJitBindVarsMemoryMaxPages = getInt(properties, env, PropertyKey.CAIRO_SQL_JIT_BIND_VARS_MEMORY_MAX_PAGES, 8);
            this.sqlJitRowsThreshold = getIntSize(properties, env, PropertyKey.CAIRO_SQL_JIT_ROWS_THRESHOLD, 1024 * 1024);
            this.sqlJitPageAddressCacheThreshold = getIntSize(properties, env, PropertyKey.CAIRO_SQL_JIT_PAGE_ADDRESS_CACHE_THRESHOLD, 1024 * 1024);
            this.sqlJitDebugEnabled = getBoolean(properties, env, PropertyKey.CAIRO_SQL_JIT_DEBUG_ENABLED, false);

            String value = getString(properties, env, PropertyKey.CAIRO_WRITER_FO_OPTS, "o_none");
            long lopts = CairoConfiguration.O_NONE;
            String[] opts = value.split("\\|");
            for (String opt : opts) {
                int index = WRITE_FO_OPTS.keyIndex(opt.trim());
                if (index < 0) {
                    lopts |= WRITE_FO_OPTS.valueAt(index);
                }
            }
            writerFileOpenOpts = lopts;

            this.inputFormatConfiguration = new InputFormatConfiguration(
                    new DateFormatFactory(),
                    DateLocaleFactory.INSTANCE,
                    new TimestampFormatFactory(),
                    this.locale
            );

            try (JsonLexer lexer = new JsonLexer(1024, 1024)) {
                inputFormatConfiguration.parseConfiguration(lexer, confRoot, sqlCopyFormatsFile);
            }

            this.cairoSqlCopyRoot = getString(properties, env, PropertyKey.CAIRO_SQL_COPY_ROOT, null);
            String cairoSqlCopyWorkRoot = getString(properties, env, PropertyKey.CAIRO_SQL_COPY_WORK_ROOT, this.cairoSqlCopyRoot);
            if (cairoSqlCopyWorkRoot != null) {
                this.cairoSqlCopyWorkRoot = getCanonicalPath(cairoSqlCopyWorkRoot);
            } else {
                this.cairoSqlCopyWorkRoot = null;
            }

            if (pathEquals(root, this.cairoSqlCopyWorkRoot) ||
                    pathEquals(this.root, this.cairoSqlCopyWorkRoot) ||
                    pathEquals(this.confRoot, this.cairoSqlCopyWorkRoot) ||
                    pathEquals(this.snapshotRoot, this.cairoSqlCopyWorkRoot)) {
                throw new ServerConfigurationException("Configuration value for " + PropertyKey.CAIRO_SQL_COPY_WORK_ROOT.getPropertyPath() + " can't point to root, data, conf or snapshot dirs. ");
            }

            this.cairoSqlCopyMaxIndexChunkSize = getLongSize(properties, env, PropertyKey.CAIRO_SQL_COPY_MAX_INDEX_CHUNK_SIZE, 100 * 1024 * 1024L);
            this.cairoSqlCopyMaxIndexChunkSize -= (cairoSqlCopyMaxIndexChunkSize % CsvFileIndexer.INDEX_ENTRY_SIZE);
            if (this.cairoSqlCopyMaxIndexChunkSize < 16) {
                throw new ServerConfigurationException("invalid configuration value [key=" + PropertyKey.CAIRO_SQL_COPY_MAX_INDEX_CHUNK_SIZE.getPropertyPath() +
                        ", description=max import chunk size can't be smaller than 16]");
            }
            this.cairoSqlCopyQueueCapacity = Numbers.ceilPow2(getInt(properties, env, PropertyKey.CAIRO_SQL_COPY_QUEUE_CAPACITY, 32));
            this.cairoSqlCopyLogRetentionDays = getInt(properties, env, PropertyKey.CAIRO_SQL_COPY_LOG_RETENTION_DAYS, 3);

            this.backupRoot = getString(properties, env, PropertyKey.CAIRO_SQL_BACKUP_ROOT, null);
            this.backupDirTimestampFormat = getTimestampFormat(properties, env);
            this.backupTempDirName = getString(properties, env, PropertyKey.CAIRO_SQL_BACKUP_DIR_TMP_NAME, "tmp");
            this.backupMkdirMode = getInt(properties, env, PropertyKey.CAIRO_SQL_BACKUP_MKDIR_MODE, 509);
            this.columnIndexerQueueCapacity = getQueueCapacity(properties, env, PropertyKey.CAIRO_COLUMN_INDEXER_QUEUE_CAPACITY, 64);
            this.vectorAggregateQueueCapacity = getQueueCapacity(properties, env, PropertyKey.CAIRO_VECTOR_AGGREGATE_QUEUE_CAPACITY, 128);
            this.o3CallbackQueueCapacity = getQueueCapacity(properties, env, PropertyKey.CAIRO_O3_CALLBACK_QUEUE_CAPACITY, 128);
            this.o3PartitionQueueCapacity = getQueueCapacity(properties, env, PropertyKey.CAIRO_O3_PARTITION_QUEUE_CAPACITY, 128);
            this.o3OpenColumnQueueCapacity = getQueueCapacity(properties, env, PropertyKey.CAIRO_O3_OPEN_COLUMN_QUEUE_CAPACITY, 128);
            this.o3CopyQueueCapacity = getQueueCapacity(properties, env, PropertyKey.CAIRO_O3_COPY_QUEUE_CAPACITY, 128);
            this.o3UpdPartitionSizeQueueCapacity = Numbers.ceilPow2(getInt(properties, env, PropertyKey.CAIRO_O3_UPD_PARTITION_SIZE_QUEUE_CAPACITY, 128));
            this.o3PurgeDiscoveryQueueCapacity = Numbers.ceilPow2(getInt(properties, env, PropertyKey.CAIRO_O3_PURGE_DISCOVERY_QUEUE_CAPACITY, 128));
            this.o3ColumnMemorySize = (int) Files.ceilPageSize(getIntSize(properties, env, PropertyKey.CAIRO_O3_COLUMN_MEMORY_SIZE, 16 * Numbers.SIZE_1MB));
            this.maxUncommittedRows = getInt(properties, env, PropertyKey.CAIRO_MAX_UNCOMMITTED_ROWS, 500_000);
            this.commitLag = getLong(properties, env, PropertyKey.CAIRO_COMMIT_LAG, 300_000) * 1_000;
            this.o3QuickSortEnabled = getBoolean(properties, env, PropertyKey.CAIRO_O3_QUICKSORT_ENABLED, false);
            this.rndFunctionMemoryPageSize = Numbers.ceilPow2(getIntSize(properties, env, PropertyKey.CAIRO_RND_MEMORY_PAGE_SIZE, 8192));
            this.rndFunctionMemoryMaxPages = Numbers.ceilPow2(getInt(properties, env, PropertyKey.CAIRO_RND_MEMORY_MAX_PAGES, 128));
            this.replaceFunctionBufferMaxSize = Numbers.ceilPow2(getInt(properties, env, PropertyKey.CAIRO_REPLACE_BUFFER_MAX_SIZE, 1024 * 1024));
            this.sqlAnalyticStorePageSize = Numbers.ceilPow2(getIntSize(properties, env, PropertyKey.CAIRO_SQL_ANALYTIC_STORE_PAGE_SIZE, 1024 * 1024));
            this.sqlAnalyticStoreMaxPages = Numbers.ceilPow2(getInt(properties, env, PropertyKey.CAIRO_SQL_ANALYTIC_STORE_MAX_PAGES, Integer.MAX_VALUE));
            this.sqlAnalyticRowIdPageSize = Numbers.ceilPow2(getIntSize(properties, env, PropertyKey.CAIRO_SQL_ANALYTIC_ROWID_PAGE_SIZE, 512 * 1024));
            this.sqlAnalyticRowIdMaxPages = Numbers.ceilPow2(getInt(properties, env, PropertyKey.CAIRO_SQL_ANALYTIC_ROWID_MAX_PAGES, Integer.MAX_VALUE));
            this.sqlAnalyticTreeKeyPageSize = Numbers.ceilPow2(getIntSize(properties, env, PropertyKey.CAIRO_SQL_ANALYTIC_TREE_PAGE_SIZE, 512 * 1024));
            this.sqlAnalyticTreeKeyMaxPages = Numbers.ceilPow2(getInt(properties, env, PropertyKey.CAIRO_SQL_ANALYTIC_TREE_MAX_PAGES, Integer.MAX_VALUE));
            this.sqlTxnScoreboardEntryCount = Numbers.ceilPow2(getInt(properties, env, PropertyKey.CAIRO_O3_TXN_SCOREBOARD_ENTRY_COUNT, 16384));
            this.latestByQueueCapacity = Numbers.ceilPow2(getInt(properties, env, PropertyKey.CAIRO_LATESTBY_QUEUE_CAPACITY, 32));
            this.telemetryEnabled = getBoolean(properties, env, PropertyKey.TELEMETRY_ENABLED, true);
            this.telemetryDisableCompletely = getBoolean(properties, env, PropertyKey.TELEMETRY_DISABLE_COMPLETELY, false);
            this.telemetryQueueCapacity = Numbers.ceilPow2(getInt(properties, env, PropertyKey.TELEMETRY_QUEUE_CAPACITY, 512));
            this.telemetryHideTables = getBoolean(properties, env, PropertyKey.TELEMETRY_HIDE_TABLES, true);
            this.o3PartitionPurgeListCapacity = getInt(properties, env, PropertyKey.CAIRO_O3_PARTITION_PURGE_LIST_INITIAL_CAPACITY, 1);
            this.ioURingEnabled = getBoolean(properties, env, PropertyKey.CAIRO_IO_URING_ENABLED, true);
            this.cairoMaxCrashFiles = getInt(properties, env, PropertyKey.CAIRO_MAX_CRASH_FILES, 100);

            parseBindTo(properties, env, PropertyKey.LINE_UDP_BIND_TO, "0.0.0.0:9009", (a, p) -> {
                this.lineUdpBindIPV4Address = a;
                this.lineUdpPort = p;
            });

            this.lineUdpGroupIPv4Address = getIPv4Address(properties, env, PropertyKey.LINE_UDP_JOIN, "232.1.2.3");
            this.lineUdpCommitRate = getInt(properties, env, PropertyKey.LINE_UDP_COMMIT_RATE, 1_000_000);
            this.lineUdpMsgBufferSize = getIntSize(properties, env, PropertyKey.LINE_UDP_MSG_BUFFER_SIZE, 2048);
            this.lineUdpMsgCount = getInt(properties, env, PropertyKey.LINE_UDP_MSG_COUNT, 10_000);
            this.lineUdpReceiveBufferSize = getIntSize(properties, env, PropertyKey.LINE_UDP_RECEIVE_BUFFER_SIZE, 8 * 1024 * 1024);
            this.lineUdpEnabled = getBoolean(properties, env, PropertyKey.LINE_UDP_ENABLED, true);
            this.lineUdpOwnThreadAffinity = getInt(properties, env, PropertyKey.LINE_UDP_OWN_THREAD_AFFINITY, -1);
            this.lineUdpOwnThread = getBoolean(properties, env, PropertyKey.LINE_UDP_OWN_THREAD, false);
            this.lineUdpUnicast = getBoolean(properties, env, PropertyKey.LINE_UDP_UNICAST, false);
            this.lineUdpCommitMode = getCommitMode(properties, env, PropertyKey.LINE_UDP_COMMIT_MODE);
            this.lineUdpTimestampAdapter = getLineTimestampAdaptor(properties, env, PropertyKey.LINE_UDP_TIMESTAMP);
            String defaultUdpPartitionByProperty = getString(properties, env, PropertyKey.LINE_DEFAULT_PARTITION_BY, "DAY");
            this.lineUdpDefaultPartitionBy = PartitionBy.fromString(defaultUdpPartitionByProperty);
            if (this.lineUdpDefaultPartitionBy == -1) {
                log.info().$("invalid partition by ").$(lineUdpDefaultPartitionBy).$("), will use DAY for UDP").$();
                this.lineUdpDefaultPartitionBy = PartitionBy.DAY;
            }

            this.lineTcpEnabled = getBoolean(properties, env, PropertyKey.LINE_TCP_ENABLED, true);
            if (lineTcpEnabled) {
                // obsolete
                lineTcpNetConnectionLimit = getInt(properties, env, PropertyKey.LINE_TCP_NET_ACTIVE_CONNECTION_LIMIT, 256);
                lineTcpNetConnectionLimit = getInt(properties, env, PropertyKey.LINE_TCP_NET_CONNECTION_LIMIT, lineTcpNetConnectionLimit);
                lineTcpNetConnectionHint = getBoolean(properties, env, PropertyKey.LINE_TCP_NET_CONNECTION_HINT, false);
                parseBindTo(properties, env, PropertyKey.LINE_TCP_NET_BIND_TO, "0.0.0.0:9009", (a, p) -> {
                    lineTcpNetBindIPv4Address = a;
                    lineTcpNetBindPort = p;
                });

                // deprecated
                this.lineTcpNetConnectionTimeout = getLong(properties, env, PropertyKey.LINE_TCP_NET_IDLE_TIMEOUT, 0);
                this.lineTcpNetConnectionTimeout = getLong(properties, env, PropertyKey.LINE_TCP_NET_CONNECTION_TIMEOUT, this.lineTcpNetConnectionTimeout);

                // deprecated
                this.lineTcpNetConnectionQueueTimeout = getLong(properties, env, PropertyKey.LINE_TCP_NET_QUEUED_TIMEOUT, 5_000);
                this.lineTcpNetConnectionQueueTimeout = getLong(properties, env, PropertyKey.LINE_TCP_NET_CONNECTION_QUEUE_TIMEOUT, this.lineTcpNetConnectionQueueTimeout);

                // deprecated
                this.lineTcpNetConnectionRcvBuf = getIntSize(properties, env, PropertyKey.LINE_TCP_NET_RECV_BUF_SIZE, -1);
                this.lineTcpNetConnectionRcvBuf = getIntSize(properties, env, PropertyKey.LINE_TCP_NET_CONNECTION_RCVBUF, this.lineTcpNetConnectionRcvBuf);

                this.lineTcpConnectionPoolInitialCapacity = getInt(properties, env, PropertyKey.LINE_TCP_CONNECTION_POOL_CAPACITY, 8);
                this.lineTcpTimestampAdapter = getLineTimestampAdaptor(properties, env, PropertyKey.LINE_TCP_TIMESTAMP);
                this.lineTcpMsgBufferSize = getIntSize(properties, env, PropertyKey.LINE_TCP_MSG_BUFFER_SIZE, 32768);
                this.lineTcpMaxMeasurementSize = getIntSize(properties, env, PropertyKey.LINE_TCP_MAX_MEASUREMENT_SIZE, 32768);
                if (lineTcpMaxMeasurementSize > lineTcpMsgBufferSize) {
                    throw new IllegalArgumentException(
                            PropertyKey.LINE_TCP_MAX_MEASUREMENT_SIZE.getPropertyPath() + " (" + this.lineTcpMaxMeasurementSize + ") cannot be more than line.tcp.msg.buffer.size (" + this.lineTcpMsgBufferSize + ")");
                }
                this.lineTcpWriterQueueCapacity = getQueueCapacity(properties, env, PropertyKey.LINE_TCP_WRITER_QUEUE_CAPACITY, 128);
                this.lineTcpWriterWorkerCount = getInt(properties, env, PropertyKey.LINE_TCP_WRITER_WORKER_COUNT, 1);
                cpuUsed += this.lineTcpWriterWorkerCount;
                this.lineTcpWriterWorkerAffinity = getAffinity(properties, env, PropertyKey.LINE_TCP_WRITER_WORKER_AFFINITY, lineTcpWriterWorkerCount);
                this.lineTcpWriterWorkerPoolHaltOnError = getBoolean(properties, env, PropertyKey.LINE_TCP_WRITER_HALT_ON_ERROR, false);
                this.lineTcpWriterWorkerYieldThreshold = getLong(properties, env, PropertyKey.LINE_TCP_WRITER_WORKER_YIELD_THRESHOLD, 10);
                this.lineTcpWriterWorkerSleepThreshold = getLong(properties, env, PropertyKey.LINE_TCP_WRITER_WORKER_SLEEP_THRESHOLD, 10000);
                this.symbolCacheWaitUsBeforeReload = getLong(properties, env, PropertyKey.LINE_TCP_SYMBOL_CACHE_WAIT_US_BEFORE_RELOAD, 500_000);

                int ilpTcpWorkerCount;
                if (cpuAvailable < 9) {
                    ilpTcpWorkerCount = 0;
                } else if (cpuAvailable < 17) {
                    ilpTcpWorkerCount = 2;
                } else {
                    ilpTcpWorkerCount = 6;
                }
                this.lineTcpIOWorkerCount = getInt(properties, env, PropertyKey.LINE_TCP_IO_WORKER_COUNT, ilpTcpWorkerCount);
                cpuUsed += this.lineTcpIOWorkerCount;
                this.lineTcpIOWorkerAffinity = getAffinity(properties, env, PropertyKey.LINE_TCP_IO_WORKER_AFFINITY, lineTcpIOWorkerCount);
                this.lineTcpIOWorkerPoolHaltOnError = getBoolean(properties, env, PropertyKey.LINE_TCP_IO_HALT_ON_ERROR, false);
                this.lineTcpIOWorkerYieldThreshold = getLong(properties, env, PropertyKey.LINE_TCP_IO_WORKER_YIELD_THRESHOLD, 10);
                this.lineTcpIOWorkerSleepThreshold = getLong(properties, env, PropertyKey.LINE_TCP_IO_WORKER_SLEEP_THRESHOLD, 10000);
                this.lineTcpMaintenanceInterval = getLong(properties, env, PropertyKey.LINE_TCP_MAINTENANCE_JOB_INTERVAL, 30_000);
                this.lineTcpCommitIntervalFraction = getDouble(properties, env, PropertyKey.LINE_TCP_COMMIT_INTERVAL_FRACTION, 0.5);
                this.lineTcpCommitIntervalDefault = getLong(properties, env, PropertyKey.LINE_TCP_COMMIT_INTERVAL_DEFAULT, COMMIT_INTERVAL_DEFAULT);
                if (this.lineTcpCommitIntervalDefault < 1L) {
                    log.info().$("invalid default commit interval ").$(lineTcpCommitIntervalDefault).$("), will use ").$(COMMIT_INTERVAL_DEFAULT).$();
                    this.lineTcpCommitIntervalDefault = COMMIT_INTERVAL_DEFAULT;
                }
                this.lineTcpAuthDbPath = getString(properties, env, PropertyKey.LINE_TCP_AUTH_DB_PATH, null);
                // deprecated
                String defaultTcpPartitionByProperty = getString(properties, env, PropertyKey.LINE_TCP_DEFAULT_PARTITION_BY, "DAY");
                defaultTcpPartitionByProperty = getString(properties, env, PropertyKey.LINE_DEFAULT_PARTITION_BY, defaultTcpPartitionByProperty);
                this.lineTcpDefaultPartitionBy = PartitionBy.fromString(defaultTcpPartitionByProperty);
                if (this.lineTcpDefaultPartitionBy == -1) {
                    log.info().$("invalid partition by ").$(defaultTcpPartitionByProperty).$("), will use DAY for TCP").$();
                    this.lineTcpDefaultPartitionBy = PartitionBy.DAY;
                }
                if (null != lineTcpAuthDbPath) {
                    this.lineTcpAuthDbPath = new File(root, this.lineTcpAuthDbPath).getAbsolutePath();
                }
                this.minIdleMsBeforeWriterRelease = getLong(properties, env, PropertyKey.LINE_TCP_MIN_IDLE_MS_BEFORE_WRITER_RELEASE, 10_000);
                this.lineTcpDisconnectOnError = getBoolean(properties, env, PropertyKey.LINE_TCP_DISCONNECT_ON_ERROR, true);
                this.stringToCharCastAllowed = getBoolean(properties, env, PropertyKey.LINE_TCP_UNDOCUMENTED_STRING_TO_CHAR_CAST_ALLOWED, false);
                this.symbolAsFieldSupported = getBoolean(properties, env, PropertyKey.LINE_TCP_UNDOCUMENTED_SYMBOL_AS_FIELD_SUPPORTED, false);
                this.isStringAsTagSupported = getBoolean(properties, env, PropertyKey.LINE_TCP_UNDOCUMENTED_STRING_AS_TAG_SUPPORTED, false);
                String floatDefaultColumnTypeName = getString(properties, env, PropertyKey.LINE_FLOAT_DEFAULT_COLUMN_TYPE, ColumnType.nameOf(ColumnType.DOUBLE));
                this.floatDefaultColumnType = ColumnType.tagOf(floatDefaultColumnTypeName);
                if (floatDefaultColumnType != ColumnType.DOUBLE && floatDefaultColumnType != ColumnType.FLOAT) {
                    log.info().$("invalid default column type for float ").$(floatDefaultColumnTypeName).$("), will use DOUBLE").$();
                    this.floatDefaultColumnType = ColumnType.DOUBLE;
                }
                String integerDefaultColumnTypeName = getString(properties, env, PropertyKey.LINE_INTEGER_DEFAULT_COLUMN_TYPE, ColumnType.nameOf(ColumnType.LONG));
                this.integerDefaultColumnType = ColumnType.tagOf(integerDefaultColumnTypeName);
                if (integerDefaultColumnType != ColumnType.LONG && integerDefaultColumnType != ColumnType.INT && integerDefaultColumnType != ColumnType.SHORT && integerDefaultColumnType != ColumnType.BYTE) {
                    log.info().$("invalid default column type for integer ").$(integerDefaultColumnTypeName).$("), will use LONG").$();
                    this.integerDefaultColumnType = ColumnType.LONG;
                }
            }
            this.ilpAutoCreateNewColumns = getBoolean(properties, env, PropertyKey.LINE_AUTO_CREATE_NEW_COLUMNS, true);
            this.ilpAutoCreateNewTables = getBoolean(properties, env, PropertyKey.LINE_AUTO_CREATE_NEW_TABLES, true);

            this.sharedWorkerCount = getInt(properties, env, PropertyKey.SHARED_WORKER_COUNT, Math.max(1, cpuAvailable / 2 - 1 - cpuUsed));
            this.sharedWorkerAffinity = getAffinity(properties, env, PropertyKey.SHARED_WORKER_AFFINITY, sharedWorkerCount);
            this.sharedWorkerHaltOnError = getBoolean(properties, env, PropertyKey.SHARED_WORKER_HALT_ON_ERROR, false);
            this.sharedWorkerYieldThreshold = getLong(properties, env, PropertyKey.SHARED_WORKER_YIELD_THRESHOLD, 100);
            this.sharedWorkerSleepThreshold = getLong(properties, env, PropertyKey.SHARED_WORKER_SLEEP_THRESHOLD, 10_000);
            this.sharedWorkerSleepTimeout = getLong(properties, env, PropertyKey.SHARED_WORKER_SLEEP_TIMEOUT, 100);

            this.metricsEnabled = getBoolean(properties, env, PropertyKey.METRICS_ENABLED, false);
            this.writerAsyncCommandBusyWaitTimeout = getLong(properties, env, PropertyKey.CAIRO_WRITER_ALTER_BUSY_WAIT_TIMEOUT, 500);
            this.writerAsyncCommandMaxWaitTimeout = getLong(properties, env, PropertyKey.CAIRO_WRITER_ALTER_MAX_WAIT_TIMEOUT, 30_000L);
            this.writerTickRowsCountMod = Numbers.ceilPow2(getInt(properties, env, PropertyKey.CAIRO_WRITER_TICK_ROWS_COUNT, 1024)) - 1;
            this.writerAsyncCommandQueueCapacity = Numbers.ceilPow2(getInt(properties, env, PropertyKey.CAIRO_WRITER_COMMAND_QUEUE_CAPACITY, 32));
            this.writerAsyncCommandQueueSlotSize = Numbers.ceilPow2(getLongSize(properties, env, PropertyKey.CAIRO_WRITER_COMMAND_QUEUE_SLOT_SIZE, 2048));

            this.queryCacheEventQueueCapacity = Numbers.ceilPow2(getInt(properties, env, PropertyKey.CAIRO_QUERY_CACHE_EVENT_QUEUE_CAPACITY, 4));

            this.buildInformation = buildInformation;
            this.binaryEncodingMaxLength = getInt(properties, env, PropertyKey.BINARYDATA_ENCODING_MAXLENGTH, 32768);
        }
    }

    public static String rootSubdir(CharSequence dbRoot, CharSequence subdir) {
        if (dbRoot != null) {
            int len = dbRoot.length();
            int end = len;
            boolean needsSlash = true;
            for (int i = len - 1; i > -1; --i) {
                if (dbRoot.charAt(i) == Files.SEPARATOR) {
                    if (i == len - 1) {
                        continue;
                    }
                    end = i + 1;
                    needsSlash = false;
                    break;
                }
            }
            StringSink sink = Misc.getThreadLocalBuilder();
            sink.put(dbRoot, 0, end);
            if (needsSlash) {
                sink.put(Files.SEPARATOR);
            }
            return sink.put(subdir).toString();
        }
        return null;
    }

    @Override
    public CairoConfiguration getCairoConfiguration() {
        return cairoConfiguration;
    }

    @Override
    public HttpServerConfiguration getHttpServerConfiguration() {
        return httpServerConfiguration;
    }

    @Override
    public HttpMinServerConfiguration getHttpMinServerConfiguration() {
        return httpMinServerConfiguration;
    }

    @Override
    public LineUdpReceiverConfiguration getLineUdpReceiverConfiguration() {
        return lineUdpReceiverConfiguration;
    }

    @Override
    public LineTcpReceiverConfiguration getLineTcpReceiverConfiguration() {
        return lineTcpReceiverConfiguration;
    }

    @Override
    public WorkerPoolConfiguration getWorkerPoolConfiguration() {
        return workerPoolConfiguration;
    }

    @Override
    public PGWireConfiguration getPGWireConfiguration() {
        return pgWireConfiguration;
    }

    @Override
    public MetricsConfiguration getMetricsConfiguration() {
        return metricsConfiguration;
    }

    static ValidationResult validate(Properties properties) {
        // Settings that used to be valid but no longer are.
        Map<String, String> obsolete = new HashMap<>();

        // Settings that are still valid but are now superseded by newer ones.
        Map<String, String> deprecated = new HashMap<>();

        // Settings that are not recognized.
        Set<String> incorrect = new HashSet<>();

        for (String propName : properties.stringPropertyNames()) {
            Optional<PropertyKey> prop = PropertyKey.getByString(propName);
            if (prop.isPresent()) {
                String deprecationMsg = DEPRECATED_SETTINGS.get(prop.get());
                if (deprecationMsg != null) {
                    deprecated.put(propName, deprecationMsg);
                }
            } else {
                String obsoleteMsg = OBSOLETE_SETTINGS.get(propName);
                if (obsoleteMsg != null) {
                    obsolete.put(propName, obsoleteMsg);
                } else {
                    incorrect.add(propName);
                }
            }
        }

        if (obsolete.isEmpty() && deprecated.isEmpty() && incorrect.isEmpty()) {
            return null;
        }

        boolean isError = false;

        StringBuilder sb = new StringBuilder("Configuration issues:\n");

        if (!incorrect.isEmpty()) {
            isError = true;
            sb.append("    Invalid settings (not recognized, probable typos):\n");
            for (String key : incorrect) {
                sb.append("        * ");
                sb.append(key);
                sb.append('\n');
            }
        }

        if (!obsolete.isEmpty()) {
            isError = true;
            sb.append("    Obsolete settings (no longer recognized):\n");
            for (Map.Entry<String, String> entry : obsolete.entrySet()) {
                sb.append("        * ");
                sb.append(entry.getKey());
                sb.append(": ");
                sb.append(entry.getValue());
                sb.append('\n');
            }
        }

        if (!deprecated.isEmpty()) {
            sb.append("    Deprecated settings (recognized but superseded by newer settings):\n");
            for (Map.Entry<String, String> entry : deprecated.entrySet()) {
                sb.append("        * ");
                sb.append(entry.getKey());
                sb.append(": ");
                sb.append(entry.getValue());
                sb.append('\n');
            }
        }

        return new ValidationResult(isError, sb.toString());
    }

    private static <KeyT> void registerReplacements(
            Map<KeyT, String> map,
            KeyT old,
            PropertyKey... replacements) {
        StringBuilder sb = new StringBuilder("Replaced by ");
        for (int index = 0; index < replacements.length; ++index) {
            if (index > 0) {
                sb.append(index < (replacements.length - 1)
                        ? ", "
                        : " and ");
            }
            String replacement = replacements[index].getPropertyPath();
            sb.append('`');
            sb.append(replacement);
            sb.append('`');
        }
        map.put(old, sb.toString());
    }

    private static void registerObsolete(String old, PropertyKey... replacements) {
        registerReplacements(OBSOLETE_SETTINGS, old, replacements);
    }

    private static void registerDeprecated(PropertyKey old, PropertyKey... replacements) {
        registerReplacements(DEPRECATED_SETTINGS, old, replacements);
    }

    private int[] getAffinity(Properties properties, @Nullable Map<String, String> env, PropertyKey key, int httpWorkerCount) throws ServerConfigurationException {
        final int[] result = new int[httpWorkerCount];
        String value = overrideWithEnv(properties, env, key);
        if (value == null) {
            Arrays.fill(result, -1);
        } else {
            String[] affinity = value.split(",");
            if (affinity.length != httpWorkerCount) {
                throw ServerConfigurationException.forInvalidKey(key.getPropertyPath(), "wrong number of affinity values");
            }
            for (int i = 0; i < httpWorkerCount; i++) {
                try {
                    result[i] = Numbers.parseInt(affinity[i]);
                } catch (NumericException e) {
                    throw ServerConfigurationException.forInvalidKey(key.getPropertyPath(), "Invalid affinity value: " + affinity[i]);
                }
            }
        }
        return result;
    }

    protected boolean getBoolean(Properties properties, @Nullable Map<String, String> env, PropertyKey key, boolean defaultValue) {
        final String value = overrideWithEnv(properties, env, key);
        return value == null ? defaultValue : Boolean.parseBoolean(value);
    }

    String getCanonicalPath(String path) throws ServerConfigurationException {
        try {
            return new File(path).getCanonicalPath();
        } catch (IOException e) {
            throw new ServerConfigurationException("Cannot calculate canonical path for configuration property [key=" + PropertyKey.CAIRO_SQL_COPY_WORK_ROOT.getPropertyPath() + ",value=" + path + "]");
        }
    }

    private int getCommitMode(Properties properties, @Nullable Map<String, String> env, PropertyKey key) {
        final String commitMode = overrideWithEnv(properties, env, key);

        if (commitMode == null) {
            return CommitMode.NOSYNC;
        }

        if (Chars.equalsLowerCaseAscii(commitMode, "nosync")) {
            return CommitMode.NOSYNC;
        }

        if (Chars.equalsLowerCaseAscii(commitMode, "async")) {
            return CommitMode.ASYNC;
        }

        if (Chars.equalsLowerCaseAscii(commitMode, "sync")) {
            return CommitMode.SYNC;
        }

        return CommitMode.NOSYNC;
    }

    private double getDouble(Properties properties, @Nullable Map<String, String> env, PropertyKey key, double defaultValue) throws ServerConfigurationException {
        final String value = overrideWithEnv(properties, env, key);
        try {
            return value != null ? Numbers.parseDouble(value) : defaultValue;
        } catch (NumericException e) {
            throw ServerConfigurationException.forInvalidKey(key.getPropertyPath(), value);
        }
    }

    @SuppressWarnings("SameParameterValue")
    protected int getIPv4Address(Properties properties, Map<String, String> env, PropertyKey key, String defaultValue) throws ServerConfigurationException {
        final String value = getString(properties, env, key, defaultValue);
        try {
            return Net.parseIPv4(value);
        } catch (NetworkError e) {
            throw ServerConfigurationException.forInvalidKey(key.getPropertyPath(), value);
        }
    }

    private int getInt(Properties properties, @Nullable Map<String, String> env, PropertyKey key, int defaultValue) throws ServerConfigurationException {
        final String value = overrideWithEnv(properties, env, key);
        try {
            return value != null ? Numbers.parseInt(value) : defaultValue;
        } catch (NumericException e) {
            throw ServerConfigurationException.forInvalidKey(key.getPropertyPath(), value);
        }
    }

    protected int getIntSize(Properties properties, @Nullable Map<String, String> env, PropertyKey key, int defaultValue) throws ServerConfigurationException {
        final String value = overrideWithEnv(properties, env, key);
        try {
            return value != null ? Numbers.parseIntSize(value) : defaultValue;
        } catch (NumericException e) {
            throw ServerConfigurationException.forInvalidKey(key.getPropertyPath(), value);
        }
    }

    private LineProtoTimestampAdapter getLineTimestampAdaptor(Properties properties, Map<String, String> env, PropertyKey propNm) {
        final String lineUdpTimestampSwitch = getString(properties, env, propNm, "n");
        switch (lineUdpTimestampSwitch) {
            case "u":
                return LineProtoMicroTimestampAdapter.INSTANCE;
            case "ms":
                return LineProtoMilliTimestampAdapter.INSTANCE;
            case "s":
                return LineProtoSecondTimestampAdapter.INSTANCE;
            case "m":
                return LineProtoMinuteTimestampAdapter.INSTANCE;
            case "h":
                return LineProtoHourTimestampAdapter.INSTANCE;
            default:
                return LineProtoNanoTimestampAdapter.INSTANCE;
        }
    }

    private long getLong(Properties properties, @Nullable Map<String, String> env, PropertyKey key, long defaultValue) throws ServerConfigurationException {
        final String value = overrideWithEnv(properties, env, key);
        try {
            return value != null ? Numbers.parseLong(value) : defaultValue;
        } catch (NumericException e) {
            throw ServerConfigurationException.forInvalidKey(key.getPropertyPath(), value);
        }
    }

    private long getLongSize(Properties properties, @Nullable Map<String, String> env, PropertyKey key, long defaultValue) throws ServerConfigurationException {
        final String value = overrideWithEnv(properties, env, key);
        try {
            return value != null ? Numbers.parseLongSize(value) : defaultValue;
        } catch (NumericException e) {
            throw ServerConfigurationException.forInvalidKey(key.getPropertyPath(), value);
        }
    }

    private int getQueueCapacity(Properties properties, @Nullable Map<String, String> env, PropertyKey key, int defaultValue) throws ServerConfigurationException {
        final int value = getInt(properties, env, key, defaultValue);
        if (!Numbers.isPow2(value)) {
            throw ServerConfigurationException.forInvalidKey(key.getPropertyPath(), "Value must be power of 2, e.g. 1,2,4,8,16,32,64...");
        }
        return value;
    }

    private int getSqlJitMode(Properties properties, @Nullable Map<String, String> env) {
        final String jitMode = overrideWithEnv(properties, env, PropertyKey.CAIRO_SQL_JIT_MODE);

        if (jitMode == null) {
            return SqlJitMode.JIT_MODE_ENABLED;
        }

        if (Chars.equalsLowerCaseAscii(jitMode, "on")) {
            return SqlJitMode.JIT_MODE_ENABLED;
        }

        if (Chars.equalsLowerCaseAscii(jitMode, "off")) {
            return SqlJitMode.JIT_MODE_DISABLED;
        }

        if (Chars.equalsLowerCaseAscii(jitMode, "scalar")) {
            return SqlJitMode.JIT_MODE_FORCE_SCALAR;
        }

        return SqlJitMode.JIT_MODE_ENABLED;
    }

    private String getString(Properties properties, @Nullable Map<String, String> env, PropertyKey key, String defaultValue) {
        String value = overrideWithEnv(properties, env, key);
        if (value == null) {
            return defaultValue;
        }
        return value;
    }

    private DateFormat getTimestampFormat(Properties properties, @Nullable Map<String, String> env) {
        final String pattern = overrideWithEnv(properties, env, PropertyKey.CAIRO_SQL_BACKUP_DIR_DATETIME_FORMAT);
        TimestampFormatCompiler compiler = new TimestampFormatCompiler();
        //noinspection ReplaceNullCheck
        if (null != pattern) {
            return compiler.compile(pattern);
        }
        return compiler.compile("yyyy-MM-dd");
    }

    private String overrideWithEnv(Properties properties, @Nullable Map<String, String> env, PropertyKey key) {
        String envCandidate = "QDB_" + key.getPropertyPath().replace('.', '_').toUpperCase();
        String envValue = env != null ? env.get(envCandidate) : null;
        if (envValue != null) {
            log.info().$("env config [key=").$(envCandidate).$(']').$();
            return envValue;
        }
        return properties.getProperty(key.getPropertyPath());
    }

    protected void parseBindTo(
            Properties properties,
            Map<String, String> env,
            PropertyKey key,
            String defaultValue,
            BindToParser parser
    ) throws ServerConfigurationException {

        final String bindTo = getString(properties, env, key, defaultValue);
        final int colonIndex = bindTo.indexOf(':');
        if (colonIndex == -1) {
            throw ServerConfigurationException.forInvalidKey(key.getPropertyPath(), bindTo);
        }

        final String ipv4Str = bindTo.substring(0, colonIndex);
        final int ipv4;
        try {
            ipv4 = Net.parseIPv4(ipv4Str);
        } catch (NetworkError e) {
            throw ServerConfigurationException.forInvalidKey(key.getPropertyPath(), ipv4Str);
        }

        final String portStr = bindTo.substring(colonIndex + 1);
        final int port;
        try {
            port = Numbers.parseInt(portStr);
        } catch (NumericException e) {
            throw ServerConfigurationException.forInvalidKey(key.getPropertyPath(), portStr);
        }

        parser.onReady(ipv4, port);
    }

    private boolean pathEquals(String p1, String p2) {
        try {
            if (p1 == null || p2 == null) {
                return false;
            }
            //unfortunately java.io.Files.isSameFile() doesn't work on files that don't exist
            return new File(p1).getCanonicalPath().replace(File.separatorChar, '/')
                    .equals(new File(p2).getCanonicalPath().replace(File.separatorChar, '/'));
        } catch (IOException e) {
            log.info().$("Can't validate configuration property [key=").$(PropertyKey.CAIRO_SQL_COPY_WORK_ROOT.getPropertyPath())
                    .$(", value=").$(p2).$("]");
            return false;
        }
    }

    private void validateProperties(Properties properties, boolean configValidationStrict) throws ServerConfigurationException {
        ValidationResult validation = validate(properties);
        if (validation != null) {
            if (validation.isError && configValidationStrict) {
                throw new ServerConfigurationException(validation.message);
            } else {
                log.advisory().$(validation.message).$();
            }
        }
    }

    @FunctionalInterface
    protected interface BindToParser {
        void onReady(int address, int port);
    }

    static class ValidationResult {
        final boolean isError;
        final String message;

        private ValidationResult(boolean isError, String message) {
            this.isError = isError;
            this.message = message;
        }
    }

    private class PropStaticContentProcessorConfiguration implements StaticContentProcessorConfiguration {
        @Override
        public FilesFacade getFilesFacade() {
            return FilesFacadeImpl.INSTANCE;
        }

        @Override
        public CharSequence getIndexFileName() {
            return indexFileName;
        }

        @Override
        public MimeTypesCache getMimeTypesCache() {
            return mimeTypesCache;
        }

        /**
         * Absolute path to HTTP public directory.
         *
         * @return path to public directory
         */
        @Override
        public CharSequence getPublicDirectory() {
            return publicDirectory;
        }

        @Override
        public String getKeepAliveHeader() {
            return keepAliveHeader;
        }
    }

    private class PropHttpIODispatcherConfiguration implements IODispatcherConfiguration {
        @Override
        public int getLimit() {
            return httpNetConnectionLimit;
        }

        @Override
        public int getBindIPv4Address() {
            return httpNetBindIPv4Address;
        }

        @Override
        public int getBindPort() {
            return httpNetBindPort;
        }

        @Override
        public MillisecondClock getClock() {
            return MillisecondClockImpl.INSTANCE;
        }

        @Override
        public String getDispatcherLogName() {
            return "http-server";
        }

        @Override
        public EpollFacade getEpollFacade() {
            return EpollFacadeImpl.INSTANCE;
        }

        @Override
        public long getTimeout() {
            return httpNetConnectionTimeout;
        }

        @Override
        public int getInitialBias() {
            return IOOperation.READ;
        }

        @Override
        public boolean getHint() {
            return httpNetConnectionHint;
        }

        @Override
        public NetworkFacade getNetworkFacade() {
            return NetworkFacadeImpl.INSTANCE;
        }

        @Override
        public int getRcvBufSize() {
            return httpNetConnectionRcvBuf;
        }

        @Override
        public SelectFacade getSelectFacade() {
            return SelectFacadeImpl.INSTANCE;
        }

        @Override
        public int getSndBufSize() {
            return httpNetConnectionSndBuf;
        }

        @Override
        public long getQueueTimeout() {
            return httpNetConnectionQueueTimeout;
        }
    }

    private class PropHttpMinIODispatcherConfiguration implements IODispatcherConfiguration {
        @Override
        public int getLimit() {
            return httpMinNetConnectionLimit;
        }

        @Override
        public int getBindIPv4Address() {
            return httpMinBindIPv4Address;
        }

        @Override
        public int getBindPort() {
            return httpMinBindPort;
        }

        @Override
        public MillisecondClock getClock() {
            return MillisecondClockImpl.INSTANCE;
        }

        @Override
        public String getDispatcherLogName() {
            return "http-min-server";
        }

        @Override
        public EpollFacade getEpollFacade() {
            return EpollFacadeImpl.INSTANCE;
        }

        public long getTimeout() {
            return httpMinNetConnectionTimeout;
        }

        @Override
        public int getInitialBias() {
            return IOOperation.READ;
        }

        @Override
        public boolean getHint() {
            return httpMinNetConnectionHint;
        }

        @Override
        public NetworkFacade getNetworkFacade() {
            return NetworkFacadeImpl.INSTANCE;
        }

        @Override
        public int getRcvBufSize() {
            return httpMinNetConnectionRcvBuf;
        }

        @Override
        public SelectFacade getSelectFacade() {
            return SelectFacadeImpl.INSTANCE;
        }

        @Override
        public int getSndBufSize() {
            return httpMinNetConnectionSndBuf;
        }

        @Override
        public long getQueueTimeout() {
            return httpMinNetConnectionQueueTimeout;
        }
    }

    private class PropTextConfiguration implements TextConfiguration {

        @Override
        public int getDateAdapterPoolCapacity() {
            return dateAdapterPoolCapacity;
        }

        @Override
        public int getJsonCacheLimit() {
            return jsonCacheLimit;
        }

        @Override
        public int getJsonCacheSize() {
            return jsonCacheSize;
        }

        @Override
        public double getMaxRequiredDelimiterStdDev() {
            return maxRequiredDelimiterStdDev;
        }

        @Override
        public double getMaxRequiredLineLengthStdDev() {
            return maxRequiredLineLengthStdDev;
        }

        @Override
        public int getMetadataStringPoolCapacity() {
            return metadataStringPoolCapacity;
        }

        @Override
        public int getRollBufferLimit() {
            return rollBufferLimit;
        }

        @Override
        public int getRollBufferSize() {
            return rollBufferSize;
        }

        @Override
        public int getTextAnalysisMaxLines() {
            return textAnalysisMaxLines;
        }

        @Override
        public int getTextLexerStringPoolCapacity() {
            return textLexerStringPoolCapacity;
        }

        @Override
        public int getTimestampAdapterPoolCapacity() {
            return timestampAdapterPoolCapacity;
        }

        @Override
        public int getUtf8SinkSize() {
            return utf8SinkSize;
        }

        @Override
        public InputFormatConfiguration getInputFormatConfiguration() {
            return inputFormatConfiguration;
        }

        @Override
        public DateLocale getDefaultDateLocale() {
            return locale;
        }
    }

    private class PropSqlExecutionCircuitBreakerConfiguration implements SqlExecutionCircuitBreakerConfiguration {
        @Override
        public int getBufferSize() {
            return circuitBreakerBufferSize;
        }

        @Override
        public int getCircuitBreakerThrottle() {
            return circuitBreakerThrottle;
        }

        @Override
        public NetworkFacade getNetworkFacade() {
            return NetworkFacadeImpl.INSTANCE;
        }

        @Override
        public boolean isEnabled() {
            return interruptOnClosedConnection;
        }

        @Override
        public MillisecondClock getClock() {
            return MillisecondClockImpl.INSTANCE;
        }

        @Override
        public long getTimeout() {
            return circuitBreakerTimeout;
        }
    }

    private class PropHttpContextConfiguration implements HttpContextConfiguration {

        @Override
        public boolean allowDeflateBeforeSend() {
            return httpAllowDeflateBeforeSend;
        }

        @Override
        public MillisecondClock getClock() {
            return httpFrozenClock ? StationaryMillisClock.INSTANCE : MillisecondClockImpl.INSTANCE;
        }

        @Override
        public int getConnectionPoolInitialCapacity() {
            return connectionPoolInitialCapacity;
        }

        @Override
        public int getConnectionStringPoolCapacity() {
            return connectionStringPoolCapacity;
        }

        @Override
        public boolean getDumpNetworkTraffic() {
            return false;
        }

        @Override
        public String getHttpVersion() {
            return httpVersion;
        }

        @Override
        public int getMultipartHeaderBufferSize() {
            return multipartHeaderBufferSize;
        }

        @Override
        public long getMultipartIdleSpinCount() {
            return multipartIdleSpinCount;
        }

        @Override
        public NetworkFacade getNetworkFacade() {
            return NetworkFacadeImpl.INSTANCE;
        }

        @Override
        public int getRecvBufferSize() {
            return recvBufferSize;
        }

        @Override
        public int getRequestHeaderBufferSize() {
            return requestHeaderBufferSize;
        }

        @Override
        public int getSendBufferSize() {
            return sendBufferSize;
        }

        @Override
        public boolean getServerKeepAlive() {
            return httpServerKeepAlive;
        }

        @Override
        public boolean readOnlySecurityContext() {
            return httpReadOnlySecurityContext;
        }
    }

    private class PropHttpServerConfiguration implements HttpServerConfiguration {

        @Override
        public IODispatcherConfiguration getDispatcherConfiguration() {
            return httpIODispatcherConfiguration;
        }

        @Override
        public HttpContextConfiguration getHttpContextConfiguration() {
            return httpContextConfiguration;
        }

        @Override
        public JsonQueryProcessorConfiguration getJsonQueryProcessorConfiguration() {
            return jsonQueryProcessorConfiguration;
        }

        @Override
        public boolean isQueryCacheEnabled() {
            return httpSqlCacheEnabled;
        }

        @Override
        public int getQueryCacheBlockCount() {
            return httpSqlCacheBlockCount;
        }

        @Override
        public int getQueryCacheRowCount() {
            return httpSqlCacheRowCount;
        }

        @Override
        public WaitProcessorConfiguration getWaitProcessorConfiguration() {
            return httpWaitProcessorConfiguration;
        }

        @Override
        public StaticContentProcessorConfiguration getStaticContentProcessorConfiguration() {
            return staticContentProcessorConfiguration;
        }

        @Override
        public boolean isEnabled() {
            return httpServerEnabled;
        }

        @Override
        public int[] getWorkerAffinity() {
            return httpWorkerAffinity;
        }

        @Override
        public int getWorkerCount() {
            return httpWorkerCount;
        }

        @Override
        public boolean haltOnError() {
            return httpWorkerHaltOnError;
        }

        @Override
        public long getYieldThreshold() {
            return httpWorkerYieldThreshold;
        }

        @Override
        public long getSleepThreshold() {
            return httpWorkerSleepThreshold;
        }

        @Override
        public long getSleepTimeout() {
            return httpWorkerSleepTimeout;
        }
    }

    private class PropCairoConfiguration implements CairoConfiguration {

        @Override
        public boolean enableTestFactories() {
            return false;
        }

        @Override
        public int getAnalyticColumnPoolCapacity() {
            return sqlAnalyticColumnPoolCapacity;
        }

        @Override
        public DateFormat getBackupDirTimestampFormat() {
            return backupDirTimestampFormat;
        }

        @Override
        public int getBackupMkDirMode() {
            return backupMkdirMode;
        }

        @Override
        public CharSequence getBackupRoot() {
            return backupRoot;
        }

        @Override
        public CharSequence getBackupTempDirName() {
            return backupTempDirName;
        }

        @Override
        public int getBinaryEncodingMaxLength() {
            return binaryEncodingMaxLength;
        }

        @Override
        public int getBindVariablePoolSize() {
            return sqlBindVariablePoolSize;
        }

        @Override
        public BuildInformation getBuildInformation() {
            return buildInformation;
        }

        @Override
        public SqlExecutionCircuitBreakerConfiguration getCircuitBreakerConfiguration() {
            return circuitBreakerConfiguration;
        }

        @Override
        public int getColumnCastModelPoolCapacity() {
            return sqlColumnCastModelPoolCapacity;
        }

        @Override
        public int getColumnIndexerQueueCapacity() {
            return columnIndexerQueueCapacity;
        }

        @Override
        public int getColumnPurgeQueueCapacity() {
            return columnPurgeQueueCapacity;
        }

        @Override
        public long getColumnPurgeRetryDelay() {
            return columnPurgeRetryDelay;
        }

        @Override
        public long getColumnPurgeRetryDelayLimit() {
            return columnPurgeRetryDelayLimit;
        }

        @Override
        public double getColumnPurgeRetryDelayMultiplier() {
            return columnPurgeRetryDelayMultiplier;
        }

        @Override
        public int getColumnPurgeRetryLimitDays() {
            return columnPurgeRetryLimitDays;
        }

        @Override
        public int getColumnPurgeTaskPoolCapacity() {
            return columnPurgeTaskPoolCapacity;
        }

        @Override
        public long getCommitLag() {
            return commitLag;
        }

        @Override
        public int getCommitMode() {
            return commitMode;
        }

        @Override
        public CharSequence getConfRoot() {
            return confRoot;
        }

        @Override
        public int getCopyPoolCapacity() {
            return sqlCopyModelPoolCapacity;
        }

        @Override
        public int getCreateAsSelectRetryCount() {
            return createAsSelectRetryCount;
        }

        @Override
        public int getCreateTableModelPoolCapacity() {
            return sqlCreateTableModelPoolCapacity;
        }

        @Override
        public long getDataAppendPageSize() {
            return writerDataAppendPageSize;
        }

        @Override
        public long getDataIndexKeyAppendPageSize() {
            return writerDataIndexKeyAppendPageSize;
        }

        @Override
        public long getDataIndexValueAppendPageSize() {
            return writerDataIndexValueAppendPageSize;
        }

        @Override
        public long getDatabaseIdHi() {
            return instanceHashHi;
        }

        @Override
        public long getDatabaseIdLo() {
            return instanceHashLo;
        }

        @Override
        public CharSequence getDbDirectory() {
            return dbDirectory;
        }

        @Override
        public DateLocale getDefaultDateLocale() {
            return locale;
        }

        @Override
        public CharSequence getDefaultMapType() {
            return defaultMapType;
        }

        @Override
        public boolean getDefaultSymbolCacheFlag() {
            return defaultSymbolCacheFlag;
        }

        @Override
        public int getDefaultSymbolCapacity() {
            return defaultSymbolCapacity;
        }

        @Override
        public boolean getWallEnabledDefault() {
            return walEnabledDefault;
        }

        @Override
        public int getDoubleToStrCastScale() {
            return sqlDoubleToStrCastScale;
        }

        @Override
        public int getFileOperationRetryCount() {
            return fileOperationRetryCount;
        }

        @Override
        public FilesFacade getFilesFacade() {
            return FilesFacadeImpl.INSTANCE;
        }

        @Override
        public int getFloatToStrCastScale() {
            return sqlFloatToStrCastScale;
        }

        @Override
        public int getGroupByMapCapacity() {
            return sqlGroupByMapCapacity;
        }

        @Override
        public int getGroupByPoolCapacity() {
            return sqlGroupByPoolCapacity;
        }

        @Override
        public long getIdleCheckInterval() {
            return idleCheckInterval;
        }

        @Override
        public long getInactiveReaderTTL() {
            return inactiveReaderTTL;
        }

        @Override
        public long getInactiveWriterTTL() {
            return inactiveWriterTTL;
        }

        @Override
        public int getIndexValueBlockSize() {
            return indexValueBlockSize;
        }

        @Override
        public CharSequence getSqlCopyInputRoot() {
            return cairoSqlCopyRoot;
        }

        @Override
        public CharSequence getSqlCopyInputWorkRoot() {
            return cairoSqlCopyWorkRoot;
        }

        @Override
        public long getSqlCopyMaxIndexChunkSize() {
            return cairoSqlCopyMaxIndexChunkSize;
        }

        @Override
        public int getSqlCopyQueueCapacity() {
            return cairoSqlCopyQueueCapacity;
        }

        @Override
        public int getInsertPoolCapacity() {
            return sqlInsertModelPoolCapacity;
        }

        @Override
        public int getLatestByQueueCapacity() {
            return latestByQueueCapacity;
        }

        @Override
        public int getMaxFileNameLength() {
            return maxFileNameLength;
        }

        @Override
        public int getMaxSwapFileCount() {
            return maxSwapFileCount;
        }

        @Override
        public int getMaxSymbolNotEqualsCount() {
            return sqlMaxSymbolNotEqualsCount;
        }

        @Override
        public int getMaxUncommittedRows() {
            return maxUncommittedRows;
        }

        @Override
        public MicrosecondClock getMicrosecondClock() {
            return MicrosecondClockImpl.INSTANCE;
        }

        @Override
        public MillisecondClock getMillisecondClock() {
            return MillisecondClockImpl.INSTANCE;
        }

        @Override
        public long getMiscAppendPageSize() {
            return writerMiscAppendPageSize;
        }

        @Override
        public int getMkDirMode() {
            return mkdirMode;
        }

        @Override
        public int getO3CallbackQueueCapacity() {
            return o3CallbackQueueCapacity;
        }

        @Override
        public int getO3ColumnMemorySize() {
            return o3ColumnMemorySize;
        }

        @Override
        public int getO3CopyQueueCapacity() {
            return o3CopyQueueCapacity;
        }

        @Override
        public int getO3OpenColumnQueueCapacity() {
            return o3OpenColumnQueueCapacity;
        }

        @Override
        public int getO3PartitionQueueCapacity() {
            return o3PartitionQueueCapacity;
        }

        @Override
        public int getO3PartitionUpdateQueueCapacity() {
            return o3UpdPartitionSizeQueueCapacity;
        }

        @Override
        public int getO3PurgeDiscoveryQueueCapacity() {
            return o3PurgeDiscoveryQueueCapacity;
        }

        @Override
        public int getPageFrameReduceColumnListCapacity() {
            return cairoPageFrameReduceColumnListCapacity;
        }

        @Override
        public int getPageFrameReduceQueueCapacity() {
            return cairoPageFrameReduceQueueCapacity;
        }

        @Override
        public int getPageFrameReduceRowIdListCapacity() {
            return cairoPageFrameReduceRowIdListCapacity;
        }

        @Override
        public int getPageFrameReduceShardCount() {
            return cairoPageFrameReduceShardCount;
        }

        @Override
        public int getPageFrameReduceTaskPoolCapacity() {
            return cairoPageFrameReduceTaskPoolCapacity;
        }

        @Override
        public int getParallelIndexThreshold() {
            return parallelIndexThreshold;
        }

        @Override
        public int getPartitionPurgeListCapacity() {
            return o3PartitionPurgeListCapacity;
        }

        @Override
        public int getQueryCacheEventQueueCapacity() {
            return queryCacheEventQueueCapacity;
        }

        @Override
        public int getReaderPoolMaxSegments() {
            return readerPoolMaxSegments;
        }

        @Override
        public int getRenameTableModelPoolCapacity() {
            return sqlRenameTableModelPoolCapacity;
        }

        @Override
        public int getRndFunctionMemoryMaxPages() {
            return rndFunctionMemoryMaxPages;
        }

        @Override
        public int getRndFunctionMemoryPageSize() {
            return rndFunctionMemoryPageSize;
        }

        @Override
        public int getReplaceFunctionMaxBufferLength() {
            return replaceFunctionBufferMaxSize;
        }

        @Override
        public CharSequence getRoot() {
            return root;
        }

        @Override
        public int getSampleByIndexSearchPageSize() {
            return sampleByIndexSearchPageSize;
        }

        @Override
        public boolean getSimulateCrashEnabled() {
            return simulateCrashEnabled;
        }

        @Override
        public CharSequence getSnapshotInstanceId() {
            return snapshotInstanceId;
        }

        @Override
        public CharSequence getSnapshotRoot() {
            return snapshotRoot;
        }

        @Override
        public long getSpinLockTimeout() {
            return spinLockTimeout;
        }

        @Override
        public int getSqlAnalyticRowIdMaxPages() {
            return sqlAnalyticRowIdMaxPages;
        }

        @Override
        public int getSqlAnalyticRowIdPageSize() {
            return sqlAnalyticRowIdPageSize;
        }

        @Override
        public int getSqlAnalyticStoreMaxPages() {
            return sqlAnalyticStoreMaxPages;
        }

        @Override
        public int getSqlAnalyticStorePageSize() {
            return sqlAnalyticStorePageSize;
        }

        @Override
        public int getSqlAnalyticTreeKeyMaxPages() {
            return sqlAnalyticTreeKeyMaxPages;
        }

        @Override
        public int getSqlAnalyticTreeKeyPageSize() {
            return sqlAnalyticTreeKeyPageSize;
        }

        @Override
        public int getSqlCharacterStoreCapacity() {
            return sqlCharacterStoreCapacity;
        }

        @Override
        public int getSqlCharacterStoreSequencePoolCapacity() {
            return sqlCharacterStoreSequencePoolCapacity;
        }

        @Override
        public int getSqlColumnPoolCapacity() {
            return sqlColumnPoolCapacity;
        }

        @Override
        public double getSqlCompactMapLoadFactor() {
            return sqlCompactMapLoadFactor;
        }

        @Override
        public int getSqlCopyBufferSize() {
            return sqlCopyBufferSize;
        }

        @Override
        public int getSqlDistinctTimestampKeyCapacity() {
            return sqlDistinctTimestampKeyCapacity;
        }

        @Override
        public double getSqlDistinctTimestampLoadFactor() {
            return sqlDistinctTimestampLoadFactor;
        }

        @Override
        public int getSqlExpressionPoolCapacity() {
            return sqlExpressionPoolCapacity;
        }

        @Override
        public double getSqlFastMapLoadFactor() {
            return sqlFastMapLoadFactor;
        }

        @Override
        public int getSqlHashJoinLightValueMaxPages() {
            return sqlHashJoinLightValueMaxPages;
        }

        @Override
        public int getSqlHashJoinLightValuePageSize() {
            return sqlHashJoinLightValuePageSize;
        }

        @Override
        public int getSqlHashJoinValueMaxPages() {
            return sqlHashJoinValueMaxPages;
        }

        @Override
        public int getSqlHashJoinValuePageSize() {
            return sqlHashJoinValuePageSize;
        }

        @Override
        public int getSqlJitBindVarsMemoryMaxPages() {
            return sqlJitBindVarsMemoryMaxPages;
        }

        @Override
        public int getSqlJitBindVarsMemoryPageSize() {
            return sqlJitBindVarsMemoryPageSize;
        }

        @Override
        public int getSqlJitIRMemoryMaxPages() {
            return sqlJitIRMemoryMaxPages;
        }

        @Override
        public int getSqlJitIRMemoryPageSize() {
            return sqlJitIRMemoryPageSize;
        }

        @Override
        public int getSqlJitMode() {
            return sqlJitMode;
        }

        @Override
        public int getSqlJitPageAddressCacheThreshold() {
            return sqlJitPageAddressCacheThreshold;
        }

        @Override
        public int getSqlJitRowsThreshold() {
            return sqlJitRowsThreshold;
        }

        @Override
        public int getSqlJoinContextPoolCapacity() {
            return sqlJoinContextPoolCapacity;
        }

        @Override
        public int getSqlJoinMetadataMaxResizes() {
            return sqlJoinMetadataMaxResizes;
        }

        @Override
        public int getSqlJoinMetadataPageSize() {
            return sqlJoinMetadataPageSize;
        }

        @Override
        public long getSqlLatestByRowCount() {
            return sqlLatestByRowCount;
        }

        @Override
        public int getSqlLexerPoolCapacity() {
            return sqlLexerPoolCapacity;
        }

        @Override
        public int getSqlMapKeyCapacity() {
            return sqlMapKeyCapacity;
        }

        @Override
        public int getSqlSmallMapKeyCapacity() {
            return sqlSmallMapKeyCapacity;
        }

        @Override
        public int getSqlMapMaxPages() {
            return sqlMapMaxPages;
        }

        @Override
        public int getSqlMapMaxResizes() {
            return sqlMapMaxResizes;
        }

        @Override
        public int getSqlMapPageSize() {
            return sqlMapPageSize;
        }

        @Override
        public int getSqlMaxNegativeLimit() {
            return sqlMaxNegativeLimit;
        }

        @Override
        public int getSqlModelPoolCapacity() {
            return sqlModelPoolCapacity;
        }

        @Override
        public int getSqlPageFrameMaxRows() {
            return sqlPageFrameMaxRows;
        }

        @Override
        public int getSqlPageFrameMinRows() {
            return sqlPageFrameMinRows;
        }

        @Override
        public int getSqlSortKeyMaxPages() {
            return sqlSortKeyMaxPages;
        }

        @Override
        public long getSqlSortKeyPageSize() {
            return sqlSortKeyPageSize;
        }

        @Override
        public int getSqlSortLightValueMaxPages() {
            return sqlSortLightValueMaxPages;
        }

        @Override
        public long getSqlSortLightValuePageSize() {
            return sqlSortLightValuePageSize;
        }

        @Override
        public int getSqlSortValueMaxPages() {
            return sqlSortValueMaxPages;
        }

        @Override
        public int getSqlSortValuePageSize() {
            return sqlSortValuePageSize;
        }

        @Override
        public CharSequence getSystemTableNamePrefix() {
            return systemTableNamePrefix;
        }

        public TelemetryConfiguration getTelemetryConfiguration() {
            return telemetryConfiguration;
        }

        @Override
        public TextConfiguration getTextConfiguration() {
            return textConfiguration;
        }

        @Override
        public int getTxnScoreboardEntryCount() {
            return sqlTxnScoreboardEntryCount;
        }

        @Override
        public int getVectorAggregateQueueCapacity() {
            return vectorAggregateQueueCapacity;
        }

        @Override
        public int getWithClauseModelPoolCapacity() {
            return sqlWithClauseModelPoolCapacity;
        }

        @Override
        public long getWorkStealTimeoutNanos() {
            return workStealTimeoutNanos;
        }

        @Override
        public long getWriterAsyncCommandBusyWaitTimeout() {
            return writerAsyncCommandBusyWaitTimeout;
        }

        @Override
        public long getWriterAsyncCommandMaxTimeout() {
            return writerAsyncCommandMaxWaitTimeout;
        }

        @Override
        public int getWriterCommandQueueCapacity() {
            return writerAsyncCommandQueueCapacity;
        }

        @Override
        public long getWriterCommandQueueSlotSize() {
            return writerAsyncCommandQueueSlotSize;
        }

        @Override
        public long getWriterFileOpenOpts() {
            return writerFileOpenOpts;
        }

        @Override
        public int getWriterTickRowsCountMod() {
            return writerTickRowsCountMod;
        }

        @Override
        public boolean isO3QuickSortEnabled() {
            return o3QuickSortEnabled;
        }

        @Override
        public boolean isParallelIndexingEnabled() {
            return parallelIndexingEnabled;
        }

        @Override
        public boolean isSnapshotRecoveryEnabled() {
            return snapshotRecoveryEnabled;
        }

        @Override
        public boolean isSqlJitDebugEnabled() {
            return sqlJitDebugEnabled;
        }

        @Override
        public boolean isSqlParallelFilterEnabled() {
            return sqlParallelFilterEnabled;
        }

        @Override
        public int getSqlCopyLogRetentionDays() {
            return cairoSqlCopyLogRetentionDays;
        }

        @Override
        public boolean isIOURingEnabled() {
            return ioURingEnabled;
        }

        @Override
        public int getMaxCrashFiles() {
            return cairoMaxCrashFiles;
        }
    }

    private class PropLineUdpReceiverConfiguration implements LineUdpReceiverConfiguration {
        @Override
        public boolean getAutoCreateNewColumns() {
            return ilpAutoCreateNewColumns;
        }

        @Override
        public boolean getAutoCreateNewTables() {
            return ilpAutoCreateNewTables;
        }

        @Override
        public int getCommitMode() {
            return lineUdpCommitMode;
        }

        @Override
        public int getBindIPv4Address() {
            return lineUdpBindIPV4Address;
        }

        @Override
        public int getCommitRate() {
            return lineUdpCommitRate;
        }

        @Override
        public int getGroupIPv4Address() {
            return lineUdpGroupIPv4Address;
        }

        @Override
        public int getMaxFileNameLength() {
            return maxFileNameLength;
        }

        @Override
        public int getMsgBufferSize() {
            return lineUdpMsgBufferSize;
        }

        @Override
        public int getMsgCount() {
            return lineUdpMsgCount;
        }

        @Override
        public NetworkFacade getNetworkFacade() {
            return NetworkFacadeImpl.INSTANCE;
        }

        @Override
        public int getPort() {
            return lineUdpPort;
        }

        @Override
        public int getReceiveBufferSize() {
            return lineUdpReceiveBufferSize;
        }

        @Override
        public CairoSecurityContext getCairoSecurityContext() {
            return AllowAllCairoSecurityContext.INSTANCE;
        }

        @Override
        public boolean isEnabled() {
            return lineUdpEnabled;
        }

        @Override
        public boolean isUnicast() {
            return lineUdpUnicast;
        }

        @Override
        public boolean ownThread() {
            return lineUdpOwnThread;
        }

        @Override
        public int ownThreadAffinity() {
            return lineUdpOwnThreadAffinity;
        }

        @Override
        public LineProtoTimestampAdapter getTimestampAdapter() {
            return lineUdpTimestampAdapter;
        }

        @Override
        public int getDefaultPartitionBy() {
            return lineUdpDefaultPartitionBy;
        }

        @Override
        public short getDefaultColumnTypeForFloat() {
            return floatDefaultColumnType;
        }

        @Override
        public short getDefaultColumnTypeForInteger() {
            return integerDefaultColumnType;
        }
    }

    private class PropLineTcpReceiverIODispatcherConfiguration implements IODispatcherConfiguration {

        @Override
        public int getLimit() {
            return lineTcpNetConnectionLimit;
        }

        @Override
        public int getBindIPv4Address() {
            return lineTcpNetBindIPv4Address;
        }

        @Override
        public int getBindPort() {
            return lineTcpNetBindPort;
        }

        @Override
        public MillisecondClock getClock() {
            return MillisecondClockImpl.INSTANCE;
        }

        @Override
        public String getDispatcherLogName() {
            return "tcp-line-server";
        }

        @Override
        public EpollFacade getEpollFacade() {
            return EpollFacadeImpl.INSTANCE;
        }

        @Override
        public long getTimeout() {
            return lineTcpNetConnectionTimeout;
        }

        @Override
        public int getInitialBias() {
            return BIAS_READ;
        }

        @Override
        public boolean getHint() {
            return lineTcpNetConnectionHint;
        }

        public NetworkFacade getNetworkFacade() {
            return NetworkFacadeImpl.INSTANCE;
        }

        @Override
        public int getRcvBufSize() {
            return lineTcpNetConnectionRcvBuf;
        }

        @Override
        public SelectFacade getSelectFacade() {
            return SelectFacadeImpl.INSTANCE;
        }

        @Override
        public int getSndBufSize() {
            return -1;
        }

        @Override
        public long getQueueTimeout() {
            return lineTcpNetConnectionQueueTimeout;
        }
    }

    private class PropLineTcpWriterWorkerPoolConfiguration implements WorkerPoolAwareConfiguration {
        @Override
        public int[] getWorkerAffinity() {
            return lineTcpWriterWorkerAffinity;
        }

        @Override
        public int getWorkerCount() {
            return lineTcpWriterWorkerCount;
        }

        @Override
        public boolean haltOnError() {
            return lineTcpWriterWorkerPoolHaltOnError;
        }

        @Override
        public String getPoolName() {
            return "ilpwriter";
        }

        @Override
        public long getYieldThreshold() {
            return lineTcpWriterWorkerYieldThreshold;
        }

        @Override
        public long getSleepThreshold() {
            return lineTcpWriterWorkerSleepThreshold;
        }

        @Override
        public boolean isEnabled() {
            return true;
        }
    }

    private class PropLineTcpIOWorkerPoolConfiguration implements WorkerPoolAwareConfiguration {
        @Override
        public int[] getWorkerAffinity() {
            return lineTcpIOWorkerAffinity;
        }

        @Override
        public int getWorkerCount() {
            return lineTcpIOWorkerCount;
        }

        @Override
        public boolean haltOnError() {
            return lineTcpIOWorkerPoolHaltOnError;
        }

        @Override
        public String getPoolName() {
            return "ilpio";
        }

        @Override
        public long getYieldThreshold() {
            return lineTcpIOWorkerYieldThreshold;
        }

        @Override
        public long getSleepThreshold() {
            return lineTcpIOWorkerSleepThreshold;
        }

        @Override
        public boolean isEnabled() {
            return true;
        }
    }

    private class PropLineTcpReceiverConfiguration implements LineTcpReceiverConfiguration {

        @Override
        public String getAuthDbPath() {
            return lineTcpAuthDbPath;
        }

        @Override
        public boolean getAutoCreateNewColumns() {
            return ilpAutoCreateNewColumns;
        }

        @Override
        public boolean getAutoCreateNewTables() {
            return ilpAutoCreateNewTables;
        }

        @Override
        public CairoSecurityContext getCairoSecurityContext() {
            return AllowAllCairoSecurityContext.INSTANCE;
        }

        @Override
        public int getConnectionPoolInitialCapacity() {
            return lineTcpConnectionPoolInitialCapacity;
        }

        @Override
        public int getDefaultPartitionBy() {
            return lineTcpDefaultPartitionBy;
        }

        @Override
        public WorkerPoolAwareConfiguration getIOWorkerPoolConfiguration() {
            return lineTcpIOWorkerPoolConfiguration;
        }

        @Override
        public long getMaintenanceInterval() {
            return lineTcpMaintenanceInterval;
        }

        @Override
        public double getCommitIntervalFraction() {
            return lineTcpCommitIntervalFraction;
        }

        @Override
        public long getCommitIntervalDefault() {
            return lineTcpCommitIntervalDefault;
        }

        @Override
        public int getMaxFileNameLength() {
            return maxFileNameLength;
        }

        @Override
        public int getMaxMeasurementSize() {
            return lineTcpMaxMeasurementSize;
        }

        @Override
        public MicrosecondClock getMicrosecondClock() {
            return MicrosecondClockImpl.INSTANCE;
        }

        @Override
        public MillisecondClock getMillisecondClock() {
            return MillisecondClockImpl.INSTANCE;
        }

        @Override
        public long getWriterIdleTimeout() {
            return minIdleMsBeforeWriterRelease;
        }

        @Override
        public IODispatcherConfiguration getDispatcherConfiguration() {
            return lineTcpReceiverDispatcherConfiguration;
        }

        @Override
        public int getNetMsgBufferSize() {
            return lineTcpMsgBufferSize;
        }

        @Override
        public NetworkFacade getNetworkFacade() {
            return NetworkFacadeImpl.INSTANCE;
        }

        @Override
        public LineProtoTimestampAdapter getTimestampAdapter() {
            return lineTcpTimestampAdapter;
        }

        @Override
        public int getWriterQueueCapacity() {
            return lineTcpWriterQueueCapacity;
        }

        @Override
        public WorkerPoolAwareConfiguration getWriterWorkerPoolConfiguration() {
            return lineTcpWriterWorkerPoolConfiguration;
        }

        @Override
        public boolean isEnabled() {
            return lineTcpEnabled;
        }

        @Override
        public boolean getDisconnectOnError() {
            return lineTcpDisconnectOnError;
        }

        @Override
        public long getSymbolCacheWaitUsBeforeReload() {
            return symbolCacheWaitUsBeforeReload;
        }

        @Override
        public boolean isStringToCharCastAllowed() {
            return stringToCharCastAllowed;
        }

        @Override
        public boolean isSymbolAsFieldSupported() {
            return symbolAsFieldSupported;
        }

        @Override
        public boolean isStringAsTagSupported() {
            return isStringAsTagSupported;
        }

        @Override
        public short getDefaultColumnTypeForFloat() {
            return floatDefaultColumnType;
        }

        @Override
        public short getDefaultColumnTypeForInteger() {
            return integerDefaultColumnType;
        }
    }

    private class PropJsonQueryProcessorConfiguration implements JsonQueryProcessorConfiguration {

        @Override
        public MillisecondClock getClock() {
            return httpFrozenClock ? StationaryMillisClock.INSTANCE : MillisecondClockImpl.INSTANCE;
        }

        @Override
        public int getConnectionCheckFrequency() {
            return jsonQueryConnectionCheckFrequency;
        }

        @Override
        public FilesFacade getFilesFacade() {
            return FilesFacadeImpl.INSTANCE;
        }

        @Override
        public int getFloatScale() {
            return jsonQueryFloatScale;
        }

        @Override
        public int getDoubleScale() {
            return jsonQueryDoubleScale;
        }

        @Override
        public CharSequence getKeepAliveHeader() {
            return keepAliveHeader;
        }

        @Override
        public long getMaxQueryResponseRowLimit() {
            return maxHttpQueryResponseRowLimit;
        }
    }

    private class PropWorkerPoolConfiguration implements WorkerPoolConfiguration {
        @Override
        public int[] getWorkerAffinity() {
            return sharedWorkerAffinity;
        }

        @Override
        public int getWorkerCount() {
            return sharedWorkerCount;
        }

        @Override
        public boolean haltOnError() {
            return sharedWorkerHaltOnError;
        }

        @Override
        public long getYieldThreshold() {
            return sharedWorkerYieldThreshold;
        }

        @Override
        public long getSleepThreshold() {
            return sharedWorkerSleepThreshold;
        }

        @Override
        public long getSleepTimeout() {
            return sharedWorkerSleepTimeout;
        }
    }

    private class PropWaitProcessorConfiguration implements WaitProcessorConfiguration {

        @Override
        public MillisecondClock getClock() {
            return MillisecondClockImpl.INSTANCE;
        }

        @Override
        public long getMaxWaitCapMs() {
            return maxRerunWaitCapMs;
        }

        @Override
        public double getExponentialWaitMultiplier() {
            return rerunExponentialWaitMultiplier;
        }

        @Override
        public int getInitialWaitQueueSize() {
            return rerunInitialWaitQueueSize;
        }

        @Override
        public int getMaxProcessingQueueSize() {
            return rerunMaxProcessingQueueSize;
        }
    }

    private class PropPGWireDispatcherConfiguration implements IODispatcherConfiguration {

        @Override
        public int getLimit() {
            return pgNetConnectionLimit;
        }

        @Override
        public int getBindIPv4Address() {
            return pgNetBindIPv4Address;
        }

        @Override
        public int getBindPort() {
            return pgNetBindPort;
        }

        @Override
        public MillisecondClock getClock() {
            return MillisecondClockImpl.INSTANCE;
        }

        @Override
        public String getDispatcherLogName() {
            return "pg-server";
        }

        @Override
        public EpollFacade getEpollFacade() {
            return EpollFacadeImpl.INSTANCE;
        }

        public long getTimeout() {
            return pgNetIdleConnectionTimeout;
        }

        @Override
        public int getInitialBias() {
            return BIAS_READ;
        }

        @Override
        public boolean getHint() {
            return pgNetConnectionHint;
        }

        @Override
        public NetworkFacade getNetworkFacade() {
            return NetworkFacadeImpl.INSTANCE;
        }

        @Override
        public int getRcvBufSize() {
            return pgNetConnectionRcvBuf;
        }

        @Override
        public SelectFacade getSelectFacade() {
            return SelectFacadeImpl.INSTANCE;
        }

        @Override
        public int getSndBufSize() {
            return pgNetConnectionSndBuf;
        }

        @Override
        public long getQueueTimeout() {
            return pgNetConnectionQueueTimeout;
        }
    }

    private class PropPGWireConfiguration implements PGWireConfiguration {
        @Override
        public int getBinParamCountCapacity() {
            return pgBinaryParamsCapacity;
        }

        @Override
        public int getCharacterStoreCapacity() {
            return pgCharacterStoreCapacity;
        }

        @Override
        public int getCharacterStorePoolCapacity() {
            return pgCharacterStorePoolCapacity;
        }

        @Override
        public int getConnectionPoolInitialCapacity() {
            return pgConnectionPoolInitialCapacity;
        }

        @Override
        public String getDefaultPassword() {
            return pgPassword;
        }

        @Override
        public String getDefaultUsername() {
            return pgUsername;
        }

        @Override
        public boolean readOnlySecurityContext() {
            return pgReadOnlySecurityContext;
        }

        @Override
        public IODispatcherConfiguration getDispatcherConfiguration() {
            return propPGWireDispatcherConfiguration;
        }

        @Override
        public boolean isSelectCacheEnabled() {
            return pgSelectCacheEnabled;
        }

        @Override
        public int getSelectCacheBlockCount() {
            return pgSelectCacheBlockCount;
        }

        @Override
        public int getSelectCacheRowCount() {
            return pgSelectCacheRowCount;
        }

        @Override
        public boolean isInsertCacheEnabled() {
            return pgInsertCacheEnabled;
        }

        @Override
        public int getInsertCacheBlockCount() {
            return pgInsertCacheBlockCount;
        }

        @Override
        public int getInsertCacheRowCount() {
            return pgInsertCacheRowCount;
        }

        @Override
        public int getInsertPoolCapacity() {
            return pgInsertPoolCapacity;
        }

        @Override
        public boolean isUpdateCacheEnabled() {
            return pgUpdateCacheEnabled;
        }

        @Override
        public int getUpdateCacheBlockCount() {
            return pgUpdateCacheBlockCount;
        }

        @Override
        public int getUpdateCacheRowCount() {
            return pgUpdateCacheRowCount;
        }

        @Override
        public int getMaxBlobSizeOnQuery() {
            return pgMaxBlobSizeOnQuery;
        }

        @Override
        public int getNamedStatementCacheCapacity() {
            return pgNamedStatementCacheCapacity;
        }

        @Override
        public int getNamesStatementPoolCapacity() {
            return pgNamesStatementPoolCapacity;
        }

        @Override
        public NetworkFacade getNetworkFacade() {
            return NetworkFacadeImpl.INSTANCE;
        }

        @Override
        public int getPendingWritersCacheSize() {
            return pgPendingWritersCacheCapacity;
        }

        @Override
        public int getRecvBufferSize() {
            return pgRecvBufferSize;
        }

        @Override
        public int getSendBufferSize() {
            return pgSendBufferSize;
        }

        @Override
        public String getServerVersion() {
            return "11.3";
        }

        @Override
        public DateLocale getDefaultDateLocale() {
            return pgDefaultLocale;
        }

        @Override
        public SqlExecutionCircuitBreakerConfiguration getCircuitBreakerConfiguration() {
            return circuitBreakerConfiguration;
        }

        @Override
        public int[] getWorkerAffinity() {
            return pgWorkerAffinity;
        }

        @Override
        public int getWorkerCount() {
            return pgWorkerCount;
        }

        @Override
        public boolean haltOnError() {
            return pgHaltOnError;
        }

        @Override
        public boolean isDaemonPool() {
            return pgDaemonPool;
        }

        @Override
        public long getYieldThreshold() {
            return pgWorkerYieldThreshold;
        }

        @Override
        public long getSleepThreshold() {
            return pgWorkerSleepThreshold;
        }

        @Override
        public boolean isEnabled() {
            return pgEnabled;
        }
    }

    private class PropTelemetryConfiguration implements TelemetryConfiguration {

        @Override
        public boolean getDisableCompletely() {
            return telemetryDisableCompletely;
        }

        @Override
        public boolean getEnabled() {
            return telemetryEnabled;
        }

        @Override
        public int getQueueCapacity() {
            return telemetryQueueCapacity;
        }

        @Override
        public boolean hideTables() {
            return telemetryHideTables;
        }
    }

    private class PropHttpMinServerConfiguration implements HttpMinServerConfiguration {

        @Override
        public IODispatcherConfiguration getDispatcherConfiguration() {
            return httpMinIODispatcherConfiguration;
        }

        @Override
        public HttpContextConfiguration getHttpContextConfiguration() {
            return httpContextConfiguration;
        }

        @Override
        public WaitProcessorConfiguration getWaitProcessorConfiguration() {
            return httpWaitProcessorConfiguration;
        }

        @Override
        public int[] getWorkerAffinity() {
            return httpMinWorkerAffinity;
        }

        @Override
        public int getWorkerCount() {
            return httpMinWorkerCount;
        }

        @Override
        public boolean haltOnError() {
            return httpMinWorkerHaltOnError;
        }

        @Override
        public long getYieldThreshold() {
            return httpMinWorkerYieldThreshold;
        }

        @Override
        public long getSleepThreshold() {
            return httpMinWorkerSleepThreshold;
        }

        @Override
        public boolean isEnabled() {
            return httpMinServerEnabled;
        }
    }

    private class PropMetricsConfiguration implements MetricsConfiguration {

        @Override
        public boolean isEnabled() {
            return metricsEnabled;
        }
    }

    static {
        WRITE_FO_OPTS.put("o_direct", (int) CairoConfiguration.O_DIRECT);
        WRITE_FO_OPTS.put("o_sync", (int) CairoConfiguration.O_SYNC);
        WRITE_FO_OPTS.put("o_async", (int) CairoConfiguration.O_ASYNC);
        WRITE_FO_OPTS.put("o_none", (int) CairoConfiguration.O_NONE);

        registerObsolete(
                "line.tcp.commit.timeout",
                PropertyKey.LINE_TCP_COMMIT_INTERVAL_DEFAULT,
                PropertyKey.LINE_TCP_COMMIT_INTERVAL_FRACTION);
        registerObsolete(
                "cairo.timestamp.locale",
                PropertyKey.CAIRO_DATE_LOCALE);
        registerObsolete(
                "pg.timestamp.locale",
                PropertyKey.PG_DATE_LOCALE);

        registerDeprecated(
                PropertyKey.HTTP_MIN_BIND_TO,
                PropertyKey.HTTP_MIN_NET_BIND_TO);
        registerDeprecated(
                PropertyKey.HTTP_MIN_NET_IDLE_CONNECTION_TIMEOUT,
                PropertyKey.HTTP_MIN_NET_CONNECTION_TIMEOUT);
        registerDeprecated(
                PropertyKey.HTTP_MIN_NET_QUEUED_CONNECTION_TIMEOUT,
                PropertyKey.HTTP_MIN_NET_CONNECTION_QUEUE_TIMEOUT);
        registerDeprecated(
                PropertyKey.HTTP_MIN_NET_SND_BUF_SIZE,
                PropertyKey.HTTP_MIN_NET_CONNECTION_SNDBUF);
        registerDeprecated(
                PropertyKey.HTTP_NET_RCV_BUF_SIZE,
                PropertyKey.HTTP_MIN_NET_CONNECTION_RCVBUF,
                PropertyKey.HTTP_NET_CONNECTION_RCVBUF);
        registerDeprecated(
                PropertyKey.HTTP_NET_ACTIVE_CONNECTION_LIMIT,
                PropertyKey.HTTP_NET_CONNECTION_LIMIT);
        registerDeprecated(
                PropertyKey.HTTP_NET_IDLE_CONNECTION_TIMEOUT,
                PropertyKey.HTTP_NET_CONNECTION_TIMEOUT);
        registerDeprecated(
                PropertyKey.HTTP_NET_QUEUED_CONNECTION_TIMEOUT,
                PropertyKey.HTTP_NET_CONNECTION_QUEUE_TIMEOUT);
        registerDeprecated(
                PropertyKey.HTTP_NET_SND_BUF_SIZE,
                PropertyKey.HTTP_NET_CONNECTION_SNDBUF);
        registerDeprecated(
                PropertyKey.PG_NET_ACTIVE_CONNECTION_LIMIT,
                PropertyKey.PG_NET_CONNECTION_LIMIT);
        registerDeprecated(
                PropertyKey.PG_NET_IDLE_TIMEOUT,
                PropertyKey.PG_NET_CONNECTION_TIMEOUT);
        registerDeprecated(
                PropertyKey.PG_NET_RECV_BUF_SIZE,
                PropertyKey.PG_NET_CONNECTION_RCVBUF);
        registerDeprecated(
                PropertyKey.LINE_TCP_NET_ACTIVE_CONNECTION_LIMIT,
                PropertyKey.LINE_TCP_NET_CONNECTION_LIMIT);
        registerDeprecated(
                PropertyKey.LINE_TCP_NET_IDLE_TIMEOUT,
                PropertyKey.LINE_TCP_NET_CONNECTION_TIMEOUT);
        registerDeprecated(
                PropertyKey.LINE_TCP_NET_QUEUED_TIMEOUT,
                PropertyKey.LINE_TCP_NET_CONNECTION_QUEUE_TIMEOUT);
        registerDeprecated(
                PropertyKey.LINE_TCP_NET_RECV_BUF_SIZE,
                PropertyKey.LINE_TCP_NET_CONNECTION_RCVBUF);
        registerDeprecated(
                PropertyKey.LINE_TCP_DEFAULT_PARTITION_BY,
                PropertyKey.LINE_DEFAULT_PARTITION_BY);
    }
}
<|MERGE_RESOLUTION|>--- conflicted
+++ resolved
@@ -408,15 +408,7 @@
     private boolean isStringAsTagSupported;
     private short floatDefaultColumnType;
     private short integerDefaultColumnType;
-<<<<<<< HEAD
-    private final int columnPurgeTaskPoolCapacity;
-    private final int maxFileNameLength;
-    private final boolean ilpAutoCreateNewColumns;
-    private final boolean ilpAutoCreateNewTables;
-    private final boolean simulateCrashEnabled;
     private final boolean walEnabledDefault;
-=======
->>>>>>> 74fcc160
 
     public PropServerConfiguration(
             String root,
