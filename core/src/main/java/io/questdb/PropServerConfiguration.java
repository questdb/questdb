/*******************************************************************************
 *     ___                  _   ____  ____
 *    / _ \ _   _  ___  ___| |_|  _ \| __ )
 *   | | | | | | |/ _ \/ __| __| | | |  _ \
 *   | |_| | |_| |  __/\__ \ |_| |_| | |_) |
 *    \__\_\\__,_|\___||___/\__|____/|____/
 *
 *  Copyright (c) 2014-2019 Appsicle
 *  Copyright (c) 2019-2023 QuestDB
 *
 *  Licensed under the Apache License, Version 2.0 (the "License");
 *  you may not use this file except in compliance with the License.
 *  You may obtain a copy of the License at
 *
 *  http://www.apache.org/licenses/LICENSE-2.0
 *
 *  Unless required by applicable law or agreed to in writing, software
 *  distributed under the License is distributed on an "AS IS" BASIS,
 *  WITHOUT WARRANTIES OR CONDITIONS OF ANY KIND, either express or implied.
 *  See the License for the specific language governing permissions and
 *  limitations under the License.
 *
 ******************************************************************************/

package io.questdb;

import io.questdb.cairo.*;
import io.questdb.cairo.sql.SqlExecutionCircuitBreakerConfiguration;
import io.questdb.cutlass.http.*;
import io.questdb.cutlass.http.processors.JsonQueryProcessorConfiguration;
import io.questdb.cutlass.http.processors.StaticContentProcessorConfiguration;
import io.questdb.cutlass.json.JsonException;
import io.questdb.cutlass.json.JsonLexer;
import io.questdb.cutlass.line.*;
import io.questdb.cutlass.line.tcp.LineTcpReceiverConfiguration;
import io.questdb.cutlass.line.tcp.LineTcpReceiverConfigurationHelper;
import io.questdb.cutlass.line.udp.LineUdpReceiverConfiguration;
import io.questdb.cutlass.pgwire.PGWireConfiguration;
import io.questdb.cutlass.text.CsvFileIndexer;
import io.questdb.cutlass.text.TextConfiguration;
import io.questdb.cutlass.text.types.InputFormatConfiguration;
import io.questdb.log.Log;
import io.questdb.metrics.MetricsConfiguration;
import io.questdb.mp.WorkerPoolConfiguration;
import io.questdb.network.*;
import io.questdb.std.*;
import io.questdb.std.datetime.DateFormat;
import io.questdb.std.datetime.DateLocale;
import io.questdb.std.datetime.DateLocaleFactory;
import io.questdb.std.datetime.microtime.*;
import io.questdb.std.datetime.millitime.DateFormatFactory;
import io.questdb.std.datetime.millitime.Dates;
import io.questdb.std.datetime.millitime.MillisecondClock;
import io.questdb.std.datetime.millitime.MillisecondClockImpl;
import io.questdb.std.str.Path;
import io.questdb.std.str.StringSink;
import org.jetbrains.annotations.NotNull;
import org.jetbrains.annotations.Nullable;

import java.io.File;
import java.io.IOException;
import java.util.*;
import java.util.concurrent.atomic.AtomicLong;
import java.util.function.LongSupplier;

public class PropServerConfiguration implements ServerConfiguration {

    public static final long COMMIT_INTERVAL_DEFAULT = 2000;
    public static final String CONFIG_DIRECTORY = "conf";
    public static final String DB_DIRECTORY = "db";
    public static final String SNAPSHOT_DIRECTORY = "snapshot";
    public static final String TMP_DIRECTORY = "tmp";
    private static final LowerCaseCharSequenceIntHashMap WRITE_FO_OPTS = new LowerCaseCharSequenceIntHashMap();
    private final DateFormat backupDirTimestampFormat;
    private final int backupMkdirMode;
    private final String backupRoot;
    private final CharSequence backupTempDirName;
    private final int binaryEncodingMaxLength;
    private final BuildInformation buildInformation;
    private final boolean cairoAttachPartitionCopy;
    private final String cairoAttachPartitionSuffix;
    private final CairoConfiguration cairoConfiguration = new PropCairoConfiguration();
    private final int cairoMaxCrashFiles;
    private final int cairoPageFrameReduceColumnListCapacity;
    private final int cairoPageFrameReduceQueueCapacity;
    private final int cairoPageFrameReduceRowIdListCapacity;
    private final int cairoPageFrameReduceShardCount;
    private final int cairoSQLCopyIdSupplier;
    private final int cairoSqlCopyLogRetentionDays;
    private final int cairoSqlCopyQueueCapacity;
    private final String cairoSqlCopyRoot;
    private final String cairoSqlCopyWorkRoot;
    private final long cairoTableRegistryAutoReloadFrequency;
    private final int cairoTableRegistryCompactionThreshold;
    private final PropSqlExecutionCircuitBreakerConfiguration circuitBreakerConfiguration = new PropSqlExecutionCircuitBreakerConfiguration();
    private final int circuitBreakerThrottle;
    private final long circuitBreakerTimeout;
    private final int columnIndexerQueueCapacity;
    private final int columnPurgeQueueCapacity;
    private final long columnPurgeRetryDelay;
    private final long columnPurgeRetryDelayLimit;
    private final double columnPurgeRetryDelayMultiplier;
    private final int columnPurgeTaskPoolCapacity;
    private final int commitMode;
    private final String confRoot;
    private final int createAsSelectRetryCount;
    private final String dbDirectory;
    private final CharSequence defaultMapType;
    private final boolean defaultSymbolCacheFlag;
    private final int defaultSymbolCapacity;
    private final int fileOperationRetryCount;
    private final FilesFacade filesFacade;
    private final FactoryProviderFactory fpf;
    private final PropHttpContextConfiguration httpContextConfiguration = new PropHttpContextConfiguration();
    private final IODispatcherConfiguration httpIODispatcherConfiguration = new PropHttpIODispatcherConfiguration();
    private final PropHttpMinIODispatcherConfiguration httpMinIODispatcherConfiguration = new PropHttpMinIODispatcherConfiguration();
    private final PropHttpMinServerConfiguration httpMinServerConfiguration = new PropHttpMinServerConfiguration();
    private final boolean httpMinServerEnabled;
    private final HttpServerConfiguration httpServerConfiguration = new PropHttpServerConfiguration();
    private final boolean httpServerEnabled;
    private final int httpSqlCacheBlockCount;
    private final boolean httpSqlCacheEnabled;
    private final int httpSqlCacheRowCount;
    private final WaitProcessorConfiguration httpWaitProcessorConfiguration = new PropWaitProcessorConfiguration();
    private final long idleCheckInterval;
    private final boolean ilpAutoCreateNewColumns;
    private final boolean ilpAutoCreateNewTables;
    private final int inactiveReaderMaxOpenPartitions;
    private final long inactiveReaderTTL;
    private final long inactiveWalWriterTTL;
    private final long inactiveWriterTTL;
    private final int indexValueBlockSize;
    private final InputFormatConfiguration inputFormatConfiguration;
    private final long instanceHashHi;
    private final long instanceHashLo;
    private final boolean ioURingEnabled;
    private final boolean isReadOnlyInstance;
    private final JsonQueryProcessorConfiguration jsonQueryProcessorConfiguration = new PropJsonQueryProcessorConfiguration();
    private final int latestByQueueCapacity;
    private final String lineTcpAuthDB;
    private final boolean lineTcpEnabled;
    private final WorkerPoolConfiguration lineTcpIOWorkerPoolConfiguration = new PropLineTcpIOWorkerPoolConfiguration();
    private final LineTcpReceiverConfiguration lineTcpReceiverConfiguration = new PropLineTcpReceiverConfiguration();
    private final IODispatcherConfiguration lineTcpReceiverDispatcherConfiguration = new PropLineTcpReceiverIODispatcherConfiguration();
    private final WorkerPoolConfiguration lineTcpWriterWorkerPoolConfiguration = new PropLineTcpWriterWorkerPoolConfiguration();
    private final int lineUdpCommitMode;
    private final int lineUdpCommitRate;
    private final boolean lineUdpEnabled;
    private final int lineUdpGroupIPv4Address;
    private final int lineUdpMsgBufferSize;
    private final int lineUdpMsgCount;
    private final boolean lineUdpOwnThread;
    private final int lineUdpOwnThreadAffinity;
    private final int lineUdpReceiveBufferSize;
    private final LineUdpReceiverConfiguration lineUdpReceiverConfiguration = new PropLineUdpReceiverConfiguration();
    private final LineProtoTimestampAdapter lineUdpTimestampAdapter;
    private final boolean lineUdpUnicast;
    private final DateLocale locale;
    private final Log log;
    private final int maxFileNameLength;
    private final long maxRerunWaitCapMs;
    private final int maxSwapFileCount;
    private final int maxUncommittedRows;
    private final MetricsConfiguration metricsConfiguration = new PropMetricsConfiguration();
    private final boolean metricsEnabled;
    private final int mkdirMode;
    private final int o3CallbackQueueCapacity;
    private final int o3ColumnMemorySize;
    private final int o3CopyQueueCapacity;
    private final int o3LagCalculationWindowsSize;
    private final int o3LastPartitionMaxSplits;
    private final long o3MaxLag;
    private final long o3MinLagUs;
    private final int o3OpenColumnQueueCapacity;
    private final int o3PartitionPurgeListCapacity;
    private final int o3PartitionQueueCapacity;
    private final long o3PartitionSplitMinSize;
    private final int o3PurgeDiscoveryQueueCapacity;
    private final boolean o3QuickSortEnabled;
    private final int parallelIndexThreshold;
    private final boolean parallelIndexingEnabled;
    private final boolean pgEnabled;
    private final PGWireConfiguration pgWireConfiguration = new PropPGWireConfiguration();
    private final PropPGWireDispatcherConfiguration propPGWireDispatcherConfiguration = new PropPGWireDispatcherConfiguration();
    private final int queryCacheEventQueueCapacity;
    private final int readerPoolMaxSegments;
    private final int repeatMigrationFromVersion;
    private final double rerunExponentialWaitMultiplier;
    private final int rerunInitialWaitQueueSize;
    private final int rerunMaxProcessingQueueSize;
    private final int rndFunctionMemoryMaxPages;
    private final int rndFunctionMemoryPageSize;
    private final String root;
    private final int sampleByIndexSearchPageSize;
    private final int[] sharedWorkerAffinity;
    private final int sharedWorkerCount;
    private final boolean sharedWorkerHaltOnError;
    private final WorkerPoolConfiguration sharedWorkerPoolConfiguration = new PropWorkerPoolConfiguration();
    private final long sharedWorkerSleepThreshold;
    private final long sharedWorkerSleepTimeout;
    private final long sharedWorkerYieldThreshold;
    private final boolean simulateCrashEnabled;
    private final String snapshotInstanceId;
    private final boolean snapshotRecoveryEnabled;
    private final String snapshotRoot;
    private final long spinLockTimeout;
    private final int sqlAnalyticColumnPoolCapacity;
    private final int sqlAnalyticRowIdMaxPages;
    private final int sqlAnalyticRowIdPageSize;
    private final int sqlAnalyticStoreMaxPages;
    private final int sqlAnalyticStorePageSize;
    private final int sqlAnalyticTreeKeyMaxPages;
    private final int sqlAnalyticTreeKeyPageSize;
    private final int sqlBindVariablePoolSize;
    private final int sqlCharacterStoreCapacity;
    private final int sqlCharacterStoreSequencePoolCapacity;
    private final int sqlColumnCastModelPoolCapacity;
    private final int sqlColumnPoolCapacity;
    private final double sqlCompactMapLoadFactor;
    private final int sqlCopyBufferSize;
    private final int sqlCopyModelPoolCapacity;
    private final int sqlCreateTableModelPoolCapacity;
    private final int sqlDistinctTimestampKeyCapacity;
    private final double sqlDistinctTimestampLoadFactor;
    private final int sqlDoubleToStrCastScale;
    private final int sqlExplainModelPoolCapacity;
    private final int sqlExpressionPoolCapacity;
    private final double sqlFastMapLoadFactor;
    private final int sqlFloatToStrCastScale;
    private final int sqlGroupByMapCapacity;
    private final int sqlGroupByPoolCapacity;
    private final int sqlHashJoinLightValueMaxPages;
    private final int sqlHashJoinLightValuePageSize;
    private final int sqlHashJoinValueMaxPages;
    private final int sqlHashJoinValuePageSize;
    private final int sqlInsertModelPoolCapacity;
    private final int sqlJitBindVarsMemoryMaxPages;
    private final int sqlJitBindVarsMemoryPageSize;
    private final boolean sqlJitDebugEnabled;
    private final int sqlJitIRMemoryMaxPages;
    private final int sqlJitIRMemoryPageSize;
    private final int sqlJitMode;
    private final int sqlJitPageAddressCacheThreshold;
    private final int sqlJitRowsThreshold;
    private final int sqlJoinContextPoolCapacity;
    private final int sqlJoinMetadataMaxResizes;
    private final int sqlJoinMetadataPageSize;
    private final long sqlLatestByRowCount;
    private final int sqlLexerPoolCapacity;
    private final int sqlMapMaxPages;
    private final int sqlMapMaxResizes;
    private final int sqlMaxNegativeLimit;
    private final int sqlMaxSymbolNotEqualsCount;
    private final int sqlModelPoolCapacity;
    private final int sqlPageFrameMaxRows;
    private final int sqlPageFrameMinRows;
    private final boolean sqlParallelFilterEnabled;
    private final boolean sqlParallelFilterPreTouchEnabled;
    private final int sqlRenameTableModelPoolCapacity;
    private final int sqlSmallMapKeyCapacity;
    private final int sqlSmallMapPageSize;
    private final int sqlSortKeyMaxPages;
    private final long sqlSortKeyPageSize;
    private final int sqlSortLightValueMaxPages;
    private final long sqlSortLightValuePageSize;
    private final int sqlSortValueMaxPages;
    private final int sqlSortValuePageSize;
    private final int sqlStrFunctionBufferMaxSize;
    private final int sqlTxnScoreboardEntryCount;
    private final int sqlWithClauseModelPoolCapacity;
    private final StaticContentProcessorConfiguration staticContentProcessorConfiguration = new PropStaticContentProcessorConfiguration();
    private final String systemTableNamePrefix;
    private final boolean tableTypeConversionEnabled;
    private final TelemetryConfiguration telemetryConfiguration = new PropTelemetryConfiguration();
    private final boolean telemetryDisableCompletely;
    private final boolean telemetryEnabled;
    private final boolean telemetryHideTables;
    private final int telemetryQueueCapacity;
    private final CharSequence tempRenamePendingTablePrefix;
    private final TextConfiguration textConfiguration = new PropTextConfiguration();
    private final PropertyValidator validator;
    private final int vectorAggregateQueueCapacity;
    private final VolumeDefinitions volumeDefinitions = new VolumeDefinitions();
    private final boolean walApplyEnabled;
    private final int walApplyLookAheadTransactionCount;
    private final WorkerPoolConfiguration walApplyPoolConfiguration = new PropWalApplyPoolConfiguration();
    private final long walApplySleepTimeout;
    private final long walApplyTableTimeQuota;
    private final int[] walApplyWorkerAffinity;
    private final int walApplyWorkerCount;
    private final boolean walApplyWorkerHaltOnError;
    private final long walApplyWorkerSleepThreshold;
    private final long walApplyWorkerYieldThreshold;
    private final boolean walEnabledDefault;
    private final int walMaxLagTxnCount;
    private final long walPurgeInterval;
    private final int walRecreateDistressedSequencerAttempts;
    private final long walSegmentRolloverRowCount;
    private final double walSquashUncommittedRowsMultiplier;
    private final boolean walSupported;
    private final int walTxnNotificationQueueCapacity;
    private final long walWriterDataAppendPageSize;
    private final long workStealTimeoutNanos;
    private final long writerAsyncCommandBusyWaitTimeout;
    private final long writerAsyncCommandMaxWaitTimeout;
    private final int writerAsyncCommandQueueCapacity;
    private final long writerAsyncCommandQueueSlotSize;
    private final long writerDataAppendPageSize;
    private final long writerDataIndexKeyAppendPageSize;
    private final long writerDataIndexValueAppendPageSize;
    private final long writerFileOpenOpts;
    private final long writerMiscAppendPageSize;
    private final boolean writerMixedIOEnabled;
    private final int writerTickRowsCountMod;
    private long cairoSqlCopyMaxIndexChunkSize;
    private int connectionPoolInitialCapacity;
    private int connectionStringPoolCapacity;
    private int dateAdapterPoolCapacity;
    private FactoryProvider factoryProvider;
    private short floatDefaultColumnType;
    private boolean httpAllowDeflateBeforeSend;
    private boolean httpFrozenClock;
    private boolean httpHealthCheckAuthRequired;
    private boolean httpHealthCheckForcePlaintext;
    private int httpMinBindIPv4Address;
    private int httpMinBindPort;
    private boolean httpMinNetConnectionHint;
    private int httpMinNetConnectionLimit;
    private long httpMinNetConnectionQueueTimeout;
    private int httpMinNetConnectionRcvBuf;
    private int httpMinNetConnectionSndBuf;
    private long httpMinNetConnectionTimeout;
    private int[] httpMinWorkerAffinity;
    private int httpMinWorkerCount;
    private boolean httpMinWorkerHaltOnError;
    private long httpMinWorkerSleepThreshold;
    private long httpMinWorkerSleepTimeout;
    private long httpMinWorkerYieldThreshold;
    private int httpNetBindIPv4Address;
    private int httpNetBindPort;
    private boolean httpNetConnectionHint;
    private int httpNetConnectionLimit;
    private long httpNetConnectionQueueTimeout;
    private int httpNetConnectionRcvBuf;
    private int httpNetConnectionSndBuf;
    private long httpNetConnectionTimeout;
    private boolean httpPessimisticHealthCheckEnabled;
    private boolean httpReadOnlySecurityContext;
    private boolean httpServerKeepAlive;
    private boolean httpStaticAuthRequired;
    private String httpVersion;
    private int[] httpWorkerAffinity;
    private int httpWorkerCount;
    private boolean httpWorkerHaltOnError;
    private long httpWorkerSleepThreshold;
    private long httpWorkerSleepTimeout;
    private long httpWorkerYieldThreshold;
    private CharSequence indexFileName;
    private short integerDefaultColumnType;
    private boolean interruptOnClosedConnection;
    private int jsonCacheLimit;
    private int jsonCacheSize;
    private int jsonQueryConnectionCheckFrequency;
    private int jsonQueryDoubleScale;
    private int jsonQueryFloatScale;
    private String keepAliveHeader;
    private long lineTcpCommitIntervalDefault;
    private double lineTcpCommitIntervalFraction;
    private int lineTcpConnectionPoolInitialCapacity;
    private int lineTcpDefaultPartitionBy;
    private boolean lineTcpDisconnectOnError;
    private int[] lineTcpIOWorkerAffinity;
    private int lineTcpIOWorkerCount;
    private boolean lineTcpIOWorkerPoolHaltOnError;
    private long lineTcpIOWorkerSleepThreshold;
    private long lineTcpIOWorkerYieldThreshold;
    private long lineTcpMaintenanceInterval;
    private int lineTcpMaxMeasurementSize;
    private int lineTcpMsgBufferSize;
    private int lineTcpNetBindIPv4Address;
    private int lineTcpNetBindPort;
    private long lineTcpNetConnectionHeartbeatInterval;
    private boolean lineTcpNetConnectionHint;
    private int lineTcpNetConnectionLimit;
    private long lineTcpNetConnectionQueueTimeout;
    private int lineTcpNetConnectionRcvBuf;
    private long lineTcpNetConnectionTimeout;
    private LineProtoTimestampAdapter lineTcpTimestampAdapter;
    private int lineTcpWriterQueueCapacity;
    private int[] lineTcpWriterWorkerAffinity;
    private int lineTcpWriterWorkerCount;
    private boolean lineTcpWriterWorkerPoolHaltOnError;
    private long lineTcpWriterWorkerSleepThreshold;
    private long lineTcpWriterWorkerYieldThreshold;
    private int lineUdpBindIPV4Address;
    private int lineUdpDefaultPartitionBy;
    private int lineUdpPort;
    private long maxHttpQueryResponseRowLimit;
    private double maxRequiredDelimiterStdDev;
    private double maxRequiredLineLengthStdDev;
    private int metadataStringPoolCapacity;
    private MimeTypesCache mimeTypesCache;
    private long minIdleMsBeforeWriterRelease;
    private int multipartHeaderBufferSize;
    private long multipartIdleSpinCount;
    private int netTestConnectionBufferSize;
    private int pgBinaryParamsCapacity;
    private int pgCharacterStoreCapacity;
    private int pgCharacterStorePoolCapacity;
    private int pgConnectionPoolInitialCapacity;
    private boolean pgDaemonPool;
    private DateLocale pgDefaultLocale;
    private boolean pgHaltOnError;
    private int pgInsertCacheBlockCount;
    private boolean pgInsertCacheEnabled;
    private int pgInsertCacheRowCount;
    private int pgMaxBlobSizeOnQuery;
    private int pgNamedStatementCacheCapacity;
    private int pgNamesStatementPoolCapacity;
    private int pgNetBindIPv4Address;
    private int pgNetBindPort;
    private boolean pgNetConnectionHint;
    private int pgNetConnectionLimit;
    private long pgNetConnectionQueueTimeout;
    private int pgNetConnectionRcvBuf;
    private int pgNetConnectionSndBuf;
    private long pgNetIdleConnectionTimeout;
    private String pgPassword;
    private int pgPendingWritersCacheCapacity;
    private String pgReadOnlyPassword;
    private boolean pgReadOnlySecurityContext;
    private boolean pgReadOnlyUserEnabled;
    private String pgReadOnlyUsername;
    private int pgRecvBufferSize;
    private int pgSelectCacheBlockCount;
    private boolean pgSelectCacheEnabled;
    private int pgSelectCacheRowCount;
    private int pgSendBufferSize;
    private int pgUpdateCacheBlockCount;
    private boolean pgUpdateCacheEnabled;
    private int pgUpdateCacheRowCount;
    private String pgUsername;
    private int[] pgWorkerAffinity;
    private int pgWorkerCount;
    private long pgWorkerSleepThreshold;
    private long pgWorkerYieldThreshold;
    private String publicDirectory;
    private int recvBufferSize;
    private int requestHeaderBufferSize;
    private int rollBufferLimit;
    private int rollBufferSize;
    private int sendBufferSize;
    private boolean stringAsTagSupported;
    private boolean stringToCharCastAllowed;
    private boolean symbolAsFieldSupported;
    private long symbolCacheWaitUsBeforeReload;
    private int textAnalysisMaxLines;
    private int textLexerStringPoolCapacity;
    private int timestampAdapterPoolCapacity;
    private int utf8SinkSize;

    public PropServerConfiguration(
            String root,
            Properties properties,
            @Nullable Map<String, String> env,
            Log log,
            final BuildInformation buildInformation
    ) throws ServerConfigurationException, JsonException {
        this(
                root,
                properties,
                env,
                log,
                buildInformation,
                FilesFacadeImpl.INSTANCE,
                (configuration, engine, freeOnExitList) -> DefaultFactoryProvider.INSTANCE
        );
    }

    public PropServerConfiguration(
            String root,
            Properties properties,
            @Nullable Map<String, String> env,
            Log log,
            final BuildInformation buildInformation,
            FilesFacade filesFacade,
            FactoryProviderFactory fpf
    ) throws ServerConfigurationException, JsonException {
        this.log = log;
        this.filesFacade = filesFacade;
        this.fpf = fpf;
        this.validator = newValidator();
        boolean configValidationStrict = getBoolean(properties, env, PropertyKey.CONFIG_VALIDATION_STRICT, false);
        validateProperties(properties, configValidationStrict);

        this.isReadOnlyInstance = getBoolean(properties, env, PropertyKey.READ_ONLY_INSTANCE, false);
        this.cairoTableRegistryAutoReloadFrequency = getLong(properties, env, PropertyKey.CAIRO_TABLE_REGISTRY_AUTO_RELOAD_FREQUENCY, 500);
        this.cairoTableRegistryCompactionThreshold = getInt(properties, env, PropertyKey.CAIRO_TABLE_REGISTRY_COMPACTION_THRESHOLD, 30);
        this.repeatMigrationFromVersion = getInt(properties, env, PropertyKey.CAIRO_REPEAT_MIGRATION_FROM_VERSION, 426);
        this.mkdirMode = getInt(properties, env, PropertyKey.CAIRO_MKDIR_MODE, 509);
        this.maxFileNameLength = getInt(properties, env, PropertyKey.CAIRO_MAX_FILE_NAME_LENGTH, 127);
        this.walEnabledDefault = getBoolean(properties, env, PropertyKey.CAIRO_WAL_ENABLED_DEFAULT, false);
        this.walPurgeInterval = getLong(properties, env, PropertyKey.CAIRO_WAL_PURGE_INTERVAL, 30_000);
        this.walTxnNotificationQueueCapacity = getQueueCapacity(properties, env, PropertyKey.CAIRO_WAL_TXN_NOTIFICATION_QUEUE_CAPACITY, 4096);
        this.walRecreateDistressedSequencerAttempts = getInt(properties, env, PropertyKey.CAIRO_WAL_RECREATE_DISTRESSED_SEQUENCER_ATTEMPTS, 3);
        this.walSupported = getBoolean(properties, env, PropertyKey.CAIRO_WAL_SUPPORTED, true);
        walApplyEnabled = getBoolean(properties, env, PropertyKey.CAIRO_WAL_APPLY_ENABLED, true);
        this.walSegmentRolloverRowCount = getLong(properties, env, PropertyKey.CAIRO_WAL_SEGMENT_ROLLOVER_ROW_COUNT, 200_000);
        this.walWriterDataAppendPageSize = Files.ceilPageSize(getLongSize(properties, env, PropertyKey.CAIRO_WAL_WRITER_DATA_APPEND_PAGE_SIZE, Numbers.SIZE_1MB));
        this.walSquashUncommittedRowsMultiplier = getDouble(properties, env, PropertyKey.CAIRO_WAL_SQUASH_UNCOMMITTED_ROWS_MULTIPLIER, 20.0);
        this.walMaxLagTxnCount = getInt(properties, env, PropertyKey.CAIRO_WAL_MAX_LAG_TXN_COUNT, Math.max((int) Math.round(walSquashUncommittedRowsMultiplier), 1));
        this.walApplyTableTimeQuota = getLong(properties, env, PropertyKey.CAIRO_WAL_APPLY_TABLE_TIME_QUOTA, 1000);
        this.walApplyLookAheadTransactionCount = getInt(properties, env, PropertyKey.CAIRO_WAL_APPLY_LOOK_AHEAD_TXN_COUNT, 20);
        this.tableTypeConversionEnabled = getBoolean(properties, env, PropertyKey.TABLE_TYPE_CONVERSION_ENABLED, true);
        this.tempRenamePendingTablePrefix = getString(properties, env, PropertyKey.CAIRO_WAL_TEMP_PENDING_RENAME_TABLE_PREFIX, "temp_5822f658-31f6-11ee-be56-0242ac120002");

        this.dbDirectory = getString(properties, env, PropertyKey.CAIRO_ROOT, DB_DIRECTORY);
        String tmpRoot;
        if (new File(this.dbDirectory).isAbsolute()) {
            this.root = this.dbDirectory;
            this.confRoot = rootSubdir(this.root, CONFIG_DIRECTORY); // ../conf
            this.snapshotRoot = rootSubdir(this.root, SNAPSHOT_DIRECTORY); // ../snapshot
            tmpRoot = rootSubdir(this.root, TMP_DIRECTORY); // ../tmp
        } else {
            this.root = new File(root, this.dbDirectory).getAbsolutePath();
            this.confRoot = new File(root, CONFIG_DIRECTORY).getAbsolutePath();
            this.snapshotRoot = new File(root, SNAPSHOT_DIRECTORY).getAbsolutePath();
            tmpRoot = new File(root, TMP_DIRECTORY).getAbsolutePath();
        }

        this.cairoAttachPartitionSuffix = getString(properties, env, PropertyKey.CAIRO_ATTACH_PARTITION_SUFFIX, TableUtils.ATTACHABLE_DIR_MARKER);
        this.cairoAttachPartitionCopy = getBoolean(properties, env, PropertyKey.CAIRO_ATTACH_PARTITION_COPY, false);

        this.snapshotInstanceId = getString(properties, env, PropertyKey.CAIRO_SNAPSHOT_INSTANCE_ID, "");
        this.snapshotRecoveryEnabled = getBoolean(properties, env, PropertyKey.CAIRO_SNAPSHOT_RECOVERY_ENABLED, true);
        this.simulateCrashEnabled = getBoolean(properties, env, PropertyKey.CAIRO_SIMULATE_CRASH_ENABLED, false);

        int cpuAvailable = Runtime.getRuntime().availableProcessors();
        int cpuUsed = 0;
        int cpuSpare = 0;
        if (cpuAvailable > 16) {
            cpuSpare = 2;
        } else if (cpuAvailable > 8) {
            cpuSpare = 1;
        }

        final FilesFacade ff = cairoConfiguration.getFilesFacade();
        try (Path path = new Path()) {
            volumeDefinitions.of(overrideWithEnv(properties, env, PropertyKey.CAIRO_VOLUMES), path, root);
            ff.mkdirs(path.of(this.root).slash$(), this.mkdirMode);
            path.of(this.root).concat(TableUtils.TAB_INDEX_FILE_NAME).$();
            final int tableIndexFd = TableUtils.openFileRWOrFail(ff, path, CairoConfiguration.O_NONE);
            final long fileSize = ff.length(tableIndexFd);
            if (fileSize < Long.BYTES) {
                if (!ff.allocate(tableIndexFd, Files.PAGE_SIZE)) {
                    ff.close(tableIndexFd);
                    throw CairoException.critical(ff.errno()).put("Could not allocate [file=").put(path).put(", actual=").put(fileSize).put(", desired=").put(Files.PAGE_SIZE).put(']');
                }
            }

            final long tableIndexMem = TableUtils.mapRWOrClose(ff, tableIndexFd, Files.PAGE_SIZE, MemoryTag.MMAP_DEFAULT);
            Rnd rnd = new Rnd(cairoConfiguration.getMicrosecondClock().getTicks(), cairoConfiguration.getMillisecondClock().getTicks());
            if (Os.compareAndSwap(tableIndexMem + Long.BYTES, 0, rnd.nextLong()) == 0) {
                Unsafe.getUnsafe().putLong(tableIndexMem + Long.BYTES * 2, rnd.nextLong());
            }
            this.instanceHashLo = Unsafe.getUnsafe().getLong(tableIndexMem + Long.BYTES);
            this.instanceHashHi = Unsafe.getUnsafe().getLong(tableIndexMem + Long.BYTES * 2);
            ff.munmap(tableIndexMem, Files.PAGE_SIZE, MemoryTag.MMAP_DEFAULT);
            ff.close(tableIndexFd);

            this.httpMinServerEnabled = getBoolean(properties, env, PropertyKey.HTTP_MIN_ENABLED, true);
            if (httpMinServerEnabled) {
                this.httpMinWorkerHaltOnError = getBoolean(properties, env, PropertyKey.HTTP_MIN_WORKER_HALT_ON_ERROR, false);
                this.httpMinWorkerCount = getInt(properties, env, PropertyKey.HTTP_MIN_WORKER_COUNT, 1);
                this.httpMinWorkerAffinity = getAffinity(properties, env, PropertyKey.HTTP_MIN_WORKER_AFFINITY, httpMinWorkerCount);
                this.httpMinWorkerYieldThreshold = getLong(properties, env, PropertyKey.HTTP_MIN_WORKER_YIELD_THRESHOLD, 10);
                this.httpMinWorkerSleepThreshold = getLong(properties, env, PropertyKey.HTTP_MIN_WORKER_SLEEP_THRESHOLD, 100);
                this.httpMinWorkerSleepTimeout = getLong(properties, env, PropertyKey.HTTP_MIN_WORKER_SLEEP_TIMEOUT, 50);

                // deprecated
                String httpMinBindTo = getString(properties, env, PropertyKey.HTTP_MIN_BIND_TO, "0.0.0.0:9003");

                parseBindTo(properties, env, PropertyKey.HTTP_MIN_NET_BIND_TO, httpMinBindTo, (a, p) -> {
                    httpMinBindIPv4Address = a;
                    httpMinBindPort = p;
                });

                this.httpMinNetConnectionLimit = getInt(properties, env, PropertyKey.HTTP_MIN_NET_CONNECTION_LIMIT, 4);

                // deprecated
                this.httpMinNetConnectionTimeout = getLong(properties, env, PropertyKey.HTTP_MIN_NET_IDLE_CONNECTION_TIMEOUT, 5 * 60 * 1000L);
                this.httpMinNetConnectionTimeout = getLong(properties, env, PropertyKey.HTTP_MIN_NET_CONNECTION_TIMEOUT, this.httpMinNetConnectionTimeout);

                // deprecated
                this.httpMinNetConnectionQueueTimeout = getLong(properties, env, PropertyKey.HTTP_MIN_NET_QUEUED_CONNECTION_TIMEOUT, 5 * 1000L);
                this.httpMinNetConnectionQueueTimeout = getLong(properties, env, PropertyKey.HTTP_MIN_NET_CONNECTION_QUEUE_TIMEOUT, this.httpMinNetConnectionQueueTimeout);

                // deprecated
                this.httpMinNetConnectionSndBuf = getIntSize(properties, env, PropertyKey.HTTP_MIN_NET_SND_BUF_SIZE, 1024);
                this.httpMinNetConnectionSndBuf = getIntSize(properties, env, PropertyKey.HTTP_MIN_NET_CONNECTION_SNDBUF, this.httpMinNetConnectionSndBuf);

                // deprecated
                this.httpMinNetConnectionRcvBuf = getIntSize(properties, env, PropertyKey.HTTP_NET_RCV_BUF_SIZE, 1024);
                this.httpMinNetConnectionRcvBuf = getIntSize(properties, env, PropertyKey.HTTP_MIN_NET_CONNECTION_RCVBUF, this.httpMinNetConnectionRcvBuf);
                this.httpMinNetConnectionHint = getBoolean(properties, env, PropertyKey.HTTP_MIN_NET_CONNECTION_HINT, false);
            }

            this.recvBufferSize = getIntSize(properties, env, PropertyKey.HTTP_RECEIVE_BUFFER_SIZE, Numbers.SIZE_1MB);
            this.requestHeaderBufferSize = getIntSize(properties, env, PropertyKey.HTTP_REQUEST_HEADER_BUFFER_SIZE, 32 * 2014);
            this.sendBufferSize = getIntSize(properties, env, PropertyKey.HTTP_SEND_BUFFER_SIZE, 2 * Numbers.SIZE_1MB);
            this.httpServerEnabled = getBoolean(properties, env, PropertyKey.HTTP_ENABLED, true);
            this.connectionStringPoolCapacity = getInt(properties, env, PropertyKey.HTTP_CONNECTION_STRING_POOL_CAPACITY, 128);
//            if (httpServerEnabled) {
            this.connectionPoolInitialCapacity = getInt(properties, env, PropertyKey.HTTP_CONNECTION_POOL_INITIAL_CAPACITY, 4);
            this.multipartHeaderBufferSize = getIntSize(properties, env, PropertyKey.HTTP_MULTIPART_HEADER_BUFFER_SIZE, 512);
            this.multipartIdleSpinCount = getLong(properties, env, PropertyKey.HTTP_MULTIPART_IDLE_SPIN_COUNT, 10_000);
            this.httpWorkerCount = getInt(properties, env, PropertyKey.HTTP_WORKER_COUNT, 0);
            cpuUsed += this.httpWorkerCount;
            this.httpWorkerAffinity = getAffinity(properties, env, PropertyKey.HTTP_WORKER_AFFINITY, httpWorkerCount);
            this.httpWorkerHaltOnError = getBoolean(properties, env, PropertyKey.HTTP_WORKER_HALT_ON_ERROR, false);
            this.httpWorkerYieldThreshold = getLong(properties, env, PropertyKey.HTTP_WORKER_YIELD_THRESHOLD, 10);
            this.httpWorkerSleepThreshold = getLong(properties, env, PropertyKey.HTTP_WORKER_SLEEP_THRESHOLD, 10_000);
            this.httpWorkerSleepTimeout = getLong(properties, env, PropertyKey.HTTP_WORKER_SLEEP_TIMEOUT, 10);
            this.indexFileName = getString(properties, env, PropertyKey.HTTP_STATIC_INDEX_FILE_NAME, "index.html");
            this.httpStaticAuthRequired = getBoolean(properties, env, PropertyKey.HTTP_STATIC_AUTHENTICATION_REQUIRED, true);
            this.httpFrozenClock = getBoolean(properties, env, PropertyKey.HTTP_FROZEN_CLOCK, false);
            this.httpAllowDeflateBeforeSend = getBoolean(properties, env, PropertyKey.HTTP_ALLOW_DEFLATE_BEFORE_SEND, false);
            this.httpServerKeepAlive = getBoolean(properties, env, PropertyKey.HTTP_SERVER_KEEP_ALIVE, true);
            this.httpVersion = getString(properties, env, PropertyKey.HTTP_VERSION, "HTTP/1.1");
            if (!httpVersion.endsWith(" ")) {
                httpVersion += ' ';
            }

            int keepAliveTimeout = getInt(properties, env, PropertyKey.HTTP_KEEP_ALIVE_TIMEOUT, 5);
            int keepAliveMax = getInt(properties, env, PropertyKey.HTTP_KEEP_ALIVE_MAX, 10_000);

            if (keepAliveTimeout > 0 && keepAliveMax > 0) {
                this.keepAliveHeader = "Keep-Alive: timeout=" + keepAliveTimeout + ", max=" + keepAliveMax + Misc.EOL;
            } else {
                this.keepAliveHeader = null;
            }

            final String publicDirectory = getString(properties, env, PropertyKey.HTTP_STATIC_PUBLIC_DIRECTORY, "public");
            // translate public directory into absolute path
            // this will generate some garbage, but this is ok - we're just doing this once on startup
            if (new File(publicDirectory).isAbsolute()) {
                this.publicDirectory = publicDirectory;
            } else {
                this.publicDirectory = new File(root, publicDirectory).getAbsolutePath();
            }

            // maintain deprecated property name for the time being
            this.httpNetConnectionLimit = getInt(properties, env, PropertyKey.HTTP_NET_ACTIVE_CONNECTION_LIMIT, 64);
            this.httpNetConnectionLimit = getInt(properties, env, PropertyKey.HTTP_NET_CONNECTION_LIMIT, this.httpNetConnectionLimit);
            this.httpNetConnectionHint = getBoolean(properties, env, PropertyKey.HTTP_NET_CONNECTION_HINT, false);
            // deprecated
            this.httpNetConnectionTimeout = getLong(properties, env, PropertyKey.HTTP_NET_IDLE_CONNECTION_TIMEOUT, 5 * 60 * 1000L);
            this.httpNetConnectionTimeout = getLong(properties, env, PropertyKey.HTTP_NET_CONNECTION_TIMEOUT, this.httpNetConnectionTimeout);

            // deprecated
            this.httpNetConnectionQueueTimeout = getLong(properties, env, PropertyKey.HTTP_NET_QUEUED_CONNECTION_TIMEOUT, 5 * 1000L);
            this.httpNetConnectionQueueTimeout = getLong(properties, env, PropertyKey.HTTP_NET_CONNECTION_QUEUE_TIMEOUT, this.httpNetConnectionQueueTimeout);

            // deprecated
            this.httpNetConnectionSndBuf = getIntSize(properties, env, PropertyKey.HTTP_NET_SND_BUF_SIZE, 2 * Numbers.SIZE_1MB);
            this.httpNetConnectionSndBuf = getIntSize(properties, env, PropertyKey.HTTP_NET_CONNECTION_SNDBUF, this.httpNetConnectionSndBuf);

            // deprecated
            this.httpNetConnectionRcvBuf = getIntSize(properties, env, PropertyKey.HTTP_NET_RCV_BUF_SIZE, 2 * Numbers.SIZE_1MB);
            this.httpNetConnectionRcvBuf = getIntSize(properties, env, PropertyKey.HTTP_NET_CONNECTION_RCVBUF, this.httpNetConnectionRcvBuf);

            this.dateAdapterPoolCapacity = getInt(properties, env, PropertyKey.HTTP_TEXT_DATE_ADAPTER_POOL_CAPACITY, 16);
            this.jsonCacheLimit = getIntSize(properties, env, PropertyKey.HTTP_TEXT_JSON_CACHE_LIMIT, 16384);
            this.jsonCacheSize = getIntSize(properties, env, PropertyKey.HTTP_TEXT_JSON_CACHE_SIZE, 8192);
            this.maxRequiredDelimiterStdDev = getDouble(properties, env, PropertyKey.HTTP_TEXT_MAX_REQUIRED_DELIMITER_STDDEV, 0.1222d);
            this.maxRequiredLineLengthStdDev = getDouble(properties, env, PropertyKey.HTTP_TEXT_MAX_REQUIRED_LINE_LENGTH_STDDEV, 0.8);
            this.metadataStringPoolCapacity = getInt(properties, env, PropertyKey.HTTP_TEXT_METADATA_STRING_POOL_CAPACITY, 128);

            this.rollBufferLimit = getIntSize(properties, env, PropertyKey.HTTP_TEXT_ROLL_BUFFER_LIMIT, 1024 * 4096);
            this.rollBufferSize = getIntSize(properties, env, PropertyKey.HTTP_TEXT_ROLL_BUFFER_SIZE, 1024);
            this.textAnalysisMaxLines = getInt(properties, env, PropertyKey.HTTP_TEXT_ANALYSIS_MAX_LINES, 1000);
            this.textLexerStringPoolCapacity = getInt(properties, env, PropertyKey.HTTP_TEXT_LEXER_STRING_POOL_CAPACITY, 64);
            this.timestampAdapterPoolCapacity = getInt(properties, env, PropertyKey.HTTP_TEXT_TIMESTAMP_ADAPTER_POOL_CAPACITY, 64);
            this.utf8SinkSize = getIntSize(properties, env, PropertyKey.HTTP_TEXT_UTF8_SINK_SIZE, 4096);


            this.httpPessimisticHealthCheckEnabled = getBoolean(properties, env, PropertyKey.HTTP_PESSIMISTIC_HEALTH_CHECK, false);
            this.httpHealthCheckAuthRequired = getBoolean(properties, env, PropertyKey.HTTP_HEALTH_CHECK_AUTHENTICATION_REQUIRED, true);
            this.httpHealthCheckForcePlaintext = getBoolean(properties, env, PropertyKey.HTTP_HEALTH_CHECK_FORCE_PLAINTEXT, false);
            this.httpReadOnlySecurityContext = getBoolean(properties, env, PropertyKey.HTTP_SECURITY_READONLY, false);
            this.maxHttpQueryResponseRowLimit = getLong(properties, env, PropertyKey.HTTP_SECURITY_MAX_RESPONSE_ROWS, Long.MAX_VALUE);
            this.interruptOnClosedConnection = getBoolean(properties, env, PropertyKey.HTTP_SECURITY_INTERRUPT_ON_CLOSED_CONNECTION, true);

            if (httpServerEnabled) {
                this.jsonQueryConnectionCheckFrequency = getInt(properties, env, PropertyKey.HTTP_JSON_QUERY_CONNECTION_CHECK_FREQUENCY, 1_000_000);
                this.jsonQueryFloatScale = getInt(properties, env, PropertyKey.HTTP_JSON_QUERY_FLOAT_SCALE, 4);
                this.jsonQueryDoubleScale = getInt(properties, env, PropertyKey.HTTP_JSON_QUERY_DOUBLE_SCALE, 12);
                String httpBindTo = getString(properties, env, PropertyKey.HTTP_BIND_TO, "0.0.0.0:9000");
                parseBindTo(properties, env, PropertyKey.HTTP_NET_BIND_TO, httpBindTo, (a, p) -> {
                    httpNetBindIPv4Address = a;
                    httpNetBindPort = p;
                });
                // load mime types
                path.of(new File(new File(root, CONFIG_DIRECTORY), "mime.types").getAbsolutePath()).$();
                this.mimeTypesCache = new MimeTypesCache(FilesFacadeImpl.INSTANCE, path);
            }

            this.maxRerunWaitCapMs = getLong(properties, env, PropertyKey.HTTP_BUSY_RETRY_MAXIMUM_WAIT_BEFORE_RETRY, 1000);
            this.rerunExponentialWaitMultiplier = getDouble(properties, env, PropertyKey.HTTP_BUSY_RETRY_EXPONENTIAL_WAIT_MULTIPLIER, 2.0);
            this.rerunInitialWaitQueueSize = getIntSize(properties, env, PropertyKey.HTTP_BUSY_RETRY_INITIAL_WAIT_QUEUE_SIZE, 64);
            this.rerunMaxProcessingQueueSize = getIntSize(properties, env, PropertyKey.HTTP_BUSY_RETRY_MAX_PROCESSING_QUEUE_SIZE, 4096);

            this.circuitBreakerThrottle = getInt(properties, env, PropertyKey.CIRCUIT_BREAKER_THROTTLE, 2_000_000);
            this.circuitBreakerTimeout = (long) (getDouble(properties, env, PropertyKey.QUERY_TIMEOUT_SEC, 60) * Timestamps.SECOND_MILLIS);
            this.netTestConnectionBufferSize = getInt(properties, env, PropertyKey.CIRCUIT_BREAKER_BUFFER_SIZE, 64);
            this.netTestConnectionBufferSize = getInt(properties, env, PropertyKey.NET_TEST_CONNECTION_BUFFER_SIZE, netTestConnectionBufferSize);

            this.pgEnabled = getBoolean(properties, env, PropertyKey.PG_ENABLED, true);
            if (pgEnabled) {
                // deprecated
                pgNetConnectionLimit = getInt(properties, env, PropertyKey.PG_NET_ACTIVE_CONNECTION_LIMIT, 64);
                pgNetConnectionLimit = getInt(properties, env, PropertyKey.PG_NET_CONNECTION_LIMIT, pgNetConnectionLimit);
                pgNetConnectionHint = getBoolean(properties, env, PropertyKey.PG_NET_CONNECTION_HINT, false);
                parseBindTo(properties, env, PropertyKey.PG_NET_BIND_TO, "0.0.0.0:8812", (a, p) -> {
                    pgNetBindIPv4Address = a;
                    pgNetBindPort = p;
                });

                // deprecated
                this.pgNetIdleConnectionTimeout = getLong(properties, env, PropertyKey.PG_NET_IDLE_TIMEOUT, 300_000);
                this.pgNetIdleConnectionTimeout = getLong(properties, env, PropertyKey.PG_NET_CONNECTION_TIMEOUT, this.pgNetIdleConnectionTimeout);
                this.pgNetConnectionQueueTimeout = getLong(properties, env, PropertyKey.PG_NET_CONNECTION_QUEUE_TIMEOUT, 300_000);

                // deprecated
                this.pgNetConnectionRcvBuf = getIntSize(properties, env, PropertyKey.PG_NET_RECV_BUF_SIZE, -1);
                this.pgNetConnectionRcvBuf = getIntSize(properties, env, PropertyKey.PG_NET_CONNECTION_RCVBUF, this.pgNetConnectionRcvBuf);

                // deprecated
                this.pgNetConnectionSndBuf = getIntSize(properties, env, PropertyKey.PG_NET_SEND_BUF_SIZE, -1);
                this.pgNetConnectionSndBuf = getIntSize(properties, env, PropertyKey.PG_NET_CONNECTION_SNDBUF, this.pgNetConnectionSndBuf);

                this.pgCharacterStoreCapacity = getInt(properties, env, PropertyKey.PG_CHARACTER_STORE_CAPACITY, 4096);
                this.pgBinaryParamsCapacity = getInt(properties, env, PropertyKey.PG_BINARY_PARAM_COUNT_CAPACITY, 2);
                this.pgCharacterStorePoolCapacity = getInt(properties, env, PropertyKey.PG_CHARACTER_STORE_POOL_CAPACITY, 64);
                this.pgConnectionPoolInitialCapacity = getInt(properties, env, PropertyKey.PG_CONNECTION_POOL_CAPACITY, 4);
                this.pgPassword = getString(properties, env, PropertyKey.PG_PASSWORD, "quest");
                this.pgUsername = getString(properties, env, PropertyKey.PG_USER, "admin");
                this.pgReadOnlyPassword = getString(properties, env, PropertyKey.PG_RO_PASSWORD, "quest");
                this.pgReadOnlyUsername = getString(properties, env, PropertyKey.PG_RO_USER, "user");
                this.pgReadOnlyUserEnabled = getBoolean(properties, env, PropertyKey.PG_RO_USER_ENABLED, false);
                this.pgReadOnlySecurityContext = getBoolean(properties, env, PropertyKey.PG_SECURITY_READONLY, false);
                this.pgMaxBlobSizeOnQuery = getIntSize(properties, env, PropertyKey.PG_MAX_BLOB_SIZE_ON_QUERY, 512 * 1024);
                this.pgRecvBufferSize = getIntSize(properties, env, PropertyKey.PG_RECV_BUFFER_SIZE, Numbers.SIZE_1MB);
                this.pgSendBufferSize = getIntSize(properties, env, PropertyKey.PG_SEND_BUFFER_SIZE, Numbers.SIZE_1MB);
                final String dateLocale = getString(properties, env, PropertyKey.PG_DATE_LOCALE, "en");
                this.pgDefaultLocale = DateLocaleFactory.INSTANCE.getLocale(dateLocale);
                if (this.pgDefaultLocale == null) {
                    throw ServerConfigurationException.forInvalidKey(PropertyKey.PG_DATE_LOCALE.getPropertyPath(), dateLocale);
                }
                this.pgWorkerCount = getInt(properties, env, PropertyKey.PG_WORKER_COUNT, 0);
                cpuUsed += this.pgWorkerCount;
                this.pgWorkerAffinity = getAffinity(properties, env, PropertyKey.PG_WORKER_AFFINITY, pgWorkerCount);
                this.pgHaltOnError = getBoolean(properties, env, PropertyKey.PG_HALT_ON_ERROR, false);
                this.pgWorkerYieldThreshold = getLong(properties, env, PropertyKey.PG_WORKER_YIELD_THRESHOLD, 10);
                this.pgWorkerSleepThreshold = getLong(properties, env, PropertyKey.PG_WORKER_SLEEP_THRESHOLD, 10_000);
                this.pgDaemonPool = getBoolean(properties, env, PropertyKey.PG_DAEMON_POOL, true);
                this.pgSelectCacheEnabled = getBoolean(properties, env, PropertyKey.PG_SELECT_CACHE_ENABLED, true);
                this.pgSelectCacheBlockCount = getInt(properties, env, PropertyKey.PG_SELECT_CACHE_BLOCK_COUNT, 4);
                this.pgSelectCacheRowCount = getInt(properties, env, PropertyKey.PG_SELECT_CACHE_ROW_COUNT, 4);
                this.pgInsertCacheEnabled = getBoolean(properties, env, PropertyKey.PG_INSERT_CACHE_ENABLED, true);
                this.pgInsertCacheBlockCount = getInt(properties, env, PropertyKey.PG_INSERT_CACHE_BLOCK_COUNT, 4);
                this.pgInsertCacheRowCount = getInt(properties, env, PropertyKey.PG_INSERT_CACHE_ROW_COUNT, 4);
                this.pgUpdateCacheEnabled = getBoolean(properties, env, PropertyKey.PG_UPDATE_CACHE_ENABLED, true);
                this.pgUpdateCacheBlockCount = getInt(properties, env, PropertyKey.PG_UPDATE_CACHE_BLOCK_COUNT, 4);
                this.pgUpdateCacheRowCount = getInt(properties, env, PropertyKey.PG_UPDATE_CACHE_ROW_COUNT, 4);
                this.pgNamedStatementCacheCapacity = getInt(properties, env, PropertyKey.PG_NAMED_STATEMENT_CACHE_CAPACITY, 32);
                this.pgNamesStatementPoolCapacity = getInt(properties, env, PropertyKey.PG_NAMED_STATEMENT_POOL_CAPACITY, 32);
                this.pgPendingWritersCacheCapacity = getInt(properties, env, PropertyKey.PG_PENDING_WRITERS_CACHE_CAPACITY, 16);
            }

            int walApplyWorkers = 2;
            if (cpuAvailable > 16) {
                walApplyWorkers = 4;
            } else if (cpuAvailable > 8) {
                walApplyWorkers = 3;
            }
            this.walApplyWorkerCount = getInt(properties, env, PropertyKey.WAL_APPLY_WORKER_COUNT, walApplyWorkers);
            this.walApplyWorkerAffinity = getAffinity(properties, env, PropertyKey.WAL_APPLY_WORKER_AFFINITY, walApplyWorkerCount);
            this.walApplyWorkerHaltOnError = getBoolean(properties, env, PropertyKey.WAL_APPLY_WORKER_HALT_ON_ERROR, false);
            this.walApplyWorkerSleepThreshold = getLong(properties, env, PropertyKey.WAL_APPLY_WORKER_SLEEP_THRESHOLD, 10_000);
            this.walApplySleepTimeout = getLong(properties, env, PropertyKey.WAL_APPLY_WORKER_SLEEP_TIMEOUT, 10);
            this.walApplyWorkerYieldThreshold = getLong(properties, env, PropertyKey.WAL_APPLY_WORKER_YIELD_THRESHOLD, 10);

            this.commitMode = getCommitMode(properties, env, PropertyKey.CAIRO_COMMIT_MODE);
            this.createAsSelectRetryCount = getInt(properties, env, PropertyKey.CAIRO_CREATE_AS_SELECT_RETRY_COUNT, 5);
            this.defaultMapType = getString(properties, env, PropertyKey.CAIRO_DEFAULT_MAP_TYPE, "fast");
            this.defaultSymbolCacheFlag = getBoolean(properties, env, PropertyKey.CAIRO_DEFAULT_SYMBOL_CACHE_FLAG, true);
            this.defaultSymbolCapacity = getInt(properties, env, PropertyKey.CAIRO_DEFAULT_SYMBOL_CAPACITY, 256);
            this.fileOperationRetryCount = getInt(properties, env, PropertyKey.CAIRO_FILE_OPERATION_RETRY_COUNT, 30);
            this.idleCheckInterval = getLong(properties, env, PropertyKey.CAIRO_IDLE_CHECK_INTERVAL, 5 * 60 * 1000L);
            this.inactiveReaderMaxOpenPartitions = getInt(properties, env, PropertyKey.CAIRO_INACTIVE_READER_MAX_OPEN_PARTITIONS, 128);
            this.inactiveReaderTTL = getLong(properties, env, PropertyKey.CAIRO_INACTIVE_READER_TTL, 120_000);
            this.inactiveWriterTTL = getLong(properties, env, PropertyKey.CAIRO_INACTIVE_WRITER_TTL, 600_000);
            this.inactiveWalWriterTTL = getLong(properties, env, PropertyKey.CAIRO_WAL_INACTIVE_WRITER_TTL, 60_000);
            this.indexValueBlockSize = Numbers.ceilPow2(getIntSize(properties, env, PropertyKey.CAIRO_INDEX_VALUE_BLOCK_SIZE, 256));
            this.maxSwapFileCount = getInt(properties, env, PropertyKey.CAIRO_MAX_SWAP_FILE_COUNT, 30);
            this.parallelIndexThreshold = getInt(properties, env, PropertyKey.CAIRO_PARALLEL_INDEX_THRESHOLD, 100000);
            this.readerPoolMaxSegments = getInt(properties, env, PropertyKey.CAIRO_READER_POOL_MAX_SEGMENTS, 5);
            this.spinLockTimeout = getLong(properties, env, PropertyKey.CAIRO_SPIN_LOCK_TIMEOUT, 1_000);
            this.httpSqlCacheEnabled = getBoolean(properties, env, PropertyKey.HTTP_QUERY_CACHE_ENABLED, true);
            this.httpSqlCacheBlockCount = getInt(properties, env, PropertyKey.HTTP_QUERY_CACHE_BLOCK_COUNT, 4);
            this.httpSqlCacheRowCount = getInt(properties, env, PropertyKey.HTTP_QUERY_CACHE_ROW_COUNT, 4);
            this.sqlCharacterStoreCapacity = getInt(properties, env, PropertyKey.CAIRO_CHARACTER_STORE_CAPACITY, 1024);
            this.sqlCharacterStoreSequencePoolCapacity = getInt(properties, env, PropertyKey.CAIRO_CHARACTER_STORE_SEQUENCE_POOL_CAPACITY, 64);
            this.sqlColumnPoolCapacity = getInt(properties, env, PropertyKey.CAIRO_COLUMN_POOL_CAPACITY, 4096);
            this.sqlCompactMapLoadFactor = getDouble(properties, env, PropertyKey.CAIRO_COMPACT_MAP_LOAD_FACTOR, 0.7);
            this.sqlExpressionPoolCapacity = getInt(properties, env, PropertyKey.CAIRO_EXPRESSION_POOL_CAPACITY, 8192);
            this.sqlFastMapLoadFactor = getDouble(properties, env, PropertyKey.CAIRO_FAST_MAP_LOAD_FACTOR, 0.7);
            this.sqlJoinContextPoolCapacity = getInt(properties, env, PropertyKey.CAIRO_SQL_JOIN_CONTEXT_POOL_CAPACITY, 64);
            this.sqlLexerPoolCapacity = getInt(properties, env, PropertyKey.CAIRO_LEXER_POOL_CAPACITY, 2048);
            this.sqlSmallMapKeyCapacity = getInt(properties, env, PropertyKey.CAIRO_SQL_SMALL_MAP_KEY_CAPACITY, 1024);
            this.sqlSmallMapPageSize = getIntSize(properties, env, PropertyKey.CAIRO_SQL_SMALL_MAP_PAGE_SIZE, 32 * 1024);
            this.sqlMapMaxPages = getIntSize(properties, env, PropertyKey.CAIRO_SQL_MAP_MAX_PAGES, Integer.MAX_VALUE);
            this.sqlMapMaxResizes = getIntSize(properties, env, PropertyKey.CAIRO_SQL_MAP_MAX_RESIZES, Integer.MAX_VALUE);
            this.sqlExplainModelPoolCapacity = getInt(properties, env, PropertyKey.CAIRO_SQL_EXPLAIN_MODEL_POOL_CAPACITY, 32);
            this.sqlModelPoolCapacity = getInt(properties, env, PropertyKey.CAIRO_MODEL_POOL_CAPACITY, 1024);
            this.sqlMaxNegativeLimit = getInt(properties, env, PropertyKey.CAIRO_SQL_MAX_NEGATIVE_LIMIT, 10_000);
            this.sqlSortKeyPageSize = getLongSize(properties, env, PropertyKey.CAIRO_SQL_SORT_KEY_PAGE_SIZE, 4 * Numbers.SIZE_1MB);
            this.sqlSortKeyMaxPages = getIntSize(properties, env, PropertyKey.CAIRO_SQL_SORT_KEY_MAX_PAGES, Integer.MAX_VALUE);
            this.sqlSortLightValuePageSize = getLongSize(properties, env, PropertyKey.CAIRO_SQL_SORT_LIGHT_VALUE_PAGE_SIZE, 8 * 1048576);
            this.sqlSortLightValueMaxPages = getIntSize(properties, env, PropertyKey.CAIRO_SQL_SORT_LIGHT_VALUE_MAX_PAGES, Integer.MAX_VALUE);
            this.sqlHashJoinValuePageSize = getIntSize(properties, env, PropertyKey.CAIRO_SQL_HASH_JOIN_VALUE_PAGE_SIZE, 16777216);
            this.sqlHashJoinValueMaxPages = getIntSize(properties, env, PropertyKey.CAIRO_SQL_HASH_JOIN_VALUE_MAX_PAGES, Integer.MAX_VALUE);
            this.sqlLatestByRowCount = getInt(properties, env, PropertyKey.CAIRO_SQL_LATEST_BY_ROW_COUNT, 1000);
            this.sqlHashJoinLightValuePageSize = getIntSize(properties, env, PropertyKey.CAIRO_SQL_HASH_JOIN_LIGHT_VALUE_PAGE_SIZE, 1048576);
            this.sqlHashJoinLightValueMaxPages = getIntSize(properties, env, PropertyKey.CAIRO_SQL_HASH_JOIN_LIGHT_VALUE_MAX_PAGES, Integer.MAX_VALUE);
            this.sqlSortValuePageSize = getIntSize(properties, env, PropertyKey.CAIRO_SQL_SORT_VALUE_PAGE_SIZE, 16777216);
            this.sqlSortValueMaxPages = getIntSize(properties, env, PropertyKey.CAIRO_SQL_SORT_VALUE_MAX_PAGES, Integer.MAX_VALUE);
            this.workStealTimeoutNanos = getLong(properties, env, PropertyKey.CAIRO_WORK_STEAL_TIMEOUT_NANOS, 10_000);
            this.parallelIndexingEnabled = getBoolean(properties, env, PropertyKey.CAIRO_PARALLEL_INDEXING_ENABLED, true);
            this.sqlJoinMetadataPageSize = getIntSize(properties, env, PropertyKey.CAIRO_SQL_JOIN_METADATA_PAGE_SIZE, 16384);
            this.sqlJoinMetadataMaxResizes = getIntSize(properties, env, PropertyKey.CAIRO_SQL_JOIN_METADATA_MAX_RESIZES, Integer.MAX_VALUE);
            this.sqlAnalyticColumnPoolCapacity = getInt(properties, env, PropertyKey.CAIRO_SQL_ANALYTIC_COLUMN_POOL_CAPACITY, 64);
            this.sqlCreateTableModelPoolCapacity = getInt(properties, env, PropertyKey.CAIRO_SQL_CREATE_TABEL_MODEL_POOL_CAPACITY, 16);
            this.sqlColumnCastModelPoolCapacity = getInt(properties, env, PropertyKey.CAIRO_SQL_COLUMN_CAST_MODEL_POOL_CAPACITY, 16);
            this.sqlRenameTableModelPoolCapacity = getInt(properties, env, PropertyKey.CAIRO_SQL_RENAME_TABLE_MODEL_POOL_CAPACITY, 16);
            this.sqlWithClauseModelPoolCapacity = getInt(properties, env, PropertyKey.CAIRO_SQL_WITH_CLAUSE_MODEL_POOL_CAPACITY, 128);
            this.sqlInsertModelPoolCapacity = getInt(properties, env, PropertyKey.CAIRO_SQL_INSERT_MODEL_POOL_CAPACITY, 64);
            this.sqlCopyModelPoolCapacity = getInt(properties, env, PropertyKey.CAIRO_SQL_COPY_MODEL_POOL_CAPACITY, 32);
            this.sqlCopyBufferSize = getIntSize(properties, env, PropertyKey.CAIRO_SQL_COPY_BUFFER_SIZE, 2 * Numbers.SIZE_1MB);
            this.columnPurgeQueueCapacity = getQueueCapacity(properties, env, PropertyKey.CAIRO_SQL_COLUMN_PURGE_QUEUE_CAPACITY, 128);
            this.columnPurgeTaskPoolCapacity = getIntSize(properties, env, PropertyKey.CAIRO_SQL_COLUMN_PURGE_TASK_POOL_CAPACITY, 256);
            this.columnPurgeRetryDelayLimit = getLong(properties, env, PropertyKey.CAIRO_SQL_COLUMN_PURGE_RETRY_DELAY_LIMIT, 60_000_000L);
            this.columnPurgeRetryDelay = getLong(properties, env, PropertyKey.CAIRO_SQL_COLUMN_PURGE_RETRY_DELAY, 10_000);
            this.columnPurgeRetryDelayMultiplier = getDouble(properties, env, PropertyKey.CAIRO_SQL_COLUMN_PURGE_RETRY_DELAY_MULTIPLIER, 10.0);
            this.systemTableNamePrefix = getString(properties, env, PropertyKey.CAIRO_SQL_SYSTEM_TABLE_PREFIX, "sys.");

            this.cairoPageFrameReduceQueueCapacity = Numbers.ceilPow2(getInt(properties, env, PropertyKey.CAIRO_PAGE_FRAME_REDUCE_QUEUE_CAPACITY, 64));
            this.cairoPageFrameReduceRowIdListCapacity = Numbers.ceilPow2(getInt(properties, env, PropertyKey.CAIRO_PAGE_FRAME_ROWID_LIST_CAPACITY, 256));
            this.cairoPageFrameReduceColumnListCapacity = Numbers.ceilPow2(getInt(properties, env, PropertyKey.CAIRO_PAGE_FRAME_COLUMN_LIST_CAPACITY, 16));
            this.sqlParallelFilterEnabled = getBoolean(properties, env, PropertyKey.CAIRO_SQL_PARALLEL_FILTER_ENABLED, true);
            this.sqlParallelFilterPreTouchEnabled = getBoolean(properties, env, PropertyKey.CAIRO_SQL_PARALLEL_FILTER_PRETOUCH_ENABLED, true);
            this.cairoPageFrameReduceShardCount = getInt(properties, env, PropertyKey.CAIRO_PAGE_FRAME_SHARD_COUNT, 4);

            this.writerDataIndexKeyAppendPageSize = Files.ceilPageSize(getLongSize(properties, env, PropertyKey.CAIRO_WRITER_DATA_INDEX_KEY_APPEND_PAGE_SIZE, 512 * 1024));
            this.writerDataIndexValueAppendPageSize = Files.ceilPageSize(getLongSize(properties, env, PropertyKey.CAIRO_WRITER_DATA_INDEX_VALUE_APPEND_PAGE_SIZE, 16 * Numbers.SIZE_1MB));
            this.writerDataAppendPageSize = Files.ceilPageSize(getLongSize(properties, env, PropertyKey.CAIRO_WRITER_DATA_APPEND_PAGE_SIZE, 16 * Numbers.SIZE_1MB));
            this.writerMiscAppendPageSize = Files.ceilPageSize(getLongSize(properties, env, PropertyKey.CAIRO_WRITER_MISC_APPEND_PAGE_SIZE, Files.PAGE_SIZE));

            this.sampleByIndexSearchPageSize = getIntSize(properties, env, PropertyKey.CAIRO_SQL_SAMPLEBY_PAGE_SIZE, 0);
            this.sqlDoubleToStrCastScale = getInt(properties, env, PropertyKey.CAIRO_SQL_DOUBLE_CAST_SCALE, 12);
            this.sqlFloatToStrCastScale = getInt(properties, env, PropertyKey.CAIRO_SQL_FLOAT_CAST_SCALE, 4);
            this.sqlGroupByMapCapacity = getInt(properties, env, PropertyKey.CAIRO_SQL_GROUPBY_MAP_CAPACITY, 1024);
            this.sqlGroupByPoolCapacity = getInt(properties, env, PropertyKey.CAIRO_SQL_GROUPBY_POOL_CAPACITY, 1024);
            this.sqlMaxSymbolNotEqualsCount = getInt(properties, env, PropertyKey.CAIRO_SQL_MAX_SYMBOL_NOT_EQUALS_COUNT, 100);
            this.sqlBindVariablePoolSize = getInt(properties, env, PropertyKey.CAIRO_SQL_BIND_VARIABLE_POOL_SIZE, 8);
            final String sqlCopyFormatsFile = getString(properties, env, PropertyKey.CAIRO_SQL_COPY_FORMATS_FILE, "/text_loader.json");
            final String dateLocale = getString(properties, env, PropertyKey.CAIRO_DATE_LOCALE, "en");
            this.locale = DateLocaleFactory.INSTANCE.getLocale(dateLocale);
            if (this.locale == null) {
                throw ServerConfigurationException.forInvalidKey(PropertyKey.CAIRO_DATE_LOCALE.getPropertyPath(), dateLocale);
            }
            this.sqlDistinctTimestampKeyCapacity = getInt(properties, env, PropertyKey.CAIRO_SQL_DISTINCT_TIMESTAMP_KEY_CAPACITY, 512);
            this.sqlDistinctTimestampLoadFactor = getDouble(properties, env, PropertyKey.CAIRO_SQL_DISTINCT_TIMESTAMP_LOAD_FACTOR, 0.5);
            this.sqlPageFrameMinRows = getInt(properties, env, PropertyKey.CAIRO_SQL_PAGE_FRAME_MIN_ROWS, 1_000);
            this.sqlPageFrameMaxRows = getInt(properties, env, PropertyKey.CAIRO_SQL_PAGE_FRAME_MAX_ROWS, 1_000_000);

            this.sqlJitMode = getSqlJitMode(properties, env);
            this.sqlJitIRMemoryPageSize = getIntSize(properties, env, PropertyKey.CAIRO_SQL_JIT_IR_MEMORY_PAGE_SIZE, 8 * 1024);
            this.sqlJitIRMemoryMaxPages = getInt(properties, env, PropertyKey.CAIRO_SQL_JIT_IR_MEMORY_MAX_PAGES, 8);
            this.sqlJitBindVarsMemoryPageSize = getIntSize(properties, env, PropertyKey.CAIRO_SQL_JIT_BIND_VARS_MEMORY_PAGE_SIZE, 4 * 1024);
            this.sqlJitBindVarsMemoryMaxPages = getInt(properties, env, PropertyKey.CAIRO_SQL_JIT_BIND_VARS_MEMORY_MAX_PAGES, 8);
            this.sqlJitRowsThreshold = getIntSize(properties, env, PropertyKey.CAIRO_SQL_JIT_ROWS_THRESHOLD, 1024 * 1024);
            this.sqlJitPageAddressCacheThreshold = getIntSize(properties, env, PropertyKey.CAIRO_SQL_JIT_PAGE_ADDRESS_CACHE_THRESHOLD, 1024 * 1024);
            this.sqlJitDebugEnabled = getBoolean(properties, env, PropertyKey.CAIRO_SQL_JIT_DEBUG_ENABLED, false);

            String value = getString(properties, env, PropertyKey.CAIRO_WRITER_FO_OPTS, "o_none");
            long lopts = CairoConfiguration.O_NONE;
            String[] opts = value.split("\\|");
            for (String opt : opts) {
                int index = WRITE_FO_OPTS.keyIndex(opt.trim());
                if (index < 0) {
                    lopts |= WRITE_FO_OPTS.valueAt(index);
                }
            }
            this.writerFileOpenOpts = lopts;

            this.writerMixedIOEnabled = ff.allowMixedIO(this.root);

            this.inputFormatConfiguration = new InputFormatConfiguration(
                    new DateFormatFactory(),
                    DateLocaleFactory.INSTANCE,
                    new TimestampFormatFactory(),
                    this.locale
            );

            try (JsonLexer lexer = new JsonLexer(1024, 1024)) {
                inputFormatConfiguration.parseConfiguration(PropServerConfiguration.class, lexer, confRoot, sqlCopyFormatsFile);
            }

            this.cairoSqlCopyRoot = getString(properties, env, PropertyKey.CAIRO_SQL_COPY_ROOT, null);
            String cairoSqlCopyWorkRoot = getString(properties, env, PropertyKey.CAIRO_SQL_COPY_WORK_ROOT, tmpRoot);
            if (cairoSqlCopyRoot != null) {
                this.cairoSqlCopyWorkRoot = getCanonicalPath(cairoSqlCopyWorkRoot);
            } else {
                this.cairoSqlCopyWorkRoot = null;
            }

            if (pathEquals(root, this.cairoSqlCopyWorkRoot) ||
                    pathEquals(this.root, this.cairoSqlCopyWorkRoot) ||
                    pathEquals(this.confRoot, this.cairoSqlCopyWorkRoot) ||
                    pathEquals(this.snapshotRoot, this.cairoSqlCopyWorkRoot)) {
                throw new ServerConfigurationException("Configuration value for " + PropertyKey.CAIRO_SQL_COPY_WORK_ROOT.getPropertyPath() + " can't point to root, data, conf or snapshot dirs. ");
            }

            String cairoSQLCopyIdSupplier = getString(properties, env, PropertyKey.CAIRO_SQL_COPY_ID_SUPPLIER, "random");
            this.cairoSQLCopyIdSupplier = Chars.equalsLowerCaseAscii(cairoSQLCopyIdSupplier, "sequential") ? 1 : 0;

            this.cairoSqlCopyMaxIndexChunkSize = getLongSize(properties, env, PropertyKey.CAIRO_SQL_COPY_MAX_INDEX_CHUNK_SIZE, 100 * Numbers.SIZE_1MB);
            this.cairoSqlCopyMaxIndexChunkSize -= (cairoSqlCopyMaxIndexChunkSize % CsvFileIndexer.INDEX_ENTRY_SIZE);
            if (this.cairoSqlCopyMaxIndexChunkSize < 16) {
                throw new ServerConfigurationException("invalid configuration value [key=" + PropertyKey.CAIRO_SQL_COPY_MAX_INDEX_CHUNK_SIZE.getPropertyPath() +
                        ", description=max import chunk size can't be smaller than 16]");
            }
            this.cairoSqlCopyQueueCapacity = Numbers.ceilPow2(getInt(properties, env, PropertyKey.CAIRO_SQL_COPY_QUEUE_CAPACITY, 32));
            this.cairoSqlCopyLogRetentionDays = getInt(properties, env, PropertyKey.CAIRO_SQL_COPY_LOG_RETENTION_DAYS, 3);
            this.o3MinLagUs = getLong(properties, env, PropertyKey.CAIRO_O3_MIN_LAG, 1_000) * 1_000L;

            this.backupRoot = getString(properties, env, PropertyKey.CAIRO_SQL_BACKUP_ROOT, null);
            this.backupDirTimestampFormat = getTimestampFormat(properties, env);
            this.backupTempDirName = getString(properties, env, PropertyKey.CAIRO_SQL_BACKUP_DIR_TMP_NAME, "tmp");
            this.backupMkdirMode = getInt(properties, env, PropertyKey.CAIRO_SQL_BACKUP_MKDIR_MODE, 509);
            this.columnIndexerQueueCapacity = getQueueCapacity(properties, env, PropertyKey.CAIRO_COLUMN_INDEXER_QUEUE_CAPACITY, 64);
            this.vectorAggregateQueueCapacity = getQueueCapacity(properties, env, PropertyKey.CAIRO_VECTOR_AGGREGATE_QUEUE_CAPACITY, 128);
            this.o3CallbackQueueCapacity = getQueueCapacity(properties, env, PropertyKey.CAIRO_O3_CALLBACK_QUEUE_CAPACITY, 128);
            this.o3PartitionQueueCapacity = getQueueCapacity(properties, env, PropertyKey.CAIRO_O3_PARTITION_QUEUE_CAPACITY, 128);
            this.o3OpenColumnQueueCapacity = getQueueCapacity(properties, env, PropertyKey.CAIRO_O3_OPEN_COLUMN_QUEUE_CAPACITY, 128);
            this.o3CopyQueueCapacity = getQueueCapacity(properties, env, PropertyKey.CAIRO_O3_COPY_QUEUE_CAPACITY, 128);
            this.o3LagCalculationWindowsSize = getIntSize(properties, env, PropertyKey.CAIRO_O3_LAG_CALCULATION_WINDOW_SIZE, 4);
            this.o3PurgeDiscoveryQueueCapacity = Numbers.ceilPow2(getInt(properties, env, PropertyKey.CAIRO_O3_PURGE_DISCOVERY_QUEUE_CAPACITY, 128));
            this.o3ColumnMemorySize = (int) Files.ceilPageSize(getIntSize(properties, env, PropertyKey.CAIRO_O3_COLUMN_MEMORY_SIZE, 8 * Numbers.SIZE_1MB));
            this.maxUncommittedRows = getInt(properties, env, PropertyKey.CAIRO_MAX_UNCOMMITTED_ROWS, 500_000);

            long o3MaxLag = getLong(properties, env, PropertyKey.CAIRO_COMMIT_LAG, 10 * Dates.MINUTE_MILLIS);
            this.o3MaxLag = getLong(properties, env, PropertyKey.CAIRO_O3_MAX_LAG, o3MaxLag) * 1_000;

            this.o3QuickSortEnabled = getBoolean(properties, env, PropertyKey.CAIRO_O3_QUICKSORT_ENABLED, false);
            this.rndFunctionMemoryPageSize = Numbers.ceilPow2(getIntSize(properties, env, PropertyKey.CAIRO_RND_MEMORY_PAGE_SIZE, 8192));
            this.rndFunctionMemoryMaxPages = Numbers.ceilPow2(getInt(properties, env, PropertyKey.CAIRO_RND_MEMORY_MAX_PAGES, 128));
            this.sqlStrFunctionBufferMaxSize = Numbers.ceilPow2(getInt(properties, env, PropertyKey.CAIRO_SQL_STR_FUNCTION_BUFFER_MAX_SIZE, Numbers.SIZE_1MB));
            this.sqlAnalyticStorePageSize = Numbers.ceilPow2(getIntSize(properties, env, PropertyKey.CAIRO_SQL_ANALYTIC_STORE_PAGE_SIZE, Numbers.SIZE_1MB));
            this.sqlAnalyticStoreMaxPages = getInt(properties, env, PropertyKey.CAIRO_SQL_ANALYTIC_STORE_MAX_PAGES, Integer.MAX_VALUE);
            this.sqlAnalyticRowIdPageSize = Numbers.ceilPow2(getIntSize(properties, env, PropertyKey.CAIRO_SQL_ANALYTIC_ROWID_PAGE_SIZE, 512 * 1024));
            this.sqlAnalyticRowIdMaxPages = getInt(properties, env, PropertyKey.CAIRO_SQL_ANALYTIC_ROWID_MAX_PAGES, Integer.MAX_VALUE);
            this.sqlAnalyticTreeKeyPageSize = Numbers.ceilPow2(getIntSize(properties, env, PropertyKey.CAIRO_SQL_ANALYTIC_TREE_PAGE_SIZE, 512 * 1024));
            this.sqlAnalyticTreeKeyMaxPages = getInt(properties, env, PropertyKey.CAIRO_SQL_ANALYTIC_TREE_MAX_PAGES, Integer.MAX_VALUE);
            this.sqlTxnScoreboardEntryCount = Numbers.ceilPow2(getInt(properties, env, PropertyKey.CAIRO_O3_TXN_SCOREBOARD_ENTRY_COUNT, 16384));
            this.latestByQueueCapacity = Numbers.ceilPow2(getInt(properties, env, PropertyKey.CAIRO_LATESTBY_QUEUE_CAPACITY, 32));
            this.telemetryEnabled = getBoolean(properties, env, PropertyKey.TELEMETRY_ENABLED, true);
            this.telemetryDisableCompletely = getBoolean(properties, env, PropertyKey.TELEMETRY_DISABLE_COMPLETELY, false);
            this.telemetryQueueCapacity = Numbers.ceilPow2(getInt(properties, env, PropertyKey.TELEMETRY_QUEUE_CAPACITY, 512));
            this.telemetryHideTables = getBoolean(properties, env, PropertyKey.TELEMETRY_HIDE_TABLES, true);
            this.o3PartitionPurgeListCapacity = getInt(properties, env, PropertyKey.CAIRO_O3_PARTITION_PURGE_LIST_INITIAL_CAPACITY, 1);
            this.ioURingEnabled = getBoolean(properties, env, PropertyKey.CAIRO_IO_URING_ENABLED, true);
            this.cairoMaxCrashFiles = getInt(properties, env, PropertyKey.CAIRO_MAX_CRASH_FILES, 100);
            this.o3LastPartitionMaxSplits = Math.max(1, getInt(properties, env, PropertyKey.CAIRO_O3_LAST_PARTITION_MAX_SPLITS, 20));
            this.o3PartitionSplitMinSize = getLongSize(properties, env, PropertyKey.CAIRO_O3_PARTITION_SPLIT_MIN_SIZE, 50 * Numbers.SIZE_1MB);

            parseBindTo(properties, env, PropertyKey.LINE_UDP_BIND_TO, "0.0.0.0:9009", (a, p) -> {
                this.lineUdpBindIPV4Address = a;
                this.lineUdpPort = p;
            });

            this.lineUdpGroupIPv4Address = getIPv4Address(properties, env, PropertyKey.LINE_UDP_JOIN, "232.1.2.3");
            this.lineUdpCommitRate = getInt(properties, env, PropertyKey.LINE_UDP_COMMIT_RATE, 1_000_000);
            this.lineUdpMsgBufferSize = getIntSize(properties, env, PropertyKey.LINE_UDP_MSG_BUFFER_SIZE, 2048);
            this.lineUdpMsgCount = getInt(properties, env, PropertyKey.LINE_UDP_MSG_COUNT, 10_000);
            this.lineUdpReceiveBufferSize = getIntSize(properties, env, PropertyKey.LINE_UDP_RECEIVE_BUFFER_SIZE, 8 * Numbers.SIZE_1MB);
            this.lineUdpEnabled = getBoolean(properties, env, PropertyKey.LINE_UDP_ENABLED, false);
            this.lineUdpOwnThreadAffinity = getInt(properties, env, PropertyKey.LINE_UDP_OWN_THREAD_AFFINITY, -1);
            this.lineUdpOwnThread = getBoolean(properties, env, PropertyKey.LINE_UDP_OWN_THREAD, false);
            this.lineUdpUnicast = getBoolean(properties, env, PropertyKey.LINE_UDP_UNICAST, false);
            this.lineUdpCommitMode = getCommitMode(properties, env, PropertyKey.LINE_UDP_COMMIT_MODE);
            this.lineUdpTimestampAdapter = getLineTimestampAdaptor(properties, env, PropertyKey.LINE_UDP_TIMESTAMP);
            String defaultUdpPartitionByProperty = getString(properties, env, PropertyKey.LINE_DEFAULT_PARTITION_BY, "DAY");
            this.lineUdpDefaultPartitionBy = PartitionBy.fromString(defaultUdpPartitionByProperty);
            if (this.lineUdpDefaultPartitionBy == -1) {
                log.info().$("invalid partition by ").$(lineUdpDefaultPartitionBy).$("), will use DAY for UDP").$();
                this.lineUdpDefaultPartitionBy = PartitionBy.DAY;
            }

            this.lineTcpEnabled = getBoolean(properties, env, PropertyKey.LINE_TCP_ENABLED, true);
            if (lineTcpEnabled) {
                // obsolete
                lineTcpNetConnectionLimit = getInt(properties, env, PropertyKey.LINE_TCP_NET_ACTIVE_CONNECTION_LIMIT, 256);
                lineTcpNetConnectionLimit = getInt(properties, env, PropertyKey.LINE_TCP_NET_CONNECTION_LIMIT, lineTcpNetConnectionLimit);
                lineTcpNetConnectionHint = getBoolean(properties, env, PropertyKey.LINE_TCP_NET_CONNECTION_HINT, false);
                parseBindTo(properties, env, PropertyKey.LINE_TCP_NET_BIND_TO, "0.0.0.0:9009", (a, p) -> {
                    lineTcpNetBindIPv4Address = a;
                    lineTcpNetBindPort = p;
                });

                // deprecated
                this.lineTcpNetConnectionTimeout = getLong(properties, env, PropertyKey.LINE_TCP_NET_IDLE_TIMEOUT, 0);
                this.lineTcpNetConnectionTimeout = getLong(properties, env, PropertyKey.LINE_TCP_NET_CONNECTION_TIMEOUT, this.lineTcpNetConnectionTimeout);

                // deprecated
                this.lineTcpNetConnectionQueueTimeout = getLong(properties, env, PropertyKey.LINE_TCP_NET_QUEUED_TIMEOUT, 5_000);
                this.lineTcpNetConnectionQueueTimeout = getLong(properties, env, PropertyKey.LINE_TCP_NET_CONNECTION_QUEUE_TIMEOUT, this.lineTcpNetConnectionQueueTimeout);

                // deprecated
                this.lineTcpNetConnectionRcvBuf = getIntSize(properties, env, PropertyKey.LINE_TCP_NET_RECV_BUF_SIZE, -1);
                this.lineTcpNetConnectionRcvBuf = getIntSize(properties, env, PropertyKey.LINE_TCP_NET_CONNECTION_RCVBUF, this.lineTcpNetConnectionRcvBuf);

                this.lineTcpConnectionPoolInitialCapacity = getInt(properties, env, PropertyKey.LINE_TCP_CONNECTION_POOL_CAPACITY, 8);
                this.lineTcpTimestampAdapter = getLineTimestampAdaptor(properties, env, PropertyKey.LINE_TCP_TIMESTAMP);
                this.lineTcpMsgBufferSize = getIntSize(properties, env, PropertyKey.LINE_TCP_MSG_BUFFER_SIZE, 32768);
                this.lineTcpMaxMeasurementSize = getIntSize(properties, env, PropertyKey.LINE_TCP_MAX_MEASUREMENT_SIZE, 32768);
                if (lineTcpMaxMeasurementSize > lineTcpMsgBufferSize) {
                    lineTcpMsgBufferSize = lineTcpMaxMeasurementSize;
                }
                this.lineTcpWriterQueueCapacity = getQueueCapacity(properties, env, PropertyKey.LINE_TCP_WRITER_QUEUE_CAPACITY, 128);
                this.lineTcpWriterWorkerCount = getInt(properties, env, PropertyKey.LINE_TCP_WRITER_WORKER_COUNT, 1);
                cpuUsed += this.lineTcpWriterWorkerCount;
                this.lineTcpWriterWorkerAffinity = getAffinity(properties, env, PropertyKey.LINE_TCP_WRITER_WORKER_AFFINITY, lineTcpWriterWorkerCount);
                this.lineTcpWriterWorkerPoolHaltOnError = getBoolean(properties, env, PropertyKey.LINE_TCP_WRITER_HALT_ON_ERROR, false);
                this.lineTcpWriterWorkerYieldThreshold = getLong(properties, env, PropertyKey.LINE_TCP_WRITER_WORKER_YIELD_THRESHOLD, 10);
                this.lineTcpWriterWorkerSleepThreshold = getLong(properties, env, PropertyKey.LINE_TCP_WRITER_WORKER_SLEEP_THRESHOLD, 10_000);
                this.symbolCacheWaitUsBeforeReload = getLong(properties, env, PropertyKey.LINE_TCP_SYMBOL_CACHE_WAIT_US_BEFORE_RELOAD, 500_000);

                int ilpTcpWorkerCount;
                if (cpuAvailable < 9) {
                    ilpTcpWorkerCount = 0;
                } else if (cpuAvailable < 17) {
                    ilpTcpWorkerCount = 2;
                } else {
                    ilpTcpWorkerCount = 6;
                }
                this.lineTcpIOWorkerCount = getInt(properties, env, PropertyKey.LINE_TCP_IO_WORKER_COUNT, ilpTcpWorkerCount);
                cpuUsed += this.lineTcpIOWorkerCount;
                this.lineTcpIOWorkerAffinity = getAffinity(properties, env, PropertyKey.LINE_TCP_IO_WORKER_AFFINITY, lineTcpIOWorkerCount);
                this.lineTcpIOWorkerPoolHaltOnError = getBoolean(properties, env, PropertyKey.LINE_TCP_IO_HALT_ON_ERROR, false);
                this.lineTcpIOWorkerYieldThreshold = getLong(properties, env, PropertyKey.LINE_TCP_IO_WORKER_YIELD_THRESHOLD, 10);
                this.lineTcpIOWorkerSleepThreshold = getLong(properties, env, PropertyKey.LINE_TCP_IO_WORKER_SLEEP_THRESHOLD, 10_000);
                this.lineTcpMaintenanceInterval = getLong(properties, env, PropertyKey.LINE_TCP_MAINTENANCE_JOB_INTERVAL, 1000);
                this.lineTcpCommitIntervalFraction = getDouble(properties, env, PropertyKey.LINE_TCP_COMMIT_INTERVAL_FRACTION, 0.5);
                this.lineTcpCommitIntervalDefault = getLong(properties, env, PropertyKey.LINE_TCP_COMMIT_INTERVAL_DEFAULT, COMMIT_INTERVAL_DEFAULT);
                if (this.lineTcpCommitIntervalDefault < 1L) {
                    log.info().$("invalid default commit interval ").$(lineTcpCommitIntervalDefault).$("), will use ").$(COMMIT_INTERVAL_DEFAULT).$();
                    this.lineTcpCommitIntervalDefault = COMMIT_INTERVAL_DEFAULT;
                }
                this.lineTcpAuthDB = getString(properties, env, PropertyKey.LINE_TCP_AUTH_DB_PATH, null);
                // deprecated
                String defaultTcpPartitionByProperty = getString(properties, env, PropertyKey.LINE_TCP_DEFAULT_PARTITION_BY, "DAY");
                defaultTcpPartitionByProperty = getString(properties, env, PropertyKey.LINE_DEFAULT_PARTITION_BY, defaultTcpPartitionByProperty);
                this.lineTcpDefaultPartitionBy = PartitionBy.fromString(defaultTcpPartitionByProperty);
                if (this.lineTcpDefaultPartitionBy == -1) {
                    log.info().$("invalid partition by ").$(defaultTcpPartitionByProperty).$("), will use DAY for TCP").$();
                    this.lineTcpDefaultPartitionBy = PartitionBy.DAY;
                }
                this.minIdleMsBeforeWriterRelease = getLong(properties, env, PropertyKey.LINE_TCP_MIN_IDLE_MS_BEFORE_WRITER_RELEASE, 500);
                this.lineTcpDisconnectOnError = getBoolean(properties, env, PropertyKey.LINE_TCP_DISCONNECT_ON_ERROR, true);
                this.stringToCharCastAllowed = getBoolean(properties, env, PropertyKey.LINE_TCP_UNDOCUMENTED_STRING_TO_CHAR_CAST_ALLOWED, false);
                this.symbolAsFieldSupported = getBoolean(properties, env, PropertyKey.LINE_TCP_UNDOCUMENTED_SYMBOL_AS_FIELD_SUPPORTED, false);
                this.stringAsTagSupported = getBoolean(properties, env, PropertyKey.LINE_TCP_UNDOCUMENTED_STRING_AS_TAG_SUPPORTED, false);
                String floatDefaultColumnTypeName = getString(properties, env, PropertyKey.LINE_FLOAT_DEFAULT_COLUMN_TYPE, ColumnType.nameOf(ColumnType.DOUBLE));
                this.floatDefaultColumnType = ColumnType.tagOf(floatDefaultColumnTypeName);
                if (floatDefaultColumnType != ColumnType.DOUBLE && floatDefaultColumnType != ColumnType.FLOAT) {
                    log.info().$("invalid default column type for float ").$(floatDefaultColumnTypeName).$("), will use DOUBLE").$();
                    this.floatDefaultColumnType = ColumnType.DOUBLE;
                }
                String integerDefaultColumnTypeName = getString(properties, env, PropertyKey.LINE_INTEGER_DEFAULT_COLUMN_TYPE, ColumnType.nameOf(ColumnType.LONG));
                this.integerDefaultColumnType = ColumnType.tagOf(integerDefaultColumnTypeName);
                if (integerDefaultColumnType != ColumnType.LONG && integerDefaultColumnType != ColumnType.INT && integerDefaultColumnType != ColumnType.SHORT && integerDefaultColumnType != ColumnType.BYTE) {
                    log.info().$("invalid default column type for integer ").$(integerDefaultColumnTypeName).$("), will use LONG").$();
                    this.integerDefaultColumnType = ColumnType.LONG;
                }
                final long heartbeatInterval = LineTcpReceiverConfigurationHelper.calcCommitInterval(
                        this.o3MinLagUs,
                        this.lineTcpCommitIntervalFraction,
                        this.lineTcpCommitIntervalDefault
                );
                this.lineTcpNetConnectionHeartbeatInterval = getLong(properties, env, PropertyKey.LINE_TCP_NET_CONNECTION_HEARTBEAT_INTERVAL, heartbeatInterval);
            } else {
                this.lineTcpAuthDB = null;
            }
            this.ilpAutoCreateNewColumns = getBoolean(properties, env, PropertyKey.LINE_AUTO_CREATE_NEW_COLUMNS, true);
            this.ilpAutoCreateNewTables = getBoolean(properties, env, PropertyKey.LINE_AUTO_CREATE_NEW_TABLES, true);

            this.sharedWorkerCount = getInt(properties, env, PropertyKey.SHARED_WORKER_COUNT, Math.max(2, cpuAvailable - cpuSpare - cpuUsed));
            this.sharedWorkerAffinity = getAffinity(properties, env, PropertyKey.SHARED_WORKER_AFFINITY, sharedWorkerCount);
            this.sharedWorkerHaltOnError = getBoolean(properties, env, PropertyKey.SHARED_WORKER_HALT_ON_ERROR, false);
            this.sharedWorkerYieldThreshold = getLong(properties, env, PropertyKey.SHARED_WORKER_YIELD_THRESHOLD, 10);
            this.sharedWorkerSleepThreshold = getLong(properties, env, PropertyKey.SHARED_WORKER_SLEEP_THRESHOLD, 10_000);
            this.sharedWorkerSleepTimeout = getLong(properties, env, PropertyKey.SHARED_WORKER_SLEEP_TIMEOUT, 10);

            this.metricsEnabled = getBoolean(properties, env, PropertyKey.METRICS_ENABLED, false);
            this.writerAsyncCommandBusyWaitTimeout = getLong(properties, env, PropertyKey.CAIRO_WRITER_ALTER_BUSY_WAIT_TIMEOUT, 500);
            this.writerAsyncCommandMaxWaitTimeout = getLong(properties, env, PropertyKey.CAIRO_WRITER_ALTER_MAX_WAIT_TIMEOUT, 30_000);
            this.writerTickRowsCountMod = Numbers.ceilPow2(getInt(properties, env, PropertyKey.CAIRO_WRITER_TICK_ROWS_COUNT, 1024)) - 1;
            this.writerAsyncCommandQueueCapacity = Numbers.ceilPow2(getInt(properties, env, PropertyKey.CAIRO_WRITER_COMMAND_QUEUE_CAPACITY, 32));
            this.writerAsyncCommandQueueSlotSize = Numbers.ceilPow2(getLongSize(properties, env, PropertyKey.CAIRO_WRITER_COMMAND_QUEUE_SLOT_SIZE, 2048));

            this.queryCacheEventQueueCapacity = Numbers.ceilPow2(getInt(properties, env, PropertyKey.CAIRO_QUERY_CACHE_EVENT_QUEUE_CAPACITY, 4));

            this.buildInformation = buildInformation;
            this.binaryEncodingMaxLength = getInt(properties, env, PropertyKey.BINARYDATA_ENCODING_MAXLENGTH, 32768);
        }
    }

    public static String rootSubdir(CharSequence dbRoot, CharSequence subdir) {
        if (dbRoot != null) {
            int len = dbRoot.length();
            int end = len;
            boolean needsSlash = true;
            for (int i = len - 1; i > -1; --i) {
                if (dbRoot.charAt(i) == Files.SEPARATOR) {
                    if (i == len - 1) {
                        continue;
                    }
                    end = i + 1;
                    needsSlash = false;
                    break;
                }
            }
            StringSink sink = Misc.getThreadLocalBuilder();
            sink.put(dbRoot, 0, end);
            if (needsSlash) {
                sink.put(Files.SEPARATOR);
            }
            return sink.put(subdir).toString();
        }
        return null;
    }

    @Override
    public CairoConfiguration getCairoConfiguration() {
        return cairoConfiguration;
    }

    @Override
    public FactoryProvider getFactoryProvider() {
        if (factoryProvider == null) {
            throw new IllegalStateException("configuration.init() has not been invoked");
        }
        return factoryProvider;
    }

    @Override
    public HttpMinServerConfiguration getHttpMinServerConfiguration() {
        return httpMinServerConfiguration;
    }

    @Override
    public HttpServerConfiguration getHttpServerConfiguration() {
        return httpServerConfiguration;
    }

    @Override
    public LineTcpReceiverConfiguration getLineTcpReceiverConfiguration() {
        return lineTcpReceiverConfiguration;
    }

    @Override
    public LineUdpReceiverConfiguration getLineUdpReceiverConfiguration() {
        return lineUdpReceiverConfiguration;
    }

    @Override
    public MetricsConfiguration getMetricsConfiguration() {
        return metricsConfiguration;
    }

    @Override
    public PGWireConfiguration getPGWireConfiguration() {
        return pgWireConfiguration;
    }

    @Override
    public WorkerPoolConfiguration getWalApplyPoolConfiguration() {
        return walApplyPoolConfiguration;
    }

    @Override
    public WorkerPoolConfiguration getWorkerPoolConfiguration() {
        return sharedWorkerPoolConfiguration;
    }

    @Override
    public void init(CairoEngine engine, FreeOnExit freeOnExit) {
        this.factoryProvider = fpf.getInstance(this, engine, freeOnExit);
    }

    private int[] getAffinity(Properties properties, @Nullable Map<String, String> env, ConfigProperty key, int workerCount) throws ServerConfigurationException {
        final int[] result = new int[workerCount];
        String value = overrideWithEnv(properties, env, key);
        if (value == null) {
            Arrays.fill(result, -1);
        } else {
            String[] affinity = value.split(",");
            if (affinity.length != workerCount) {
                throw ServerConfigurationException.forInvalidKey(key.getPropertyPath(), "wrong number of affinity values");
            }
            for (int i = 0; i < workerCount; i++) {
                try {
                    result[i] = Numbers.parseInt(affinity[i]);
                } catch (NumericException e) {
                    throw ServerConfigurationException.forInvalidKey(key.getPropertyPath(), "Invalid affinity value: " + affinity[i]);
                }
            }
        }
        return result;
    }

    private int getCommitMode(Properties properties, @Nullable Map<String, String> env, ConfigProperty key) {
        final String commitMode = overrideWithEnv(properties, env, key);

        if (commitMode == null) {
            return CommitMode.NOSYNC;
        }

        if (Chars.equalsLowerCaseAscii(commitMode, "nosync")) {
            return CommitMode.NOSYNC;
        }

        if (Chars.equalsLowerCaseAscii(commitMode, "async")) {
            return CommitMode.ASYNC;
        }

        if (Chars.equalsLowerCaseAscii(commitMode, "sync")) {
            return CommitMode.SYNC;
        }

        return CommitMode.NOSYNC;
    }

    private LineProtoTimestampAdapter getLineTimestampAdaptor(Properties properties, Map<String, String> env, ConfigProperty propNm) {
        final String lineUdpTimestampSwitch = getString(properties, env, propNm, "n");
        switch (lineUdpTimestampSwitch) {
            case "u":
                return LineProtoMicroTimestampAdapter.INSTANCE;
            case "ms":
                return LineProtoMilliTimestampAdapter.INSTANCE;
            case "s":
                return LineProtoSecondTimestampAdapter.INSTANCE;
            case "m":
                return LineProtoMinuteTimestampAdapter.INSTANCE;
            case "h":
                return LineProtoHourTimestampAdapter.INSTANCE;
            default:
                return LineProtoNanoTimestampAdapter.INSTANCE;
        }
    }

    private int getSqlJitMode(Properties properties, @Nullable Map<String, String> env) {
        final String jitMode = overrideWithEnv(properties, env, PropertyKey.CAIRO_SQL_JIT_MODE);

        if (jitMode == null) {
            return SqlJitMode.JIT_MODE_ENABLED;
        }

        if (Chars.equalsLowerCaseAscii(jitMode, "on")) {
            return SqlJitMode.JIT_MODE_ENABLED;
        }

        if (Chars.equalsLowerCaseAscii(jitMode, "off")) {
            return SqlJitMode.JIT_MODE_DISABLED;
        }

        if (Chars.equalsLowerCaseAscii(jitMode, "scalar")) {
            return SqlJitMode.JIT_MODE_FORCE_SCALAR;
        }

        return SqlJitMode.JIT_MODE_ENABLED;
    }

    private DateFormat getTimestampFormat(Properties properties, @Nullable Map<String, String> env) {
        final String pattern = overrideWithEnv(properties, env, PropertyKey.CAIRO_SQL_BACKUP_DIR_DATETIME_FORMAT);
        TimestampFormatCompiler compiler = new TimestampFormatCompiler();
        //noinspection ReplaceNullCheck
        if (null != pattern) {
            return compiler.compile(pattern);
        }
        return compiler.compile("yyyy-MM-dd");
    }

    private boolean pathEquals(String p1, String p2) {
        try {
            if (p1 == null || p2 == null) {
                return false;
            }
            //unfortunately java.io.Files.isSameFile() doesn't work on files that don't exist
            return new File(p1).getCanonicalPath().replace(File.separatorChar, '/')
                    .equals(new File(p2).getCanonicalPath().replace(File.separatorChar, '/'));
        } catch (IOException e) {
            log.info().$("Can't validate configuration property [key=").$(PropertyKey.CAIRO_SQL_COPY_WORK_ROOT.getPropertyPath())
                    .$(", value=").$(p2).$("]");
            return false;
        }
    }

    private void validateProperties(Properties properties, boolean configValidationStrict) throws ServerConfigurationException {
        ValidationResult validation = validator.validate(properties);
        if (validation != null) {
            if (validation.isError && configValidationStrict) {
                throw new ServerConfigurationException(validation.message);
            } else {
                log.advisory().$(validation.message).$();
            }
        }
    }

    protected boolean getBoolean(Properties properties, @Nullable Map<String, String> env, ConfigProperty key, boolean defaultValue) {
        final String value = overrideWithEnv(properties, env, key);
        return value == null ? defaultValue : Boolean.parseBoolean(value);
    }

    String getCanonicalPath(String path) throws ServerConfigurationException {
        try {
            return new File(path).getCanonicalPath();
        } catch (IOException e) {
            throw new ServerConfigurationException("Cannot calculate canonical path for configuration property [key=" + PropertyKey.CAIRO_SQL_COPY_WORK_ROOT.getPropertyPath() + ",value=" + path + "]");
        }
    }

    protected double getDouble(Properties properties, @Nullable Map<String, String> env, ConfigProperty key, double defaultValue) throws ServerConfigurationException {
        final String value = overrideWithEnv(properties, env, key);
        try {
            return value != null ? Numbers.parseDouble(value) : defaultValue;
        } catch (NumericException e) {
            throw ServerConfigurationException.forInvalidKey(key.getPropertyPath(), value);
        }
    }

    @SuppressWarnings("SameParameterValue")
    protected int getIPv4Address(Properties properties, Map<String, String> env, ConfigProperty key, String defaultValue) throws ServerConfigurationException {
        final String value = getString(properties, env, key, defaultValue);
        try {
            return Net.parseIPv4(value);
        } catch (NetworkError e) {
            throw ServerConfigurationException.forInvalidKey(key.getPropertyPath(), value);
        }
    }

    protected int getInt(Properties properties, @Nullable Map<String, String> env, ConfigProperty key, int defaultValue) throws ServerConfigurationException {
        final String value = overrideWithEnv(properties, env, key);
        try {
            return value != null ? Numbers.parseInt(value) : defaultValue;
        } catch (NumericException e) {
            throw ServerConfigurationException.forInvalidKey(key.getPropertyPath(), value);
        }
    }

    protected int getIntSize(Properties properties, @Nullable Map<String, String> env, ConfigProperty key, int defaultValue) throws ServerConfigurationException {
        final String value = overrideWithEnv(properties, env, key);
        try {
            return value != null ? Numbers.parseIntSize(value) : defaultValue;
        } catch (NumericException e) {
            throw ServerConfigurationException.forInvalidKey(key.getPropertyPath(), value);
        }
    }

    protected long getLong(Properties properties, @Nullable Map<String, String> env, ConfigProperty key, long defaultValue) throws ServerConfigurationException {
        final String value = overrideWithEnv(properties, env, key);
        try {
            return value != null ? Numbers.parseLong(value) : defaultValue;
        } catch (NumericException e) {
            throw ServerConfigurationException.forInvalidKey(key.getPropertyPath(), value);
        }
    }

    protected long getLongSize(Properties properties, @Nullable Map<String, String> env, ConfigProperty key, long defaultValue) throws ServerConfigurationException {
        final String value = overrideWithEnv(properties, env, key);
        try {
            return value != null ? Numbers.parseLongSize(value) : defaultValue;
        } catch (NumericException e) {
            throw ServerConfigurationException.forInvalidKey(key.getPropertyPath(), value);
        }
    }

    protected int getQueueCapacity(Properties properties, @Nullable Map<String, String> env, ConfigProperty key, int defaultValue) throws ServerConfigurationException {
        final int value = getInt(properties, env, key, defaultValue);
        if (!Numbers.isPow2(value)) {
            throw ServerConfigurationException.forInvalidKey(key.getPropertyPath(), "Value must be power of 2, e.g. 1,2,4,8,16,32,64...");
        }
        return value;
    }

    protected String getString(Properties properties, @Nullable Map<String, String> env, ConfigProperty key, String defaultValue) {
        String value = overrideWithEnv(properties, env, key);
        if (value == null) {
            return defaultValue;
        }
        return value;
    }

    protected PropertyValidator newValidator() {
        return new PropertyValidator();
    }

    protected String overrideWithEnv(Properties properties, @Nullable Map<String, String> env, ConfigProperty key) {
        String envCandidate = "QDB_" + key.getPropertyPath().replace('.', '_').toUpperCase();
        String envValue = env != null ? env.get(envCandidate) : null;
        if (envValue != null) {
            log.info().$("env config [key=").$(envCandidate).I$();
            return envValue;
        }
        return properties.getProperty(key.getPropertyPath());
    }

    protected void parseBindTo(
            Properties properties,
            Map<String, String> env,
            ConfigProperty key,
            String defaultValue,
            BindToParser parser
    ) throws ServerConfigurationException {

        final String bindTo = getString(properties, env, key, defaultValue);
        final int colonIndex = bindTo.indexOf(':');
        if (colonIndex == -1) {
            throw ServerConfigurationException.forInvalidKey(key.getPropertyPath(), bindTo);
        }

        final String ipv4Str = bindTo.substring(0, colonIndex);
        final int ipv4;
        try {
            ipv4 = Net.parseIPv4(ipv4Str);
        } catch (NetworkError e) {
            throw ServerConfigurationException.forInvalidKey(key.getPropertyPath(), ipv4Str);
        }

        final String portStr = bindTo.substring(colonIndex + 1);
        final int port;
        try {
            port = Numbers.parseInt(portStr);
        } catch (NumericException e) {
            throw ServerConfigurationException.forInvalidKey(key.getPropertyPath(), portStr);
        }

        parser.onReady(ipv4, port);
    }

    @FunctionalInterface
    protected interface BindToParser {
        void onReady(int address, int port);
    }

    public static class PropertyValidator {
        protected final Map<ConfigProperty, String> deprecatedSettings = new HashMap<>();
        protected final Map<String, String> obsoleteSettings = new HashMap<>();

        public PropertyValidator() {
            registerObsolete(
                    "line.tcp.commit.timeout",
                    PropertyKey.LINE_TCP_COMMIT_INTERVAL_DEFAULT,
                    PropertyKey.LINE_TCP_COMMIT_INTERVAL_FRACTION
            );
            registerObsolete(
                    "cairo.timestamp.locale",
                    PropertyKey.CAIRO_DATE_LOCALE
            );
            registerObsolete(
                    "pg.timestamp.locale",
                    PropertyKey.PG_DATE_LOCALE
            );
            registerObsolete(
                    "cairo.sql.append.page.size",
                    PropertyKey.CAIRO_WRITER_DATA_APPEND_PAGE_SIZE
            );

            registerDeprecated(
                    PropertyKey.HTTP_MIN_BIND_TO,
                    PropertyKey.HTTP_MIN_NET_BIND_TO
            );
            registerDeprecated(
                    PropertyKey.HTTP_MIN_NET_IDLE_CONNECTION_TIMEOUT,
                    PropertyKey.HTTP_MIN_NET_CONNECTION_TIMEOUT
            );
            registerDeprecated(
                    PropertyKey.HTTP_MIN_NET_QUEUED_CONNECTION_TIMEOUT,
                    PropertyKey.HTTP_MIN_NET_CONNECTION_QUEUE_TIMEOUT
            );
            registerDeprecated(
                    PropertyKey.HTTP_MIN_NET_SND_BUF_SIZE,
                    PropertyKey.HTTP_MIN_NET_CONNECTION_SNDBUF
            );
            registerDeprecated(
                    PropertyKey.HTTP_NET_RCV_BUF_SIZE,
                    PropertyKey.HTTP_MIN_NET_CONNECTION_RCVBUF,
                    PropertyKey.HTTP_NET_CONNECTION_RCVBUF
            );
            registerDeprecated(
                    PropertyKey.HTTP_NET_ACTIVE_CONNECTION_LIMIT,
                    PropertyKey.HTTP_NET_CONNECTION_LIMIT
            );
            registerDeprecated(
                    PropertyKey.HTTP_NET_IDLE_CONNECTION_TIMEOUT,
                    PropertyKey.HTTP_NET_CONNECTION_TIMEOUT
            );
            registerDeprecated(
                    PropertyKey.HTTP_NET_QUEUED_CONNECTION_TIMEOUT,
                    PropertyKey.HTTP_NET_CONNECTION_QUEUE_TIMEOUT
            );
            registerDeprecated(
                    PropertyKey.HTTP_NET_SND_BUF_SIZE,
                    PropertyKey.HTTP_NET_CONNECTION_SNDBUF
            );
            registerDeprecated(
                    PropertyKey.PG_NET_ACTIVE_CONNECTION_LIMIT,
                    PropertyKey.PG_NET_CONNECTION_LIMIT
            );
            registerDeprecated(
                    PropertyKey.PG_NET_IDLE_TIMEOUT,
                    PropertyKey.PG_NET_CONNECTION_TIMEOUT
            );
            registerDeprecated(
                    PropertyKey.PG_NET_RECV_BUF_SIZE,
                    PropertyKey.PG_NET_CONNECTION_RCVBUF
            );
            registerDeprecated(
                    PropertyKey.LINE_TCP_NET_ACTIVE_CONNECTION_LIMIT,
                    PropertyKey.LINE_TCP_NET_CONNECTION_LIMIT
            );
            registerDeprecated(
                    PropertyKey.LINE_TCP_NET_IDLE_TIMEOUT,
                    PropertyKey.LINE_TCP_NET_CONNECTION_TIMEOUT
            );
            registerDeprecated(
                    PropertyKey.LINE_TCP_NET_QUEUED_TIMEOUT,
                    PropertyKey.LINE_TCP_NET_CONNECTION_QUEUE_TIMEOUT
            );
            registerDeprecated(
                    PropertyKey.LINE_TCP_NET_RECV_BUF_SIZE,
                    PropertyKey.LINE_TCP_NET_CONNECTION_RCVBUF
            );
            registerDeprecated(
                    PropertyKey.LINE_TCP_DEFAULT_PARTITION_BY,
                    PropertyKey.LINE_DEFAULT_PARTITION_BY
            );
            registerDeprecated(
                    PropertyKey.CAIRO_REPLACE_BUFFER_MAX_SIZE,
                    PropertyKey.CAIRO_SQL_STR_FUNCTION_BUFFER_MAX_SIZE
            );
            registerDeprecated(
                    PropertyKey.CIRCUIT_BREAKER_BUFFER_SIZE,
                    PropertyKey.NET_TEST_CONNECTION_BUFFER_SIZE
            );
            registerDeprecated(
                    PropertyKey.CAIRO_PAGE_FRAME_TASK_POOL_CAPACITY
            );
            registerDeprecated(
                    PropertyKey.CAIRO_SQL_MAP_PAGE_SIZE,
                    PropertyKey.CAIRO_SQL_SMALL_MAP_PAGE_SIZE
            );
            registerDeprecated(
                    PropertyKey.CAIRO_SQL_MAP_KEY_CAPACITY,
                    PropertyKey.CAIRO_SQL_SMALL_MAP_KEY_CAPACITY
            );
<<<<<<< HEAD
=======
            registerDeprecated(PropertyKey.PG_INSERT_POOL_CAPACITY);
>>>>>>> c33d4edb
        }

        public ValidationResult validate(Properties properties) {
            // Settings that used to be valid but no longer are.
            Map<String, String> obsolete = new HashMap<>();

            // Settings that are still valid but are now superseded by newer ones.
            Map<String, String> deprecated = new HashMap<>();

            // Settings that are not recognized.
            Set<String> incorrect = new HashSet<>();

            for (String propName : properties.stringPropertyNames()) {
                Optional<ConfigProperty> prop = lookupConfigProperty(propName);
                if (prop.isPresent()) {
                    String deprecationMsg = deprecatedSettings.get(prop.get());
                    if (deprecationMsg != null) {
                        deprecated.put(propName, deprecationMsg);
                    }
                } else {
                    String obsoleteMsg = obsoleteSettings.get(propName);
                    if (obsoleteMsg != null) {
                        obsolete.put(propName, obsoleteMsg);
                    } else {
                        incorrect.add(propName);
                    }
                }
            }

            if (obsolete.isEmpty() && deprecated.isEmpty() && incorrect.isEmpty()) {
                return null;
            }

            boolean isError = false;

            StringBuilder sb = new StringBuilder("Configuration issues:\n");

            if (!incorrect.isEmpty()) {
                isError = true;
                sb.append("    Invalid settings (not recognized, probable typos):\n");
                for (String key : incorrect) {
                    sb.append("        * ");
                    sb.append(key);
                    sb.append('\n');
                }
            }

            if (!obsolete.isEmpty()) {
                isError = true;
                sb.append("    Obsolete settings (no longer recognized):\n");
                for (Map.Entry<String, String> entry : obsolete.entrySet()) {
                    sb.append("        * ");
                    sb.append(entry.getKey());
                    sb.append(": ");
                    sb.append(entry.getValue());
                    sb.append('\n');
                }
            }

            if (!deprecated.isEmpty()) {
                sb.append("    Deprecated settings (recognized but superseded by newer settings):\n");
                for (Map.Entry<String, String> entry : deprecated.entrySet()) {
                    sb.append("        * ");
                    sb.append(entry.getKey());
                    sb.append(": ");
                    sb.append(entry.getValue());
                    sb.append('\n');
                }
            }

            return new ValidationResult(isError, sb.toString());
        }

        private static <KeyT> void registerReplacements(
                Map<KeyT, String> map,
                KeyT old,
                ConfigProperty... replacements
        ) {
            if (replacements.length > 0) {
                final StringBuilder sb = new StringBuilder("Replaced by ");
                for (int index = 0; index < replacements.length; index++) {
                    if (index > 0) {
                        sb.append(index < (replacements.length - 1) ? ", " : " and ");
                    }
                    String replacement = replacements[index].getPropertyPath();
                    sb.append('`');
                    sb.append(replacement);
                    sb.append('`');
                }
                map.put(old, sb.toString());
            } else {
                map.put(old, "No longer used");
            }
        }

        protected Optional<ConfigProperty> lookupConfigProperty(String propName) {
            return PropertyKey.getByString(propName).map(prop -> prop);
        }

        protected void registerDeprecated(ConfigProperty old, ConfigProperty... replacements) {
            registerReplacements(deprecatedSettings, old, replacements);
        }

        protected void registerObsolete(String old, ConfigProperty... replacements) {
            registerReplacements(obsoleteSettings, old, replacements);
        }
    }

    public static class ValidationResult {
        public final boolean isError;
        public final String message;

        private ValidationResult(boolean isError, String message) {
            this.isError = isError;
            this.message = message;
        }
    }

    class PropCairoConfiguration implements CairoConfiguration {
        private final LongSupplier randomIDSupplier = () -> getRandom().nextPositiveLong();
        private final LongSupplier sequentialIDSupplier = new LongSupplier() {
            final AtomicLong value = new AtomicLong();

            @Override
            public long getAsLong() {
                return value.incrementAndGet();
            }
        };

        @Override
        public boolean attachPartitionCopy() {
            return cairoAttachPartitionCopy;
        }

        @Override
        public boolean enableTestFactories() {
            return false;
        }

        @Override
        public boolean getAllowTableRegistrySharedWrite() {
            return false;
        }

        @Override
        public int getAnalyticColumnPoolCapacity() {
            return sqlAnalyticColumnPoolCapacity;
        }

        @Override
        public @NotNull String getAttachPartitionSuffix() {
            return cairoAttachPartitionSuffix;
        }

        @Override
        public DateFormat getBackupDirTimestampFormat() {
            return backupDirTimestampFormat;
        }

        @Override
        public int getBackupMkDirMode() {
            return backupMkdirMode;
        }

        @Override
        public CharSequence getBackupRoot() {
            return backupRoot;
        }

        @Override
        public @NotNull CharSequence getBackupTempDirName() {
            return backupTempDirName;
        }

        @Override
        public int getBinaryEncodingMaxLength() {
            return binaryEncodingMaxLength;
        }

        @Override
        public int getBindVariablePoolSize() {
            return sqlBindVariablePoolSize;
        }

        @Override
        public @NotNull BuildInformation getBuildInformation() {
            return buildInformation;
        }

        @Override
        public @NotNull SqlExecutionCircuitBreakerConfiguration getCircuitBreakerConfiguration() {
            return circuitBreakerConfiguration;
        }

        @Override
        public int getColumnCastModelPoolCapacity() {
            return sqlColumnCastModelPoolCapacity;
        }

        @Override
        public int getColumnIndexerQueueCapacity() {
            return columnIndexerQueueCapacity;
        }

        @Override
        public int getColumnPurgeQueueCapacity() {
            return columnPurgeQueueCapacity;
        }

        @Override
        public long getColumnPurgeRetryDelay() {
            return columnPurgeRetryDelay;
        }

        @Override
        public long getColumnPurgeRetryDelayLimit() {
            return columnPurgeRetryDelayLimit;
        }

        @Override
        public double getColumnPurgeRetryDelayMultiplier() {
            return columnPurgeRetryDelayMultiplier;
        }

        @Override
        public int getColumnPurgeTaskPoolCapacity() {
            return columnPurgeTaskPoolCapacity;
        }

        @Override
        public int getCommitMode() {
            return commitMode;
        }

        @Override
        public @NotNull CharSequence getConfRoot() {
            return confRoot;
        }

        @Override
        public @NotNull LongSupplier getCopyIDSupplier() {
            if (cairoSQLCopyIdSupplier == 0) {
                return randomIDSupplier;
            }

            return sequentialIDSupplier;
        }

        @Override
        public int getCopyPoolCapacity() {
            return sqlCopyModelPoolCapacity;
        }

        @Override
        public int getCreateAsSelectRetryCount() {
            return createAsSelectRetryCount;
        }

        @Override
        public int getCreateTableModelPoolCapacity() {
            return sqlCreateTableModelPoolCapacity;
        }

        @Override
        public long getDataAppendPageSize() {
            return writerDataAppendPageSize;
        }

        @Override
        public long getDataIndexKeyAppendPageSize() {
            return writerDataIndexKeyAppendPageSize;
        }

        @Override
        public long getDataIndexValueAppendPageSize() {
            return writerDataIndexValueAppendPageSize;
        }

        @Override
        public long getDatabaseIdHi() {
            return instanceHashHi;
        }

        @Override
        public long getDatabaseIdLo() {
            return instanceHashLo;
        }

        @Override
        public @NotNull CharSequence getDbDirectory() {
            return dbDirectory;
        }

        @Override
        public @NotNull DateLocale getDefaultDateLocale() {
            return locale;
        }

        @Override
        public @NotNull CharSequence getDefaultMapType() {
            return defaultMapType;
        }

        @Override
        public boolean getDefaultSymbolCacheFlag() {
            return defaultSymbolCacheFlag;
        }

        @Override
        public int getDefaultSymbolCapacity() {
            return defaultSymbolCapacity;
        }

        @Override
        public int getDoubleToStrCastScale() {
            return sqlDoubleToStrCastScale;
        }

        @Override
        public int getExplainPoolCapacity() {
            return sqlExplainModelPoolCapacity;
        }

        @Override
        public @NotNull FactoryProvider getFactoryProvider() {
            return factoryProvider;
        }

        @Override
        public int getFileOperationRetryCount() {
            return fileOperationRetryCount;
        }

        @Override
        public @NotNull FilesFacade getFilesFacade() {
            return filesFacade;
        }

        @Override
        public int getFloatToStrCastScale() {
            return sqlFloatToStrCastScale;
        }

        @Override
        public int getGroupByMapCapacity() {
            return sqlGroupByMapCapacity;
        }

        @Override
        public int getGroupByPoolCapacity() {
            return sqlGroupByPoolCapacity;
        }

        @Override
        public long getIdleCheckInterval() {
            return idleCheckInterval;
        }

        @Override
        public int getInactiveReaderMaxOpenPartitions() {
            return inactiveReaderMaxOpenPartitions;
        }

        @Override
        public long getInactiveReaderTTL() {
            return inactiveReaderTTL;
        }

        @Override
        public long getInactiveWalWriterTTL() {
            return inactiveWalWriterTTL;
        }

        @Override
        public long getInactiveWriterTTL() {
            return inactiveWriterTTL;
        }

        @Override
        public int getIndexValueBlockSize() {
            return indexValueBlockSize;
        }

        @Override
        public int getInsertPoolCapacity() {
            return sqlInsertModelPoolCapacity;
        }

        @Override
        public int getLatestByQueueCapacity() {
            return latestByQueueCapacity;
        }

        @Override
        public int getMaxCrashFiles() {
            return cairoMaxCrashFiles;
        }

        @Override
        public int getMaxFileNameLength() {
            return maxFileNameLength;
        }

        @Override
        public int getMaxSwapFileCount() {
            return maxSwapFileCount;
        }

        @Override
        public int getMaxSymbolNotEqualsCount() {
            return sqlMaxSymbolNotEqualsCount;
        }

        @Override
        public int getMaxUncommittedRows() {
            return maxUncommittedRows;
        }

        @Override
        public int getMetadataPoolCapacity() {
            return sqlModelPoolCapacity;
        }

        @Override
        public long getMiscAppendPageSize() {
            return writerMiscAppendPageSize;
        }

        @Override
        public int getMkDirMode() {
            return mkdirMode;
        }

        @Override
        public int getO3CallbackQueueCapacity() {
            return o3CallbackQueueCapacity;
        }

        @Override
        public int getO3ColumnMemorySize() {
            return o3ColumnMemorySize;
        }

        @Override
        public int getO3CopyQueueCapacity() {
            return o3CopyQueueCapacity;
        }

        @Override
        public int getO3LagCalculationWindowsSize() {
            return o3LagCalculationWindowsSize;
        }

        @Override
        public int getO3LastPartitionMaxSplits() {
            return o3LastPartitionMaxSplits;
        }

        @Override
        public long getO3MaxLag() {
            return o3MaxLag;
        }

        @Override
        public int getO3MemMaxPages() {
            return Integer.MAX_VALUE;
        }

        @Override
        public long getO3MinLag() {
            return o3MinLagUs;
        }

        @Override
        public int getO3OpenColumnQueueCapacity() {
            return o3OpenColumnQueueCapacity;
        }

        @Override
        public int getO3PartitionQueueCapacity() {
            return o3PartitionQueueCapacity;
        }

        @Override
        public int getO3PurgeDiscoveryQueueCapacity() {
            return o3PurgeDiscoveryQueueCapacity;
        }

        @Override
        public int getPageFrameReduceColumnListCapacity() {
            return cairoPageFrameReduceColumnListCapacity;
        }

        @Override
        public int getPageFrameReduceQueueCapacity() {
            return cairoPageFrameReduceQueueCapacity;
        }

        @Override
        public int getPageFrameReduceRowIdListCapacity() {
            return cairoPageFrameReduceRowIdListCapacity;
        }

        @Override
        public int getPageFrameReduceShardCount() {
            return cairoPageFrameReduceShardCount;
        }

        @Override
        public int getParallelIndexThreshold() {
            return parallelIndexThreshold;
        }

        @Override
        public long getPartitionO3SplitMinSize() {
            return o3PartitionSplitMinSize;
        }

        @Override
        public int getPartitionPurgeListCapacity() {
            return o3PartitionPurgeListCapacity;
        }

        @Override
        public int getQueryCacheEventQueueCapacity() {
            return queryCacheEventQueueCapacity;
        }

        @Override
        public int getReaderPoolMaxSegments() {
            return readerPoolMaxSegments;
        }

        @Override
        public int getRenameTableModelPoolCapacity() {
            return sqlRenameTableModelPoolCapacity;
        }

        @Override
        public int getRepeatMigrationsFromVersion() {
            return repeatMigrationFromVersion;
        }

        @Override
        public int getRndFunctionMemoryMaxPages() {
            return rndFunctionMemoryMaxPages;
        }

        @Override
        public int getRndFunctionMemoryPageSize() {
            return rndFunctionMemoryPageSize;
        }

        @Override
        public @NotNull String getRoot() {
            return root;
        }

        @Override
        public int getSampleByIndexSearchPageSize() {
            return sampleByIndexSearchPageSize;
        }

        @Override
        public boolean getSimulateCrashEnabled() {
            return simulateCrashEnabled;
        }

        @Override
        public @NotNull CharSequence getSnapshotInstanceId() {
            return snapshotInstanceId;
        }

        @Override
        public @NotNull CharSequence getSnapshotRoot() {
            return snapshotRoot;
        }

        @Override
        public long getSpinLockTimeout() {
            return spinLockTimeout;
        }

        @Override
        public int getSqlAnalyticRowIdMaxPages() {
            return sqlAnalyticRowIdMaxPages;
        }

        @Override
        public int getSqlAnalyticRowIdPageSize() {
            return sqlAnalyticRowIdPageSize;
        }

        @Override
        public int getSqlAnalyticStoreMaxPages() {
            return sqlAnalyticStoreMaxPages;
        }

        @Override
        public int getSqlAnalyticStorePageSize() {
            return sqlAnalyticStorePageSize;
        }

        @Override
        public int getSqlAnalyticTreeKeyMaxPages() {
            return sqlAnalyticTreeKeyMaxPages;
        }

        @Override
        public int getSqlAnalyticTreeKeyPageSize() {
            return sqlAnalyticTreeKeyPageSize;
        }

        @Override
        public int getSqlCharacterStoreCapacity() {
            return sqlCharacterStoreCapacity;
        }

        @Override
        public int getSqlCharacterStoreSequencePoolCapacity() {
            return sqlCharacterStoreSequencePoolCapacity;
        }

        @Override
        public int getSqlColumnPoolCapacity() {
            return sqlColumnPoolCapacity;
        }

        @Override
        public double getSqlCompactMapLoadFactor() {
            return sqlCompactMapLoadFactor;
        }

        @Override
        public int getSqlCopyBufferSize() {
            return sqlCopyBufferSize;
        }

        @Override
        public CharSequence getSqlCopyInputRoot() {
            return cairoSqlCopyRoot;
        }

        @Override
        public CharSequence getSqlCopyInputWorkRoot() {
            return cairoSqlCopyWorkRoot;
        }

        @Override
        public int getSqlCopyLogRetentionDays() {
            return cairoSqlCopyLogRetentionDays;
        }

        @Override
        public long getSqlCopyMaxIndexChunkSize() {
            return cairoSqlCopyMaxIndexChunkSize;
        }

        @Override
        public int getSqlCopyQueueCapacity() {
            return cairoSqlCopyQueueCapacity;
        }

        @Override
        public int getSqlDistinctTimestampKeyCapacity() {
            return sqlDistinctTimestampKeyCapacity;
        }

        @Override
        public double getSqlDistinctTimestampLoadFactor() {
            return sqlDistinctTimestampLoadFactor;
        }

        @Override
        public int getSqlExpressionPoolCapacity() {
            return sqlExpressionPoolCapacity;
        }

        @Override
        public double getSqlFastMapLoadFactor() {
            return sqlFastMapLoadFactor;
        }

        @Override
        public int getSqlHashJoinLightValueMaxPages() {
            return sqlHashJoinLightValueMaxPages;
        }

        @Override
        public int getSqlHashJoinLightValuePageSize() {
            return sqlHashJoinLightValuePageSize;
        }

        @Override
        public int getSqlHashJoinValueMaxPages() {
            return sqlHashJoinValueMaxPages;
        }

        @Override
        public int getSqlHashJoinValuePageSize() {
            return sqlHashJoinValuePageSize;
        }

        @Override
        public int getSqlJitBindVarsMemoryMaxPages() {
            return sqlJitBindVarsMemoryMaxPages;
        }

        @Override
        public int getSqlJitBindVarsMemoryPageSize() {
            return sqlJitBindVarsMemoryPageSize;
        }

        @Override
        public int getSqlJitIRMemoryMaxPages() {
            return sqlJitIRMemoryMaxPages;
        }

        @Override
        public int getSqlJitIRMemoryPageSize() {
            return sqlJitIRMemoryPageSize;
        }

        @Override
        public int getSqlJitMode() {
            return sqlJitMode;
        }

        @Override
        public int getSqlJitPageAddressCacheThreshold() {
            return sqlJitPageAddressCacheThreshold;
        }

        @Override
        public int getSqlJitRowsThreshold() {
            return sqlJitRowsThreshold;
        }

        @Override
        public int getSqlJoinContextPoolCapacity() {
            return sqlJoinContextPoolCapacity;
        }

        @Override
        public int getSqlJoinMetadataMaxResizes() {
            return sqlJoinMetadataMaxResizes;
        }

        @Override
        public int getSqlJoinMetadataPageSize() {
            return sqlJoinMetadataPageSize;
        }

        @Override
        public long getSqlLatestByRowCount() {
            return sqlLatestByRowCount;
        }

        @Override
        public int getSqlLexerPoolCapacity() {
            return sqlLexerPoolCapacity;
        }

        @Override
        public int getSqlMapMaxPages() {
            return sqlMapMaxPages;
        }

        @Override
        public int getSqlMapMaxResizes() {
            return sqlMapMaxResizes;
        }

        @Override
        public int getSqlMaxNegativeLimit() {
            return sqlMaxNegativeLimit;
        }

        @Override
        public int getSqlModelPoolCapacity() {
            return sqlModelPoolCapacity;
        }

        @Override
        public int getSqlPageFrameMaxRows() {
            return sqlPageFrameMaxRows;
        }

        @Override
        public int getSqlPageFrameMinRows() {
            return sqlPageFrameMinRows;
        }

        @Override
        public int getSqlSmallMapKeyCapacity() {
            return sqlSmallMapKeyCapacity;
        }

        @Override
        public int getSqlSmallMapPageSize() {
            return sqlSmallMapPageSize;
        }

        @Override
        public int getSqlSortKeyMaxPages() {
            return sqlSortKeyMaxPages;
        }

        @Override
        public long getSqlSortKeyPageSize() {
            return sqlSortKeyPageSize;
        }

        @Override
        public int getSqlSortLightValueMaxPages() {
            return sqlSortLightValueMaxPages;
        }

        @Override
        public long getSqlSortLightValuePageSize() {
            return sqlSortLightValuePageSize;
        }

        @Override
        public int getSqlSortValueMaxPages() {
            return sqlSortValueMaxPages;
        }

        @Override
        public int getSqlSortValuePageSize() {
            return sqlSortValuePageSize;
        }

        @Override
        public int getStrFunctionMaxBufferLength() {
            return sqlStrFunctionBufferMaxSize;
        }

        @Override
        public @NotNull CharSequence getSystemTableNamePrefix() {
            return systemTableNamePrefix;
        }

        @Override
        public long getTableRegistryAutoReloadFrequency() {
            return cairoTableRegistryAutoReloadFrequency;
        }

        @Override
        public int getTableRegistryCompactionThreshold() {
            return cairoTableRegistryCompactionThreshold;
        }

        public @NotNull TelemetryConfiguration getTelemetryConfiguration() {
            return telemetryConfiguration;
        }

        @Override
        public CharSequence getTempRenamePendingTablePrefix() {
            return tempRenamePendingTablePrefix;
        }

        @Override
        public @NotNull TextConfiguration getTextConfiguration() {
            return textConfiguration;
        }

        @Override
        public int getTxnScoreboardEntryCount() {
            return sqlTxnScoreboardEntryCount;
        }

        @Override
        public int getVectorAggregateQueueCapacity() {
            return vectorAggregateQueueCapacity;
        }

        @Override
        public @NotNull VolumeDefinitions getVolumeDefinitions() {
            return volumeDefinitions;
        }

        @Override
        public int getWalApplyLookAheadTransactionCount() {
            return walApplyLookAheadTransactionCount;
        }

        @Override
        public long getWalApplyTableTimeQuota() {
            return walApplyTableTimeQuota;
        }

        @Override
        public long getWalDataAppendPageSize() {
            return walWriterDataAppendPageSize;
        }

        @Override
        public boolean getWalEnabledDefault() {
            return walEnabledDefault;
        }

        @Override
        public int getWalMaxLagTxnCount() {
            return walMaxLagTxnCount;
        }

        @Override
        public long getWalPurgeInterval() {
            return walPurgeInterval;
        }

        @Override
        public int getWalRecreateDistressedSequencerAttempts() {
            return walRecreateDistressedSequencerAttempts;
        }

        @Override
        public long getWalSegmentRolloverRowCount() {
            return walSegmentRolloverRowCount;
        }

        @Override
        public double getWalSquashUncommittedRowsMultiplier() {
            return walSquashUncommittedRowsMultiplier;
        }

        @Override
        public int getWalTxnNotificationQueueCapacity() {
            return walTxnNotificationQueueCapacity;
        }

        @Override
        public int getWithClauseModelPoolCapacity() {
            return sqlWithClauseModelPoolCapacity;
        }

        @Override
        public long getWorkStealTimeoutNanos() {
            return workStealTimeoutNanos;
        }

        @Override
        public long getWriterAsyncCommandBusyWaitTimeout() {
            return writerAsyncCommandBusyWaitTimeout;
        }

        @Override
        public long getWriterAsyncCommandMaxTimeout() {
            return writerAsyncCommandMaxWaitTimeout;
        }

        @Override
        public int getWriterCommandQueueCapacity() {
            return writerAsyncCommandQueueCapacity;
        }

        @Override
        public long getWriterCommandQueueSlotSize() {
            return writerAsyncCommandQueueSlotSize;
        }

        @Override
        public long getWriterFileOpenOpts() {
            return writerFileOpenOpts;
        }

        @Override
        public int getWriterTickRowsCountMod() {
            return writerTickRowsCountMod;
        }

        @Override
        public boolean isIOURingEnabled() {
            return ioURingEnabled;
        }

        @Override
        public boolean isMultiKeyDedupEnabled() {
            return false;
        }

        @Override
        public boolean isO3QuickSortEnabled() {
            return o3QuickSortEnabled;
        }

        @Override
        public boolean isParallelIndexingEnabled() {
            return parallelIndexingEnabled;
        }

        @Override
        public boolean isReadOnlyInstance() {
            return isReadOnlyInstance;
        }

        @Override
        public boolean isSnapshotRecoveryEnabled() {
            return snapshotRecoveryEnabled;
        }

        @Override
        public boolean isSqlJitDebugEnabled() {
            return sqlJitDebugEnabled;
        }

        @Override
        public boolean isSqlParallelFilterEnabled() {
            return sqlParallelFilterEnabled;
        }

        @Override
        public boolean isSqlParallelFilterPreTouchEnabled() {
            return sqlParallelFilterPreTouchEnabled;
        }

        @Override
        public boolean isTableTypeConversionEnabled() {
            return tableTypeConversionEnabled;
        }

        @Override
        public boolean isWalApplyEnabled() {
            return walApplyEnabled;
        }

        public boolean isWalSupported() {
            return walSupported;
        }

        @Override
        public boolean isWriterMixedIOEnabled() {
            return writerMixedIOEnabled;
        }

        @Override
        public boolean mangleTableDirNames() {
            return false;
        }
    }

    private class PropHttpContextConfiguration implements HttpContextConfiguration {

        @Override
        public boolean allowDeflateBeforeSend() {
            return httpAllowDeflateBeforeSend;
        }

        @Override
        public MillisecondClock getClock() {
            return httpFrozenClock ? StationaryMillisClock.INSTANCE : MillisecondClockImpl.INSTANCE;
        }

        @Override
        public int getConnectionPoolInitialCapacity() {
            return connectionPoolInitialCapacity;
        }

        @Override
        public int getConnectionStringPoolCapacity() {
            return connectionStringPoolCapacity;
        }

        @Override
        public boolean getDumpNetworkTraffic() {
            return false;
        }

        @Override
        public FactoryProvider getFactoryProvider() {
            return factoryProvider;
        }

        @Override
        public String getHttpVersion() {
            return httpVersion;
        }

        @Override
        public int getMultipartHeaderBufferSize() {
            return multipartHeaderBufferSize;
        }

        @Override
        public long getMultipartIdleSpinCount() {
            return multipartIdleSpinCount;
        }

        @Override
        public NetworkFacade getNetworkFacade() {
            return NetworkFacadeImpl.INSTANCE;
        }

        @Override
        public int getRecvBufferSize() {
            return recvBufferSize;
        }

        @Override
        public int getRequestHeaderBufferSize() {
            return requestHeaderBufferSize;
        }

        @Override
        public int getSendBufferSize() {
            return sendBufferSize;
        }

        @Override
        public boolean getServerKeepAlive() {
            return httpServerKeepAlive;
        }

        @Override
        public boolean readOnlySecurityContext() {
            return httpReadOnlySecurityContext || isReadOnlyInstance;
        }
    }

    private class PropHttpIODispatcherConfiguration implements IODispatcherConfiguration {
        @Override
        public int getBindIPv4Address() {
            return httpNetBindIPv4Address;
        }

        @Override
        public int getBindPort() {
            return httpNetBindPort;
        }

        @Override
        public MillisecondClock getClock() {
            return MillisecondClockImpl.INSTANCE;
        }

        @Override
        public String getDispatcherLogName() {
            return "http-server";
        }

        @Override
        public EpollFacade getEpollFacade() {
            return EpollFacadeImpl.INSTANCE;
        }

        @Override
        public long getHeartbeatInterval() {
            return -1L;
        }

        @Override
        public boolean getHint() {
            return httpNetConnectionHint;
        }

        @Override
        public KqueueFacade getKqueueFacade() {
            return KqueueFacadeImpl.INSTANCE;
        }

        @Override
        public int getLimit() {
            return httpNetConnectionLimit;
        }

        @Override
        public NetworkFacade getNetworkFacade() {
            return NetworkFacadeImpl.INSTANCE;
        }

        @Override
        public long getQueueTimeout() {
            return httpNetConnectionQueueTimeout;
        }

        @Override
        public int getRcvBufSize() {
            return httpNetConnectionRcvBuf;
        }

        @Override
        public SelectFacade getSelectFacade() {
            return SelectFacadeImpl.INSTANCE;
        }

        @Override
        public int getSndBufSize() {
            return httpNetConnectionSndBuf;
        }

        @Override
        public int getTestConnectionBufferSize() {
            return netTestConnectionBufferSize;
        }

        @Override
        public long getTimeout() {
            return httpNetConnectionTimeout;
        }
    }

    private class PropHttpMinIODispatcherConfiguration implements IODispatcherConfiguration {
        @Override
        public int getBindIPv4Address() {
            return httpMinBindIPv4Address;
        }

        @Override
        public int getBindPort() {
            return httpMinBindPort;
        }

        @Override
        public MillisecondClock getClock() {
            return MillisecondClockImpl.INSTANCE;
        }

        @Override
        public String getDispatcherLogName() {
            return "http-min-server";
        }

        @Override
        public EpollFacade getEpollFacade() {
            return EpollFacadeImpl.INSTANCE;
        }

        @Override
        public long getHeartbeatInterval() {
            return -1L;
        }

        @Override
        public boolean getHint() {
            return httpMinNetConnectionHint;
        }

        @Override
        public KqueueFacade getKqueueFacade() {
            return KqueueFacadeImpl.INSTANCE;
        }

        @Override
        public int getLimit() {
            return httpMinNetConnectionLimit;
        }

        @Override
        public NetworkFacade getNetworkFacade() {
            return NetworkFacadeImpl.INSTANCE;
        }

        @Override
        public long getQueueTimeout() {
            return httpMinNetConnectionQueueTimeout;
        }

        @Override
        public int getRcvBufSize() {
            return httpMinNetConnectionRcvBuf;
        }

        @Override
        public SelectFacade getSelectFacade() {
            return SelectFacadeImpl.INSTANCE;
        }

        @Override
        public int getSndBufSize() {
            return httpMinNetConnectionSndBuf;
        }

        @Override
        public int getTestConnectionBufferSize() {
            return netTestConnectionBufferSize;
        }

        @Override
        public long getTimeout() {
            return httpMinNetConnectionTimeout;
        }
    }

    private class PropHttpMinServerConfiguration implements HttpMinServerConfiguration {

        @Override
        public IODispatcherConfiguration getDispatcherConfiguration() {
            return httpMinIODispatcherConfiguration;
        }

        @Override
        public FactoryProvider getFactoryProvider() {
            return factoryProvider;
        }

        @Override
        public HttpContextConfiguration getHttpContextConfiguration() {
            return httpContextConfiguration;
        }

        @Override
        public String getPoolName() {
            return "minhttp";
        }

        @Override
        public long getSleepThreshold() {
            return httpMinWorkerSleepThreshold;
        }

        @Override
        public long getSleepTimeout() {
            return httpMinWorkerSleepTimeout;
        }

        @Override
        public WaitProcessorConfiguration getWaitProcessorConfiguration() {
            return httpWaitProcessorConfiguration;
        }

        @Override
        public int[] getWorkerAffinity() {
            return httpMinWorkerAffinity;
        }

        @Override
        public int getWorkerCount() {
            return httpMinWorkerCount;
        }

        @Override
        public long getYieldThreshold() {
            return httpMinWorkerYieldThreshold;
        }

        @Override
        public boolean haltOnError() {
            return httpMinWorkerHaltOnError;
        }

        @Override
        public boolean isEnabled() {
            return httpMinServerEnabled;
        }

        @Override
        public boolean isHealthCheckAuthenticationRequired() {
            return httpHealthCheckAuthRequired;
        }

        @Override
        public boolean isHealthCheckForcePlainText() {
            return httpHealthCheckForcePlaintext;
        }

        @Override
        public boolean isPessimisticHealthCheckEnabled() {
            return httpPessimisticHealthCheckEnabled;
        }
    }

    private class PropHttpServerConfiguration implements HttpServerConfiguration {

        @Override
        public IODispatcherConfiguration getDispatcherConfiguration() {
            return httpIODispatcherConfiguration;
        }

        @Override
        public FactoryProvider getFactoryProvider() {
            return factoryProvider;
        }

        @Override
        public HttpContextConfiguration getHttpContextConfiguration() {
            return httpContextConfiguration;
        }

        @Override
        public JsonQueryProcessorConfiguration getJsonQueryProcessorConfiguration() {
            return jsonQueryProcessorConfiguration;
        }

        @Override
        public String getPoolName() {
            return "http";
        }

        @Override
        public int getQueryCacheBlockCount() {
            return httpSqlCacheBlockCount;
        }

        @Override
        public int getQueryCacheRowCount() {
            return httpSqlCacheRowCount;
        }

        @Override
        public long getSleepThreshold() {
            return httpWorkerSleepThreshold;
        }

        @Override
        public long getSleepTimeout() {
            return httpWorkerSleepTimeout;
        }

        @Override
        public StaticContentProcessorConfiguration getStaticContentProcessorConfiguration() {
            return staticContentProcessorConfiguration;
        }

        @Override
        public WaitProcessorConfiguration getWaitProcessorConfiguration() {
            return httpWaitProcessorConfiguration;
        }

        @Override
        public int[] getWorkerAffinity() {
            return httpWorkerAffinity;
        }

        @Override
        public int getWorkerCount() {
            return httpWorkerCount;
        }

        @Override
        public long getYieldThreshold() {
            return httpWorkerYieldThreshold;
        }

        @Override
        public boolean haltOnError() {
            return httpWorkerHaltOnError;
        }

        @Override
        public boolean isEnabled() {
            return httpServerEnabled;
        }

        @Override
        public boolean isHealthCheckAuthenticationRequired() {
            return httpHealthCheckAuthRequired;
        }

        @Override
        public boolean isHealthCheckForcePlainText() {
            return false;
        }

        @Override
        public boolean isPessimisticHealthCheckEnabled() {
            return httpPessimisticHealthCheckEnabled;
        }

        @Override
        public boolean isQueryCacheEnabled() {
            return httpSqlCacheEnabled;
        }
    }

    private class PropJsonQueryProcessorConfiguration implements JsonQueryProcessorConfiguration {

        @Override
        public MillisecondClock getClock() {
            return httpFrozenClock ? StationaryMillisClock.INSTANCE : MillisecondClockImpl.INSTANCE;
        }

        @Override
        public int getConnectionCheckFrequency() {
            return jsonQueryConnectionCheckFrequency;
        }

        @Override
        public int getDoubleScale() {
            return jsonQueryDoubleScale;
        }

        @Override
        public FactoryProvider getFactoryProvider() {
            return factoryProvider;
        }

        @Override
        public FilesFacade getFilesFacade() {
            return FilesFacadeImpl.INSTANCE;
        }

        @Override
        public int getFloatScale() {
            return jsonQueryFloatScale;
        }

        @Override
        public CharSequence getKeepAliveHeader() {
            return keepAliveHeader;
        }

        @Override
        public long getMaxQueryResponseRowLimit() {
            return maxHttpQueryResponseRowLimit;
        }
    }

    private class PropLineTcpIOWorkerPoolConfiguration implements WorkerPoolConfiguration {
        @Override
        public String getPoolName() {
            return "ilpio";
        }

        @Override
        public long getSleepThreshold() {
            return lineTcpIOWorkerSleepThreshold;
        }

        @Override
        public int[] getWorkerAffinity() {
            return lineTcpIOWorkerAffinity;
        }

        @Override
        public int getWorkerCount() {
            return lineTcpIOWorkerCount;
        }

        @Override
        public long getYieldThreshold() {
            return lineTcpIOWorkerYieldThreshold;
        }

        @Override
        public boolean haltOnError() {
            return lineTcpIOWorkerPoolHaltOnError;
        }
    }

    private class PropLineTcpReceiverConfiguration implements LineTcpReceiverConfiguration {
        @Override
        public String getAuthDB() {
            return lineTcpAuthDB;
        }

        @Override
        public boolean getAutoCreateNewColumns() {
            return ilpAutoCreateNewColumns;
        }

        @Override
        public boolean getAutoCreateNewTables() {
            return ilpAutoCreateNewTables;
        }

        @Override
        public long getCommitInterval() {
            return LineTcpReceiverConfigurationHelper.calcCommitInterval(
                    cairoConfiguration.getO3MinLag(),
                    getCommitIntervalFraction(),
                    getCommitIntervalDefault()
            );
        }

        public long getCommitIntervalDefault() {
            return lineTcpCommitIntervalDefault;
        }

        @Override
        public double getCommitIntervalFraction() {
            return lineTcpCommitIntervalFraction;
        }

        @Override
        public int getConnectionPoolInitialCapacity() {
            return lineTcpConnectionPoolInitialCapacity;
        }

        @Override
        public short getDefaultColumnTypeForFloat() {
            return floatDefaultColumnType;
        }

        @Override
        public short getDefaultColumnTypeForInteger() {
            return integerDefaultColumnType;
        }

        @Override
        public int getDefaultPartitionBy() {
            return lineTcpDefaultPartitionBy;
        }

        @Override
        public boolean getDisconnectOnError() {
            return lineTcpDisconnectOnError;
        }

        @Override
        public IODispatcherConfiguration getDispatcherConfiguration() {
            return lineTcpReceiverDispatcherConfiguration;
        }

        @Override
        public FactoryProvider getFactoryProvider() {
            return factoryProvider;
        }

        @Override
        public FilesFacade getFilesFacade() {
            return FilesFacadeImpl.INSTANCE;
        }

        @Override
        public WorkerPoolConfiguration getIOWorkerPoolConfiguration() {
            return lineTcpIOWorkerPoolConfiguration;
        }

        @Override
        public long getMaintenanceInterval() {
            return lineTcpMaintenanceInterval;
        }

        @Override
        public int getMaxFileNameLength() {
            return maxFileNameLength;
        }

        @Override
        public int getMaxMeasurementSize() {
            return lineTcpMaxMeasurementSize;
        }

        @Override
        public MicrosecondClock getMicrosecondClock() {
            return MicrosecondClockImpl.INSTANCE;
        }

        @Override
        public MillisecondClock getMillisecondClock() {
            return MillisecondClockImpl.INSTANCE;
        }

        @Override
        public int getNetMsgBufferSize() {
            return lineTcpMsgBufferSize;
        }

        @Override
        public NetworkFacade getNetworkFacade() {
            return NetworkFacadeImpl.INSTANCE;
        }

        @Override
        public long getSymbolCacheWaitUsBeforeReload() {
            return symbolCacheWaitUsBeforeReload;
        }

        @Override
        public LineProtoTimestampAdapter getTimestampAdapter() {
            return lineTcpTimestampAdapter;
        }

        @Override
        public long getWriterIdleTimeout() {
            return minIdleMsBeforeWriterRelease;
        }

        @Override
        public int getWriterQueueCapacity() {
            return lineTcpWriterQueueCapacity;
        }

        @Override
        public WorkerPoolConfiguration getWriterWorkerPoolConfiguration() {
            return lineTcpWriterWorkerPoolConfiguration;
        }

        @Override
        public boolean isEnabled() {
            return lineTcpEnabled;
        }

        @Override
        public boolean isStringAsTagSupported() {
            return stringAsTagSupported;
        }

        @Override
        public boolean isStringToCharCastAllowed() {
            return stringToCharCastAllowed;
        }

        @Override
        public boolean isSymbolAsFieldSupported() {
            return symbolAsFieldSupported;
        }
    }

    private class PropLineTcpReceiverIODispatcherConfiguration implements IODispatcherConfiguration {

        @Override
        public int getBindIPv4Address() {
            return lineTcpNetBindIPv4Address;
        }

        @Override
        public int getBindPort() {
            return lineTcpNetBindPort;
        }

        @Override
        public MillisecondClock getClock() {
            return MillisecondClockImpl.INSTANCE;
        }

        @Override
        public String getDispatcherLogName() {
            return "tcp-line-server";
        }

        @Override
        public EpollFacade getEpollFacade() {
            return EpollFacadeImpl.INSTANCE;
        }

        @Override
        public long getHeartbeatInterval() {
            return lineTcpNetConnectionHeartbeatInterval;
        }

        @Override
        public boolean getHint() {
            return lineTcpNetConnectionHint;
        }

        @Override
        public KqueueFacade getKqueueFacade() {
            return KqueueFacadeImpl.INSTANCE;
        }

        @Override
        public int getLimit() {
            return lineTcpNetConnectionLimit;
        }

        public NetworkFacade getNetworkFacade() {
            return NetworkFacadeImpl.INSTANCE;
        }

        @Override
        public long getQueueTimeout() {
            return lineTcpNetConnectionQueueTimeout;
        }

        @Override
        public int getRcvBufSize() {
            return lineTcpNetConnectionRcvBuf;
        }

        @Override
        public SelectFacade getSelectFacade() {
            return SelectFacadeImpl.INSTANCE;
        }

        @Override
        public int getSndBufSize() {
            return -1;
        }

        @Override
        public int getTestConnectionBufferSize() {
            return netTestConnectionBufferSize;
        }

        @Override
        public long getTimeout() {
            return lineTcpNetConnectionTimeout;
        }
    }

    private class PropLineTcpWriterWorkerPoolConfiguration implements WorkerPoolConfiguration {
        @Override
        public String getPoolName() {
            return "ilpwriter";
        }


        @Override
        public long getSleepThreshold() {
            return lineTcpWriterWorkerSleepThreshold;
        }

        @Override
        public int[] getWorkerAffinity() {
            return lineTcpWriterWorkerAffinity;
        }

        @Override
        public int getWorkerCount() {
            return lineTcpWriterWorkerCount;
        }

        @Override
        public long getYieldThreshold() {
            return lineTcpWriterWorkerYieldThreshold;
        }

        @Override
        public boolean haltOnError() {
            return lineTcpWriterWorkerPoolHaltOnError;
        }
    }

    private class PropLineUdpReceiverConfiguration implements LineUdpReceiverConfiguration {
        @Override
        public boolean getAutoCreateNewColumns() {
            return ilpAutoCreateNewColumns;
        }

        @Override
        public boolean getAutoCreateNewTables() {
            return ilpAutoCreateNewTables;
        }

        @Override
        public int getBindIPv4Address() {
            return lineUdpBindIPV4Address;
        }

        @Override
        public int getCommitMode() {
            return lineUdpCommitMode;
        }

        @Override
        public int getCommitRate() {
            return lineUdpCommitRate;
        }

        @Override
        public short getDefaultColumnTypeForFloat() {
            return floatDefaultColumnType;
        }

        @Override
        public short getDefaultColumnTypeForInteger() {
            return integerDefaultColumnType;
        }

        @Override
        public int getDefaultPartitionBy() {
            return lineUdpDefaultPartitionBy;
        }

        @Override
        public int getGroupIPv4Address() {
            return lineUdpGroupIPv4Address;
        }

        @Override
        public int getMaxFileNameLength() {
            return maxFileNameLength;
        }

        @Override
        public int getMsgBufferSize() {
            return lineUdpMsgBufferSize;
        }

        @Override
        public int getMsgCount() {
            return lineUdpMsgCount;
        }

        @Override
        public NetworkFacade getNetworkFacade() {
            return NetworkFacadeImpl.INSTANCE;
        }

        @Override
        public int getPort() {
            return lineUdpPort;
        }

        @Override
        public int getReceiveBufferSize() {
            return lineUdpReceiveBufferSize;
        }

        @Override
        public LineProtoTimestampAdapter getTimestampAdapter() {
            return lineUdpTimestampAdapter;
        }

        @Override
        public boolean isEnabled() {
            return lineUdpEnabled;
        }

        @Override
        public boolean isUnicast() {
            return lineUdpUnicast;
        }

        @Override
        public boolean ownThread() {
            return lineUdpOwnThread;
        }

        @Override
        public int ownThreadAffinity() {
            return lineUdpOwnThreadAffinity;
        }
    }

    private class PropMetricsConfiguration implements MetricsConfiguration {

        @Override
        public boolean isEnabled() {
            return metricsEnabled;
        }
    }

    private class PropPGWireConfiguration implements PGWireConfiguration {

        @Override
        public int getBinParamCountCapacity() {
            return pgBinaryParamsCapacity;
        }

        @Override
        public int getCharacterStoreCapacity() {
            return pgCharacterStoreCapacity;
        }

        @Override
        public int getCharacterStorePoolCapacity() {
            return pgCharacterStorePoolCapacity;
        }

        @Override
        public SqlExecutionCircuitBreakerConfiguration getCircuitBreakerConfiguration() {
            return circuitBreakerConfiguration;
        }

        @Override
        public int getConnectionPoolInitialCapacity() {
            return pgConnectionPoolInitialCapacity;
        }

        @Override
        public DateLocale getDefaultDateLocale() {
            return pgDefaultLocale;
        }

        @Override
        public String getDefaultPassword() {
            return pgPassword;
        }

        @Override
        public String getDefaultUsername() {
            return pgUsername;
        }

        @Override
        public IODispatcherConfiguration getDispatcherConfiguration() {
            return propPGWireDispatcherConfiguration;
        }

        @Override
        public FactoryProvider getFactoryProvider() {
            return factoryProvider;
        }

        @Override
        public int getInsertCacheBlockCount() {
            return pgInsertCacheBlockCount;
        }

        @Override
        public int getInsertCacheRowCount() {
            return pgInsertCacheRowCount;
        }

        @Override
        public int getMaxBlobSizeOnQuery() {
            return pgMaxBlobSizeOnQuery;
        }

        @Override
        public int getNamedStatementCacheCapacity() {
            return pgNamedStatementCacheCapacity;
        }

        @Override
        public int getNamesStatementPoolCapacity() {
            return pgNamesStatementPoolCapacity;
        }

        @Override
        public NetworkFacade getNetworkFacade() {
            return NetworkFacadeImpl.INSTANCE;
        }

        @Override
        public int getPendingWritersCacheSize() {
            return pgPendingWritersCacheCapacity;
        }

        @Override
        public String getPoolName() {
            return "pgwire";
        }

        @Override
        public String getReadOnlyPassword() {
            return pgReadOnlyPassword;
        }

        @Override
        public String getReadOnlyUsername() {
            return pgReadOnlyUsername;
        }

        @Override
        public int getRecvBufferSize() {
            return pgRecvBufferSize;
        }

        @Override
        public int getSelectCacheBlockCount() {
            return pgSelectCacheBlockCount;
        }

        @Override
        public int getSelectCacheRowCount() {
            return pgSelectCacheRowCount;
        }

        @Override
        public int getSendBufferSize() {
            return pgSendBufferSize;
        }

        @Override
        public String getServerVersion() {
            return "11.3";
        }

        @Override
        public long getSleepThreshold() {
            return pgWorkerSleepThreshold;
        }

        @Override
        public int getUpdateCacheBlockCount() {
            return pgUpdateCacheBlockCount;
        }

        @Override
        public int getUpdateCacheRowCount() {
            return pgUpdateCacheRowCount;
        }

        @Override
        public int[] getWorkerAffinity() {
            return pgWorkerAffinity;
        }

        @Override
        public int getWorkerCount() {
            return pgWorkerCount;
        }

        @Override
        public long getYieldThreshold() {
            return pgWorkerYieldThreshold;
        }

        @Override
        public boolean haltOnError() {
            return pgHaltOnError;
        }

        @Override
        public boolean isDaemonPool() {
            return pgDaemonPool;
        }

        @Override
        public boolean isEnabled() {
            return pgEnabled;
        }

        @Override
        public boolean isInsertCacheEnabled() {
            return pgInsertCacheEnabled;
        }

        @Override
        public boolean isReadOnlyUserEnabled() {
            return pgReadOnlyUserEnabled;
        }

        @Override
        public boolean isSelectCacheEnabled() {
            return pgSelectCacheEnabled;
        }

        @Override
        public boolean isUpdateCacheEnabled() {
            return pgUpdateCacheEnabled;
        }

        @Override
        public boolean readOnlySecurityContext() {
            return pgReadOnlySecurityContext || isReadOnlyInstance;
        }
    }

    private class PropPGWireDispatcherConfiguration implements IODispatcherConfiguration {

        @Override
        public int getBindIPv4Address() {
            return pgNetBindIPv4Address;
        }

        @Override
        public int getBindPort() {
            return pgNetBindPort;
        }

        @Override
        public MillisecondClock getClock() {
            return MillisecondClockImpl.INSTANCE;
        }

        @Override
        public String getDispatcherLogName() {
            return "pg-server";
        }

        @Override
        public EpollFacade getEpollFacade() {
            return EpollFacadeImpl.INSTANCE;
        }

        @Override
        public long getHeartbeatInterval() {
            return -1L;
        }

        @Override
        public boolean getHint() {
            return pgNetConnectionHint;
        }

        @Override
        public KqueueFacade getKqueueFacade() {
            return KqueueFacadeImpl.INSTANCE;
        }

        @Override
        public int getLimit() {
            return pgNetConnectionLimit;
        }

        @Override
        public NetworkFacade getNetworkFacade() {
            return NetworkFacadeImpl.INSTANCE;
        }

        @Override
        public long getQueueTimeout() {
            return pgNetConnectionQueueTimeout;
        }

        @Override
        public int getRcvBufSize() {
            return pgNetConnectionRcvBuf;
        }

        @Override
        public SelectFacade getSelectFacade() {
            return SelectFacadeImpl.INSTANCE;
        }

        @Override
        public int getSndBufSize() {
            return pgNetConnectionSndBuf;
        }

        @Override
        public int getTestConnectionBufferSize() {
            return netTestConnectionBufferSize;
        }

        @Override
        public long getTimeout() {
            return pgNetIdleConnectionTimeout;
        }
    }

    private class PropSqlExecutionCircuitBreakerConfiguration implements SqlExecutionCircuitBreakerConfiguration {

        @Override
        public boolean checkConnection() {
            return true;
        }

        @Override
        public int getBufferSize() {
            return netTestConnectionBufferSize;
        }

        @Override
        public int getCircuitBreakerThrottle() {
            return circuitBreakerThrottle;
        }

        @Override
        @NotNull
        public MillisecondClock getClock() {
            return MillisecondClockImpl.INSTANCE;
        }

        @Override
        @NotNull
        public NetworkFacade getNetworkFacade() {
            return NetworkFacadeImpl.INSTANCE;
        }

        @Override
        public long getTimeout() {
            return circuitBreakerTimeout;
        }

        @Override
        public boolean isEnabled() {
            return interruptOnClosedConnection;
        }
    }

    private class PropStaticContentProcessorConfiguration implements StaticContentProcessorConfiguration {

        @Override
        public FilesFacade getFilesFacade() {
            return FilesFacadeImpl.INSTANCE;
        }

        @Override
        public CharSequence getIndexFileName() {
            return indexFileName;
        }

        @Override
        public String getKeepAliveHeader() {
            return keepAliveHeader;
        }

        @Override
        public MimeTypesCache getMimeTypesCache() {
            return mimeTypesCache;
        }

        /**
         * Absolute path to HTTP public directory.
         *
         * @return path to public directory
         */
        @Override
        public CharSequence getPublicDirectory() {
            return publicDirectory;
        }

        @Override
        public boolean isAuthenticationRequired() {
            return httpStaticAuthRequired;
        }
    }

    private class PropTelemetryConfiguration implements TelemetryConfiguration {

        @Override
        public boolean getDisableCompletely() {
            return telemetryDisableCompletely;
        }

        @Override
        public boolean getEnabled() {
            return telemetryEnabled;
        }

        @Override
        public int getQueueCapacity() {
            return telemetryQueueCapacity;
        }

        @Override
        public boolean hideTables() {
            return telemetryHideTables;
        }
    }

    private class PropTextConfiguration implements TextConfiguration {

        @Override
        public int getDateAdapterPoolCapacity() {
            return dateAdapterPoolCapacity;
        }

        @Override
        public DateLocale getDefaultDateLocale() {
            return locale;
        }

        @Override
        public InputFormatConfiguration getInputFormatConfiguration() {
            return inputFormatConfiguration;
        }

        @Override
        public int getJsonCacheLimit() {
            return jsonCacheLimit;
        }

        @Override
        public int getJsonCacheSize() {
            return jsonCacheSize;
        }

        @Override
        public double getMaxRequiredDelimiterStdDev() {
            return maxRequiredDelimiterStdDev;
        }

        @Override
        public double getMaxRequiredLineLengthStdDev() {
            return maxRequiredLineLengthStdDev;
        }

        @Override
        public int getMetadataStringPoolCapacity() {
            return metadataStringPoolCapacity;
        }

        @Override
        public int getRollBufferLimit() {
            return rollBufferLimit;
        }

        @Override
        public int getRollBufferSize() {
            return rollBufferSize;
        }

        @Override
        public int getTextAnalysisMaxLines() {
            return textAnalysisMaxLines;
        }

        @Override
        public int getTextLexerStringPoolCapacity() {
            return textLexerStringPoolCapacity;
        }

        @Override
        public int getTimestampAdapterPoolCapacity() {
            return timestampAdapterPoolCapacity;
        }

        @Override
        public int getUtf8SinkSize() {
            return utf8SinkSize;
        }
    }

    private class PropWaitProcessorConfiguration implements WaitProcessorConfiguration {

        @Override
        public MillisecondClock getClock() {
            return MillisecondClockImpl.INSTANCE;
        }

        @Override
        public double getExponentialWaitMultiplier() {
            return rerunExponentialWaitMultiplier;
        }

        @Override
        public int getInitialWaitQueueSize() {
            return rerunInitialWaitQueueSize;
        }

        @Override
        public int getMaxProcessingQueueSize() {
            return rerunMaxProcessingQueueSize;
        }

        @Override
        public long getMaxWaitCapMs() {
            return maxRerunWaitCapMs;
        }
    }

    private class PropWalApplyPoolConfiguration implements WorkerPoolConfiguration {
        @Override
        public String getPoolName() {
            return "wal-apply";
        }

        @Override
        public long getSleepThreshold() {
            return walApplyWorkerSleepThreshold;
        }

        @Override
        public long getSleepTimeout() {
            return walApplySleepTimeout;
        }

        @Override
        public int[] getWorkerAffinity() {
            return walApplyWorkerAffinity;
        }

        @Override
        public int getWorkerCount() {
            return walApplyWorkerCount;
        }

        @Override
        public long getYieldThreshold() {
            return walApplyWorkerYieldThreshold;
        }

        @Override
        public boolean haltOnError() {
            return walApplyWorkerHaltOnError;
        }

        @Override
        public boolean isEnabled() {
            return walApplyWorkerCount > 0;
        }
    }

    private class PropWorkerPoolConfiguration implements WorkerPoolConfiguration {
        @Override
        public String getPoolName() {
            return "shared";
        }

        @Override
        public long getSleepThreshold() {
            return sharedWorkerSleepThreshold;
        }

        @Override
        public long getSleepTimeout() {
            return sharedWorkerSleepTimeout;
        }

        @Override
        public int[] getWorkerAffinity() {
            return sharedWorkerAffinity;
        }

        @Override
        public int getWorkerCount() {
            return sharedWorkerCount;
        }

        @Override
        public long getYieldThreshold() {
            return sharedWorkerYieldThreshold;
        }

        @Override
        public boolean haltOnError() {
            return sharedWorkerHaltOnError;
        }
    }

    static {
        WRITE_FO_OPTS.put("o_direct", (int) CairoConfiguration.O_DIRECT);
        WRITE_FO_OPTS.put("o_sync", (int) CairoConfiguration.O_SYNC);
        WRITE_FO_OPTS.put("o_async", (int) CairoConfiguration.O_ASYNC);
        WRITE_FO_OPTS.put("o_none", (int) CairoConfiguration.O_NONE);
    }
}<|MERGE_RESOLUTION|>--- conflicted
+++ resolved
@@ -1577,10 +1577,7 @@
                     PropertyKey.CAIRO_SQL_MAP_KEY_CAPACITY,
                     PropertyKey.CAIRO_SQL_SMALL_MAP_KEY_CAPACITY
             );
-<<<<<<< HEAD
-=======
             registerDeprecated(PropertyKey.PG_INSERT_POOL_CAPACITY);
->>>>>>> c33d4edb
         }
 
         public ValidationResult validate(Properties properties) {
