--- conflicted
+++ resolved
@@ -351,13 +351,10 @@
     private int httpMinSndBufSize;
     private final int latestByQueueCapacity;
     private final int sampleByIndexSearchPageSize;
-<<<<<<< HEAD
     private long writerAsyncCommandBusyWaitTimeout;
-=======
     private final int binaryEncodingMaxLength;
     private final long writerDataIndexKeyAppendPageSize;
     private final long writerDataIndexValueAppendPageSize;
->>>>>>> c813f599
 
     public PropServerConfiguration(
             String root,
