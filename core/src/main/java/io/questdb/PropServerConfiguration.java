--- conflicted
+++ resolved
@@ -151,11 +151,7 @@
     private final int sharedWorkerCount;
     private final boolean sharedWorkerHaltOnError;
     private final WorkerPoolConfiguration workerPoolConfiguration = new PropWorkerPoolConfiguration();
-<<<<<<< HEAD
-    private final PGWireConfiguration pgWireConfiguration;
-=======
     private final PGWireConfiguration pgWireConfiguration = new PropPGWireConfiguration();
->>>>>>> 393b7734
     private final InputFormatConfiguration inputFormatConfiguration;
     private final LineProtoTimestampAdapter lineUdpTimestampAdapter;
     private final String inputRoot;
@@ -578,18 +574,6 @@
             default:
                 return LineProtoNanoTimestampAdapter.INSTANCE;
         }
-
-        if (getBoolean(properties, "pgwire.enabled", true)) {
-            // TODO: Create a PropPGWireConfiguration
-            pgWireConfiguration = new DefaultPGWireConfiguration() {
-                @Override
-                public int getWorkerCount() {
-                    return 0;
-                }
-            };
-        } else {
-            pgWireConfiguration = null;
-        }
     }
 
     @Override
