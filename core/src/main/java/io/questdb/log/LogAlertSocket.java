--- conflicted
+++ resolved
@@ -64,6 +64,7 @@
     private long fdSocketAddress = -1; // tcp/ip host:port address
     private long fdSocket = -1;
     private String alertTargets; // host[:port](,host[:port])*
+
     public LogAlertSocket(NetworkFacade nf, String alertTargets, Log log) {
         this(
                 nf,
@@ -144,11 +145,7 @@
         return outBufferSize;
     }
 
-<<<<<<< HEAD
-    public boolean send(int len) {
-=======
     public boolean send(int len, Runnable onReconnect) {
->>>>>>> 22b61fcf
         if (len < 1) {
             return false;
         }
@@ -226,13 +223,10 @@
         return success;
     }
 
-<<<<<<< HEAD
-=======
     public boolean send(int len) {
         return send(len, onReconnectRef);
     }
 
->>>>>>> 22b61fcf
     private static boolean isContentLength(CharSequence tok, int lo, int hi) {
         return hi - lo > 13 &&
                 (tok.charAt(lo++) | 32) == 'c' &&
@@ -364,13 +358,10 @@
                 .$(": ")
                 .$(responseSink, start, responseLen)
                 .$();
-<<<<<<< HEAD
-=======
     }
 
     private void onReconnect() {
         LockSupport.parkNanos(reconnectDelay);
->>>>>>> 22b61fcf
     }
 
     private void parseAlertTargets() {
