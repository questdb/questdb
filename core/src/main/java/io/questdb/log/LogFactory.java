--- conflicted
+++ resolved
@@ -169,49 +169,12 @@
         return queueDepth;
     }
 
-<<<<<<< HEAD
     public int getRecordLength() {
         return recordLength;
     }
 
     public Log create(Class<?> clazz) {
         return create(clazz.getName());
-=======
-    @Override
-    public void close() {
-        haltThread();
-        for (int i = 0, n = jobs.size(); i < n; i++) {
-            Misc.freeIfCloseable(jobs.get(i));
-        }
-        for (int i = 0, n = scopeConfigs.size(); i < n; i++) {
-            Misc.free(scopeConfigs.getQuick(i));
-        }
-    }
-
-    /**
-     * Flush remaining log lines and close
-     */
-    public void flushJobsAndClose() {
-        haltThread();
-        for (int i = 0, n = jobs.size(); i < n; i++) {
-            LogWriter job = jobs.get(i);
-            if (job != null) {
-                try {
-                    // noinspection StatementWithEmptyBody
-                    while (job.run(0)) {
-                        // Keep running the job until it returns false to log all the buffered messages
-                    }
-                } catch (Exception th) {
-                    // Exception means we cannot log anymore. Perhaps network is down or disk is full.
-                    // Switch to the next job.
-                }
-                Misc.freeIfCloseable(job);
-            }
-        }
-        for (int i = 0, n = scopeConfigs.size(); i < n; i++) {
-            Misc.free(scopeConfigs.getQuick(i));
-        }
->>>>>>> a7aaa464
     }
 
     public Log create(CharSequence key) {
@@ -313,7 +276,7 @@
                         }
                     }
                 } finally {
-                    Misc.free(job);
+                    Misc.freeIfCloseable(job);
                 }
             }
             for (int i = 0, n = scopeConfigs.size(); i < n; i++) {
