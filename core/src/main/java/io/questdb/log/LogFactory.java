/*******************************************************************************
 *     ___                  _   ____  ____
 *    / _ \ _   _  ___  ___| |_|  _ \| __ )
 *   | | | | | | |/ _ \/ __| __| | | |  _ \
 *   | |_| | |_| |  __/\__ \ |_| |_| | |_) |
 *    \__\_\\__,_|\___||___/\__|____/|____/
 *
 *  Copyright (c) 2014-2019 Appsicle
 *  Copyright (c) 2019-2022 QuestDB
 *
 *  Licensed under the Apache License, Version 2.0 (the "License");
 *  you may not use this file except in compliance with the License.
 *  You may obtain a copy of the License at
 *
 *  http://www.apache.org/licenses/LICENSE-2.0
 *
 *  Unless required by applicable law or agreed to in writing, software
 *  distributed under the License is distributed on an "AS IS" BASIS,
 *  WITHOUT WARRANTIES OR CONDITIONS OF ANY KIND, either express or implied.
 *  See the License for the specific language governing permissions and
 *  limitations under the License.
 *
 ******************************************************************************/

package io.questdb.log;

import io.questdb.Metrics;
import io.questdb.mp.*;
import io.questdb.std.*;
import io.questdb.std.datetime.microtime.MicrosecondClock;
import io.questdb.std.datetime.microtime.MicrosecondClockImpl;
import io.questdb.std.str.StringSink;
import org.jetbrains.annotations.NotNull;
import org.jetbrains.annotations.Nullable;
import org.jetbrains.annotations.TestOnly;

import java.io.*;
import java.lang.reflect.Constructor;
import java.lang.reflect.Field;
import java.nio.file.Paths;
import java.util.Comparator;
import java.util.Properties;
import java.util.concurrent.atomic.AtomicBoolean;

public class LogFactory implements Closeable {

    public static final String CONFIG_SYSTEM_PROPERTY = "out";
    public static final String DEBUG_TRIGGER = "ebug";
    public static final String DEBUG_TRIGGER_ENV = "QDB_DEBUG";
    public static final String DEFAULT_CONFIG_NAME = "log.conf";
    //placeholder that can be used in log.conf to point to $root/log/ dir
    public static final String LOG_DIR_VAR = "${log.dir}";
    //name of default logging configuration file (in jar and in $root/conf/ dir )
    private static final String DEFAULT_CONFIG = "/io/questdb/site/conf/" + DEFAULT_CONFIG_NAME;
    private static final int DEFAULT_LOG_LEVEL = LogLevel.INFO | LogLevel.ERROR | LogLevel.CRITICAL | LogLevel.ADVISORY;
<<<<<<< HEAD

    //placeholder that can be used in log.conf to point to $root/log/ dir
    public static final String LOG_DIR_VAR = "${log.dir}";
    public static String LOG_DIR = ".";
    private static final int DEFAULT_QUEUE_DEPTH = 1024;
=======
>>>>>>> 7af3aabb
    private static final int DEFAULT_MSG_SIZE = 4 * 1024;
    private static final int DEFAULT_QUEUE_DEPTH = 1024;
    private static final String EMPTY_STR = "";
    private static final LengthDescendingComparator LDC = new LengthDescendingComparator();
    private static final CharSequenceHashSet reserved = new CharSequenceHashSet();
    static boolean envEnabled = true;
    private static LogFactory INSTANCE;
    private static boolean overwriteWithSyncLogging = false;
    private final MicrosecondClock clock;
    private final AtomicBoolean closed = new AtomicBoolean();
    private final ObjHashSet<LogWriter> jobs = new ObjHashSet<>();
    private final AtomicBoolean running = new AtomicBoolean();
    private final CharSequenceObjHashMap<ScopeConfiguration> scopeConfigMap = new CharSequenceObjHashMap<>();
    private final ObjList<ScopeConfiguration> scopeConfigs = new ObjList<>();
    private final StringSink sink = new StringSink();
    private final WorkerPool workerPool;
    private boolean configured = false;
    private int queueDepth = DEFAULT_QUEUE_DEPTH;
    private int recordLength = DEFAULT_MSG_SIZE;
    public LogFactory() {
        this(MicrosecondClockImpl.INSTANCE);
    }
    private LogFactory(MicrosecondClock clock) {
        this.clock = clock;
        workerPool = new WorkerPool(new WorkerPoolConfiguration() {
            @Override
            public String getPoolName() {
                return "logging";
            }

            @Override
            public int getWorkerCount() {
                return 1;
            }

            @Override
            public boolean isDaemonPool() {
                return true;
            }
        }, Metrics.disabled().health());
    }

    public static synchronized void closeInstance() {
        LogFactory logFactory = INSTANCE;
        if (logFactory != null) {
            logFactory.close(true);
            INSTANCE = null;
        }
    }

    public static void configureAsync() {
        overwriteWithSyncLogging = false;
    }

    public static synchronized void configureFromSystemProperties(@NotNull LogFactory logFactory, @Nullable String rootDir) {
        configureFromSystemProperties(logFactory, rootDir, true);
    }

    public static void configureSync() {
        overwriteWithSyncLogging = true;
    }

    public static synchronized LogFactory getInstance() {
        LogFactory logFactory = INSTANCE;
        if (logFactory == null) {
            logFactory = new LogFactory();
            configureFromSystemProperties(logFactory, null);
            INSTANCE = logFactory;
        }
        return logFactory;
    }

    public static Log getLog(Class<?> clazz) {
        return getLog(clazz.getName());
    }

    public static Log getLog(CharSequence key) {
        return getInstance().create(key);
    }

    public static synchronized void haltInstance() {
        LogFactory logFactory = INSTANCE;
        if (logFactory != null) {
            logFactory.haltThread();
        }
    }

    public void add(final LogWriterConfig config) {
        final int index = scopeConfigMap.keyIndex(config.getScope());
        ScopeConfiguration scopeConf;
        if (index > -1) {
            scopeConfigMap.putAt(index, config.getScope(), scopeConf = new ScopeConfiguration(LogLevel.MAX));
            scopeConfigs.add(scopeConf);
        } else {
            scopeConf = scopeConfigMap.valueAtQuick(index);
        }
        scopeConf.add(config);
    }

    public void bind() {
        if (configured) {
            return;
        }

        configured = true;

        for (int i = 0, n = scopeConfigs.size(); i < n; i++) {
            ScopeConfiguration conf = scopeConfigs.get(i);
            conf.bind(jobs, queueDepth, recordLength);
        }

        scopeConfigMap.sortKeys(LDC);

        for (int i = 0, n = jobs.size(); i < n; i++) {
            LogWriter job = jobs.get(i);
            job.bindProperties(this);
            workerPool.assign(job);
        }
    }

    @Override
    public void close() {
        close(false);
    }

    public void close(boolean flush) {
        if (closed.compareAndSet(false, true)) {
            haltThread();
            for (int i = 0, n = jobs.size(); i < n; i++) {
                LogWriter job = jobs.get(i);
                try {
                    if (job != null && flush) {
                        try {
                            // noinspection StatementWithEmptyBody
                            while (job.run(0)) {
                                // Keep running the job until it returns false to log all the buffered messages
                            }
                        } catch (Exception th) {
                            // Exception means we cannot log anymore. Perhaps network is down or disk is full.
                            // Switch to the next job.
                        }
                    }
                } finally {
                    Misc.freeIfCloseable(job);
                }
            }
            for (int i = 0, n = scopeConfigs.size(); i < n; i++) {
                Misc.free(scopeConfigs.getQuick(i));
            }
        }
    }

    public Log create(Class<?> clazz) {
        return create(clazz.getName());
    }

    public Log create(CharSequence key) {
        if (!configured) {
            throw new LogError("Not configured");
        }

        ScopeConfiguration scopeConfiguration = find(key);
        if (scopeConfiguration == null) {
            return new Logger(
                    clock,
                    compressScope(key, sink),
                    null,
                    null,
                    null,
                    null,
                    null,
                    null,
                    null,
                    null,
                    null,
                    null
            );
        }
        final Holder inf = scopeConfiguration.getHolder(Numbers.msb(LogLevel.INFO));
        final Holder dbg = scopeConfiguration.getHolder(Numbers.msb(LogLevel.DEBUG));
        final Holder err = scopeConfiguration.getHolder(Numbers.msb(LogLevel.ERROR));
        final Holder cri = scopeConfiguration.getHolder(Numbers.msb(LogLevel.CRITICAL));
        final Holder adv = scopeConfiguration.getHolder(Numbers.msb(LogLevel.ADVISORY));
        if (!overwriteWithSyncLogging) {
            return new Logger(
                    clock,
                    compressScope(key, sink),
                    dbg == null ? null : dbg.ring,
                    dbg == null ? null : dbg.lSeq,
                    inf == null ? null : inf.ring,
                    inf == null ? null : inf.lSeq,
                    err == null ? null : err.ring,
                    err == null ? null : err.lSeq,
                    cri == null ? null : cri.ring,
                    cri == null ? null : cri.lSeq,
                    adv == null ? null : adv.ring,
                    adv == null ? null : adv.lSeq
            );
        }

        return new SyncLogger(
                clock,
                compressScope(key, sink),
                dbg == null ? null : dbg.ring,
                dbg == null ? null : dbg.lSeq,
                inf == null ? null : inf.ring,
                inf == null ? null : inf.lSeq,
                err == null ? null : err.ring,
                err == null ? null : err.lSeq,
                cri == null ? null : cri.ring,
                cri == null ? null : cri.lSeq,
                adv == null ? null : adv.ring,
                adv == null ? null : adv.lSeq
        );
    }

    public int getQueueDepth() {
        return queueDepth;
    }

    public int getRecordLength() {
        return recordLength;
    }

    public void startThread() {
        assert !closed.get();
        if (running.compareAndSet(false, true)) {
            for (int i = 0, n = jobs.size(); i < n; i++) {
                workerPool.assign(jobs.get(i));
            }
            workerPool.start();
        }
    }

    /**
     * Converts fully qualified class name into an abbreviated form:
     * com.questdb.mp.Sequence -> c.n.m.Sequence
     *
     * @param key     typically class name
     * @param builder used for producing the resulting form
     * @return abbreviated form of key
     */
    private static CharSequence compressScope(CharSequence key, StringSink builder) {
        builder.clear();
        char c = 0;
        boolean pick = true;
        int z = 0;
        for (int i = 0, n = key.length(); i < n; i++) {
            char a = key.charAt(i);
            if (a == '.') {
                if (!pick) {
                    builder.put(c).put('.');
                    pick = true;
                }
            } else if (pick) {
                c = a;
                z = i;
                pick = false;
            }
        }

        for (; z < key.length(); z++) {
            builder.put(key.charAt(z));
        }

        builder.put(' ');

        return builder.toString();
    }

    @SuppressWarnings("rawtypes")
    private static LogWriterConfig createWriter(final Properties properties, String writerName, String logDir) {
        final String writer = "w." + writerName + '.';
        final String clazz = getProperty(properties, writer + "class");
        final String levelStr = getProperty(properties, writer + "level");
        final String scope = getProperty(properties, writer + "scope");

<<<<<<< HEAD
    static synchronized void configureFromSystemProperties(
            @NotNull LogFactory logFactory,
            @Nullable String rootDir,
            boolean replacePrevInstance
    ) {
        String conf = System.getProperty(CONFIG_SYSTEM_PROPERTY);
        if (conf == null) {
            conf = DEFAULT_CONFIG;
        }

        boolean initialized = false;
        // prevent creating blank log dir from unit tests
        if (rootDir != null && DEFAULT_CONFIG.equals(conf)) {
            LOG_DIR = Paths.get(rootDir, "log").toString();
            File logDirFile = new File(LOG_DIR);
            if (!logDirFile.exists() && logDirFile.mkdir()) {
                System.err.printf("Created log directory: %s%n", LOG_DIR);
            }

            String logPath = Paths.get(rootDir, "conf", DEFAULT_CONFIG_NAME).toString();
            File f = new File(logPath);
            if (f.isFile() && f.canRead()) {
                System.err.printf("Reading log configuration from %s%n", logPath);
                try (FileInputStream fis = new FileInputStream(logPath)) {
                    Properties properties = new Properties();
                    properties.load(fis);
                    logFactory.configureFromProperties(properties, LOG_DIR);
                    initialized = true;
                } catch (IOException e) {
                    throw new LogError("Cannot read " + logPath, e);
                }
            }
        }

        if (!initialized) {
            //in this order of initialization specifying -Dout might end up using internal jar resources ...
            try (InputStream is = LogFactory.class.getResourceAsStream(conf)) {
                if (is != null) {
                    Properties properties = new Properties();
                    properties.load(is);
                    logFactory.configureFromProperties(properties, LOG_DIR);
                    System.err.println("Log configuration loaded from default internal file.");
                } else {
                    File f = new File(conf);
                    if (f.canRead()) {
                        try (FileInputStream fis = new FileInputStream(f)) {
                            Properties properties = new Properties();
                            properties.load(fis);
                            logFactory.configureFromProperties(properties, LOG_DIR);
                            System.err.printf("Log configuration loaded from: %s%n", conf);
                        }
                    } else {
                        logFactory.configureDefaultWriter();
                        System.err.println("Log configuration loaded using factory defaults.");
                    }
                }
            } catch (IOException e) {
                if (!DEFAULT_CONFIG.equals(conf)) {
                    throw new LogError("Cannot read " + conf, e);
                } else {
                    logFactory.configureDefaultWriter();
                }
            }
        }

        if (replacePrevInstance) {
            LogFactory oldLogFactory = INSTANCE;
            if (oldLogFactory != null) {
                oldLogFactory.close();
            }
            INSTANCE = logFactory;
        }
        logFactory.startThread();
    }

    private void configureDefaultWriter() {
        int level = DEFAULT_LOG_LEVEL;
        if (isForcedDebug()) {
            level = level | LogLevel.DEBUG;
        }
        add(new LogWriterConfig(level, LogConsoleWriter::new));
        bind();
    }

    private ScopeConfiguration find(CharSequence key) {
        ObjList<CharSequence> keys = scopeConfigMap.keys();
        CharSequence k = null;

        for (int i = 0, n = keys.size(); i < n; i++) {
            CharSequence s = keys.getQuick(i);
            if (Chars.startsWith(key, s)) {
                k = s;
                break;
            }
        }

        if (k == null) {
            return null;
        }

        return scopeConfigMap.get(k);
    }

    private void configureFromProperties(Properties properties, String logDir) {
        String writers = getProperty(properties, "writers");

        if (writers == null) {
            configured = true;
            return;
        }

        String s;

        s = getProperty(properties, "queueDepth");
        if (s != null && s.length() > 0) {
            try {
                setQueueDepth(Numbers.parseInt(s));
            } catch (NumericException e) {
                throw new LogError("Invalid value for queueDepth");
            }
        }

        s = getProperty(properties, "recordLength");
        if (s != null && s.length() > 0) {
            try {
                setRecordLength(Numbers.parseInt(s));
            } catch (NumericException e) {
                throw new LogError("Invalid value for recordLength");
            }
        }

        for (String w : writers.split(",")) {
            LogWriterConfig conf = createWriter(properties, w.trim(), logDir);
            if (conf != null) {
                add(conf);
            }
        }

        bind();
    }

    private static String getProperty(final Properties properties, String key) {
        if (envEnabled) {
            final String envValue = System.getenv("QDB_LOG_" + key.replace('.', '_').toUpperCase());
            if (envValue == null) {
                return properties.getProperty(key);
            }
            return envValue;
        }
        return properties.getProperty(key);
    }

    @SuppressWarnings("rawtypes")
    private static LogWriterConfig createWriter(final Properties properties, String writerName, String logDir) {
        final String writer = "w." + writerName + '.';
        final String clazz = getProperty(properties, writer + "class");
        final String levelStr = getProperty(properties, writer + "level");
        final String scope = getProperty(properties, writer + "scope");

=======
>>>>>>> 7af3aabb
        if (clazz == null) {
            return null;
        }

        final Class<?> cl;
        final Constructor constructor;
        try {
            cl = Class.forName(clazz);
            constructor = cl.getDeclaredConstructor(RingQueue.class, SCSequence.class, int.class);
        } catch (ClassNotFoundException e) {
            throw new LogError("Class not found " + clazz, e);
        } catch (NoSuchMethodException e) {
            throw new LogError("Constructor(RingQueue, Sequence, int) expected: " + clazz, e);
        }

        int level = 0;
        if (levelStr != null) {
            for (String s : levelStr.split(",")) {
                switch (s.toUpperCase()) {
                    case "DEBUG":
                        level |= LogLevel.DEBUG;
                        break;
                    case "INFO":
                        level |= LogLevel.INFO;
                        break;
                    case "ERROR":
                        level |= LogLevel.ERROR;
                        break;
                    case "CRITICAL":
                        level |= LogLevel.CRITICAL;
                        break;
                    case "ADVISORY":
                        level |= LogLevel.ADVISORY;
                        break;
                    default:
                        throw new LogError("Unknown level: " + s);
                }
            }
        }

        if (isForcedDebug()) {
            level = level | LogLevel.DEBUG;
        }

        // enable all LOG levels above the minimum set one
        // ((-1 >>> (msb-1)) << msb) | level
        final int msb = Numbers.msb(level);
        level = (((-1 >>> (msb - 1)) << msb) | level) & LogLevel.MASK;

        return new LogWriterConfig(scope == null ? EMPTY_STR : scope, level, (ring, seq, level1) -> {
            try {
                LogWriter w1 = (LogWriter) constructor.newInstance(ring, seq, level1);

                for (String n : properties.stringPropertyNames()) {
                    if (n.startsWith(writer)) {
                        String p = n.substring(writer.length());

                        if (reserved.contains(p)) {
                            continue;
                        }

                        try {
                            Field f = cl.getDeclaredField(p);
                            if (f.getType() == String.class) {

                                String value = getProperty(properties, n);
                                if (logDir != null && value.contains(LOG_DIR_VAR)) {
                                    value = value.replace(LOG_DIR_VAR, logDir);
                                }

                                Unsafe.getUnsafe().putObject(w1, Unsafe.getUnsafe().objectFieldOffset(f), value);
                            }
                        } catch (Exception e) {
                            throw new LogError("Unknown property: " + n, e);
                        }
                    }
                }
                return w1;
            } catch (Exception e) {
                throw new LogError("Error creating log writer", e);
            }
        });
    }

    private static String getProperty(final Properties properties, String key) {
        if (envEnabled) {
            final String envKey = "QDB_LOG_" + key.replace('.', '_').toUpperCase();
            final String envValue = System.getenv(envKey);
            if (envValue == null) {
                return properties.getProperty(key);
            }
            System.err.println("    Using env: " + envKey + "=" + envValue);
            return envValue;
        }
        return properties.getProperty(key);
    }

    private static boolean isForcedDebug() {
        return System.getProperty(DEBUG_TRIGGER) != null || System.getenv().containsKey(DEBUG_TRIGGER_ENV);
    }

    private void configureDefaultWriter() {
        int level = DEFAULT_LOG_LEVEL;
        if (isForcedDebug()) {
            level = level | LogLevel.DEBUG;
        }
        add(new LogWriterConfig(level, LogConsoleWriter::new));
        bind();
    }

    private void configureFromProperties(Properties properties, String logDir) {
        String writers = getProperty(properties, "writers");

        if (writers == null) {
            configured = true;
            return;
        }

        String s;

        s = getProperty(properties, "queueDepth");
        if (s != null && s.length() > 0) {
            try {
                setQueueDepth(Numbers.parseInt(s));
            } catch (NumericException e) {
                throw new LogError("Invalid value for queueDepth");
            }
        }

        s = getProperty(properties, "recordLength");
        if (s != null && s.length() > 0) {
            try {
                setRecordLength(Numbers.parseInt(s));
            } catch (NumericException e) {
                throw new LogError("Invalid value for recordLength");
            }
        }

        for (String w : writers.split(",")) {
            LogWriterConfig conf = createWriter(properties, w.trim(), logDir);
            if (conf != null) {
                add(conf);
            }
        }

        bind();
    }

    private ScopeConfiguration find(CharSequence key) {
        ObjList<CharSequence> keys = scopeConfigMap.keys();
        CharSequence k = null;

        for (int i = 0, n = keys.size(); i < n; i++) {
            CharSequence s = keys.getQuick(i);
            if (Chars.startsWith(key, s)) {
                k = s;
                break;
            }
        }

        if (k == null) {
            return null;
        }

        return scopeConfigMap.get(k);
    }

    private void haltThread() {
        if (running.compareAndSet(true, false)) {
            workerPool.halt();
        }
    }

    private void setQueueDepth(int queueDepth) {
        this.queueDepth = queueDepth;
    }

    private void setRecordLength(int recordLength) {
        this.recordLength = recordLength;
    }

    @TestOnly
    static void configureFromSystemProperties(LogFactory logFactory) {
        configureFromSystemProperties(logFactory, null, false);
    }

    static synchronized void configureFromSystemProperties(
            @NotNull LogFactory logFactory,
            @Nullable String rootDir,
            boolean replacePrevInstance
    ) {
        String conf = System.getProperty(CONFIG_SYSTEM_PROPERTY);
        if (conf == null) {
            conf = DEFAULT_CONFIG;
        }

        boolean initialized = false;
        // prevent creating blank log dir from unit tests
        String logDir = ".";
        if (rootDir != null && DEFAULT_CONFIG.equals(conf)) {
            logDir = Paths.get(rootDir, "log").toString();
            File logDirFile = new File(logDir);
            if (!logDirFile.exists() && logDirFile.mkdir()) {
                System.err.printf("Created log directory: %s%n", logDir);
            }

            String logPath = Paths.get(rootDir, "conf", DEFAULT_CONFIG_NAME).toString();
            File f = new File(logPath);
            if (f.isFile() && f.canRead()) {
                System.err.printf("Reading log configuration from %s%n", logPath);
                try (FileInputStream fis = new FileInputStream(logPath)) {
                    Properties properties = new Properties();
                    properties.load(fis);
                    logFactory.configureFromProperties(properties, logDir);
                    initialized = true;
                } catch (IOException e) {
                    throw new LogError("Cannot read " + logPath, e);
                }
            }
        }

        if (!initialized) {
            //in this order of initialization specifying -Dout might end up using internal jar resources ...
            try (InputStream is = LogFactory.class.getResourceAsStream(conf)) {
                if (is != null) {
                    Properties properties = new Properties();
                    properties.load(is);
                    logFactory.configureFromProperties(properties, logDir);
                    System.err.println("Log configuration loaded from default internal file.");
                } else {
                    File f = new File(conf);
                    if (f.canRead()) {
                        try (FileInputStream fis = new FileInputStream(f)) {
                            Properties properties = new Properties();
                            properties.load(fis);
                            logFactory.configureFromProperties(properties, logDir);
                            System.err.printf("Log configuration loaded from: %s%n", conf);
                        }
                    } else {
                        logFactory.configureDefaultWriter();
                        System.err.println("Log configuration loaded using factory defaults.");
                    }
                }
            } catch (IOException e) {
                if (!DEFAULT_CONFIG.equals(conf)) {
                    throw new LogError("Cannot read " + conf, e);
                } else {
                    logFactory.configureDefaultWriter();
                }
            }
        }

        if (replacePrevInstance) {
            LogFactory oldLogFactory = INSTANCE;
            if (oldLogFactory != null) {
                oldLogFactory.close();
            }
            INSTANCE = logFactory;
        }
        logFactory.startThread();
    }

    @TestOnly
    ObjHashSet<LogWriter> getJobs() {
        return jobs;
    }

    private static class Holder implements Closeable {
        private final Sequence lSeq;
        private final RingQueue<LogRecordSink> ring;
        private FanOut fanOut;
        private SCSequence wSeq;

        public Holder(int queueDepth, final int recordLength) {
            this.ring = new RingQueue<>(
                    LogRecordSink::new,
                    Numbers.ceilPow2(recordLength),
                    queueDepth,
                    MemoryTag.NATIVE_LOGGER
            );
            this.lSeq = new MPSequence(queueDepth);
        }

        @Override
        public void close() {
            Misc.free(ring);
        }
    }

    private static class LengthDescendingComparator implements Comparator<CharSequence>, Serializable {
        @Override
        public int compare(CharSequence o1, CharSequence o2) {
            int l1, l2;
            if ((l1 = o1.length()) < (l2 = o2.length())) {
                return 1;
            }

            if (l1 > l2) {
                return -11;
            }

            return 0;
        }
    }

    private static class ScopeConfiguration implements Closeable {
        private final int[] channels;
        private final ObjList<Holder> holderList = new ObjList<>();
        private final IntObjHashMap<Holder> holderMap = new IntObjHashMap<>();
        private final ObjList<LogWriterConfig> writerConfigs = new ObjList<>();
        private int ci = 0;

        public ScopeConfiguration(int levels) {
            this.channels = new int[levels];
        }

        public void bind(ObjHashSet<LogWriter> jobs, int queueDepth, int recordLength) {
            // create queues for processed channels
            for (int i = 0, n = channels.length; i < n; i++) {
                int index = channels[i];
                if (index > 0) {
                    int keyIndex = holderMap.keyIndex(index);
                    if (keyIndex > -1) {
                        Holder h = new Holder(queueDepth, recordLength);
                        holderMap.putAt(keyIndex, index, h);
                        holderList.add(h);
                    }
                }
            }

            for (int i = 0, n = writerConfigs.size(); i < n; i++) {
                LogWriterConfig c = writerConfigs.getQuick(i);
                // the channels array has a guarantee that
                // all bits in level mask will point to the same queue
                // so we just get most significant bit number
                // and dereference queue on its index
                Holder h = holderMap.get(channels[Numbers.msb(c.getLevel())]);
                // check if this queue was used by another writer
                if (h.wSeq != null) {
                    // yes, it was
                    if (h.fanOut == null) {
                        h.fanOut = FanOut.to(h.wSeq).and(h.wSeq = new SCSequence());
                    } else {
                        h.fanOut.and(h.wSeq = new SCSequence());
                    }
                } else {
                    // we are here first!
                    h.wSeq = new SCSequence();
                }
                // now h.wSeq contains out writer's sequence
                jobs.add(c.getFactory().createLogWriter(h.ring, h.wSeq, c.getLevel()));
            }

            // and the last step is to link dependent sequences
            for (int i = 0, n = holderList.size(); i < n; i++) {
                Holder h = holderList.getQuick(i);
                if (h.fanOut != null) {
                    h.lSeq.then(h.fanOut).then(h.lSeq);
                } else {
                    h.lSeq.then(h.wSeq).then(h.lSeq);
                }
            }
        }

        @Override
        public void close() {
            for (int i = 0, n = holderList.size(); i < n; i++) {
                Misc.free(holderList.getQuick(i));
            }
        }

        /**
         * Aggregates channels into set of queues. Consumer interest is represented by
         * level, where consumer sets bits corresponding to channel indexes is it interested in.
         * <p>
         * Consumer 1 requires channels D & E. So its interest looks like {1,0,1}
         * Consumer 2 requires channel I, so its interest is {0,1,0}
         * <p>
         * This method combines these interests as follows:
         * <p>
         * channels = {1,2,1}
         * <p>
         * which means that there will be need to 2 queues (1 and 2) and that Consumer 1
         * will be using queue 1 and consumer 2 will be using queue 2.
         * <p>
         * More complex scenario where consumer interests overlap, for example:
         * <p>
         * consumer 1 {1,1,0}
         * consumer 2 {0,1,1}
         * <p>
         * these interests will be combined as follows:
         * <p>
         * channels = {1,1,1}
         * <p>
         * which means that both consumers will be sharing same queue and they will have to
         * filter applicable messages as they get them.
         * <p>
         * Algorithm iterates over set of bits in "level" twice. First pass is to establish
         * minimum number of channel[] element out of those entries where bit in level is set.
         * Additionally, this pass will set channel[] elements to current consumer index where
         * channel[] element is zero.
         * <p>
         * Second pass sets channel[] element to min value found on first pass.
         *
         * @param conf LogWriterConfig
         */
        private void add(LogWriterConfig conf) {
            int mask = conf.getLevel();
            int min = Integer.MAX_VALUE;
            int q = ++ci;

            for (int i = 0, n = channels.length; i < n; i++) {
                if (((mask >> i) & 1) == 1) {
                    int that = channels[i];
                    if (that == 0) {
                        channels[i] = q;
                    }

                    if (that > 0 && that < min) {
                        min = that;
                    }
                }
            }

            if (mask > 1 && min < Integer.MAX_VALUE) {
                for (int i = 0, n = channels.length; i < n; i++) {
                    if (((mask >> i) & 1) == 1) {
                        channels[i] = min;
                    }
                }
            }

            writerConfigs.add(conf);
        }

        private Holder getHolder(int index) {
            return holderMap.get(channels[index]);
        }
    }

    static {
        reserved.add("scope");
        reserved.add("class");
        reserved.add("level");
        Os.init();
    }
}<|MERGE_RESOLUTION|>--- conflicted
+++ resolved
@@ -53,16 +53,9 @@
     //name of default logging configuration file (in jar and in $root/conf/ dir )
     private static final String DEFAULT_CONFIG = "/io/questdb/site/conf/" + DEFAULT_CONFIG_NAME;
     private static final int DEFAULT_LOG_LEVEL = LogLevel.INFO | LogLevel.ERROR | LogLevel.CRITICAL | LogLevel.ADVISORY;
-<<<<<<< HEAD
-
-    //placeholder that can be used in log.conf to point to $root/log/ dir
-    public static final String LOG_DIR_VAR = "${log.dir}";
     public static String LOG_DIR = ".";
     private static final int DEFAULT_QUEUE_DEPTH = 1024;
-=======
->>>>>>> 7af3aabb
     private static final int DEFAULT_MSG_SIZE = 4 * 1024;
-    private static final int DEFAULT_QUEUE_DEPTH = 1024;
     private static final String EMPTY_STR = "";
     private static final LengthDescendingComparator LDC = new LengthDescendingComparator();
     private static final CharSequenceHashSet reserved = new CharSequenceHashSet();
@@ -338,168 +331,6 @@
         final String levelStr = getProperty(properties, writer + "level");
         final String scope = getProperty(properties, writer + "scope");
 
-<<<<<<< HEAD
-    static synchronized void configureFromSystemProperties(
-            @NotNull LogFactory logFactory,
-            @Nullable String rootDir,
-            boolean replacePrevInstance
-    ) {
-        String conf = System.getProperty(CONFIG_SYSTEM_PROPERTY);
-        if (conf == null) {
-            conf = DEFAULT_CONFIG;
-        }
-
-        boolean initialized = false;
-        // prevent creating blank log dir from unit tests
-        if (rootDir != null && DEFAULT_CONFIG.equals(conf)) {
-            LOG_DIR = Paths.get(rootDir, "log").toString();
-            File logDirFile = new File(LOG_DIR);
-            if (!logDirFile.exists() && logDirFile.mkdir()) {
-                System.err.printf("Created log directory: %s%n", LOG_DIR);
-            }
-
-            String logPath = Paths.get(rootDir, "conf", DEFAULT_CONFIG_NAME).toString();
-            File f = new File(logPath);
-            if (f.isFile() && f.canRead()) {
-                System.err.printf("Reading log configuration from %s%n", logPath);
-                try (FileInputStream fis = new FileInputStream(logPath)) {
-                    Properties properties = new Properties();
-                    properties.load(fis);
-                    logFactory.configureFromProperties(properties, LOG_DIR);
-                    initialized = true;
-                } catch (IOException e) {
-                    throw new LogError("Cannot read " + logPath, e);
-                }
-            }
-        }
-
-        if (!initialized) {
-            //in this order of initialization specifying -Dout might end up using internal jar resources ...
-            try (InputStream is = LogFactory.class.getResourceAsStream(conf)) {
-                if (is != null) {
-                    Properties properties = new Properties();
-                    properties.load(is);
-                    logFactory.configureFromProperties(properties, LOG_DIR);
-                    System.err.println("Log configuration loaded from default internal file.");
-                } else {
-                    File f = new File(conf);
-                    if (f.canRead()) {
-                        try (FileInputStream fis = new FileInputStream(f)) {
-                            Properties properties = new Properties();
-                            properties.load(fis);
-                            logFactory.configureFromProperties(properties, LOG_DIR);
-                            System.err.printf("Log configuration loaded from: %s%n", conf);
-                        }
-                    } else {
-                        logFactory.configureDefaultWriter();
-                        System.err.println("Log configuration loaded using factory defaults.");
-                    }
-                }
-            } catch (IOException e) {
-                if (!DEFAULT_CONFIG.equals(conf)) {
-                    throw new LogError("Cannot read " + conf, e);
-                } else {
-                    logFactory.configureDefaultWriter();
-                }
-            }
-        }
-
-        if (replacePrevInstance) {
-            LogFactory oldLogFactory = INSTANCE;
-            if (oldLogFactory != null) {
-                oldLogFactory.close();
-            }
-            INSTANCE = logFactory;
-        }
-        logFactory.startThread();
-    }
-
-    private void configureDefaultWriter() {
-        int level = DEFAULT_LOG_LEVEL;
-        if (isForcedDebug()) {
-            level = level | LogLevel.DEBUG;
-        }
-        add(new LogWriterConfig(level, LogConsoleWriter::new));
-        bind();
-    }
-
-    private ScopeConfiguration find(CharSequence key) {
-        ObjList<CharSequence> keys = scopeConfigMap.keys();
-        CharSequence k = null;
-
-        for (int i = 0, n = keys.size(); i < n; i++) {
-            CharSequence s = keys.getQuick(i);
-            if (Chars.startsWith(key, s)) {
-                k = s;
-                break;
-            }
-        }
-
-        if (k == null) {
-            return null;
-        }
-
-        return scopeConfigMap.get(k);
-    }
-
-    private void configureFromProperties(Properties properties, String logDir) {
-        String writers = getProperty(properties, "writers");
-
-        if (writers == null) {
-            configured = true;
-            return;
-        }
-
-        String s;
-
-        s = getProperty(properties, "queueDepth");
-        if (s != null && s.length() > 0) {
-            try {
-                setQueueDepth(Numbers.parseInt(s));
-            } catch (NumericException e) {
-                throw new LogError("Invalid value for queueDepth");
-            }
-        }
-
-        s = getProperty(properties, "recordLength");
-        if (s != null && s.length() > 0) {
-            try {
-                setRecordLength(Numbers.parseInt(s));
-            } catch (NumericException e) {
-                throw new LogError("Invalid value for recordLength");
-            }
-        }
-
-        for (String w : writers.split(",")) {
-            LogWriterConfig conf = createWriter(properties, w.trim(), logDir);
-            if (conf != null) {
-                add(conf);
-            }
-        }
-
-        bind();
-    }
-
-    private static String getProperty(final Properties properties, String key) {
-        if (envEnabled) {
-            final String envValue = System.getenv("QDB_LOG_" + key.replace('.', '_').toUpperCase());
-            if (envValue == null) {
-                return properties.getProperty(key);
-            }
-            return envValue;
-        }
-        return properties.getProperty(key);
-    }
-
-    @SuppressWarnings("rawtypes")
-    private static LogWriterConfig createWriter(final Properties properties, String writerName, String logDir) {
-        final String writer = "w." + writerName + '.';
-        final String clazz = getProperty(properties, writer + "class");
-        final String levelStr = getProperty(properties, writer + "level");
-        final String scope = getProperty(properties, writer + "scope");
-
-=======
->>>>>>> 7af3aabb
         if (clazz == null) {
             return null;
         }
