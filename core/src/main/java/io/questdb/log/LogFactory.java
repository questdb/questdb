--- conflicted
+++ resolved
@@ -1019,25 +1019,22 @@
         }
 
         @Override
-<<<<<<< HEAD
+        public LogRecord $size(long memoryBytes) {
+            return this;
+        }
+
+        @Override
+        public LogRecord $substr(int from, @Nullable DirectUtf8Sequence sequence) {
+            return this;
+        }
+
+        @Override
+        public LogRecord $ts(long x) {
+            return this;
+        }
+
+        @Override
         public LogRecord $ts(TimestampDriver driver, long x) {
-=======
-        public LogRecord $size(long memoryBytes) {
->>>>>>> 8118d857
-            return this;
-        }
-
-        @Override
-<<<<<<< HEAD
-        public LogRecord $utf8(long lo, long hi) {
-=======
-        public LogRecord $substr(int from, @Nullable DirectUtf8Sequence sequence) {
-            return this;
-        }
-
-        @Override
-        public LogRecord $ts(long x) {
->>>>>>> 8118d857
             return this;
         }
 
