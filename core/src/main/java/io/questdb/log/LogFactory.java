/*******************************************************************************
 *     ___                  _   ____  ____
 *    / _ \ _   _  ___  ___| |_|  _ \| __ )
 *   | | | | | | |/ _ \/ __| __| | | |  _ \
 *   | |_| | |_| |  __/\__ \ |_| |_| | |_) |
 *    \__\_\\__,_|\___||___/\__|____/|____/
 *
 *  Copyright (c) 2014-2019 Appsicle
 *  Copyright (c) 2019-2022 QuestDB
 *
 *  Licensed under the Apache License, Version 2.0 (the "License");
 *  you may not use this file except in compliance with the License.
 *  You may obtain a copy of the License at
 *
 *  http://www.apache.org/licenses/LICENSE-2.0
 *
 *  Unless required by applicable law or agreed to in writing, software
 *  distributed under the License is distributed on an "AS IS" BASIS,
 *  WITHOUT WARRANTIES OR CONDITIONS OF ANY KIND, either express or implied.
 *  See the License for the specific language governing permissions and
 *  limitations under the License.
 *
 ******************************************************************************/

package io.questdb.log;

import io.questdb.Metrics;
import io.questdb.mp.*;
import io.questdb.std.*;
import io.questdb.std.datetime.microtime.MicrosecondClock;
import io.questdb.std.datetime.microtime.MicrosecondClockImpl;
import io.questdb.std.str.StringSink;
import org.jetbrains.annotations.TestOnly;

import java.io.*;
import java.lang.reflect.Constructor;
import java.lang.reflect.Field;
import java.nio.file.Paths;
import java.util.Comparator;
import java.util.Properties;

public class LogFactory implements Closeable {

    public static final LogFactory INSTANCE = new LogFactory();
    public static final String DEBUG_TRIGGER = "ebug";
    public static final String DEBUG_TRIGGER_ENV = "QDB_DEBUG";
    public static final String CONFIG_SYSTEM_PROPERTY = "out";

    private static final int DEFAULT_QUEUE_DEPTH = 1024;
    private static final int DEFAULT_MSG_SIZE = 4 * 1024;

    //name of default logging configuration file (in jar and in $root/conf/ dir )
    public static final String DEFAULT_CONFIG_NAME = "log.conf";
    private static final String DEFAULT_CONFIG = "/io/questdb/site/conf/" + DEFAULT_CONFIG_NAME;

    //placeholder that can be used in log.conf to point to $root/log/ dir 
    public static final String LOG_DIR_VAR = "${log.dir}";

    private static final String EMPTY_STR = "";
    private static final CharSequenceHashSet reserved = new CharSequenceHashSet();
    private static final LengthDescendingComparator LDC = new LengthDescendingComparator();

    private final CharSequenceObjHashMap<ScopeConfiguration> scopeConfigMap = new CharSequenceObjHashMap<>();
    private final ObjList<ScopeConfiguration> scopeConfigs = new ObjList<>();
    private final ObjHashSet<LogWriter> jobs = new ObjHashSet<>();
    private final MicrosecondClock clock;
    private final StringSink sink = new StringSink();
    private WorkerPool workerPool;
    private boolean configured = false;
    private int queueDepth = DEFAULT_QUEUE_DEPTH;
    private int recordLength = DEFAULT_MSG_SIZE;
    static boolean envEnabled = true;
    static boolean overwriteWithSyncLogging = false;

    public LogFactory() {
        this(MicrosecondClockImpl.INSTANCE);
    }

    public LogFactory(MicrosecondClock clock) {
        this.clock = clock;
    }

    public static void configureAsync() {
        overwriteWithSyncLogging = false;
    }

    public static void configureFromProperties(LogFactory factory, Properties properties, WorkerPool workerPool, String logDir) {

        factory.workerPool = workerPool;
        String writers = getProperty(properties, "writers");

        if (writers == null) {
            factory.configured = true;
            return;
        }

        String s;

        s = getProperty(properties, "queueDepth");
        if (s != null && s.length() > 0) {
            try {
                factory.setQueueDepth(Numbers.parseInt(s));
            } catch (NumericException e) {
                throw new LogError("Invalid value for queueDepth");
            }
        }

        s = getProperty(properties, "recordLength");
        if (s != null && s.length() > 0) {
            try {
                factory.setRecordLength(Numbers.parseInt(s));
            } catch (NumericException e) {
                throw new LogError("Invalid value for recordLength");
            }
        }

        for (String w : writers.split(",")) {
            LogWriterConfig conf = createWriter(properties, w.trim(), logDir);
            if (conf != null) {
                factory.add(conf);
            }
        }

        factory.bind();
    }

    public static void configureFromSystemProperties(LogFactory factory) {
        configureFromSystemProperties(factory, null);
    }

    public static void configureFromSystemProperties(LogFactory factory, WorkerPool workerPool) {
        configureFromSystemProperties(factory, workerPool, null);
    }

    public static void configureFromSystemProperties(LogFactory factory, WorkerPool workerPool, String rootDir) {
        String conf = System.getProperty(CONFIG_SYSTEM_PROPERTY);
        if (conf == null) {
            conf = DEFAULT_CONFIG;
        }

        boolean initialized = false;
        // prevent creating blank log dir from unit tests
        String logDir = ".";
        if (rootDir != null && DEFAULT_CONFIG.equals(conf)) {
            logDir = Paths.get(rootDir, "log").toString();
            File logDirFile = new File(logDir);
            if (!logDirFile.exists() && logDirFile.mkdir()) {
                System.err.printf("Created log directory: %s%n", logDir);
            }

            String logPath = Paths.get(rootDir, "conf", DEFAULT_CONFIG_NAME).toString();
            File f = new File(logPath);
            if (f.isFile() && f.canRead()) {
                System.err.printf("Reading log configuration from %s%n", logPath);
                try (FileInputStream fis = new FileInputStream(logPath)) {
                    Properties properties = new Properties();
                    properties.load(fis);
                    configureFromProperties(factory, properties, workerPool, logDir);
                    initialized = true;
                } catch (IOException e) {
                    throw new LogError("Cannot read " + logPath, e);
                }
            }
        }

        if (!initialized) {
            //in this order of initialization specifying -Dout might end up using internal jar resources ...   
            try (InputStream is = LogFactory.class.getResourceAsStream(conf)) {
                if (is != null) {
                    Properties properties = new Properties();
                    properties.load(is);
                    configureFromProperties(factory, properties, workerPool, logDir);
                    System.err.println("Log configuration loaded from default internal file.");
                } else {
                    File f = new File(conf);
                    if (f.canRead()) {
                        try (FileInputStream fis = new FileInputStream(f)) {
                            Properties properties = new Properties();
                            properties.load(fis);
                            configureFromProperties(factory, properties, workerPool, logDir);
                            System.err.printf("Log configuration loaded from: %s%n", conf);
                        }
                    } else {
                        factory.configureDefaultWriter();
                        System.err.println("Log configuration loaded loaded using factory defaults.");
                    }
                }
            } catch (IOException e) {
                if (!DEFAULT_CONFIG.equals(conf)) {
                    throw new LogError("Cannot read " + conf, e);
                } else {
                    factory.configureDefaultWriter();
                }
            }
        }
        factory.startThread();
    }

    public static void configureSync() {
        overwriteWithSyncLogging = true;
    }

    @SuppressWarnings("rawtypes")
    public static Log getLog(Class clazz) {
        return getLog(clazz.getName());
    }

    public static Log getLog(CharSequence key) {
        if (!INSTANCE.configured) {
            configureFromSystemProperties(INSTANCE, null);
        }
        return INSTANCE.create(key);
    }

    public void add(final LogWriterConfig config) {
        final int index = scopeConfigMap.keyIndex(config.getScope());
        ScopeConfiguration scopeConf;
        if (index > -1) {
            scopeConfigMap.putAt(index, config.getScope(), scopeConf = new ScopeConfiguration(LogLevel.MAX));
            scopeConfigs.add(scopeConf);
        } else {
            scopeConf = scopeConfigMap.valueAtQuick(index);
        }
        scopeConf.add(config);
    }

    public void assign(WorkerPool workerPool) {
        for (int i = 0, n = jobs.size(); i < n; i++) {
            workerPool.assign(jobs.get(i));
        }
        if (this.workerPool == null) {
            this.workerPool = workerPool;
        }
    }

    public void bind() {
        if (configured) {
            return;
        }

        configured = true;

        for (int i = 0, n = scopeConfigs.size(); i < n; i++) {
            ScopeConfiguration conf = scopeConfigs.get(i);
            conf.bind(jobs, queueDepth, recordLength);
        }

        scopeConfigMap.sortKeys(LDC);

        for (int i = 0, n = jobs.size(); i < n; i++) {
            jobs.get(i).bindProperties(this);
        }

        if (workerPool != null) {
            assign(workerPool);
        }
    }

    @Override
    public void close() {
        haltThread();
        for (int i = 0, n = jobs.size(); i < n; i++) {
            Misc.free(jobs.get(i));
        }
        for (int i = 0, n = scopeConfigs.size(); i < n; i++) {
            Misc.free(scopeConfigs.getQuick(i));
        }
    }

    /**
     * Flush remaining log lines and close
     */
    public void flushJobsAndClose() {
        haltThread();
        for (int i = 0, n = jobs.size(); i < n; i++) {
            LogWriter job = jobs.get(i);
            if (job != null) {
                try {
                    // noinspection StatementWithEmptyBody
                    while (job.run(0)) {
                        // Keep running the job until it returns false to log all the buffered messages
                    }
                } catch (Exception th) {
                    // Exception means we cannot log anymore. Perhaps network is down or disk is full.
                    // Switch to the next job.
                }
                Misc.free(job);
            }
        }
        for (int i = 0, n = scopeConfigs.size(); i < n; i++) {
            Misc.free(scopeConfigs.getQuick(i));
        }
    }

    public Log create(CharSequence key) {
        if (!configured) {
            throw new LogError("Not configured");
        }

        ScopeConfiguration scopeConfiguration = find(key);
        if (scopeConfiguration == null) {
            return new Logger(
                    clock,
                    compressScope(key, sink),
                    null,
                    null,
                    null,
                    null,
                    null,
                    null,
                    null,
                    null,
                    null,
                    null
            );
        }
        final Holder inf = scopeConfiguration.getHolder(Numbers.msb(LogLevel.INFO));
        final Holder dbg = scopeConfiguration.getHolder(Numbers.msb(LogLevel.DEBUG));
        final Holder err = scopeConfiguration.getHolder(Numbers.msb(LogLevel.ERROR));
        final Holder cri = scopeConfiguration.getHolder(Numbers.msb(LogLevel.CRITICAL));
        final Holder adv = scopeConfiguration.getHolder(Numbers.msb(LogLevel.ADVISORY));
        if (!overwriteWithSyncLogging) {
            return new Logger(
                    clock,
                    compressScope(key, sink),
                    dbg == null ? null : dbg.ring,
                    dbg == null ? null : dbg.lSeq,
                    inf == null ? null : inf.ring,
                    inf == null ? null : inf.lSeq,
                    err == null ? null : err.ring,
                    err == null ? null : err.lSeq,
                    cri == null ? null : cri.ring,
                    cri == null ? null : cri.lSeq,
                    adv == null ? null : adv.ring,
                    adv == null ? null : adv.lSeq
            );
        }

        return new SyncLogger(
                clock,
                compressScope(key, sink),
                dbg == null ? null : dbg.ring,
                dbg == null ? null : dbg.lSeq,
                inf == null ? null : inf.ring,
                inf == null ? null : inf.lSeq,
                err == null ? null : err.ring,
                err == null ? null : err.lSeq,
                cri == null ? null : cri.ring,
                cri == null ? null : cri.lSeq,
                adv == null ? null : adv.ring,
                adv == null ? null : adv.lSeq
        );
    }

    public int getQueueDepth() {
        return queueDepth;
    }

    @TestOnly
    ObjHashSet<LogWriter> getJobs() {
        return jobs;
    }

    private void setQueueDepth(int queueDepth) {
        this.queueDepth = queueDepth;
    }

    public int getRecordLength() {
        return recordLength;
    }

    private void setRecordLength(int recordLength) {
        this.recordLength = recordLength;
    }

    public void haltThread() {
        if (workerPool != null) {
            workerPool.close();
            workerPool = null;
        }
    }

    public void startThread() {
        if (this.workerPool != null) {
            return;
        }
        this.workerPool = WorkerPoolManager.createUnmanaged(new WorkerPoolConfiguration() {
            @Override
            public int getWorkerCount() {
                return 1;
            }

            @Override
            public boolean isDaemonPool() {
                return true;
            }

            @Override
            public String getPoolName() {
                return "logging";
            }
        }, Metrics.disabled());
        assign(workerPool);
<<<<<<< HEAD
        workerPool.start();  // unmanaged, thus we need to start it
=======
        workerPool.start();
>>>>>>> a44dede8
    }

    private static String getProperty(final Properties properties, String key) {
        if (envEnabled) {
            final String envValue = System.getenv("QDB_LOG_" + key.replace('.', '_').toUpperCase());
            if (envValue == null) {
                return properties.getProperty(key);
            }
            return envValue;
        }
        return properties.getProperty(key);
    }

    @SuppressWarnings("rawtypes")
    private static LogWriterConfig createWriter(final Properties properties, String writerName, String logDir) {
        final String writer = "w." + writerName + '.';
        final String clazz = getProperty(properties, writer + "class");
        final String levelStr = getProperty(properties, writer + "level");
        final String scope = getProperty(properties, writer + "scope");

        if (clazz == null) {
            return null;
        }

        final Class<?> cl;
        final Constructor constructor;
        try {
            cl = Class.forName(clazz);
            constructor = cl.getDeclaredConstructor(RingQueue.class, SCSequence.class, int.class);
        } catch (ClassNotFoundException e) {
            throw new LogError("Class not found " + clazz, e);
        } catch (NoSuchMethodException e) {
            throw new LogError("Constructor(RingQueue, Sequence, int) expected: " + clazz, e);
        }

        int level = 0;
        if (levelStr != null) {
            for (String s : levelStr.split(",")) {
                switch (s.toUpperCase()) {
                    case "DEBUG":
                        level |= LogLevel.DEBUG;
                        break;
                    case "INFO":
                        level |= LogLevel.INFO;
                        break;
                    case "ERROR":
                        level |= LogLevel.ERROR;
                        break;
                    case "CRITICAL":
                        level |= LogLevel.CRITICAL;
                        break;
                    case "ADVISORY":
                        level |= LogLevel.ADVISORY;
                        break;
                    default:
                        throw new LogError("Unknown level: " + s);
                }
            }
        }

        if (isForcedDebug()) {
            level = level | LogLevel.DEBUG;
        }

        // enable all LOG levels above the minimum set one
        // ((-1 >>> (msb-1)) << msb) | level
        final int msb = Numbers.msb(level);
        level = (((-1 >>> (msb - 1)) << msb) | level) & LogLevel.MASK;

        return new LogWriterConfig(scope == null ? EMPTY_STR : scope, level, (ring, seq, level1) -> {
            try {
                LogWriter w1 = (LogWriter) constructor.newInstance(ring, seq, level1);

                for (String n : properties.stringPropertyNames()) {
                    if (n.startsWith(writer)) {
                        String p = n.substring(writer.length());

                        if (reserved.contains(p)) {
                            continue;
                        }

                        try {
                            Field f = cl.getDeclaredField(p);
                            if (f.getType() == String.class) {

                                String value = getProperty(properties, n);
                                if (logDir != null && value.contains(LOG_DIR_VAR)) {
                                    value = value.replace(LOG_DIR_VAR, logDir);
                                }

                                Unsafe.getUnsafe().putObject(w1, Unsafe.getUnsafe().objectFieldOffset(f), value);
                            }
                        } catch (Exception e) {
                            throw new LogError("Unknown property: " + n, e);
                        }
                    }
                }
                return w1;
            } catch (Exception e) {
                throw new LogError("Error creating log writer", e);
            }
        });
    }

    private static boolean isForcedDebug() {
        return System.getProperty(DEBUG_TRIGGER) != null || System.getenv().containsKey(DEBUG_TRIGGER_ENV);
    }

    /**
     * Converts fully qualified class name into an abbreviated form:
     * com.questdb.mp.Sequence -> c.n.m.Sequence
     *
     * @param key     typically class name
     * @param builder used for producing the resulting form
     * @return abbreviated form of key
     */
    private static CharSequence compressScope(CharSequence key, StringSink builder) {
        builder.clear();
        char c = 0;
        boolean pick = true;
        int z = 0;
        for (int i = 0, n = key.length(); i < n; i++) {
            char a = key.charAt(i);
            if (a == '.') {
                if (!pick) {
                    builder.put(c).put('.');
                    pick = true;
                }
            } else if (pick) {
                c = a;
                z = i;
                pick = false;
            }
        }

        for (; z < key.length(); z++) {
            builder.put(key.charAt(z));
        }

        builder.put(' ');

        return builder.toString();
    }

    private void configureDefaultWriter() {
        int level = LogLevel.INFO | LogLevel.ERROR | LogLevel.CRITICAL | LogLevel.ADVISORY;
        if (isForcedDebug()) {
            level = level | LogLevel.DEBUG;
        }
        add(new LogWriterConfig(level, LogConsoleWriter::new));
        bind();
    }

    private ScopeConfiguration find(CharSequence key) {
        ObjList<CharSequence> keys = scopeConfigMap.keys();
        CharSequence k = null;

        for (int i = 0, n = keys.size(); i < n; i++) {
            CharSequence s = keys.getQuick(i);
            if (Chars.startsWith(key, s)) {
                k = s;
                break;
            }
        }

        if (k == null) {
            return null;
        }

        return scopeConfigMap.get(k);
    }

    private static class ScopeConfiguration implements Closeable {
        private final int[] channels;
        private final ObjList<LogWriterConfig> writerConfigs = new ObjList<>();
        private final IntObjHashMap<Holder> holderMap = new IntObjHashMap<>();
        private final ObjList<Holder> holderList = new ObjList<>();
        private int ci = 0;

        public ScopeConfiguration(int levels) {
            this.channels = new int[levels];
        }

        public void bind(ObjHashSet<LogWriter> jobs, int queueDepth, int recordLength) {
            // create queues for processed channels
            for (int i = 0, n = channels.length; i < n; i++) {
                int index = channels[i];
                if (index > 0) {
                    int keyIndex = holderMap.keyIndex(index);
                    if (keyIndex > -1) {
                        Holder h = new Holder(queueDepth, recordLength);
                        holderMap.putAt(keyIndex, index, h);
                        holderList.add(h);
                    }
                }
            }

            for (int i = 0, n = writerConfigs.size(); i < n; i++) {
                LogWriterConfig c = writerConfigs.getQuick(i);
                // the channels array has a guarantee that
                // all bits in level mask will point to the same queue
                // so we just get most significant bit number
                // and dereference queue on its index
                Holder h = holderMap.get(channels[Numbers.msb(c.getLevel())]);
                // check if this queue was used by another writer
                if (h.wSeq != null) {
                    // yes, it was
                    if (h.fanOut == null) {
                        h.fanOut = FanOut.to(h.wSeq).and(h.wSeq = new SCSequence());
                    } else {
                        h.fanOut.and(h.wSeq = new SCSequence());
                    }
                } else {
                    // we are here first!
                    h.wSeq = new SCSequence();
                }
                // now h.wSeq contains out writer's sequence
                jobs.add(c.getFactory().createLogWriter(h.ring, h.wSeq, c.getLevel()));
            }

            // and the last step is to link dependent sequences
            for (int i = 0, n = holderList.size(); i < n; i++) {
                Holder h = holderList.getQuick(i);
                if (h.fanOut != null) {
                    h.lSeq.then(h.fanOut).then(h.lSeq);
                } else {
                    h.lSeq.then(h.wSeq).then(h.lSeq);
                }
            }
        }

        @Override
        public void close() {
            for (int i = 0, n = holderList.size(); i < n; i++) {
                Misc.free(holderList.getQuick(i));
            }
        }

        /**
         * Aggregates channels into set of queues. Consumer interest is represented by
         * level, where consumer sets bits corresponding to channel indexes is it interested in.
         * <p>
         * Consumer 1 requires channels D & E. So its interest looks like {1,0,1}
         * Consumer 2 requires channel I, so its interest is {0,1,0}
         * <p>
         * This method combines these interests as follows:
         * <p>
         * channels = {1,2,1}
         * <p>
         * which means that there will be need to 2 queues (1 and 2) and that Consumer 1
         * will be using queue 1 and consumer 2 will be using queue 2.
         * <p>
         * More complex scenario where consumer interests overlap, for example:
         * <p>
         * consumer 1 {1,1,0}
         * consumer 2 {0,1,1}
         * <p>
         * these interests will be combined as follows:
         * <p>
         * channels = {1,1,1}
         * <p>
         * which means that both consumers will be sharing same queue and they will have to
         * filter applicable messages as they get them.
         * <p>
         * Algorithm iterates over set of bits in "level" twice. First pass is to establish
         * minimum number of channel[] element out of those entries where bit in level is set.
         * Additionally this pass will set channel[] elements to current consumer index where
         * channel[] element is zero.
         * <p>
         * Second pass sets channel[] element to min value found on first pass.
         *
         * @param conf LogWriterConfig
         */
        private void add(LogWriterConfig conf) {
            int mask = conf.getLevel();
            int min = Integer.MAX_VALUE;
            int q = ++ci;

            for (int i = 0, n = channels.length; i < n; i++) {
                if (((mask >> i) & 1) == 1) {
                    int that = channels[i];
                    if (that == 0) {
                        channels[i] = q;
                    }

                    if (that > 0 && that < min) {
                        min = that;
                    }
                }
            }

            if (mask > 1 && min < Integer.MAX_VALUE) {
                for (int i = 0, n = channels.length; i < n; i++) {
                    if (((mask >> i) & 1) == 1) {
                        channels[i] = min;
                    }
                }
            }

            writerConfigs.add(conf);
        }

        private Holder getHolder(int index) {
            return holderMap.get(channels[index]);
        }

    }

    private static class LengthDescendingComparator implements Comparator<CharSequence>, Serializable {
        @Override
        public int compare(CharSequence o1, CharSequence o2) {
            int l1, l2;
            if ((l1 = o1.length()) < (l2 = o2.length())) {
                return 1;
            }

            if (l1 > l2) {
                return -11;
            }

            return 0;
        }
    }

    private static class Holder implements Closeable {
        private final RingQueue<LogRecordSink> ring;
        private final Sequence lSeq;
        private SCSequence wSeq;
        private FanOut fanOut;

        public Holder(int queueDepth, final int recordLength) {
            this.ring = new RingQueue<>(
                    LogRecordSink::new,
                    Numbers.ceilPow2(recordLength),
                    queueDepth,
                    MemoryTag.NATIVE_DEFAULT
            );
            this.lSeq = new MPSequence(queueDepth);
        }

        @Override
        public void close() {
            Misc.free(ring);
        }
    }

    static {
        reserved.add("scope");
        reserved.add("class");
        reserved.add("level");
        Os.init();
    }
}<|MERGE_RESOLUTION|>--- conflicted
+++ resolved
@@ -386,6 +386,11 @@
         }
         this.workerPool = WorkerPoolManager.createUnmanaged(new WorkerPoolConfiguration() {
             @Override
+            public int[] getWorkerAffinity() {
+                return new int[]{-1};
+            }
+
+            @Override
             public int getWorkerCount() {
                 return 1;
             }
@@ -401,11 +406,7 @@
             }
         }, Metrics.disabled());
         assign(workerPool);
-<<<<<<< HEAD
         workerPool.start();  // unmanaged, thus we need to start it
-=======
-        workerPool.start();
->>>>>>> a44dede8
     }
 
     private static String getProperty(final Properties properties, String key) {
