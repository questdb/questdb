--- conflicted
+++ resolved
@@ -52,10 +52,10 @@
     public static final String LOG_DIR_VAR = "${log.dir}";
     // name of default logging configuration file (in jar and in $root/conf/ dir )
     private static final String DEFAULT_CONFIG = "/io/questdb/site/conf/" + DEFAULT_CONFIG_NAME;
+    public static String LOG_DIR = ".";
     private static final int DEFAULT_LOG_LEVEL = LogLevel.INFO | LogLevel.ERROR | LogLevel.CRITICAL | LogLevel.ADVISORY;
-    public static String LOG_DIR = ".";
+    private static final int DEFAULT_MSG_SIZE = 4 * 1024;
     private static final int DEFAULT_QUEUE_DEPTH = 1024;
-    private static final int DEFAULT_MSG_SIZE = 4 * 1024;
     private static final String EMPTY_STR = "";
     private static final LengthDescendingComparator LDC = new LengthDescendingComparator();
     private static final CharSequenceHashSet reserved = new CharSequenceHashSet();
@@ -322,12 +322,11 @@
 
         boolean initialized = false;
         // prevent creating blank log dir from unit tests
-        String logDir = ".";
         if (rootDir != null && DEFAULT_CONFIG.equals(conf)) {
-            logDir = Paths.get(rootDir, "log").toString();
-            File logDirFile = new File(logDir);
+            LOG_DIR = Paths.get(rootDir, "log").toString();
+            File logDirFile = new File(LOG_DIR);
             if (!logDirFile.exists() && logDirFile.mkdir()) {
-                System.err.printf("Created log directory: %s%n", logDir);
+                System.err.printf("Created log directory: %s%n", LOG_DIR);
             }
 
             String logPath = Paths.get(rootDir, "conf", DEFAULT_CONFIG_NAME).toString();
@@ -337,7 +336,7 @@
                 try (FileInputStream fis = new FileInputStream(logPath)) {
                     Properties properties = new Properties();
                     properties.load(fis);
-                    configureFromProperties(properties, logDir);
+                    configureFromProperties(properties, LOG_DIR);
                     initialized = true;
                 } catch (IOException e) {
                     throw new LogError("Cannot read " + logPath, e);
@@ -351,7 +350,7 @@
                 if (is != null) {
                     Properties properties = new Properties();
                     properties.load(is);
-                    configureFromProperties(properties, logDir);
+                    configureFromProperties(properties, LOG_DIR);
                     System.err.println("Log configuration loaded from default internal file.");
                 } else {
                     File f = new File(conf);
@@ -359,7 +358,7 @@
                         try (FileInputStream fis = new FileInputStream(f)) {
                             Properties properties = new Properties();
                             properties.load(fis);
-                            configureFromProperties(properties, logDir);
+                            configureFromProperties(properties, LOG_DIR);
                             System.err.printf("Log configuration loaded from: %s%n", conf);
                         }
                     } else {
@@ -640,82 +639,26 @@
             this.key = key;
         }
 
-<<<<<<< HEAD
-        boolean initialized = false;
-        // prevent creating blank log dir from unit tests
-        if (rootDir != null && DEFAULT_CONFIG.equals(conf)) {
-            LOG_DIR = Paths.get(rootDir, "log").toString();
-            File logDirFile = new File(LOG_DIR);
-            if (!logDirFile.exists() && logDirFile.mkdir()) {
-                System.err.printf("Created log directory: %s%n", LOG_DIR);
-=======
         @Override
         public LogRecord advisory() {
             if (delegate != null) {
                 return delegate.advisory();
->>>>>>> 1bedf55e
-            }
-            return noOpRecord;
-        }
-
-<<<<<<< HEAD
-            String logPath = Paths.get(rootDir, "conf", DEFAULT_CONFIG_NAME).toString();
-            File f = new File(logPath);
-            if (f.isFile() && f.canRead()) {
-                System.err.printf("Reading log configuration from %s%n", logPath);
-                try (FileInputStream fis = new FileInputStream(logPath)) {
-                    Properties properties = new Properties();
-                    properties.load(fis);
-                    logFactory.configureFromProperties(properties, LOG_DIR);
-                    initialized = true;
-                } catch (IOException e) {
-                    throw new LogError("Cannot read " + logPath, e);
-                }
-=======
+            }
+            return noOpRecord;
+        }
+
         @Override
         public LogRecord advisoryW() {
             if (delegate != null) {
                 return delegate.advisoryW();
->>>>>>> 1bedf55e
-            }
-            return noOpRecord;
-        }
-
-<<<<<<< HEAD
-        if (!initialized) {
-            //in this order of initialization specifying -Dout might end up using internal jar resources ...
-            try (InputStream is = LogFactory.class.getResourceAsStream(conf)) {
-                if (is != null) {
-                    Properties properties = new Properties();
-                    properties.load(is);
-                    logFactory.configureFromProperties(properties, LOG_DIR);
-                    System.err.println("Log configuration loaded from default internal file.");
-                } else {
-                    File f = new File(conf);
-                    if (f.canRead()) {
-                        try (FileInputStream fis = new FileInputStream(f)) {
-                            Properties properties = new Properties();
-                            properties.load(fis);
-                            logFactory.configureFromProperties(properties, LOG_DIR);
-                            System.err.printf("Log configuration loaded from: %s%n", conf);
-                        }
-                    } else {
-                        logFactory.configureDefaultWriter();
-                        System.err.println("Log configuration loaded using factory defaults.");
-                    }
-                }
-            } catch (IOException e) {
-                if (!DEFAULT_CONFIG.equals(conf)) {
-                    throw new LogError("Cannot read " + conf, e);
-                } else {
-                    logFactory.configureDefaultWriter();
-                }
-=======
+            }
+            return noOpRecord;
+        }
+
         @Override
         public LogRecord critical() {
             if (delegate != null) {
                 return delegate.critical();
->>>>>>> 1bedf55e
             }
             return noOpRecord;
         }
