--- conflicted
+++ resolved
@@ -372,13 +372,8 @@
                             System.err.printf("Log configuration loaded from: %s%n", conf);
                         }
                     } else {
-<<<<<<< HEAD
                         logFactory.configureDefaultWriter(logDir);
-                        System.err.println("Log configuration loaded loaded using factory defaults.");
-=======
-                        logFactory.configureDefaultWriter();
                         System.err.println("Log configuration loaded using factory defaults.");
->>>>>>> f95079bf
                     }
                 }
             } catch (IOException e) {
