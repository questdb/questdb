/*******************************************************************************
 *     ___                  _   ____  ____
 *    / _ \ _   _  ___  ___| |_|  _ \| __ )
 *   | | | | | | |/ _ \/ __| __| | | |  _ \
 *   | |_| | |_| |  __/\__ \ |_| |_| | |_) |
 *    \__\_\\__,_|\___||___/\__|____/|____/
 *
 *  Copyright (c) 2014-2019 Appsicle
 *  Copyright (c) 2019-2022 QuestDB
 *
 *  Licensed under the Apache License, Version 2.0 (the "License");
 *  you may not use this file except in compliance with the License.
 *  You may obtain a copy of the License at
 *
 *  http://www.apache.org/licenses/LICENSE-2.0
 *
 *  Unless required by applicable law or agreed to in writing, software
 *  distributed under the License is distributed on an "AS IS" BASIS,
 *  WITHOUT WARRANTIES OR CONDITIONS OF ANY KIND, either express or implied.
 *  See the License for the specific language governing permissions and
 *  limitations under the License.
 *
 ******************************************************************************/

package io.questdb.log;

import io.questdb.mp.RingQueue;
import io.questdb.mp.Sequence;
import io.questdb.network.Net;
import io.questdb.std.Chars;
import io.questdb.std.Misc;
import io.questdb.std.Numbers;
import io.questdb.std.Sinkable;
import io.questdb.std.datetime.microtime.MicrosecondClock;
import io.questdb.std.datetime.microtime.TimestampFormatUtils;
import io.questdb.std.str.CharSink;
import org.jetbrains.annotations.NotNull;

import java.io.File;

/**
 * Builds and sends log messages to writer thread. Log messages are constructed using "builder" pattern,
 * which usually begins with "level method" {@link #debug()}, {@link #info()} or {@link #error()} followed by
 * $(x) to append log message content and must terminate with {@link #$()}. There are $(x) methods for all types
 * of "x" parameter to help avoid string concatenation and string creation in general.
 * <p>
 * <code>
 * private static final Log LOG = LogFactory.getLog(MyClass.class);
 * ...
 * LOG.info().$("Hello world: ").$(123).$();
 * </code>
 * <p>
 * <p>
 * Logger appends messages to native memory buffer and dispatches buffer to writer thread queue with {@link #$()} call.
 * When writer queue is full all logger method calls between level and $() become no-ops. In this case queue size
 * have to be increased or choice of log storage has to be reviewed. Depending on complexity of log message
 * structure it should be possible to log between 1,000,000 and 10,000,000 messages per second to SSD device.
 * </p>
 */
class Logger implements LogRecord, Log {
    private final CharSequence name;
    private final RingQueue<LogRecordSink> debugRing;
    private final Sequence debugSeq;
    private final RingQueue<LogRecordSink> infoRing;
    private final Sequence infoSeq;
    private final RingQueue<LogRecordSink> errorRing;
    private final Sequence errorSeq;
    private final RingQueue<LogRecordSink> criticalRing;
    private final Sequence criticalSeq;
    private final RingQueue<LogRecordSink> advisoryRing;
    private final Sequence advisorySeq;
    private final ThreadLocalCursor tl = new ThreadLocalCursor();
    private final MicrosecondClock clock;

    Logger(
            MicrosecondClock clock,
            CharSequence name,
            RingQueue<LogRecordSink> debugRing,
            Sequence debugSeq,
            RingQueue<LogRecordSink> infoRing,
            Sequence infoSeq,
            RingQueue<LogRecordSink> errorRing,
            Sequence errorSeq,
            RingQueue<LogRecordSink> criticalRing,
            Sequence criticalSeq,
            RingQueue<LogRecordSink> advisoryRing,
            Sequence advisorySeq
    ) {
        this.clock = clock;
        this.name = name;
        this.debugRing = debugRing;
        this.debugSeq = debugSeq;
        this.infoRing = infoRing;
        this.infoSeq = infoSeq;
        this.errorRing = errorRing;
        this.errorSeq = errorSeq;
        this.criticalRing = criticalRing;
        this.criticalSeq = criticalSeq;
        this.advisoryRing = advisoryRing;
        this.advisorySeq = advisorySeq;
    }

    @Override
    public void $() {
        $(Misc.EOL);
        Holder h = tl.get();
        h.seq.done(h.cursor);
    }

    @Override
    public LogRecord $(CharSequence sequence) {
        if (sequence == null) {
            sink().put("null");
        } else {
            sink().put(sequence);
        }
        return this;
    }

    @Override
    public LogRecord $(CharSequence sequence, int lo, int hi) {
        sink().put(sequence, lo, hi);
        return this;
    }

    @Override
    public LogRecord $utf8(long lo, long hi) {
        Chars.utf8Decode(lo, hi, this);
        return this;
    }

    @Override
    public LogRecord $(int x) {
        sink().put(x);
        return this;
    }

    @Override
    public LogRecord $(double x) {
        sink().put(x);
        return this;
    }

    @Override
    public LogRecord $(long x) {
        sink().put(x);
        return this;
    }

    @Override
    public LogRecord $(boolean x) {
        sink().put(x);
        return this;
    }

    @Override
    public LogRecord $(char c) {
        sink().put(c);
        return this;
    }

    @Override
    public LogRecord $hex(long value) {
        Numbers.appendHex(sink(), value, false);
        return this;
    }

    @Override
    public LogRecord $(Throwable e) {
        if (e != null) {
            sink().put(Misc.EOL).put(e);
        }
        return this;
    }

    @Override
    public LogRecord $(File x) {
        sink().put(x == null ? "null" : x.getAbsolutePath());
        return this;
    }

    @Override
    public LogRecord $(Object x) {
        sink().put(x == null ? "null" : x.toString());
        return this;
    }

    @Override
    public LogRecord $(Sinkable x) {
        if (x == null) {
            sink().put("null");
        } else {
            x.toSink(sink());
        }
        return this;
    }

    @Override
    public LogRecord $ip(long ip) {
        Net.appendIP4(sink(), ip);
        return this;
    }

    @Override
    public LogRecord $ts(long x) {
        sink().putISODate(x);
        return this;
    }

    @Override
    public LogRecord $256(long a, long b, long c, long d) {
        Numbers.appendLong256(a, b, c, d, sink());
        return this;
    }

    @Override
    public boolean isEnabled() {
        return true;
    }

    @Override
    public LogRecord ts() {
        sink().putISODate(clock.getTicks());
        return this;
    }

    @Override
    public LogRecord microTime(long x) {
        TimestampFormatUtils.appendDateTimeUSec(sink(), x);
        return this;
    }

    @Override
    public LogRecord utf8(CharSequence sequence) {
        if (sequence == null) {
            sink().put("null");
        } else {
            sink().encodeUtf8(sequence);
        }
        return this;
    }

    @Override
    public LogRecord put(char c) {
        sink().put(c);
        return this;
    }

    @Override
    public LogRecord debug() {
        return addTimestamp(xdebug(), LogLevel.DEBUG_HEADER);
    }

    @Override
    public LogRecord error() {
        // Same as errorW()
        return addTimestamp(xErrorW(), LogLevel.ERROR_HEADER);
    }

    @Override
    public LogRecord critical() {
        // same as criticalW()
        return addTimestamp(xCriticalW(), LogLevel.CRITICAL_HEADER);
    }

    @Override
    public LogRecord info() {
        return addTimestamp(xinfo(), LogLevel.INFO_HEADER);
    }

    @Override
    public LogRecord infoW() {
        return addTimestamp(xInfoW(), LogLevel.INFO_HEADER);
    }

    @Override
    public LogRecord errorW() {
        return addTimestamp(xErrorW(), LogLevel.ERROR_HEADER);
    }

    @Override
    public LogRecord criticalW() {
        return addTimestamp(xCriticalW(), LogLevel.CRITICAL_HEADER);
    }

    @Override
    public LogRecord debugW() {
        return addTimestamp(xDebugW(), LogLevel.DEBUG_HEADER);
    }

    @Override
    public LogRecord advisoryW() {
        return addTimestamp(xAdvisoryW(), LogLevel.ADVISORY_HEADER);
    }

    @Override
    public LogRecord advisory() {
        // Same as advisoryW()
        return addTimestamp(xAdvisoryW(), LogLevel.ADVISORY_HEADER);
    }

    @Override
    public LogRecord xerror() {
        return next(errorSeq, errorRing, LogLevel.ERROR);
    }

    @Override
    public LogRecord xcritical() {
        return next(criticalSeq, criticalRing, LogLevel.CRITICAL);
    }

    @Override
    public LogRecord xinfo() {
        return next(infoSeq, infoRing, LogLevel.INFO);
    }

    /**
     * Guaranteed log delivery at INFO level. The calling thread will wait for async logger
     * to become available instead of discarding log message.
     *
     * @return log record API
     */
    @Override
    public LogRecord xInfoW() {
        return nextWaiting(infoSeq, infoRing, LogLevel.INFO);
    }

    @Override
    public LogRecord xdebug() {
        return next(debugSeq, debugRing, LogLevel.DEBUG);
    }

    @Override
    public LogRecord xadvisory() {
        return next(advisorySeq, advisoryRing, LogLevel.ADVISORY);
    }

    public LogRecord xAdvisoryW() {
        return nextWaiting(advisorySeq, advisoryRing, LogLevel.ADVISORY);
    }

    @Override
    public LogRecord xDebugW() {
        return nextWaiting(infoSeq, infoRing, LogLevel.DEBUG);
    }

    public LogRecord xErrorW() {
        return nextWaiting(errorSeq, errorRing, LogLevel.ERROR);
    }

    public LogRecord xCriticalW() {
        return nextWaiting(criticalSeq, criticalRing, LogLevel.CRITICAL);
<<<<<<< HEAD
    }

    @Override
    public Sequence getCriticalSequence() {
        return criticalSeq;
=======
>>>>>>> 77b9f133
    }

    private LogRecord addTimestamp(LogRecord rec, String level) {
        return rec.ts().$(level).$(name);
    }

    private LogRecord next(Sequence seq, RingQueue<LogRecordSink> ring, int level) {

        if (seq == null) {
            return NullLogRecord.INSTANCE;
        }

        final long cursor = seq.next();
        if (cursor < 0) {
            return NullLogRecord.INSTANCE;
        }
        return prepareLogRecord(seq, ring, level, cursor);
    }

    private LogRecord nextWaiting(Sequence seq, RingQueue<LogRecordSink> ring, int level) {
        if (seq == null) {
            return NullLogRecord.INSTANCE;
        }
        return prepareLogRecord(seq, ring, level, seq.nextBully());
    }

    @NotNull
    private LogRecord prepareLogRecord(Sequence seq, RingQueue<LogRecordSink> ring, int level, long cursor) {
        Holder h = tl.get();
        h.cursor = cursor;
        h.seq = seq;
        h.ring = ring;
        LogRecordSink r = ring.get(cursor);
        r.setLevel(level);
        r.clear();
        return this;
    }

    private CharSink sink() {
        Holder h = tl.get();
        return h.ring.get(h.cursor);
    }

    private static class Holder {
        private long cursor;
        private Sequence seq;
        private RingQueue<LogRecordSink> ring;
    }

    private static class ThreadLocalCursor extends ThreadLocal<Holder> {
        @Override
        protected Holder initialValue() {
            return new Holder();
        }
    }
}<|MERGE_RESOLUTION|>--- conflicted
+++ resolved
@@ -350,14 +350,11 @@
 
     public LogRecord xCriticalW() {
         return nextWaiting(criticalSeq, criticalRing, LogLevel.CRITICAL);
-<<<<<<< HEAD
     }
 
     @Override
     public Sequence getCriticalSequence() {
         return criticalSeq;
-=======
->>>>>>> 77b9f133
     }
 
     private LogRecord addTimestamp(LogRecord rec, String level) {
