--- conflicted
+++ resolved
@@ -47,12 +47,7 @@
     protected Path path = new Path();
     protected int rootLen;
     protected String unsupportedColumnMessage = "Wrong column type";
-<<<<<<< HEAD
     protected String unsupportedTableMessage = "Table does not have any indexes";
-    protected FilesFacade ff;
-    private long lockFd;
-=======
->>>>>>> ff3f706e
     private MillisecondClock clock;
     private long lockFd;
 
