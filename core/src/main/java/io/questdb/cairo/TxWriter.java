--- conflicted
+++ resolved
@@ -296,10 +296,10 @@
         this.extensionListener = extensionListener;
     }
 
-<<<<<<< HEAD
     public void setMaxTimestamp(long timestamp) {
         this.maxTimestamp = timestamp;
-=======
+    }
+
     public void setLagMaxTimestamp(long timestamp) {
         lagMaxTimestamp = timestamp;
     }
@@ -318,7 +318,6 @@
 
     public void setLagTxnCount(int txnCount) {
         lagTxnCount = txnCount;
->>>>>>> f30081c6
     }
 
     public void setMinTimestamp(long timestamp) {
