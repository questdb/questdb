/*******************************************************************************
 *     ___                  _   ____  ____
 *    / _ \ _   _  ___  ___| |_|  _ \| __ )
 *   | | | | | | |/ _ \/ __| __| | | |  _ \
 *   | |_| | |_| |  __/\__ \ |_| |_| | |_) |
 *    \__\_\\__,_|\___||___/\__|____/|____/
 *
 *  Copyright (c) 2014-2019 Appsicle
 *  Copyright (c) 2019-2022 QuestDB
 *
 *  Licensed under the Apache License, Version 2.0 (the "License");
 *  you may not use this file except in compliance with the License.
 *  You may obtain a copy of the License at
 *
 *  http://www.apache.org/licenses/LICENSE-2.0
 *
 *  Unless required by applicable law or agreed to in writing, software
 *  distributed under the License is distributed on an "AS IS" BASIS,
 *  WITHOUT WARRANTIES OR CONDITIONS OF ANY KIND, either express or implied.
 *  See the License for the specific language governing permissions and
 *  limitations under the License.
 *
 ******************************************************************************/

package io.questdb.cairo;

import io.questdb.cairo.vm.Vm;
import io.questdb.cairo.vm.api.MemoryCMARW;
import io.questdb.cairo.vm.api.MemoryCMR;
import io.questdb.log.Log;
import io.questdb.std.FilesFacade;
import io.questdb.std.MemoryTag;
import io.questdb.std.ObjList;
import io.questdb.std.Transient;
import io.questdb.std.Unsafe;
import io.questdb.std.str.LPSZ;
import io.questdb.std.str.Path;

import java.io.Closeable;

import static io.questdb.cairo.TableUtils.*;

<<<<<<< HEAD
public final class TxWriter extends TxReader implements Closeable {
    private final FilesFacade ff;
=======
public final class TxWriter extends TxReader implements Closeable, SymbolValueCountCollector {
>>>>>>> 31256d54
    private long prevTransientRowCount;
    private int attachedPositionDirtyIndex;
    private int txPartitionCount;
    private long prevMaxTimestamp;
    private long prevMinTimestamp;
    private MemoryCMARW txMem;

    public TxWriter(FilesFacade ff, @Transient Path path, int partitionBy) {
        super(ff, path, partitionBy);
        this.ff = ff;
        try {
            readUnchecked();
        } catch (Throwable e) {
            // Do not truncate in case the file cannot be read
            txMem.close(false);
            txMem = null;
            super.close();
            throw e;
        }
    }

    public void append() {
        transientRowCount++;
    }

    public void appendBlock(long timestampLo, long timestampHi, long nRowsAdded) {
        if (timestampLo < maxTimestamp) {
            throw CairoException.instance(ff.errno()).put("cannot insert rows out of order");
        }

        if (txPartitionCount == 0) {
            txPartitionCount = 1;
        }
        this.maxTimestamp = timestampHi;
        this.transientRowCount += nRowsAdded;
    }

    public void beginPartitionSizeUpdate() {
        if (maxTimestamp != Long.MIN_VALUE) {
            // Last partition size is usually not stored in attached partitions list
            // but in transientRowCount only.
            // To resolve transientRowCount after out of order partition update
            // let's store it in attached partitions list
            // before out of order partition update happens
            updatePartitionSizeByTimestamp(maxTimestamp, transientRowCount);
        }
    }

    public void bumpStructureVersion(ObjList<? extends SymbolCountProvider> denseSymbolMapWriters) {
        txMem.putLong(TX_OFFSET_TXN, ++txn);
        Unsafe.getUnsafe().storeFence();

        txMem.putLong(TX_OFFSET_STRUCT_VERSION, ++structureVersion);

        final int count = denseSymbolMapWriters.size();
        final int oldCount = txMem.getInt(TX_OFFSET_MAP_WRITER_COUNT);
        txMem.putInt(TX_OFFSET_MAP_WRITER_COUNT, count);
        storeSymbolCounts(denseSymbolMapWriters);

        // when symbol column is removed partition table has to be moved up
        // to do that we just write partition table behind symbol writer table
        if (oldCount != count) {
            // Save full attached partition list
            attachedPositionDirtyIndex = 0;
            saveAttachedPartitionsToTx(count);
            symbolColumnCount = count;
        }

        Unsafe.getUnsafe().storeFence();
        txMem.putLong(TX_OFFSET_TXN_CHECK, txn);
    }

    public void cancelRow() {
        if (transientRowCount == 1 && txPartitionCount > 1) {
            // we have to undo creation of partition
            txPartitionCount--;
            fixedRowCount -= prevTransientRowCount;
            transientRowCount = prevTransientRowCount + 1; // When row cancel finishes 1 is subtracted. Add 1 to compensate.
            attachedPartitions.setPos(attachedPartitions.size() - LONGS_PER_TX_ATTACHED_PARTITION);
            prevTransientRowCount = txMem.getLong(TX_OFFSET_TRANSIENT_ROW_COUNT);
        }

        maxTimestamp = prevMaxTimestamp;
        minTimestamp = prevMinTimestamp;
    }

    public long cancelToMaxTimestamp() {
        return prevMaxTimestamp;
    }

    public long cancelToTransientRowCount() {
        return prevTransientRowCount;
    }

    @Override
    public void close() {
        try {
            if (txMem != null) {
                txMem.jumpTo(getTxEofOffset());
            }
        } finally {
            super.close();
        }
    }

    @Override
    public void readUnchecked() {
        super.readUnchecked();
        this.prevTransientRowCount = this.transientRowCount;
        this.prevMaxTimestamp = maxTimestamp;
        this.prevMinTimestamp = minTimestamp;
    }

    @Override
    protected MemoryCMR openTxnFile(FilesFacade ff, Path path) {
        if (ff.exists(path.concat(TXN_FILE_NAME).$())) {
            return txMem = Vm.getSmallCMARWInstance(ff, path, MemoryTag.MMAP_DEFAULT);
        }
        throw CairoException.instance(ff.errno()).put("Cannot append. File does not exist: ").put(path);
    }

    @Override
    public void collectValueCount(int symbolIndexInTxWriter, int count) {
        writeTransientSymbolCount(symbolIndexInTxWriter, count);
    }

    public void commit(int commitMode, ObjList<? extends SymbolCountProvider> symbolCountProviders) {
        txMem.putLong(TX_OFFSET_TXN, ++txn);
        Unsafe.getUnsafe().storeFence();

        txMem.putLong(TX_OFFSET_TRANSIENT_ROW_COUNT, transientRowCount);
        txMem.putLong(TX_OFFSET_FIXED_ROW_COUNT, fixedRowCount);
        txMem.putLong(TX_OFFSET_MIN_TIMESTAMP, minTimestamp);
        txMem.putLong(TX_OFFSET_MAX_TIMESTAMP, maxTimestamp);
        txMem.putLong(TX_OFFSET_PARTITION_TABLE_VERSION, this.partitionTableVersion);
        // store symbol counts
        storeSymbolCounts(symbolCountProviders);

        // store attached partitions
        symbolColumnCount = symbolCountProviders.size();
        txPartitionCount = 1;
        saveAttachedPartitionsToTx(symbolColumnCount);

        Unsafe.getUnsafe().storeFence();
        txMem.putLong(TX_OFFSET_TXN_CHECK, txn);
        if (commitMode != CommitMode.NOSYNC) {
            txMem.sync(commitMode == CommitMode.ASYNC);
        }
        prevTransientRowCount = transientRowCount;
    }

    public void copyTo(LPSZ file, Log log) {
        long fd = TableUtils.openRW(ff, file, log);
        try {
            long len = txMem.getAppendOffset();
            if (ff.write(fd, txMem.getPageAddress(0), txMem.getAppendOffset(), 0) != len) {
                throw CairoException.instance(ff.errno())
                        .put("could not write [file=").put(file)
                        .put(", len=").put(len).put(']');
            }
        } finally {
            ff.close(fd);
        }
    }

    public void finishPartitionSizeUpdate(long minTimestamp, long maxTimestamp) {
        this.minTimestamp = minTimestamp;
        this.maxTimestamp = maxTimestamp;
        finishPartitionSizeUpdate();
    }

    public void finishPartitionSizeUpdate() {
        assert getPartitionCount() > 0;
        this.transientRowCount = getPartitionSize(getPartitionCount() - 1);
        this.fixedRowCount = 0;
        this.txPartitionCount = getPartitionCount();
        for (int i = 0, hi = txPartitionCount - 1; i < hi; i++) {
            this.fixedRowCount += getPartitionSize(i);
        }
    }

    public int getAppendedPartitionCount() {
        return txPartitionCount;
    }

    public long getLastTxSize() {
        return txPartitionCount == 1 ? transientRowCount - prevTransientRowCount : transientRowCount;
    }

    public boolean inTransaction() {
        return txPartitionCount > 1 || transientRowCount != prevTransientRowCount;
    }

    public boolean isActivePartition(long timestamp) {
        return getPartitionTimestampLo(maxTimestamp) == timestamp;
    }

    public void newBlock() {
        prevMaxTimestamp = maxTimestamp;
    }

    public void openFirstPartition(long timestamp) {
        txPartitionCount = 1;
        updateAttachedPartitionSizeByTimestamp(timestamp, 0);
    }

    public void removeAttachedPartitions(long timestamp) {
        final long partitionTimestampLo = getPartitionTimestampLo(timestamp);
        int index = findAttachedPartitionIndexByLoTimestamp(partitionTimestampLo);
        if (index > -1) {
            int size = attachedPartitions.size();
            if (index + LONGS_PER_TX_ATTACHED_PARTITION < size) {
                attachedPartitions.arrayCopy(index + LONGS_PER_TX_ATTACHED_PARTITION, index, size - index - LONGS_PER_TX_ATTACHED_PARTITION);
                attachedPositionDirtyIndex = Math.min(attachedPositionDirtyIndex, index);
            }
            attachedPartitions.setPos(size - LONGS_PER_TX_ATTACHED_PARTITION);
            partitionTableVersion++;
        }
    }

    public void reset(long fixedRowCount, long transientRowCount, long maxTimestamp) {
        long txn = txMem.getLong(TX_OFFSET_TXN) + 1;
        txMem.putLong(TX_OFFSET_TXN, txn);
        Unsafe.getUnsafe().storeFence();

        txMem.putLong(TX_OFFSET_FIXED_ROW_COUNT, fixedRowCount);
        if (this.maxTimestamp != maxTimestamp) {
            txMem.putLong(TX_OFFSET_MAX_TIMESTAMP, maxTimestamp);
            txMem.putLong(TX_OFFSET_TRANSIENT_ROW_COUNT, transientRowCount);
        }
        Unsafe.getUnsafe().storeFence();

        // txn check
        txMem.putLong(TX_OFFSET_TXN_CHECK, txn);

        this.fixedRowCount = fixedRowCount;
        this.maxTimestamp = maxTimestamp;
        this.transientRowCount = transientRowCount;
        this.txn = txn;
    }

    public void reset() {
        resetTxn(
                txMem,
                symbolColumnCount,
                txMem.getLong(TX_OFFSET_TXN) + 1,
                txMem.getLong(TX_OFFSET_DATA_VERSION) + 1,
                txMem.getLong(TX_OFFSET_PARTITION_TABLE_VERSION) + 1);
    }

    public void resetTimestamp() {
        prevMaxTimestamp = Long.MIN_VALUE;
        prevMinTimestamp = Long.MAX_VALUE;
        maxTimestamp = prevMaxTimestamp;
        minTimestamp = prevMinTimestamp;
    }

    public void setMinTimestamp(long timestamp) {
        minTimestamp = timestamp;
        if (prevMinTimestamp == Long.MAX_VALUE) {
            prevMinTimestamp = minTimestamp;
        }
    }

    public void switchPartitions(long timestamp) {
        fixedRowCount += transientRowCount;
        prevTransientRowCount = transientRowCount;
        long partitionTimestampLo = getPartitionTimestampLo(maxTimestamp);
        int index = findAttachedPartitionIndexByLoTimestamp(partitionTimestampLo);
        updatePartitionSizeByIndex(index, transientRowCount);
        attachedPositionDirtyIndex = Math.min(attachedPositionDirtyIndex, index);

        index += LONGS_PER_TX_ATTACHED_PARTITION;

        attachedPartitions.setPos(index + LONGS_PER_TX_ATTACHED_PARTITION);
        long newTimestampLo = getPartitionTimestampLo(timestamp);
        initPartitionAt(index, newTimestampLo, 0);
        transientRowCount = 0;
        txPartitionCount++;
    }

    public void truncate() {
        maxTimestamp = Long.MIN_VALUE;
        minTimestamp = Long.MAX_VALUE;
        prevTransientRowCount = 0;
        transientRowCount = 0;
        fixedRowCount = 0;
        txn++;
        txPartitionCount = 1;
        attachedPositionDirtyIndex = 0;
        attachedPartitions.clear();
        resetTxn(txMem, symbolColumnCount, txn, ++dataVersion, ++partitionTableVersion);
    }

    public void updateMaxTimestamp(long timestamp) {
        prevMaxTimestamp = maxTimestamp;
        assert timestamp >= maxTimestamp;
        maxTimestamp = timestamp;
    }

    public void updatePartitionSizeByIndex(int partitionIndex, long partitionTimestampLo, long rowCount) {
        attachedPositionDirtyIndex = Math.min(attachedPositionDirtyIndex, updateAttachedPartitionSizeByIndex(partitionIndex, partitionTimestampLo, rowCount));
    }

    public void updatePartitionSizeByTimestamp(long timestamp, long rowCount) {
        attachedPositionDirtyIndex = Math.min(attachedPositionDirtyIndex, updateAttachedPartitionSizeByTimestamp(timestamp, rowCount));
    }

    public void writeTransientSymbolCount(int symbolIndex, int symCount) {
        txMem.putInt(getSymbolWriterTransientIndexOffset(symbolIndex), symCount);
    }

    void bumpPartitionTableVersion() {
        partitionTableVersion++;
    }

    long getCommittedFixedRowCount() {
        return txMem.getLong(TX_OFFSET_FIXED_ROW_COUNT);
    }

    long getCommittedTransientRowCount() {
        return txMem.getLong(TX_OFFSET_TRANSIENT_ROW_COUNT);
    }

    private int insertPartitionSizeByTimestamp(int index, long partitionTimestamp, long partitionSize) {
        int size = attachedPartitions.size();
        attachedPartitions.setPos(size + LONGS_PER_TX_ATTACHED_PARTITION);
        if (index < size) {
            // insert in the middle
            attachedPartitions.arrayCopy(index, index + LONGS_PER_TX_ATTACHED_PARTITION, size - index);
            partitionTableVersion++;
        }
        initPartitionAt(index, partitionTimestamp, partitionSize);
        return index;
    }

    void resetToLastPartition(long committedTransientRowCount) {
        resetToLastPartition(committedTransientRowCount, txMem.getLong(TX_OFFSET_MAX_TIMESTAMP));
    }

    void resetToLastPartition(long committedTransientRowCount, long newMaxTimestamp) {
        updatePartitionSizeByTimestamp(maxTimestamp, committedTransientRowCount);
        prevMaxTimestamp = newMaxTimestamp;
        maxTimestamp = prevMaxTimestamp;
        transientRowCount = committedTransientRowCount;
    }

    private void saveAttachedPartitionsToTx(int symbolColumnCount) {
        final int size = attachedPartitions.size();
        final long partitionTableOffset = getPartitionTableSizeOffset(symbolColumnCount);
        txMem.putInt(partitionTableOffset, size * Long.BYTES);
        if (maxTimestamp != Long.MIN_VALUE) {
            for (int i = attachedPositionDirtyIndex; i < size; i++) {
                txMem.putLong(getPartitionTableIndexOffset(partitionTableOffset, i), attachedPartitions.getQuick(i));
            }
            attachedPositionDirtyIndex = size;
        }
    }

    private void storeSymbolCounts(ObjList<? extends SymbolCountProvider> symbolCountProviders) {
        for (int i = 0, n = symbolCountProviders.size(); i < n; i++) {
            long offset = getSymbolWriterIndexOffset(i);
            int symCount = symbolCountProviders.getQuick(i).getSymbolCount();
            txMem.putInt(offset, symCount);
            offset += Integer.BYTES;
            txMem.putInt(offset, symCount);
        }
    }

    private int updateAttachedPartitionSizeByIndex(int partitionIndex, long partitionTimestampLo, long partitionSize) {
        if (partitionIndex > -1) {
            updatePartitionSizeByIndex(partitionIndex, partitionSize);
            return partitionIndex;
        }
        return insertPartitionSizeByTimestamp(-(partitionIndex + 1), partitionTimestampLo, partitionSize);
    }

    private int updateAttachedPartitionSizeByTimestamp(long timestamp, long partitionSize) {
        final long partitionTimestampLo = getPartitionTimestampLo(timestamp);
        return updateAttachedPartitionSizeByIndex(findAttachedPartitionIndexByLoTimestamp(partitionTimestampLo), partitionTimestampLo, partitionSize);
    }

    private void updatePartitionSizeByIndex(int index, long partitionSize) {
        if (attachedPartitions.getQuick(index + PARTITION_SIZE_OFFSET) != partitionSize) {
            attachedPartitions.set(index + PARTITION_SIZE_OFFSET, partitionSize);
            attachedPartitions.set(index + PARTITION_DATA_TX_OFFSET, txn);
        }
    }

    void updatePartitionSizeByIndexAndTxn(int index, long partitionSize) {
        attachedPartitions.set(index + PARTITION_SIZE_OFFSET, partitionSize);
        attachedPartitions.set(index + PARTITION_NAME_TX_OFFSET, txn);
        attachedPositionDirtyIndex = Math.min(attachedPositionDirtyIndex, index);
    }
}<|MERGE_RESOLUTION|>--- conflicted
+++ resolved
@@ -40,13 +40,9 @@
 
 import static io.questdb.cairo.TableUtils.*;
 
-<<<<<<< HEAD
-public final class TxWriter extends TxReader implements Closeable {
+public final class TxWriter extends TxReader implements Closeable, SymbolValueCountCollector {
+    private long prevTransientRowCount;
     private final FilesFacade ff;
-=======
-public final class TxWriter extends TxReader implements Closeable, SymbolValueCountCollector {
->>>>>>> 31256d54
-    private long prevTransientRowCount;
     private int attachedPositionDirtyIndex;
     private int txPartitionCount;
     private long prevMaxTimestamp;
