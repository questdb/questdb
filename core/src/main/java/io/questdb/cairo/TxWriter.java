/*******************************************************************************
 *     ___                  _   ____  ____
 *    / _ \ _   _  ___  ___| |_|  _ \| __ )
 *   | | | | | | |/ _ \/ __| __| | | |  _ \
 *   | |_| | |_| |  __/\__ \ |_| |_| | |_) |
 *    \__\_\\__,_|\___||___/\__|____/|____/
 *
 *  Copyright (c) 2014-2019 Appsicle
 *  Copyright (c) 2019-2022 QuestDB
 *
 *  Licensed under the Apache License, Version 2.0 (the "License");
 *  you may not use this file except in compliance with the License.
 *  You may obtain a copy of the License at
 *
 *  http://www.apache.org/licenses/LICENSE-2.0
 *
 *  Unless required by applicable law or agreed to in writing, software
 *  distributed under the License is distributed on an "AS IS" BASIS,
 *  WITHOUT WARRANTIES OR CONDITIONS OF ANY KIND, either express or implied.
 *  See the License for the specific language governing permissions and
 *  limitations under the License.
 *
 ******************************************************************************/

package io.questdb.cairo;

import io.questdb.cairo.vm.Vm;
import io.questdb.cairo.vm.api.MemoryCMARW;
import io.questdb.cairo.vm.api.MemoryCMR;
<<<<<<< HEAD
import io.questdb.log.Log;
import io.questdb.std.FilesFacade;
import io.questdb.std.MemoryTag;
import io.questdb.std.ObjList;
import io.questdb.std.Transient;
import io.questdb.std.Unsafe;
import io.questdb.std.str.LPSZ;
=======
import io.questdb.std.*;
>>>>>>> 8e902371
import io.questdb.std.str.Path;

import java.io.Closeable;

import static io.questdb.cairo.TableUtils.*;

<<<<<<< HEAD
public final class TxWriter extends TxReader implements Closeable {
    private final FilesFacade ff;
    private long prevTransientRowCount;
    private long prevRowCount;
=======
public final class TxWriter extends TxReader implements Closeable, SymbolValueCountCollector {
    private long prevTransientRowCount;
>>>>>>> 8e902371
    private int attachedPositionDirtyIndex;
    private int txPartitionCount;
    private long prevMaxTimestamp;
    private long prevMinTimestamp;
    private MemoryCMARW txMem;

    public TxWriter(FilesFacade ff, @Transient Path path, int partitionBy) {
        super(ff, path, partitionBy);
        this.ff = ff;
        try {
            readUnchecked();
        } catch (Throwable e) {
            // Do not truncate in case the file cannot be read
            txMem.close(false);
            txMem = null;
            super.close();
            throw e;
        }
    }

    public void append() {
        transientRowCount++;
    }

<<<<<<< HEAD
    public void appendBlock(long timestampLo, long timestampHi, long nRowsAdded) {
        if (timestampLo < maxTimestamp) {
            throw CairoException.instance(ff.errno()).put("cannot insert rows out of order");
        }

        if (txPartitionCount == 0) {
            txPartitionCount = 1;
        }
        this.maxTimestamp = timestampHi;
        this.transientRowCount += nRowsAdded;
    }

=======
>>>>>>> 8e902371
    public void beginPartitionSizeUpdate() {
        if (maxTimestamp != Long.MIN_VALUE) {
            // Last partition size is usually not stored in attached partitions list
            // but in transientRowCount only.
            // To resolve transientRowCount after out of order partition update
            // let's store it in attached partitions list
            // before out of order partition update happens
            updatePartitionSizeByTimestamp(maxTimestamp, transientRowCount);
        }
    }

    public void bumpStructureVersion(ObjList<? extends SymbolCountProvider> denseSymbolMapWriters) {
        txMem.putLong(TX_OFFSET_TXN, ++txn);
        Unsafe.getUnsafe().storeFence();

        txMem.putLong(TX_OFFSET_STRUCT_VERSION, ++structureVersion);

        final int count = denseSymbolMapWriters.size();
        final int oldCount = txMem.getInt(TX_OFFSET_MAP_WRITER_COUNT);
        txMem.putInt(TX_OFFSET_MAP_WRITER_COUNT, count);
        storeSymbolCounts(denseSymbolMapWriters);

        // when symbol column is removed partition table has to be moved up
        // to do that we just write partition table behind symbol writer table
        if (oldCount != count) {
            // Save full attached partition list
            attachedPositionDirtyIndex = 0;
            saveAttachedPartitionsToTx(count);
            symbolColumnCount = count;
        }

        Unsafe.getUnsafe().storeFence();
        txMem.putLong(TX_OFFSET_TXN_CHECK, txn);
    }

    public void cancelRow() {
        if (transientRowCount == 1 && txPartitionCount > 1) {
            // we have to undo creation of partition
            txPartitionCount--;
            fixedRowCount -= prevTransientRowCount;
            transientRowCount = prevTransientRowCount + 1; // When row cancel finishes 1 is subtracted. Add 1 to compensate.
            attachedPartitions.setPos(attachedPartitions.size() - LONGS_PER_TX_ATTACHED_PARTITION);
            prevTransientRowCount = txMem.getLong(TX_OFFSET_TRANSIENT_ROW_COUNT);
        }

        maxTimestamp = prevMaxTimestamp;
        minTimestamp = prevMinTimestamp;
    }

    public long cancelToMaxTimestamp() {
        return prevMaxTimestamp;
    }

    public long cancelToTransientRowCount() {
        return prevTransientRowCount;
    }

    @Override
    public void close() {
        try {
            if (txMem != null) {
                txMem.jumpTo(getTxEofOffset());
            }
        } finally {
            super.close();
        }
    }

    @Override
    public void readUnchecked() {
        super.readUnchecked();
        this.prevTransientRowCount = this.transientRowCount;
        this.prevMaxTimestamp = maxTimestamp;
        this.prevMinTimestamp = minTimestamp;
    }

    @Override
    protected MemoryCMR openTxnFile(FilesFacade ff, Path path) {
        if (ff.exists(path.concat(TXN_FILE_NAME).$())) {
            return txMem = Vm.getSmallCMARWInstance(ff, path, MemoryTag.MMAP_DEFAULT);
        }
        throw CairoException.instance(ff.errno()).put("Cannot append. File does not exist: ").put(path);
    }

    @Override
    public void collectValueCount(int symbolIndexInTxWriter, int count) {
        writeTransientSymbolCount(symbolIndexInTxWriter, count);
    }

    public void commit(int commitMode, ObjList<? extends SymbolCountProvider> symbolCountProviders) {
        txMem.putLong(TX_OFFSET_TXN, ++txn);
        Unsafe.getUnsafe().storeFence();

        txMem.putLong(TX_OFFSET_TRANSIENT_ROW_COUNT, transientRowCount);
        txMem.putLong(TX_OFFSET_FIXED_ROW_COUNT, fixedRowCount);
        txMem.putLong(TX_OFFSET_MIN_TIMESTAMP, minTimestamp);
        txMem.putLong(TX_OFFSET_MAX_TIMESTAMP, maxTimestamp);
        txMem.putLong(TX_OFFSET_PARTITION_TABLE_VERSION, this.partitionTableVersion);
<<<<<<< HEAD
        txMem.putLong(TX_OFFSET_TRANSACTION_LOG_TXN, transactionLogTxn);
        if (transactionLogTxn != Long.MIN_VALUE) {
            transactionLogRowCount += ((transientRowCount + fixedRowCount) - prevRowCount);
            prevRowCount = transientRowCount + fixedRowCount;
        }
        txMem.putLong(TX_OFFSET_TRANSACTION_LOG_ROW_COUNT, transactionLogRowCount);

=======
>>>>>>> 8e902371
        // store symbol counts
        storeSymbolCounts(symbolCountProviders);

        // store attached partitions
        symbolColumnCount = symbolCountProviders.size();
        txPartitionCount = 1;
        saveAttachedPartitionsToTx(symbolColumnCount);

        Unsafe.getUnsafe().storeFence();
        txMem.putLong(TX_OFFSET_TXN_CHECK, txn);
        if (commitMode != CommitMode.NOSYNC) {
            txMem.sync(commitMode == CommitMode.ASYNC);
        }
        prevTransientRowCount = transientRowCount;
    }

    public void copyTo(LPSZ file, Log log) {
        long fd = TableUtils.openRW(ff, file, log);
        try {
            long len = txMem.getAppendOffset();
            if (ff.write(fd, txMem.getPageAddress(0), txMem.getAppendOffset(), 0) != len) {
                throw CairoException.instance(ff.errno())
                        .put("could not write [file=").put(file)
                        .put(", len=").put(len).put(']');
            }
        } finally {
            ff.close(fd);
        }
    }

    public void finishPartitionSizeUpdate(long minTimestamp, long maxTimestamp) {
        this.minTimestamp = minTimestamp;
        this.maxTimestamp = maxTimestamp;
        finishPartitionSizeUpdate();
    }

    public void finishPartitionSizeUpdate() {
        assert getPartitionCount() > 0;
        this.transientRowCount = getPartitionSize(getPartitionCount() - 1);
        this.fixedRowCount = 0;
        this.txPartitionCount = getPartitionCount();
        for (int i = 0, hi = txPartitionCount - 1; i < hi; i++) {
            this.fixedRowCount += getPartitionSize(i);
        }
    }

    public int getAppendedPartitionCount() {
        return txPartitionCount;
    }

    public long getLastTxSize() {
        return txPartitionCount == 1 ? transientRowCount - prevTransientRowCount : transientRowCount;
    }

    public boolean inTransaction() {
        return txPartitionCount > 1 || transientRowCount != prevTransientRowCount;
    }

    public boolean isActivePartition(long timestamp) {
        return getPartitionTimestampLo(maxTimestamp) == timestamp;
    }

    public void openFirstPartition(long timestamp) {
        txPartitionCount = 1;
        updateAttachedPartitionSizeByTimestamp(timestamp, 0);
    }

    public void removeAttachedPartitions(long timestamp) {
        final long partitionTimestampLo = getPartitionTimestampLo(timestamp);
        int index = findAttachedPartitionIndexByLoTimestamp(partitionTimestampLo);
        if (index > -1) {
            int size = attachedPartitions.size();
            if (index + LONGS_PER_TX_ATTACHED_PARTITION < size) {
                attachedPartitions.arrayCopy(index + LONGS_PER_TX_ATTACHED_PARTITION, index, size - index - LONGS_PER_TX_ATTACHED_PARTITION);
                attachedPositionDirtyIndex = Math.min(attachedPositionDirtyIndex, index);
            }
            attachedPartitions.setPos(size - LONGS_PER_TX_ATTACHED_PARTITION);
            partitionTableVersion++;
        }
    }

    public void reset(long fixedRowCount, long transientRowCount, long maxTimestamp) {
        long txn = txMem.getLong(TX_OFFSET_TXN) + 1;
        txMem.putLong(TX_OFFSET_TXN, txn);
        Unsafe.getUnsafe().storeFence();

        txMem.putLong(TX_OFFSET_FIXED_ROW_COUNT, fixedRowCount);
        if (this.maxTimestamp != maxTimestamp) {
            txMem.putLong(TX_OFFSET_MAX_TIMESTAMP, maxTimestamp);
            txMem.putLong(TX_OFFSET_TRANSIENT_ROW_COUNT, transientRowCount);
        }
        Unsafe.getUnsafe().storeFence();

        // txn check
        txMem.putLong(TX_OFFSET_TXN_CHECK, txn);

        this.fixedRowCount = fixedRowCount;
        this.maxTimestamp = maxTimestamp;
        this.transientRowCount = transientRowCount;
        this.txn = txn;
    }

    public void reset() {
        resetTxn(
                txMem,
                symbolColumnCount,
                txMem.getLong(TX_OFFSET_TXN) + 1,
                txMem.getLong(TX_OFFSET_DATA_VERSION) + 1,
                txMem.getLong(TX_OFFSET_PARTITION_TABLE_VERSION) + 1);
    }

    public void resetTimestamp() {
        prevMaxTimestamp = Long.MIN_VALUE;
        prevMinTimestamp = Long.MAX_VALUE;
        maxTimestamp = prevMaxTimestamp;
        minTimestamp = prevMinTimestamp;
    }

    public void setMinTimestamp(long timestamp) {
        minTimestamp = timestamp;
        if (prevMinTimestamp == Long.MAX_VALUE) {
            prevMinTimestamp = minTimestamp;
        }
    }

    public void setTransactionLogTxn(long transactionLogTxn) {
        this.transactionLogTxn = transactionLogTxn;
        this.prevRowCount = transientRowCount + fixedRowCount;
        this.transactionLogRowCount = 0;
    }

    public void switchPartitions(long timestamp) {
        fixedRowCount += transientRowCount;
        prevTransientRowCount = transientRowCount;
        long partitionTimestampLo = getPartitionTimestampLo(maxTimestamp);
        int index = findAttachedPartitionIndexByLoTimestamp(partitionTimestampLo);
        updatePartitionSizeByIndex(index, transientRowCount);
        attachedPositionDirtyIndex = Math.min(attachedPositionDirtyIndex, index);

        index += LONGS_PER_TX_ATTACHED_PARTITION;

        attachedPartitions.setPos(index + LONGS_PER_TX_ATTACHED_PARTITION);
        long newTimestampLo = getPartitionTimestampLo(timestamp);
        initPartitionAt(index, newTimestampLo, 0);
        transientRowCount = 0;
        txPartitionCount++;
    }

    public void truncate() {
        maxTimestamp = Long.MIN_VALUE;
        minTimestamp = Long.MAX_VALUE;
        prevTransientRowCount = 0;
        transientRowCount = 0;
        fixedRowCount = 0;
        txn++;
        txPartitionCount = 1;
        attachedPositionDirtyIndex = 0;
        attachedPartitions.clear();
        resetTxn(txMem, symbolColumnCount, txn, ++dataVersion, ++partitionTableVersion);
    }

    public void updateMaxTimestamp(long timestamp) {
        prevMaxTimestamp = maxTimestamp;
        assert timestamp >= maxTimestamp;
        maxTimestamp = timestamp;
    }

    public void updatePartitionSizeByIndex(int partitionIndex, long partitionTimestampLo, long rowCount) {
        attachedPositionDirtyIndex = Math.min(attachedPositionDirtyIndex, updateAttachedPartitionSizeByIndex(partitionIndex, partitionTimestampLo, rowCount));
    }

    public void updatePartitionSizeByTimestamp(long timestamp, long rowCount) {
        attachedPositionDirtyIndex = Math.min(attachedPositionDirtyIndex, updateAttachedPartitionSizeByTimestamp(timestamp, rowCount));
    }

    public void writeTransientSymbolCount(int symbolIndex, int symCount) {
        txMem.putInt(getSymbolWriterTransientIndexOffset(symbolIndex), symCount);
    }

    void bumpPartitionTableVersion() {
        partitionTableVersion++;
    }

    long getCommittedFixedRowCount() {
        return txMem.getLong(TX_OFFSET_FIXED_ROW_COUNT);
    }

    long getCommittedTransientRowCount() {
        return txMem.getLong(TX_OFFSET_TRANSIENT_ROW_COUNT);
    }

    private int insertPartitionSizeByTimestamp(int index, long partitionTimestamp, long partitionSize) {
        int size = attachedPartitions.size();
        attachedPartitions.setPos(size + LONGS_PER_TX_ATTACHED_PARTITION);
        if (index < size) {
            // insert in the middle
            attachedPartitions.arrayCopy(index, index + LONGS_PER_TX_ATTACHED_PARTITION, size - index);
            partitionTableVersion++;
        }
        initPartitionAt(index, partitionTimestamp, partitionSize);
        return index;
    }

    void resetToLastPartition(long committedTransientRowCount) {
        resetToLastPartition(committedTransientRowCount, txMem.getLong(TX_OFFSET_MAX_TIMESTAMP));
    }

    void resetToLastPartition(long committedTransientRowCount, long newMaxTimestamp) {
        updatePartitionSizeByTimestamp(maxTimestamp, committedTransientRowCount);
        prevMaxTimestamp = newMaxTimestamp;
        maxTimestamp = prevMaxTimestamp;
        transientRowCount = committedTransientRowCount;
    }

    private void saveAttachedPartitionsToTx(int symbolColumnCount) {
        final int size = attachedPartitions.size();
        final long partitionTableOffset = getPartitionTableSizeOffset(symbolColumnCount);
        txMem.putInt(partitionTableOffset, size * Long.BYTES);
        if (maxTimestamp != Long.MIN_VALUE) {
            for (int i = attachedPositionDirtyIndex; i < size; i++) {
                txMem.putLong(getPartitionTableIndexOffset(partitionTableOffset, i), attachedPartitions.getQuick(i));
            }
            attachedPositionDirtyIndex = size;
        }
    }

    private void storeSymbolCounts(ObjList<? extends SymbolCountProvider> symbolCountProviders) {
        for (int i = 0, n = symbolCountProviders.size(); i < n; i++) {
            long offset = getSymbolWriterIndexOffset(i);
            int symCount = symbolCountProviders.getQuick(i).getSymbolCount();
            txMem.putInt(offset, symCount);
            offset += Integer.BYTES;
            txMem.putInt(offset, symCount);
        }
    }

    private int updateAttachedPartitionSizeByIndex(int partitionIndex, long partitionTimestampLo, long partitionSize) {
        if (partitionIndex > -1) {
            updatePartitionSizeByIndex(partitionIndex, partitionSize);
            return partitionIndex;
        }
        return insertPartitionSizeByTimestamp(-(partitionIndex + 1), partitionTimestampLo, partitionSize);
    }

    private int updateAttachedPartitionSizeByTimestamp(long timestamp, long partitionSize) {
        final long partitionTimestampLo = getPartitionTimestampLo(timestamp);
        return updateAttachedPartitionSizeByIndex(findAttachedPartitionIndexByLoTimestamp(partitionTimestampLo), partitionTimestampLo, partitionSize);
    }

    private void updatePartitionSizeByIndex(int index, long partitionSize) {
        if (attachedPartitions.getQuick(index + PARTITION_SIZE_OFFSET) != partitionSize) {
            attachedPartitions.set(index + PARTITION_SIZE_OFFSET, partitionSize);
            attachedPartitions.set(index + PARTITION_DATA_TX_OFFSET, txn);
        }
    }

    void updatePartitionSizeByIndexAndTxn(int index, long partitionSize) {
        attachedPartitions.set(index + PARTITION_SIZE_OFFSET, partitionSize);
        attachedPartitions.set(index + PARTITION_NAME_TX_OFFSET, txn);
        attachedPositionDirtyIndex = Math.min(attachedPositionDirtyIndex, index);
    }
}<|MERGE_RESOLUTION|>--- conflicted
+++ resolved
@@ -27,32 +27,15 @@
 import io.questdb.cairo.vm.Vm;
 import io.questdb.cairo.vm.api.MemoryCMARW;
 import io.questdb.cairo.vm.api.MemoryCMR;
-<<<<<<< HEAD
-import io.questdb.log.Log;
-import io.questdb.std.FilesFacade;
-import io.questdb.std.MemoryTag;
-import io.questdb.std.ObjList;
-import io.questdb.std.Transient;
-import io.questdb.std.Unsafe;
-import io.questdb.std.str.LPSZ;
-=======
 import io.questdb.std.*;
->>>>>>> 8e902371
 import io.questdb.std.str.Path;
 
 import java.io.Closeable;
 
 import static io.questdb.cairo.TableUtils.*;
 
-<<<<<<< HEAD
-public final class TxWriter extends TxReader implements Closeable {
-    private final FilesFacade ff;
-    private long prevTransientRowCount;
-    private long prevRowCount;
-=======
 public final class TxWriter extends TxReader implements Closeable, SymbolValueCountCollector {
     private long prevTransientRowCount;
->>>>>>> 8e902371
     private int attachedPositionDirtyIndex;
     private int txPartitionCount;
     private long prevMaxTimestamp;
@@ -61,7 +44,6 @@
 
     public TxWriter(FilesFacade ff, @Transient Path path, int partitionBy) {
         super(ff, path, partitionBy);
-        this.ff = ff;
         try {
             readUnchecked();
         } catch (Throwable e) {
@@ -77,21 +59,6 @@
         transientRowCount++;
     }
 
-<<<<<<< HEAD
-    public void appendBlock(long timestampLo, long timestampHi, long nRowsAdded) {
-        if (timestampLo < maxTimestamp) {
-            throw CairoException.instance(ff.errno()).put("cannot insert rows out of order");
-        }
-
-        if (txPartitionCount == 0) {
-            txPartitionCount = 1;
-        }
-        this.maxTimestamp = timestampHi;
-        this.transientRowCount += nRowsAdded;
-    }
-
-=======
->>>>>>> 8e902371
     public void beginPartitionSizeUpdate() {
         if (maxTimestamp != Long.MIN_VALUE) {
             // Last partition size is usually not stored in attached partitions list
@@ -190,16 +157,6 @@
         txMem.putLong(TX_OFFSET_MIN_TIMESTAMP, minTimestamp);
         txMem.putLong(TX_OFFSET_MAX_TIMESTAMP, maxTimestamp);
         txMem.putLong(TX_OFFSET_PARTITION_TABLE_VERSION, this.partitionTableVersion);
-<<<<<<< HEAD
-        txMem.putLong(TX_OFFSET_TRANSACTION_LOG_TXN, transactionLogTxn);
-        if (transactionLogTxn != Long.MIN_VALUE) {
-            transactionLogRowCount += ((transientRowCount + fixedRowCount) - prevRowCount);
-            prevRowCount = transientRowCount + fixedRowCount;
-        }
-        txMem.putLong(TX_OFFSET_TRANSACTION_LOG_ROW_COUNT, transactionLogRowCount);
-
-=======
->>>>>>> 8e902371
         // store symbol counts
         storeSymbolCounts(symbolCountProviders);
 
@@ -214,20 +171,6 @@
             txMem.sync(commitMode == CommitMode.ASYNC);
         }
         prevTransientRowCount = transientRowCount;
-    }
-
-    public void copyTo(LPSZ file, Log log) {
-        long fd = TableUtils.openRW(ff, file, log);
-        try {
-            long len = txMem.getAppendOffset();
-            if (ff.write(fd, txMem.getPageAddress(0), txMem.getAppendOffset(), 0) != len) {
-                throw CairoException.instance(ff.errno())
-                        .put("could not write [file=").put(file)
-                        .put(", len=").put(len).put(']');
-            }
-        } finally {
-            ff.close(fd);
-        }
     }
 
     public void finishPartitionSizeUpdate(long minTimestamp, long maxTimestamp) {
@@ -325,12 +268,6 @@
         }
     }
 
-    public void setTransactionLogTxn(long transactionLogTxn) {
-        this.transactionLogTxn = transactionLogTxn;
-        this.prevRowCount = transientRowCount + fixedRowCount;
-        this.transactionLogRowCount = 0;
-    }
-
     public void switchPartitions(long timestamp) {
         fixedRowCount += transientRowCount;
         prevTransientRowCount = transientRowCount;
