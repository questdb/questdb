/*******************************************************************************
 *     ___                  _   ____  ____
 *    / _ \ _   _  ___  ___| |_|  _ \| __ )
 *   | | | | | | |/ _ \/ __| __| | | |  _ \
 *   | |_| | |_| |  __/\__ \ |_| |_| | |_) |
 *    \__\_\\__,_|\___||___/\__|____/|____/
 *
 *  Copyright (c) 2014-2019 Appsicle
 *  Copyright (c) 2019-2022 QuestDB
 *
 *  Licensed under the Apache License, Version 2.0 (the "License");
 *  you may not use this file except in compliance with the License.
 *  You may obtain a copy of the License at
 *
 *  http://www.apache.org/licenses/LICENSE-2.0
 *
 *  Unless required by applicable law or agreed to in writing, software
 *  distributed under the License is distributed on an "AS IS" BASIS,
 *  WITHOUT WARRANTIES OR CONDITIONS OF ANY KIND, either express or implied.
 *  See the License for the specific language governing permissions and
 *  limitations under the License.
 *
 ******************************************************************************/

package io.questdb.cairo;

import io.questdb.cairo.vm.Vm;
import io.questdb.cairo.vm.api.MemoryCMARW;
import io.questdb.std.*;
import io.questdb.std.str.Path;

import java.io.Closeable;

import static io.questdb.cairo.TableUtils.*;

public final class TxWriter extends TxReader implements Closeable, Mutable, SymbolValueCountCollector {
    private final FilesFacade ff;
    private long prevTransientRowCount;
    private int txPartitionCount;
    private long prevMaxTimestamp;
    private long prevMinTimestamp;
<<<<<<< HEAD
    private MemoryCMARW txMem;
    private final int commitMode;
=======
    private MemoryCMARW txMemBase;
    private int readBaseOffset;
    private int writeBaseOffset;
    private int writeAreaSize;
    private long baseVersion;
    private long readRecordSize;

    private long recordStructureVersion = 0;
    private long lastRecordStructureVersion = -1;
    private long prevRecordStructureVersion = -2;
    private int lastRecordBaseOffset = -1;
    private int prevRecordBaseOffset = -2;
    private TableWriter.ExtensionListener extensionListener;
>>>>>>> 9b73bccf

    public TxWriter(FilesFacade ff, int commitMode) {
        super(ff);
<<<<<<< HEAD
        this.commitMode = commitMode;
=======
        this.ff = ff;
>>>>>>> 9b73bccf
    }

    public void append() {
        transientRowCount++;
    }

    public void beginPartitionSizeUpdate() {
        if (maxTimestamp != Long.MIN_VALUE) {
            // Last partition size is usually not stored in attached partitions list
            // but in transientRowCount only.
            // To resolve transientRowCount after out of order partition update
            // let's store it in attached partitions list
            // before out of order partition update happens
            updatePartitionSizeByTimestamp(maxTimestamp, transientRowCount);
        }
        recordStructureVersion++;
    }

    public void bumpStructureVersion(ObjList<? extends SymbolCountProvider> denseSymbolMapWriters) {
        recordStructureVersion++;
        ++structureVersion;
        commit(CommitMode.NOSYNC, denseSymbolMapWriters);
    }

    public void cancelRow() {
        if (transientRowCount == 1 && txPartitionCount > 1) {
            // we have to undo creation of partition
            txPartitionCount--;
            fixedRowCount -= prevTransientRowCount;
            transientRowCount = prevTransientRowCount + 1; // When row cancel finishes 1 is subtracted. Add 1 to compensate.
            attachedPartitions.setPos(attachedPartitions.size() - LONGS_PER_TX_ATTACHED_PARTITION);
            prevTransientRowCount = getLong(TX_OFFSET_TRANSIENT_ROW_COUNT_64);
        }

        maxTimestamp = prevMaxTimestamp;
        minTimestamp = prevMinTimestamp;
        recordStructureVersion++;
    }

    public long cancelToMaxTimestamp() {
        return prevMaxTimestamp;
    }

    public long cancelToTransientRowCount() {
        return prevTransientRowCount;
    }

    @Override
    public void clear() {
        if (txMemBase != null) {
            // Never trim _txn file to size. Size of the file can only grow up.
            txMemBase.close(false);
        }
        recordStructureVersion = 0;
        lastRecordStructureVersion = -1;
        prevRecordStructureVersion = -2;
        lastRecordBaseOffset = -1;
        prevRecordBaseOffset = -2;
    }

    @Override
    public void close() {
        try {
            clear();
            txMemBase = null;
        } finally {
            super.close();
        }
    }

    public boolean unsafeLoadAll() {
        super.unsafeLoadAll();
        this.baseVersion = getVersion();
        if (baseVersion >= 0) {
            this.readBaseOffset = getBaseOffset();
            this.readRecordSize = getRecordSize();
            this.prevTransientRowCount = this.transientRowCount;
            this.prevMaxTimestamp = maxTimestamp;
            this.prevMinTimestamp = minTimestamp;
            return true;
        }
        return false;
    }

    @Override
<<<<<<< HEAD
    protected MemoryCMR openTxnFile(FilesFacade ff, Path path) {
        int pathLen = path.length();
        try {
            if (ff.exists(path.concat(TXN_FILE_NAME).$())) {
                txMem = Vm.getSmallCMARWInstance(ff, path, MemoryTag.MMAP_DEFAULT);
                txMem.setCommitMode(commitMode);
                return txMem;
            }
            throw CairoException.instance(ff.errno()).put("Cannot append. File does not exist: ").put(path);
        } finally {
            path.trimTo(pathLen);
        }
=======
    public TxWriter ofRO(@Transient Path path, int partitionBy) {
        throw new IllegalStateException();
>>>>>>> 9b73bccf
    }

    protected long unsafeGetRawMemorySize() {
        return Math.max(super.unsafeGetRawMemorySize(), writeAreaSize + writeBaseOffset);
    }

    @Override
    public void collectValueCount(int symbolIndexInTxWriter, int count) {
        writeTransientSymbolCount(symbolIndexInTxWriter, count);
    }

<<<<<<< HEAD
    public void commit(ObjList<? extends SymbolCountProvider> symbolCountProviders) {
        txMem.putLong(TX_OFFSET_TXN, ++txn);
        Unsafe.getUnsafe().storeFence();
=======
    public void commit(int commitMode, ObjList<? extends SymbolCountProvider> symbolCountProviders) {
>>>>>>> 9b73bccf

        if (prevRecordStructureVersion == recordStructureVersion && prevRecordBaseOffset > 0) {

            // Optimisation for the case where commit appends rows to the last partition only
            // In this case all to be changed is TX_OFFSET_MAX_TIMESTAMP_64 and TX_OFFSET_TRANSIENT_ROW_COUNT_64
            writeBaseOffset = prevRecordBaseOffset;
            putLong(TX_OFFSET_TXN_64, ++txn);
            putLong(TX_OFFSET_MAX_TIMESTAMP_64, maxTimestamp);
            putLong(TX_OFFSET_TRANSIENT_ROW_COUNT_64, transientRowCount);

<<<<<<< HEAD
        Unsafe.getUnsafe().storeFence();
        txMem.putLong(TX_OFFSET_TXN_CHECK, txn);
        if (commitMode != CommitMode.NOSYNC) {
            txMem.sync();
=======
            // Store symbol counts. Unfortunately we cannot skip it in here
            storeSymbolCounts(symbolCountProviders);

            Unsafe.getUnsafe().storeFence();
            txMemBase.putLong(TX_BASE_OFFSET_VERSION_64, ++baseVersion);

            super.switchRecord(writeBaseOffset, writeAreaSize); // writeAreaSize should be between records
            this.readBaseOffset = writeBaseOffset;

            prevTransientRowCount = transientRowCount;
            prevRecordBaseOffset = lastRecordBaseOffset;
            lastRecordBaseOffset = writeBaseOffset;
        } else {
            // Slow path, record structure changed
            commitFullRecord(commitMode, symbolCountProviders);
>>>>>>> 9b73bccf
        }
    }

    public void finishPartitionSizeUpdate(long minTimestamp, long maxTimestamp) {
        recordStructureVersion++;
        this.minTimestamp = minTimestamp;
        this.maxTimestamp = maxTimestamp;
        finishPartitionSizeUpdate();
    }

    public void finishPartitionSizeUpdate() {
        recordStructureVersion++;
        assert getPartitionCount() > 0;
        this.transientRowCount = getPartitionSize(getPartitionCount() - 1);
        this.fixedRowCount = 0;
        this.txPartitionCount = getPartitionCount();
        for (int i = 0, hi = txPartitionCount - 1; i < hi; i++) {
            this.fixedRowCount += getPartitionSize(i);
        }
    }

    public int getAppendedPartitionCount() {
        return txPartitionCount;
    }

    public long getLastTxSize() {
        return txPartitionCount == 1 ? transientRowCount - prevTransientRowCount : transientRowCount;
    }

    public boolean inTransaction() {
        return txPartitionCount > 1 || transientRowCount != prevTransientRowCount;
    }

    public boolean isActivePartition(long timestamp) {
        return getPartitionTimestampLo(maxTimestamp) == timestamp;
    }

    public TxWriter ofRW(@Transient Path path, int partitionBy) {
        clear();
        openTxnFile(ff, path);
        try {
            super.initRO(txMemBase, partitionBy);
            unsafeLoadAll();
        } catch (Throwable e) {
            if (txMemBase != null) {
                // Do not truncate in case the file cannot be read
                txMemBase.close(false);
                txMemBase = null;
            }
            super.close();
            throw e;
        }
        return this;
    }

    public void openFirstPartition(long timestamp) {
        txPartitionCount = 1;
        updateAttachedPartitionSizeByTimestamp(timestamp, 0);
    }

    public void removeAttachedPartitions(long timestamp) {
        recordStructureVersion++;
        final long partitionTimestampLo = getPartitionTimestampLo(timestamp);
        int index = findAttachedPartitionIndexByLoTimestamp(partitionTimestampLo);
        if (index > -1) {
            final int size = attachedPartitions.size();
            final int lim = size - LONGS_PER_TX_ATTACHED_PARTITION;
            if (index < lim) {
                attachedPartitions.arrayCopy(index + LONGS_PER_TX_ATTACHED_PARTITION, index, lim - index);
            }
            attachedPartitions.setPos(lim);
            partitionTableVersion++;
        } else {
            assert false;
        }
    }

    public void reset(long fixedRowCount, long transientRowCount, long maxTimestamp, int commitMode, ObjList<? extends SymbolCountProvider> symbolCountProviders) {
        recordStructureVersion++;
        this.fixedRowCount = fixedRowCount;
        this.maxTimestamp = maxTimestamp;
        this.transientRowCount = transientRowCount;
        commit(commitMode, symbolCountProviders);
    }

    public void resetTimestamp() {
        recordStructureVersion++;
        prevMaxTimestamp = Long.MIN_VALUE;
        prevMinTimestamp = Long.MAX_VALUE;
        maxTimestamp = prevMaxTimestamp;
        minTimestamp = prevMinTimestamp;
    }

    public void setColumnVersion(long newVersion) {
        if (columnVersion != newVersion) {
            recordStructureVersion++;
            this.columnVersion = newVersion;
        }
    }

    public void setExtensionListener(TableWriter.ExtensionListener extensionListener) {
        this.extensionListener = extensionListener;
    }

    public void setMinTimestamp(long timestamp) {
        recordStructureVersion++;
        minTimestamp = timestamp;
        if (prevMinTimestamp == Long.MAX_VALUE) {
            prevMinTimestamp = minTimestamp;
        }
    }

    public void switchPartitions(long timestamp) {
        recordStructureVersion++;
        fixedRowCount += transientRowCount;
        prevTransientRowCount = transientRowCount;
        long partitionTimestampLo = getPartitionTimestampLo(maxTimestamp);
        int index = findAttachedPartitionIndexByLoTimestamp(partitionTimestampLo);
        updatePartitionSizeByIndex(index, transientRowCount);

        index += LONGS_PER_TX_ATTACHED_PARTITION;

        attachedPartitions.setPos(index + LONGS_PER_TX_ATTACHED_PARTITION);
        long newTimestampLo = getPartitionTimestampLo(timestamp);
        initPartitionAt(index, newTimestampLo, 0);
        transientRowCount = 0;
        txPartitionCount++;
        if (extensionListener != null) {
            extensionListener.onTableExtended(newTimestampLo);
        }
    }

    public void truncate() {
        recordStructureVersion++;
        maxTimestamp = Long.MIN_VALUE;
        minTimestamp = Long.MAX_VALUE;
        prevTransientRowCount = 0;
        transientRowCount = 0;
        fixedRowCount = 0;
        txPartitionCount = 1;
        attachedPartitions.clear();

        writeAreaSize = calculateWriteSize();
        writeBaseOffset = calculateWriteOffset();
        resetTxn(txMemBase, writeBaseOffset, getSymbolColumnCount(), ++txn, ++dataVersion, ++partitionTableVersion, structureVersion, columnVersion);
        finishABHeader(writeBaseOffset, symbolColumnCount * 8, 0, CommitMode.NOSYNC);
    }

    public void updateMaxTimestamp(long timestamp) {
        prevMaxTimestamp = maxTimestamp;
        assert timestamp >= maxTimestamp;
        maxTimestamp = timestamp;
    }

    public void updatePartitionSizeByIndex(int partitionIndex, long partitionTimestampLo, long rowCount) {
        recordStructureVersion++;
        updateAttachedPartitionSizeByIndex(partitionIndex, partitionTimestampLo, rowCount);
    }

    public void updatePartitionSizeByTimestamp(long timestamp, long rowCount) {
        recordStructureVersion++;
        updateAttachedPartitionSizeByTimestamp(timestamp, rowCount);
    }

    void bumpPartitionTableVersion() {
        recordStructureVersion++;
        partitionTableVersion++;
    }

    private int calculateWriteOffset() {
        int areaSize = calculateTxRecordSize(symbolColumnCount * 8, attachedPartitions.size() * 8);
        boolean currentIsA = (baseVersion & 1L) == 0L;
        int currentOffset = currentIsA ? txMemBase.getInt(TX_BASE_OFFSET_A_32) : txMemBase.getInt(TX_BASE_OFFSET_B_32);
        if (TX_BASE_HEADER_SIZE + areaSize <= currentOffset) {
            return TX_BASE_HEADER_SIZE;
        }
        int currentSizeSymbols = currentIsA ? txMemBase.getInt(TX_BASE_OFFSET_SYMBOLS_SIZE_A_32) : txMemBase.getInt(TX_BASE_OFFSET_SYMBOLS_SIZE_B_32);
        int currentSizePartitions = currentIsA ? txMemBase.getInt(TX_BASE_OFFSET_PARTITIONS_SIZE_A_32) : txMemBase.getInt(TX_BASE_OFFSET_PARTITIONS_SIZE_B_32);
        int currentSize = calculateTxRecordSize(currentSizeSymbols, currentSizePartitions);
        return currentOffset + currentSize;
    }

    private int calculateWriteSize() {
        // If by any action data is reset, clear attachedPartitions
        if (maxTimestamp == Long.MIN_VALUE) {
            attachedPartitions.clear();
        }
        return calculateTxRecordSize(symbolColumnCount * 8, attachedPartitions.size() * 8);
    }

    private void commitFullRecord(int commitMode, ObjList<? extends SymbolCountProvider> symbolCountProviders) {
        symbolColumnCount = symbolCountProviders.size();

        writeAreaSize = calculateWriteSize();
        writeBaseOffset = calculateWriteOffset();
        putLong(TX_OFFSET_TXN_64, ++txn);
        putLong(TX_OFFSET_TRANSIENT_ROW_COUNT_64, transientRowCount);
        putLong(TX_OFFSET_FIXED_ROW_COUNT_64, fixedRowCount);
        putLong(TX_OFFSET_MIN_TIMESTAMP_64, minTimestamp);
        putLong(TX_OFFSET_MAX_TIMESTAMP_64, maxTimestamp);
        putLong(TX_OFFSET_PARTITION_TABLE_VERSION_64, partitionTableVersion);
        putLong(TX_OFFSET_STRUCT_VERSION_64, structureVersion);
        putLong(TX_OFFSET_DATA_VERSION_64, dataVersion);
        putLong(TX_OFFSET_COLUMN_VERSION_64, columnVersion);
        putInt(TX_OFFSET_MAP_WRITER_COUNT_32, symbolColumnCount);

        // store symbol counts
        storeSymbolCounts(symbolCountProviders);

        // store attached partitions
        txPartitionCount = 1;
        saveAttachedPartitionsToTx(symbolColumnCount);
        finishABHeader(writeBaseOffset, symbolColumnCount * 8, attachedPartitions.size() * 8, commitMode);

        prevTransientRowCount = transientRowCount;
        prevRecordStructureVersion = lastRecordStructureVersion;
        lastRecordStructureVersion = recordStructureVersion;
        prevRecordBaseOffset = lastRecordBaseOffset;
        lastRecordBaseOffset = writeBaseOffset;
    }

    private void finishABHeader(int areaOffset, int bytesSymbols, int bytesPartitions, int commitMode) {
        boolean currentIsA = (baseVersion & 1L) == 0L;

        // When current is A, write to B
        long offsetOffset = currentIsA ? TX_BASE_OFFSET_B_32 : TX_BASE_OFFSET_A_32;
        long symbolSizeOffset = currentIsA ? TX_BASE_OFFSET_SYMBOLS_SIZE_B_32 : TX_BASE_OFFSET_SYMBOLS_SIZE_A_32;
        long partitionsSizeOffset = currentIsA ? TX_BASE_OFFSET_PARTITIONS_SIZE_B_32 : TX_BASE_OFFSET_PARTITIONS_SIZE_A_32;

        txMemBase.putInt(offsetOffset, areaOffset);
        txMemBase.putInt(symbolSizeOffset, bytesSymbols);
        txMemBase.putInt(partitionsSizeOffset, bytesPartitions);

        Unsafe.getUnsafe().storeFence();
        txMemBase.putLong(TX_BASE_OFFSET_VERSION_64, ++baseVersion);

        this.readRecordSize = calculateTxRecordSize(bytesSymbols, bytesPartitions);
        this.readBaseOffset = areaOffset;
        super.switchRecord(readBaseOffset, readRecordSize);

        if (commitMode != CommitMode.NOSYNC) {
            txMemBase.sync(commitMode == CommitMode.ASYNC);
        }
    }

    private long getLong(long offset) {
        assert offset + 8 <= readRecordSize;
        return txMemBase.getLong(readBaseOffset + offset);
    }

    private void insertPartitionSizeByTimestamp(int index, long partitionTimestamp, long partitionSize) {
        int size = attachedPartitions.size();
        attachedPartitions.setPos(size + LONGS_PER_TX_ATTACHED_PARTITION);
        if (index < size) {
            // insert in the middle
            attachedPartitions.arrayCopy(index, index + LONGS_PER_TX_ATTACHED_PARTITION, size - index);
            partitionTableVersion++;
        } else if (extensionListener != null) {
            extensionListener.onTableExtended(partitionTimestamp);
        }
        initPartitionAt(index, partitionTimestamp, partitionSize);
    }

    private void openTxnFile(FilesFacade ff, Path path) {
        int pathLen = path.length();
        try {
            if (ff.exists(path.concat(TXN_FILE_NAME).$())) {
                if (txMemBase == null) {
                    txMemBase = Vm.getSmallCMARWInstance(ff, path, MemoryTag.MMAP_DEFAULT, CairoConfiguration.O_NONE);
                } else {
                    txMemBase.of(ff, path, ff.getPageSize(), MemoryTag.MMAP_DEFAULT, CairoConfiguration.O_NONE);
                }
                return;
            }
            throw CairoException.instance(ff.errno()).put("Cannot append. File does not exist: ").put(path);
        } finally {
            path.trimTo(pathLen);
        }
    }

    private void putInt(long offset, int value) {
        assert offset + 4 <= writeAreaSize;
        txMemBase.putInt(writeBaseOffset + offset, value);
    }

    private void putLong(long offset, long value) {
        txMemBase.putLong(writeBaseOffset + offset, value);
    }

    void resetToLastPartition(long committedTransientRowCount) {
        resetToLastPartition(committedTransientRowCount, getLong(TX_OFFSET_MAX_TIMESTAMP_64));
    }

    void resetToLastPartition(long committedTransientRowCount, long newMaxTimestamp) {
        recordStructureVersion++;
        updatePartitionSizeByTimestamp(maxTimestamp, committedTransientRowCount);
        prevMaxTimestamp = newMaxTimestamp;
        maxTimestamp = prevMaxTimestamp;
        transientRowCount = committedTransientRowCount;
    }

    private void saveAttachedPartitionsToTx(int symbolColumnCount) {
        // change partition count only when we have something to save to the
        // partition table
        if (maxTimestamp != Long.MIN_VALUE) {
            final int size = attachedPartitions.size();
            final long partitionTableOffset = getPartitionTableSizeOffset(symbolColumnCount);
            putInt(partitionTableOffset, size * Long.BYTES);
            for (int i = 0; i < size; i++) {
                putLong(getPartitionTableIndexOffset(partitionTableOffset, i), attachedPartitions.getQuick(i));
            }
        }
    }

    private void storeSymbolCounts(ObjList<? extends SymbolCountProvider> symbolCountProviders) {
        for (int i = 0, n = symbolCountProviders.size(); i < n; i++) {
            long offset = getSymbolWriterIndexOffset(i);
            int symCount = symbolCountProviders.getQuick(i).getSymbolCount();
            putInt(offset, symCount);
            offset += Integer.BYTES;
            putInt(offset, symCount);
        }
    }

    long unsafeCommittedFixedRowCount() {
        return getLong(TX_OFFSET_FIXED_ROW_COUNT_64);
    }

    long unsafeCommittedTransientRowCount() {
        return getLong(TX_OFFSET_TRANSIENT_ROW_COUNT_64);
    }

    private void updateAttachedPartitionSizeByIndex(int partitionIndex, long partitionTimestampLo, long partitionSize) {
        if (partitionIndex > -1) {
            updatePartitionSizeByIndex(partitionIndex, partitionSize);
        } else {
            insertPartitionSizeByTimestamp(-(partitionIndex + 1), partitionTimestampLo, partitionSize);
        }
    }

    private void updateAttachedPartitionSizeByTimestamp(long timestamp, long partitionSize) {
        final long partitionTimestampLo = getPartitionTimestampLo(timestamp);
        updateAttachedPartitionSizeByIndex(findAttachedPartitionIndexByLoTimestamp(partitionTimestampLo), partitionTimestampLo, partitionSize);
    }

    private void updatePartitionSizeByIndex(int index, long partitionSize) {
        if (attachedPartitions.getQuick(index + PARTITION_SIZE_OFFSET) != partitionSize) {
            recordStructureVersion++;
            attachedPartitions.set(index + PARTITION_SIZE_OFFSET, partitionSize);
            attachedPartitions.set(index + PARTITION_DATA_TX_OFFSET, txn);
        }
    }

    void updatePartitionSizeByIndexAndTxn(int index, long partitionSize) {
        recordStructureVersion++;
        attachedPartitions.set(index + PARTITION_SIZE_OFFSET, partitionSize);
        attachedPartitions.set(index + PARTITION_NAME_TX_OFFSET, txn);
    }

    private void writeTransientSymbolCount(int symbolIndex, int symCount) {
        // This updates into current record
        long recordOffset = getSymbolWriterTransientIndexOffset(symbolIndex);
        assert recordOffset + 4 <= readRecordSize;
        txMemBase.putInt(readBaseOffset + recordOffset, symCount);
    }
}<|MERGE_RESOLUTION|>--- conflicted
+++ resolved
@@ -35,14 +35,11 @@
 
 public final class TxWriter extends TxReader implements Closeable, Mutable, SymbolValueCountCollector {
     private final FilesFacade ff;
+    private final int commitMode;
     private long prevTransientRowCount;
     private int txPartitionCount;
     private long prevMaxTimestamp;
     private long prevMinTimestamp;
-<<<<<<< HEAD
-    private MemoryCMARW txMem;
-    private final int commitMode;
-=======
     private MemoryCMARW txMemBase;
     private int readBaseOffset;
     private int writeBaseOffset;
@@ -56,15 +53,11 @@
     private int lastRecordBaseOffset = -1;
     private int prevRecordBaseOffset = -2;
     private TableWriter.ExtensionListener extensionListener;
->>>>>>> 9b73bccf
 
     public TxWriter(FilesFacade ff, int commitMode) {
         super(ff);
-<<<<<<< HEAD
+        this.ff = ff;
         this.commitMode = commitMode;
-=======
-        this.ff = ff;
->>>>>>> 9b73bccf
     }
 
     public void append() {
@@ -86,7 +79,7 @@
     public void bumpStructureVersion(ObjList<? extends SymbolCountProvider> denseSymbolMapWriters) {
         recordStructureVersion++;
         ++structureVersion;
-        commit(CommitMode.NOSYNC, denseSymbolMapWriters);
+        commit(denseSymbolMapWriters);
     }
 
     public void cancelRow() {
@@ -150,23 +143,8 @@
     }
 
     @Override
-<<<<<<< HEAD
-    protected MemoryCMR openTxnFile(FilesFacade ff, Path path) {
-        int pathLen = path.length();
-        try {
-            if (ff.exists(path.concat(TXN_FILE_NAME).$())) {
-                txMem = Vm.getSmallCMARWInstance(ff, path, MemoryTag.MMAP_DEFAULT);
-                txMem.setCommitMode(commitMode);
-                return txMem;
-            }
-            throw CairoException.instance(ff.errno()).put("Cannot append. File does not exist: ").put(path);
-        } finally {
-            path.trimTo(pathLen);
-        }
-=======
     public TxWriter ofRO(@Transient Path path, int partitionBy) {
         throw new IllegalStateException();
->>>>>>> 9b73bccf
     }
 
     protected long unsafeGetRawMemorySize() {
@@ -178,13 +156,7 @@
         writeTransientSymbolCount(symbolIndexInTxWriter, count);
     }
 
-<<<<<<< HEAD
     public void commit(ObjList<? extends SymbolCountProvider> symbolCountProviders) {
-        txMem.putLong(TX_OFFSET_TXN, ++txn);
-        Unsafe.getUnsafe().storeFence();
-=======
-    public void commit(int commitMode, ObjList<? extends SymbolCountProvider> symbolCountProviders) {
->>>>>>> 9b73bccf
 
         if (prevRecordStructureVersion == recordStructureVersion && prevRecordBaseOffset > 0) {
 
@@ -195,12 +167,6 @@
             putLong(TX_OFFSET_MAX_TIMESTAMP_64, maxTimestamp);
             putLong(TX_OFFSET_TRANSIENT_ROW_COUNT_64, transientRowCount);
 
-<<<<<<< HEAD
-        Unsafe.getUnsafe().storeFence();
-        txMem.putLong(TX_OFFSET_TXN_CHECK, txn);
-        if (commitMode != CommitMode.NOSYNC) {
-            txMem.sync();
-=======
             // Store symbol counts. Unfortunately we cannot skip it in here
             storeSymbolCounts(symbolCountProviders);
 
@@ -215,8 +181,7 @@
             lastRecordBaseOffset = writeBaseOffset;
         } else {
             // Slow path, record structure changed
-            commitFullRecord(commitMode, symbolCountProviders);
->>>>>>> 9b73bccf
+            commitFullRecord(symbolCountProviders);
         }
     }
 
@@ -294,12 +259,12 @@
         }
     }
 
-    public void reset(long fixedRowCount, long transientRowCount, long maxTimestamp, int commitMode, ObjList<? extends SymbolCountProvider> symbolCountProviders) {
+    public void reset(long fixedRowCount, long transientRowCount, long maxTimestamp, ObjList<? extends SymbolCountProvider> symbolCountProviders) {
         recordStructureVersion++;
         this.fixedRowCount = fixedRowCount;
         this.maxTimestamp = maxTimestamp;
         this.transientRowCount = transientRowCount;
-        commit(commitMode, symbolCountProviders);
+        commit(symbolCountProviders);
     }
 
     public void resetTimestamp() {
@@ -362,7 +327,7 @@
         writeAreaSize = calculateWriteSize();
         writeBaseOffset = calculateWriteOffset();
         resetTxn(txMemBase, writeBaseOffset, getSymbolColumnCount(), ++txn, ++dataVersion, ++partitionTableVersion, structureVersion, columnVersion);
-        finishABHeader(writeBaseOffset, symbolColumnCount * 8, 0, CommitMode.NOSYNC);
+        finishABHeader(writeBaseOffset, symbolColumnCount * 8, 0);
     }
 
     public void updateMaxTimestamp(long timestamp) {
@@ -407,7 +372,7 @@
         return calculateTxRecordSize(symbolColumnCount * 8, attachedPartitions.size() * 8);
     }
 
-    private void commitFullRecord(int commitMode, ObjList<? extends SymbolCountProvider> symbolCountProviders) {
+    private void commitFullRecord(ObjList<? extends SymbolCountProvider> symbolCountProviders) {
         symbolColumnCount = symbolCountProviders.size();
 
         writeAreaSize = calculateWriteSize();
@@ -429,7 +394,7 @@
         // store attached partitions
         txPartitionCount = 1;
         saveAttachedPartitionsToTx(symbolColumnCount);
-        finishABHeader(writeBaseOffset, symbolColumnCount * 8, attachedPartitions.size() * 8, commitMode);
+        finishABHeader(writeBaseOffset, symbolColumnCount * 8, attachedPartitions.size() * 8);
 
         prevTransientRowCount = transientRowCount;
         prevRecordStructureVersion = lastRecordStructureVersion;
@@ -438,7 +403,7 @@
         lastRecordBaseOffset = writeBaseOffset;
     }
 
-    private void finishABHeader(int areaOffset, int bytesSymbols, int bytesPartitions, int commitMode) {
+    private void finishABHeader(int areaOffset, int bytesSymbols, int bytesPartitions) {
         boolean currentIsA = (baseVersion & 1L) == 0L;
 
         // When current is A, write to B
@@ -458,7 +423,7 @@
         super.switchRecord(readBaseOffset, readRecordSize);
 
         if (commitMode != CommitMode.NOSYNC) {
-            txMemBase.sync(commitMode == CommitMode.ASYNC);
+            txMemBase.sync();
         }
     }
 
@@ -486,8 +451,10 @@
             if (ff.exists(path.concat(TXN_FILE_NAME).$())) {
                 if (txMemBase == null) {
                     txMemBase = Vm.getSmallCMARWInstance(ff, path, MemoryTag.MMAP_DEFAULT, CairoConfiguration.O_NONE);
+                    txMemBase.setCommitMode(commitMode);
                 } else {
                     txMemBase.of(ff, path, ff.getPageSize(), MemoryTag.MMAP_DEFAULT, CairoConfiguration.O_NONE);
+                    txMemBase.setCommitMode(commitMode);
                 }
                 return;
             }
