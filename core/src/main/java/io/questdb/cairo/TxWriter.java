/*******************************************************************************
 *     ___                  _   ____  ____
 *    / _ \ _   _  ___  ___| |_|  _ \| __ )
 *   | | | | | | |/ _ \/ __| __| | | |  _ \
 *   | |_| | |_| |  __/\__ \ |_| |_| | |_) |
 *    \__\_\\__,_|\___||___/\__|____/|____/
 *
 *  Copyright (c) 2014-2019 Appsicle
 *  Copyright (c) 2019-2022 QuestDB
 *
 *  Licensed under the Apache License, Version 2.0 (the "License");
 *  you may not use this file except in compliance with the License.
 *  You may obtain a copy of the License at
 *
 *  http://www.apache.org/licenses/LICENSE-2.0
 *
 *  Unless required by applicable law or agreed to in writing, software
 *  distributed under the License is distributed on an "AS IS" BASIS,
 *  WITHOUT WARRANTIES OR CONDITIONS OF ANY KIND, either express or implied.
 *  See the License for the specific language governing permissions and
 *  limitations under the License.
 *
 ******************************************************************************/

package io.questdb.cairo;

import io.questdb.cairo.vm.Vm;
import io.questdb.cairo.vm.api.MemoryCMARW;
import io.questdb.std.*;
import io.questdb.std.str.LPSZ;

import java.io.Closeable;

import static io.questdb.cairo.TableUtils.*;

public final class TxWriter extends TxReader implements Closeable, Mutable, SymbolValueCountCollector {
    private final FilesFacade ff;
    private long prevTransientRowCount;
    private int txPartitionCount;
    private long prevMaxTimestamp;
    private long prevMinTimestamp;
    private MemoryCMARW txMemBase;
    private int readBaseOffset;
    private int writeBaseOffset;
    private int writeAreaSize;
    private long baseVersion;
    private long readRecordSize;

    private long recordStructureVersion = 0;
    private long lastRecordStructureVersion = -1;
    private long prevRecordStructureVersion = -2;
    private int lastRecordBaseOffset = -1;
    private int prevRecordBaseOffset = -2;
    private TableWriter.ExtensionListener extensionListener;

    public TxWriter(FilesFacade ff) {
        super(ff);
        this.ff = ff;
    }

    public void append() {
        transientRowCount++;
    }

    public void beginPartitionSizeUpdate() {
        if (maxTimestamp != Long.MIN_VALUE) {
            // Last partition size is usually not stored in attached partitions list
            // but in transientRowCount only.
            // To resolve transientRowCount after out of order partition update
            // let's store it in attached partitions list
            // before out of order partition update happens
            updatePartitionSizeByTimestamp(maxTimestamp, transientRowCount);
        }
    }

    public void bumpStructureVersion(ObjList<? extends SymbolCountProvider> denseSymbolMapWriters) {
        recordStructureVersion++;
        structureVersion++;
        commit(CommitMode.NOSYNC, denseSymbolMapWriters);
    }

    public void bumpTruncateVersion() {
        truncateVersion++;
    }

    public void cancelRow() {
        if (transientRowCount == 1 && txPartitionCount > 1) {
            // we have to undo creation of partition
            txPartitionCount--;
            fixedRowCount -= prevTransientRowCount;
            transientRowCount = prevTransientRowCount + 1; // When row cancel finishes 1 is subtracted. Add 1 to compensate.
            attachedPartitions.setPos(attachedPartitions.size() - LONGS_PER_TX_ATTACHED_PARTITION);
            prevTransientRowCount = getLong(TX_OFFSET_TRANSIENT_ROW_COUNT_64);
        }

        maxTimestamp = prevMaxTimestamp;
        minTimestamp = prevMinTimestamp;
        recordStructureVersion++;
    }

    public long cancelToMaxTimestamp() {
        return prevMaxTimestamp;
    }

    public long cancelToTransientRowCount() {
        return prevTransientRowCount;
    }

    @Override
    public void clear() {
        if (txMemBase != null) {
            // Never trim _txn file to size. Size of the file can only grow up.
            txMemBase.close(false);
        }
        recordStructureVersion = 0;
        lastRecordStructureVersion = -1;
        prevRecordStructureVersion = -2;
        lastRecordBaseOffset = -1;
        prevRecordBaseOffset = -2;
    }

    @Override
    public void close() {
        try {
            clear();
            txMemBase = null;
        } finally {
            super.close();
        }
    }

    @Override
    public TxWriter ofRO(@Transient LPSZ path, int partitionBy) {
        throw new IllegalStateException();
    }

    public boolean unsafeLoadAll() {
        super.unsafeLoadAll();
        this.baseVersion = getVersion();
        if (baseVersion >= 0) {
            this.readBaseOffset = getBaseOffset();
            this.readRecordSize = getRecordSize();
            this.prevTransientRowCount = this.transientRowCount;
            this.prevMaxTimestamp = maxTimestamp;
            this.prevMinTimestamp = minTimestamp;
            return true;
        }
        return false;
    }

    protected long unsafeGetRawMemorySize() {
        return Math.max(super.unsafeGetRawMemorySize(), writeAreaSize + writeBaseOffset);
    }

    @Override
    public void collectValueCount(int symbolIndexInTxWriter, int count) {
        writeTransientSymbolCount(symbolIndexInTxWriter, count);
    }

    public void commit(int commitMode, ObjList<? extends SymbolCountProvider> symbolCountProviders) {

        if (prevRecordStructureVersion == recordStructureVersion && prevRecordBaseOffset > 0) {

            // Optimisation for the case where commit appends rows to the last partition only
            // In this case all to be changed is TX_OFFSET_MAX_TIMESTAMP_64 and TX_OFFSET_TRANSIENT_ROW_COUNT_64
            writeBaseOffset = prevRecordBaseOffset;
            putLong(TX_OFFSET_TXN_64, ++txn);
            putLong(TX_OFFSET_MAX_TIMESTAMP_64, maxTimestamp);
            putLong(TX_OFFSET_TRANSIENT_ROW_COUNT_64, transientRowCount);

            // Store symbol counts. Unfortunately we cannot skip it in here
            storeSymbolCounts(symbolCountProviders);

            Unsafe.getUnsafe().storeFence();
            txMemBase.putLong(TX_BASE_OFFSET_VERSION_64, ++baseVersion);

            super.switchRecord(writeBaseOffset, writeAreaSize); // writeAreaSize should be between records
            this.readBaseOffset = writeBaseOffset;

            prevTransientRowCount = transientRowCount;
            prevMinTimestamp = minTimestamp;
            prevMaxTimestamp = maxTimestamp;

            prevRecordBaseOffset = lastRecordBaseOffset;
            lastRecordBaseOffset = writeBaseOffset;
        } else {
            // Slow path, record structure changed
            commitFullRecord(commitMode, symbolCountProviders);
        }
    }

    public void finishPartitionSizeUpdate(long minTimestamp, long maxTimestamp) {
        this.minTimestamp = minTimestamp;
        this.maxTimestamp = maxTimestamp;
        finishPartitionSizeUpdate();
    }

    public void finishPartitionSizeUpdate() {
        recordStructureVersion++;
        assert getPartitionCount() > 0;
        this.transientRowCount = getPartitionSize(getPartitionCount() - 1);
        this.fixedRowCount = 0;
        this.txPartitionCount = getPartitionCount();
        for (int i = 0, hi = txPartitionCount - 1; i < hi; i++) {
            this.fixedRowCount += getPartitionSize(i);
        }
    }

    public int getAppendedPartitionCount() {
        return txPartitionCount;
    }

    public long getLastTxSize() {
        return txPartitionCount == 1 ? transientRowCount - prevTransientRowCount : transientRowCount;
    }

    public boolean inTransaction() {
        return txPartitionCount > 1 || transientRowCount != prevTransientRowCount;
    }

    public boolean isActivePartition(long timestamp) {
        return getPartitionTimestampLo(maxTimestamp) == timestamp;
    }

    public TxWriter ofRW(@Transient LPSZ path, int partitionBy) {
        clear();
        openTxnFile(ff, path);
        try {
            super.initRO(txMemBase, partitionBy);
            unsafeLoadAll();
        } catch (Throwable e) {
            if (txMemBase != null) {
                // Do not truncate in case the file cannot be read
                txMemBase.close(false);
                txMemBase = null;
            }
            super.close();
            throw e;
        }
        return this;
    }

    public void openFirstPartition(long timestamp) {
        txPartitionCount = 1;
        updateAttachedPartitionSizeByTimestamp(timestamp, 0L, txn - 1);
    }

    public void removeAttachedPartitions(long timestamp) {
        recordStructureVersion++;
        final long partitionTimestampLo = getPartitionTimestampLo(timestamp);
        int index = findAttachedPartitionIndexByLoTimestamp(partitionTimestampLo);
        if (index > -1) {
            final int size = attachedPartitions.size();
            final int lim = size - LONGS_PER_TX_ATTACHED_PARTITION;
            if (index < lim) {
                attachedPartitions.arrayCopy(index + LONGS_PER_TX_ATTACHED_PARTITION, index, lim - index);
            }
            attachedPartitions.setPos(lim);
            partitionTableVersion++;
        } else {
            assert false;
        }
    }

    public void reset(long fixedRowCount, long transientRowCount, long maxTimestamp, int commitMode, ObjList<? extends SymbolCountProvider> symbolCountProviders) {
        recordStructureVersion++;
        this.fixedRowCount = fixedRowCount;
        this.maxTimestamp = maxTimestamp;
        this.transientRowCount = transientRowCount;
        commit(commitMode, symbolCountProviders);
    }

    public void resetTimestamp() {
        recordStructureVersion++;
        prevMaxTimestamp = Long.MIN_VALUE;
        prevMinTimestamp = Long.MAX_VALUE;
        maxTimestamp = prevMaxTimestamp;
        minTimestamp = prevMinTimestamp;
    }

    public void setColumnVersion(long newVersion) {
        if (columnVersion != newVersion) {
            recordStructureVersion++;
            this.columnVersion = newVersion;
        }
    }

    public void setExtensionListener(TableWriter.ExtensionListener extensionListener) {
        this.extensionListener = extensionListener;
    }

    public void setMinTimestamp(long timestamp) {
        recordStructureVersion++;
        minTimestamp = timestamp;
        if (prevMinTimestamp == Long.MAX_VALUE) {
            prevMinTimestamp = minTimestamp;
        }
    }

    public void switchPartitions(long timestamp) {
        recordStructureVersion++;
        fixedRowCount += transientRowCount;
        prevTransientRowCount = transientRowCount;
        long partitionTimestampLo = getPartitionTimestampLo(maxTimestamp);
        int index = findAttachedPartitionIndexByLoTimestamp(partitionTimestampLo);
        updatePartitionSizeByIndex(index, transientRowCount);

        index += LONGS_PER_TX_ATTACHED_PARTITION;

        attachedPartitions.setPos(index + LONGS_PER_TX_ATTACHED_PARTITION);
        long newTimestampLo = getPartitionTimestampLo(timestamp);
        initPartitionAt(index, newTimestampLo, 0, txn - 1, -1);
        transientRowCount = 0;
        txPartitionCount++;
        if (extensionListener != null) {
            extensionListener.onTableExtended(newTimestampLo);
        }
    }

    public void truncate(long columnVersion) {
        recordStructureVersion++;
        maxTimestamp = Long.MIN_VALUE;
        minTimestamp = Long.MAX_VALUE;
        prevTransientRowCount = 0;
        transientRowCount = 0;
        fixedRowCount = 0;
        txPartitionCount = 1;
        attachedPartitions.clear();
        if (!PartitionBy.isPartitioned(partitionBy)) {
            attachedPartitions.setPos(LONGS_PER_TX_ATTACHED_PARTITION);
            initPartitionAt(0, DEFAULT_PARTITION_TIMESTAMP, 0, -1L, columnVersion);
        }

        writeAreaSize = calculateWriteSize();
        writeBaseOffset = calculateWriteOffset();
        resetTxn(txMemBase, writeBaseOffset, getSymbolColumnCount(), ++txn, ++dataVersion, ++partitionTableVersion, structureVersion, columnVersion, ++truncateVersion);
        finishABHeader(writeBaseOffset, symbolColumnCount * 8, 0, CommitMode.NOSYNC);
    }

    public void updateMaxTimestamp(long timestamp) {
        prevMaxTimestamp = maxTimestamp;
        assert timestamp >= maxTimestamp;
        maxTimestamp = timestamp;
    }

    public void updatePartitionSizeByIndex(int partitionIndex, long partitionTimestampLo, long rowCount) {
        updateAttachedPartitionSizeByIndex(partitionIndex, partitionTimestampLo, rowCount, txn - 1);
    }

    public void updatePartitionSizeByTimestamp(long timestamp, long rowCount) {
        recordStructureVersion++;
        updateAttachedPartitionSizeByTimestamp(timestamp, rowCount, txn - 1);
    }

    public void updatePartitionSizeByTimestamp(long timestamp, long rowCount, long partitionNameTxn) {
        recordStructureVersion++;
        updateAttachedPartitionSizeByTimestamp(timestamp, rowCount, partitionNameTxn);
    }

    void bumpPartitionTableVersion() {
        recordStructureVersion++;
        partitionTableVersion++;
    }

    private int calculateWriteOffset() {
        int areaSize = calculateTxRecordSize(symbolColumnCount * 8, attachedPartitions.size() * 8);
        boolean currentIsA = (baseVersion & 1L) == 0L;
        int currentOffset = currentIsA ? txMemBase.getInt(TX_BASE_OFFSET_A_32) : txMemBase.getInt(TX_BASE_OFFSET_B_32);
        if (TX_BASE_HEADER_SIZE + areaSize <= currentOffset) {
            return TX_BASE_HEADER_SIZE;
        }
        int currentSizeSymbols = currentIsA ? txMemBase.getInt(TX_BASE_OFFSET_SYMBOLS_SIZE_A_32) : txMemBase.getInt(TX_BASE_OFFSET_SYMBOLS_SIZE_B_32);
        int currentSizePartitions = currentIsA ? txMemBase.getInt(TX_BASE_OFFSET_PARTITIONS_SIZE_A_32) : txMemBase.getInt(TX_BASE_OFFSET_PARTITIONS_SIZE_B_32);
        int currentSize = calculateTxRecordSize(currentSizeSymbols, currentSizePartitions);
        return currentOffset + currentSize;
    }

    private int calculateWriteSize() {
        // If by any action data is reset and table is partitioned, clear attachedPartitions
        if (maxTimestamp == Long.MIN_VALUE && PartitionBy.isPartitioned(partitionBy)) {
            attachedPartitions.clear();
        }
        return calculateTxRecordSize(symbolColumnCount * 8, attachedPartitions.size() * 8);
    }

    private void commitFullRecord(int commitMode, ObjList<? extends SymbolCountProvider> symbolCountProviders) {
        symbolColumnCount = symbolCountProviders.size();

        writeAreaSize = calculateWriteSize();
        writeBaseOffset = calculateWriteOffset();
        putLong(TX_OFFSET_TXN_64, ++txn);
        putLong(TX_OFFSET_TRANSIENT_ROW_COUNT_64, transientRowCount);
        putLong(TX_OFFSET_FIXED_ROW_COUNT_64, fixedRowCount);
        putLong(TX_OFFSET_MIN_TIMESTAMP_64, minTimestamp);
        putLong(TX_OFFSET_MAX_TIMESTAMP_64, maxTimestamp);
        putLong(TX_OFFSET_PARTITION_TABLE_VERSION_64, partitionTableVersion);
        putLong(TX_OFFSET_STRUCT_VERSION_64, structureVersion);
        putLong(TX_OFFSET_DATA_VERSION_64, dataVersion);
        putLong(TX_OFFSET_COLUMN_VERSION_64, columnVersion);
        putInt(TX_OFFSET_MAP_WRITER_COUNT_32, symbolColumnCount);
        putLong(TX_OFFSET_TRUNCATE_VERSION_64, truncateVersion);

        // store symbol counts
        storeSymbolCounts(symbolCountProviders);

        // store attached partitions
        txPartitionCount = 1;
        saveAttachedPartitionsToTx(symbolColumnCount);
        finishABHeader(writeBaseOffset, symbolColumnCount * 8, attachedPartitions.size() * 8, commitMode);

        prevTransientRowCount = transientRowCount;
        prevMinTimestamp = minTimestamp;
        prevMaxTimestamp = maxTimestamp;

        prevRecordStructureVersion = lastRecordStructureVersion;
        lastRecordStructureVersion = recordStructureVersion;
        prevRecordBaseOffset = lastRecordBaseOffset;
        lastRecordBaseOffset = writeBaseOffset;
    }

    private void finishABHeader(int areaOffset, int bytesSymbols, int bytesPartitions, int commitMode) {
        boolean currentIsA = (baseVersion & 1L) == 0L;

        // When current is A, write to B
        long offsetOffset = currentIsA ? TX_BASE_OFFSET_B_32 : TX_BASE_OFFSET_A_32;
        long symbolSizeOffset = currentIsA ? TX_BASE_OFFSET_SYMBOLS_SIZE_B_32 : TX_BASE_OFFSET_SYMBOLS_SIZE_A_32;
        long partitionsSizeOffset = currentIsA ? TX_BASE_OFFSET_PARTITIONS_SIZE_B_32 : TX_BASE_OFFSET_PARTITIONS_SIZE_A_32;

        txMemBase.putInt(offsetOffset, areaOffset);
        txMemBase.putInt(symbolSizeOffset, bytesSymbols);
        txMemBase.putInt(partitionsSizeOffset, bytesPartitions);

        Unsafe.getUnsafe().storeFence();
        txMemBase.putLong(TX_BASE_OFFSET_VERSION_64, ++baseVersion);

        this.readRecordSize = calculateTxRecordSize(bytesSymbols, bytesPartitions);
        this.readBaseOffset = areaOffset;
        super.switchRecord(readBaseOffset, readRecordSize);

        if (commitMode != CommitMode.NOSYNC) {
            txMemBase.sync(commitMode == CommitMode.ASYNC);
        }
    }

    private long getLong(long offset) {
        assert offset + 8 <= readRecordSize;
        return txMemBase.getLong(readBaseOffset + offset);
    }

    private void insertPartitionSizeByTimestamp(int index, long partitionTimestamp, long partitionSize, long partitionNameTxn) {
        int size = attachedPartitions.size();
        attachedPartitions.setPos(size + LONGS_PER_TX_ATTACHED_PARTITION);
        if (index < size) {
            // insert in the middle
            attachedPartitions.arrayCopy(index, index + LONGS_PER_TX_ATTACHED_PARTITION, size - index);
            partitionTableVersion++;
        } else if (extensionListener != null) {
            extensionListener.onTableExtended(partitionTimestamp);
        }
        recordStructureVersion++;
        initPartitionAt(index, partitionTimestamp, partitionSize, partitionNameTxn, -1);
    }

    private void openTxnFile(FilesFacade ff, LPSZ path) {
        if (ff.exists(path)) {
            if (txMemBase == null) {
                txMemBase = Vm.getSmallCMARWInstance(ff, path, MemoryTag.MMAP_DEFAULT, CairoConfiguration.O_NONE);
            } else {
                txMemBase.of(ff, path, ff.getPageSize(), MemoryTag.MMAP_DEFAULT, CairoConfiguration.O_NONE);
            }
<<<<<<< HEAD
            throw CairoException.critical(ff.errno()).put("Cannot append. File does not exist: ").put(path);
        } finally {
            path.trimTo(pathLen);
=======
            return;
>>>>>>> ef9f1a91
        }
        throw CairoException.instance(ff.errno()).put("Cannot append. File does not exist: ").put(path);
    }

    private void putInt(long offset, int value) {
        assert offset + 4 <= writeAreaSize;
        txMemBase.putInt(writeBaseOffset + offset, value);
    }

    private void putLong(long offset, long value) {
        txMemBase.putLong(writeBaseOffset + offset, value);
    }

    void resetToLastPartition(long committedTransientRowCount) {
        resetToLastPartition(committedTransientRowCount, getLong(TX_OFFSET_MAX_TIMESTAMP_64));
    }

    void resetToLastPartition(long committedTransientRowCount, long newMaxTimestamp) {
        recordStructureVersion++;
        updatePartitionSizeByTimestamp(maxTimestamp, committedTransientRowCount);
        prevMaxTimestamp = newMaxTimestamp;
        maxTimestamp = prevMaxTimestamp;
        transientRowCount = committedTransientRowCount;
    }

    private void saveAttachedPartitionsToTx(int symbolColumnCount) {
        // change partition count only when we have something to save to the partition table
        if (maxTimestamp != Long.MIN_VALUE) {
            final int size = attachedPartitions.size();
            final long partitionTableOffset = getPartitionTableSizeOffset(symbolColumnCount);
            putInt(partitionTableOffset, size * Long.BYTES);
            for (int i = 0; i < size; i++) {
                putLong(getPartitionTableIndexOffset(partitionTableOffset, i), attachedPartitions.getQuick(i));
            }
        }
    }

    private void storeSymbolCounts(ObjList<? extends SymbolCountProvider> symbolCountProviders) {
        for (int i = 0, n = symbolCountProviders.size(); i < n; i++) {
            long offset = getSymbolWriterIndexOffset(i);
            int symCount = symbolCountProviders.getQuick(i).getSymbolCount();
            putInt(offset, symCount);
            offset += Integer.BYTES;
            putInt(offset, symCount);
        }
    }

    long unsafeCommittedFixedRowCount() {
        return getLong(TX_OFFSET_FIXED_ROW_COUNT_64);
    }

    long unsafeCommittedTransientRowCount() {
        return getLong(TX_OFFSET_TRANSIENT_ROW_COUNT_64);
    }

    private void updateAttachedPartitionSizeByIndex(int partitionIndex, long partitionTimestampLo, long partitionSize, long partitionNameTxn) {
        if (partitionIndex > -1) {
            updatePartitionSizeByIndex(partitionIndex, partitionSize);
        } else {
            insertPartitionSizeByTimestamp(-(partitionIndex + 1), partitionTimestampLo, partitionSize, partitionNameTxn);
        }
    }

    private void updateAttachedPartitionSizeByTimestamp(long timestamp, long partitionSize, long partitionNameTxn) {
        final long partitionTimestampLo = getPartitionTimestampLo(timestamp);
        updateAttachedPartitionSizeByIndex(findAttachedPartitionIndexByLoTimestamp(partitionTimestampLo), partitionTimestampLo, partitionSize, partitionNameTxn);
    }

    void updatePartitionColumnVersion(long partitionTimestamp) {
        final int index = findAttachedPartitionIndexByLoTimestamp(partitionTimestamp);
        attachedPartitions.set(index + PARTITION_COLUMN_VERSION_OFFSET, columnVersion);
    }

    void updatePartitionSizeAndTxnByIndex(int index, long partitionSize) {
        recordStructureVersion++;
        attachedPartitions.set(index + PARTITION_SIZE_OFFSET, partitionSize);
        attachedPartitions.set(index + PARTITION_NAME_TX_OFFSET, txn);
    }

    private void updatePartitionSizeByIndex(int index, long partitionSize) {
        if (attachedPartitions.getQuick(index + PARTITION_SIZE_OFFSET) != partitionSize) {
            recordStructureVersion++;
            attachedPartitions.set(index + PARTITION_SIZE_OFFSET, partitionSize);
        }
    }

    private void writeTransientSymbolCount(int symbolIndex, int symCount) {
        // This updates into current record
        long recordOffset = getSymbolWriterTransientIndexOffset(symbolIndex);
        assert recordOffset + 4 <= readRecordSize;
        txMemBase.putInt(readBaseOffset + recordOffset, symCount);
    }
}<|MERGE_RESOLUTION|>--- conflicted
+++ resolved
@@ -468,15 +468,9 @@
             } else {
                 txMemBase.of(ff, path, ff.getPageSize(), MemoryTag.MMAP_DEFAULT, CairoConfiguration.O_NONE);
             }
-<<<<<<< HEAD
-            throw CairoException.critical(ff.errno()).put("Cannot append. File does not exist: ").put(path);
-        } finally {
-            path.trimTo(pathLen);
-=======
             return;
->>>>>>> ef9f1a91
-        }
-        throw CairoException.instance(ff.errno()).put("Cannot append. File does not exist: ").put(path);
+        }
+        throw CairoException.critical(ff.errno()).put("Cannot append. File does not exist: ").put(path);
     }
 
     private void putInt(long offset, int value) {
