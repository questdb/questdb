/*******************************************************************************
 *     ___                  _   ____  ____
 *    / _ \ _   _  ___  ___| |_|  _ \| __ )
 *   | | | | | | |/ _ \/ __| __| | | |  _ \
 *   | |_| | |_| |  __/\__ \ |_| |_| | |_) |
 *    \__\_\\__,_|\___||___/\__|____/|____/
 *
 *  Copyright (c) 2014-2019 Appsicle
 *  Copyright (c) 2019-2022 QuestDB
 *
 *  Licensed under the Apache License, Version 2.0 (the "License");
 *  you may not use this file except in compliance with the License.
 *  You may obtain a copy of the License at
 *
 *  http://www.apache.org/licenses/LICENSE-2.0
 *
 *  Unless required by applicable law or agreed to in writing, software
 *  distributed under the License is distributed on an "AS IS" BASIS,
 *  WITHOUT WARRANTIES OR CONDITIONS OF ANY KIND, either express or implied.
 *  See the License for the specific language governing permissions and
 *  limitations under the License.
 *
 ******************************************************************************/

package io.questdb.cairo;

import io.questdb.cairo.vm.Vm;
import io.questdb.cairo.vm.api.MemoryCMARW;
import io.questdb.std.*;
import io.questdb.std.str.LPSZ;

import java.io.Closeable;

import static io.questdb.cairo.TableUtils.*;

public final class TxWriter extends TxReader implements Closeable, Mutable, SymbolValueCountCollector {
    private final FilesFacade ff;
    private long prevTransientRowCount;
    private int txPartitionCount;
    private long prevMaxTimestamp;
    private long prevMinTimestamp;
    private MemoryCMARW txMemBase;
    private int readBaseOffset;
    private int writeBaseOffset;
    private int writeAreaSize;
    private long baseVersion;
    private long readRecordSize;

    private long recordStructureVersion = 0;
    private long lastRecordStructureVersion = -1;
    private long prevRecordStructureVersion = -2;
    private int lastRecordBaseOffset = -1;
    private int prevRecordBaseOffset = -2;
    private TableWriter.ExtensionListener extensionListener;

    public TxWriter(FilesFacade ff) {
        super(ff);
        this.ff = ff;
    }

    public void append() {
        transientRowCount++;
    }

    public void beginPartitionSizeUpdate() {
        if (maxTimestamp != Long.MIN_VALUE) {
            // Last partition size is usually not stored in attached partitions list
            // but in transientRowCount only.
            // To resolve transientRowCount after out of order partition update
            // let's store it in attached partitions list
            // before out of order partition update happens
            updatePartitionSizeByTimestamp(maxTimestamp, transientRowCount);
        }
    }

    public void bumpStructureVersion(ObjList<? extends SymbolCountProvider> denseSymbolMapWriters) {
        recordStructureVersion++;
        structureVersion.incrementAndGet();
        commit(CommitMode.NOSYNC, denseSymbolMapWriters);
    }

    public void bumpTruncateVersion() {
        truncateVersion++;
    }

    public void cancelRow() {
        if (transientRowCount == 1 && txPartitionCount > 1) {
            // we have to undo creation of partition
            txPartitionCount--;
            fixedRowCount -= prevTransientRowCount;
            transientRowCount = prevTransientRowCount + 1; // When row cancel finishes 1 is subtracted. Add 1 to compensate.
            attachedPartitions.setPos(attachedPartitions.size() - LONGS_PER_TX_ATTACHED_PARTITION);
            prevTransientRowCount = getLong(TX_OFFSET_TRANSIENT_ROW_COUNT_64);
        }

        maxTimestamp = prevMaxTimestamp;
        minTimestamp = prevMinTimestamp;
        recordStructureVersion++;
    }

    public long cancelToMaxTimestamp() {
        return prevMaxTimestamp;
    }

    public long cancelToTransientRowCount() {
        return prevTransientRowCount;
    }

    @Override
    public void clear() {
        if (txMemBase != null) {
            // Never trim _txn file to size. Size of the file can only grow up.
            txMemBase.close(false);
        }
        recordStructureVersion = 0;
        lastRecordStructureVersion = -1;
        prevRecordStructureVersion = -2;
        lastRecordBaseOffset = -1;
        prevRecordBaseOffset = -2;
    }

    @Override
    public void close() {
        try {
            clear();
            txMemBase = null;
        } finally {
            super.close();
        }
    }

    @Override
    public TxWriter ofRO(@Transient LPSZ path, int partitionBy) {
        throw new IllegalStateException();
    }

    public boolean unsafeLoadAll() {
        super.unsafeLoadAll();
        this.baseVersion = getVersion();
        if (baseVersion >= 0) {
            this.readBaseOffset = getBaseOffset();
            this.readRecordSize = getRecordSize();
            this.prevTransientRowCount = this.transientRowCount;
            this.prevMaxTimestamp = maxTimestamp;
            this.prevMinTimestamp = minTimestamp;
            return true;
        }
        return false;
    }

    protected long unsafeGetRawMemorySize() {
        return Math.max(super.unsafeGetRawMemorySize(), writeAreaSize + writeBaseOffset);
    }

    @Override
    public void collectValueCount(int symbolIndexInTxWriter, int count) {
        writeTransientSymbolCount(symbolIndexInTxWriter, count);
    }

    public void commit(int commitMode, ObjList<? extends SymbolCountProvider> symbolCountProviders) {

        if (prevRecordStructureVersion == recordStructureVersion && prevRecordBaseOffset > 0) {

            // Optimisation for the case where commit appends rows to the last partition only
            // In this case all to be changed is TX_OFFSET_MAX_TIMESTAMP_64 and TX_OFFSET_TRANSIENT_ROW_COUNT_64
            writeBaseOffset = prevRecordBaseOffset;
            putLong(TX_OFFSET_TXN_64, ++txn);
            putLong(TX_OFFSET_SEQ_TXN_64, seqTxn);
            putLong(TX_OFFSET_MAX_TIMESTAMP_64, maxTimestamp);
            putLong(TX_OFFSET_TRANSIENT_ROW_COUNT_64, transientRowCount);

            // Store symbol counts. Unfortunately we cannot skip it in here
            storeSymbolCounts(symbolCountProviders);

            Unsafe.getUnsafe().storeFence();
            txMemBase.putLong(TX_BASE_OFFSET_VERSION_64, ++baseVersion);

            super.switchRecord(writeBaseOffset, writeAreaSize); // writeAreaSize should be between records
            this.readBaseOffset = writeBaseOffset;

            prevTransientRowCount = transientRowCount;
            prevMinTimestamp = minTimestamp;
            prevMaxTimestamp = maxTimestamp;

            prevRecordBaseOffset = lastRecordBaseOffset;
            lastRecordBaseOffset = writeBaseOffset;
        } else {
            // Slow path, record structure changed
            commitFullRecord(commitMode, symbolCountProviders);
        }
    }

    public void finishPartitionSizeUpdate(long minTimestamp, long maxTimestamp) {
        this.minTimestamp = minTimestamp;
        this.maxTimestamp = maxTimestamp;
        finishPartitionSizeUpdate();
    }

    public void finishPartitionSizeUpdate() {
        recordStructureVersion++;
        int numPartitions = getPartitionCount();
        transientRowCount = numPartitions > 0 ? getPartitionSize(numPartitions - 1) : 0L;
        fixedRowCount = 0L;
        txPartitionCount = getPartitionCount();
        for (int i = 0, hi = txPartitionCount - 1; i < hi; i++) {
            fixedRowCount += getPartitionSize(i);
        }
    }

    public int getAppendedPartitionCount() {
        return txPartitionCount;
    }

    public long getLastTxSize() {
        return txPartitionCount == 1 ? transientRowCount - prevTransientRowCount : transientRowCount;
    }

    public boolean inTransaction() {
        return txPartitionCount > 1 || transientRowCount != prevTransientRowCount;
    }

    public boolean isActivePartition(long timestamp) {
        return getPartitionTimestampLo(maxTimestamp) == timestamp;
    }

    public TxWriter ofRW(@Transient LPSZ path, int partitionBy) {
        clear();
        openTxnFile(ff, path);
        try {
            super.initRO(txMemBase, partitionBy);
            unsafeLoadAll();
        } catch (Throwable e) {
            if (txMemBase != null) {
                // Do not truncate in case the file cannot be read
                txMemBase.close(false);
                txMemBase = null;
            }
            super.close();
            throw e;
        }
        return this;
    }

    public void openFirstPartition(long timestamp) {
        txPartitionCount = 1;
        updateAttachedPartitionSizeByTimestamp(timestamp, 0L, txn - 1);
    }

    public void removeAttachedPartitions(long timestamp) {
        recordStructureVersion++;
        final long partitionTimestampLo = getPartitionTimestampLo(timestamp);
        int index = findAttachedPartitionIndexByLoTimestamp(partitionTimestampLo);
        if (index > -1) {
            final int size = attachedPartitions.size();
            final int lim = size - LONGS_PER_TX_ATTACHED_PARTITION;
            if (index < lim) {
                attachedPartitions.arrayCopy(index + LONGS_PER_TX_ATTACHED_PARTITION, index, lim - index);
            }
            attachedPartitions.setPos(lim);
            partitionTableVersion++;
        } else {
            assert false;
        }
    }

    public void reset(long fixedRowCount, long transientRowCount, long maxTimestamp, int commitMode, ObjList<? extends SymbolCountProvider> symbolCountProviders) {
        recordStructureVersion++;
        this.fixedRowCount = fixedRowCount;
        this.maxTimestamp = maxTimestamp;
        this.transientRowCount = transientRowCount;
        commit(commitMode, symbolCountProviders);
    }

    public void resetTimestamp() {
        recordStructureVersion++;
        prevMaxTimestamp = Long.MIN_VALUE;
        prevMinTimestamp = Long.MAX_VALUE;
        maxTimestamp = prevMaxTimestamp;
        minTimestamp = prevMinTimestamp;
    }

    public void setColumnVersion(long newVersion) {
        if (columnVersion != newVersion) {
            recordStructureVersion++;
            this.columnVersion = newVersion;
        }
    }

    public void setSeqTxn(long seqTxn) {
        this.seqTxn = seqTxn;
    }

    public void setExtensionListener(TableWriter.ExtensionListener extensionListener) {
        this.extensionListener = extensionListener;
    }

    public void setMinTimestamp(long timestamp) {
        recordStructureVersion++;
        minTimestamp = timestamp;
        if (prevMinTimestamp == Long.MAX_VALUE) {
            prevMinTimestamp = minTimestamp;
        }
    }

    public void switchPartitions(long timestamp) {
        recordStructureVersion++;
        fixedRowCount += transientRowCount;
        prevTransientRowCount = transientRowCount;
        long partitionTimestampLo = getPartitionTimestampLo(maxTimestamp);
        int index = findAttachedPartitionIndexByLoTimestamp(partitionTimestampLo);
        updatePartitionSizeByIndex(index, transientRowCount);

        index += LONGS_PER_TX_ATTACHED_PARTITION;

        attachedPartitions.setPos(index + LONGS_PER_TX_ATTACHED_PARTITION);
        long newTimestampLo = getPartitionTimestampLo(timestamp);
        initPartitionAt(index, newTimestampLo, 0, txn - 1, -1);
        transientRowCount = 0;
        txPartitionCount++;
        if (extensionListener != null) {
            extensionListener.onTableExtended(newTimestampLo);
        }
    }

    public void truncate(long columnVersion) {
        recordStructureVersion++;
        maxTimestamp = Long.MIN_VALUE;
        minTimestamp = Long.MAX_VALUE;
        prevTransientRowCount = 0;
        transientRowCount = 0;
        fixedRowCount = 0;
        txPartitionCount = 1;
        attachedPartitions.clear();
        if (!PartitionBy.isPartitioned(partitionBy)) {
            attachedPartitions.setPos(LONGS_PER_TX_ATTACHED_PARTITION);
            initPartitionAt(0, DEFAULT_PARTITION_TIMESTAMP, 0, -1L, columnVersion);
        }

        writeAreaSize = calculateWriteSize();
        writeBaseOffset = calculateWriteOffset(writeAreaSize);
<<<<<<< HEAD
        resetTxn(txMemBase, writeBaseOffset, getSymbolColumnCount(), ++txn, seqTxn, ++dataVersion, ++partitionTableVersion, structureVersion, columnVersion, ++truncateVersion);
=======
        resetTxn(
                txMemBase,
                writeBaseOffset,
                getSymbolColumnCount(),
                ++txn,
                seqTxn,
                ++dataVersion,
                ++partitionTableVersion,
                structureVersion.get(),
                columnVersion,
                ++truncateVersion
        );
>>>>>>> 98188002
        finishABHeader(writeBaseOffset, symbolColumnCount * 8, 0, CommitMode.NOSYNC);
    }

    public void updateMaxTimestamp(long timestamp) {
        prevMaxTimestamp = maxTimestamp;
        assert timestamp >= maxTimestamp;
        maxTimestamp = timestamp;
    }

    public void updatePartitionSizeByIndex(int partitionIndex, long partitionTimestampLo, long rowCount) {
        updateAttachedPartitionSizeByIndex(partitionIndex, partitionTimestampLo, rowCount, txn - 1);
    }

    public void updatePartitionSizeByTimestamp(long timestamp, long rowCount) {
        recordStructureVersion++;
        updateAttachedPartitionSizeByTimestamp(timestamp, rowCount, txn - 1);
    }

    public void updatePartitionSizeByTimestamp(long timestamp, long rowCount, long partitionNameTxn) {
        recordStructureVersion++;
        updateAttachedPartitionSizeByTimestamp(timestamp, rowCount, partitionNameTxn);
    }

    void bumpPartitionTableVersion() {
        recordStructureVersion++;
        partitionTableVersion++;
    }

    private int calculateWriteOffset(int areaSize) {
        boolean currentIsA = (baseVersion & 1L) == 0L;
        int currentOffset = currentIsA ? txMemBase.getInt(TX_BASE_OFFSET_A_32) : txMemBase.getInt(TX_BASE_OFFSET_B_32);
        if (TX_BASE_HEADER_SIZE + areaSize <= currentOffset) {
            return TX_BASE_HEADER_SIZE;
        }
        int currentSizeSymbols = currentIsA ? txMemBase.getInt(TX_BASE_OFFSET_SYMBOLS_SIZE_A_32) : txMemBase.getInt(TX_BASE_OFFSET_SYMBOLS_SIZE_B_32);
        int currentSizePartitions = currentIsA ? txMemBase.getInt(TX_BASE_OFFSET_PARTITIONS_SIZE_A_32) : txMemBase.getInt(TX_BASE_OFFSET_PARTITIONS_SIZE_B_32);
        int currentSize = calculateTxRecordSize(currentSizeSymbols, currentSizePartitions);
        return currentOffset + currentSize;
    }

    private int calculateWriteSize() {
        // If by any action data is reset and table is partitioned, clear attachedPartitions
        if (maxTimestamp == Long.MIN_VALUE && PartitionBy.isPartitioned(partitionBy)) {
            attachedPartitions.clear();
        }
        return calculateTxRecordSize(symbolColumnCount * 8, attachedPartitions.size() * 8);
    }

    private void commitFullRecord(int commitMode, ObjList<? extends SymbolCountProvider> symbolCountProviders) {
        symbolColumnCount = symbolCountProviders.size();

        writeAreaSize = calculateWriteSize();
        writeBaseOffset = calculateWriteOffset(writeAreaSize);
        putLong(TX_OFFSET_TXN_64, ++txn);
        putLong(TX_OFFSET_TRANSIENT_ROW_COUNT_64, transientRowCount);
        putLong(TX_OFFSET_FIXED_ROW_COUNT_64, fixedRowCount);
        putLong(TX_OFFSET_MIN_TIMESTAMP_64, minTimestamp);
        putLong(TX_OFFSET_MAX_TIMESTAMP_64, maxTimestamp);
<<<<<<< HEAD
        putLong(TX_OFFSET_STRUCT_VERSION_64, structureVersion);
=======
        putLong(TX_OFFSET_STRUCT_VERSION_64, structureVersion.get());
>>>>>>> 98188002
        putLong(TX_OFFSET_DATA_VERSION_64, dataVersion);
        putLong(TX_OFFSET_PARTITION_TABLE_VERSION_64, partitionTableVersion);
        putLong(TX_OFFSET_COLUMN_VERSION_64, columnVersion);
        putLong(TX_OFFSET_TRUNCATE_VERSION_64, truncateVersion);
        putLong(TX_OFFSET_SEQ_TXN_64, seqTxn);
        putInt(TX_OFFSET_MAP_WRITER_COUNT_32, symbolColumnCount);

        // store symbol counts
        storeSymbolCounts(symbolCountProviders);

        // store attached partitions
        txPartitionCount = 1;
        saveAttachedPartitionsToTx(symbolColumnCount);
        finishABHeader(writeBaseOffset, symbolColumnCount * 8, attachedPartitions.size() * 8, commitMode);

        prevTransientRowCount = transientRowCount;
        prevMinTimestamp = minTimestamp;
        prevMaxTimestamp = maxTimestamp;

        prevRecordStructureVersion = lastRecordStructureVersion;
        lastRecordStructureVersion = recordStructureVersion;
        prevRecordBaseOffset = lastRecordBaseOffset;
        lastRecordBaseOffset = writeBaseOffset;
    }

    private void finishABHeader(int areaOffset, int bytesSymbols, int bytesPartitions, int commitMode) {
        boolean currentIsA = (baseVersion & 1L) == 0L;

        // When current is A, write to B
        long offsetOffset = currentIsA ? TX_BASE_OFFSET_B_32 : TX_BASE_OFFSET_A_32;
        long symbolSizeOffset = currentIsA ? TX_BASE_OFFSET_SYMBOLS_SIZE_B_32 : TX_BASE_OFFSET_SYMBOLS_SIZE_A_32;
        long partitionsSizeOffset = currentIsA ? TX_BASE_OFFSET_PARTITIONS_SIZE_B_32 : TX_BASE_OFFSET_PARTITIONS_SIZE_A_32;

        txMemBase.putInt(offsetOffset, areaOffset);
        txMemBase.putInt(symbolSizeOffset, bytesSymbols);
        txMemBase.putInt(partitionsSizeOffset, bytesPartitions);

        Unsafe.getUnsafe().storeFence();
        txMemBase.putLong(TX_BASE_OFFSET_VERSION_64, ++baseVersion);

        this.readRecordSize = calculateTxRecordSize(bytesSymbols, bytesPartitions);
        this.readBaseOffset = areaOffset;
        super.switchRecord(readBaseOffset, readRecordSize);

        if (commitMode != CommitMode.NOSYNC) {
            txMemBase.sync(commitMode == CommitMode.ASYNC);
        }
    }

    private long getLong(long offset) {
        assert offset + 8 <= readRecordSize;
        return txMemBase.getLong(readBaseOffset + offset);
    }

    private void insertPartitionSizeByTimestamp(int index, long partitionTimestamp, long partitionSize, long partitionNameTxn) {
        int size = attachedPartitions.size();
        attachedPartitions.setPos(size + LONGS_PER_TX_ATTACHED_PARTITION);
        if (index < size) {
            // insert in the middle
            attachedPartitions.arrayCopy(index, index + LONGS_PER_TX_ATTACHED_PARTITION, size - index);
            partitionTableVersion++;
        } else if (extensionListener != null) {
            extensionListener.onTableExtended(partitionTimestamp);
        }
        recordStructureVersion++;
        initPartitionAt(index, partitionTimestamp, partitionSize, partitionNameTxn, -1);
    }

    private void openTxnFile(FilesFacade ff, LPSZ path) {
        if (ff.exists(path)) {
            if (txMemBase == null) {
                txMemBase = Vm.getSmallCMARWInstance(ff, path, MemoryTag.MMAP_DEFAULT, CairoConfiguration.O_NONE);
            } else {
                txMemBase.of(ff, path, ff.getPageSize(), MemoryTag.MMAP_DEFAULT, CairoConfiguration.O_NONE);
            }
            return;
        }
        throw CairoException.critical(ff.errno()).put("Cannot append. File does not exist: ").put(path);
    }

    private void putInt(long offset, int value) {
        assert offset + 4 <= writeAreaSize;
        txMemBase.putInt(writeBaseOffset + offset, value);
    }

    private void putLong(long offset, long value) {
        txMemBase.putLong(writeBaseOffset + offset, value);
    }

    void resetToLastPartition(long committedTransientRowCount) {
        resetToLastPartition(committedTransientRowCount, getLong(TX_OFFSET_MAX_TIMESTAMP_64));
    }

    void resetToLastPartition(long committedTransientRowCount, long newMaxTimestamp) {
        recordStructureVersion++;
        updatePartitionSizeByTimestamp(maxTimestamp, committedTransientRowCount);
        prevMaxTimestamp = newMaxTimestamp;
        maxTimestamp = prevMaxTimestamp;
        transientRowCount = committedTransientRowCount;
    }

    private void saveAttachedPartitionsToTx(int symbolColumnCount) {
        // change partition count only when we have something to save to the partition table
        if (maxTimestamp != Long.MIN_VALUE) {
            final int size = attachedPartitions.size();
            final long partitionTableOffset = getPartitionTableSizeOffset(symbolColumnCount);
            putInt(partitionTableOffset, size * Long.BYTES);
            for (int i = 0; i < size; i++) {
                putLong(getPartitionTableIndexOffset(partitionTableOffset, i), attachedPartitions.getQuick(i));
            }
        }
    }

    private void storeSymbolCounts(ObjList<? extends SymbolCountProvider> symbolCountProviders) {
        for (int i = 0, n = symbolCountProviders.size(); i < n; i++) {
            long offset = getSymbolWriterIndexOffset(i);
            int symCount = symbolCountProviders.getQuick(i).getSymbolCount();
            putInt(offset, symCount);
            offset += Integer.BYTES;
            putInt(offset, symCount);
        }
    }

    long unsafeCommittedFixedRowCount() {
        return getLong(TX_OFFSET_FIXED_ROW_COUNT_64);
    }

    long unsafeCommittedTransientRowCount() {
        return getLong(TX_OFFSET_TRANSIENT_ROW_COUNT_64);
    }

    private void updateAttachedPartitionSizeByIndex(int partitionIndex, long partitionTimestampLo, long partitionSize, long partitionNameTxn) {
        if (partitionIndex > -1) {
            updatePartitionSizeByIndex(partitionIndex, partitionSize);
        } else {
            insertPartitionSizeByTimestamp(-(partitionIndex + 1), partitionTimestampLo, partitionSize, partitionNameTxn);
        }
    }

    private void updateAttachedPartitionSizeByTimestamp(long timestamp, long partitionSize, long partitionNameTxn) {
        final long partitionTimestampLo = getPartitionTimestampLo(timestamp);
        updateAttachedPartitionSizeByIndex(findAttachedPartitionIndexByLoTimestamp(partitionTimestampLo), partitionTimestampLo, partitionSize, partitionNameTxn);
    }

    void updatePartitionColumnVersion(long partitionTimestamp) {
        final int index = findAttachedPartitionIndexByLoTimestamp(partitionTimestamp);
        attachedPartitions.set(index + PARTITION_COLUMN_VERSION_OFFSET, columnVersion);
    }

    void updatePartitionSizeAndTxnByIndex(int index, long partitionSize) {
        recordStructureVersion++;
        attachedPartitions.set(index + PARTITION_SIZE_OFFSET, partitionSize);
        attachedPartitions.set(index + PARTITION_NAME_TX_OFFSET, txn);
    }

    private void updatePartitionSizeByIndex(int index, long partitionSize) {
        if (attachedPartitions.getQuick(index + PARTITION_SIZE_OFFSET) != partitionSize) {
            recordStructureVersion++;
            attachedPartitions.set(index + PARTITION_SIZE_OFFSET, partitionSize);
        }
    }

    private void writeTransientSymbolCount(int symbolIndex, int symCount) {
        // This updates into current record
        long recordOffset = getSymbolWriterTransientIndexOffset(symbolIndex);
        assert recordOffset + 4 <= readRecordSize;
        txMemBase.putInt(readBaseOffset + recordOffset, symCount);
    }
}<|MERGE_RESOLUTION|>--- conflicted
+++ resolved
@@ -338,9 +338,6 @@
 
         writeAreaSize = calculateWriteSize();
         writeBaseOffset = calculateWriteOffset(writeAreaSize);
-<<<<<<< HEAD
-        resetTxn(txMemBase, writeBaseOffset, getSymbolColumnCount(), ++txn, seqTxn, ++dataVersion, ++partitionTableVersion, structureVersion, columnVersion, ++truncateVersion);
-=======
         resetTxn(
                 txMemBase,
                 writeBaseOffset,
@@ -353,7 +350,6 @@
                 columnVersion,
                 ++truncateVersion
         );
->>>>>>> 98188002
         finishABHeader(writeBaseOffset, symbolColumnCount * 8, 0, CommitMode.NOSYNC);
     }
 
@@ -412,11 +408,7 @@
         putLong(TX_OFFSET_FIXED_ROW_COUNT_64, fixedRowCount);
         putLong(TX_OFFSET_MIN_TIMESTAMP_64, minTimestamp);
         putLong(TX_OFFSET_MAX_TIMESTAMP_64, maxTimestamp);
-<<<<<<< HEAD
-        putLong(TX_OFFSET_STRUCT_VERSION_64, structureVersion);
-=======
         putLong(TX_OFFSET_STRUCT_VERSION_64, structureVersion.get());
->>>>>>> 98188002
         putLong(TX_OFFSET_DATA_VERSION_64, dataVersion);
         putLong(TX_OFFSET_PARTITION_TABLE_VERSION_64, partitionTableVersion);
         putLong(TX_OFFSET_COLUMN_VERSION_64, columnVersion);
