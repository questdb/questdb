/*******************************************************************************
 *     ___                  _   ____  ____
 *    / _ \ _   _  ___  ___| |_|  _ \| __ )
 *   | | | | | | |/ _ \/ __| __| | | |  _ \
 *   | |_| | |_| |  __/\__ \ |_| |_| | |_) |
 *    \__\_\\__,_|\___||___/\__|____/|____/
 *
 *  Copyright (c) 2014-2019 Appsicle
 *  Copyright (c) 2019-2024 QuestDB
 *
 *  Licensed under the Apache License, Version 2.0 (the "License");
 *  you may not use this file except in compliance with the License.
 *  You may obtain a copy of the License at
 *
 *  http://www.apache.org/licenses/LICENSE-2.0
 *
 *  Unless required by applicable law or agreed to in writing, software
 *  distributed under the License is distributed on an "AS IS" BASIS,
 *  WITHOUT WARRANTIES OR CONDITIONS OF ANY KIND, either express or implied.
 *  See the License for the specific language governing permissions and
 *  limitations under the License.
 *
 ******************************************************************************/

package io.questdb.cairo.mv;

import io.questdb.cairo.CairoConfiguration;
import io.questdb.cairo.CairoEngine;
import io.questdb.cairo.CairoException;
import io.questdb.cairo.TableToken;
import io.questdb.cairo.sql.TableMetadata;
import io.questdb.griffin.SqlException;
import io.questdb.griffin.engine.groupby.TimestampSampler;
import io.questdb.griffin.engine.groupby.TimestampSamplerFactory;
import io.questdb.log.Log;
import io.questdb.log.LogFactory;
import io.questdb.mp.Queue;
import io.questdb.mp.SynchronizedJob;
import io.questdb.std.ObjList;
import io.questdb.std.datetime.TimeZoneRules;
import io.questdb.std.datetime.microtime.MicrosecondClock;
import org.jetbrains.annotations.NotNull;
import org.jetbrains.annotations.Nullable;

import java.util.Comparator;
import java.util.PriorityQueue;
import java.util.function.Predicate;

/**
 * A scheduler for mat views with timer refresh.
 */
public class MatViewTimerJob extends SynchronizedJob {
    private static final int INITIAL_QUEUE_CAPACITY = 16;
    private static final Log LOG = LogFactory.getLog(MatViewTimerJob.class);
    private static final Comparator<Timer> timerComparator = Comparator.comparingLong(t -> t.deadlineUtc);
    private final MicrosecondClock clock;
    private final CairoConfiguration configuration;
    private final CairoEngine engine;
    private final ObjList<Timer> expired = new ObjList<>();
    private final Predicate<Timer> filterByDirName;
    private final MatViewGraph matViewGraph;
    private final MatViewStateStore matViewStateStore;
    private final PriorityQueue<Timer> timerQueue = new PriorityQueue<>(INITIAL_QUEUE_CAPACITY, timerComparator);
    private final MatViewTimerTask timerTask = new MatViewTimerTask();
    private final Queue<MatViewTimerTask> timerTaskQueue;
    private String filteredDirName; // temporary value used by filterByDirName

    public MatViewTimerJob(CairoEngine engine) {
        this.engine = engine;
        this.configuration = engine.getConfiguration();
        this.clock = configuration.getMicrosecondClock();
        this.timerTaskQueue = engine.getMatViewTimerQueue();
        this.matViewGraph = engine.getMatViewGraph();
        this.matViewStateStore = engine.getMatViewStateStore();
        this.filterByDirName = this::filterByDirName;
    }

    private void addTimer(TableToken viewToken, long now) {
        final MatViewDefinition viewDefinition = matViewGraph.getViewDefinition(viewToken);
        if (viewDefinition == null) {
            LOG.info().$("materialized view definition not found [view=").$(viewToken).I$();
            return;
        }
        try (TableMetadata matViewMeta = engine.getTableMetadata(viewToken)) {
            final long start = matViewMeta.getMatViewTimerStart();
            final int interval = matViewMeta.getMatViewTimerInterval();
            final char unit = matViewMeta.getMatViewTimerIntervalUnit();
            final TimestampSampler sampler;
            try {
                sampler = TimestampSamplerFactory.getInstance(interval, unit, 0);
            } catch (SqlException e) {
                throw CairoException.critical(0).put("invalid EVERY interval and/or unit: ").put(interval)
                        .put(", ").put(unit);
            }
<<<<<<< HEAD
            final Timer timer = new Timer(viewToken, sampler, viewDefinition.getTimerTzRules(), start, now);
=======
            final Timer timer = new Timer(viewToken, sampler, start, configuration.getMatViewTimerStartEpsilon(), now);
>>>>>>> fed05ef0
            timerQueue.add(timer);
            LOG.info().$("registered timer for materialized view [view=").$(viewToken)
                    .$(", start=").$ts(start)
                    .$(", interval=").$(interval).$(unit)
                    .I$();
        } catch (Throwable th) {
            LOG.critical()
                    .$("could not initialize timer for materialized view [view=").$(viewToken)
                    .$(", ex=").$(th)
                    .I$();
        }
    }

    private boolean filterByDirName(Timer timer) {
        return filteredDirName != null && filteredDirName.equals(timer.getMatViewToken().getDirName());
    }

    private boolean processExpiredTimers(long now) {
        expired.clear();
        boolean ran = false;
        Timer timer;
        while ((timer = timerQueue.peek()) != null && timer.deadlineUtc <= now) {
            timer = timerQueue.poll();
            expired.add(timer);
            final TableToken viewToken = timer.getMatViewToken();
            final MatViewState state = matViewStateStore.getViewState(viewToken);
            if (state != null) {
                if (state.isDropped()) {
                    expired.remove(expired.size() - 1);
                    LOG.info().$("unregistered timer for dropped materialized view [view=").$(viewToken).I$();
                } else if (!state.isPendingInvalidation() && !state.isInvalid()) {
                    // Check if the view has refreshed since the last timer expiration.
                    // If not, don't schedule refresh to avoid unbounded growth of the queue.
                    final long refreshSeq = state.getRefreshSeq();
                    if (timer.getKnownRefreshSeq() != refreshSeq) {
                        matViewStateStore.enqueueIncrementalRefresh(viewToken);
                        timer.setKnownRefreshSeq(refreshSeq);
                    }
                }
            } else {
                LOG.info().$("state for materialized view not found [view=").$(viewToken).I$();
            }
            ran = true;
        }
        // Re-schedule expired timers.
        for (int i = 0, n = expired.size(); i < n; i++) {
            timer = expired.getQuick(i);
            timer.nextDeadline();
            timerQueue.add(timer);
        }
        return ran;
    }

    private boolean removeTimer(TableToken viewToken) {
        filteredDirName = viewToken.getDirName();
        try {
            if (timerQueue.removeIf(filterByDirName)) {
                LOG.info().$("unregistered timer for materialized view [view=").$(viewToken).I$();
                return true;
            }
        } finally {
            filteredDirName = null;
        }
        LOG.info().$("refresh timer for materialized view not found [view=").$(viewToken).I$();
        return false;
    }

    @Override
    protected boolean runSerially() {
        boolean ran = false;
        final long now = clock.getTicks();
        // check created/dropped event queue
        while (timerTaskQueue.tryDequeue(timerTask)) {
            final TableToken viewToken = timerTask.getMatViewToken();
            switch (timerTask.getOperation()) {
                case MatViewTimerTask.ADD:
                    addTimer(viewToken, now);
                    break;
                case MatViewTimerTask.REMOVE:
                    removeTimer(viewToken);
                    break;
                case MatViewTimerTask.UPDATE:
                    if (removeTimer(viewToken)) {
                        addTimer(viewToken, now);
                    }
                    break;
                default:
                    LOG.error().$("unknown refresh timer operation [op=").$(timerTask.getOperation()).I$();
            }
            ran = true;
        }
        ran |= processExpiredTimers(now);
        return ran;
    }

    private static class Timer {
        private final TableToken matViewToken;
        private final TimeZoneRules rules;
        private final TimestampSampler sampler;
        private long deadlineLocal; // used for sampler interaction only
        private long deadlineUtc;
        private long knownRefreshSeq = -1;

<<<<<<< HEAD
        private Timer(
                @NotNull TableToken matViewToken,
                @NotNull TimestampSampler sampler,
                @Nullable TimeZoneRules rules,
                long start,
                long now
        ) {
=======
        private Timer(@NotNull TableToken matViewToken, @NotNull TimestampSampler sampler, long start, long startEpsilon, long now) {
>>>>>>> fed05ef0
            this.matViewToken = matViewToken;
            this.sampler = sampler;
            this.rules = rules;
            sampler.setStart(start);
            // It's fine if the timer triggers immediately.
<<<<<<< HEAD
            deadlineUtc = now > start ? sampler.nextTimestamp(sampler.round(now - 1)) : start;
            deadlineLocal = rules != null ? deadlineUtc + rules.getOffset(deadlineUtc) : deadlineUtc;
=======
            deadline = now > start + startEpsilon ? sampler.nextTimestamp(sampler.round(now - 1)) : start;
>>>>>>> fed05ef0
        }

        @Override
        public final boolean equals(Object o) {
            if (this == o) {
                return true;
            }
            if (!(o instanceof Timer)) {
                return false;
            }

            Timer timer = (Timer) o;
            return matViewToken.getDirName().equals(timer.matViewToken.getDirName());
        }

        public long getKnownRefreshSeq() {
            return knownRefreshSeq;
        }

        public TableToken getMatViewToken() {
            return matViewToken;
        }

        @Override
        public int hashCode() {
            return matViewToken.getDirName().hashCode();
        }

        public void setKnownRefreshSeq(long knownRefreshSeq) {
            this.knownRefreshSeq = knownRefreshSeq;
        }

        private void nextDeadline() {
            deadlineLocal = sampler.nextTimestamp(deadlineLocal);
            deadlineUtc = rules != null ? deadlineLocal - rules.getLocalOffset(deadlineLocal) : deadlineLocal;
        }
    }
}<|MERGE_RESOLUTION|>--- conflicted
+++ resolved
@@ -92,11 +92,14 @@
                 throw CairoException.critical(0).put("invalid EVERY interval and/or unit: ").put(interval)
                         .put(", ").put(unit);
             }
-<<<<<<< HEAD
-            final Timer timer = new Timer(viewToken, sampler, viewDefinition.getTimerTzRules(), start, now);
-=======
-            final Timer timer = new Timer(viewToken, sampler, start, configuration.getMatViewTimerStartEpsilon(), now);
->>>>>>> fed05ef0
+            final Timer timer = new Timer(
+                    viewToken,
+                    sampler,
+                    viewDefinition.getTimerTzRules(),
+                    start,
+                    configuration.getMatViewTimerStartEpsilon(),
+                    now
+            );
             timerQueue.add(timer);
             LOG.info().$("registered timer for materialized view [view=").$(viewToken)
                     .$(", start=").$ts(start)
@@ -200,28 +203,21 @@
         private long deadlineUtc;
         private long knownRefreshSeq = -1;
 
-<<<<<<< HEAD
         private Timer(
                 @NotNull TableToken matViewToken,
                 @NotNull TimestampSampler sampler,
                 @Nullable TimeZoneRules rules,
                 long start,
+                long startEpsilon,
                 long now
         ) {
-=======
-        private Timer(@NotNull TableToken matViewToken, @NotNull TimestampSampler sampler, long start, long startEpsilon, long now) {
->>>>>>> fed05ef0
             this.matViewToken = matViewToken;
             this.sampler = sampler;
             this.rules = rules;
             sampler.setStart(start);
             // It's fine if the timer triggers immediately.
-<<<<<<< HEAD
-            deadlineUtc = now > start ? sampler.nextTimestamp(sampler.round(now - 1)) : start;
+            deadlineUtc = now > start + startEpsilon ? sampler.nextTimestamp(sampler.round(now - 1)) : start;
             deadlineLocal = rules != null ? deadlineUtc + rules.getOffset(deadlineUtc) : deadlineUtc;
-=======
-            deadline = now > start + startEpsilon ? sampler.nextTimestamp(sampler.round(now - 1)) : start;
->>>>>>> fed05ef0
         }
 
         @Override
