/*******************************************************************************
 *     ___                  _   ____  ____
 *    / _ \ _   _  ___  ___| |_|  _ \| __ )
 *   | | | | | | |/ _ \/ __| __| | | |  _ \
 *   | |_| | |_| |  __/\__ \ |_| |_| | |_) |
 *    \__\_\\__,_|\___||___/\__|____/|____/
 *
 *  Copyright (c) 2014-2019 Appsicle
 *  Copyright (c) 2019-2024 QuestDB
 *
 *  Licensed under the Apache License, Version 2.0 (the "License");
 *  you may not use this file except in compliance with the License.
 *  You may obtain a copy of the License at
 *
 *  http://www.apache.org/licenses/LICENSE-2.0
 *
 *  Unless required by applicable law or agreed to in writing, software
 *  distributed under the License is distributed on an "AS IS" BASIS,
 *  WITHOUT WARRANTIES OR CONDITIONS OF ANY KIND, either express or implied.
 *  See the License for the specific language governing permissions and
 *  limitations under the License.
 *
 ******************************************************************************/

package io.questdb.cairo.mv;

import io.questdb.Telemetry;
import io.questdb.cairo.CairoEngine;
import io.questdb.cairo.CairoException;
import io.questdb.cairo.TableToken;
import io.questdb.log.Log;
import io.questdb.log.LogFactory;
import io.questdb.mp.ConcurrentQueue;
import io.questdb.mp.Queue;
import io.questdb.std.ConcurrentHashMap;
import io.questdb.std.Misc;
import io.questdb.std.Numbers;
import io.questdb.std.ThreadLocal;
import io.questdb.std.datetime.microtime.MicrosecondClock;
import io.questdb.tasks.TelemetryMatViewTask;
import org.jetbrains.annotations.TestOnly;

import java.util.concurrent.atomic.AtomicLong;
import java.util.function.Function;

public class MatViewStateStoreImpl implements MatViewStateStore {
    private static final Log LOG = LogFactory.getLog(MatViewStateStoreImpl.class);
    private final Function<CharSequence, AtomicLong> createLastNotifiedTxn;
    // Table name to last notified base table txn.
    // Flips to negative value once a refresh message is processed. Long.MIN_VALUE stands for "just invalidated" state.
    // The goal is to avoid sending excessive incremental refresh messages to the underlying queue.
    // Note: this map is grow-only, i.e. keys are never removed.
    private final ConcurrentHashMap<AtomicLong> lastNotifiedTxnByTableName = new ConcurrentHashMap<>(false);
    private final MicrosecondClock microsecondClock;
    private final ConcurrentHashMap<MatViewState> stateByTableDirName = new ConcurrentHashMap<>();
    private final ThreadLocal<MatViewRefreshTask> taskHolder = new ThreadLocal<>(MatViewRefreshTask::new);
    private final Queue<MatViewRefreshTask> taskQueue = new ConcurrentQueue<>(MatViewRefreshTask::new);
    private final Telemetry<TelemetryMatViewTask> telemetry;
    private final MatViewTelemetryFacade telemetryFacade;

    public MatViewStateStoreImpl(CairoEngine engine) {
        this.telemetry = engine.getTelemetryMatView();
        this.telemetryFacade = telemetry.isEnabled()
                ? this::storeMatViewTelemetry
                : (event, tableToken, baseTableTxn, errorMessage, latencyUs) -> { /* no-op */ };
        this.microsecondClock = engine.getConfiguration().getMicrosecondClock();
        this.createLastNotifiedTxn = name -> new AtomicLong();
    }

    // kept public for tests
    public static boolean notifyBaseTableCommit(AtomicLong lastNotifiedBaseTableTxn, long seqTxn) {
        long lastNotified;
        boolean retry;
        do {
            lastNotified = lastNotifiedBaseTableTxn.get();
            retry = Math.abs(lastNotified) < seqTxn && !lastNotifiedBaseTableTxn.compareAndSet(lastNotified, seqTxn);
        } while (retry);
        // The job is allowed to send a notification once incremental refresh finishes.
        return lastNotified <= 0;
    }

    // kept public for tests
    public static boolean notifyOnBaseTableRefreshed(AtomicLong lastNotifiedTxn, long seqTxn) {
        // Flip the sign bit in the last notified base table txn number.
        lastNotifiedTxn.compareAndSet(seqTxn, -seqTxn);
        long lastNotified = lastNotifiedTxn.get();
        // No need to notify if the view was just invalidated or there is no newer txn.
        return lastNotified != Long.MIN_VALUE && lastNotified != -seqTxn;
    }

    @Override
    public MatViewState addViewState(MatViewDefinition viewDefinition) {
        final TableToken matViewToken = viewDefinition.getMatViewToken();
        final MatViewState state = new MatViewState(viewDefinition, telemetryFacade);

        final MatViewState prevState = stateByTableDirName.putIfAbsent(matViewToken.getDirName(), state);
        // WAL table directories are unique, so we don't expect previous value
        if (prevState != null) {
            Misc.free(state);
            throw CairoException.critical(0).put("materialized view state already exists [dir=").put(matViewToken.getDirName());
        }

        lastNotifiedTxnByTableName.computeIfAbsent(viewDefinition.getBaseTableName(), createLastNotifiedTxn);
        return state;
    }

    @TestOnly
    public void clear() {
        close();
        taskQueue.clear();
        stateByTableDirName.clear();
        lastNotifiedTxnByTableName.clear();
    }

    @Override
    public void close() {
        for (MatViewState state : stateByTableDirName.values()) {
            Misc.free(state);
        }
    }

    @Override
    public void createViewState(MatViewDefinition viewDefinition) {
        addViewState(viewDefinition).init();
<<<<<<< HEAD
        if (viewDefinition.getRefreshType() == MatViewDefinition.INCREMENTAL_REFRESH_TYPE) {
            enqueueMatViewTask(viewDefinition.getMatViewToken(), MatViewRefreshTask.INCREMENTAL_REFRESH, null);
        }
=======
        enqueueMatViewTask(
                viewDefinition.getMatViewToken(),
                MatViewRefreshTask.INCREMENTAL_REFRESH,
                null,
                Numbers.LONG_NULL,
                Numbers.LONG_NULL
        );
>>>>>>> f6debe0b
    }

    @Override
    public void enqueueFullRefresh(TableToken matViewToken) {
        enqueueRefreshTaskIfStateExists(matViewToken, MatViewRefreshTask.FULL_REFRESH, null);
    }

    @Override
    public void enqueueIncrementalRefresh(TableToken matViewToken) {
        enqueueRefreshTaskIfStateExists(matViewToken, MatViewRefreshTask.INCREMENTAL_REFRESH, null);
    }

    @Override
    public void enqueueInvalidate(TableToken matViewToken, String invalidationReason) {
        enqueueRefreshTaskIfStateExists(matViewToken, MatViewRefreshTask.INVALIDATE, invalidationReason);
    }

    @Override
    public void enqueueRangeRefresh(TableToken matViewToken, long rangeFrom, long rangeTo) {
        enqueueRefreshTaskIfStateExists(matViewToken, MatViewRefreshTask.RANGE_REFRESH, null, rangeFrom, rangeTo);
    }

    public void enqueueRefreshTaskIfStateExists(
            TableToken matViewToken,
            int operation,
            String invalidationReason,
            long rangeFrom,
            long rangeTo
    ) {
        final MatViewState state = stateByTableDirName.get(matViewToken.getDirName());
        if (state != null && !state.isDropped()) {
            enqueueMatViewTask(matViewToken, operation, invalidationReason, rangeFrom, rangeTo);
        }
    }

    public void enqueueRefreshTaskIfStateExists(TableToken matViewToken, int operation, String invalidationReason) {
        enqueueRefreshTaskIfStateExists(matViewToken, operation, invalidationReason, Numbers.LONG_NULL, Numbers.LONG_NULL);
    }

    @Override
    public MatViewState getViewState(TableToken matViewToken) {
        final MatViewState state = stateByTableDirName.get(matViewToken.getDirName());
        if (state != null) {
            if (state.isDropped()) {
                // Housekeeping
                stateByTableDirName.remove(matViewToken.getDirName(), state);
            }
            return state;
        }
        return null;
    }

    @Override
    public void notifyBaseInvalidated(TableToken baseTableToken) {
        final AtomicLong lastNotifiedTxn = lastNotifiedTxnByTableName.get(baseTableToken.getTableName());
        if (lastNotifiedTxn != null) {
            lastNotifiedTxn.set(Long.MIN_VALUE);
        }
    }

    @Override
    public void notifyBaseRefreshed(MatViewRefreshTask task, long seqTxn) {
        final AtomicLong lastNotifiedTxn = lastNotifiedTxnByTableName.get(task.baseTableToken.getTableName());
        if (lastNotifiedTxn != null && notifyOnBaseTableRefreshed(lastNotifiedTxn, seqTxn)) {
            // While refreshing more txn were committed. Refresh will need to re-run.
            task.refreshTriggerTimestamp = microsecondClock.getTicks();
            taskQueue.enqueue(task);
        }
    }

    @Override
    public void notifyBaseTableCommit(MatViewRefreshTask task, long seqTxn) {
        final TableToken baseTableToken = task.baseTableToken;
        final AtomicLong lastNotifiedBaseTableTxn = lastNotifiedTxnByTableName.get(baseTableToken.getTableName());
        if (lastNotifiedBaseTableTxn != null) {
            // Always notify refresh job in case of mat view invalidation or full refresh.
            // For incremental refresh we check if we haven't already notified on the given txn.
            if (task.operation != MatViewRefreshTask.INCREMENTAL_REFRESH || notifyBaseTableCommit(lastNotifiedBaseTableTxn, seqTxn)) {
                task.refreshTriggerTimestamp = microsecondClock.getTicks();
                taskQueue.enqueue(task);
                if (task.operation == MatViewRefreshTask.INVALIDATE) {
                    LOG.error()
                            .$("will invalidate all views for [baseTable=").$(baseTableToken)
                            .$(", reason=").$(task.invalidationReason)
                            .I$();
                } else {
                    LOG.debug().$("refresh job notified [baseTable=").$(baseTableToken)
                            .$(", op=").$(task.operation)
                            .I$();
                }
            } else {
                LOG.debug().$("no need to notify to refresh job [baseTable=").$(baseTableToken).I$();
            }
        }
    }

    @Override
    public void removeViewState(TableToken matViewToken) {
        final MatViewState state = stateByTableDirName.remove(matViewToken.getDirName());
        if (state != null) {
            state.markAsDropped();
            state.tryCloseIfDropped();
        }
    }

    @Override
    public boolean tryDequeueRefreshTask(MatViewRefreshTask task) {
        return taskQueue.tryDequeue(task);
    }

    private void enqueueMatViewTask(
            TableToken matViewToken,
            int operation,
            String invalidationReason,
            long rangeFrom,
            long rangeTo
    ) {
        final MatViewRefreshTask task = taskHolder.get();
        task.clear();
        task.matViewToken = matViewToken;
        task.operation = operation;
        task.invalidationReason = invalidationReason;
        task.rangeFrom = rangeFrom;
        task.rangeTo = rangeTo;
        if (MatViewRefreshTask.isRefreshOperation(operation)) {
            task.refreshTriggerTimestamp = microsecondClock.getTicks();
        }
        taskQueue.enqueue(task);
    }

    private void storeMatViewTelemetry(short event, TableToken tableToken, long baseTableTxn, CharSequence errorMessage, long latencyUs) {
        TelemetryMatViewTask.store(telemetry, event, tableToken.getTableId(), baseTableTxn, errorMessage, latencyUs);
    }
}<|MERGE_RESOLUTION|>--- conflicted
+++ resolved
@@ -122,19 +122,15 @@
     @Override
     public void createViewState(MatViewDefinition viewDefinition) {
         addViewState(viewDefinition).init();
-<<<<<<< HEAD
         if (viewDefinition.getRefreshType() == MatViewDefinition.INCREMENTAL_REFRESH_TYPE) {
-            enqueueMatViewTask(viewDefinition.getMatViewToken(), MatViewRefreshTask.INCREMENTAL_REFRESH, null);
-        }
-=======
-        enqueueMatViewTask(
-                viewDefinition.getMatViewToken(),
-                MatViewRefreshTask.INCREMENTAL_REFRESH,
-                null,
-                Numbers.LONG_NULL,
-                Numbers.LONG_NULL
-        );
->>>>>>> f6debe0b
+            enqueueMatViewTask(
+                    viewDefinition.getMatViewToken(),
+                    MatViewRefreshTask.INCREMENTAL_REFRESH,
+                    null,
+                    Numbers.LONG_NULL,
+                    Numbers.LONG_NULL
+            );
+        }
     }
 
     @Override
