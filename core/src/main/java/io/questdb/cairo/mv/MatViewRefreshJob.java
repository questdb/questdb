--- conflicted
+++ resolved
@@ -270,7 +270,6 @@
             @NotNull WalWriter walWriter,
             long lastRefreshTxn
     ) throws SqlException {
-<<<<<<< HEAD
         return findRefreshIntervals(
                 baseTableReader,
                 viewDefinition,
@@ -280,9 +279,6 @@
                 Numbers.LONG_NULL,
                 Numbers.LONG_NULL
         );
-=======
-        return findRefreshIntervals(baseTableReader, viewState, walWriter, lastRefreshTxn, Numbers.LONG_NULL, Numbers.LONG_NULL);
->>>>>>> fb3406db
     }
 
     private RefreshContext findRefreshIntervals(
@@ -313,11 +309,7 @@
             // Let's find min/max timestamps in the new WAL transactions.
             if (lastRefreshTxn > -1) {
                 // It's a subsequent incremental refresh, so WalPurgeJob must be aware of us.
-<<<<<<< HEAD
                 refreshIntervals = updateRefreshIntervals0(lastTxn, baseTableToken, viewDefinition, viewState, walWriter);
-=======
-                refreshIntervals = updateRefreshIntervals0(lastTxn, baseTableToken, viewState, walWriter);
->>>>>>> fb3406db
                 if (refreshIntervals != null) {
                     if (refreshIntervals.size() > 0) {
                         // BAU incremental refresh.
@@ -517,11 +509,7 @@
 
         final MatViewDefinition viewDefinition = viewState.getViewDefinition();
         try (WalWriter walWriter = engine.getWalWriter(viewToken)) {
-<<<<<<< HEAD
             final TableToken baseTableToken = verifyBaseTableToken(viewDefinition, viewState, walWriter);
-=======
-            final TableToken baseTableToken = verifyBaseTableToken(viewState, walWriter);
->>>>>>> fb3406db
             if (baseTableToken == null) {
                 return false;
             }
@@ -547,13 +535,8 @@
                     walWriter.truncateSoft();
                     resetInvalidState(viewState, walWriter);
 
-<<<<<<< HEAD
                     final RefreshContext refreshContext = findRefreshIntervals(baseTableReader, viewDefinition, viewState, walWriter, Numbers.LONG_NULL);
                     insertAsSelect(viewDefinition, viewState, walWriter, refreshContext, refreshTriggerTimestamp);
-=======
-                    final RefreshContext refreshContext = findRefreshIntervals(baseTableReader, viewState, walWriter, Numbers.LONG_NULL);
-                    insertAsSelect(viewState, walWriter, refreshContext, refreshTriggerTimestamp);
->>>>>>> fb3406db
                 } finally {
                     refreshSqlExecutionContext.clearReader();
                     engine.attachReader(baseTableReader);
@@ -1013,7 +996,6 @@
                 engine.detachReader(baseTableReader);
                 refreshSqlExecutionContext.of(baseTableReader);
                 try {
-<<<<<<< HEAD
                     final RefreshContext refreshContext = findRefreshIntervals(
                             baseTableReader,
                             viewDefinition,
@@ -1024,10 +1006,6 @@
                             rangeTo
                     );
                     insertAsSelect(viewDefinition, viewState, walWriter, refreshContext, refreshTriggerTimestamp);
-=======
-                    final RefreshContext refreshContext = findRefreshIntervals(baseTableReader, viewState, walWriter, Numbers.LONG_NULL, rangeFrom, rangeTo);
-                    insertAsSelect(viewState, walWriter, refreshContext, refreshTriggerTimestamp);
->>>>>>> fb3406db
                 } finally {
                     refreshSqlExecutionContext.clearReader();
                     engine.attachReader(baseTableReader);
@@ -1080,12 +1058,8 @@
             final TableToken viewToken = childViewSink.get(v);
             final MatViewState viewState = stateStore.getViewState(viewToken);
             if (viewState != null && !viewState.isPendingInvalidation() && !viewState.isInvalid() && !viewState.isDropped()) {
-<<<<<<< HEAD
                 final MatViewDefinition viewDefinition = viewState.getViewDefinition();
                 if (viewDefinition.getRefreshType() != MatViewDefinition.REFRESH_TYPE_IMMEDIATE) {
-=======
-                if (viewState.getViewDefinition().getRefreshType() != MatViewDefinition.REFRESH_TYPE_IMMEDIATE) {
->>>>>>> fb3406db
                     // The refresh is not immediate, i.e. it's either manual or timer.
                     // Increment the sequence, so that mat view timer job knows it should enqueue a caching task
                     // when the timer is triggered.
@@ -1184,14 +1158,9 @@
             return false;
         }
 
-<<<<<<< HEAD
         final MatViewDefinition viewDefinition = viewState.getViewDefinition();
         try (WalWriter walWriter = engine.getWalWriter(viewToken)) {
             final TableToken baseTableToken = verifyBaseTableToken(viewDefinition, viewState, walWriter);
-=======
-        try (WalWriter walWriter = engine.getWalWriter(viewToken)) {
-            final TableToken baseTableToken = verifyBaseTableToken(viewState, walWriter);
->>>>>>> fb3406db
             if (baseTableToken == null) {
                 return false;
             }
@@ -1252,21 +1221,13 @@
             final long fromBaseTxn = viewState.getLastRefreshBaseTxn();
             final long toBaseTxn = baseTableReader.getSeqTxn();
             if (fromBaseTxn > toBaseTxn) {
-<<<<<<< HEAD
                 final TableToken viewToken = viewDefinition.getMatViewToken();
-=======
-                final TableToken viewToken = viewState.getViewDefinition().getMatViewToken();
->>>>>>> fb3406db
                 throw CairoException.nonCritical().put("unexpected txn numbers, base table may have been renamed [view=").put(viewToken.getTableName())
                         .put(", fromBaseTxn=").put(fromBaseTxn)
                         .put(", toBaseTxn=").put(toBaseTxn)
                         .put(']');
             }
-<<<<<<< HEAD
             if (viewDefinition.getPeriodLength() == 0 && fromBaseTxn > -1 && fromBaseTxn == toBaseTxn) {
-=======
-            if (viewState.getViewDefinition().getPeriodLength() == 0 && fromBaseTxn > -1 && fromBaseTxn == toBaseTxn) {
->>>>>>> fb3406db
                 // Non-period mat view which is already up-to-date.
                 return false;
             }
@@ -1277,13 +1238,8 @@
             engine.detachReader(baseTableReader);
             refreshSqlExecutionContext.of(baseTableReader);
             try {
-<<<<<<< HEAD
                 final RefreshContext refreshContext = findRefreshIntervals(baseTableReader, viewDefinition, viewState, walWriter, fromBaseTxn);
                 return insertAsSelect(viewDefinition, viewState, walWriter, refreshContext, refreshTriggerTimestamp);
-=======
-                final RefreshContext refreshContext = findRefreshIntervals(baseTableReader, viewState, walWriter, fromBaseTxn);
-                return insertAsSelect(viewState, walWriter, refreshContext, refreshTriggerTimestamp);
->>>>>>> fb3406db
             } finally {
                 refreshSqlExecutionContext.clearReader();
                 engine.attachReader(baseTableReader);
@@ -1363,25 +1319,16 @@
                 return;
             }
 
-<<<<<<< HEAD
             final MatViewDefinition viewDefinition = viewState.getViewDefinition();
             try (WalWriter walWriter = engine.getWalWriter(viewToken)) {
                 final TableToken baseTableToken = verifyBaseTableToken(viewDefinition, viewState, walWriter);
-=======
-            try (WalWriter walWriter = engine.getWalWriter(viewToken)) {
-                final TableToken baseTableToken = verifyBaseTableToken(viewState, walWriter);
->>>>>>> fb3406db
                 if (baseTableToken == null) {
                     return;
                 }
 
                 final SeqTxnTracker baseSeqTracker = engine.getTableSequencerAPI().getTxnTracker(baseTableToken);
                 final long lastTxn = baseSeqTracker.getWriterTxn();
-<<<<<<< HEAD
                 updateRefreshIntervals0(lastTxn, baseTableToken, viewDefinition, viewState, walWriter);
-=======
-                updateRefreshIntervals0(lastTxn, baseTableToken, viewState, walWriter);
->>>>>>> fb3406db
             } catch (Throwable th) {
                 // If we're here, we couldn't obtain the WAL writer.
                 // Update the in-memory state and call it a day.
@@ -1389,11 +1336,7 @@
                         .$("could not update refresh intervals, unexpected error [view=").$(viewToken)
                         .$(", ex=").$(th)
                         .I$();
-<<<<<<< HEAD
                 refreshFailState(viewDefinition, viewState, null, th);
-=======
-                refreshFailState(viewState, null, th);
->>>>>>> fb3406db
             } finally {
                 viewState.unlock();
                 viewState.tryCloseIfDropped();
@@ -1404,19 +1347,12 @@
     private LongList updateRefreshIntervals0(
             long lastBaseTxn,
             @NotNull TableToken baseTableToken,
-<<<<<<< HEAD
             @NotNull MatViewDefinition viewDefinition,
-=======
->>>>>>> fb3406db
             @NotNull MatViewState viewState,
             @NotNull WalWriter walWriter
     ) {
         assert viewState.isLocked();
 
-<<<<<<< HEAD
-=======
-        final MatViewDefinition viewDefinition = viewState.getViewDefinition();
->>>>>>> fb3406db
         final TableToken viewToken = viewDefinition.getMatViewToken();
         final long lastRefreshTxn = Math.max(viewState.getLastRefreshBaseTxn(), viewState.getRefreshIntervalsBaseTxn());
 
@@ -1470,15 +1406,9 @@
         return null;
     }
 
-<<<<<<< HEAD
     private @Nullable TableToken verifyBaseTableToken(@NotNull MatViewDefinition viewDefinition, @NotNull MatViewState viewState, @NotNull WalWriter walWriter) {
+        final String baseTableName = viewDefinition.getBaseTableName();
         final TableToken baseTableToken;
-=======
-    private @Nullable TableToken verifyBaseTableToken(@NotNull MatViewState viewState, @NotNull WalWriter walWriter) {
-        final TableToken baseTableToken;
-        final MatViewDefinition viewDefinition = viewState.getViewDefinition();
->>>>>>> fb3406db
-        final String baseTableName = viewDefinition.getBaseTableName();
         try {
             baseTableToken = engine.verifyTableName(baseTableName);
         } catch (CairoException e) {
@@ -1488,11 +1418,7 @@
                     .$(", errno=").$(e.getErrno())
                     .$(", errorMsg=").$safe(e.getFlyweightMessage())
                     .I$();
-<<<<<<< HEAD
             refreshFailState(viewDefinition, viewState, walWriter, e);
-=======
-            refreshFailState(viewState, walWriter, e);
->>>>>>> fb3406db
             return null;
         }
         return baseTableToken;
