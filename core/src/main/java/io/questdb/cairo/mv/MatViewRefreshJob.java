/*******************************************************************************
 *     ___                  _   ____  ____
 *    / _ \ _   _  ___  ___| |_|  _ \| __ )
 *   | | | | | | |/ _ \/ __| __| | | |  _ \
 *   | |_| | |_| |  __/\__ \ |_| |_| | |_) |
 *    \__\_\\__,_|\___||___/\__|____/|____/
 *
 *  Copyright (c) 2014-2019 Appsicle
 *  Copyright (c) 2019-2024 QuestDB
 *
 *  Licensed under the Apache License, Version 2.0 (the "License");
 *  you may not use this file except in compliance with the License.
 *  You may obtain a copy of the License at
 *
 *  http://www.apache.org/licenses/LICENSE-2.0
 *
 *  Unless required by applicable law or agreed to in writing, software
 *  distributed under the License is distributed on an "AS IS" BASIS,
 *  WITHOUT WARRANTIES OR CONDITIONS OF ANY KIND, either express or implied.
 *  See the License for the specific language governing permissions and
 *  limitations under the License.
 *
 ******************************************************************************/

package io.questdb.cairo.mv;

import io.questdb.cairo.CairoConfiguration;
import io.questdb.cairo.CairoEngine;
import io.questdb.cairo.CairoException;
import io.questdb.cairo.ColumnType;
import io.questdb.cairo.EntityColumnFilter;
import io.questdb.cairo.TableReader;
import io.questdb.cairo.TableToken;
import io.questdb.cairo.TableWriter;
import io.questdb.cairo.TableWriterAPI;
import io.questdb.cairo.TimestampDriver;
import io.questdb.cairo.sql.Record;
import io.questdb.cairo.sql.RecordCursor;
import io.questdb.cairo.sql.RecordCursorFactory;
import io.questdb.cairo.sql.TableReferenceOutOfDateException;
import io.questdb.cairo.wal.WalWriter;
import io.questdb.cairo.wal.seq.SeqTxnTracker;
import io.questdb.griffin.CompiledQuery;
import io.questdb.griffin.RecordToRowCopier;
import io.questdb.griffin.RecordToRowCopierUtils;
import io.questdb.griffin.SqlCompiler;
import io.questdb.griffin.SqlException;
import io.questdb.griffin.engine.groupby.TimestampSampler;
import io.questdb.griffin.engine.groupby.TimestampSamplerFactory;
import io.questdb.griffin.model.IntervalUtils;
import io.questdb.log.Log;
import io.questdb.log.LogFactory;
import io.questdb.mp.Job;
import io.questdb.std.LongList;
import io.questdb.std.Misc;
import io.questdb.std.Mutable;
import io.questdb.std.Numbers;
import io.questdb.std.ObjList;
import io.questdb.std.Os;
import io.questdb.std.QuietCloseable;
import io.questdb.std.datetime.MicrosecondClock;
import io.questdb.std.datetime.TimeZoneRules;
import io.questdb.std.str.Path;
import io.questdb.std.str.Sinkable;
import io.questdb.std.str.StringSink;
import org.jetbrains.annotations.NotNull;
import org.jetbrains.annotations.Nullable;

import static io.questdb.cairo.wal.WalUtils.WAL_DEDUP_MODE_REPLACE_RANGE;

public class MatViewRefreshJob implements Job, QuietCloseable {
    private static final Log LOG = LogFactory.getLog(MatViewRefreshJob.class);
    private final ObjList<TableToken> childViewSink = new ObjList<>();
    private final ObjList<TableToken> childViewSink2 = new ObjList<>();
    private final EntityColumnFilter columnFilter = new EntityColumnFilter();
    private final CairoConfiguration configuration;
    private final CairoEngine engine;
    private final StringSink errorMsgSink = new StringSink();
    private final FixedOffsetIntervalIterator fixedOffsetIterator = new FixedOffsetIntervalIterator();
    private final MatViewGraph graph;
    private final LongList intervals = new LongList();
    private final MicrosecondClock microsecondClock;
    private final RefreshContext refreshContext = new RefreshContext();
    private final MatViewRefreshSqlExecutionContext refreshSqlExecutionContext;
    private final MatViewRefreshTask refreshTask = new MatViewRefreshTask();
    private final MatViewStateStore stateStore;
    private final TimeZoneIntervalIterator timeZoneIterator = new TimeZoneIntervalIterator();
    private final WalTxnRangeLoader txnRangeLoader;
    private final int workerId;

    public MatViewRefreshJob(int workerId, CairoEngine engine, int sharedQueryWorkerCount) {
        try {
            this.workerId = workerId;
            this.engine = engine;
            this.refreshSqlExecutionContext = new MatViewRefreshSqlExecutionContext(engine, sharedQueryWorkerCount);
            this.graph = engine.getMatViewGraph();
            this.stateStore = engine.getMatViewStateStore();
            this.configuration = engine.getConfiguration();
            this.txnRangeLoader = new WalTxnRangeLoader(configuration.getFilesFacade());
            this.microsecondClock = configuration.getMicrosecondClock();
        } catch (Throwable th) {
            close();
            throw th;
        }
    }

    @Override
    public void close() {
        LOG.info().$("materialized view refresh job closing [workerId=").$(workerId).I$();
        Misc.free(refreshSqlExecutionContext);
        Misc.free(txnRangeLoader);
    }

    @Override
    public boolean run(int workerId, @NotNull RunStatus runStatus) {
        // there is job instance per thread, the worker id must never change for this job
        assert this.workerId == workerId;
        return processNotifications();
    }

    /**
     * Estimates density of rows per SAMPLE BY bucket. The estimate is not very precise as
     * it doesn't use exact min/max timestamps for each partition, but it should do the job
     * of splitting large refresh table scans into multiple smaller scans.
     */
    private static long estimateRowsPerBucket(@NotNull TimestampDriver driver, @NotNull TableReader baseTableReader, long bucket) {
        final long rows = baseTableReader.size();
        final long partitionDuration = driver.approxPartitionDuration(baseTableReader.getPartitionedBy());
        final int partitionCount = baseTableReader.getPartitionCount();
        if (partitionCount > 0) {
            return Math.max(1, (rows * bucket) / (partitionDuration * partitionCount));
        }
        return 1;
    }

    private static void intersectIntervals(LongList intervals, long lo, long hi) {
        if (intervals != null && intervals.size() > 0) {
            intervals.add(lo, hi);
            IntervalUtils.intersectInPlace(intervals, intervals.size() - 2);
        }
    }

    private static void unionIntervals(LongList intervals, long lo, long hi) {
        if (intervals != null) {
            intervals.add(lo, hi);
            IntervalUtils.unionInPlace(intervals, intervals.size() - 2);
        }
    }

    private boolean checkIfBaseTableDropped(MatViewRefreshTask refreshTask) {
        final TableToken baseTableToken = refreshTask.baseTableToken;
        final TableToken viewToken = refreshTask.matViewToken;
        if (viewToken == null) {
            assert baseTableToken != null;
            try {
                engine.verifyTableToken(baseTableToken);
            } catch (CairoException | TableReferenceOutOfDateException ignore) {
                invalidateDependentViews(baseTableToken, "base table is dropped or renamed");
                return true;
            }
        }
        return false;
    }

    private void commitMatView(
            @NotNull MatViewState viewState,
            @NotNull WalWriter walWriter,
            @NotNull RefreshContext refreshContext,
            @NotNull RecordCursorFactory factory,
            @NotNull RecordToRowCopier copier,
            long refreshTriggerTimestampUs,
            long replacementTimestampLo,
            long replacementTimestampHi
    ) {
        final long recordRowCopierMetadataVersion = walWriter.getMetadata().getMetadataVersion();
        final long refreshFinishTimestampUs = microsecondClock.getTicks();
        final long commitPeriodHi = refreshContext.periodHi != Numbers.LONG_NULL ? refreshContext.periodHi : viewState.getLastPeriodHi();
        if (refreshContext.toBaseTxn == -1) {
            // It's a range refresh.
            // It comes in two flavors:
            //   1. Range refresh run by the user via REFRESH SQL
            //   2. Period range refresh triggered by period timer

            // First, do a range replace commit.
            walWriter.commitWithParams(
                    replacementTimestampLo,
                    replacementTimestampHi,
                    WAL_DEDUP_MODE_REPLACE_RANGE
            );
            // Second, if it's a period range refresh, we need to persist state
            // with the new lastPeriodHi, but the same base txn and cached txn intervals.
            // If we did a mat view data commit, we'd unintentionally reset the cached intervals.
            if (refreshContext.periodHi != Numbers.LONG_NULL) {
                walWriter.resetMatViewState(
                        viewState.getLastRefreshBaseTxn(),
                        refreshFinishTimestampUs,
                        false,
                        null,
                        commitPeriodHi,
                        viewState.getRefreshIntervals(),
                        viewState.getRefreshIntervalsBaseTxn()
                );
            }
            viewState.rangeRefreshSuccess(
                    factory,
                    copier,
                    recordRowCopierMetadataVersion,
                    refreshFinishTimestampUs,
                    refreshTriggerTimestampUs,
                    commitPeriodHi
            );
        } else {
            // It's an incremental/full refresh.
            // Easy job: first commit data along with the mat view state and then update the in-memory state.
            // The mat view data commit will reset cached txn intervals since we want to evict them.
            walWriter.commitMatView(
                    refreshContext.toBaseTxn,
                    refreshFinishTimestampUs,
                    commitPeriodHi,
                    replacementTimestampLo,
                    replacementTimestampHi
            );
            viewState.refreshSuccess(
                    factory,
                    copier,
                    recordRowCopierMetadataVersion,
                    refreshFinishTimestampUs,
                    refreshTriggerTimestampUs,
                    refreshContext.toBaseTxn,
                    commitPeriodHi
            );
        }
    }

    private void enqueueInvalidateDependentViews(TableToken viewToken, String invalidationReason) {
        childViewSink2.clear();
        graph.getDependentViews(viewToken, childViewSink2);
        for (int v = 0, n = childViewSink2.size(); v < n; v++) {
            stateStore.enqueueInvalidate(childViewSink2.get(v), invalidationReason);
        }
    }

    private RefreshContext findRefreshIntervals(
            @NotNull TableReader baseTableReader,
            @NotNull MatViewDefinition viewDefinition,
            @NotNull MatViewState viewState,
            @NotNull WalWriter walWriter,
            long lastRefreshTxn
    ) throws SqlException {
        return findRefreshIntervals(
                baseTableReader,
                viewDefinition,
                viewState,
                walWriter,
                lastRefreshTxn,
                Numbers.LONG_NULL,
                Numbers.LONG_NULL
        );
    }

    private RefreshContext findRefreshIntervals(
            @NotNull TableReader baseTableReader,
            @NotNull MatViewDefinition viewDefinition,
            @NotNull MatViewState viewState,
            @NotNull WalWriter walWriter,
            long lastRefreshTxn,
            long rangeFrom,
            long rangeTo
    ) throws SqlException {
        refreshContext.clear();

        final long lastTxn = baseTableReader.getSeqTxn();
        final TableToken baseTableToken = baseTableReader.getTableToken();
        final TableToken viewToken = viewDefinition.getMatViewToken();
        final TimestampDriver driver = viewDefinition.getBaseTableTimestampDriver();

        final long now = driver.getTicks();
        final boolean rangeRefresh = rangeTo != Numbers.LONG_NULL;
        final boolean incrementalRefresh = lastRefreshTxn != Numbers.LONG_NULL;

        LongList refreshIntervals = null;
        long minTs = Long.MAX_VALUE;
        long maxTs = Long.MIN_VALUE;
        if (incrementalRefresh) {
            // Incremental refresh. This means that there may be a data transaction in the base table
            // or someone has run REFRESH INCREMENTAL SQL.
            // Let's find min/max timestamps in the new WAL transactions.
            if (lastRefreshTxn > -1) {
                // It's a subsequent incremental refresh, so WalPurgeJob must be aware of us.
                refreshIntervals = updateRefreshIntervals0(lastTxn, baseTableToken, viewDefinition, viewState, walWriter);
                if (refreshIntervals != null) {
                    if (refreshIntervals.size() > 0) {
                        // BAU incremental refresh.
                        minTs = refreshIntervals.getQuick(0);
                        maxTs = refreshIntervals.getQuick(refreshIntervals.size() - 1);
                    } // else - no data transactions, nothing to refresh
                } else {
                    // Looks like we need a full refresh.
                    // We must have failed to read WAL transactions.
                    minTs = baseTableReader.getMinTimestamp();
                    maxTs = baseTableReader.getMaxTimestamp();
                }
            } else {
                // It's the first incremental refresh. WAL segments may be already purged,
                // so let's take min/max timestamps from the reader.
                minTs = baseTableReader.getMinTimestamp();
                maxTs = baseTableReader.getMaxTimestamp();
            }
            refreshContext.toBaseTxn = lastTxn;
        } else if (rangeRefresh) {
            // Range refresh. This means that the timer is triggered on a period mat view
            // or someone has run REFRESH RANGE SQL.
            // In both cases we have the range to be refreshed.
            if (rangeFrom == Numbers.LONG_NULL) {
                // Period timer has triggered.
                long periodLo = viewState.getLastPeriodHi();
                if (periodLo == Numbers.LONG_NULL) {
                    periodLo = baseTableReader.getMinTimestamp();
                }
                if (periodLo < rangeTo) {
                    minTs = periodLo;
                    maxTs = rangeTo;
                    // Bump lastPeriodHi once we're done. Its value is exclusive.
                    refreshContext.periodHi = rangeTo + 1;
                }
            } else {
                // User-defined range refresh, e.g.
                // `REFRESH MATERIALIZED VIEW my_view RANGE FROM '2025-05-05T01:00' TO '2025-05-05T02:00';`
                // Consider actual min/max timestamps in the table data to avoid redundant query executions.
                minTs = Math.max(rangeFrom, baseTableReader.getMinTimestamp());
                maxTs = Math.min(rangeTo, baseTableReader.getMaxTimestamp());
            }
        } else {
            // Full refresh, i.e. someone has run REFRESH FULL SQL.
            // When the table is empty, min/max timestamps are set to Long.MAX_VALUE / LONG.MIN_VALUE,
            // so we end up skipping the refresh.
            minTs = baseTableReader.getMinTimestamp();
            maxTs = baseTableReader.getMaxTimestamp();
            refreshContext.toBaseTxn = lastTxn;
        }

        // In case of incremental or full refresh we may need to do the following:
        //   * remove incomplete periods from the refresh interval
        //   * include complete periods into the refresh interval if we never refreshed them (lastPeriodHi)
        //   * remove intervals older than the refresh limit
        if (!rangeRefresh) {
            // Check if we're doing incremental/full refresh on a period mat view.
            // If so, we may need to remove incomplete periods from the final refresh interval.
            if (viewDefinition.getPeriodLength() > 0) {
                TimestampSampler periodSampler = viewDefinition.getPeriodSampler();
                if (periodSampler == null) {
                    periodSampler = TimestampSamplerFactory.getInstance(
                            driver,
                            viewDefinition.getPeriodLength(),
                            viewDefinition.getPeriodLengthUnit(),
                            -1
                    );
                    viewDefinition.setPeriodSampler(periodSampler);
                }
                periodSampler.setStart(driver.fromMicros(viewDefinition.getTimerStartUs()));

                final long nowLocal = viewDefinition.getTimerTzRulesUs() != null
                        ? now + driver.fromMicros(viewDefinition.getTimerTzRulesUs().getOffset(driver.toMicros(now)))
                        : now;
                final long delay = driver.from(viewDefinition.getPeriodDelay(), viewDefinition.getPeriodDelayUnit());
                // Period hi is exclusive, but maxTs is inclusive, so we align them.
                final long periodHiLocal = periodSampler.round(nowLocal - delay) - 1;
                final long periodHi = viewDefinition.getTimerTzRulesUs() != null
                        ? periodHiLocal - driver.fromMicros(viewDefinition.getTimerTzRulesUs().getOffset(driver.toMicros(periodHiLocal)))
                        : periodHiLocal;

                // Remove incomplete periods from both txn intervals and refresh interval.
                intersectIntervals(refreshIntervals, Long.MIN_VALUE, periodHi);
                maxTs = Math.min(maxTs, periodHi);

                if (incrementalRefresh) {
                    // Incremental refresh on a period mat view works in a special way.
                    // We need to refresh whatever is in the txn intervals and all periods
                    // that became complete since the last refresh.
                    long periodLo = viewState.getLastPeriodHi();
                    if (periodLo == Numbers.LONG_NULL) {
                        periodLo = baseTableReader.getMinTimestamp();
                    }
                    if (periodLo < periodHi) {
                        if (refreshIntervals != null) {
                            unionIntervals(refreshIntervals, periodLo, periodHi);
                            minTs = refreshIntervals.getQuick(0);
                            maxTs = refreshIntervals.getQuick(refreshIntervals.size() - 1);
                        } else {
                            minTs = periodLo;
                            maxTs = periodHi;
                        }
                        // Bump lastPeriodHi once we're done.
                        // lastPeriodHi is exclusive, but the local periodHi value is inclusive.
                        refreshContext.periodHi = periodHi + 1;
                    }
                } else {
                    // It's a full refresh, so we'll need to bump lastPeriodHi once we're done.
                    refreshContext.periodHi = periodHi + 1;
                }
            }

            // Check if refresh limit should be applied.
            final int refreshLimitHoursOrMonths = viewDefinition.getRefreshLimitHoursOrMonths();
            if (refreshLimitHoursOrMonths != 0) {
                if (refreshLimitHoursOrMonths > 0) { // hours
                    minTs = Math.max(minTs, now - driver.fromHours(refreshLimitHoursOrMonths));
                } else { // months
                    minTs = Math.max(minTs, driver.addMonths(now, refreshLimitHoursOrMonths));
                }
                intersectIntervals(refreshIntervals, minTs, Long.MAX_VALUE);
            }
        }

        if (minTs <= maxTs) {
            final TimestampSampler timestampSampler = viewDefinition.getTimestampSampler();
            final long rowsPerBucket = estimateRowsPerBucket(driver, baseTableReader, timestampSampler.getApproxBucketSize());
            final int rowsPerQuery = configuration.getMatViewRowsPerQueryEstimate();
            final int step = Math.max(1, (int) (rowsPerQuery / rowsPerBucket));

            // there are no concurrent accesses to the sampler at this point as we've locked the state
            final SampleByIntervalIterator intervalIterator = intervalIterator(
                    driver,
                    timestampSampler,
                    viewDefinition.getTzRules(),
                    viewDefinition.getFixedOffset(),
                    refreshIntervals,
                    minTs,
                    maxTs,
                    step
            );

            final long iteratorMinTs = intervalIterator.getMinTimestamp();
            final long iteratorMaxTs = intervalIterator.getMaxTimestamp();
            LOG.info().$("refreshing materialized view [view=").$(viewToken)
                    .$(", baseTable=").$(baseTableToken)
                    .$(", fromTxn=").$(lastRefreshTxn)
                    .$(", toTxn=").$(refreshContext.toBaseTxn)
                    .$(", periodHi=").$ts(driver, refreshContext.periodHi)
                    .$(", iteratorMinTs>=").$ts(driver, iteratorMinTs)
                    .$(", iteratorMaxTs<").$ts(driver, iteratorMaxTs)
                    .I$();

            refreshContext.intervalIterator = intervalIterator;
        } else {
            LOG.info().$("no intervals to refresh in materialized view [view=").$(viewToken)
                    .$(", baseTable=").$(baseTableToken)
                    .$(", fromTxn=").$(lastRefreshTxn)
                    .$(", toTxn=").$(refreshContext.toBaseTxn)
                    .$(", periodHi=").$ts(driver, refreshContext.periodHi)
                    .I$();
        }

        return refreshContext;
    }

    private boolean fullRefresh(MatViewRefreshTask refreshTask) {
        final TableToken viewToken = refreshTask.matViewToken;
        assert viewToken != null;
        final long refreshTriggerTimestamp = refreshTask.refreshTriggerTimestamp;

        final MatViewState viewState = stateStore.getViewState(viewToken);
        if (viewState == null || viewState.isDropped()) {
            return false;
        }

        if (!viewState.tryLock()) {
            // Someone is refreshing the view, so we're going for another attempt.
            // Just mark the view invalid to prevent intermediate incremental refreshes and republish the task.
            LOG.debug().$("could not lock materialized view for full refresh, will retry [view=").$(viewToken).I$();
            viewState.markAsPendingInvalidation();
            stateStore.enqueueFullRefresh(viewToken);
            return false;
        }

        final MatViewDefinition viewDefinition = viewState.getViewDefinition();
        try (WalWriter walWriter = engine.getWalWriter(viewToken)) {
            final TableToken baseTableToken = verifyBaseTableToken(viewDefinition, viewState, walWriter);
            if (baseTableToken == null) {
                return false;
            }

            if (!baseTableToken.isWal()) {
                refreshFailState(viewDefinition, viewState, walWriter, "base table is not a WAL table");
                return false;
            }

            // Steps:
            // - truncate view
            // - compile view and insert as select on all base table partitions
            // - write the result set to WAL (or directly to table writer O3 area)
            // - apply resulting commit
            // - update applied to txn in MatViewStateStore
            try (TableReader baseTableReader = engine.getReader(baseTableToken)) {
                // Operate SQL on a fixed reader that has known max transaction visible. The reader
                // is used to initialize base table readers returned from the refreshExecutionContext.getReader()
                // call, so that all of them are at the same txn.
                engine.detachReader(baseTableReader);
                refreshSqlExecutionContext.of(baseTableReader);
                try {
                    walWriter.truncateSoft();
                    resetInvalidState(viewState, walWriter);

                    final RefreshContext refreshContext = findRefreshIntervals(baseTableReader, viewDefinition, viewState, walWriter, Numbers.LONG_NULL);
                    insertAsSelect(viewDefinition, viewState, walWriter, refreshContext, refreshTriggerTimestamp);
                } finally {
                    refreshSqlExecutionContext.clearReader();
                    engine.attachReader(baseTableReader);
                }
            } catch (Throwable th) {
                LOG.error()
                        .$("could not perform full refresh [view=").$(viewToken)
                        .$(", baseTable=").$(baseTableToken)
                        .$(", ex=").$(th)
                        .I$();
                refreshFailState(viewDefinition, viewState, walWriter, th);
                return false;
            }
        } catch (Throwable th) {
            if (handleErrorRetryRefresh(th, viewToken, stateStore, refreshTask)) {
                // Full refresh is re-scheduled.
                return false;
            }
            // If we're here, we either couldn't obtain the WAL writer or the writer couldn't write
            // invalid state transaction. Update the in-memory state and call it a day.
            LOG.error()
                    .$("could not perform full refresh, unexpected error [view=").$(viewToken)
                    .$(", ex=").$(th)
                    .I$();
            refreshFailState(viewDefinition, viewState, null, th);
            return false;
        } finally {
            viewState.incrementRefreshSeq();
            viewState.unlock();
            viewState.tryCloseIfDropped();
        }

        if (viewDefinition.getRefreshType() == MatViewDefinition.REFRESH_TYPE_IMMEDIATE) {
            // Kickstart incremental refresh.
            stateStore.enqueueIncrementalRefresh(viewToken);
        }
        return true;
    }

    private RecordToRowCopier getRecordToRowCopier(TableWriterAPI tableWriter, RecordCursorFactory factory, SqlCompiler compiler) throws SqlException {
        columnFilter.of(factory.getMetadata().getColumnCount());
        return RecordToRowCopierUtils.generateCopier(
                compiler.getAsm(),
                factory.getMetadata(),
                tableWriter.getMetadata(),
                columnFilter
        );
    }

    private boolean handleErrorRetryRefresh(
            Throwable th,
            TableToken viewToken,
            @Nullable MatViewStateStore stateStore,
            @Nullable MatViewRefreshTask refreshTask
    ) {
        if (th instanceof CairoException) {
            CairoException ex = (CairoException) th;
            if (ex.isTableDoesNotExist()) {
                // Can be that the mat view underlying table is in the middle of being renamed at this moment,
                // do not invalidate the view in this case.
                TableToken updatedToken = engine.getUpdatedTableToken(viewToken);
                if (updatedToken != null && updatedToken != viewToken) {
                    // The table was renamed, so we need to update the state
                    if (stateStore != null) {
                        if (refreshTask == null || refreshTask.operation == MatViewRefreshTask.INCREMENTAL_REFRESH) {
                            stateStore.enqueueIncrementalRefresh(updatedToken);
                        } else if (refreshTask.operation == MatViewRefreshTask.FULL_REFRESH) {
                            stateStore.enqueueFullRefresh(updatedToken);
                        } else if (refreshTask.operation == MatViewRefreshTask.RANGE_REFRESH) {
                            stateStore.enqueueRangeRefresh(updatedToken, refreshTask.rangeFrom, refreshTask.rangeTo);
                        } else {
                            // Invalid task, we cannot retry it.
                            return false;
                        }
                    }
                    return true;
                }
            }
        }
        return false;
    }

    private boolean incrementalRefresh(MatViewRefreshTask refreshTask) {
        final TableToken baseTableToken = refreshTask.baseTableToken;
        final TableToken viewToken = refreshTask.matViewToken;
        final long refreshTriggerTimestamp = refreshTask.refreshTriggerTimestamp;
        if (viewToken == null) {
            return refreshDependentViewsIncremental(baseTableToken, graph, stateStore, refreshTriggerTimestamp);
        } else {
            return refreshIncremental(viewToken, stateStore, refreshTriggerTimestamp);
        }
    }

    private boolean insertAsSelect(
            @NotNull MatViewDefinition viewDefinition,
            @NotNull MatViewState viewState,
            @NotNull WalWriter walWriter,
            @NotNull RefreshContext refreshContext,
            long refreshTriggerTimestamp
    ) {
        assert viewState.isLocked();

        final int maxRetries = configuration.getMatViewMaxRefreshRetries();
        final long oomRetryTimeout = configuration.getMatViewRefreshOomRetryTimeout();
        final long batchSize = configuration.getMatViewInsertAsSelectBatchSize();

        RecordCursorFactory factory = null;
        RecordToRowCopier copier;
        final long refreshStartTimestamp = microsecondClock.getTicks();
        viewState.setLastRefreshStartTimestampUs(refreshStartTimestamp);
        final TableToken viewTableToken = viewDefinition.getMatViewToken();
        final SampleByIntervalIterator intervalIterator = refreshContext.intervalIterator;

        // If we don't have intervals to query, we may still need to bump base table txn or last period hi.
        if (intervalIterator == null) {
            if (refreshContext.toBaseTxn != -1 || refreshContext.periodHi != Numbers.LONG_NULL) {
                final long commitBaseTxn = refreshContext.toBaseTxn != -1 ? refreshContext.toBaseTxn : viewState.getLastRefreshBaseTxn();
                final long commitPeriodHi = refreshContext.periodHi != Numbers.LONG_NULL ? refreshContext.periodHi : viewState.getLastPeriodHi();
                refreshSuccessNoRows(
                        viewState,
                        walWriter,
                        microsecondClock.getTicks(),
                        refreshTriggerTimestamp,
                        commitBaseTxn,
                        commitPeriodHi
                );
                return true;
            }
            return false;
        }

        int intervalStep = intervalIterator.getStep();
        try {
            factory = viewState.acquireRecordFactory();
            copier = viewState.getRecordToRowCopier();

            for (int i = 0; i <= maxRetries; i++) {
                try {
                    if (factory == null) {
                        final String viewSql = viewDefinition.getMatViewSql();
                        try (SqlCompiler compiler = engine.getSqlCompiler()) {
                            LOG.info().$("compiling materialized view [view=").$(viewTableToken).$(", attempt=").$(i).I$();
                            final CompiledQuery compiledQuery = compiler.compile(viewSql, refreshSqlExecutionContext);
                            assert compiledQuery.getType() == CompiledQuery.SELECT;
                            factory = compiledQuery.getRecordCursorFactory();
                            if (copier == null || walWriter.getMetadata().getMetadataVersion() != viewState.getRecordRowCopierMetadataVersion()) {
                                copier = getRecordToRowCopier(walWriter, factory, compiler);
                            }
                        } catch (SqlException e) {
                            factory = Misc.free(factory);
                            LOG.error().$("could not compile materialized view [view=").$(viewTableToken)
                                    .$(", sql=").$(viewSql)
                                    .$(", errorPos=").$(e.getPosition())
                                    .$(", attempt=").$(i)
                                    .$(", error=").$safe(e.getFlyweightMessage())
                                    .I$();
                            refreshFailState(viewDefinition, viewState, walWriter, e);
                            return false;
                        }
                    }

                    assert factory != null;
                    assert copier != null;
                    final int timestampType = factory.getMetadata().getTimestampType();
                    if (timestampType != walWriter.getMetadata().getTimestampType()) {
                        throw CairoException.nonCritical().put("timestamp type mismatch between materialized view and query [view=")
                                .put(ColumnType.nameOf(walWriter.getMetadata().getTimestampType()))
                                .put(", query=")
                                .put(ColumnType.nameOf(timestampType))
                                .put(']');
                    }

                    final CharSequence timestampName = walWriter.getMetadata().getColumnName(walWriter.getMetadata().getTimestampIndex());
                    final int cursorTimestampIndex = factory.getMetadata().getColumnIndex(timestampName);
                    assert cursorTimestampIndex > -1;

                    long commitTarget = batchSize;
                    long rowCount = 0;

                    intervalIterator.toTop(intervalStep);
                    long replacementTimestampLo = Long.MIN_VALUE;
                    long replacementTimestampHi = Long.MIN_VALUE;

                    while (intervalIterator.next()) {
                        refreshSqlExecutionContext.setRange(intervalIterator.getTimestampLo(), intervalIterator.getTimestampHi(), viewDefinition.getBaseTableTimestampDriver().getTimestampType());
                        if (replacementTimestampHi != intervalIterator.getTimestampLo()) {
                            if (replacementTimestampHi > replacementTimestampLo) {
                                // Gap in the refresh intervals, commit the previous batch
                                // so that the replacement interval does not span across the gap.
                                walWriter.commitWithParams(
                                        replacementTimestampLo,
                                        replacementTimestampHi,
                                        WAL_DEDUP_MODE_REPLACE_RANGE
                                );
                                commitTarget = rowCount + batchSize;
                            }
                            replacementTimestampLo = intervalIterator.getTimestampLo();
                        }

                        // Interval high and replace range high are both exclusive
                        replacementTimestampHi = intervalIterator.getTimestampHi();

                        try (RecordCursor cursor = factory.getCursor(refreshSqlExecutionContext)) {
                            final Record record = cursor.getRecord();
                            final TimestampDriver driver = ColumnType.getTimestampDriver(timestampType);
                            while (cursor.hasNext()) {
<<<<<<< HEAD
                                long timestamp = record.getTimestamp(cursorTimestampIndex);
                                assert timestamp >= replacementTimestampLo && timestamp < replacementTimestampHi
                                        : "timestamp out of range [expected: " + Timestamps.toUSecString(replacementTimestampLo) + ", "
                                        + Timestamps.toUSecString(replacementTimestampHi) + "), actual: "
                                        + Timestamps.toUSecString(timestamp);
                                TableWriter.Row row = walWriter.newRow(timestamp);
                                copier.copy(refreshSqlExecutionContext, record, row);
=======
                                final long timestamp = record.getTimestamp(cursorTimestampIndex);
                                if (timestamp < replacementTimestampLo || timestamp > replacementTimestampHi) {
                                    throw CairoException.nonCritical()
                                            .put("timestamp out of replace range [expected=").ts(driver, replacementTimestampLo)
                                            .put(", ").ts(driver, replacementTimestampHi)
                                            .put(", actual=").ts(driver, timestamp)
                                            .put(']');
                                }
                                final TableWriter.Row row = walWriter.newRow(timestamp);
                                copier.copy(record, row);
>>>>>>> f0ba2861
                                row.append();
                                rowCount++;
                            }

                            if (rowCount >= commitTarget) {
                                if (intervalIterator.isLast()) {
                                    commitMatView(
                                            viewState,
                                            walWriter,
                                            refreshContext,
                                            factory,
                                            copier,
                                            refreshTriggerTimestamp,
                                            replacementTimestampLo,
                                            replacementTimestampHi
                                    );
                                } else {
                                    walWriter.commitWithParams(
                                            replacementTimestampLo,
                                            replacementTimestampHi,
                                            WAL_DEDUP_MODE_REPLACE_RANGE
                                    );
                                }

                                replacementTimestampLo = replacementTimestampHi;
                                commitTarget = rowCount + batchSize;
                            }
                        }
                    }

                    if (replacementTimestampHi > replacementTimestampLo) {
                        commitMatView(
                                viewState,
                                walWriter,
                                refreshContext,
                                factory,
                                copier,
                                refreshTriggerTimestamp,
                                replacementTimestampLo,
                                replacementTimestampHi
                        );
                    }
                    break;
                } catch (TableReferenceOutOfDateException e) {
                    factory = Misc.free(factory);
                    if (i == maxRetries) {
                        LOG.info().$("base table is under heavy DDL changes, will retry refresh later [view=").$(viewTableToken)
                                .$(", totalAttempts=").$(maxRetries)
                                .$(", msg=").$safe(e.getFlyweightMessage())
                                .I$();
                        stateStore.enqueueIncrementalRefresh(viewTableToken);
                        return false;
                    }
                } catch (Throwable th) {
                    factory = Misc.free(factory);
                    if (th instanceof CairoException && CairoException.isCairoOomError(th) && i < maxRetries && intervalStep > 1) {
                        intervalStep /= 2;
                        LOG.info().$("query failed with out-of-memory, retrying with a reduced intervalStep [view=").$(viewTableToken)
                                .$(", intervalStep=").$(intervalStep)
                                .$(", error=").$safe(((CairoException) th).getFlyweightMessage())
                                .I$();
                        Os.sleep(oomRetryTimeout);
                        continue;
                    }
                    throw th;
                }
            }
        } catch (Throwable th) {
            Misc.free(factory);
            LOG.error()
                    .$("could not refresh materialized view [view=").$(viewTableToken)
                    .$(", ex=").$(th)
                    .I$();
            refreshFailState(viewDefinition, viewState, walWriter, th);
            return false;
        }

        return true;
    }

    private SampleByIntervalIterator intervalIterator(
            @NotNull TimestampDriver driver,
            @NotNull TimestampSampler sampler,
            @Nullable TimeZoneRules tzRules,
            long fixedOffset,
            @Nullable LongList refreshIntervals,
            long minTs,
            long maxTs,
            int step
    ) {
        if (tzRules == null || tzRules.hasFixedOffset()) {
            long fixedTzOffset = tzRules != null ? tzRules.getOffset(0) : 0;
            return fixedOffsetIterator.of(
                    sampler,
                    fixedOffset - fixedTzOffset,
                    refreshIntervals,
                    minTs,
                    maxTs,
                    step
            );
        }

        return timeZoneIterator.of(
                driver,
                sampler,
                tzRules,
                fixedOffset,
                refreshIntervals,
                minTs,
                maxTs,
                step
        );
    }

    private void invalidate(MatViewRefreshTask refreshTask) {
        final String invalidationReason = refreshTask.invalidationReason;
        if (refreshTask.isBaseTableTask()) {
            invalidateDependentViews(refreshTask.baseTableToken, invalidationReason);
        } else {
            invalidateView(refreshTask.matViewToken, invalidationReason, true);
        }
    }

    private void invalidateDependentViews(TableToken baseTableToken, String invalidationReason) {
        childViewSink.clear();
        graph.getDependentViews(baseTableToken, childViewSink);
        for (int v = 0, n = childViewSink.size(); v < n; v++) {
            final TableToken viewToken = childViewSink.get(v);
            invalidateView(viewToken, invalidationReason, false);
        }
        stateStore.notifyBaseInvalidated(baseTableToken);
    }

    private void invalidateView(TableToken viewToken, String invalidationReason, boolean force) {
        final MatViewState viewState = stateStore.getViewState(viewToken);
        if (viewState != null && !viewState.isDropped() && !viewState.isInvalid()) {
            if (!viewState.tryLock()) {
                LOG.debug().$("skipping materialized view invalidation, locked by another refresh run [view=").$(viewToken).I$();
                viewState.markAsPendingInvalidation();
                stateStore.enqueueInvalidate(viewToken, invalidationReason);
                return;
            }

            try {
                // Mark the view invalid only if the operation is forced or the view was never refreshed.
                if (force || viewState.getLastRefreshBaseTxn() != -1) {
                    while (true) {
                        // Just in case the view is being concurrently renamed.
                        viewToken = engine.getUpdatedTableToken(viewToken);
                        try (WalWriter walWriter = engine.getWalWriter(viewToken)) {
                            final long invalidationTimestamp = microsecondClock.getTicks();
                            LOG.error().$("marking materialized view as invalid [view=").$(viewToken)
                                    .$(", reason=").$safe(invalidationReason)
                                    .$(", ts=").$ts(invalidationTimestamp)
                                    .I$();

                            setInvalidState(viewState, walWriter, invalidationReason, invalidationTimestamp);
                            break;
                        } catch (CairoException ex) {
                            if (!handleErrorRetryRefresh(ex, viewToken, null, null)) {
                                throw ex;
                            }
                        }
                    }
                }
            } finally {
                viewState.unlock();
                viewState.tryCloseIfDropped();
            }
            // Invalidate dependent views recursively.
            enqueueInvalidateDependentViews(viewToken, "base materialized view is invalidated");
        }
    }

    private boolean processNotifications() {
        boolean refreshed = false;
        while (stateStore.tryDequeueRefreshTask(refreshTask)) {
            if (checkIfBaseTableDropped(refreshTask)) {
                continue;
            }

            final int operation = refreshTask.operation;
            switch (operation) {
                case MatViewRefreshTask.INCREMENTAL_REFRESH:
                    refreshed |= incrementalRefresh(refreshTask);
                    break;
                case MatViewRefreshTask.RANGE_REFRESH:
                    refreshed |= rangeRefresh(refreshTask);
                    break;
                case MatViewRefreshTask.FULL_REFRESH:
                    refreshed |= fullRefresh(refreshTask);
                    break;
                case MatViewRefreshTask.INVALIDATE:
                    invalidate(refreshTask);
                    break;
                case MatViewRefreshTask.UPDATE_REFRESH_INTERVALS:
                    updateRefreshIntervals(refreshTask);
                    break;
                default:
                    throw new RuntimeException("unexpected operation: " + operation);
            }
        }
        return refreshed;
    }

    private boolean rangeRefresh(MatViewRefreshTask refreshTask) {
        final TableToken viewToken = refreshTask.matViewToken;
        assert viewToken != null;
        final long refreshTriggerTimestamp = refreshTask.refreshTriggerTimestamp;
        final long rangeFrom = refreshTask.rangeFrom;
        final long rangeTo = refreshTask.rangeTo;

        final MatViewState viewState = stateStore.getViewState(viewToken);
        if (viewState == null || viewState.isPendingInvalidation() || viewState.isInvalid() || viewState.isDropped()) {
            return false;
        }

        final MatViewDefinition viewDefinition = viewState.getViewDefinition();
        final TimestampDriver driver = viewDefinition.getBaseTableTimestampDriver();

        if (!viewState.tryLock()) {
            // Someone is refreshing the view, so we're going for another attempt.
            LOG.debug().$("could not lock materialized view for range refresh, will retry [view=").$(viewToken)
                    .$(", from=").$ts(driver, rangeFrom)
                    .$(", to=").$ts(driver, rangeTo)
                    .I$();
            stateStore.enqueueRangeRefresh(viewToken, rangeFrom, rangeTo);
            return false;
        }

        try (WalWriter walWriter = engine.getWalWriter(viewToken)) {
            final TableToken baseTableToken;
            final String baseTableName = viewDefinition.getBaseTableName();
            try {
                baseTableToken = engine.verifyTableName(viewDefinition.getBaseTableName());
            } catch (CairoException e) {
                LOG.error().$("could not perform range refresh, could not verify base table [view=").$(viewToken)
                        .$(", from=").$ts(driver, rangeFrom)
                        .$(", to=").$ts(driver, rangeTo)
                        .$(", baseTableName=").$(baseTableName)
                        .$(", errno=").$(e.getErrno())
                        .$(", errorMsg=").$safe(e.getFlyweightMessage())
                        .I$();
                refreshFailState(viewDefinition, viewState, walWriter, e);
                return false;
            }

            if (!baseTableToken.isWal()) {
                refreshFailState(viewDefinition, viewState, walWriter, "base table is not a WAL table");
                return false;
            }

            try (TableReader baseTableReader = engine.getReader(baseTableToken)) {
                // Operate SQL on a fixed reader that has known max transaction visible. The reader
                // is used to initialize base table readers returned from the refreshExecutionContext.getReader()
                // call, so that all of them are at the same txn.
                engine.detachReader(baseTableReader);
                refreshSqlExecutionContext.of(baseTableReader);
                try {
                    final RefreshContext refreshContext = findRefreshIntervals(
                            baseTableReader,
                            viewDefinition,
                            viewState,
                            walWriter,
                            Numbers.LONG_NULL,
                            rangeFrom,
                            rangeTo
                    );
                    insertAsSelect(viewDefinition, viewState, walWriter, refreshContext, refreshTriggerTimestamp);
                } finally {
                    refreshSqlExecutionContext.clearReader();
                    engine.attachReader(baseTableReader);
                }
            } catch (Throwable th) {
                LOG.error()
                        .$("could not perform full refresh [view=").$(viewToken)
                        .$(", baseTable=").$(baseTableToken)
                        .$(", ex=").$(th)
                        .I$();
                refreshFailState(viewDefinition, viewState, walWriter, th);
                return false;
            }
        } catch (Throwable th) {
            if (handleErrorRetryRefresh(th, viewToken, stateStore, refreshTask)) {
                // Range refresh is re-scheduled.
                return false;
            }
            // If we're here, we either couldn't obtain the WAL writer or the writer couldn't write
            // invalid state transaction. Update the in-memory state and call it a day.
            LOG.error()
                    .$("could not perform range refresh, unexpected error [view=").$(viewToken)
                    .$(", ex=").$(th)
                    .I$();
            refreshFailState(viewDefinition, viewState, null, th);
            return false;
        } finally {
            viewState.unlock();
            viewState.tryCloseIfDropped();
        }

        return true;
    }

    private boolean refreshDependentViewsIncremental(
            TableToken baseTableToken,
            MatViewGraph graph,
            MatViewStateStore stateStore,
            long refreshTriggerTimestamp
    ) {
        assert baseTableToken.isWal();

        boolean refreshed = false;
        final SeqTxnTracker baseSeqTracker = engine.getTableSequencerAPI().getTxnTracker(baseTableToken);
        final long minRefreshToTxn = baseSeqTracker.getWriterTxn();

        childViewSink.clear();
        graph.getDependentViews(baseTableToken, childViewSink);
        for (int v = 0, n = childViewSink.size(); v < n; v++) {
            final TableToken viewToken = childViewSink.get(v);
            final MatViewState viewState = stateStore.getViewState(viewToken);
            if (viewState != null && !viewState.isPendingInvalidation() && !viewState.isInvalid() && !viewState.isDropped()) {
                final MatViewDefinition viewDefinition = viewState.getViewDefinition();
                if (viewDefinition.getRefreshType() != MatViewDefinition.REFRESH_TYPE_IMMEDIATE) {
                    // The refresh is not immediate, i.e. it's either manual or timer.
                    // Increment the sequence, so that mat view timer job knows it should enqueue a caching task
                    // when the timer is triggered.
                    viewState.incrementRefreshIntervalsSeq();
                    continue;
                }

                if (!viewState.tryLock()) {
                    LOG.debug().$("skipping materialized view refresh, locked by another refresh run [view=").$(viewToken).I$();
                    stateStore.enqueueIncrementalRefresh(viewToken);
                    continue;
                }

                try (WalWriter walWriter = engine.getWalWriter(viewToken)) {
                    try {
                        refreshed |= refreshIncremental0(baseTableToken, viewDefinition, viewState, walWriter, refreshTriggerTimestamp);
                    } catch (Throwable th) {
                        refreshFailState(viewDefinition, viewState, walWriter, th);
                    }
                } catch (Throwable th) {
                    if (handleErrorRetryRefresh(th, viewToken, stateStore, null)) {
                        // Incremental refresh is re-scheduled.
                        continue;
                    }
                    // If we're here, we either couldn't obtain the WAL writer or the writer couldn't write
                    // invalid state transaction. Update the in-memory state and call it a day.
                    LOG.error()
                            .$("could not perform incremental refresh, unexpected error [view=").$(viewToken)
                            .$(", ex=").$(th)
                            .I$();
                    refreshFailState(viewDefinition, viewState, null, th);
                } finally {
                    viewState.incrementRefreshSeq();
                    viewState.unlock();
                    viewState.tryCloseIfDropped();
                }
            }
        }
        refreshTask.clear();
        refreshTask.baseTableToken = baseTableToken;
        refreshTask.operation = MatViewRefreshTask.INCREMENTAL_REFRESH;
        stateStore.notifyBaseRefreshed(refreshTask, minRefreshToTxn);

        if (refreshed) {
            LOG.info().$("refreshed materialized views dependent on [baseTable=").$(baseTableToken).I$();
        }
        return refreshed;
    }

    private void refreshFailState(
            @NotNull MatViewDefinition viewDefinition,
            @NotNull MatViewState viewState,
            @Nullable WalWriter walWriter,
            CharSequence errorMessage
    ) {
        viewState.refreshFail(microsecondClock.getTicks(), errorMessage);
        if (walWriter != null) {
            walWriter.resetMatViewState(
                    viewState.getLastRefreshBaseTxn(),
                    viewState.getLastRefreshFinishTimestampUs(),
                    true,
                    errorMessage,
                    viewState.getLastPeriodHi(),
                    viewState.getRefreshIntervals(),
                    viewState.getRefreshIntervalsBaseTxn()
            );
        }
        // Invalidate dependent views recursively.
        enqueueInvalidateDependentViews(viewDefinition.getMatViewToken(), "base materialized view refresh failed");
    }

    private void refreshFailState(
            @NotNull MatViewDefinition viewDefinition,
            @NotNull MatViewState viewState,
            @Nullable WalWriter walWriter,
            @NotNull Throwable th
    ) {
        errorMsgSink.clear();
        if (th instanceof Sinkable) {
            ((Sinkable) th).toSink(errorMsgSink);
        } else {
            errorMsgSink.put(th.getMessage());
        }
        refreshFailState(viewDefinition, viewState, walWriter, errorMsgSink);
    }

    private boolean refreshIncremental(@NotNull TableToken viewToken, MatViewStateStore stateStore, long refreshTriggerTimestamp) {
        final MatViewState viewState = stateStore.getViewState(viewToken);
        if (viewState == null || viewState.isPendingInvalidation() || viewState.isInvalid() || viewState.isDropped()) {
            return false;
        }

        if (!viewState.tryLock()) {
            LOG.debug().$("could not lock materialized view for incremental refresh, will retry [view=").$(viewToken).I$();
            stateStore.enqueueIncrementalRefresh(viewToken);
            return false;
        }

        final MatViewDefinition viewDefinition = viewState.getViewDefinition();
        try (WalWriter walWriter = engine.getWalWriter(viewToken)) {
            final TableToken baseTableToken = verifyBaseTableToken(viewDefinition, viewState, walWriter);
            if (baseTableToken == null) {
                return false;
            }

            if (!baseTableToken.isWal()) {
                refreshFailState(viewDefinition, viewState, walWriter, "base table is not a WAL table");
                return false;
            }

            try {
                return refreshIncremental0(baseTableToken, viewDefinition, viewState, walWriter, refreshTriggerTimestamp);
            } catch (Throwable th) {
                LOG.error()
                        .$("could not perform incremental refresh [view=").$(viewToken)
                        .$(", baseTableToken=").$(baseTableToken)
                        .$(", ex=").$(th)
                        .I$();
                refreshFailState(viewDefinition, viewState, walWriter, th);
                return false;
            }
        } catch (Throwable th) {
            if (handleErrorRetryRefresh(th, viewToken, stateStore, null)) {
                // Incremental refresh is re-scheduled.
                return false;
            }

            // If we're here, we either couldn't obtain the WAL writer or the writer couldn't write
            // invalid state transaction. Update the in-memory state and call it a day.
            LOG.error()
                    .$("could not perform incremental refresh, unexpected error [view=").$(viewToken)
                    .$(", ex=").$(th)
                    .I$();
            refreshFailState(viewDefinition, viewState, null, th);
            return false;
        } finally {
            viewState.incrementRefreshSeq();
            viewState.unlock();
            viewState.tryCloseIfDropped();
        }
    }

    private boolean refreshIncremental0(
            @NotNull TableToken baseTableToken,
            @NotNull MatViewDefinition viewDefinition,
            @NotNull MatViewState viewState,
            @NotNull WalWriter walWriter,
            long refreshTriggerTimestamp
    ) throws SqlException {
        assert viewState.isLocked();

        // Steps:
        // - compile view and execute with timestamp ranges from the unprocessed commits
        // - write the result set to WAL (or directly to table writer O3 area)
        // - apply resulting commit
        // - update applied to txn in MatViewStateStore

        try (TableReader baseTableReader = engine.getReader(baseTableToken)) {
            final long fromBaseTxn = viewState.getLastRefreshBaseTxn();
            final long toBaseTxn = baseTableReader.getSeqTxn();
            if (fromBaseTxn > toBaseTxn) {
                final TableToken viewToken = viewDefinition.getMatViewToken();
                throw CairoException.nonCritical().put("unexpected txn numbers, base table may have been renamed [view=").put(viewToken.getTableName())
                        .put(", fromBaseTxn=").put(fromBaseTxn)
                        .put(", toBaseTxn=").put(toBaseTxn)
                        .put(']');
            }
            if (viewDefinition.getPeriodLength() == 0 && fromBaseTxn > -1 && fromBaseTxn == toBaseTxn) {
                // Non-period mat view which is already up-to-date.
                return false;
            }

            // Operate SQL on a fixed reader that has known max transaction visible. The reader
            // is used to initialize base table readers returned from the refreshExecutionContext.getReader()
            // call, so that all of them are at the same txn.
            engine.detachReader(baseTableReader);
            refreshSqlExecutionContext.of(baseTableReader);
            try {
                final RefreshContext refreshContext = findRefreshIntervals(baseTableReader, viewDefinition, viewState, walWriter, fromBaseTxn);
                return insertAsSelect(viewDefinition, viewState, walWriter, refreshContext, refreshTriggerTimestamp);
            } finally {
                refreshSqlExecutionContext.clearReader();
                engine.attachReader(baseTableReader);
            }
        }
    }

    private void refreshSuccessNoRows(
            MatViewState viewState,
            @Nullable WalWriter walWriter,
            long refreshFinishedTimestamp,
            long refreshTriggeredTimestamp,
            long baseTableTxn,
            long periodHi
    ) {
        viewState.refreshSuccessNoRows(
                refreshFinishedTimestamp,
                refreshTriggeredTimestamp,
                baseTableTxn,
                periodHi
        );
        if (walWriter != null) {
            walWriter.resetMatViewState(
                    baseTableTxn,
                    refreshFinishedTimestamp,
                    false,
                    null,
                    periodHi,
                    null,
                    -1
            );
        }
    }

    private void resetInvalidState(MatViewState viewState, WalWriter walWriter) {
        viewState.markAsValid();
        viewState.setLastRefreshBaseTableTxn(-1);
        viewState.setRefreshIntervalsBaseTxn(-1);
        viewState.getRefreshIntervals().clear();
        viewState.setLastRefreshTimestampUs(Numbers.LONG_NULL);
        viewState.setLastPeriodHi(Numbers.LONG_NULL);
        walWriter.resetMatViewState(
                viewState.getLastRefreshBaseTxn(),
                viewState.getLastRefreshFinishTimestampUs(),
                false,
                null,
                viewState.getLastPeriodHi(),
                null,
                -1
        );
    }

    private void setInvalidState(MatViewState viewState, WalWriter walWriter, CharSequence invalidationReason, long invalidationTimestamp) {
        viewState.markAsInvalid(invalidationReason);
        viewState.setLastRefreshTimestampUs(invalidationTimestamp);
        viewState.setLastRefreshStartTimestampUs(invalidationTimestamp);
        walWriter.resetMatViewState(
                viewState.getLastRefreshBaseTxn(),
                viewState.getLastRefreshFinishTimestampUs(),
                true,
                invalidationReason,
                viewState.getLastPeriodHi(),
                viewState.getRefreshIntervals(),
                viewState.getRefreshIntervalsBaseTxn()
        );
    }

    private void updateRefreshIntervals(@NotNull MatViewRefreshTask refreshTask) {
        assert refreshTask.matViewToken != null;

        final TableToken viewToken = refreshTask.matViewToken;
        final MatViewState viewState = stateStore.getViewState(viewToken);
        if (viewState != null && !viewState.isPendingInvalidation() && !viewState.isInvalid() && !viewState.isDropped()) {
            if (!viewState.tryLock()) {
                LOG.debug().$("skipping refresh intervals update, locked by a refresh run [view=").$(viewToken).I$();
                stateStore.enqueueUpdateRefreshIntervals(viewToken);
                return;
            }

            final MatViewDefinition viewDefinition = viewState.getViewDefinition();
            try (WalWriter walWriter = engine.getWalWriter(viewToken)) {
                final TableToken baseTableToken = verifyBaseTableToken(viewDefinition, viewState, walWriter);
                if (baseTableToken == null) {
                    return;
                }

                final SeqTxnTracker baseSeqTracker = engine.getTableSequencerAPI().getTxnTracker(baseTableToken);
                final long lastTxn = baseSeqTracker.getWriterTxn();
                updateRefreshIntervals0(lastTxn, baseTableToken, viewDefinition, viewState, walWriter);
            } catch (Throwable th) {
                // If we're here, we couldn't obtain the WAL writer.
                // Update the in-memory state and call it a day.
                LOG.error()
                        .$("could not update refresh intervals, unexpected error [view=").$(viewToken)
                        .$(", ex=").$(th)
                        .I$();
                refreshFailState(viewDefinition, viewState, null, th);
            } finally {
                viewState.unlock();
                viewState.tryCloseIfDropped();
            }
        }
    }

    private LongList updateRefreshIntervals0(
            long lastBaseTxn,
            @NotNull TableToken baseTableToken,
            @NotNull MatViewDefinition viewDefinition,
            @NotNull MatViewState viewState,
            @NotNull WalWriter walWriter
    ) {
        assert viewState.isLocked();

        final TableToken viewToken = viewDefinition.getMatViewToken();
        final long lastRefreshTxn = Math.max(viewState.getLastRefreshBaseTxn(), viewState.getRefreshIntervalsBaseTxn());

        if (lastRefreshTxn > -1) {
            // lastBaseTxn may originate from a SeqTxnTracker in which case it may be behind
            // the readable base txn and the last refresh txn. If so or if the txn hasn't changed
            // since the last refresh, we don't need to update the intervals.
            if (lastRefreshTxn >= lastBaseTxn) {
                return viewState.getRefreshIntervals();
            }

            try {
                intervals.clear();
                txnRangeLoader.load(engine, Path.PATH.get(), baseTableToken, intervals, lastRefreshTxn, lastBaseTxn);
                if (intervals.size() > 0) {
                    final int dividerIndex = intervals.size();
                    intervals.addAll(viewState.getRefreshIntervals());
                    IntervalUtils.unionInPlace(intervals, dividerIndex);

                    final int cacheCapacity = configuration.getMatViewMaxRefreshIntervals() << 1;
                    if (intervals.size() > cacheCapacity) {
                        // Squash the latest intervals into a single one.
                        intervals.setQuick(cacheCapacity - 1, intervals.getQuick(intervals.size() - 1));
                        intervals.setPos(cacheCapacity);
                    }
                    viewState.setRefreshIntervals(intervals);
                }
                viewState.setRefreshIntervalsBaseTxn(lastBaseTxn);

                walWriter.resetMatViewState(
                        viewState.getLastRefreshBaseTxn(),
                        viewState.getLastRefreshFinishTimestampUs(),
                        false,
                        null,
                        viewState.getLastPeriodHi(),
                        viewState.getRefreshIntervals(),
                        viewState.getRefreshIntervalsBaseTxn()
                );

                return viewState.getRefreshIntervals();
            } catch (CairoException ex) {
                LOG.error().$("could not read WAL transactions, falling back to full refresh [view=").$(viewToken)
                        .$(", ex=").$safe(ex.getFlyweightMessage())
                        .$(", errno=").$(ex.getErrno())
                        .I$();
                viewState.getRefreshIntervals().clear();
                viewState.setRefreshIntervalsBaseTxn(-1);
            }
        }

        return null;
    }

    private @Nullable TableToken verifyBaseTableToken(@NotNull MatViewDefinition viewDefinition, @NotNull MatViewState viewState, @NotNull WalWriter walWriter) {
        final String baseTableName = viewDefinition.getBaseTableName();
        final TableToken baseTableToken;
        try {
            baseTableToken = engine.verifyTableName(baseTableName);
        } catch (CairoException e) {
            LOG.error()
                    .$("could not verify base table [view=").$(viewDefinition.getMatViewToken())
                    .$(", baseTableName=").$(baseTableName)
                    .$(", errno=").$(e.getErrno())
                    .$(", errorMsg=").$safe(e.getFlyweightMessage())
                    .I$();
            refreshFailState(viewDefinition, viewState, walWriter, e);
            return null;
        }
        return baseTableToken;
    }

    private static class RefreshContext implements Mutable {
        public SampleByIntervalIterator intervalIterator;
        public long periodHi = Numbers.LONG_NULL;
        public long toBaseTxn = -1;

        @Override
        public void clear() {
            intervalIterator = null;
            periodHi = Numbers.LONG_NULL;
            toBaseTxn = -1;
        }
    }
}<|MERGE_RESOLUTION|>--- conflicted
+++ resolved
@@ -709,15 +709,6 @@
                             final Record record = cursor.getRecord();
                             final TimestampDriver driver = ColumnType.getTimestampDriver(timestampType);
                             while (cursor.hasNext()) {
-<<<<<<< HEAD
-                                long timestamp = record.getTimestamp(cursorTimestampIndex);
-                                assert timestamp >= replacementTimestampLo && timestamp < replacementTimestampHi
-                                        : "timestamp out of range [expected: " + Timestamps.toUSecString(replacementTimestampLo) + ", "
-                                        + Timestamps.toUSecString(replacementTimestampHi) + "), actual: "
-                                        + Timestamps.toUSecString(timestamp);
-                                TableWriter.Row row = walWriter.newRow(timestamp);
-                                copier.copy(refreshSqlExecutionContext, record, row);
-=======
                                 final long timestamp = record.getTimestamp(cursorTimestampIndex);
                                 if (timestamp < replacementTimestampLo || timestamp > replacementTimestampHi) {
                                     throw CairoException.nonCritical()
@@ -727,8 +718,7 @@
                                             .put(']');
                                 }
                                 final TableWriter.Row row = walWriter.newRow(timestamp);
-                                copier.copy(record, row);
->>>>>>> f0ba2861
+                                copier.copy(refreshSqlExecutionContext, record, row);
                                 row.append();
                                 rowCount++;
                             }
