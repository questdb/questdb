--- conflicted
+++ resolved
@@ -535,16 +535,12 @@
                 }
             }
 
-<<<<<<< HEAD
             if (rowsCommitted == 0) {
                 // No data was written, but we should mark the view as refreshed anyway.
                 refreshFinishTimestamp = microsecondClock.getTicks();
                 walWriter.commitMatView(baseTableTxn, refreshFinishTimestamp);
             }
-            state.refreshSuccess(factory, copier, walWriter.getMetadata().getMetadataVersion(), refreshFinishTimestamp, refreshTriggerTimestamp, baseTableTxn);
-            state.setLastRefreshBaseTableTxn(baseTableTxn);
-=======
-            final long refreshFinishTimestamp = microsecondClock.getTicks();
+
             if (baseTableTxn == -1) {
                 // It's a range refresh, so we don't bump last refresh base table txn.
                 // Keep the last refresh txn as is and only update the finish timestamp.
@@ -577,7 +573,6 @@
                 );
                 state.setLastRefreshBaseTableTxn(baseTableTxn);
             }
->>>>>>> f6debe0b
         } catch (Throwable th) {
             Misc.free(factory);
             LOG.error()
