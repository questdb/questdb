/*******************************************************************************
 *     ___                  _   ____  ____
 *    / _ \ _   _  ___  ___| |_|  _ \| __ )
 *   | | | | | | |/ _ \/ __| __| | | |  _ \
 *   | |_| | |_| |  __/\__ \ |_| |_| | |_) |
 *    \__\_\\__,_|\___||___/\__|____/|____/
 *
 *  Copyright (c) 2014-2019 Appsicle
 *  Copyright (c) 2019-2024 QuestDB
 *
 *  Licensed under the Apache License, Version 2.0 (the "License");
 *  you may not use this file except in compliance with the License.
 *  You may obtain a copy of the License at
 *
 *  http://www.apache.org/licenses/LICENSE-2.0
 *
 *  Unless required by applicable law or agreed to in writing, software
 *  distributed under the License is distributed on an "AS IS" BASIS,
 *  WITHOUT WARRANTIES OR CONDITIONS OF ANY KIND, either express or implied.
 *  See the License for the specific language governing permissions and
 *  limitations under the License.
 *
 ******************************************************************************/

package io.questdb.cairo.mv;

import io.questdb.cairo.CairoConfiguration;
import io.questdb.cairo.CairoEngine;
import io.questdb.cairo.CairoException;
import io.questdb.cairo.ColumnType;
import io.questdb.cairo.EntityColumnFilter;
import io.questdb.cairo.TableReader;
import io.questdb.cairo.TableToken;
import io.questdb.cairo.TableWriter;
import io.questdb.cairo.TableWriterAPI;
import io.questdb.cairo.TimestampDriver;
import io.questdb.cairo.sql.Record;
import io.questdb.cairo.sql.RecordCursor;
import io.questdb.cairo.sql.RecordCursorFactory;
import io.questdb.cairo.sql.TableReferenceOutOfDateException;
import io.questdb.cairo.wal.WalWriter;
import io.questdb.cairo.wal.seq.SeqTxnTracker;
import io.questdb.griffin.CompiledQuery;
import io.questdb.griffin.RecordToRowCopier;
import io.questdb.griffin.RecordToRowCopierUtils;
import io.questdb.griffin.SqlCompiler;
import io.questdb.griffin.SqlException;
import io.questdb.griffin.engine.groupby.TimestampSampler;
import io.questdb.griffin.engine.groupby.TimestampSamplerFactory;
import io.questdb.griffin.model.IntervalUtils;
import io.questdb.log.Log;
import io.questdb.log.LogFactory;
import io.questdb.mp.Job;
import io.questdb.std.LongList;
import io.questdb.std.Misc;
import io.questdb.std.Mutable;
import io.questdb.std.Numbers;
import io.questdb.std.ObjList;
import io.questdb.std.Os;
import io.questdb.std.QuietCloseable;
import io.questdb.std.datetime.Clock;
import io.questdb.std.datetime.TimeZoneRules;
import io.questdb.std.str.Path;
import io.questdb.std.str.Sinkable;
import io.questdb.std.str.StringSink;
import org.jetbrains.annotations.NotNull;
import org.jetbrains.annotations.Nullable;
import org.jetbrains.annotations.TestOnly;

import static io.questdb.cairo.wal.WalUtils.WAL_DEDUP_MODE_REPLACE_RANGE;

public class MatViewRefreshJob implements Job, QuietCloseable {
    private static final Log LOG = LogFactory.getLog(MatViewRefreshJob.class);
    private final ObjList<TableToken> childViewSink = new ObjList<>();
    private final ObjList<TableToken> childViewSink2 = new ObjList<>();
    private final EntityColumnFilter columnFilter = new EntityColumnFilter();
    private final CairoConfiguration configuration;
    private final CairoEngine engine;
    private final StringSink errorMsgSink = new StringSink();
    private final FixedOffsetIntervalIterator fixedOffsetIterator = new FixedOffsetIntervalIterator();
    private final MatViewGraph graph;
    private final LongList intervals = new LongList();
    private final Clock microsecondClock;
    private final RefreshContext refreshContext = new RefreshContext();
    private final MatViewRefreshSqlExecutionContext refreshSqlExecutionContext;
    private final MatViewRefreshTask refreshTask = new MatViewRefreshTask();
    private final MatViewStateStore stateStore;
    private final TimeZoneIntervalIterator timeZoneIterator = new TimeZoneIntervalIterator();
    private final WalTxnRangeLoader txnRangeLoader;
    private final int workerId;

    public MatViewRefreshJob(int workerId, CairoEngine engine, int workerCount, int sharedWorkerCount) {
        try {
            this.workerId = workerId;
            this.engine = engine;
            this.refreshSqlExecutionContext = new MatViewRefreshSqlExecutionContext(engine, workerCount, sharedWorkerCount);
            this.graph = engine.getMatViewGraph();
            this.stateStore = engine.getMatViewStateStore();
            this.configuration = engine.getConfiguration();
            this.txnRangeLoader = new WalTxnRangeLoader(configuration.getFilesFacade());
            this.microsecondClock = configuration.getMicrosecondClock();
        } catch (Throwable th) {
            close();
            throw th;
        }
    }

    @TestOnly
    public MatViewRefreshJob(int workerId, CairoEngine engine) {
        this(workerId, engine, 1, 1);
    }

    @Override
    public void close() {
        LOG.info().$("materialized view refresh job closing [workerId=").$(workerId).I$();
        Misc.free(refreshSqlExecutionContext);
        Misc.free(txnRangeLoader);
    }

    @Override
    public boolean run(int workerId, @NotNull RunStatus runStatus) {
        // there is job instance per thread, the worker id must never change for this job
        assert this.workerId == workerId;
        return processNotifications();
    }

    /**
     * Estimates density of rows per SAMPLE BY bucket. The estimate is not very precise as
     * it doesn't use exact min/max timestamps for each partition, but it should do the job
     * of splitting large refresh table scans into multiple smaller scans.
     */
    private static long estimateRowsPerBucket(TimestampDriver driver, @NotNull TableReader baseTableReader, long bucket) {
        final long rows = baseTableReader.size();
        final long partitionTimestamps = driver.approxPartitionTimestamps(baseTableReader.getPartitionedBy());
        final int partitionCount = baseTableReader.getPartitionCount();
        if (partitionCount > 0) {
            return Math.max(1, (rows * bucket) / (partitionTimestamps * partitionCount));
        }
        return 1;
    }

    private static void intersectIntervals(LongList intervals, long lo, long hi) {
        if (intervals != null && intervals.size() > 0) {
            intervals.add(lo, hi);
            IntervalUtils.intersectInPlace(intervals, intervals.size() - 2);
        }
    }

    private static void unionIntervals(LongList intervals, long lo, long hi) {
        if (intervals != null) {
            intervals.add(lo, hi);
            IntervalUtils.unionInPlace(intervals, intervals.size() - 2);
        }
    }

    private boolean checkIfBaseTableDropped(MatViewRefreshTask refreshTask) {
        final TableToken baseTableToken = refreshTask.baseTableToken;
        final TableToken viewToken = refreshTask.matViewToken;
        if (viewToken == null) {
            assert baseTableToken != null;
            try {
                engine.verifyTableToken(baseTableToken);
            } catch (CairoException | TableReferenceOutOfDateException ignore) {
                invalidateDependentViews(baseTableToken, "base table is dropped or renamed");
                return true;
            }
        }
        return false;
    }

    private void commitMatView(
            @NotNull MatViewState viewState,
            @NotNull WalWriter walWriter,
            @NotNull RefreshContext refreshContext,
            @NotNull RecordCursorFactory factory,
            @NotNull RecordToRowCopier copier,
            long refreshTriggerTimestamp,
            long replacementTimestampLo,
            long replacementTimestampHi
    ) {
        final long recordRowCopierMetadataVersion = walWriter.getMetadata().getMetadataVersion();
        final long refreshFinishTimestamp = microsecondClock.getTicks();
        final long commitPeriodHi = refreshContext.periodHi != Numbers.LONG_NULL ? refreshContext.periodHi : viewState.getLastPeriodHi();
        if (refreshContext.toBaseTxn == -1) {
            // It's a range refresh.
            // It comes in two flavors:
            //   1. Range refresh run by the user via REFRESH SQL
            //   2. Period range refresh triggered by period timer

            // First, do a range replace commit.
            walWriter.commitWithParams(
                    replacementTimestampLo,
                    replacementTimestampHi,
                    WAL_DEDUP_MODE_REPLACE_RANGE
            );
            // Second, if it's a period range refresh, we need to persist state
            // with the new lastPeriodHi, but the same base txn and cached txn intervals.
            // If we did a mat view data commit, we'd unintentionally reset the cached intervals.
            if (refreshContext.periodHi != Numbers.LONG_NULL) {
                walWriter.resetMatViewState(
                        viewState.getLastRefreshBaseTxn(),
                        refreshFinishTimestamp,
                        false,
                        null,
                        commitPeriodHi,
                        viewState.getRefreshIntervals(),
                        viewState.getRefreshIntervalsBaseTxn()
                );
            }
            viewState.rangeRefreshSuccess(
                    factory,
                    copier,
                    recordRowCopierMetadataVersion,
                    refreshFinishTimestamp,
                    refreshTriggerTimestamp,
                    commitPeriodHi
            );
        } else {
            // It's an incremental/full refresh.
            // Easy job: first commit data along with the mat view state and then update the in-memory state.
            // The mat view data commit will reset cached txn intervals since we want to evict them.
            walWriter.commitMatView(
                    refreshContext.toBaseTxn,
                    refreshFinishTimestamp,
                    commitPeriodHi,
                    replacementTimestampLo,
                    replacementTimestampHi
            );
            viewState.refreshSuccess(
                    factory,
                    copier,
                    recordRowCopierMetadataVersion,
                    refreshFinishTimestamp,
                    refreshTriggerTimestamp,
                    refreshContext.toBaseTxn,
                    commitPeriodHi
            );
        }
    }

    private void enqueueInvalidateDependentViews(TableToken viewToken, String invalidationReason) {
        childViewSink2.clear();
        graph.getDependentViews(viewToken, childViewSink2);
        for (int v = 0, n = childViewSink2.size(); v < n; v++) {
            stateStore.enqueueInvalidate(childViewSink2.get(v), invalidationReason);
        }
    }

    private RefreshContext findRefreshIntervals(
            @NotNull TableReader baseTableReader,
            @NotNull MatViewDefinition viewDefinition,
            @NotNull MatViewState viewState,
            @NotNull WalWriter walWriter,
            long lastRefreshTxn
    ) throws SqlException {
        return findRefreshIntervals(
                baseTableReader,
                viewDefinition,
                viewState,
                walWriter,
                lastRefreshTxn,
                Numbers.LONG_NULL,
                Numbers.LONG_NULL
        );
    }

    private RefreshContext findRefreshIntervals(
            @NotNull TableReader baseTableReader,
            @NotNull MatViewDefinition viewDefinition,
            @NotNull MatViewState viewState,
            @NotNull WalWriter walWriter,
            long lastRefreshTxn,
            long rangeFrom,
            long rangeTo
    ) throws SqlException {
        refreshContext.clear();

        final long lastTxn = baseTableReader.getSeqTxn();
        final TableToken baseTableToken = baseTableReader.getTableToken();
        final TableToken viewToken = viewDefinition.getMatViewToken();
        TimestampDriver driver = viewDefinition.getBaseTableTimestampDriver();

        final long now = driver.getTicks();
        final boolean rangeRefresh = rangeTo != Numbers.LONG_NULL;
        final boolean incrementalRefresh = lastRefreshTxn != Numbers.LONG_NULL;

        LongList refreshIntervals = null;
        long minTs = Long.MAX_VALUE;
        long maxTs = Long.MIN_VALUE;
        if (incrementalRefresh) {
            // Incremental refresh. This means that there may be a data transaction in the base table
            // or someone has run REFRESH INCREMENTAL SQL.
            // Let's find min/max timestamps in the new WAL transactions.
            if (lastRefreshTxn > -1) {
                // It's a subsequent incremental refresh, so WalPurgeJob must be aware of us.
                refreshIntervals = updateRefreshIntervals0(lastTxn, baseTableToken, viewDefinition, viewState, walWriter);
                if (refreshIntervals != null) {
                    if (refreshIntervals.size() > 0) {
                        // BAU incremental refresh.
                        minTs = refreshIntervals.getQuick(0);
                        maxTs = refreshIntervals.getQuick(refreshIntervals.size() - 1);
                    } // else - no data transactions, nothing to refresh
                } else {
                    // Looks like we need a full refresh.
                    // We must have failed to read WAL transactions.
                    minTs = baseTableReader.getMinTimestamp();
                    maxTs = baseTableReader.getMaxTimestamp();
                }
            } else {
                // It's the first incremental refresh. WAL segments may be already purged,
                // so let's take min/max timestamps from the reader.
                minTs = baseTableReader.getMinTimestamp();
                maxTs = baseTableReader.getMaxTimestamp();
            }
            refreshContext.toBaseTxn = lastTxn;
        } else if (rangeRefresh) {
            // Range refresh. This means that the timer is triggered on a period mat view
            // or someone has run REFRESH RANGE SQL.
            // In both cases we have the range to be refreshed.
            if (rangeFrom == Numbers.LONG_NULL) {
                // Period timer has triggered.
                long periodLo = viewState.getLastPeriodHi();
                if (periodLo == Numbers.LONG_NULL) {
                    periodLo = baseTableReader.getMinTimestamp();
                }
                if (periodLo < rangeTo) {
                    minTs = periodLo;
                    maxTs = rangeTo;
                    // Bump lastPeriodHi once we're done. Its value is exclusive.
                    refreshContext.periodHi = rangeTo + 1;
                }
            } else {
                // User-defined range refresh, e.g.
                // `REFRESH MATERIALIZED VIEW my_view RANGE FROM '2025-05-05T01:00' TO '2025-05-05T02:00';`
                // Consider actual min/max timestamps in the table data to avoid redundant query executions.
                minTs = Math.max(rangeFrom, baseTableReader.getMinTimestamp());
                maxTs = Math.min(rangeTo, baseTableReader.getMaxTimestamp());
            }
        } else {
            // Full refresh, i.e. someone has run REFRESH FULL SQL.
            // When the table is empty, min/max timestamps are set to Long.MAX_VALUE / LONG.MIN_VALUE,
            // so we end up skipping the refresh.
            minTs = baseTableReader.getMinTimestamp();
            maxTs = baseTableReader.getMaxTimestamp();
            refreshContext.toBaseTxn = lastTxn;
        }

        // In case of incremental or full refresh we may need to do the following:
        //   * remove incomplete periods from the refresh interval
        //   * include complete periods into the refresh interval if we never refreshed them (lastPeriodHi)
        //   * remove intervals older than the refresh limit
        if (!rangeRefresh) {
            // Check if we're doing incremental/full refresh on a period mat view.
            // If so, we may need to remove incomplete periods from the final refresh interval.
            if (viewDefinition.getPeriodLength() > 0) {
                TimestampSampler periodSampler = viewDefinition.getPeriodSampler();
                if (periodSampler == null) {
                    periodSampler = TimestampSamplerFactory.getInstance(driver, viewDefinition.getPeriodLength(), viewDefinition.getPeriodLengthUnit(), -1);
                    viewDefinition.setPeriodSampler(periodSampler);
                }
                periodSampler.setStart(viewDefinition.getTimerStart());

                final long delay = MatViewTimerJob.periodDelay(driver, viewDefinition.getPeriodDelay(), viewDefinition.getPeriodDelayUnit());
                long nowLocal = viewDefinition.getTimerTzRules() != null
                        ? now + viewDefinition.getTimerTzRules().getOffset(now)
                        : now;
                // Period hi is exclusive, but maxTs is inclusive, so we align them.
                final long periodHiLocal = periodSampler.round(nowLocal - delay) - 1;
                final long periodHi = viewDefinition.getTimerTzRules() != null
                        ? periodHiLocal - viewDefinition.getTimerTzRules().getOffset(periodHiLocal)
                        : periodHiLocal;

                // Remove incomplete periods from both txn intervals and refresh interval.
                intersectIntervals(refreshIntervals, Long.MIN_VALUE, periodHi);
                maxTs = Math.min(maxTs, periodHi);

                if (incrementalRefresh) {
                    // Incremental refresh on a period mat view works in a special way.
                    // We need to refresh whatever is in the txn intervals and all periods
                    // that became complete since the last refresh.
                    long periodLo = viewState.getLastPeriodHi();
                    if (periodLo == Numbers.LONG_NULL) {
                        periodLo = baseTableReader.getMinTimestamp();
                    }
                    if (periodLo < periodHi) {
                        if (refreshIntervals != null) {
                            unionIntervals(refreshIntervals, periodLo, periodHi);
                            minTs = refreshIntervals.getQuick(0);
                            maxTs = refreshIntervals.getQuick(refreshIntervals.size() - 1);
                        } else {
                            minTs = periodLo;
                            maxTs = periodHi;
                        }
                        // Bump lastPeriodHi once we're done.
                        // lastPeriodHi is exclusive, but the local periodHi value is inclusive.
                        refreshContext.periodHi = periodHi + 1;
                    }
                } else {
                    // It's a full refresh, so we'll need to bump lastPeriodHi once we're done.
                    refreshContext.periodHi = periodHi + 1;
                }
            }

            // Check if refresh limit should be applied.
            final int refreshLimitHoursOrMonths = viewDefinition.getRefreshLimitHoursOrMonths();
            if (refreshLimitHoursOrMonths != 0) {
                if (refreshLimitHoursOrMonths > 0) { // hours
                    minTs = Math.max(minTs, now - driver.fromHours(refreshLimitHoursOrMonths));
                } else { // months
                    minTs = Math.max(minTs, driver.addMonths(now, refreshLimitHoursOrMonths));
                }
                intersectIntervals(refreshIntervals, minTs, Long.MAX_VALUE);
            }
        }

        if (minTs <= maxTs) {
<<<<<<< HEAD
            TimestampSampler timestampSampler = viewDefinition.getTimestampSampler();
            // For small sampling intervals such as '10T' or '2s' the actual sampler is
            // chosen as a 10x multiple of the original interval. That's to speed up
            // iteration done by the interval iterator.
            final long minInterval = driver.from(configuration.getMatViewMinRefreshInterval(), ColumnType.TIMESTAMP_MICRO);
            long approxBucketSize = timestampSampler.getApproxBucketSize();
            long actualInterval = viewDefinition.getSamplingInterval();
            if (approxBucketSize < minInterval) {
                while (approxBucketSize < minInterval) {
                    approxBucketSize *= 10;
                    actualInterval *= 10;
                }
                timestampSampler = TimestampSamplerFactory.getInstance(
                        driver,
                        actualInterval,
                        viewDefinition.getSamplingIntervalUnit(),
                        0
                );
            }

            assert driver.getColumnType() == timestampSampler.getTimestampType();
            final long rowsPerBucket = estimateRowsPerBucket(driver, baseTableReader, timestampSampler.getApproxBucketSize());
=======
            final TimestampSampler timestampSampler = viewDefinition.getTimestampSampler();
            final long rowsPerBucket = estimateRowsPerBucket(baseTableReader, timestampSampler.getApproxBucketSize());
>>>>>>> d77726d8
            final int rowsPerQuery = configuration.getMatViewRowsPerQueryEstimate();
            final int step = Math.max(1, (int) (rowsPerQuery / rowsPerBucket));

            // there are no concurrent accesses to the sampler at this point as we've locked the state
            final SampleByIntervalIterator intervalIterator = intervalIterator(
                    driver,
                    timestampSampler,
                    viewDefinition.getTzRules(),
                    viewDefinition.getFixedOffset(),
                    refreshIntervals,
                    minTs,
                    maxTs,
                    step
            );

            final long iteratorMinTs = intervalIterator.getMinTimestamp();
            final long iteratorMaxTs = intervalIterator.getMaxTimestamp();
            LOG.info().$("refreshing materialized view [view=").$(viewToken)
                    .$(", baseTable=").$(baseTableToken)
                    .$(", fromTxn=").$(lastRefreshTxn)
                    .$(", toTxn=").$(refreshContext.toBaseTxn)
                    .$(", periodHi=").$ts(driver, refreshContext.periodHi)
                    .$(", iteratorMinTs>=").$ts(driver, iteratorMinTs)
                    .$(", iteratorMaxTs<").$ts(driver, iteratorMaxTs)
                    .I$();

            refreshContext.intervalIterator = intervalIterator;
        } else {
            LOG.info().$("no intervals to refresh in materialized view [view=").$(viewToken)
                    .$(", baseTable=").$(baseTableToken)
                    .$(", fromTxn=").$(lastRefreshTxn)
                    .$(", toTxn=").$(refreshContext.toBaseTxn)
                    .$(", periodHi=").$ts(driver, refreshContext.periodHi)
                    .I$();
        }

        return refreshContext;
    }

    private boolean fullRefresh(MatViewRefreshTask refreshTask) {
        final TableToken viewToken = refreshTask.matViewToken;
        assert viewToken != null;
        final long refreshTriggerTimestamp = refreshTask.refreshTriggerTimestamp;

        final MatViewState viewState = stateStore.getViewState(viewToken);
        if (viewState == null || viewState.isDropped()) {
            return false;
        }

        if (!viewState.tryLock()) {
            // Someone is refreshing the view, so we're going for another attempt.
            // Just mark the view invalid to prevent intermediate incremental refreshes and republish the task.
            LOG.debug().$("could not lock materialized view for full refresh, will retry [view=").$(viewToken).I$();
            viewState.markAsPendingInvalidation();
            stateStore.enqueueFullRefresh(viewToken);
            return false;
        }

        final MatViewDefinition viewDefinition = viewState.getViewDefinition();
        try (WalWriter walWriter = engine.getWalWriter(viewToken)) {
            final TableToken baseTableToken = verifyBaseTableToken(viewDefinition, viewState, walWriter);
            if (baseTableToken == null) {
                return false;
            }

            if (!baseTableToken.isWal()) {
                refreshFailState(viewDefinition, viewState, walWriter, "base table is not a WAL table");
                return false;
            }

            // Steps:
            // - truncate view
            // - compile view and insert as select on all base table partitions
            // - write the result set to WAL (or directly to table writer O3 area)
            // - apply resulting commit
            // - update applied to txn in MatViewStateStore
            try (TableReader baseTableReader = engine.getReader(baseTableToken)) {
                // Operate SQL on a fixed reader that has known max transaction visible. The reader
                // is used to initialize base table readers returned from the refreshExecutionContext.getReader()
                // call, so that all of them are at the same txn.
                engine.detachReader(baseTableReader);
                refreshSqlExecutionContext.of(baseTableReader);
                // Update the base table timestamp type to handle cases where the base table timestamp type
                // has changed since the materialized view was created. This ensures that the view's
                // timestamp sampler and drivers use the correct type.
                viewDefinition.updateBaseTableTimestampType(baseTableReader.getMetadata().getTimestampType());
                try {
                    walWriter.truncateSoft();
                    resetInvalidState(viewState, walWriter);

                    final RefreshContext refreshContext = findRefreshIntervals(baseTableReader, viewDefinition, viewState, walWriter, Numbers.LONG_NULL);
                    insertAsSelect(viewDefinition, viewState, walWriter, refreshContext, refreshTriggerTimestamp);
                } finally {
                    refreshSqlExecutionContext.clearReader();
                    engine.attachReader(baseTableReader);
                }
            } catch (Throwable th) {
                LOG.error()
                        .$("could not perform full refresh [view=").$(viewToken)
                        .$(", baseTable=").$(baseTableToken)
                        .$(", ex=").$(th)
                        .I$();
                refreshFailState(viewDefinition, viewState, walWriter, th);
                return false;
            }
        } catch (Throwable th) {
            if (handleErrorRetryRefresh(th, viewToken, stateStore, refreshTask)) {
                // Full refresh is re-scheduled.
                return false;
            }
            // If we're here, we either couldn't obtain the WAL writer or the writer couldn't write
            // invalid state transaction. Update the in-memory state and call it a day.
            LOG.error()
                    .$("could not perform full refresh, unexpected error [view=").$(viewToken)
                    .$(", ex=").$(th)
                    .I$();
            refreshFailState(viewDefinition, viewState, null, th);
            return false;
        } finally {
            viewState.incrementRefreshSeq();
            viewState.unlock();
            viewState.tryCloseIfDropped();
        }

        if (viewDefinition.getRefreshType() == MatViewDefinition.REFRESH_TYPE_IMMEDIATE) {
            // Kickstart incremental refresh.
            stateStore.enqueueIncrementalRefresh(viewToken);
        }
        return true;
    }

    private RecordToRowCopier getRecordToRowCopier(TableWriterAPI tableWriter, RecordCursorFactory factory, SqlCompiler compiler) throws SqlException {
        columnFilter.of(factory.getMetadata().getColumnCount());
        return RecordToRowCopierUtils.generateCopier(
                compiler.getAsm(),
                factory.getMetadata(),
                tableWriter.getMetadata(),
                columnFilter
        );
    }

    private boolean handleErrorRetryRefresh(
            Throwable th,
            TableToken viewToken,
            @Nullable MatViewStateStore stateStore,
            @Nullable MatViewRefreshTask refreshTask
    ) {
        if (th instanceof CairoException) {
            CairoException ex = (CairoException) th;
            if (ex.isTableDoesNotExist()) {
                // Can be that the mat view underlying table is in the middle of being renamed at this moment,
                // do not invalidate the view in this case.
                TableToken updatedToken = engine.getUpdatedTableToken(viewToken);
                if (updatedToken != null && updatedToken != viewToken) {
                    // The table was renamed, so we need to update the state
                    if (stateStore != null) {
                        if (refreshTask == null || refreshTask.operation == MatViewRefreshTask.INCREMENTAL_REFRESH) {
                            stateStore.enqueueIncrementalRefresh(updatedToken);
                        } else if (refreshTask.operation == MatViewRefreshTask.FULL_REFRESH) {
                            stateStore.enqueueFullRefresh(updatedToken);
                        } else if (refreshTask.operation == MatViewRefreshTask.RANGE_REFRESH) {
                            stateStore.enqueueRangeRefresh(updatedToken, refreshTask.rangeFrom, refreshTask.rangeTo);
                        } else {
                            // Invalid task, we cannot retry it.
                            return false;
                        }
                    }
                    return true;
                }
            }
        }
        return false;
    }

    private boolean incrementalRefresh(MatViewRefreshTask refreshTask) {
        final TableToken baseTableToken = refreshTask.baseTableToken;
        final TableToken viewToken = refreshTask.matViewToken;
        final long refreshTriggerTimestamp = refreshTask.refreshTriggerTimestamp;
        if (viewToken == null) {
            return refreshDependentViewsIncremental(baseTableToken, graph, stateStore, refreshTriggerTimestamp);
        } else {
            return refreshIncremental(viewToken, stateStore, refreshTriggerTimestamp);
        }
    }

    private boolean insertAsSelect(
            @NotNull MatViewDefinition viewDefinition,
            @NotNull MatViewState viewState,
            @NotNull WalWriter walWriter,
            @NotNull RefreshContext refreshContext,
            long refreshTriggerTimestamp
    ) {
        assert viewState.isLocked();

        final int maxRetries = configuration.getMatViewMaxRefreshRetries();
        final long oomRetryTimeout = configuration.getMatViewRefreshOomRetryTimeout();
        final long batchSize = configuration.getMatViewInsertAsSelectBatchSize();

        RecordCursorFactory factory = null;
        RecordToRowCopier copier;
        final long refreshStartTimestamp = microsecondClock.getTicks();
        viewState.setLastRefreshStartTimestamp(refreshStartTimestamp);
        final TableToken viewTableToken = viewDefinition.getMatViewToken();

        final SampleByIntervalIterator intervalIterator = refreshContext.intervalIterator;
        if (intervalIterator == null) {
            // We don't have intervals to query, but we may need to bump base table txn or last period hi.
            if (refreshContext.toBaseTxn != -1 || refreshContext.periodHi != Numbers.LONG_NULL) {
                final long commitBaseTxn = refreshContext.toBaseTxn != -1 ? refreshContext.toBaseTxn : viewState.getLastRefreshBaseTxn();
                final long commitPeriodHi = refreshContext.periodHi != Numbers.LONG_NULL ? refreshContext.periodHi : viewState.getLastPeriodHi();
                refreshSuccessNoRows(
                        viewState,
                        walWriter,
                        microsecondClock.getTicks(),
                        refreshTriggerTimestamp,
                        commitBaseTxn,
                        commitPeriodHi
                );
                return true;
            }
            return false;
        }

        int intervalStep = intervalIterator.getStep();
        try {
            factory = viewState.acquireRecordFactory();
            copier = viewState.getRecordToRowCopier();

            for (int i = 0; i <= maxRetries; i++) {
                try {
                    if (factory == null) {
                        final String viewSql = viewDefinition.getMatViewSql();
                        try (SqlCompiler compiler = engine.getSqlCompiler()) {
                            LOG.info().$("compiling materialized view [view=").$(viewTableToken).$(", attempt=").$(i).I$();
                            final CompiledQuery compiledQuery = compiler.compile(viewSql, refreshSqlExecutionContext);
                            assert compiledQuery.getType() == CompiledQuery.SELECT;
                            factory = compiledQuery.getRecordCursorFactory();
                            if (copier == null || walWriter.getMetadata().getMetadataVersion() != viewState.getRecordRowCopierMetadataVersion()) {
                                copier = getRecordToRowCopier(walWriter, factory, compiler);
                            }
                        } catch (SqlException e) {
                            factory = Misc.free(factory);
                            LOG.error().$("could not compile materialized view [view=").$(viewTableToken)
                                    .$(", sql=").$(viewSql)
                                    .$(", errorPos=").$(e.getPosition())
                                    .$(", attempt=").$(i)
                                    .$(", error=").$safe(e.getFlyweightMessage())
                                    .I$();
                            refreshFailState(viewDefinition, viewState, walWriter, e);
                            return false;
                        }
                    }

                    assert factory != null;
                    assert copier != null;

                    final CharSequence timestampName = walWriter.getMetadata().getColumnName(walWriter.getMetadata().getTimestampIndex());
                    final int cursorTimestampIndex = factory.getMetadata().getColumnIndex(timestampName);
                    assert cursorTimestampIndex > -1;

                    long commitTarget = batchSize;
                    long rowCount = 0;

                    intervalIterator.toTop(intervalStep);
                    long replacementTimestampLo = Long.MIN_VALUE;
                    long replacementTimestampHi = Long.MIN_VALUE;

                    while (intervalIterator.next()) {
                        refreshSqlExecutionContext.setRange(intervalIterator.getTimestampLo(), intervalIterator.getTimestampHi(), factory.getMetadata().getTimestampType());
                        if (replacementTimestampHi != intervalIterator.getTimestampLo()) {
                            if (replacementTimestampHi > replacementTimestampLo) {
                                // Gap in the refresh intervals, commit the previous batch
                                // so that the replacement interval does not span across the gap.
                                walWriter.commitWithParams(
                                        replacementTimestampLo,
                                        replacementTimestampHi,
                                        WAL_DEDUP_MODE_REPLACE_RANGE
                                );
                                commitTarget = rowCount + batchSize;
                            }
                            replacementTimestampLo = intervalIterator.getTimestampLo();
                        }

                        // Interval high and replace range high are both exclusive
                        replacementTimestampHi = intervalIterator.getTimestampHi();

                        try (RecordCursor cursor = factory.getCursor(refreshSqlExecutionContext)) {
                            final Record record = cursor.getRecord();
                            TimestampDriver driver = ColumnType.getTimestampDriver(viewDefinition.getBaseTableTimestampType());
                            while (cursor.hasNext()) {
                                long timestamp = record.getTimestamp(cursorTimestampIndex);
                                assert timestamp >= replacementTimestampLo && timestamp < replacementTimestampHi
                                        : "timestamp out of range [expected: " + driver.toString(replacementTimestampLo) + ", "
                                        + driver.toString(replacementTimestampHi) + "), actual: "
                                        + driver.toString(timestamp);
                                TableWriter.Row row = walWriter.newRow(timestamp);
                                copier.copy(record, row);
                                row.append();
                                rowCount++;
                            }

                            if (rowCount >= commitTarget) {
                                if (intervalIterator.isLast()) {
                                    commitMatView(
                                            viewState,
                                            walWriter,
                                            refreshContext,
                                            factory,
                                            copier,
                                            refreshTriggerTimestamp,
                                            replacementTimestampLo,
                                            replacementTimestampHi
                                    );
                                } else {
                                    walWriter.commitWithParams(
                                            replacementTimestampLo,
                                            replacementTimestampHi,
                                            WAL_DEDUP_MODE_REPLACE_RANGE
                                    );
                                }

                                replacementTimestampLo = replacementTimestampHi;
                                commitTarget = rowCount + batchSize;
                            }
                        }
                    }

                    if (replacementTimestampHi > replacementTimestampLo) {
                        commitMatView(
                                viewState,
                                walWriter,
                                refreshContext,
                                factory,
                                copier,
                                refreshTriggerTimestamp,
                                replacementTimestampLo,
                                replacementTimestampHi
                        );
                    }
                    break;
                } catch (TableReferenceOutOfDateException e) {
                    factory = Misc.free(factory);
                    if (i == maxRetries) {
                        LOG.info().$("base table is under heavy DDL changes, will retry refresh later [view=").$(viewTableToken)
                                .$(", totalAttempts=").$(maxRetries)
                                .$(", msg=").$safe(e.getFlyweightMessage())
                                .I$();
                        stateStore.enqueueIncrementalRefresh(viewTableToken);
                        return false;
                    }
                } catch (Throwable th) {
                    factory = Misc.free(factory);
                    if (th instanceof CairoException && CairoException.isCairoOomError(th) && i < maxRetries && intervalStep > 1) {
                        intervalStep /= 2;
                        LOG.info().$("query failed with out-of-memory, retrying with a reduced intervalStep [view=").$(viewTableToken)
                                .$(", intervalStep=").$(intervalStep)
                                .$(", error=").$safe(((CairoException) th).getFlyweightMessage())
                                .I$();
                        Os.sleep(oomRetryTimeout);
                        continue;
                    }
                    throw th;
                }
            }
        } catch (Throwable th) {
            Misc.free(factory);
            LOG.error()
                    .$("could not refresh materialized view [view=").$(viewTableToken)
                    .$(", ex=").$(th)
                    .I$();
            refreshFailState(viewDefinition, viewState, walWriter, th);
            return false;
        }

        return true;
    }

    private SampleByIntervalIterator intervalIterator(
            TimestampDriver driver,
            @NotNull TimestampSampler sampler,
            @Nullable TimeZoneRules tzRules,
            long fixedOffset,
            @Nullable LongList refreshIntervals,
            long minTs,
            long maxTs,
            int step
    ) {
        if (tzRules == null || tzRules.hasFixedOffset()) {
            long fixedTzOffset = tzRules != null ? tzRules.getOffset(0) : 0;
            return fixedOffsetIterator.of(
                    sampler,
                    fixedOffset - fixedTzOffset,
                    refreshIntervals,
                    minTs,
                    maxTs,
                    step
            );
        }

        return timeZoneIterator.of(
                driver,
                sampler,
                tzRules,
                fixedOffset,
                refreshIntervals,
                minTs,
                maxTs,
                step
        );
    }

    private void invalidate(MatViewRefreshTask refreshTask) {
        final String invalidationReason = refreshTask.invalidationReason;
        if (refreshTask.isBaseTableTask()) {
            invalidateDependentViews(refreshTask.baseTableToken, invalidationReason);
        } else {
            invalidateView(refreshTask.matViewToken, invalidationReason, true);
        }
    }

    private void invalidateDependentViews(TableToken baseTableToken, String invalidationReason) {
        childViewSink.clear();
        graph.getDependentViews(baseTableToken, childViewSink);
        for (int v = 0, n = childViewSink.size(); v < n; v++) {
            final TableToken viewToken = childViewSink.get(v);
            invalidateView(viewToken, invalidationReason, false);
        }
        stateStore.notifyBaseInvalidated(baseTableToken);
    }

    private void invalidateView(TableToken viewToken, String invalidationReason, boolean force) {
        final MatViewState viewState = stateStore.getViewState(viewToken);
        if (viewState != null && !viewState.isDropped() && !viewState.isInvalid()) {
            if (!viewState.tryLock()) {
                LOG.debug().$("skipping materialized view invalidation, locked by another refresh run [view=").$(viewToken).I$();
                viewState.markAsPendingInvalidation();
                stateStore.enqueueInvalidate(viewToken, invalidationReason);
                return;
            }

            try {
                // Mark the view invalid only if the operation is forced or the view was never refreshed.
                if (force || viewState.getLastRefreshBaseTxn() != -1) {
                    while (true) {
                        // Just in case the view is being concurrently renamed.
                        viewToken = engine.getUpdatedTableToken(viewToken);
                        try (WalWriter walWriter = engine.getWalWriter(viewToken)) {
                            final long invalidationTimestamp = microsecondClock.getTicks();
                            LOG.error().$("marking materialized view as invalid [view=").$(viewToken)
                                    .$(", reason=").$safe(invalidationReason)
                                    .$(", ts=").$ts(invalidationTimestamp)
                                    .I$();

                            setInvalidState(viewState, walWriter, invalidationReason, invalidationTimestamp);
                            break;
                        } catch (CairoException ex) {
                            if (!handleErrorRetryRefresh(ex, viewToken, null, null)) {
                                throw ex;
                            }
                        }
                    }
                }
            } finally {
                viewState.unlock();
                viewState.tryCloseIfDropped();
            }
            // Invalidate dependent views recursively.
            enqueueInvalidateDependentViews(viewToken, "base materialized view is invalidated");
        }
    }

    private boolean processNotifications() {
        boolean refreshed = false;
        while (stateStore.tryDequeueRefreshTask(refreshTask)) {
            if (checkIfBaseTableDropped(refreshTask)) {
                continue;
            }

            final int operation = refreshTask.operation;
            switch (operation) {
                case MatViewRefreshTask.INCREMENTAL_REFRESH:
                    refreshed |= incrementalRefresh(refreshTask);
                    break;
                case MatViewRefreshTask.RANGE_REFRESH:
                    refreshed |= rangeRefresh(refreshTask);
                    break;
                case MatViewRefreshTask.FULL_REFRESH:
                    refreshed |= fullRefresh(refreshTask);
                    break;
                case MatViewRefreshTask.INVALIDATE:
                    invalidate(refreshTask);
                    break;
                case MatViewRefreshTask.UPDATE_REFRESH_INTERVALS:
                    updateRefreshIntervals(refreshTask);
                    break;
                default:
                    throw new RuntimeException("unexpected operation: " + operation);
            }
        }
        return refreshed;
    }

    private boolean rangeRefresh(MatViewRefreshTask refreshTask) {
        final TableToken viewToken = refreshTask.matViewToken;
        assert viewToken != null;
        final long refreshTriggerTimestamp = refreshTask.refreshTriggerTimestamp;
        final long rangeFrom = refreshTask.rangeFrom;
        final long rangeTo = refreshTask.rangeTo;

        final MatViewState viewState = stateStore.getViewState(viewToken);
        if (viewState == null || viewState.isPendingInvalidation() || viewState.isInvalid() || viewState.isDropped()) {
            return false;
        }
        final MatViewDefinition viewDefinition = viewState.getViewDefinition();

        if (!viewState.tryLock()) {
            // Someone is refreshing the view, so we're going for another attempt.
            LOG.debug().$("could not lock materialized view for range refresh, will retry [view=").$(viewToken)
                    .$(", from=").$ts(viewDefinition.getBaseTableTimestampDriver(), rangeFrom)
                    .$(", to=").$ts(viewDefinition.getBaseTableTimestampDriver(), rangeTo)
                    .I$();
            stateStore.enqueueRangeRefresh(viewToken, rangeFrom, rangeTo);
            return false;
        }


        try (WalWriter walWriter = engine.getWalWriter(viewToken)) {
            final TableToken baseTableToken;
            final String baseTableName = viewDefinition.getBaseTableName();
            try {
                baseTableToken = engine.verifyTableName(viewDefinition.getBaseTableName());
            } catch (CairoException e) {
                LOG.error().$("could not perform range refresh, could not verify base table [view=").$(viewToken)
                        .$(", from=").$ts(viewDefinition.getBaseTableTimestampDriver(), rangeFrom)
                        .$(", to=").$ts(viewDefinition.getBaseTableTimestampDriver(), rangeTo)
                        .$(", baseTableName=").$(baseTableName)
                        .$(", errno=").$(e.getErrno())
                        .$(", errorMsg=").$safe(e.getFlyweightMessage())
                        .I$();
                refreshFailState(viewDefinition, viewState, walWriter, e);
                return false;
            }

            if (!baseTableToken.isWal()) {
                refreshFailState(viewDefinition, viewState, walWriter, "base table is not a WAL table");
                return false;
            }

            try (TableReader baseTableReader = engine.getReader(baseTableToken)) {
                // Operate SQL on a fixed reader that has known max transaction visible. The reader
                // is used to initialize base table readers returned from the refreshExecutionContext.getReader()
                // call, so that all of them are at the same txn.
                engine.detachReader(baseTableReader);
                refreshSqlExecutionContext.of(baseTableReader);
                try {
                    final RefreshContext refreshContext = findRefreshIntervals(
                            baseTableReader,
                            viewDefinition,
                            viewState,
                            walWriter,
                            Numbers.LONG_NULL,
                            rangeFrom,
                            rangeTo
                    );
                    insertAsSelect(viewDefinition, viewState, walWriter, refreshContext, refreshTriggerTimestamp);
                } finally {
                    refreshSqlExecutionContext.clearReader();
                    engine.attachReader(baseTableReader);
                }
            } catch (Throwable th) {
                LOG.error()
                        .$("could not perform full refresh [view=").$(viewToken)
                        .$(", baseTable=").$(baseTableToken)
                        .$(", ex=").$(th)
                        .I$();
                refreshFailState(viewDefinition, viewState, walWriter, th);
                return false;
            }
        } catch (Throwable th) {
            if (handleErrorRetryRefresh(th, viewToken, stateStore, refreshTask)) {
                // Range refresh is re-scheduled.
                return false;
            }
            // If we're here, we either couldn't obtain the WAL writer or the writer couldn't write
            // invalid state transaction. Update the in-memory state and call it a day.
            LOG.error()
                    .$("could not perform range refresh, unexpected error [view=").$(viewToken)
                    .$(", ex=").$(th)
                    .I$();
            refreshFailState(viewDefinition, viewState, null, th);
            return false;
        } finally {
            viewState.unlock();
            viewState.tryCloseIfDropped();
        }

        return true;
    }

    private boolean refreshDependentViewsIncremental(
            TableToken baseTableToken,
            MatViewGraph graph,
            MatViewStateStore stateStore,
            long refreshTriggerTimestamp
    ) {
        assert baseTableToken.isWal();

        boolean refreshed = false;
        final SeqTxnTracker baseSeqTracker = engine.getTableSequencerAPI().getTxnTracker(baseTableToken);
        final long minRefreshToTxn = baseSeqTracker.getWriterTxn();

        childViewSink.clear();
        graph.getDependentViews(baseTableToken, childViewSink);
        for (int v = 0, n = childViewSink.size(); v < n; v++) {
            final TableToken viewToken = childViewSink.get(v);
            final MatViewState viewState = stateStore.getViewState(viewToken);
            if (viewState != null && !viewState.isPendingInvalidation() && !viewState.isInvalid() && !viewState.isDropped()) {
                final MatViewDefinition viewDefinition = viewState.getViewDefinition();
                if (viewDefinition.getRefreshType() != MatViewDefinition.REFRESH_TYPE_IMMEDIATE) {
                    // The refresh is not immediate, i.e. it's either manual or timer.
                    // Increment the sequence, so that mat view timer job knows it should enqueue a caching task
                    // when the timer is triggered.
                    viewState.incrementRefreshIntervalsSeq();
                    continue;
                }

                if (!viewState.tryLock()) {
                    LOG.debug().$("skipping materialized view refresh, locked by another refresh run [view=").$(viewToken).I$();
                    stateStore.enqueueIncrementalRefresh(viewToken);
                    continue;
                }

                try (WalWriter walWriter = engine.getWalWriter(viewToken)) {
                    try {
                        refreshed |= refreshIncremental0(baseTableToken, viewDefinition, viewState, walWriter, refreshTriggerTimestamp);
                    } catch (Throwable th) {
                        refreshFailState(viewDefinition, viewState, walWriter, th);
                    }
                } catch (Throwable th) {
                    if (handleErrorRetryRefresh(th, viewToken, stateStore, null)) {
                        // Incremental refresh is re-scheduled.
                        continue;
                    }
                    // If we're here, we either couldn't obtain the WAL writer or the writer couldn't write
                    // invalid state transaction. Update the in-memory state and call it a day.
                    LOG.error()
                            .$("could not perform incremental refresh, unexpected error [view=").$(viewToken)
                            .$(", ex=").$(th)
                            .I$();
                    refreshFailState(viewDefinition, viewState, null, th);
                } finally {
                    viewState.incrementRefreshSeq();
                    viewState.unlock();
                    viewState.tryCloseIfDropped();
                }
            }
        }
        refreshTask.clear();
        refreshTask.baseTableToken = baseTableToken;
        refreshTask.operation = MatViewRefreshTask.INCREMENTAL_REFRESH;
        stateStore.notifyBaseRefreshed(refreshTask, minRefreshToTxn);

        if (refreshed) {
            LOG.info().$("refreshed materialized views dependent on [baseTable=").$(baseTableToken).I$();
        }
        return refreshed;
    }

    private void refreshFailState(
            @NotNull MatViewDefinition viewDefinition,
            @NotNull MatViewState viewState,
            @Nullable WalWriter walWriter,
            CharSequence errorMessage
    ) {
        viewState.refreshFail(microsecondClock.getTicks(), errorMessage);
        if (walWriter != null) {
            walWriter.resetMatViewState(
                    viewState.getLastRefreshBaseTxn(),
                    viewState.getLastRefreshFinishTimestamp(),
                    true,
                    errorMessage,
                    viewState.getLastPeriodHi(),
                    viewState.getRefreshIntervals(),
                    viewState.getRefreshIntervalsBaseTxn()
            );
        }
        // Invalidate dependent views recursively.
        enqueueInvalidateDependentViews(viewDefinition.getMatViewToken(), "base materialized view refresh failed");
    }

    private void refreshFailState(
            @NotNull MatViewDefinition viewDefinition,
            @NotNull MatViewState viewState,
            @Nullable WalWriter walWriter,
            @NotNull Throwable th
    ) {
        errorMsgSink.clear();
        if (th instanceof Sinkable) {
            ((Sinkable) th).toSink(errorMsgSink);
        } else {
            errorMsgSink.put(th.getMessage());
        }
        refreshFailState(viewDefinition, viewState, walWriter, errorMsgSink);
    }

    private boolean refreshIncremental(@NotNull TableToken viewToken, MatViewStateStore stateStore, long refreshTriggerTimestamp) {
        final MatViewState viewState = stateStore.getViewState(viewToken);
        if (viewState == null || viewState.isPendingInvalidation() || viewState.isInvalid() || viewState.isDropped()) {
            return false;
        }

        if (!viewState.tryLock()) {
            LOG.debug().$("could not lock materialized view for incremental refresh, will retry [view=").$(viewToken).I$();
            stateStore.enqueueIncrementalRefresh(viewToken);
            return false;
        }

        final MatViewDefinition viewDefinition = viewState.getViewDefinition();
        try (WalWriter walWriter = engine.getWalWriter(viewToken)) {
            final TableToken baseTableToken = verifyBaseTableToken(viewDefinition, viewState, walWriter);
            if (baseTableToken == null) {
                return false;
            }

            if (!baseTableToken.isWal()) {
                refreshFailState(viewDefinition, viewState, walWriter, "base table is not a WAL table");
                return false;
            }

            try {
                return refreshIncremental0(baseTableToken, viewDefinition, viewState, walWriter, refreshTriggerTimestamp);
            } catch (Throwable th) {
                LOG.error()
                        .$("could not perform incremental refresh [view=").$(viewToken)
                        .$(", baseTableToken=").$(baseTableToken)
                        .$(", ex=").$(th)
                        .I$();
                refreshFailState(viewDefinition, viewState, walWriter, th);
                return false;
            }
        } catch (Throwable th) {
            if (handleErrorRetryRefresh(th, viewToken, stateStore, null)) {
                // Incremental refresh is re-scheduled.
                return false;
            }

            // If we're here, we either couldn't obtain the WAL writer or the writer couldn't write
            // invalid state transaction. Update the in-memory state and call it a day.
            LOG.error()
                    .$("could not perform incremental refresh, unexpected error [view=").$(viewToken)
                    .$(", ex=").$(th)
                    .I$();
            refreshFailState(viewDefinition, viewState, null, th);
            return false;
        } finally {
            viewState.incrementRefreshSeq();
            viewState.unlock();
            viewState.tryCloseIfDropped();
        }
    }

    private boolean refreshIncremental0(
            @NotNull TableToken baseTableToken,
            @NotNull MatViewDefinition viewDefinition,
            @NotNull MatViewState viewState,
            @NotNull WalWriter walWriter,
            long refreshTriggerTimestamp
    ) throws SqlException {
        assert viewState.isLocked();

        // Steps:
        // - compile view and execute with timestamp ranges from the unprocessed commits
        // - write the result set to WAL (or directly to table writer O3 area)
        // - apply resulting commit
        // - update applied to txn in MatViewStateStore

        try (TableReader baseTableReader = engine.getReader(baseTableToken)) {
            final long fromBaseTxn = viewState.getLastRefreshBaseTxn();
            final long toBaseTxn = baseTableReader.getSeqTxn();
            if (fromBaseTxn > toBaseTxn) {
                final TableToken viewToken = viewDefinition.getMatViewToken();
                throw CairoException.nonCritical().put("unexpected txn numbers, base table may have been renamed [view=").put(viewToken.getTableName())
                        .put(", fromBaseTxn=").put(fromBaseTxn)
                        .put(", toBaseTxn=").put(toBaseTxn)
                        .put(']');
            }
            if (viewDefinition.getPeriodLength() == 0 && fromBaseTxn > -1 && fromBaseTxn == toBaseTxn) {
                // Non-period mat view which is already up-to-date.
                return false;
            }

            // Operate SQL on a fixed reader that has known max transaction visible. The reader
            // is used to initialize base table readers returned from the refreshExecutionContext.getReader()
            // call, so that all of them are at the same txn.
            engine.detachReader(baseTableReader);
            refreshSqlExecutionContext.of(baseTableReader);
            try {
                final RefreshContext refreshContext = findRefreshIntervals(baseTableReader, viewDefinition, viewState, walWriter, fromBaseTxn);
                return insertAsSelect(viewDefinition, viewState, walWriter, refreshContext, refreshTriggerTimestamp);
            } finally {
                refreshSqlExecutionContext.clearReader();
                engine.attachReader(baseTableReader);
            }
        }
    }

    private void refreshSuccessNoRows(
            MatViewState viewState,
            @Nullable WalWriter walWriter,
            long refreshFinishedTimestamp,
            long refreshTriggeredTimestamp,
            long baseTableTxn,
            long periodHi
    ) {
        viewState.refreshSuccessNoRows(
                refreshFinishedTimestamp,
                refreshTriggeredTimestamp,
                baseTableTxn,
                periodHi
        );
        if (walWriter != null) {
            walWriter.resetMatViewState(
                    baseTableTxn,
                    refreshFinishedTimestamp,
                    false,
                    null,
                    periodHi,
                    null,
                    -1
            );
        }
    }

    private void resetInvalidState(MatViewState viewState, WalWriter walWriter) {
        viewState.markAsValid();
        viewState.setLastRefreshBaseTableTxn(-1);
        viewState.setRefreshIntervalsBaseTxn(-1);
        viewState.getRefreshIntervals().clear();
        viewState.setLastRefreshTimestamp(Numbers.LONG_NULL);
        viewState.setLastPeriodHi(Numbers.LONG_NULL);
        walWriter.resetMatViewState(
                viewState.getLastRefreshBaseTxn(),
                viewState.getLastRefreshFinishTimestamp(),
                false,
                null,
                viewState.getLastPeriodHi(),
                null,
                -1
        );
    }

    private void setInvalidState(MatViewState viewState, WalWriter walWriter, CharSequence invalidationReason, long invalidationTimestamp) {
        viewState.markAsInvalid(invalidationReason);
        viewState.setLastRefreshTimestamp(invalidationTimestamp);
        viewState.setLastRefreshStartTimestamp(invalidationTimestamp);
        walWriter.resetMatViewState(
                viewState.getLastRefreshBaseTxn(),
                viewState.getLastRefreshFinishTimestamp(),
                true,
                invalidationReason,
                viewState.getLastPeriodHi(),
                viewState.getRefreshIntervals(),
                viewState.getRefreshIntervalsBaseTxn()
        );
    }

    private void updateRefreshIntervals(@NotNull MatViewRefreshTask refreshTask) {
        assert refreshTask.matViewToken != null;

        final TableToken viewToken = refreshTask.matViewToken;
        final MatViewState viewState = stateStore.getViewState(viewToken);
        if (viewState != null && !viewState.isPendingInvalidation() && !viewState.isInvalid() && !viewState.isDropped()) {
            if (!viewState.tryLock()) {
                LOG.debug().$("skipping refresh intervals update, locked by a refresh run [view=").$(viewToken).I$();
                stateStore.enqueueUpdateRefreshIntervals(viewToken);
                return;
            }

            final MatViewDefinition viewDefinition = viewState.getViewDefinition();
            try (WalWriter walWriter = engine.getWalWriter(viewToken)) {
                final TableToken baseTableToken = verifyBaseTableToken(viewDefinition, viewState, walWriter);
                if (baseTableToken == null) {
                    return;
                }

                final SeqTxnTracker baseSeqTracker = engine.getTableSequencerAPI().getTxnTracker(baseTableToken);
                final long lastTxn = baseSeqTracker.getWriterTxn();
                updateRefreshIntervals0(lastTxn, baseTableToken, viewDefinition, viewState, walWriter);
            } catch (Throwable th) {
                // If we're here, we couldn't obtain the WAL writer.
                // Update the in-memory state and call it a day.
                LOG.error()
                        .$("could not update refresh intervals, unexpected error [view=").$(viewToken)
                        .$(", ex=").$(th)
                        .I$();
                refreshFailState(viewDefinition, viewState, null, th);
            } finally {
                viewState.unlock();
                viewState.tryCloseIfDropped();
            }
        }
    }

    private LongList updateRefreshIntervals0(
            long lastBaseTxn,
            @NotNull TableToken baseTableToken,
            @NotNull MatViewDefinition viewDefinition,
            @NotNull MatViewState viewState,
            @NotNull WalWriter walWriter
    ) {
        assert viewState.isLocked();

        final TableToken viewToken = viewDefinition.getMatViewToken();
        final long lastRefreshTxn = Math.max(viewState.getLastRefreshBaseTxn(), viewState.getRefreshIntervalsBaseTxn());

        if (lastRefreshTxn > -1) {
            // lastBaseTxn may originate from a SeqTxnTracker in which case it may be behind
            // the readable base txn and the last refresh txn. If so or if the txn hasn't changed
            // since the last refresh, we don't need to update the intervals.
            if (lastRefreshTxn >= lastBaseTxn) {
                return viewState.getRefreshIntervals();
            }

            try {
                intervals.clear();
                txnRangeLoader.load(engine, Path.PATH.get(), baseTableToken, intervals, lastRefreshTxn, lastBaseTxn);
                if (intervals.size() > 0) {
                    final int dividerIndex = intervals.size();
                    intervals.addAll(viewState.getRefreshIntervals());
                    IntervalUtils.unionInPlace(intervals, dividerIndex);

                    final int cacheCapacity = configuration.getMatViewMaxRefreshIntervals() << 1;
                    if (intervals.size() > cacheCapacity) {
                        // Squash the latest intervals into a single one.
                        intervals.setQuick(cacheCapacity - 1, intervals.getQuick(intervals.size() - 1));
                        intervals.setPos(cacheCapacity);
                    }
                    viewState.setRefreshIntervals(intervals);
                }
                viewState.setRefreshIntervalsBaseTxn(lastBaseTxn);

                walWriter.resetMatViewState(
                        viewState.getLastRefreshBaseTxn(),
                        viewState.getLastRefreshFinishTimestamp(),
                        false,
                        null,
                        viewState.getLastPeriodHi(),
                        viewState.getRefreshIntervals(),
                        viewState.getRefreshIntervalsBaseTxn()
                );

                return viewState.getRefreshIntervals();
            } catch (CairoException ex) {
                LOG.error().$("could not read WAL transactions, falling back to full refresh [view=").$(viewToken)
                        .$(", ex=").$safe(ex.getFlyweightMessage())
                        .$(", errno=").$(ex.getErrno())
                        .I$();
                viewState.getRefreshIntervals().clear();
                viewState.setRefreshIntervalsBaseTxn(-1);
            }
        }

        return null;
    }

    private @Nullable TableToken verifyBaseTableToken(@NotNull MatViewDefinition viewDefinition, @NotNull MatViewState viewState, @NotNull WalWriter walWriter) {
        final String baseTableName = viewDefinition.getBaseTableName();
        final TableToken baseTableToken;
        try {
            baseTableToken = engine.verifyTableName(baseTableName);
        } catch (CairoException e) {
            LOG.error()
                    .$("could not verify base table [view=").$(viewDefinition.getMatViewToken())
                    .$(", baseTableName=").$(baseTableName)
                    .$(", errno=").$(e.getErrno())
                    .$(", errorMsg=").$safe(e.getFlyweightMessage())
                    .I$();
            refreshFailState(viewDefinition, viewState, walWriter, e);
            return null;
        }
        return baseTableToken;
    }

    private static class RefreshContext implements Mutable {
        public SampleByIntervalIterator intervalIterator;
        public long periodHi = Numbers.LONG_NULL;
        public long toBaseTxn = -1;

        @Override
        public void clear() {
            intervalIterator = null;
            periodHi = Numbers.LONG_NULL;
            toBaseTxn = -1;
        }
    }
}<|MERGE_RESOLUTION|>--- conflicted
+++ resolved
@@ -414,33 +414,8 @@
         }
 
         if (minTs <= maxTs) {
-<<<<<<< HEAD
-            TimestampSampler timestampSampler = viewDefinition.getTimestampSampler();
-            // For small sampling intervals such as '10T' or '2s' the actual sampler is
-            // chosen as a 10x multiple of the original interval. That's to speed up
-            // iteration done by the interval iterator.
-            final long minInterval = driver.from(configuration.getMatViewMinRefreshInterval(), ColumnType.TIMESTAMP_MICRO);
-            long approxBucketSize = timestampSampler.getApproxBucketSize();
-            long actualInterval = viewDefinition.getSamplingInterval();
-            if (approxBucketSize < minInterval) {
-                while (approxBucketSize < minInterval) {
-                    approxBucketSize *= 10;
-                    actualInterval *= 10;
-                }
-                timestampSampler = TimestampSamplerFactory.getInstance(
-                        driver,
-                        actualInterval,
-                        viewDefinition.getSamplingIntervalUnit(),
-                        0
-                );
-            }
-
-            assert driver.getColumnType() == timestampSampler.getTimestampType();
-            final long rowsPerBucket = estimateRowsPerBucket(driver, baseTableReader, timestampSampler.getApproxBucketSize());
-=======
             final TimestampSampler timestampSampler = viewDefinition.getTimestampSampler();
             final long rowsPerBucket = estimateRowsPerBucket(baseTableReader, timestampSampler.getApproxBucketSize());
->>>>>>> d77726d8
             final int rowsPerQuery = configuration.getMatViewRowsPerQueryEstimate();
             final int step = Math.max(1, (int) (rowsPerQuery / rowsPerBucket));
 
