/*******************************************************************************
 *     ___                  _   ____  ____
 *    / _ \ _   _  ___  ___| |_|  _ \| __ )
 *   | | | | | | |/ _ \/ __| __| | | |  _ \
 *   | |_| | |_| |  __/\__ \ |_| |_| | |_) |
 *    \__\_\\__,_|\___||___/\__|____/|____/
 *
 *  Copyright (c) 2014-2019 Appsicle
 *  Copyright (c) 2019-2024 QuestDB
 *
 *  Licensed under the Apache License, Version 2.0 (the "License");
 *  you may not use this file except in compliance with the License.
 *  You may obtain a copy of the License at
 *
 *  http://www.apache.org/licenses/LICENSE-2.0
 *
 *  Unless required by applicable law or agreed to in writing, software
 *  distributed under the License is distributed on an "AS IS" BASIS,
 *  WITHOUT WARRANTIES OR CONDITIONS OF ANY KIND, either express or implied.
 *  See the License for the specific language governing permissions and
 *  limitations under the License.
 *
 ******************************************************************************/

package io.questdb.cairo.mv;

import io.questdb.cairo.CairoConfiguration;
import io.questdb.cairo.CairoEngine;
import io.questdb.cairo.CairoException;
import io.questdb.cairo.EntityColumnFilter;
import io.questdb.cairo.PartitionBy;
import io.questdb.cairo.TableReader;
import io.questdb.cairo.TableToken;
import io.questdb.cairo.TableWriter;
import io.questdb.cairo.TableWriterAPI;
import io.questdb.cairo.sql.Record;
import io.questdb.cairo.sql.RecordCursor;
import io.questdb.cairo.sql.RecordCursorFactory;
import io.questdb.cairo.sql.TableMetadata;
import io.questdb.cairo.sql.TableReferenceOutOfDateException;
import io.questdb.cairo.wal.WalWriter;
import io.questdb.cairo.wal.seq.SeqTxnTracker;
import io.questdb.griffin.CompiledQuery;
import io.questdb.griffin.RecordToRowCopier;
import io.questdb.griffin.RecordToRowCopierUtils;
import io.questdb.griffin.SqlCompiler;
import io.questdb.griffin.SqlException;
import io.questdb.griffin.engine.groupby.TimestampSampler;
import io.questdb.griffin.engine.groupby.TimestampSamplerFactory;
import io.questdb.log.Log;
import io.questdb.log.LogFactory;
import io.questdb.mp.Job;
import io.questdb.std.LongList;
import io.questdb.std.Misc;
import io.questdb.std.Numbers;
import io.questdb.std.ObjList;
import io.questdb.std.Os;
import io.questdb.std.QuietCloseable;
import io.questdb.std.datetime.TimeZoneRules;
import io.questdb.std.datetime.microtime.MicrosecondClock;
import io.questdb.std.datetime.microtime.Timestamps;
import io.questdb.std.str.Path;
import io.questdb.std.str.Sinkable;
import io.questdb.std.str.StringSink;
import org.jetbrains.annotations.NotNull;
import org.jetbrains.annotations.Nullable;
import org.jetbrains.annotations.TestOnly;

import static io.questdb.cairo.wal.WalUtils.WAL_DEFAULT_BASE_TABLE_TXN;
import static io.questdb.cairo.wal.WalUtils.WAL_DEFAULT_LAST_REFRESH_TIMESTAMP;

public class MatViewRefreshJob implements Job, QuietCloseable {
    private static final Log LOG = LogFactory.getLog(MatViewRefreshJob.class);
    private final ObjList<TableToken> childViewSink = new ObjList<>();
    private final ObjList<TableToken> childViewSink2 = new ObjList<>();
    private final EntityColumnFilter columnFilter = new EntityColumnFilter();
    private final CairoConfiguration configuration;
    private final CairoEngine engine;
    private final StringSink errorMsgSink = new StringSink();
    private final FixedOffsetIntervalIterator fixedOffsetIterator = new FixedOffsetIntervalIterator();
    private final MatViewGraph graph;
    private final LongList intervals = new LongList();
    private final MicrosecondClock microsecondClock;
    private final MatViewRefreshExecutionContext refreshExecutionContext;
    private final MatViewRefreshTask refreshTask = new MatViewRefreshTask();
    private final MatViewStateStore stateStore;
    private final TimeZoneIntervalIterator timeZoneIterator = new TimeZoneIntervalIterator();
    private final WalTxnRangeLoader txnRangeLoader;
    private final int workerId;

    public MatViewRefreshJob(int workerId, CairoEngine engine, int workerCount, int sharedWorkerCount) {
        try {
            this.workerId = workerId;
            this.engine = engine;
            this.refreshExecutionContext = new MatViewRefreshExecutionContext(engine, workerCount, sharedWorkerCount);
            this.graph = engine.getMatViewGraph();
            this.stateStore = engine.getMatViewStateStore();
            this.configuration = engine.getConfiguration();
            this.txnRangeLoader = new WalTxnRangeLoader(configuration.getFilesFacade());
            this.microsecondClock = configuration.getMicrosecondClock();
        } catch (Throwable th) {
            close();
            throw th;
        }
    }

    @TestOnly
    public MatViewRefreshJob(int workerId, CairoEngine engine) {
        this(workerId, engine, 1, 1);
    }

    @Override
    public void close() {
        LOG.info().$("materialized view refresh job closing [workerId=").$(workerId).I$();
        Misc.free(refreshExecutionContext);
        Misc.free(txnRangeLoader);
    }

    @Override
    public boolean run(int workerId, @NotNull RunStatus runStatus) {
        // there is job instance per thread, the worker id must never change for this job
        assert this.workerId == workerId;
        return processNotifications();
    }

    private static long approxPartitionMicros(int partitionBy) {
        switch (partitionBy) {
            case PartitionBy.HOUR:
                return Timestamps.HOUR_MICROS;
            case PartitionBy.DAY:
                return Timestamps.DAY_MICROS;
            case PartitionBy.WEEK:
                return Timestamps.WEEK_MICROS;
            case PartitionBy.MONTH:
                return Timestamps.MONTH_MICROS_APPROX;
            case PartitionBy.YEAR:
                return Timestamps.YEAR_MICROS_NONLEAP;
            default:
                throw new UnsupportedOperationException("unexpected partition by: " + partitionBy);
        }
    }

    /**
     * Estimates density of rows per SAMPLE BY bucket. The estimate is not very precise as
     * it doesn't use exact min/max timestamps for each partition, but it should do the job
     * of splitting large refresh table scans into multiple smaller scans.
     */
    private static long estimateRowsPerBucket(@NotNull TableReader baseTableReader, long bucketMicros) {
        final long rows = baseTableReader.size();
        final long partitionMicros = approxPartitionMicros(baseTableReader.getPartitionedBy());
        final int partitionCount = baseTableReader.getPartitionCount();
        if (partitionCount > 0) {
            return Math.max(1, (rows * bucketMicros) / (partitionMicros * partitionCount));
        }
        return 1;
    }

    private boolean checkIfBaseTableDropped(MatViewRefreshTask refreshTask) {
        final TableToken baseTableToken = refreshTask.baseTableToken;
        final TableToken viewToken = refreshTask.matViewToken;
        if (viewToken == null) {
            assert baseTableToken != null;
            try {
                engine.verifyTableToken(baseTableToken);
            } catch (CairoException | TableReferenceOutOfDateException ignore) {
                invalidateDependentViews(baseTableToken, "base table is dropped or renamed");
                return true;
            }
        }
        return false;
    }

    private void enqueueInvalidateDependentViews(TableToken viewToken, String invalidationReason) {
        childViewSink2.clear();
        graph.getDependentViews(viewToken, childViewSink2);
        for (int v = 0, n = childViewSink2.size(); v < n; v++) {
            stateStore.enqueueInvalidate(childViewSink2.get(v), invalidationReason);
        }
    }

    private SampleByIntervalIterator findSampleByIntervals(
            @NotNull TableReader baseTableReader,
            @NotNull MatViewDefinition viewDefinition,
            long lastRefreshTxn
    ) throws SqlException {
        return findSampleByIntervals(baseTableReader, viewDefinition, lastRefreshTxn, Numbers.LONG_NULL, Numbers.LONG_NULL);
    }

    private SampleByIntervalIterator findSampleByIntervals(
            @NotNull TableReader baseTableReader,
            @NotNull MatViewDefinition viewDefinition,
            long lastRefreshTxn,
            long rangeFrom,
            long rangeTo
    ) throws SqlException {
        final long lastTxn = baseTableReader.getSeqTxn();
        final TableToken baseTableToken = baseTableReader.getTableToken();
        final TableToken viewToken = viewDefinition.getMatViewToken();

        LongList txnIntervals = null;
        long minTs;
        long maxTs;
        if (lastRefreshTxn > 0) {
            // Incremental refresh.
            // Find min/max timestamps from WAL transactions.
            txnIntervals = intervals;
            txnIntervals.clear();
            txnRangeLoader.load(engine, Path.PATH.get(), baseTableToken, txnIntervals, lastRefreshTxn, lastTxn);
            minTs = txnRangeLoader.getMinTimestamp();
            maxTs = txnRangeLoader.getMaxTimestamp();
            // Check if refresh limit should be applied.
            try (TableMetadata matViewMeta = engine.getTableMetadata(viewToken)) {
                final int limit = matViewMeta.getMatViewRefreshLimitHoursOrMonths();
                if (limit != 0) {
                    final long now = microsecondClock.getTicks();
                    if (limit > 0) { // hours
                        minTs = Math.max(minTs, now - Timestamps.HOUR_MICROS * limit);
                    } else { // months
                        minTs = Math.max(minTs, Timestamps.addMonths(now, -limit));
                    }
                }
            }
        } else if (rangeFrom != Numbers.LONG_NULL && rangeTo != Numbers.LONG_NULL) {
            // Range refresh.
            // Consider actual min/max timestamps in the table data to avoid redundant
            // query executions.
            minTs = Math.max(rangeFrom, baseTableReader.getMinTimestamp());
            maxTs = Math.min(rangeTo, baseTableReader.getMaxTimestamp());
        } else {
            // Full refresh.
            // When the table is empty, min timestamp is set to Long.MAX_VALUE,
            // while max timestamp is Long.MIN_VALUE, so we end up skipping the refresh.
            minTs = baseTableReader.getMinTimestamp();
            maxTs = baseTableReader.getMaxTimestamp();
        }

        if (minTs <= maxTs) {
            TimestampSampler timestampSampler = viewDefinition.getTimestampSampler();
            // For small sampling intervals such as '10T' or '2s' the actual sampler is
            // chosen as a 10x multiple of the original interval. That's to speed up
            // iteration done by the interval iterator.
            final long minIntervalMicros = configuration.getMatViewMinRefreshInterval();
            long approxBucketSize = timestampSampler.getApproxBucketSize();
            long actualInterval = viewDefinition.getSamplingInterval();
            if (approxBucketSize < minIntervalMicros) {
                while (approxBucketSize < minIntervalMicros) {
                    approxBucketSize *= 10;
                    actualInterval *= 10;
                }
                timestampSampler = TimestampSamplerFactory.getInstance(
                        actualInterval,
                        viewDefinition.getSamplingIntervalUnit(),
                        0
                );
            }

            final long rowsPerBucket = estimateRowsPerBucket(baseTableReader, timestampSampler.getApproxBucketSize());
            final int rowsPerQuery = configuration.getMatViewRowsPerQueryEstimate();
            final int step = Math.max(1, (int) (rowsPerQuery / rowsPerBucket));

            // there are no concurrent accesses to the sampler at this point as we've locked the state
            final SampleByIntervalIterator intervalIterator = intervalIterator(
                    timestampSampler,
                    viewDefinition.getTzRules(),
                    viewDefinition.getFixedOffset(),
                    txnIntervals,
                    minTs,
                    maxTs,
                    step
            );

            final long iteratorMinTs = intervalIterator.getMinTimestamp();
            final long iteratorMaxTs = intervalIterator.getMaxTimestamp();

            LOG.info().$("refreshing materialized view [view=").$(viewToken)
                    .$(", baseTable=").$(baseTableToken)
                    .$(", fromTxn=").$(lastRefreshTxn)
                    .$(", toTxn=").$(lastTxn)
                    .$(", iteratorMinTs>=").$ts(iteratorMinTs)
                    .$(", iteratorMaxTs<").$ts(iteratorMaxTs)
                    .I$();

            return intervalIterator;
        }

        return null;
    }

    private boolean fullRefresh(MatViewRefreshTask refreshTask) {
        final TableToken viewToken = refreshTask.matViewToken;
        assert viewToken != null;
        final long refreshTriggerTimestamp = refreshTask.refreshTriggerTimestamp;

        final MatViewState state = stateStore.getViewState(viewToken);
        if (state == null || state.isDropped()) {
            return false;
        }

        if (!state.tryLock()) {
            // Someone is refreshing the view, so we're going for another attempt.
            // Just mark the view invalid to prevent intermediate incremental refreshes and republish the task.
            LOG.debug().$("could not lock materialized view for full refresh, will retry [view=").$(viewToken).I$();
            state.markAsPendingInvalidation();
            stateStore.enqueueFullRefresh(viewToken);
            return false;
        }

        final MatViewDefinition viewDefinition = state.getViewDefinition();
        try (WalWriter walWriter = engine.getWalWriter(viewToken)) {
            final TableToken baseTableToken;
            final String baseTableName = state.getViewDefinition().getBaseTableName();
            try {
                baseTableToken = engine.verifyTableName(state.getViewDefinition().getBaseTableName());
            } catch (CairoException e) {
                LOG.error().$("could not perform full refresh, could not verify base table [view=").$(viewToken)
                        .$(", baseTableName=").$(baseTableName)
                        .$(", errno=").$(e.getErrno())
                        .$(", errorMsg=").utf8(e.getFlyweightMessage())
                        .I$();
                refreshFailState(state, walWriter, e);
                return false;
            }

            if (!baseTableToken.isWal()) {
                refreshFailState(state, walWriter, "base table is not a WAL table");
                return false;
            }

            // Steps:
            // - truncate view
            // - compile view and insert as select on all base table partitions
            // - write the result set to WAL (or directly to table writer O3 area)
            // - apply resulting commit
            // - update applied to txn in MatViewStateStore
            try (TableReader baseTableReader = engine.getReader(baseTableToken)) {
                // Operate SQL on a fixed reader that has known max transaction visible. The reader
                // is used to initialize base table readers returned from the refreshExecutionContext.getReader()
                // call, so that all of them are at the same txn.
                engine.detachReader(baseTableReader);
                refreshExecutionContext.of(baseTableReader);
                try {
                    walWriter.truncateSoft();
                    resetInvalidState(state, walWriter);

                    final long toBaseTxn = baseTableReader.getSeqTxn();
                    // Specify -1 as the last refresh txn, so that we scan all partitions.
                    final SampleByIntervalIterator intervalIterator = findSampleByIntervals(baseTableReader, viewDefinition, -1);
                    if (intervalIterator != null) {
                        insertAsSelect(state, viewDefinition, walWriter, intervalIterator, toBaseTxn, refreshTriggerTimestamp);
                    }
                } finally {
                    refreshExecutionContext.clearReader();
                    engine.attachReader(baseTableReader);
                }
            } catch (Throwable th) {
                LOG.error()
                        .$("could not perform full refresh [view=").$(viewToken)
                        .$(", baseTable=").$(baseTableToken)
                        .$(", ex=").$(th)
                        .I$();
                refreshFailState(state, walWriter, th);
                return false;
            }
        } catch (Throwable th) {
            if (handleErrorRetryRefresh(th, viewToken, stateStore, refreshTask)) {
                // Full refresh is re-scheduled.
                return false;
            }
            // If we're here, we either couldn't obtain the WAL writer or the writer couldn't write
            // invalid state transaction. Update the in-memory state and call it a day.
            LOG.error()
                    .$("could not perform full refresh, unexpected error [view=").$(viewToken)
                    .$(", ex=").$(th)
                    .I$();
            refreshFailState(state, null, th);
            return false;
        } finally {
            state.incrementRefreshSeq();
            state.unlock();
            state.tryCloseIfDropped();
        }

        if (viewDefinition.getRefreshType() == MatViewDefinition.INCREMENTAL_REFRESH_TYPE) {
            // Kickstart incremental refresh.
            stateStore.enqueueIncrementalRefresh(viewToken);
        }
        return true;
    }

    private RecordToRowCopier getRecordToRowCopier(TableWriterAPI tableWriter, RecordCursorFactory factory, SqlCompiler compiler) throws SqlException {
        columnFilter.of(factory.getMetadata().getColumnCount());
        return RecordToRowCopierUtils.generateCopier(
                compiler.getAsm(),
                factory.getMetadata(),
                tableWriter.getMetadata(),
                columnFilter
        );
    }

    private boolean handleErrorRetryRefresh(
            Throwable th,
            TableToken viewToken,
            @Nullable MatViewStateStore stateStore,
            @Nullable MatViewRefreshTask refreshTask
    ) {
        if (th instanceof CairoException) {
            CairoException ex = (CairoException) th;
            if (ex.isTableDoesNotExist()) {
                // Can be that the mat view underlying table is in the middle of being renamed at this moment,
                // do not invalidate the view in this case.
                TableToken updatedToken = engine.getUpdatedTableToken(viewToken);
                if (updatedToken != null && updatedToken != viewToken) {
                    // The table was renamed, so we need to update the state
                    if (stateStore != null) {
                        if (refreshTask == null || refreshTask.operation == MatViewRefreshTask.INCREMENTAL_REFRESH) {
                            stateStore.enqueueIncrementalRefresh(updatedToken);
                        } else if (refreshTask.operation == MatViewRefreshTask.FULL_REFRESH) {
                            stateStore.enqueueFullRefresh(updatedToken);
                        } else if (refreshTask.operation == MatViewRefreshTask.RANGE_REFRESH) {
                            stateStore.enqueueRangeRefresh(updatedToken, refreshTask.rangeFrom, refreshTask.rangeTo);
                        } else {
                            // Invalid task, we cannot retry it.
                            return false;
                        }
                    }
                    return true;
                }
            }
        }
        return false;
    }

    private boolean incrementalRefresh(MatViewRefreshTask refreshTask) {
        final TableToken baseTableToken = refreshTask.baseTableToken;
        final TableToken viewToken = refreshTask.matViewToken;
        final long refreshTriggerTimestamp = refreshTask.refreshTriggerTimestamp;
        if (viewToken == null) {
            return refreshDependentViewsIncremental(baseTableToken, graph, stateStore, refreshTriggerTimestamp);
        } else {
            return refreshIncremental(viewToken, stateStore, refreshTriggerTimestamp);
        }
    }

    private boolean insertAsSelect(
            MatViewState state,
            MatViewDefinition viewDef,
            WalWriter walWriter,
            SampleByIntervalIterator intervalIterator,
            long baseTableTxn, // set to -1 in case of range refresh
            long refreshTriggerTimestamp
    ) {
        assert state.isLocked();

        final int maxRetries = configuration.getMatViewMaxRefreshRetries();
        final long oomRetryTimeout = configuration.getMatViewRefreshOomRetryTimeout();
        final long batchSize = configuration.getMatViewInsertAsSelectBatchSize();

        RecordCursorFactory factory = null;
        RecordToRowCopier copier;
        int intervalStep = intervalIterator.getStep();
        final long refreshStartTimestamp = microsecondClock.getTicks();
        state.setLastRefreshStartTimestamp(refreshStartTimestamp);
        final TableToken viewTableToken = viewDef.getMatViewToken();
        long refreshFinishTimestamp = 0;
        final long commitBaseTableTxn = baseTableTxn == -1 ? WAL_DEFAULT_BASE_TABLE_TXN : baseTableTxn;

        try {
            factory = state.acquireRecordFactory();
            copier = state.getRecordToRowCopier();

            for (int i = 0; i <= maxRetries; i++) {
                try {
                    if (factory == null) {
                        final String viewSql = viewDef.getMatViewSql();
                        try (SqlCompiler compiler = engine.getSqlCompiler()) {
                            LOG.info().$("compiling materialized view [view=").$(viewTableToken).$(", attempt=").$(i).I$();
                            final CompiledQuery compiledQuery = compiler.compile(viewSql, refreshExecutionContext);
                            assert compiledQuery.getType() == CompiledQuery.SELECT;
                            factory = compiledQuery.getRecordCursorFactory();
                            if (copier == null || walWriter.getMetadata().getMetadataVersion() != state.getRecordRowCopierMetadataVersion()) {
                                copier = getRecordToRowCopier(walWriter, factory, compiler);
                            }
                        } catch (SqlException e) {
                            factory = Misc.free(factory);
                            LOG.error().$("could not compile materialized view [view=").$(viewTableToken)
                                    .$(", sql=").$(viewSql)
                                    .$(", errorPos=").$(e.getPosition())
                                    .$(", attempt=").$(i)
                                    .$(", error=").utf8(e.getFlyweightMessage())
                                    .I$();
                            refreshFailState(state, walWriter, e);
                            return false;
                        }
                    }

                    assert factory != null;
                    assert copier != null;

                    final CharSequence timestampName = walWriter.getMetadata().getColumnName(walWriter.getMetadata().getTimestampIndex());
                    final int cursorTimestampIndex = factory.getMetadata().getColumnIndex(timestampName);
                    assert cursorTimestampIndex > -1;

                    long commitTarget = batchSize;
                    long rowCount = 0;


                    intervalIterator.toTop(intervalStep);
                    long replacementTimestampLo = Long.MIN_VALUE;
                    long replacementTimestampHi = Long.MIN_VALUE;

                    while (intervalIterator.next()) {
                        refreshExecutionContext.setRange(intervalIterator.getTimestampLo(), intervalIterator.getTimestampHi());
                        if (replacementTimestampHi != intervalIterator.getTimestampLo()) {
                            if (replacementTimestampHi > replacementTimestampLo) {
                                // Gap in the refresh intervals, commit the previous batch
                                // so that the replacement interval does not span across the gap.
                                walWriter.commitMatView(WAL_DEFAULT_BASE_TABLE_TXN, WAL_DEFAULT_LAST_REFRESH_TIMESTAMP, replacementTimestampLo, replacementTimestampHi);
                                commitTarget = rowCount + batchSize;
                            }
                            replacementTimestampLo = intervalIterator.getTimestampLo();
                        }

                        // Interval high and replace range high are both exclusive
                        replacementTimestampHi = intervalIterator.getTimestampHi();

                        try (RecordCursor cursor = factory.getCursor(refreshExecutionContext)) {
                            final Record record = cursor.getRecord();
                            while (cursor.hasNext()) {
                                long timestamp = record.getTimestamp(cursorTimestampIndex);
                                assert timestamp >= replacementTimestampLo && timestamp < replacementTimestampHi
                                        : "timestamp out of range [expected: " + Timestamps.toUSecString(replacementTimestampLo) + ", "
                                        + Timestamps.toUSecString(replacementTimestampHi) + "), actual: "
                                        + Timestamps.toUSecString(timestamp);
                                TableWriter.Row row = walWriter.newRow(timestamp);
                                copier.copy(record, row);
                                row.append();
                                rowCount++;
                            }

                            if (rowCount >= commitTarget) {
                                final boolean isLastInterval = intervalIterator.isLast();
                                final long commitBaseTableTxnLocal = isLastInterval ? commitBaseTableTxn : WAL_DEFAULT_BASE_TABLE_TXN;
                                refreshFinishTimestamp = isLastInterval ? microsecondClock.getTicks() : WAL_DEFAULT_LAST_REFRESH_TIMESTAMP;

                                walWriter.commitMatView(commitBaseTableTxnLocal, refreshFinishTimestamp, replacementTimestampLo, replacementTimestampHi);
                                replacementTimestampLo = replacementTimestampHi;
                                commitTarget = rowCount + batchSize;
                            }
                        }
                    }

                    if (replacementTimestampHi > replacementTimestampLo) {
                        refreshFinishTimestamp = microsecondClock.getTicks();
                        walWriter.commitMatView(commitBaseTableTxn, refreshFinishTimestamp, replacementTimestampLo, replacementTimestampHi);
                    }
                    break;
                } catch (TableReferenceOutOfDateException e) {
                    factory = Misc.free(factory);
                    if (i == maxRetries) {
                        LOG.info().$("base table is under heavy DDL changes, will retry refresh later [view=").$(viewTableToken)
                                .$(", totalAttempts=").$(maxRetries)
                                .$(", msg=").utf8(e.getFlyweightMessage())
                                .I$();
                        stateStore.enqueueIncrementalRefresh(viewTableToken);
                        return false;
                    }
                } catch (Throwable th) {
                    factory = Misc.free(factory);
                    if (th instanceof CairoException && CairoException.isCairoOomError(th) && i < maxRetries && intervalStep > 1) {
                        intervalStep /= 2;
                        LOG.info().$("query failed with out-of-memory, retrying with a reduced intervalStep [view=").$(viewTableToken)
                                .$(", intervalStep=").$(intervalStep)
                                .$(", error=").utf8(((CairoException) th).getFlyweightMessage())
                                .I$();
                        Os.sleep(oomRetryTimeout);
                        continue;
                    }
                    throw th;
                }
            }

            if (baseTableTxn == -1) {
                // It's a range refresh, so we don't bump last refresh base table txn.
                // Keep the last refresh txn as is and only update the finish timestamp.
                state.rangeRefreshSuccess(
                        factory,
                        copier,
                        walWriter.getMetadata().getMetadataVersion(),
                        refreshFinishTimestamp,
                        refreshTriggerTimestamp
                );
            } else {
                // It's an incremental/full refresh.
                state.refreshSuccess(
                        factory,
                        copier,
                        walWriter.getMetadata().getMetadataVersion(),
                        refreshFinishTimestamp,
                        refreshTriggerTimestamp,
                        baseTableTxn
                );
            }
        } catch (Throwable th) {
            Misc.free(factory);
            LOG.error()
                    .$("could not refresh materialized view [view=").$(viewTableToken)
                    .$(", ex=").$(th)
                    .I$();
            refreshFailState(state, walWriter, th);
            return false;
        }

        return true;
    }

    private SampleByIntervalIterator intervalIterator(
            @NotNull TimestampSampler sampler,
            @Nullable TimeZoneRules tzRules,
            long fixedOffset,
            @Nullable LongList txnIntervals,
            long minTs,
            long maxTs,
            int step
    ) {
        if (tzRules == null || tzRules.hasFixedOffset()) {
            long fixedTzOffset = tzRules != null ? tzRules.getOffset(0) : 0;
            return fixedOffsetIterator.of(
                    sampler,
                    fixedOffset - fixedTzOffset,
                    txnIntervals,
                    minTs,
                    maxTs,
                    step
            );
        }

        return timeZoneIterator.of(
                sampler,
                tzRules,
                fixedOffset,
                txnIntervals,
                minTs,
                maxTs,
                step
        );
    }

    private void invalidate(MatViewRefreshTask refreshTask) {
        final String invalidationReason = refreshTask.invalidationReason;
        if (refreshTask.isBaseTableTask()) {
            invalidateDependentViews(refreshTask.baseTableToken, invalidationReason);
        } else {
            invalidateView(refreshTask.matViewToken, invalidationReason, true);
        }
    }

    private void invalidateDependentViews(TableToken baseTableToken, String invalidationReason) {
        childViewSink.clear();
        graph.getDependentViews(baseTableToken, childViewSink);
        for (int v = 0, n = childViewSink.size(); v < n; v++) {
            final TableToken viewToken = childViewSink.get(v);
            invalidateView(viewToken, invalidationReason, false);
        }
        stateStore.notifyBaseInvalidated(baseTableToken);
    }

    private void invalidateView(TableToken viewToken, String invalidationReason, boolean force) {
        final MatViewState state = stateStore.getViewState(viewToken);
        if (state != null && !state.isDropped()) {
            if (!state.tryLock()) {
                LOG.debug().$("skipping materialized view invalidation, locked by another refresh run [view=").$(viewToken).I$();
                state.markAsPendingInvalidation();
                stateStore.enqueueInvalidate(viewToken, invalidationReason);
                return;
            }

            try {
                // Mark the view invalid only if the operation is forced or the view was never refreshed.
                if (force || state.getLastRefreshBaseTxn() != -1) {
<<<<<<< HEAD
                    final long invalidationTimestamp = microsecondClock.getTicks();
                    LOG.error().$("marking materialized view as invalid [view=").$(viewToken)
                            .$(", reason=").utf8(invalidationReason)
                            .$(", ts=").$ts(invalidationTimestamp)
                            .I$();
                    setInvalidState(state, walWriter, invalidationReason, invalidationTimestamp);
=======
                    while (true) {
                        // Just in case the view is being concurrently renamed.
                        viewToken = engine.getUpdatedTableToken(viewToken);
                        try (WalWriter walWriter = engine.getWalWriter(viewToken)) {
                            final long invalidationTimestamp = microsecondClock.getTicks();
                            LOG.error().$("marking materialized view as invalid [view=").$(viewToken)
                                    .$(", reason=").$(invalidationReason)
                                    .$(", ts=").$ts(invalidationTimestamp)
                                    .I$();

                            setInvalidState(state, walWriter, invalidationReason, invalidationTimestamp);
                            break;
                        } catch (CairoException ex) {
                            if (!handleErrorRetryRefresh(ex, viewToken, null, null)) {
                                throw ex;
                            }
                        }
                    }
>>>>>>> 2b8f93fe
                }
            } finally {
                state.unlock();
                state.tryCloseIfDropped();
            }
            // Invalidate dependent views recursively.
            enqueueInvalidateDependentViews(viewToken, "base materialized view is invalidated");
        }
    }

    private boolean processNotifications() {
        boolean refreshed = false;
        while (stateStore.tryDequeueRefreshTask(refreshTask)) {
            if (checkIfBaseTableDropped(refreshTask)) {
                continue;
            }

            final int operation = refreshTask.operation;
            switch (operation) {
                case MatViewRefreshTask.INCREMENTAL_REFRESH:
                    refreshed |= incrementalRefresh(refreshTask);
                    break;
                case MatViewRefreshTask.RANGE_REFRESH:
                    refreshed |= rangeRefresh(refreshTask);
                    break;
                case MatViewRefreshTask.FULL_REFRESH:
                    refreshed |= fullRefresh(refreshTask);
                    break;
                case MatViewRefreshTask.INVALIDATE:
                    invalidate(refreshTask);
                    break;
                default:
                    throw new RuntimeException("unexpected operation: " + operation);
            }
        }
        return refreshed;
    }

    private boolean rangeRefresh(MatViewRefreshTask refreshTask) {
        final TableToken viewToken = refreshTask.matViewToken;
        assert viewToken != null;
        final long refreshTriggerTimestamp = refreshTask.refreshTriggerTimestamp;
        final long rangeFrom = refreshTask.rangeFrom;
        final long rangeTo = refreshTask.rangeTo;

        final MatViewState state = stateStore.getViewState(viewToken);
        if (state == null || state.isPendingInvalidation() || state.isInvalid() || state.isDropped()) {
            return false;
        }

        if (!state.tryLock()) {
            // Someone is refreshing the view, so we're going for another attempt.
            LOG.debug().$("could not lock materialized view for range refresh, will retry [view=").$(viewToken)
                    .$(", from=").$ts(rangeFrom)
                    .$(", to=").$ts(rangeTo)
                    .I$();
            stateStore.enqueueRangeRefresh(viewToken, rangeFrom, rangeTo);
            return false;
        }

        try (WalWriter walWriter = engine.getWalWriter(viewToken)) {
            final TableToken baseTableToken;
            final String baseTableName = state.getViewDefinition().getBaseTableName();
            try {
                baseTableToken = engine.verifyTableName(state.getViewDefinition().getBaseTableName());
            } catch (CairoException e) {
                LOG.error().$("could not perform range refresh, could not verify base table [view=").$(viewToken)
                        .$(", from=").$ts(rangeFrom)
                        .$(", to=").$ts(rangeTo)
                        .$(", baseTableName=").$(baseTableName)
                        .$(", errno=").$(e.getErrno())
                        .$(", errorMsg=").utf8(e.getFlyweightMessage())
                        .I$();
                refreshFailState(state, walWriter, e);
                return false;
            }

            if (!baseTableToken.isWal()) {
                refreshFailState(state, walWriter, "base table is not a WAL table");
                return false;
            }

            try (TableReader baseTableReader = engine.getReader(baseTableToken)) {
                // Operate SQL on a fixed reader that has known max transaction visible. The reader
                // is used to initialize base table readers returned from the refreshExecutionContext.getReader()
                // call, so that all of them are at the same txn.
                engine.detachReader(baseTableReader);
                refreshExecutionContext.of(baseTableReader);
                try {
                    final MatViewDefinition viewDef = state.getViewDefinition();
                    // Specify -1 as the last refresh txn, so that we scan all partitions.
                    final SampleByIntervalIterator intervalIterator = findSampleByIntervals(baseTableReader, viewDef, -1, rangeFrom, rangeTo);
                    if (intervalIterator != null) {
                        insertAsSelect(state, viewDef, walWriter, intervalIterator, -1, refreshTriggerTimestamp);
                    }
                } finally {
                    refreshExecutionContext.clearReader();
                    engine.attachReader(baseTableReader);
                }
            } catch (Throwable th) {
                LOG.error()
                        .$("could not perform full refresh [view=").$(viewToken)
                        .$(", baseTable=").$(baseTableToken)
                        .$(", ex=").$(th)
                        .I$();
                refreshFailState(state, walWriter, th);
                return false;
            }
        } catch (Throwable th) {
            if (handleErrorRetryRefresh(th, viewToken, stateStore, refreshTask)) {
                // Range refresh is re-scheduled.
                return false;
            }
            // If we're here, we either couldn't obtain the WAL writer or the writer couldn't write
            // invalid state transaction. Update the in-memory state and call it a day.
            LOG.error()
                    .$("could not perform range refresh, unexpected error [view=").$(viewToken)
                    .$(", ex=").$(th)
                    .I$();
            refreshFailState(state, null, th);
            return false;
        } finally {
            state.unlock();
            state.tryCloseIfDropped();
        }

        return true;
    }

    private boolean refreshDependentViewsIncremental(
            TableToken baseTableToken,
            MatViewGraph graph,
            MatViewStateStore stateStore,
            long refreshTriggerTimestamp
    ) {
        assert baseTableToken.isWal();

        boolean refreshed = false;
        final SeqTxnTracker baseSeqTracker = engine.getTableSequencerAPI().getTxnTracker(baseTableToken);
        final long minRefreshToTxn = baseSeqTracker.getWriterTxn();

        childViewSink.clear();
        graph.getDependentViews(baseTableToken, childViewSink);
        for (int v = 0, n = childViewSink.size(); v < n; v++) {
            TableToken viewToken = childViewSink.get(v);
            final MatViewState state = stateStore.getViewState(viewToken);
            if (state != null && !state.isPendingInvalidation() && !state.isInvalid() && !state.isDropped()) {
                if (state.getViewDefinition().getRefreshType() != MatViewDefinition.INCREMENTAL_REFRESH_TYPE) {
                    continue;
                }

                if (!state.tryLock()) {
                    LOG.debug().$("skipping materialized view refresh, locked by another refresh run [view=").$(viewToken).I$();
                    stateStore.enqueueIncrementalRefresh(viewToken);
                    continue;
                }
                try (WalWriter walWriter = engine.getWalWriter(viewToken)) {
                    try {
                        refreshed |= refreshIncremental0(state, baseTableToken, walWriter, refreshTriggerTimestamp);
                    } catch (Throwable th) {
                        refreshFailState(state, walWriter, th);
                    }
                } catch (Throwable th) {
                    if (handleErrorRetryRefresh(th, viewToken, stateStore, null)) {
                        // Incremental refresh is re-scheduled.
                        continue;
                    }
                    // If we're here, we either couldn't obtain the WAL writer or the writer couldn't write
                    // invalid state transaction. Update the in-memory state and call it a day.
                    LOG.error()
                            .$("could not get table writer for view [view=").$(viewToken)
                            .$(", ex=").$(th)
                            .I$();
                    refreshFailState(state, null, th);
                } finally {
                    state.incrementRefreshSeq();
                    state.unlock();
                    state.tryCloseIfDropped();
                }
            }
        }
        refreshTask.clear();
        refreshTask.baseTableToken = baseTableToken;
        refreshTask.operation = MatViewRefreshTask.INCREMENTAL_REFRESH;
        stateStore.notifyBaseRefreshed(refreshTask, minRefreshToTxn);

        if (refreshed) {
            LOG.info().$("refreshed materialized views dependent on [baseTable=").$(baseTableToken).I$();
        }
        return refreshed;
    }

    private void refreshFailState(MatViewState state, @Nullable WalWriter walWriter, CharSequence errorMessage) {
        state.refreshFail(microsecondClock.getTicks(), errorMessage);
        if (walWriter != null) {
            walWriter.resetMatViewState(state.getLastRefreshBaseTxn(), state.getLastRefreshFinishTimestamp(), true, errorMessage);
        }
        // Invalidate dependent views recursively.
        enqueueInvalidateDependentViews(state.getViewDefinition().getMatViewToken(), "base materialized view refresh failed");
    }

    private void refreshFailState(MatViewState state, @Nullable WalWriter walWriter, Throwable th) {
        errorMsgSink.clear();
        if (th instanceof Sinkable) {
            ((Sinkable) th).toSink(errorMsgSink);
        } else {
            errorMsgSink.put(th.getMessage());
        }
        refreshFailState(state, walWriter, errorMsgSink);
    }

    private boolean refreshIncremental(@NotNull TableToken viewToken, MatViewStateStore stateStore, long refreshTriggerTimestamp) {
        final MatViewState state = stateStore.getViewState(viewToken);
        if (state == null || state.isPendingInvalidation() || state.isInvalid() || state.isDropped()) {
            return false;
        }

        if (!state.tryLock()) {
            LOG.debug().$("could not lock materialized view for incremental refresh, will retry [view=").$(viewToken).I$();
            stateStore.enqueueIncrementalRefresh(viewToken);
            return false;
        }

        final String baseTableName = state.getViewDefinition().getBaseTableName();
        try (WalWriter walWriter = engine.getWalWriter(viewToken)) {
            final TableToken baseTableToken;
            try {
                baseTableToken = engine.verifyTableName(baseTableName);
            } catch (CairoException e) {
                LOG.error()
                        .$("could not perform incremental refresh, could not verify base table [view=").$(viewToken)
                        .$(", baseTableName=").$(baseTableName)
                        .$(", errno=").$(e.getErrno())
                        .$(", errorMsg=").utf8(e.getFlyweightMessage())
                        .I$();
                refreshFailState(state, walWriter, e);
                return false;
            }

            if (!baseTableToken.isWal()) {
                refreshFailState(state, walWriter, "base table is not a WAL table");
                return false;
            }

            try {
                return refreshIncremental0(state, baseTableToken, walWriter, refreshTriggerTimestamp);
            } catch (Throwable th) {
                LOG.error()
                        .$("could not perform incremental refresh [view=").$(viewToken)
                        .$(", baseTableToken=").$(baseTableToken)
                        .$(", ex=").$(th)
                        .I$();
                refreshFailState(state, walWriter, th);
                return false;
            }
        } catch (Throwable th) {
            if (handleErrorRetryRefresh(th, viewToken, stateStore, null)) {
                // Incremental refresh is re-scheduled.
                return false;
            }

            // If we're here, we either couldn't obtain the WAL writer or the writer couldn't write
            // invalid state transaction. Update the in-memory state and call it a day.
            LOG.error()
                    .$("could not perform incremental refresh, unexpected error [view=").$(viewToken)
                    .$(", ex=").$(th)
                    .I$();
            refreshFailState(state, null, th);
            return false;
        } finally {
            state.incrementRefreshSeq();
            state.unlock();
            state.tryCloseIfDropped();
        }
    }

    private boolean refreshIncremental0(
            @NotNull MatViewState state,
            @NotNull TableToken baseTableToken,
            @NotNull WalWriter walWriter,
            long refreshTriggerTimestamp
    ) throws SqlException {
        assert state.isLocked();

        final SeqTxnTracker baseSeqTracker = engine.getTableSequencerAPI().getTxnTracker(baseTableToken);
        final long toBaseTxn = baseSeqTracker.getWriterTxn();

        final long fromBaseTxn = state.getLastRefreshBaseTxn();
        if (fromBaseTxn >= 0 && fromBaseTxn >= toBaseTxn) {
            // Already refreshed.
            return false;
        }

        // Steps:
        // - compile view and execute with timestamp ranges from the unprocessed commits
        // - write the result set to WAL (or directly to table writer O3 area)
        // - apply resulting commit
        // - update applied to txn in MatViewStateStore

        try (TableReader baseTableReader = engine.getReader(baseTableToken)) {
            // Operate SQL on a fixed reader that has known max transaction visible. The reader
            // is used to initialize base table readers returned from the refreshExecutionContext.getReader()
            // call, so that all of them are at the same txn.
            engine.detachReader(baseTableReader);
            refreshExecutionContext.of(baseTableReader);
            try {
                final MatViewDefinition viewDef = state.getViewDefinition();
                final SampleByIntervalIterator intervalIterator = findSampleByIntervals(baseTableReader, viewDef, fromBaseTxn);
                if (intervalIterator != null) {
                    return insertAsSelect(state, viewDef, walWriter, intervalIterator, baseTableReader.getSeqTxn(), refreshTriggerTimestamp);
                }
            } finally {
                refreshExecutionContext.clearReader();
                engine.attachReader(baseTableReader);
            }
        }
        return false;
    }

    private void resetInvalidState(MatViewState state, WalWriter walWriter) {
        state.markAsValid();
        state.setLastRefreshBaseTableTxn(-1);
        state.setLastRefreshTimestamp(Numbers.LONG_NULL);
        walWriter.resetMatViewState(state.getLastRefreshBaseTxn(), state.getLastRefreshFinishTimestamp(), false, null);
    }

    private void setInvalidState(MatViewState state, WalWriter walWriter, CharSequence invalidationReason, long invalidationTimestamp) {
        state.markAsInvalid(invalidationReason);
        state.setLastRefreshTimestamp(invalidationTimestamp);
        state.setLastRefreshStartTimestamp(invalidationTimestamp);
        walWriter.resetMatViewState(state.getLastRefreshBaseTxn(), state.getLastRefreshFinishTimestamp(), true, invalidationReason);
    }
}<|MERGE_RESOLUTION|>--- conflicted
+++ resolved
@@ -677,21 +677,13 @@
             try {
                 // Mark the view invalid only if the operation is forced or the view was never refreshed.
                 if (force || state.getLastRefreshBaseTxn() != -1) {
-<<<<<<< HEAD
-                    final long invalidationTimestamp = microsecondClock.getTicks();
-                    LOG.error().$("marking materialized view as invalid [view=").$(viewToken)
-                            .$(", reason=").utf8(invalidationReason)
-                            .$(", ts=").$ts(invalidationTimestamp)
-                            .I$();
-                    setInvalidState(state, walWriter, invalidationReason, invalidationTimestamp);
-=======
                     while (true) {
                         // Just in case the view is being concurrently renamed.
                         viewToken = engine.getUpdatedTableToken(viewToken);
                         try (WalWriter walWriter = engine.getWalWriter(viewToken)) {
                             final long invalidationTimestamp = microsecondClock.getTicks();
                             LOG.error().$("marking materialized view as invalid [view=").$(viewToken)
-                                    .$(", reason=").$(invalidationReason)
+                                    .$(", reason=").utf8(invalidationReason)
                                     .$(", ts=").$ts(invalidationTimestamp)
                                     .I$();
 
@@ -703,7 +695,6 @@
                             }
                         }
                     }
->>>>>>> 2b8f93fe
                 }
             } finally {
                 state.unlock();
