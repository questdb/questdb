--- conflicted
+++ resolved
@@ -335,27 +335,6 @@
         return deferred;
     }
 
-<<<<<<< HEAD
-        if (timeZone != null) {
-            try {
-                this.rules = Timestamps.getTimezoneRules(DateLocaleFactory.EN_LOCALE, timeZone);
-            } catch (NumericException e) {
-                throw CairoException.critical(0).put("invalid timezone: ").put(timeZone);
-            }
-        } else {
-            this.rules = null;
-        }
-
-        if (timeZoneOffset != null) {
-            final long val = Dates.parseOffset(timeZoneOffset);
-            if (val == Numbers.LONG_NULL) {
-                throw CairoException.critical(0).put("invalid offset: ").put(timeZoneOffset);
-            }
-            this.fixedOffset = Numbers.decodeLowInt(val) * MINUTE_MICROS;
-        } else {
-            this.fixedOffset = 0;
-        }
-=======
     public void setPeriodSampler(TimestampSampler periodSampler) {
         this.periodSampler = periodSampler;
     }
@@ -408,7 +387,6 @@
                 periodDelayUnit
         );
         return newDefinition;
->>>>>>> 28a6f635
     }
 
     public void updateToken(TableToken updatedToken) {
@@ -574,7 +552,7 @@
 
         if (timeZone != null) {
             try {
-                this.rules = Timestamps.getTimezoneRules(TimestampFormatUtils.EN_LOCALE, timeZone);
+                this.rules = Timestamps.getTimezoneRules(DateLocaleFactory.EN_LOCALE, timeZone);
             } catch (NumericException e) {
                 throw CairoException.critical(0).put("invalid timezone: ").put(timeZone);
             }
@@ -583,7 +561,7 @@
         }
 
         if (timeZoneOffset != null) {
-            final long val = Timestamps.parseOffset(timeZoneOffset);
+            final long val = Dates.parseOffset(timeZoneOffset);
             if (val == Numbers.LONG_NULL) {
                 throw CairoException.critical(0).put("invalid offset: ").put(timeZoneOffset);
             }
