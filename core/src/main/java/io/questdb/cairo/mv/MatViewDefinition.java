/*******************************************************************************
 *     ___                  _   ____  ____
 *    / _ \ _   _  ___  ___| |_|  _ \| __ )
 *   | | | | | | |/ _ \/ __| __| | | |  _ \
 *   | |_| | |_| |  __/\__ \ |_| |_| | |_) |
 *    \__\_\\__,_|\___||___/\__|____/|____/
 *
 *  Copyright (c) 2014-2019 Appsicle
 *  Copyright (c) 2019-2024 QuestDB
 *
 *  Licensed under the Apache License, Version 2.0 (the "License");
 *  you may not use this file except in compliance with the License.
 *  You may obtain a copy of the License at
 *
 *  http://www.apache.org/licenses/LICENSE-2.0
 *
 *  Unless required by applicable law or agreed to in writing, software
 *  distributed under the License is distributed on an "AS IS" BASIS,
 *  WITHOUT WARRANTIES OR CONDITIONS OF ANY KIND, either express or implied.
 *  See the License for the specific language governing permissions and
 *  limitations under the License.
 *
 ******************************************************************************/

package io.questdb.cairo.mv;

import io.questdb.cairo.CairoException;
import io.questdb.cairo.TableToken;
import io.questdb.cairo.file.AppendableBlock;
import io.questdb.cairo.file.BlockFileReader;
import io.questdb.cairo.file.BlockFileWriter;
import io.questdb.cairo.file.ReadableBlock;
import io.questdb.cairo.vm.Vm;
import io.questdb.griffin.SqlException;
import io.questdb.griffin.engine.groupby.TimestampSampler;
import io.questdb.griffin.engine.groupby.TimestampSamplerFactory;
import io.questdb.std.Chars;
import io.questdb.std.Mutable;
import io.questdb.std.Numbers;
import io.questdb.std.NumericException;
import io.questdb.std.datetime.TimeZoneRules;
import io.questdb.std.datetime.microtime.TimestampFormatUtils;
import io.questdb.std.datetime.microtime.Timestamps;
import io.questdb.std.str.Path;
import org.jetbrains.annotations.NotNull;
import org.jetbrains.annotations.Nullable;

import static io.questdb.std.datetime.microtime.Timestamps.MINUTE_MICROS;

public class MatViewDefinition implements Mutable {
    public static final int IMMEDIATE_REFRESH_TYPE = 0;
    public static final int MANUAL_REFRESH_TYPE = 2;
    public static final String MAT_VIEW_DEFINITION_FILE_NAME = "_mv";
    public static final int MAT_VIEW_DEFINITION_FORMAT_EXTRA_TZ_MSG_TYPE = 1;
    public static final int MAT_VIEW_DEFINITION_FORMAT_MSG_TYPE = 0;
    public static final int TIMER_REFRESH_TYPE = 1;
    private String baseTableName;
    // Not persisted, parsed from timeZoneOffset.
    private long fixedOffset;
    private String matViewSql;
    private volatile TableToken matViewToken;
    private int refreshType = -1;
    // Not persisted, parsed from timeZone.
    private @Nullable TimeZoneRules rules;
    private long samplingInterval;
    private char samplingIntervalUnit;
    private @Nullable String timeZone;
    private @Nullable String timeZoneOffset;
    // Not persisted, parsed from timerTimeZone.
    private @Nullable TimeZoneRules timerRules;
    private @Nullable String timerTimeZone;
    // Not persisted, parsed from samplingInterval and samplingIntervalUnit.
    // Access must be synchronized as this object is not thread-safe.
    private TimestampSampler timestampSampler;

    public static void append(@NotNull MatViewDefinition matViewDefinition, @NotNull AppendableBlock block) {
        block.putInt(matViewDefinition.getRefreshType());
        block.putStr(matViewDefinition.getBaseTableName());
        block.putLong(matViewDefinition.getSamplingInterval());
        block.putChar(matViewDefinition.getSamplingIntervalUnit());
        block.putStr(matViewDefinition.getTimeZone());
        block.putStr(matViewDefinition.getTimeZoneOffset());
        block.putStr(matViewDefinition.getMatViewSql());
    }

    public static void append(@NotNull MatViewDefinition matViewDefinition, @NotNull BlockFileWriter writer) {
        AppendableBlock block = writer.append();
        append(matViewDefinition, block);
        block.commit(MAT_VIEW_DEFINITION_FORMAT_MSG_TYPE);
        block = writer.append();
        appendTimerTz(matViewDefinition.getTimerTimeZone(), block);
        block.commit(MAT_VIEW_DEFINITION_FORMAT_EXTRA_TZ_MSG_TYPE);
        writer.commit();
    }

    public static void appendTimerTz(@Nullable String timerTimeZone, @NotNull AppendableBlock block) {
        block.putStr(timerTimeZone);
    }

    public static void readFrom(
            @NotNull MatViewDefinition destDefinition,
            @NotNull BlockFileReader reader,
            @NotNull Path path,
            int rootLen,
            @NotNull TableToken matViewToken
    ) {
        path.trimTo(rootLen).concat(matViewToken.getDirName()).concat(MAT_VIEW_DEFINITION_FILE_NAME);
        reader.of(path.$());

        boolean definitionBlockFound = false;
        final BlockFileReader.BlockCursor cursor = reader.getCursor();
        while (cursor.hasNext()) {
            final ReadableBlock block = cursor.next();
            if (block.type() == MAT_VIEW_DEFINITION_FORMAT_MSG_TYPE) {
                definitionBlockFound = true;
                readDefinitionBlock(destDefinition, block, matViewToken);
                // keep going, because V2 block might follow
                continue;
            }
            if (block.type() == MatViewState.MAT_VIEW_STATE_FORMAT_EXTRA_TS_MSG_TYPE) {
                readTimerTzBlock(destDefinition, block);
                return;
            }
        }

        if (!definitionBlockFound) {
            throw CairoException.critical(0)
                    .put("cannot read materialized view definition, block not found [path=").put(path)
                    .put(']');
        }
    }

    @Override
    public void clear() {
        matViewToken = null;
        baseTableName = null;
        matViewSql = null;
        rules = null;
        timeZone = null;
        timeZoneOffset = null;
        timestampSampler = null;
        fixedOffset = 0;
        refreshType = -1;
        samplingInterval = 0;
        samplingIntervalUnit = 0;
        timerTimeZone = null;
        timerRules = null;
    }

    public String getBaseTableName() {
        return baseTableName;
    }

    public long getFixedOffset() {
        return fixedOffset;
    }

    public String getMatViewSql() {
        return matViewSql;
    }

    public TableToken getMatViewToken() {
        return matViewToken;
    }

    public int getRefreshType() {
        return refreshType;
    }

    public long getSamplingInterval() {
        return samplingInterval;
    }

    public char getSamplingIntervalUnit() {
        return samplingIntervalUnit;
    }

    public @Nullable String getTimeZone() {
        return timeZone;
    }

    public @Nullable String getTimeZoneOffset() {
        return timeZoneOffset;
    }

    public @Nullable String getTimerTimeZone() {
        return timerTimeZone;
    }

    public @Nullable TimeZoneRules getTimerTzRules() {
        return timerRules;
    }

    public TimestampSampler getTimestampSampler() {
        return timestampSampler;
    }

    public @Nullable TimeZoneRules getTzRules() {
        return rules;
    }

    public void init(
            int refreshType,
            @NotNull TableToken matViewToken,
            @NotNull String matViewSql,
            @NotNull String baseTableName,
            long samplingInterval,
            char samplingIntervalUnit,
            @Nullable String timeZone,
            @Nullable String timeZoneOffset,
            @Nullable String timerTimeZone
    ) {
        initDefinition(
                refreshType,
                matViewToken,
                matViewSql,
                baseTableName,
                samplingInterval,
                samplingIntervalUnit,
                timeZone,
                timeZoneOffset
        );
        initTimerTimeZone(timerTimeZone);
<<<<<<< HEAD
=======
    }

    public void updateToken(TableToken updatedToken) {
        this.matViewToken = updatedToken;
>>>>>>> 942423be
    }

    private static void readDefinitionBlock(
            MatViewDefinition destDefinition,
            ReadableBlock block,
            TableToken matViewToken
    ) {
        assert block.type() == MAT_VIEW_DEFINITION_FORMAT_MSG_TYPE;

        long offset = 0;
        final int refreshType = block.getInt(offset);
        if (refreshType != IMMEDIATE_REFRESH_TYPE && refreshType != TIMER_REFRESH_TYPE && refreshType != MANUAL_REFRESH_TYPE) {
            throw CairoException.critical(0)
                    .put("unsupported refresh type [view=")
                    .put(matViewToken.getTableName())
                    .put(", type=")
                    .put(refreshType)
                    .put(']');
        }
        offset += Integer.BYTES;

        final CharSequence baseTableName = block.getStr(offset);
        if (baseTableName == null || baseTableName.length() == 0) {
            throw CairoException.critical(0)
                    .put("base table name for materialized view is empty [view=")
                    .put(matViewToken.getTableName())
                    .put(']');
        }
        offset += Vm.getStorageLength(baseTableName);
        final String baseTableNameStr = Chars.toString(baseTableName);

        final long samplingInterval = block.getLong(offset);
        offset += Long.BYTES;

        final char samplingIntervalUnit = block.getChar(offset);
        offset += Character.BYTES;

        final CharSequence timeZone = block.getStr(offset);
        offset += Vm.getStorageLength(timeZone);
        final String timeZoneStr = Chars.toString(timeZone);

        final CharSequence timeZoneOffset = block.getStr(offset);
        offset += Vm.getStorageLength(timeZoneOffset);
        final String timeZoneOffsetStr = Chars.toString(timeZoneOffset);

        final CharSequence matViewSql = block.getStr(offset);
        if (matViewSql == null || matViewSql.length() == 0) {
            throw CairoException.critical(0)
                    .put("materialized view SQL is empty [view=")
                    .put(matViewToken.getTableName())
                    .put(']');
        }
        final String matViewSqlStr = Chars.toString(matViewSql);

        destDefinition.initDefinition(
                refreshType,
                matViewToken,
                matViewSqlStr,
                baseTableNameStr,
                samplingInterval,
                samplingIntervalUnit,
                timeZoneStr,
                timeZoneOffsetStr
        );
    }

    private static void readTimerTzBlock(
            MatViewDefinition destDefinition,
            ReadableBlock block
    ) {
        assert block.type() == MAT_VIEW_DEFINITION_FORMAT_EXTRA_TZ_MSG_TYPE;
        final CharSequence timerTz = block.getStr(0);
        destDefinition.initTimerTimeZone(Chars.toString(timerTz));
    }

    private void initDefinition(
            int refreshType,
            @NotNull TableToken matViewToken,
            @NotNull String matViewSql,
            @NotNull String baseTableName,
            long samplingInterval,
            char samplingIntervalUnit,
            @Nullable String timeZone,
            @Nullable String timeZoneOffset
    ) {
        this.refreshType = refreshType;
        this.matViewToken = matViewToken;
        this.matViewSql = matViewSql;
        this.baseTableName = baseTableName;
        this.samplingInterval = samplingInterval;
        this.samplingIntervalUnit = samplingIntervalUnit;
        this.timeZone = timeZone;
        this.timeZoneOffset = timeZoneOffset;

        try {
            this.timestampSampler = TimestampSamplerFactory.getInstance(
                    samplingInterval,
                    samplingIntervalUnit,
                    0
            );
        } catch (SqlException e) {
            throw CairoException.critical(0).put("invalid sampling interval and/or unit: ").put(samplingInterval)
                    .put(", ").put(samplingIntervalUnit);
        }

        if (timeZone != null) {
            try {
                this.rules = Timestamps.getTimezoneRules(TimestampFormatUtils.EN_LOCALE, timeZone);
            } catch (NumericException e) {
                throw CairoException.critical(0).put("invalid timezone: ").put(timeZone);
            }
        } else {
            this.rules = null;
        }

        if (timeZoneOffset != null) {
            final long val = Timestamps.parseOffset(timeZoneOffset);
            if (val == Numbers.LONG_NULL) {
                throw CairoException.critical(0).put("invalid offset: ").put(timeZoneOffset);
            }
            this.fixedOffset = Numbers.decodeLowInt(val) * MINUTE_MICROS;
        } else {
            this.fixedOffset = 0;
        }
    }

    private void initTimerTimeZone(@Nullable String timerTimeZone) {
        this.timerTimeZone = timerTimeZone;

        if (timerTimeZone != null) {
            try {
                this.timerRules = Timestamps.getTimezoneRules(TimestampFormatUtils.EN_LOCALE, timerTimeZone);
            } catch (NumericException e) {
                throw CairoException.critical(0).put("invalid timer timezone: ").put(timerTimeZone);
            }
        } else {
            this.timerRules = null;
        }
    }
}<|MERGE_RESOLUTION|>--- conflicted
+++ resolved
@@ -221,13 +221,10 @@
                 timeZoneOffset
         );
         initTimerTimeZone(timerTimeZone);
-<<<<<<< HEAD
-=======
     }
 
     public void updateToken(TableToken updatedToken) {
         this.matViewToken = updatedToken;
->>>>>>> 942423be
     }
 
     private static void readDefinitionBlock(
