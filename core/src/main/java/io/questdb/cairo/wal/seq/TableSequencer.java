--- conflicted
+++ resolved
@@ -30,13 +30,9 @@
 public interface TableSequencer extends QuietCloseable {
     long NO_TXN = Long.MIN_VALUE;
 
-<<<<<<< HEAD
-    TableMetadataChangeLog getMetadataChangeLog(long structureVersionLo);
-=======
     void dropTable();
 
-    TableMetadataChangeLog getMetadataChangeLogCursor(long structureVersionLo);
->>>>>>> 5d42ab69
+    TableMetadataChangeLog getMetadataChangeLog(long structureVersionLo);
 
     int getNextWalId();
 
