--- conflicted
+++ resolved
@@ -64,13 +64,12 @@
         return errorTag;
     }
 
-<<<<<<< HEAD
+    public long getLagTxnCount() {
+        return Math.max(0, this.dirtyWriterTxn - this.writerTxn);
+    }
+
     public long getLastRefreshBaseTxn() {
         return lastRefreshBaseTxn;
-=======
-    public long getLagTxnCount() {
-        return Math.max(0, this.dirtyWriterTxn - this.writerTxn);
->>>>>>> 5dd7e3dc
     }
 
     public int getMaxO3MergeParallelism() {
