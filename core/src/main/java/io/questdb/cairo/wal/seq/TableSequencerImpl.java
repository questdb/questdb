--- conflicted
+++ resolved
@@ -47,11 +47,8 @@
     private final CairoEngine engine;
     private final FilesFacade ff;
     private final SequencerMetadata metadata;
-<<<<<<< HEAD
+    private final MicrosecondClock microClock;
     private final SequencerMetadataService metadataSvc;
-=======
-    private final MicrosecondClock microClock;
->>>>>>> ade8cb38
     private final int mkDirMode;
     private final Path path;
     private final int rootLen;
