--- conflicted
+++ resolved
@@ -297,8 +297,101 @@
         return txn;
     }
 
-<<<<<<< HEAD
-    public void open(TableToken tableToken) {
+    @Override
+    public TableToken reload() {
+        tableTransactionLog.reload(path);
+        if (tableTransactionLog.isDropped()) {
+            return null;
+        }
+
+        try (TableMetadataChangeLog metaChangeCursor = tableTransactionLog.getTableMetadataChangeLog(metadata.getMetadataVersion(), alterCommandWalFormatter)) {
+            boolean updated = false;
+            while (metaChangeCursor.hasNext()) {
+                TableMetadataChange change = metaChangeCursor.next();
+                change.apply(metadataSvc, true);
+                updated = true;
+            }
+            if (updated) {
+                metadata.syncToMetaFile();
+            }
+        }
+        return tableToken = metadata.getTableToken();
+    }
+
+    @Override
+    public void resumeTable() {
+        metadata.resumeTable();
+        notifyTxnCommitted(Long.MAX_VALUE);
+        seqTxnTracker.setUnsuspended();
+    }
+
+    @TestOnly
+    public void setDistressed() {
+        this.distressed = true;
+    }
+
+    @Override
+    public void suspendTable() {
+        metadata.suspendTable();
+    }
+
+    private void applyToMetadata(TableMetadataChange change) {
+        change.apply(metadataSvc, true);
+        metadata.syncToMetaFile();
+    }
+
+    private void checkDropped() {
+        if (metadata.isDropped()) {
+            throw CairoException.tableDropped(tableToken);
+        }
+    }
+
+    private boolean closeLocked() {
+        if (!closed) {
+            closed = true;
+            Misc.free(metadata);
+            Misc.free(tableTransactionLog);
+            Misc.free(walIdGenerator);
+            Misc.free(path);
+            return true;
+        }
+        return false;
+    }
+
+    private void createSequencerDir(FilesFacade ff, int mkDirMode) {
+        if (ff.mkdirs(path.slash$(), mkDirMode) != 0) {
+            final CairoException e = CairoException.critical(ff.errno()).put("Cannot create sequencer directory: ").put(path);
+            closeLocked();
+            throw e;
+        }
+        walInitializer.initDirectory(path);
+        path.trimTo(rootLen);
+    }
+
+    private long nextTxn(int walId, int segmentId, int segmentTxn, long timestamp) {
+        return tableTransactionLog.addEntry(getStructureVersion(), walId, segmentId, segmentTxn, timestamp);
+    }
+
+    private void notifyTxnCommitted(long txn) {
+        if (txn == Long.MAX_VALUE || seqTxnTracker.notifyOnCommit(txn)) {
+            engine.notifyWalTxnCommitted(tableToken);
+        }
+    }
+
+    void create(int tableId, TableStructure tableStruct) {
+        schemaLock.writeLock().lock();
+        try {
+            createSequencerDir(ff, mkDirMode);
+            final long timestamp = microClock.getTicks();
+            metadata.create(tableStruct, tableToken, path, rootLen, tableId);
+            tableTransactionLog.create(path, timestamp);
+            engine.getWalListener().tableCreated(tableToken, timestamp);
+        } finally {
+            schemaLock.writeLock().unlock();
+        }
+    }
+
+    void open(TableToken tableToken) {
         try {
             walIdGenerator.open(path);
             metadata.open(path, rootLen, tableToken);
@@ -328,159 +421,6 @@
             closeLocked();
             throw th;
         }
-=======
-    @Override
-    public TableToken reload() {
-        tableTransactionLog.reload(path);
-        if (tableTransactionLog.isDropped()) {
-            return null;
-        }
-
-        try (TableMetadataChangeLog metaChangeCursor = tableTransactionLog.getTableMetadataChangeLog(metadata.getMetadataVersion(), alterCommandWalFormatter)) {
-            boolean updated = false;
-            while (metaChangeCursor.hasNext()) {
-                TableMetadataChange change = metaChangeCursor.next();
-                change.apply(metadataSvc, true);
-                updated = true;
-            }
-            if (updated) {
-                metadata.syncToMetaFile();
-            }
-        }
-        return tableToken = metadata.getTableToken();
->>>>>>> d8493680
-    }
-
-    @Override
-    public TableToken reload() {
-        tableTransactionLog.reload(path);
-        try (TableMetadataChangeLog metaChangeCursor = tableTransactionLog.getTableMetadataChangeLog(metadata.getTableToken(), metadata.getMetadataVersion(), alterCommandWalFormatter)) {
-            boolean updated = false;
-            while (metaChangeCursor.hasNext()) {
-                TableMetadataChange change = metaChangeCursor.next();
-                change.apply(metadataSvc, true);
-                updated = true;
-            }
-            if (updated) {
-                metadata.syncToMetaFile();
-            }
-        }
-        return tableToken = metadata.getTableToken();
-    }
-
-    @Override
-    public void resumeTable() {
-        metadata.resumeTable();
-        notifyTxnCommitted(Long.MAX_VALUE);
-<<<<<<< HEAD
-=======
-        seqTxnTracker.setUnsuspended();
->>>>>>> d8493680
-    }
-
-    @TestOnly
-    public void setDistressed() {
-        this.distressed = true;
-    }
-
-    @Override
-    public void suspendTable() {
-        metadata.suspendTable();
-    }
-
-    private void applyToMetadata(TableMetadataChange change) {
-        change.apply(metadataSvc, true);
-        metadata.syncToMetaFile();
-    }
-
-    private void checkDropped() {
-        if (metadata.isDropped()) {
-            throw CairoException.tableDropped(tableToken);
-        }
-    }
-
-    private boolean closeLocked() {
-        if (!closed) {
-            closed = true;
-            Misc.free(metadata);
-            Misc.free(tableTransactionLog);
-            Misc.free(walIdGenerator);
-            Misc.free(path);
-            return true;
-        }
-        return false;
-    }
-
-    private void createSequencerDir(FilesFacade ff, int mkDirMode) {
-        if (ff.mkdirs(path.slash$(), mkDirMode) != 0) {
-            final CairoException e = CairoException.critical(ff.errno()).put("Cannot create sequencer directory: ").put(path);
-            closeLocked();
-            throw e;
-        }
-        walInitializer.initDirectory(path);
-        path.trimTo(rootLen);
-    }
-
-    private long nextTxn(int walId, int segmentId, int segmentTxn, long timestamp) {
-        return tableTransactionLog.addEntry(getStructureVersion(), walId, segmentId, segmentTxn, timestamp);
-    }
-
-    private void notifyTxnCommitted(long txn) {
-<<<<<<< HEAD
-        if (txn == Long.MAX_VALUE || seqTxnTracker.notifyCommit(txn)) {
-=======
-        if (txn == Long.MAX_VALUE || seqTxnTracker.notifyOnCommit(txn)) {
->>>>>>> d8493680
-            engine.notifyWalTxnCommitted(tableToken);
-        }
-    }
-
-<<<<<<< HEAD
-=======
-    void open(TableToken tableToken) {
-        try {
-            walIdGenerator.open(path);
-            metadata.open(path, rootLen, tableToken);
-            tableTransactionLog.open(path);
-        } catch (CairoException ex) {
-            closeLocked();
-            if (ex.isTableDropped()) {
-                throw ex;
-            }
-            if (ex.errnoReadPathDoesNotExist()) {
-                LOG.info().$("could not open sequencer, files deleted, assuming dropped [name=").utf8(tableToken.getDirName())
-                        .$(", path=").$(path)
-                        .$(", error=").$(ex.getMessage())
-                        .I$();
-                throw CairoException.tableDropped(tableToken);
-            }
-            LOG.critical().$("could not open sequencer [name=").utf8(tableToken.getDirName())
-                    .$(", path=").$(path)
-                    .$(", error=").$(ex.getMessage())
-                    .I$();
-            throw ex;
-        } catch (Throwable th) {
-            LOG.critical().$("could not open sequencer [name=").utf8(tableToken.getDirName())
-                    .$(", path=").$(path)
-                    .$(", error=").$(th.getMessage())
-                    .I$();
-            closeLocked();
-            throw th;
-        }
-    }
-
->>>>>>> d8493680
-    void create(int tableId, TableStructure tableStruct) {
-        schemaLock.writeLock().lock();
-        try {
-            createSequencerDir(ff, mkDirMode);
-            final long timestamp = microClock.getTicks();
-            metadata.create(tableStruct, tableToken, path, rootLen, tableId);
-            tableTransactionLog.create(path, timestamp);
-            engine.getWalListener().tableCreated(tableToken, timestamp);
-        } finally {
-            schemaLock.writeLock().unlock();
-        }
     }
 
     void readLock() {
