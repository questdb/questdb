--- conflicted
+++ resolved
@@ -331,18 +331,6 @@
     }
 
     @Override
-<<<<<<< HEAD
-    public void rename(TableToken newTableToken) {
-        checkDropped();
-        final TableToken oldToken = this.tableToken;
-        tableToken = newTableToken;
-        this.metadata.updateTableToken(newTableToken);
-        engine.getWalListener().tableRenamed(oldToken, newTableToken);
-    }
-
-    @Override
-=======
->>>>>>> b62d74c1
     public void resumeTable() {
         metadata.resumeTable();
         engine.notifyWalTxnCommitted(tableToken, Long.MAX_VALUE);
