/*******************************************************************************
 *     ___                  _   ____  ____
 *    / _ \ _   _  ___  ___| |_|  _ \| __ )
 *   | | | | | | |/ _ \/ __| __| | | |  _ \
 *   | |_| | |_| |  __/\__ \ |_| |_| | |_) |
 *    \__\_\\__,_|\___||___/\__|____/|____/
 *
 *  Copyright (c) 2014-2019 Appsicle
 *  Copyright (c) 2019-2022 QuestDB
 *
 *  Licensed under the Apache License, Version 2.0 (the "License");
 *  you may not use this file except in compliance with the License.
 *  You may obtain a copy of the License at
 *
 *  http://www.apache.org/licenses/LICENSE-2.0
 *
 *  Unless required by applicable law or agreed to in writing, software
 *  distributed under the License is distributed on an "AS IS" BASIS,
 *  WITHOUT WARRANTIES OR CONDITIONS OF ANY KIND, either express or implied.
 *  See the License for the specific language governing permissions and
 *  limitations under the License.
 *
 ******************************************************************************/

package io.questdb.cairo.wal.seq;

import io.questdb.cairo.*;
import io.questdb.cairo.wal.WalUtils;
import io.questdb.log.Log;
import io.questdb.log.LogFactory;
import io.questdb.std.FilesFacade;
import io.questdb.std.Misc;
import io.questdb.std.SimpleReadWriteLock;
import io.questdb.std.Unsafe;
import io.questdb.std.str.Path;
import org.jetbrains.annotations.NotNull;
import org.jetbrains.annotations.TestOnly;

import java.util.concurrent.locks.ReadWriteLock;

import static io.questdb.cairo.wal.WalUtils.WAL_INDEX_FILE_NAME;

public class TableSequencerImpl implements TableSequencer {
    private static final Log LOG = LogFactory.getLog(TableSequencerImpl.class);
    private final static BinaryAlterSerializer alterCommandWalFormatter = new BinaryAlterSerializer();
<<<<<<< HEAD
    private final EmptyOperationCursor emptyOperationCursor = new EmptyOperationCursor();
=======
>>>>>>> af9a0963
    private final CairoEngine engine;
    private final FilesFacade ff;
    private final SequencerMetadata metadata;
    private final int mkDirMode;
    private final Path path;
    private final int rootLen;
    private final ReadWriteLock schemaLock = new SimpleReadWriteLock();
    private final SequencerMetadataUpdater sequencerMetadataUpdater;
<<<<<<< HEAD
    private final String systemTableName;
=======
    private final String tableName;
>>>>>>> af9a0963
    private final TableTransactionLog tableTransactionLog;
    private final IDGenerator walIdGenerator;
    private volatile boolean closed = false;
    private boolean distressed;
    private volatile String tableName;

    TableSequencerImpl(CairoEngine engine, String systemTableName, String tableName) {
        this.engine = engine;
        this.systemTableName = systemTableName;
        this.tableName = tableName;

        final CairoConfiguration configuration = engine.getConfiguration();
        final FilesFacade ff = configuration.getFilesFacade();
        try {
            path = new Path();
            path.of(configuration.getRoot()).concat(systemTableName).concat(WalUtils.SEQ_DIR);
            rootLen = path.length();
            this.ff = ff;
            this.mkDirMode = configuration.getMkDirMode();

            metadata = new SequencerMetadata(ff);
            sequencerMetadataUpdater = new SequencerMetadataUpdater(metadata, systemTableName);
            walIdGenerator = new IDGenerator(configuration, WAL_INDEX_FILE_NAME);
            tableTransactionLog = new TableTransactionLog(ff);
        } catch (Throwable th) {
            LOG.critical().$("could not create sequencer [name=").utf8(systemTableName)
                    .$(", error=").$(th.getMessage())
                    .I$();
            closeLocked();
            throw th;
        }
    }

    @Override
    public void close() {
        if (!closed) {
            schemaLock.writeLock().lock();
            try {
                closeLocked();
            } finally {
                schemaLock.writeLock().unlock();
            }
        }
    }

    @Override
    public void dropTable() {
        checkDropped();
        tableTransactionLog.addEntry(WalUtils.DROP_TABLE_WALID, 0, 0);
        metadata.dropTable();
        engine.notifyWalTxnCommitted(metadata.getTableId(), systemTableName, Integer.MAX_VALUE);
    }

    @Override
    public TableMetadataChangeLog getMetadataChangeLogCursor(long structureVersionLo) {
        checkDropped();
        if (metadata.getStructureVersion() == structureVersionLo) {
            // Nothing to do.
            return emptyOperationCursor.of(tableName);
        }
        return tableTransactionLog.getTableMetadataChangeLog(structureVersionLo, alterCommandWalFormatter, tableName);
    }

    @Override
    public int getNextWalId() {
        return (int) walIdGenerator.getNextId();
    }

    @Override
    public long getStructureVersion() {
        return metadata.getStructureVersion();
    }

    @Override
    public int getTableId() {
        return metadata.getTableId();
    }

    @Override
    public void getTableMetadata(@NotNull TableRecordMetadataSink sink) {
        int columnCount = metadata.getColumnCount();
        int timestampIndex = metadata.getTimestampIndex();
        int compressedTimestampIndex = -1;
        sink.clear();

        int compressedColumnCount = 0;
        for (int i = 0; i < columnCount; i++) {
            int columnType = metadata.getColumnType(i);
            sink.addColumn(
                    metadata.getColumnName(i),
                    columnType,
                    metadata.isColumnIndexed(i),
                    metadata.getIndexValueBlockCapacity(i),
                    metadata.isSymbolTableStatic(i),
                    i
            );
            if (columnType > -1) {
                if (i == timestampIndex) {
                    compressedTimestampIndex = compressedColumnCount;
                }
                compressedColumnCount++;
            }
        }

        sink.of(
                systemTableName,
                metadata.getTableId(),
                timestampIndex,
                compressedTimestampIndex,
                metadata.isSuspended(),
                metadata.getStructureVersion(),
                compressedColumnCount
        );
    }

    public String getTableName() {
<<<<<<< HEAD
        return systemTableName;
=======
        return tableName;
>>>>>>> af9a0963
    }

    @Override
    public TransactionLogCursor getTransactionLogCursor(long seqTxn) {
        checkDropped();
        return tableTransactionLog.getCursor(seqTxn);
    }

    public boolean isClosed() {
        return closed;
    }

    public boolean isDistressed() {
        return distressed;
    }

    @Override
    public boolean isSuspended() {
        return metadata.isSuspended();
    }

    @Override
    public long lastTxn() {
        return tableTransactionLog.lastTxn();
    }

    @Override
    public long nextStructureTxn(long expectedStructureVersion, TableMetadataChange change) {
<<<<<<< HEAD
        checkDropped();
=======
        // Writing to TableSequencer can happen from multiple threads, so we need to protect against concurrent writes.
        assert !closed;
>>>>>>> af9a0963
        long txn;
        try {
            if (metadata.getStructureVersion() == expectedStructureVersion) {
                long offset = tableTransactionLog.beginMetadataChangeEntry(expectedStructureVersion + 1, alterCommandWalFormatter, change);

                applyToMetadata(change);
                if (metadata.getStructureVersion() != expectedStructureVersion + 1) {
                    throw CairoException.critical(0)
                            .put("applying structure change to WAL table failed [table=").put(systemTableName)
                            .put(", oldVersion: ").put(expectedStructureVersion)
                            .put(", newVersion: ").put(metadata.getStructureVersion())
                            .put(']');
                }
                txn = tableTransactionLog.endMetadataChangeEntry(expectedStructureVersion + 1, offset);
            } else {
                return NO_TXN;
            }
        } catch (Throwable th) {
            distressed = true;
            LOG.critical().$("could not apply structure change to WAL table sequencer [table=").utf8(systemTableName)
                    .$(", error=").$(th.getMessage())
                    .I$();
            throw th;
        }

        if (!metadata.isSuspended()) {
            engine.notifyWalTxnCommitted(metadata.getTableId(), systemTableName, txn);
        }
        return txn;
    }

    @Override
    public long nextTxn(long expectedSchemaVersion, int walId, int segmentId, long segmentTxn) {
<<<<<<< HEAD
        checkDropped();
=======
        // Writing to TableSequencer can happen from multiple threads, so we need to protect against concurrent writes.
        assert !closed;
>>>>>>> af9a0963
        long txn;
        try {
            if (metadata.getStructureVersion() == expectedSchemaVersion) {
                txn = nextTxn(walId, segmentId, segmentTxn);
            } else {
                return NO_TXN;
            }
        } catch (Throwable th) {
            distressed = true;
            LOG.critical().$("could not apply transaction to WAL table sequencer [table=").utf8(systemTableName)
                    .$(", error=").$(th.getMessage())
                    .I$();
            throw th;
        }

        if (!metadata.isSuspended()) {
            engine.notifyWalTxnCommitted(metadata.getTableId(), systemTableName, txn);
        }
        return txn;
    }

    public void open() {
        try {
            walIdGenerator.open(path);
            metadata.open(path, rootLen);
            tableTransactionLog.open(path);
        } catch (Throwable th) {
            LOG.critical().$("could not open sequencer [name=").utf8(systemTableName)
                    .$(", path=").$(path)
                    .$(", error=").$(th.getMessage())
                    .I$();
            closeLocked();
            throw th;
        }
    }

    @Override
    public void rename(String newTableName) {
        tableName = newTableName;
    }

    @TestOnly
    public void setDistressed() {
        this.distressed = true;
    }

    @Override
    public void suspendTable() {
        metadata.suspendTable();
    }

    private void applyToMetadata(TableMetadataChange change) {
        change.apply(sequencerMetadataUpdater, true);
        metadata.syncToMetaFile();
    }

    private void createSequencerDir(FilesFacade ff, int mkDirMode) {
        if (ff.mkdirs(path.slash$(), mkDirMode) != 0) {
            final CairoException e = CairoException.critical(ff.errno()).put("Cannot create sequencer directory: ").put(path);
            closeLocked();
            throw e;
        }
        path.trimTo(rootLen);
    }

    private long nextTxn(int walId, int segmentId, long segmentTxn) {
        return tableTransactionLog.addEntry(walId, segmentId, segmentTxn);
    }

    private void checkDropped() {
        if (metadata.isDropped()) {
            throw CairoException.nonCritical().put("table is dropped [systemTableName=").put(metadata.getSystemTableName()).put(']');
        }
    }

    private void createSequencerDir(FilesFacade ff, int mkDirMode) {
        if (ff.mkdirs(path.slash$(), mkDirMode) != 0) {
            final CairoException e = CairoException.critical(ff.errno()).put("Cannot create sequencer directory: ").put(path);
            closeLocked();
            throw e;
        }
        path.trimTo(rootLen);
    }

    private long nextTxn(int walId, int segmentId, long segmentTxn) {
        return tableTransactionLog.addEntry(walId, segmentId, segmentTxn);
    }

    void closeLocked() {
        if (!closed) {
            closed = true;
            Misc.free(metadata);
            Misc.free(tableTransactionLog);
            Misc.free(walIdGenerator);
            Misc.free(path);
            Unsafe.getUnsafe().fullFence();
        }
    }

    void create(int tableId, TableStructure model) {
        schemaLock.writeLock().lock();
        try {
            createSequencerDir(ff, mkDirMode);
            metadata.create(model, systemTableName, path, rootLen, tableId);
        } finally {
            schemaLock.writeLock().unlock();
        }
    }

    void readLock() {
        schemaLock.readLock().lock();
    }

    void unlockRead() {
        schemaLock.readLock().unlock();
    }

    void unlockWrite() {
        schemaLock.writeLock().unlock();
    }

    void writeLock() {
        schemaLock.writeLock().lock();
    }
}<|MERGE_RESOLUTION|>--- conflicted
+++ resolved
@@ -26,6 +26,7 @@
 
 import io.questdb.cairo.*;
 import io.questdb.cairo.wal.WalUtils;
+import io.questdb.griffin.SqlException;
 import io.questdb.log.Log;
 import io.questdb.log.LogFactory;
 import io.questdb.std.FilesFacade;
@@ -43,10 +44,7 @@
 public class TableSequencerImpl implements TableSequencer {
     private static final Log LOG = LogFactory.getLog(TableSequencerImpl.class);
     private final static BinaryAlterSerializer alterCommandWalFormatter = new BinaryAlterSerializer();
-<<<<<<< HEAD
     private final EmptyOperationCursor emptyOperationCursor = new EmptyOperationCursor();
-=======
->>>>>>> af9a0963
     private final CairoEngine engine;
     private final FilesFacade ff;
     private final SequencerMetadata metadata;
@@ -55,11 +53,7 @@
     private final int rootLen;
     private final ReadWriteLock schemaLock = new SimpleReadWriteLock();
     private final SequencerMetadataUpdater sequencerMetadataUpdater;
-<<<<<<< HEAD
     private final String systemTableName;
-=======
-    private final String tableName;
->>>>>>> af9a0963
     private final TableTransactionLog tableTransactionLog;
     private final IDGenerator walIdGenerator;
     private volatile boolean closed = false;
@@ -176,11 +170,7 @@
     }
 
     public String getTableName() {
-<<<<<<< HEAD
         return systemTableName;
-=======
-        return tableName;
->>>>>>> af9a0963
     }
 
     @Override
@@ -209,12 +199,9 @@
 
     @Override
     public long nextStructureTxn(long expectedStructureVersion, TableMetadataChange change) {
-<<<<<<< HEAD
-        checkDropped();
-=======
         // Writing to TableSequencer can happen from multiple threads, so we need to protect against concurrent writes.
         assert !closed;
->>>>>>> af9a0963
+        checkDropped();
         long txn;
         try {
             if (metadata.getStructureVersion() == expectedStructureVersion) {
@@ -248,12 +235,9 @@
 
     @Override
     public long nextTxn(long expectedSchemaVersion, int walId, int segmentId, long segmentTxn) {
-<<<<<<< HEAD
-        checkDropped();
-=======
         // Writing to TableSequencer can happen from multiple threads, so we need to protect against concurrent writes.
         assert !closed;
->>>>>>> af9a0963
+        checkDropped();
         long txn;
         try {
             if (metadata.getStructureVersion() == expectedSchemaVersion) {
@@ -310,19 +294,6 @@
         metadata.syncToMetaFile();
     }
 
-    private void createSequencerDir(FilesFacade ff, int mkDirMode) {
-        if (ff.mkdirs(path.slash$(), mkDirMode) != 0) {
-            final CairoException e = CairoException.critical(ff.errno()).put("Cannot create sequencer directory: ").put(path);
-            closeLocked();
-            throw e;
-        }
-        path.trimTo(rootLen);
-    }
-
-    private long nextTxn(int walId, int segmentId, long segmentTxn) {
-        return tableTransactionLog.addEntry(walId, segmentId, segmentTxn);
-    }
-
     private void checkDropped() {
         if (metadata.isDropped()) {
             throw CairoException.nonCritical().put("table is dropped [systemTableName=").put(metadata.getSystemTableName()).put(']');
