/*******************************************************************************
 *     ___                  _   ____  ____
 *    / _ \ _   _  ___  ___| |_|  _ \| __ )
 *   | | | | | | |/ _ \/ __| __| | | |  _ \
 *   | |_| | |_| |  __/\__ \ |_| |_| | |_) |
 *    \__\_\\__,_|\___||___/\__|____/|____/
 *
 *  Copyright (c) 2014-2019 Appsicle
 *  Copyright (c) 2019-2023 QuestDB
 *
 *  Licensed under the Apache License, Version 2.0 (the "License");
 *  you may not use this file except in compliance with the License.
 *  You may obtain a copy of the License at
 *
 *  http://www.apache.org/licenses/LICENSE-2.0
 *
 *  Unless required by applicable law or agreed to in writing, software
 *  distributed under the License is distributed on an "AS IS" BASIS,
 *  WITHOUT WARRANTIES OR CONDITIONS OF ANY KIND, either express or implied.
 *  See the License for the specific language governing permissions and
 *  limitations under the License.
 *
 ******************************************************************************/

package io.questdb.cairo.wal;

import io.questdb.cairo.*;
import io.questdb.cairo.wal.seq.TableSequencerAPI;
import io.questdb.mp.SynchronizedJob;
import io.questdb.std.FilesFacade;
import io.questdb.std.ObjHashSet;
import io.questdb.std.datetime.millitime.MillisecondClock;
import io.questdb.std.str.Path;

public class CheckWalTransactionsJob extends SynchronizedJob {
    private final TableSequencerAPI.TableSequencerCallback checkNotifyOutstandingTxnInWalRef;
    private final CharSequence dbRoot;
    private final CairoEngine engine;
    private final FilesFacade ff;
    private final MillisecondClock millisecondClock;
    private final long spinLockTimeout;
    private final ObjHashSet<TableToken> tableTokenBucket = new ObjHashSet<>();
    // Empty list means that all tables should be checked.
    private final ObjHashSet<TableToken> tablesToCheck = new ObjHashSet<>();
    private final TxReader txReader;
    private long lastProcessedCount = 0;
    private Path threadLocalPath;

    public CheckWalTransactionsJob(CairoEngine engine) {
        this.engine = engine;
        this.ff = engine.getConfiguration().getFilesFacade();
        txReader = new TxReader(engine.getConfiguration().getFilesFacade());
        dbRoot = engine.getConfiguration().getRoot();
        millisecondClock = engine.getConfiguration().getMillisecondClock();
        spinLockTimeout = engine.getConfiguration().getSpinLockTimeout();
        checkNotifyOutstandingTxnInWalRef = (tableToken, txn, txn2) -> checkNotifyOutstandingTxnInWal(txn, txn2);
    }

    public void addTableToCheck(TableToken tableToken) {
        tablesToCheck.add(tableToken);
    }

    public void checkMissingWalTransactions() {
        threadLocalPath = Path.PATH.get().of(dbRoot);
        engine.getTableSequencerAPI().forAllWalTables(tableTokenBucket, true, checkNotifyOutstandingTxnInWalRef);
    }

<<<<<<< HEAD
    public void checkNotifyOutstandingTxnInWal(TableToken tableToken, long txn) {
        if (!tablesToCheck.isEmpty() && !tablesToCheck.contains(tableToken)) {
            return;
        }

=======
    public void checkNotifyOutstandingTxnInWal(TableToken tableToken, long seqTxn) {
>>>>>>> 90b780cc
        if (
                seqTxn < 0 && TableUtils.exists(
                        ff,
                        threadLocalPath,
                        dbRoot,
                        tableToken.getDirName()
                ) == TableUtils.TABLE_EXISTS
        ) {
            // Dropped table
            engine.notifyWalTxnCommitted(tableToken);
        } else {
            if (engine.getTableSequencerAPI().isTxnTrackerInitialised(tableToken)) {
                if (engine.getTableSequencerAPI().notifyOnCheck(tableToken, seqTxn)) {
                    engine.notifyWalTxnCommitted(tableToken);
                }
            } else {
                threadLocalPath.trimTo(dbRoot.length()).concat(tableToken).concat(TableUtils.META_FILE_NAME).$();
                if (ff.exists(threadLocalPath)) {
                    threadLocalPath.trimTo(dbRoot.length()).concat(tableToken).concat(TableUtils.TXN_FILE_NAME).$();
                    try (TxReader txReader2 = txReader.ofRO(threadLocalPath, PartitionBy.NONE)) {
                        TableUtils.safeReadTxn(txReader, millisecondClock, spinLockTimeout);
                        if (engine.getTableSequencerAPI().initTxnTracker(tableToken, txReader2.getSeqTxn(), seqTxn)) {
                            engine.notifyWalTxnCommitted(tableToken);
                        }
                    }
                } else {
                    // table is dropped, notify the JOB to delete the data
                    engine.notifyWalTxnCommitted(tableToken);
                }
            }
        }
    }

    @Override
    public boolean runSerially() {
        long unpublishedWalTxnCount = engine.getUnpublishedWalTxnCount();
        if (unpublishedWalTxnCount == lastProcessedCount) {
            return false;
        }
        checkMissingWalTransactions();
        lastProcessedCount = unpublishedWalTxnCount;
        return true;
    }
}<|MERGE_RESOLUTION|>--- conflicted
+++ resolved
@@ -65,15 +65,10 @@
         engine.getTableSequencerAPI().forAllWalTables(tableTokenBucket, true, checkNotifyOutstandingTxnInWalRef);
     }
 
-<<<<<<< HEAD
-    public void checkNotifyOutstandingTxnInWal(TableToken tableToken, long txn) {
+    public void checkNotifyOutstandingTxnInWal(TableToken tableToken, long seqTxn) {
         if (!tablesToCheck.isEmpty() && !tablesToCheck.contains(tableToken)) {
             return;
         }
-
-=======
-    public void checkNotifyOutstandingTxnInWal(TableToken tableToken, long seqTxn) {
->>>>>>> 90b780cc
         if (
                 seqTxn < 0 && TableUtils.exists(
                         ff,
