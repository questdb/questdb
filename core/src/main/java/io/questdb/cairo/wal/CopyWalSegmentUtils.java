--- conflicted
+++ resolved
@@ -28,10 +28,7 @@
 import io.questdb.cairo.sql.SymbolTable;
 import io.questdb.cairo.vm.api.MemoryMA;
 import io.questdb.griffin.ColumnTypeConverter;
-<<<<<<< HEAD
-=======
 import io.questdb.griffin.SymbolMapWriterLite;
->>>>>>> 1bc8f3d3
 import io.questdb.log.Log;
 import io.questdb.log.LogFactory;
 import io.questdb.std.*;
@@ -56,16 +53,10 @@
             long startRowNumber,
             long rowCount,
             SegmentColumnRollSink newColumnFiles,
-<<<<<<< HEAD
-            int columnIndex,
-            int commitMode,
-            int newColumnType
-=======
             int commitMode,
             int newColumnType,
             @Nullable SymbolTable symbolTable,
             @Nullable SymbolMapWriterLite symbolMapWriter
->>>>>>> 1bc8f3d3
     ) {
         Path newSegPath = Path.PATH.get().of(walPath).slash().put(newSegment);
         int setPathRoot = newSegPath.size();
@@ -116,57 +107,11 @@
                         startRowNumber,
                         rowCount,
                         newColumnFiles,
-<<<<<<< HEAD
-                        columnIndex,
-=======
->>>>>>> 1bc8f3d3
                         commitMode
                 );
             }
         } else {
             try {
-<<<<<<< HEAD
-                if (ColumnType.isVarSize(columnType)) {
-                    int srcFixFd = secondaryColumn.getFd();
-                    int srcVarFd = primaryColumn.getFd();
-                    int dstFixFd = secondaryFd;
-                    int dstVarFd = primaryFd;
-
-                    success = ColumnTypeConverter.convertColumn(
-                            startRowNumber,
-                            rowCount,
-                            columnType,
-                            srcFixFd,
-                            srcVarFd,
-                            null,
-                            newColumnType,
-                            dstFixFd,
-                            dstVarFd,
-                            null,
-                            ff,
-                            primaryColumn.getExtendSegmentSize(),
-                            newColumnFiles
-                    );
-                } else {
-                    int srcFd = primaryColumn.getFd();
-                    int dstFd = primaryFd;
-                    success = ColumnTypeConverter.convertColumn(
-                            startRowNumber,
-                            rowCount,
-                            columnType,
-                            srcFd,
-                            -1,
-                            null,
-                            newColumnType,
-                            dstFd,
-                            -1,
-                            null,
-                            ff,
-                            primaryColumn.getExtendSegmentSize(),
-                            newColumnFiles
-                    );
-                }
-=======
                 int srcFixFd;
                 int srcVarFd;
 
@@ -205,7 +150,6 @@
                         newColumnFiles
                 );
 
->>>>>>> 1bc8f3d3
             } catch (Throwable th) {
                 LOG.critical().$("Failed to convert column [name=").$(newSegPath).$(", error=").$(th).I$();
                 success = false;
@@ -255,10 +199,6 @@
             long rowOffset,
             long rowCount,
             SegmentColumnRollSink newOffsets,
-<<<<<<< HEAD
-            int columnIndex,
-=======
->>>>>>> 1bc8f3d3
             int commitMode
     ) {
         // Designated timestamp column is written as 2 long values
