/*******************************************************************************
 *     ___                  _   ____  ____
 *    / _ \ _   _  ___  ___| |_|  _ \| __ )
 *   | | | | | | |/ _ \/ __| __| | | |  _ \
 *   | |_| | |_| |  __/\__ \ |_| |_| | |_) |
 *    \__\_\\__,_|\___||___/\__|____/|____/
 *
 *  Copyright (c) 2014-2019 Appsicle
 *  Copyright (c) 2019-2024 QuestDB
 *
 *  Licensed under the Apache License, Version 2.0 (the "License");
 *  you may not use this file except in compliance with the License.
 *  You may obtain a copy of the License at
 *
 *  http://www.apache.org/licenses/LICENSE-2.0
 *
 *  Unless required by applicable law or agreed to in writing, software
 *  distributed under the License is distributed on an "AS IS" BASIS,
 *  WITHOUT WARRANTIES OR CONDITIONS OF ANY KIND, either express or implied.
 *  See the License for the specific language governing permissions and
 *  limitations under the License.
 *
 ******************************************************************************/

package io.questdb.cairo.wal;

import io.questdb.cairo.CairoEngine;
import io.questdb.cairo.TableToken;
import io.questdb.cairo.TableWriter;
import io.questdb.cairo.sql.BindVariableService;
import io.questdb.cairo.sql.TableReferenceOutOfDateException;
import io.questdb.griffin.CompiledQuery;
import io.questdb.griffin.SqlCompiler;
import io.questdb.griffin.SqlException;
import io.questdb.griffin.engine.functions.bind.BindVariableServiceImpl;
import io.questdb.griffin.engine.ops.AlterOperation;
import io.questdb.griffin.engine.ops.UpdateOperation;
import io.questdb.std.Misc;
import io.questdb.std.Rnd;

import java.io.Closeable;

class OperationExecutor implements Closeable {
    private final BindVariableService bindVariableService;
    private final CairoEngine engine;
    private final WalApplySqlExecutionContext executionContext;
    private final Rnd rnd;

    OperationExecutor(
            CairoEngine engine,
            int workerCount,
            int sharedWorkerCount
    ) {
        rnd = new Rnd();
        bindVariableService = new BindVariableServiceImpl(engine.getConfiguration());
        executionContext = new WalApplySqlExecutionContext(
                engine,
                workerCount,
                sharedWorkerCount
        );
        executionContext.with(
                engine.getConfiguration().getFactoryProvider().getSecurityContextFactory().getRootContext(),
                bindVariableService,
                rnd,
                -1,
                null
        );
        this.engine = engine;
    }

    @Override
    public void close() {
        Misc.free(executionContext);
    }

    /**
     * Returns result of underlying {@link AlterOperation#matViewInvalidationReason()}.
     */
    public String executeAlter(TableWriter tableWriter, CharSequence alterSql, long seqTxn) throws SqlException {
        final TableToken tableToken = tableWriter.getTableToken();
        try (SqlCompiler compiler = engine.getSqlCompiler()) {
            executionContext.remapTableNameResolutionTo(tableToken);
            CompiledQuery compiledQuery;
            int stallCount = 0;
            while (true) {
                try {
<<<<<<< HEAD
                    compiledQuery = compiler.compile(alterSql, executionContext, true);
=======
                    compiledQuery = compiler.compile(alterSql, executionContext);
>>>>>>> 39882541
                    break;
                } catch (TableReferenceOutOfDateException ex) {
                    // The table is renamed in the table registry
                    // just before the compilation of this ALTER
                    TableToken updatedToken = engine.getUpdatedTableToken(tableToken);
                    if (updatedToken != null && !updatedToken.equals(tableToken)) {
                        tableWriter.updateTableToken(updatedToken);
                        executionContext.remapTableNameResolutionTo(updatedToken);
                    } else {
                        // This is a transient error, we should retry
                        // it can happen if the table renamed in the middle
                        // of alter compilation but then renamed back.
                        // This is highly unlikely to stall in real life
                        // but keeping the DB in live lock is not a good idea, hence there is a limit
                        if (stallCount++ > 10) {
                            throw ex;
                        }
                    }
                }
            }
            try (AlterOperation alterOp = compiledQuery.getAlterOperation()) {
                alterOp.withContext(executionContext);
                assert !alterOp.isStructural() : "alter operation must not be structural when applied as SQL";
                tableWriter.apply(alterOp, seqTxn);
                return alterOp.matViewInvalidationReason();
            }
        } catch (SqlException ex) {
            tableWriter.markSeqTxnCommitted(seqTxn);
            throw ex;
        }
    }

    public long executeUpdate(TableWriter tableWriter, CharSequence updateSql, long seqTxn) throws SqlException {
        final TableToken tableToken = tableWriter.getTableToken();
        try (SqlCompiler compiler = engine.getSqlCompiler()) {
            executionContext.remapTableNameResolutionTo(tableToken);
<<<<<<< HEAD
            final CompiledQuery compiledQuery = compiler.compile(updateSql, executionContext, true);
=======
            final CompiledQuery compiledQuery = compiler.compile(updateSql, executionContext);
>>>>>>> 39882541
            try (UpdateOperation updateOperation = compiledQuery.getUpdateOperation()) {
                updateOperation.withSqlStatement(updateSql);
                updateOperation.withContext(executionContext);
                return tableWriter.apply(updateOperation, seqTxn);
            }
        }
        // Do not catch the exception and mark transaction as committed
        // it can be transient, like table does not exist and should be retried.
    }

    public BindVariableService getBindVariableService() {
        return bindVariableService;
    }

    public void resetRnd(long seed0, long seed1) {
        rnd.reset(seed0, seed1);
    }

    public void setNowAndFixClock(long now) {
        executionContext.setNowAndFixClock(now);
    }
}<|MERGE_RESOLUTION|>--- conflicted
+++ resolved
@@ -84,11 +84,7 @@
             int stallCount = 0;
             while (true) {
                 try {
-<<<<<<< HEAD
-                    compiledQuery = compiler.compile(alterSql, executionContext, true);
-=======
                     compiledQuery = compiler.compile(alterSql, executionContext);
->>>>>>> 39882541
                     break;
                 } catch (TableReferenceOutOfDateException ex) {
                     // The table is renamed in the table registry
@@ -125,11 +121,7 @@
         final TableToken tableToken = tableWriter.getTableToken();
         try (SqlCompiler compiler = engine.getSqlCompiler()) {
             executionContext.remapTableNameResolutionTo(tableToken);
-<<<<<<< HEAD
-            final CompiledQuery compiledQuery = compiler.compile(updateSql, executionContext, true);
-=======
             final CompiledQuery compiledQuery = compiler.compile(updateSql, executionContext);
->>>>>>> 39882541
             try (UpdateOperation updateOperation = compiledQuery.getUpdateOperation()) {
                 updateOperation.withSqlStatement(updateSql);
                 updateOperation.withContext(executionContext);
