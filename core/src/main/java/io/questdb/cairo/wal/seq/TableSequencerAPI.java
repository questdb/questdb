/*******************************************************************************
 *     ___                  _   ____  ____
 *    / _ \ _   _  ___  ___| |_|  _ \| __ )
 *   | | | | | | |/ _ \/ __| __| | | |  _ \
 *   | |_| | |_| |  __/\__ \ |_| |_| | |_) |
 *    \__\_\\__,_|\___||___/\__|____/|____/
 *
 *  Copyright (c) 2014-2019 Appsicle
 *  Copyright (c) 2019-2022 QuestDB
 *
 *  Licensed under the Apache License, Version 2.0 (the "License");
 *  you may not use this file except in compliance with the License.
 *  You may obtain a copy of the License at
 *
 *  http://www.apache.org/licenses/LICENSE-2.0
 *
 *  Unless required by applicable law or agreed to in writing, software
 *  distributed under the License is distributed on an "AS IS" BASIS,
 *  WITHOUT WARRANTIES OR CONDITIONS OF ANY KIND, either express or implied.
 *  See the License for the specific language governing permissions and
 *  limitations under the License.
 *
 ******************************************************************************/

package io.questdb.cairo.wal.seq;

import io.questdb.cairo.*;
import io.questdb.cairo.pool.ex.PoolClosedException;
import io.questdb.griffin.engine.ops.AlterOperation;
import io.questdb.log.Log;
import io.questdb.log.LogFactory;
import io.questdb.std.ConcurrentHashMap;
import io.questdb.std.FilesFacade;
import io.questdb.std.ObjList;
import io.questdb.std.QuietCloseable;
import io.questdb.std.str.Path;
import org.jetbrains.annotations.NotNull;
import org.jetbrains.annotations.TestOnly;

import java.util.function.BiFunction;

import static io.questdb.cairo.wal.ApplyWal2TableJob.WAL_2_TABLE_RESUME_REASON;
import static io.questdb.cairo.wal.WalUtils.SEQ_DIR;
import static io.questdb.cairo.wal.WalUtils.TXNLOG_FILE_NAME;
import static io.questdb.cairo.wal.seq.TableTransactionLog.MAX_TXN_OFFSET;

public class TableSequencerAPI implements QuietCloseable {
    private static final Log LOG = LogFactory.getLog(TableSequencerAPI.class);
    private final CairoConfiguration configuration;
    private final CairoEngine engine;
    private final long inactiveTtlUs;
    private final BiFunction<CharSequence, Object, TableSequencerEntry> openSequencerInstanceLambda;
    private final int recreateDistressedSequencerAttempts;
    private final ConcurrentHashMap<TableSequencerEntry> seqRegistry = new ConcurrentHashMap<>();
    private volatile boolean closed;

    public TableSequencerAPI(CairoEngine engine, CairoConfiguration configuration) {
        this.configuration = configuration;
        this.engine = engine;
        this.openSequencerInstanceLambda = this::openSequencerInstance;
        this.inactiveTtlUs = configuration.getInactiveWalWriterTTL() * 1000;
        this.recreateDistressedSequencerAttempts = configuration.getWalRecreateDistressedSequencerAttempts();
    }

    @Override
    public void close() {
        closed = true;
        releaseAll();
    }

    @TestOnly
    public void closeSequencer(TableToken tableToken) {
        try (TableSequencerImpl sequencer = openSequencerLocked(tableToken, SequencerLockType.WRITE)) {
            try {
                sequencer.close();
            } finally {
                sequencer.unlockWrite();
            }
        }
    }

    public void dropTable(TableToken tableToken, boolean failedCreate) {
        LOG.info().$("dropping wal table [name=").$(tableToken).$(", dirName=").utf8(tableToken.getDirName()).I$();
        try (TableSequencerImpl seq = openSequencerLocked(tableToken, SequencerLockType.WRITE)) {
            try {
                seq.dropTable();
            } finally {
                seq.unlockWrite();
            }
        } catch (CairoException e) {
            LOG.info().$("failed to drop wal table [name=").$(tableToken).$(", dirName=").utf8(tableToken.getDirName()).I$();
            if (!failedCreate) {
                throw e;
            }
        }
    }

    public void forAllWalTables(ObjList<TableToken> tableTokenBucket, boolean includeDropped, RegisteredTable callback) {
        final CharSequence root = configuration.getRoot();
        final FilesFacade ff = configuration.getFilesFacade();
        Path path = Path.PATH.get();

        engine.getTableTokens(tableTokenBucket, includeDropped);
        for (int i = 0, n = tableTokenBucket.size(); i < n; i++) {
            TableToken tableToken = tableTokenBucket.getQuick(i);

            // Exclude locked entries.
            // Use includeDropped argument to decide whether to include dropped tables.
            String publicTableName = tableToken.getTableName();
            boolean isDropped = includeDropped && engine.isTableDropped(tableToken);
            if (engine.isWalTable(tableToken) && !isDropped) {
                long lastTxn;
                int tableId;

                try {
                    if (!seqRegistry.containsKey(tableToken.getDirName())) {
                        // Fast path.
                        // The following calls are racy, i.e. there might be a sequencer modifying both
                        // metadata and log concurrently as we read the values. It's ok since we iterate
                        // through the WAL tables periodically, so eventually we should see the updates.
                        path.of(root).concat(tableToken.getDirName()).concat(SEQ_DIR);
                        tableId = tableToken.getTableId();
                        int fdTxn = TableUtils.openRO(ff, path, TXNLOG_FILE_NAME, LOG);
                        lastTxn = ff.readNonNegativeLong(fdTxn, MAX_TXN_OFFSET); // does not throw
                        ff.close(fdTxn);
                    } else {
                        // Slow path.
                        try (TableSequencer tableSequencer = openSequencerLocked(tableToken, SequencerLockType.NONE)) {
                            lastTxn = tableSequencer.lastTxn();
                            tableId = tableSequencer.getTableId();
                        }
                    }
                } catch (CairoException ex) {
                    LOG.critical().$("could not read WAL table transaction file [table=").utf8(publicTableName).$(", errno=").$(ex.getErrno())
                            .$(", error=").$((Throwable) ex).I$();
                    continue;
                }

                if (tableId < 0 || lastTxn < 0) {
                    LOG.critical().$("could not read WAL table metadata [table=").utf8(publicTableName).$(", tableId=").$(tableId)
                            .$(", lastTxn=").$(lastTxn).I$();
                    continue;
                }

                try {
                    callback.onTable(tableId, tableToken, lastTxn);
                } catch (CairoException ex) {
                    LOG.critical().$("could not process table sequencer [table=").utf8(publicTableName).$(", errno=").$(ex.getErrno())
                            .$(", error=").$((Throwable) ex).I$();
                }
            } else if (isDropped) {
                try {
                    callback.onTable(tableToken.getTableId(), tableToken, -1);
                } catch (CairoException ex) {
                    LOG.critical().$("could not process table sequencer [table=").utf8(publicTableName).$(", errno=").$(ex.getErrno())
                            .$(", error=").$((Throwable) ex).I$();
                }
            }
        }
    }

    public @NotNull TransactionLogCursor getCursor(final TableToken tableToken, long seqTxn) {
        try (TableSequencerImpl tableSequencer = openSequencerLocked(tableToken, SequencerLockType.READ)) {
            TransactionLogCursor cursor;
            try {
                cursor = tableSequencer.getTransactionLogCursor(seqTxn);
            } finally {
                tableSequencer.unlockRead();
            }
            return cursor;
        }
    }

<<<<<<< HEAD
    public @NotNull TableMetadataChangeLog getMetadataChangeLog(final CharSequence tableName, long structureVersionLo) {
        try (TableSequencerImpl tableSequencer = openSequencerLocked(tableName, SequencerLockType.READ)) {
=======
    public @NotNull TableMetadataChangeLog getMetadataChangeLogCursor(final TableToken tableToken, long structureVersionLo) {
        try (TableSequencerImpl tableSequencer = openSequencerLocked(tableToken, SequencerLockType.READ)) {
>>>>>>> 5d42ab69
            TableMetadataChangeLog metadataChangeLog;
            try {
                metadataChangeLog = tableSequencer.getMetadataChangeLog(structureVersionLo);
            } finally {
                tableSequencer.unlockRead();
            }
            return metadataChangeLog;
        }
    }

    public int getNextWalId(final TableToken tableToken) {
        try (TableSequencerImpl tableSequencer = openSequencerLocked(tableToken, SequencerLockType.READ)) {
            int walId;
            try {
                walId = tableSequencer.getNextWalId();
            } finally {
                tableSequencer.unlockRead();
            }
            return walId;
        }
    }

    public long getTableMetadata(final TableToken tableToken, final TableRecordMetadataSink sink) {
        try (TableSequencerImpl tableSequencer = openSequencerLocked(tableToken, SequencerLockType.READ)) {
            try {
                return tableSequencer.getTableMetadata(sink);
            } finally {
                tableSequencer.unlockRead();
            }
        }
    }

    @TestOnly
    public boolean isSuspended(final TableToken tableToken) {
        try (TableSequencerImpl sequencer = openSequencerLocked(tableToken, SequencerLockType.READ)) {
            boolean isSuspended;
            try {
                isSuspended = sequencer.isSuspended();
            } finally {
                sequencer.unlockRead();
            }
            return isSuspended;
        }
    }

    public long lastTxn(final TableToken tableName) {
        try (TableSequencerImpl sequencer = openSequencerLocked(tableName, SequencerLockType.READ)) {
            long lastTxn;
            try {
                lastTxn = sequencer.lastTxn();
            } finally {
                sequencer.unlockRead();
            }
            return lastTxn;
        }
    }

<<<<<<< HEAD
    public long nextStructureTxn(final CharSequence tableName, long structureVersion, AlterOperation alterOp) {
        try (TableSequencerImpl tableSequencer = openSequencerLocked(tableName, SequencerLockType.WRITE)) {
=======
    public long nextStructureTxn(final TableToken tableToken, long structureVersion, AlterOperation operation) {
        try (TableSequencerImpl tableSequencer = openSequencerLocked(tableToken, SequencerLockType.WRITE)) {
>>>>>>> 5d42ab69
            long txn;
            try {
                txn = tableSequencer.nextStructureTxn(structureVersion, alterOp);
            } finally {
                tableSequencer.unlockWrite();
            }
            return txn;
        }
    }

    public long nextTxn(final TableToken tableToken, int walId, long expectedSchemaVersion, int segmentId, int segmentTxn) {
        try (TableSequencerImpl tableSequencer = openSequencerLocked(tableToken, SequencerLockType.WRITE)) {
            long txn;
            try {
                txn = tableSequencer.nextTxn(expectedSchemaVersion, walId, segmentId, segmentTxn);
            } finally {
                tableSequencer.unlockWrite();
            }
            return txn;
        }
    }

    @TestOnly
    public void openSequencer(TableToken tableToken) {
        try (TableSequencerImpl sequencer = openSequencerLocked(tableToken, SequencerLockType.WRITE)) {
            try {
                sequencer.open();
            } finally {
                sequencer.unlockWrite();
            }
        }
    }

    public void registerTable(int tableId, final TableStructure tableStructure, final TableToken tableToken) {
        try (
                TableSequencerImpl tableSequencer = getTableSequencerEntry(tableToken, SequencerLockType.WRITE, (key, tt1) -> {
                    TableSequencerEntry sequencer = new TableSequencerEntry(this, this.engine, (TableToken) tt1);
                    sequencer.create(tableId, tableStructure);
                    sequencer.open();
                    return sequencer;
                })
        ) {
            tableSequencer.unlockWrite();
        }
    }

    public boolean releaseAll() {
        return releaseAll(Long.MAX_VALUE);
    }

    public boolean releaseInactive() {
        return releaseAll(configuration.getMicrosecondClock().getTicks() - inactiveTtlUs);
    }

    public void reloadMetadataConditionally(
            final TableToken tableToken,
            long expectedStructureVersion,
            TableRecordMetadataSink sink
    ) {
        try (TableSequencerImpl tableSequencer = openSequencerLocked(tableToken, SequencerLockType.READ)) {
            try {
                if (tableSequencer.getStructureVersion() != expectedStructureVersion) {
                    tableSequencer.getTableMetadata(sink);
                }
            } finally {
                tableSequencer.unlockRead();
            }
        }
    }

    public void renameWalTable(TableToken tableToken, TableToken newTableToken) {
        assert tableToken.getDirName().equals(newTableToken.getDirName());
        try (TableSequencerImpl sequencer = openSequencerLocked(tableToken, SequencerLockType.WRITE)) {
            try {
                sequencer.rename(newTableToken);
            } finally {
                sequencer.unlockWrite();
            }
        }
        LOG.advisory().$("renamed wal table [table=")
                .utf8(tableToken.getTableName()).$(", newName=").utf8(newTableToken.getTableName())
                .$(", dirName=").utf8(newTableToken.getDirName()).I$();
    }

    public void resumeTable(TableToken tableToken, long resumeFromTxn, CairoSecurityContext cairoSecurityContext) {
        try (TableSequencerImpl sequencer = openSequencerLocked(tableToken, SequencerLockType.WRITE)) {
            try {
                if (!sequencer.isSuspended()) {
                    return;
                }
                final long nextTxn = sequencer.lastTxn() + 1;
                if (resumeFromTxn > nextTxn) {
                    throw CairoException.nonCritical().put("resume txn is higher than next available transaction [resumeFromTxn=").put(resumeFromTxn).put(", nextTxn=").put(nextTxn).put(']');
                }
                // resume from the latest on negative value
                if (resumeFromTxn > 0) {
                    try (TableWriter tableWriter = engine.getWriter(cairoSecurityContext, tableToken, WAL_2_TABLE_RESUME_REASON)) {
                        long seqTxn = tableWriter.getSeqTxn();
                        if (resumeFromTxn - 1 > seqTxn) {
                            // including resumeFromTxn 
                            tableWriter.commitSeqTxn(resumeFromTxn - 1);
                        }
                    }
                }
                sequencer.resumeTable();
            } finally {
                sequencer.unlockWrite();
            }
        }
    }

    @TestOnly
    public void setDistressed(TableToken tableToken) {
        try (TableSequencerImpl sequencer = openSequencerLocked(tableToken, SequencerLockType.WRITE)) {
            try {
                sequencer.setDistressed();
            } finally {
                sequencer.unlockWrite();
            }
        }
    }

    public void suspendTable(final TableToken tableToken) {
        try (TableSequencerImpl sequencer = openSequencerLocked(tableToken, SequencerLockType.WRITE)) {
            try {
                sequencer.suspendTable();
            } finally {
                sequencer.unlockWrite();
            }
        }
    }

    @NotNull
    private TableSequencerEntry getTableSequencerEntry(
            TableToken tableToken,
            SequencerLockType lock,
            BiFunction<CharSequence, Object, TableSequencerEntry> getSequencerLambda
    ) {
        TableSequencerEntry entry;
        int attempt = 0;
        while (attempt < recreateDistressedSequencerAttempts) {
            throwIfClosed();
            entry = seqRegistry.computeIfAbsent(tableToken.getDirName(), tableToken, getSequencerLambda);
            if (lock == SequencerLockType.READ) {
                entry.readLock();
            } else if (lock == SequencerLockType.WRITE) {
                entry.writeLock();
            }

            boolean isDistressed = entry.isDistressed();
            if (!isDistressed && !entry.isClosed()) {
                return entry;
            } else {
                if (lock == SequencerLockType.READ) {
                    entry.unlockRead();
                } else if (lock == SequencerLockType.WRITE) {
                    entry.unlockWrite();
                }
            }
            if (isDistressed) {
                attempt++;
            }
        }

        throw CairoException.critical(0).put("sequencer is distressed [table=").put(tableToken.getDirName()).put(']');
    }

    private TableSequencerEntry openSequencerInstance(CharSequence tableDir, Object tableToken) {
        TableSequencerEntry sequencer = new TableSequencerEntry(this, this.engine, (TableToken) tableToken);
        sequencer.open();
        return sequencer;
    }

    @NotNull
    private TableSequencerEntry openSequencerLocked(TableToken tableToken, SequencerLockType lock) {
        return getTableSequencerEntry(tableToken, lock, this.openSequencerInstanceLambda);
    }

    private boolean releaseEntries(long deadline) {
        if (seqRegistry.size() == 0) {
            // nothing to release
            return true;
        }
        boolean removed = false;
        for (CharSequence tableDir : seqRegistry.keySet()) {
            final TableSequencerEntry sequencer = seqRegistry.get(tableDir);
            if (sequencer != null && deadline >= sequencer.releaseTime && !sequencer.isClosed()) {
                // Remove from registry only if this thread closed the instance
                if (sequencer.checkClose()) {
                    LOG.info().$("releasing idle table sequencer [tableDir=").utf8(tableDir).I$();
                    seqRegistry.remove(tableDir, sequencer);
                    removed = true;
                }
            }
        }
        return removed;
    }

    private void throwIfClosed() {
        if (closed) {
            LOG.info().$("is closed").$();
            throw PoolClosedException.INSTANCE;
        }
    }

    protected boolean releaseAll(long deadline) {
        return releaseEntries(deadline);
    }

    enum SequencerLockType {
        WRITE,
        READ,
        NONE
    }

    @FunctionalInterface
    public interface RegisteredTable {
        void onTable(int tableId, final TableToken tableName, long lastTxn);
    }

    private static class TableSequencerEntry extends TableSequencerImpl {
        private final TableSequencerAPI pool;
        private volatile long releaseTime = Long.MAX_VALUE;

        TableSequencerEntry(TableSequencerAPI pool, CairoEngine engine, TableToken tableToken) {
            super(engine, tableToken);
            this.pool = pool;
        }

        @Override
        public void close() {
            if (!pool.closed) {
                if (!isDistressed() && !isDropped()) {
                    releaseTime = pool.configuration.getMicrosecondClock().getTicks();
                } else {
                    // Sequencer is distressed or dropped, close before removing from the pool.
                    // Remove from registry only if this thread closed the instance.
                    if (checkClose()) {
                        LOG.info().$("closed distressed table sequencer [table=").$(getTableToken()).I$();
                        pool.seqRegistry.remove(getTableToken().getDirName(), this);
                    }
                }
            } else {
                super.close();
            }
        }
    }
}<|MERGE_RESOLUTION|>--- conflicted
+++ resolved
@@ -171,13 +171,8 @@
         }
     }
 
-<<<<<<< HEAD
-    public @NotNull TableMetadataChangeLog getMetadataChangeLog(final CharSequence tableName, long structureVersionLo) {
-        try (TableSequencerImpl tableSequencer = openSequencerLocked(tableName, SequencerLockType.READ)) {
-=======
-    public @NotNull TableMetadataChangeLog getMetadataChangeLogCursor(final TableToken tableToken, long structureVersionLo) {
+    public @NotNull TableMetadataChangeLog getMetadataChangeLog(final TableToken tableToken, long structureVersionLo) {
         try (TableSequencerImpl tableSequencer = openSequencerLocked(tableToken, SequencerLockType.READ)) {
->>>>>>> 5d42ab69
             TableMetadataChangeLog metadataChangeLog;
             try {
                 metadataChangeLog = tableSequencer.getMetadataChangeLog(structureVersionLo);
@@ -235,13 +230,8 @@
         }
     }
 
-<<<<<<< HEAD
-    public long nextStructureTxn(final CharSequence tableName, long structureVersion, AlterOperation alterOp) {
-        try (TableSequencerImpl tableSequencer = openSequencerLocked(tableName, SequencerLockType.WRITE)) {
-=======
-    public long nextStructureTxn(final TableToken tableToken, long structureVersion, AlterOperation operation) {
+    public long nextStructureTxn(final TableToken tableToken, long structureVersion, AlterOperation alterOp) {
         try (TableSequencerImpl tableSequencer = openSequencerLocked(tableToken, SequencerLockType.WRITE)) {
->>>>>>> 5d42ab69
             long txn;
             try {
                 txn = tableSequencer.nextStructureTxn(structureVersion, alterOp);
