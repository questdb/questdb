--- conflicted
+++ resolved
@@ -48,10 +48,7 @@
     private final long inactiveTtlUs;
     private final int recreateDistressedSequencerAttempts;
     private final ConcurrentHashMap<TableSequencerEntry> seqRegistry = new ConcurrentHashMap<>();
-<<<<<<< HEAD
     private final TableNameRegistry tableNameRegistry;
-=======
->>>>>>> af9a0963
     private volatile boolean closed;
 
     public TableSequencerAPI(CairoEngine engine, CairoConfiguration configuration) {
@@ -64,12 +61,6 @@
         this.tableNameRegistry.reloadTableNameCache(configuration);
     }
 
-    // kept visible for tests
-    public static boolean isWalTable(final CharSequence tableName, final Path root, final FilesFacade ff) {
-        root.concat(tableName).concat(SEQ_DIR);
-        return ff.exists(root.$());
-    }
-
     @Override
     public void close() {
         closed = true;
@@ -77,7 +68,6 @@
         Misc.free(tableNameRegistry);
     }
 
-<<<<<<< HEAD
     public void dropTable(CharSequence tableName, String systemTableName, boolean failedCreate) {
         if (tableNameRegistry.removeName(tableName, systemTableName)) {
             LOG.info().$("dropped wal table [name=").utf8(tableName).$(", systemTableName=").utf8(systemTableName).I$();
@@ -96,8 +86,6 @@
         }
     }
 
-=======
->>>>>>> af9a0963
     public void forAllWalTables(final RegisteredTable callback) {
         for (CharSequence systemTableName : tableNameRegistry.getWalTableSystemNames()) {
             long lastTxn;
@@ -133,7 +121,6 @@
         }
     }
 
-<<<<<<< HEAD
     @NotNull
     public String getDefaultTableName(CharSequence tableName) {
         return tableNameRegistry.getDefaultSystemTableName(tableName);
@@ -141,10 +128,6 @@
 
     public @NotNull TableMetadataChangeLog getMetadataChangeLogCursor(final String systemTableName, long structureVersionLo) {
         try (TableSequencerImpl tableSequencer = openSequencerLocked(systemTableName, SequencerLockType.READ)) {
-=======
-    public @NotNull TableMetadataChangeLog getMetadataChangeLogCursor(final CharSequence tableName, long structureVersionLo) {
-        try (TableSequencerImpl tableSequencer = openSequencerLocked(tableName, SequencerLockType.READ)) {
->>>>>>> af9a0963
             TableMetadataChangeLog metadataChangeLog;
             try {
                 metadataChangeLog = tableSequencer.getMetadataChangeLogCursor(structureVersionLo);
@@ -155,13 +138,8 @@
         }
     }
 
-<<<<<<< HEAD
     public int getNextWalId(final String systemTableName) {
         try (TableSequencerImpl tableSequencer = openSequencerLocked(systemTableName, SequencerLockType.READ)) {
-=======
-    public int getNextWalId(final CharSequence tableName) {
-        try (TableSequencerImpl tableSequencer = openSequencerLocked(tableName, SequencerLockType.READ)) {
->>>>>>> af9a0963
             int walId;
             try {
                 walId = tableSequencer.getNextWalId();
@@ -172,7 +150,6 @@
         }
     }
 
-<<<<<<< HEAD
     public String getSystemTableNameOrDefault(final CharSequence tableName) {
         final String systemName = tableNameRegistry.getSystemName(tableName);
         if (systemName != null) {
@@ -184,10 +161,6 @@
 
     public void getTableMetadata(final String systemTableName, final TableRecordMetadataSink sink) {
         try (TableSequencerImpl tableSequencer = openSequencerLocked(systemTableName, SequencerLockType.READ)) {
-=======
-    public void getTableMetadata(final CharSequence tableName, final TableRecordMetadataSink sink) {
-        try (TableSequencerImpl tableSequencer = openSequencerLocked(tableName, SequencerLockType.READ)) {
->>>>>>> af9a0963
             try {
                 tableSequencer.getTableMetadata(sink);
             } finally {
@@ -204,6 +177,7 @@
         return tableNameRegistry.getWalTableSystemName(tableName);
     }
 
+    @TestOnly
     public boolean isSuspended(final String systemTableName) {
         try (TableSequencerImpl sequencer = openSequencerLocked(systemTableName, SequencerLockType.READ)) {
             boolean isSuspended;
@@ -260,7 +234,6 @@
         }
     }
 
-<<<<<<< HEAD
     public void registerTable(int tableId, final TableStructure tableStructure, String systemTableName) {
         //noinspection EmptyTryBlock
         try (TableSequencerImpl ignore = createSequencer(tableId, tableStructure, systemTableName)) {
@@ -278,14 +251,6 @@
         return tableNameRegistry.registerName(Chars.toString(tableName), systemTableName);
     }
 
-=======
-    public void registerTable(int tableId, final TableStructure tableStructure) {
-        //noinspection EmptyTryBlock
-        try (TableSequencerImpl ignore = createSequencer(tableId, tableStructure)) {
-        }
-    }
-
->>>>>>> af9a0963
     public boolean releaseAll() {
         return releaseAll(Long.MAX_VALUE);
     }
@@ -310,7 +275,6 @@
         }
     }
 
-<<<<<<< HEAD
     public void removeTableSystemName(CharSequence systemTableName) {
         tableNameRegistry.removeTableSystemName(systemTableName);
     }
@@ -325,8 +289,6 @@
 
     }
 
-=======
->>>>>>> af9a0963
     public void reopen() {
         tableNameRegistry.reloadTableNameCache(configuration);
         closed = false;
@@ -353,17 +315,7 @@
         }
     }
 
-<<<<<<< HEAD
     private @NotNull TableSequencerImpl createSequencer(int tableId, final TableStructure tableStructure, String systemTableName) {
-=======
-    // Check if sequencer files exist, e.g. is it WAL table sequencer must exist
-    private static boolean isWalTable(final CharSequence tableName, final CharSequence root, final FilesFacade ff) {
-        Path path = Path.getThreadLocal2(root);
-        return isWalTable(tableName, path, ff);
-    }
-
-    private @NotNull TableSequencerImpl createSequencer(int tableId, final TableStructure tableStructure) {
->>>>>>> af9a0963
         throwIfClosed();
         return seqRegistry.compute(systemTableName, (key, value) -> {
             if (value == null) {
@@ -438,13 +390,8 @@
             }
         }
 
-<<<<<<< HEAD
         return getTableSequencerEntryLocked(systemTableName, lock);
-=======
-        return getTableSequencerEntryLocked(tableName, lock);
->>>>>>> af9a0963
-    }
-
+    }
     private boolean releaseEntries(long deadline) {
         if (seqRegistry.size() == 0) {
             // nothing to release
