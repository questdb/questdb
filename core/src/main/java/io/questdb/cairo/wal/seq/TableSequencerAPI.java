/*******************************************************************************
 *     ___                  _   ____  ____
 *    / _ \ _   _  ___  ___| |_|  _ \| __ )
 *   | | | | | | |/ _ \/ __| __| | | |  _ \
 *   | |_| | |_| |  __/\__ \ |_| |_| | |_) |
 *    \__\_\\__,_|\___||___/\__|____/|____/
 *
 *  Copyright (c) 2014-2019 Appsicle
 *  Copyright (c) 2019-2023 QuestDB
 *
 *  Licensed under the Apache License, Version 2.0 (the "License");
 *  you may not use this file except in compliance with the License.
 *  You may obtain a copy of the License at
 *
 *  http://www.apache.org/licenses/LICENSE-2.0
 *
 *  Unless required by applicable law or agreed to in writing, software
 *  distributed under the License is distributed on an "AS IS" BASIS,
 *  WITHOUT WARRANTIES OR CONDITIONS OF ANY KIND, either express or implied.
 *  See the License for the specific language governing permissions and
 *  limitations under the License.
 *
 ******************************************************************************/

package io.questdb.cairo.wal.seq;

import io.questdb.cairo.*;
import io.questdb.cairo.pool.ex.PoolClosedException;
import io.questdb.griffin.engine.ops.AlterOperation;
import io.questdb.log.Log;
import io.questdb.log.LogFactory;
import io.questdb.std.ConcurrentHashMap;
import io.questdb.std.FilesFacade;
import io.questdb.std.ObjHashSet;
import io.questdb.std.QuietCloseable;
import io.questdb.std.str.Path;
import org.jetbrains.annotations.NotNull;
import org.jetbrains.annotations.TestOnly;

import java.util.Iterator;
import java.util.function.BiFunction;
import java.util.function.Function;

import static io.questdb.cairo.wal.ApplyWal2TableJob.WAL_2_TABLE_RESUME_REASON;
import static io.questdb.cairo.wal.WalUtils.SEQ_DIR;
import static io.questdb.cairo.wal.WalUtils.TXNLOG_FILE_NAME;
import static io.questdb.cairo.wal.seq.TableTransactionLog.MAX_TXN_OFFSET;

public class TableSequencerAPI implements QuietCloseable {
    private static final Log LOG = LogFactory.getLog(TableSequencerAPI.class);
    private final CairoConfiguration configuration;
    private final CairoEngine engine;
    private final long inactiveTtlUs;
    private final BiFunction<CharSequence, Object, TableSequencerEntry> openSequencerInstanceLambda;
    private final int recreateDistressedSequencerAttempts;
    private final ConcurrentHashMap<TableSequencerEntry> seqRegistry = new ConcurrentHashMap<>(false);
    private final ConcurrentHashMap<SeqTxnTracker> seqTxnTrackers = new ConcurrentHashMap<>(false);
<<<<<<< HEAD
=======
    Function<CharSequence, SeqTxnTracker> createTxnTracker;
>>>>>>> d8493680
    private volatile boolean closed;

    public TableSequencerAPI(CairoEngine engine, CairoConfiguration configuration) {
        this.configuration = configuration;
        this.engine = engine;
        this.openSequencerInstanceLambda = this::openSequencerInstance;
        this.inactiveTtlUs = configuration.getInactiveWalWriterTTL() * 1000;
        this.recreateDistressedSequencerAttempts = configuration.getWalRecreateDistressedSequencerAttempts();
        this.createTxnTracker = dir -> new SeqTxnTracker();
    }

    @Override
    public void close() {
        closed = true;
        releaseAll();
    }

    @TestOnly
    public void closeSequencer(TableToken tableToken) {
        try (TableSequencerImpl sequencer = openSequencerLocked(tableToken, SequencerLockType.WRITE)) {
            try {
                sequencer.close();
            } finally {
                sequencer.unlockWrite();
            }
        }
    }

    public void deregisterTable(final TableToken tableToken) {
        final TableSequencerEntry tableSequencer = seqRegistry.get(tableToken.getDirName());
        if (tableSequencer != null && tableSequencer.checkClose()) {
            LOG.info().$("table is converted to non-WAL, closed table sequencer [table=").$(tableToken).I$();
            seqRegistry.remove(tableToken.getDirName(), tableSequencer);
        }
    }

    public void dropTable(TableToken tableToken, boolean failedCreate) {
        LOG.info().$("dropping wal table [name=").$(tableToken).$(", dirName=").utf8(tableToken.getDirName()).I$();
        try (TableSequencerImpl seq = openSequencerLocked(tableToken, SequencerLockType.WRITE)) {
            try {
                seq.dropTable();
            } finally {
                seq.unlockWrite();
            }
        } catch (CairoException e) {
            LOG.info().$("failed to drop wal table [name=").$(tableToken).$(", dirName=").utf8(tableToken.getDirName()).I$();
            if (!failedCreate) {
                throw e;
            }
        }
    }

    public void forAllWalTables(ObjHashSet<TableToken> tableTokenBucket, boolean includeDropped, TableSequencerCallback callback) {
        final CharSequence root = configuration.getRoot();
        final FilesFacade ff = configuration.getFilesFacade();
        Path path = Path.PATH.get();

        engine.getTableTokens(tableTokenBucket, includeDropped);
        for (int i = 0, n = tableTokenBucket.size(); i < n; i++) {
            TableToken tableToken = tableTokenBucket.get(i);

            // Exclude locked entries.
            // Use includeDropped argument to decide whether to include dropped tables.
            String publicTableName = tableToken.getTableName();
            boolean isDropped = includeDropped && engine.isTableDropped(tableToken);
            if (engine.isWalTable(tableToken) && !isDropped) {
                long lastTxn;
                int tableId = tableToken.getTableId();

                try {
                    if (!seqRegistry.containsKey(tableToken.getDirName())) {
                        // Fast path.
                        // The following calls are racy, i.e. there might be a sequencer modifying both
                        // metadata and log concurrently as we read the values. It's ok since we iterate
                        // through the WAL tables periodically, so eventually we should see the updates.
                        path.of(root).concat(tableToken.getDirName()).concat(SEQ_DIR);
                        int fdTxn = TableUtils.openRO(ff, path, TXNLOG_FILE_NAME, LOG);
                        lastTxn = ff.readNonNegativeLong(fdTxn, MAX_TXN_OFFSET); // does not throw
                        ff.close(fdTxn);
                    } else {
                        // Slow path.
                        try (TableSequencer tableSequencer = openSequencerLocked(tableToken, SequencerLockType.NONE)) {
                            lastTxn = tableSequencer.lastTxn();
                        }
                    }
                } catch (CairoException ex) {
                    if (ex.errnoReadPathDoesNotExist() || ex.isTableDropped()) {
                        // Table is partially dropped, but not fully.
                        lastTxn = -1;
                    } else {
                        LOG.critical().$("could not read WAL table transaction file [table=").utf8(publicTableName).$(", errno=").$(ex.getErrno())
                                .$(", error=").$((Throwable) ex).I$();
                        continue;
                    }
                }

                try {
                    if (includeDropped || lastTxn > -1) {
                        callback.onTable(tableId, tableToken, lastTxn);
                    }
                } catch (CairoException ex) {
                    LOG.critical().$("could not process table sequencer [table=").utf8(publicTableName).$(", errno=").$(ex.getErrno())
                            .$(", error=").$((Throwable) ex).I$();
                }
            } else if (isDropped) {
                try {
                    callback.onTable(tableToken.getTableId(), tableToken, -1);
                } catch (CairoException ex) {
                    LOG.critical().$("could not process table sequencer [table=").utf8(publicTableName).$(", errno=").$(ex.getErrno())
                            .$(", error=").$((Throwable) ex).I$();
                }
            }
        }
    }

    public @NotNull TransactionLogCursor getCursor(final TableToken tableToken, long seqTxn) {
        try (TableSequencerImpl tableSequencer = openSequencerLocked(tableToken, SequencerLockType.READ)) {
            TransactionLogCursor cursor;
            try {
                cursor = tableSequencer.getTransactionLogCursor(seqTxn);
            } finally {
                tableSequencer.unlockRead();
            }
            return cursor;
        }
    }

    public @NotNull TableMetadataChangeLog getMetadataChangeLog(final TableToken tableToken, long structureVersionLo) {
        try (TableSequencerImpl tableSequencer = openSequencerLocked(tableToken, SequencerLockType.READ)) {
            TableMetadataChangeLog metadataChangeLog;
            try {
                metadataChangeLog = tableSequencer.getMetadataChangeLog(structureVersionLo);
            } finally {
                tableSequencer.unlockRead();
            }
            return metadataChangeLog;
        }
    }

    public int getNextWalId(final TableToken tableToken) {
        try (TableSequencerImpl tableSequencer = openSequencerLocked(tableToken, SequencerLockType.READ)) {
            int walId;
            try {
                walId = tableSequencer.getNextWalId();
            } finally {
                tableSequencer.unlockRead();
            }
            return walId;
        }
    }

    public SeqTxnTracker getSeqTxnTracker(TableToken tt) {
        return seqTxnTrackers.computeIfAbsent(tt.getDirName(), dir -> new SeqTxnTracker());
    }

    public long getTableMetadata(final TableToken tableToken, final TableRecordMetadataSink sink) {
        try (TableSequencerImpl tableSequencer = openSequencerLocked(tableToken, SequencerLockType.READ)) {
            try {
                return tableSequencer.getTableMetadata(sink);
            } finally {
                tableSequencer.unlockRead();
            }
        }
    }

    public boolean initTxnTracker(TableToken tableToken, long writerTxn, long seqTxn) {
        SeqTxnTracker seqTxnTracker = getSeqTxnTracker(tableToken);
        final boolean isSuspended = isSuspended(tableToken);
        return seqTxnTracker.initTxns(writerTxn, seqTxn, isSuspended);
    }

    @TestOnly
    public boolean isSuspended(final TableToken tableToken) {
        try (TableSequencerImpl sequencer = openSequencerLocked(tableToken, SequencerLockType.READ)) {
            boolean isSuspended;
            try {
                isSuspended = sequencer.isSuspended();
            } finally {
                sequencer.unlockRead();
            }
            return isSuspended;
        }
    }

    public boolean isTxnTrackerInitialised(final TableToken tableToken) {
        return getSeqTxnTracker(tableToken).isInitialised();
    }

    public long lastTxn(final TableToken tableName) {
        try (TableSequencerImpl sequencer = openSequencerLocked(tableName, SequencerLockType.READ)) {
            long lastTxn;
            try {
                lastTxn = sequencer.lastTxn();
            } finally {
                sequencer.unlockRead();
            }
            return lastTxn;
        }
    }

    public long nextStructureTxn(final TableToken tableToken, long structureVersion, AlterOperation alterOp) {
        try (TableSequencerImpl tableSequencer = openSequencerLocked(tableToken, SequencerLockType.WRITE)) {
            long txn;
            try {
                txn = tableSequencer.nextStructureTxn(structureVersion, alterOp);
            } finally {
                tableSequencer.unlockWrite();
            }
            return txn;
        }
    }

    public long nextTxn(final TableToken tableToken, int walId, long expectedSchemaVersion, int segmentId, int segmentTxn) {
        try (TableSequencerImpl tableSequencer = openSequencerLocked(tableToken, SequencerLockType.WRITE)) {
            long txn;
            try {
                txn = tableSequencer.nextTxn(expectedSchemaVersion, walId, segmentId, segmentTxn);
            } finally {
                tableSequencer.unlockWrite();
            }
            return txn;
        }
    }

<<<<<<< HEAD
    public boolean notifyCommit(final TableToken tableToken, long seqTxn) {
        return getSeqTxnTracker(tableToken).notifyCommit(seqTxn);
    }

    public void notifySegmentClosed(TableToken tableToken, int walId, int segmentId) {
        engine.getWalListener().segmentClosed(tableToken, walId, segmentId);
=======
    public boolean notifyCommitReadable(final TableToken tableToken, long writerTxn) {
        return getSeqTxnTracker(tableToken).notifyCommitReadable(writerTxn);
    }

    public boolean notifyOnCheck(TableToken tableToken, long seqTxn) {
        // Updates seqTxn and returns true if CheckWalTransactionsJob should post notification
        // to run ApplyWal2TableJob for the table
        return getSeqTxnTracker(tableToken).notifyOnCheck(seqTxn);
    }

    public void notifySegmentClosed(TableToken tableToken, long txn, int walId, int segmentId) {
        engine.getWalListener().segmentClosed(tableToken, txn, walId, segmentId);
>>>>>>> d8493680
    }

    @TestOnly
    public void openSequencer(TableToken tableToken) {
        try (TableSequencerImpl sequencer = openSequencerLocked(tableToken, SequencerLockType.WRITE)) {
            try {
                sequencer.open(tableToken);
            } finally {
                sequencer.unlockWrite();
            }
        }
    }

    public void purgeTxnTracker(String dirName) {
        seqTxnTrackers.remove(dirName);
    }

    public void registerTable(int tableId, final TableStructure tableDescriptor, final TableToken tableToken) {
        try (
                TableSequencerImpl tableSequencer = getTableSequencerEntry(tableToken, SequencerLockType.WRITE, (key, tt) -> {
                    final TableSequencerEntry sequencer = new TableSequencerEntry(this, engine, (TableToken) tt, getSeqTxnTracker((TableToken) tt));
                    sequencer.create(tableId, tableDescriptor);
                    sequencer.open(tableToken);
                    return sequencer;
                })
        ) {
            tableSequencer.unlockWrite();
        }
    }

    public boolean releaseAll() {
        seqTxnTrackers.clear();
        return releaseAll(Long.MAX_VALUE);
    }

    public boolean releaseInactive() {
        return releaseAll(configuration.getMicrosecondClock().getTicks() - inactiveTtlUs);
    }

    public TableToken reload(TableToken tableToken) {
        try (TableSequencerImpl tableSequencer = openSequencerLocked(tableToken, SequencerLockType.WRITE)) {
            try {
                return tableSequencer.reload();
            } finally {
                tableSequencer.unlockWrite();
            }
        }
    }

    public void reloadMetadataConditionally(
            final TableToken tableToken,
            long expectedStructureVersion,
            TableRecordMetadataSink sink
    ) {
        try (TableSequencerImpl tableSequencer = openSequencerLocked(tableToken, SequencerLockType.READ)) {
            try {
                if (tableSequencer.getStructureVersion() != expectedStructureVersion) {
                    tableSequencer.getTableMetadata(sink);
                }
            } finally {
                tableSequencer.unlockRead();
            }
        }
    }

    public void resumeTable(TableToken tableToken, long resumeFromTxn) {
        try (TableSequencerImpl sequencer = openSequencerLocked(tableToken, SequencerLockType.WRITE)) {
            try {
                if (!sequencer.isSuspended()) {
                    // Even if the table already unsuspended, send ApplyWal2TableJob notification anyway
                    // as a way to resume table which is not moving even if it's marked as not suspended.
                    sequencer.resumeTable();
                    return;
                }
                final long nextTxn = sequencer.lastTxn() + 1;
                if (resumeFromTxn > nextTxn) {
                    throw CairoException.nonCritical().put("resume txn is higher than next available transaction [resumeFromTxn=").put(resumeFromTxn).put(", nextTxn=").put(nextTxn).put(']');
                }
                // resume from the latest on negative value
                if (resumeFromTxn > 0) {
                    try (TableWriter tableWriter = engine.getWriter(tableToken, WAL_2_TABLE_RESUME_REASON)) {
                        long seqTxn = tableWriter.getAppliedSeqTxn();
                        if (resumeFromTxn - 1 > seqTxn) {
                            // including resumeFromTxn
                            tableWriter.commitSeqTxn(resumeFromTxn - 1);
                        }
                    }
                }
                sequencer.resumeTable();
            } finally {
                sequencer.unlockWrite();
            }
        }
    }

    public boolean setApplied(final TableToken tableToken, long writerTxn) {
        return getSeqTxnTracker(tableToken).setApplied(writerTxn);
    }

    @TestOnly
    public void setDistressed(TableToken tableToken) {
        try (TableSequencerImpl sequencer = openSequencerLocked(tableToken, SequencerLockType.WRITE)) {
            try {
                sequencer.setDistressed();
            } finally {
                sequencer.unlockWrite();
            }
        }
    }

    public void suspendTable(final TableToken tableToken) {
        try (TableSequencerImpl sequencer = openSequencerLocked(tableToken, SequencerLockType.WRITE)) {
            try {
                sequencer.suspendTable();
                getSeqTxnTracker(tableToken).setSuspended();
            } finally {
                sequencer.unlockWrite();
            }
        }
    }

    private SeqTxnTracker getSeqTxnTracker(TableToken tt) {
        return seqTxnTrackers.computeIfAbsent(tt.getDirName(), createTxnTracker);
    }

    @NotNull
    private TableSequencerEntry getTableSequencerEntry(
            TableToken tableToken,
            SequencerLockType lock,
            BiFunction<CharSequence, Object, TableSequencerEntry> getSequencerLambda
    ) {
        TableSequencerEntry entry;
        int attempt = 0;
        while (attempt < recreateDistressedSequencerAttempts) {
            throwIfClosed();
            entry = seqRegistry.computeIfAbsent(tableToken.getDirName(), tableToken, getSequencerLambda);
            if (lock == SequencerLockType.READ) {
                entry.readLock();
            } else if (lock == SequencerLockType.WRITE) {
                entry.writeLock();
            }

            boolean isDistressed = entry.isDistressed();
            if (!isDistressed && !entry.isClosed()) {
                return entry;
            } else {
                if (lock == SequencerLockType.READ) {
                    entry.unlockRead();
                } else if (lock == SequencerLockType.WRITE) {
                    entry.unlockWrite();
                }
            }
            if (isDistressed) {
                attempt++;
            }
        }

        throw CairoException.critical(0).put("sequencer is distressed [table=").put(tableToken.getDirName()).put(']');
    }

    private TableSequencerEntry openSequencerInstance(CharSequence tableDir, Object tableToken) {
        TableSequencerEntry sequencer = new TableSequencerEntry(this, this.engine, (TableToken) tableToken, getSeqTxnTracker((TableToken) tableToken));
        sequencer.open((TableToken) tableToken);
        return sequencer;
    }

    @NotNull
    private TableSequencerEntry openSequencerLocked(TableToken tableToken, SequencerLockType lock) {
        return getTableSequencerEntry(tableToken, lock, this.openSequencerInstanceLambda);
    }

    private boolean releaseEntries(long deadline) {
        if (seqRegistry.size() == 0) {
            // nothing to release
            return true;
        }
        boolean removed = false;
        final Iterator<CharSequence> iterator = seqRegistry.keySet().iterator();
        while (iterator.hasNext()) {
            final CharSequence tableDir = iterator.next();
            final TableSequencerEntry sequencer = seqRegistry.get(tableDir);
            if (sequencer != null && deadline >= sequencer.releaseTime && !sequencer.isClosed()) {
                // Remove from registry only if this thread closed the instance
                if (sequencer.checkClose()) {
                    LOG.info().$("releasing idle table sequencer [tableDir=").utf8(tableDir).I$();
                    iterator.remove();
                    removed = true;
                }
            }
        }
        return removed;
    }

    private void throwIfClosed() {
        if (closed) {
            LOG.info().$("is closed").$();
            throw PoolClosedException.INSTANCE;
        }
    }

    protected boolean releaseAll(long deadline) {
        return releaseEntries(deadline);
    }

    enum SequencerLockType {
        WRITE,
        READ,
        NONE
    }

    @FunctionalInterface
    public interface TableSequencerCallback {
        void onTable(int tableId, final TableToken tableName, long lastTxn);
    }

    private static class TableSequencerEntry extends TableSequencerImpl {
        private final TableSequencerAPI pool;
        private volatile long releaseTime = Long.MAX_VALUE;

        TableSequencerEntry(TableSequencerAPI pool, CairoEngine engine, TableToken tableToken, SeqTxnTracker txnTracker) {
            super(engine, tableToken, txnTracker);
            this.pool = pool;
        }

        @Override
        public void close() {
            if (!pool.closed) {
                if (!isDistressed() && !isDropped()) {
                    releaseTime = pool.configuration.getMicrosecondClock().getTicks();
                } else {
                    // Sequencer is distressed or dropped, close before removing from the pool.
                    // Remove from registry only if this thread closed the instance.
                    if (checkClose()) {
                        LOG.info().$("closed distressed table sequencer [table=").$(getTableToken()).I$();
                        pool.seqRegistry.remove(getTableToken().getDirName(), this);
                    }
                }
            } else {
                super.close();
            }
        }
    }
}<|MERGE_RESOLUTION|>--- conflicted
+++ resolved
@@ -55,10 +55,7 @@
     private final int recreateDistressedSequencerAttempts;
     private final ConcurrentHashMap<TableSequencerEntry> seqRegistry = new ConcurrentHashMap<>(false);
     private final ConcurrentHashMap<SeqTxnTracker> seqTxnTrackers = new ConcurrentHashMap<>(false);
-<<<<<<< HEAD
-=======
     Function<CharSequence, SeqTxnTracker> createTxnTracker;
->>>>>>> d8493680
     private volatile boolean closed;
 
     public TableSequencerAPI(CairoEngine engine, CairoConfiguration configuration) {
@@ -210,10 +207,6 @@
         }
     }
 
-    public SeqTxnTracker getSeqTxnTracker(TableToken tt) {
-        return seqTxnTrackers.computeIfAbsent(tt.getDirName(), dir -> new SeqTxnTracker());
-    }
-
     public long getTableMetadata(final TableToken tableToken, final TableRecordMetadataSink sink) {
         try (TableSequencerImpl tableSequencer = openSequencerLocked(tableToken, SequencerLockType.READ)) {
             try {
@@ -222,6 +215,10 @@
                 tableSequencer.unlockRead();
             }
         }
+    }
+
+    public long getWriterTxn(TableToken tableToken) {
+        return getSeqTxnTracker(tableToken).getWriterTxn();
     }
 
     public boolean initTxnTracker(TableToken tableToken, long writerTxn, long seqTxn) {
@@ -283,14 +280,6 @@
         }
     }
 
-<<<<<<< HEAD
-    public boolean notifyCommit(final TableToken tableToken, long seqTxn) {
-        return getSeqTxnTracker(tableToken).notifyCommit(seqTxn);
-    }
-
-    public void notifySegmentClosed(TableToken tableToken, int walId, int segmentId) {
-        engine.getWalListener().segmentClosed(tableToken, walId, segmentId);
-=======
     public boolean notifyCommitReadable(final TableToken tableToken, long writerTxn) {
         return getSeqTxnTracker(tableToken).notifyCommitReadable(writerTxn);
     }
@@ -303,7 +292,6 @@
 
     public void notifySegmentClosed(TableToken tableToken, long txn, int walId, int segmentId) {
         engine.getWalListener().segmentClosed(tableToken, txn, walId, segmentId);
->>>>>>> d8493680
     }
 
     @TestOnly
@@ -397,10 +385,6 @@
                 sequencer.unlockWrite();
             }
         }
-    }
-
-    public boolean setApplied(final TableToken tableToken, long writerTxn) {
-        return getSeqTxnTracker(tableToken).setApplied(writerTxn);
     }
 
     @TestOnly
@@ -476,7 +460,7 @@
     }
 
     private boolean releaseEntries(long deadline) {
-        if (seqRegistry.size() == 0) {
+        if (seqRegistry.isEmpty()) {
             // nothing to release
             return true;
         }
