--- conflicted
+++ resolved
@@ -110,27 +110,13 @@
                                 int metaFd = -1;
                                 int txnFd = -1;
                                 try {
-<<<<<<< HEAD
-                                    fdMeta = TableUtils.openRO(ff, path, META_FILE_NAME, LOG);
-                                    fdTxn = TableUtils.openRO(ff, path, TXNLOG_FILE_NAME, LOG);
-                                    tableId = ff.readNonNegativeInt(fdMeta, SEQ_META_TABLE_ID);
-                                    lastTxn = ff.readNonNegativeLong(fdTxn, MAX_TXN_OFFSET);
-                                } finally {
-                                    ff.closeChecked(fdMeta);
-                                    ff.closeChecked(fdTxn);
-=======
-                                    metaFd = openFileRO(ff, path, META_FILE_NAME);
-                                    txnFd = openFileRO(ff, path, TXNLOG_FILE_NAME);
+                                    metaFd = TableUtils.openFileRO(ff, path, META_FILE_NAME);
+                                    txnFd = TableUtils.openFileRO(ff, path, TXNLOG_FILE_NAME);
                                     tableId = ff.readNonNegativeInt(metaFd, SEQ_META_TABLE_ID);
                                     lastTxn = ff.readNonNegativeLong(txnFd, MAX_TXN_OFFSET);
                                 } finally {
-                                    if (metaFd > -1) {
-                                        ff.close(metaFd);
-                                    }
-                                    if (txnFd > -1) {
-                                        ff.close(txnFd);
-                                    }
->>>>>>> bd8fcffc
+                                    ff.closeChecked(metaFd);
+                                    ff.closeChecked(txnFd);
                                 }
                             } else {
                                 // Slow path.
@@ -361,8 +347,6 @@
         return isWalTable(tableName, path, ff);
     }
 
-<<<<<<< HEAD
-=======
     private static int openFileRO(FilesFacade ff, Path path, CharSequence fileName) {
         final int rootLen = path.length();
         path.concat(fileName).$();
@@ -373,7 +357,6 @@
         }
     }
 
->>>>>>> bd8fcffc
     @NotNull
     private TableSequencerEntry getTableSequencerEntry(String tableName, SequencerLockType lock, Function<CharSequence, TableSequencerEntry> getSequencerLambda) {
         TableSequencerEntry entry;
