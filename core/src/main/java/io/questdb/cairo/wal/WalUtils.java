/*******************************************************************************
 *     ___                  _   ____  ____
 *    / _ \ _   _  ___  ___| |_|  _ \| __ )
 *   | | | | | | |/ _ \/ __| __| | | |  _ \
 *   | |_| | |_| |  __/\__ \ |_| |_| | |_) |
 *    \__\_\\__,_|\___||___/\__|____/|____/
 *
 *  Copyright (c) 2014-2019 Appsicle
 *  Copyright (c) 2019-2022 QuestDB
 *
 *  Licensed under the Apache License, Version 2.0 (the "License");
 *  you may not use this file except in compliance with the License.
 *  You may obtain a copy of the License at
 *
 *  http://www.apache.org/licenses/LICENSE-2.0
 *
 *  Unless required by applicable law or agreed to in writing, software
 *  distributed under the License is distributed on an "AS IS" BASIS,
 *  WITHOUT WARRANTIES OR CONDITIONS OF ANY KIND, either express or implied.
 *  See the License for the specific language governing permissions and
 *  limitations under the License.
 *
 ******************************************************************************/

package io.questdb.cairo.wal;

import io.questdb.cairo.CairoEngine;
import io.questdb.mp.WorkerPool;

public class WalUtils {
    public static final int DROP_TABLE_STRUCTURE_VERSION = -2;
    public static final int DROP_TABLE_WALID = -2;
    public static final int RENAME_TABLE_WALID = -3;
    public static final String EVENT_FILE_NAME = "_event";
    public static final int METADATA_WALID = -1;
    public static final String SEQ_DIR = "txn_seq";
    public static final long SEQ_META_OFFSET_WAL_LENGTH = 0;
    public static final long SEQ_META_OFFSET_WAL_VERSION = SEQ_META_OFFSET_WAL_LENGTH + Integer.BYTES;
    public static final long SEQ_META_OFFSET_STRUCTURE_VERSION = SEQ_META_OFFSET_WAL_VERSION + Integer.BYTES;
    public static final long SEQ_META_OFFSET_COLUMN_COUNT = SEQ_META_OFFSET_STRUCTURE_VERSION + Long.BYTES;
    public static final long SEQ_META_OFFSET_TIMESTAMP_INDEX = SEQ_META_OFFSET_COLUMN_COUNT + Integer.BYTES;
    public static final long SEQ_META_TABLE_ID = SEQ_META_OFFSET_TIMESTAMP_INDEX + Integer.BYTES;
    public static final long SEQ_META_SUSPENDED = SEQ_META_TABLE_ID + Integer.BYTES;
    public static final long SEQ_META_OFFSET_COLUMNS = SEQ_META_SUSPENDED + Byte.BYTES;
<<<<<<< HEAD
    public static final String TXNLOG_FILE_NAME = "_txnlog";
    public static final String TXNLOG_FILE_NAME_META_INX = "_txnlog.meta.i";
    public static final String TXNLOG_FILE_NAME_META_VAR = "_txnlog.meta.d";
=======
    public static final int WALE_HEADER_SIZE = Long.BYTES + Integer.BYTES;
    public static final long WALE_SIZE_OFFSET = 0L;
    public static final int WAL_FORMAT_OFFSET = Long.BYTES;
>>>>>>> add65949
    public static final int WAL_FORMAT_VERSION = 0;
    public static final String WAL_INDEX_FILE_NAME = "_wal_index.d";
    public static final String WAL_NAME_BASE = "wal";
    public static String TABLE_REGISTRY_NAME_FILE = "tables.d";

    public static void setupWorkerPool(WorkerPool workerPool, CairoEngine engine, int sharedWorkerCount) {
        for (int i = 0, workerCount = workerPool.getWorkerCount(); i < workerCount; i++) {
            // create job per worker
            final ApplyWal2TableJob applyWal2TableJob = new ApplyWal2TableJob(engine, workerCount, sharedWorkerCount);
            workerPool.assign(applyWal2TableJob);
            workerPool.freeOnExit(applyWal2TableJob);
        }
    }
}<|MERGE_RESOLUTION|>--- conflicted
+++ resolved
@@ -30,9 +30,9 @@
 public class WalUtils {
     public static final int DROP_TABLE_STRUCTURE_VERSION = -2;
     public static final int DROP_TABLE_WALID = -2;
-    public static final int RENAME_TABLE_WALID = -3;
     public static final String EVENT_FILE_NAME = "_event";
     public static final int METADATA_WALID = -1;
+    public static final int RENAME_TABLE_WALID = -3;
     public static final String SEQ_DIR = "txn_seq";
     public static final long SEQ_META_OFFSET_WAL_LENGTH = 0;
     public static final long SEQ_META_OFFSET_WAL_VERSION = SEQ_META_OFFSET_WAL_LENGTH + Integer.BYTES;
@@ -42,15 +42,12 @@
     public static final long SEQ_META_TABLE_ID = SEQ_META_OFFSET_TIMESTAMP_INDEX + Integer.BYTES;
     public static final long SEQ_META_SUSPENDED = SEQ_META_TABLE_ID + Integer.BYTES;
     public static final long SEQ_META_OFFSET_COLUMNS = SEQ_META_SUSPENDED + Byte.BYTES;
-<<<<<<< HEAD
     public static final String TXNLOG_FILE_NAME = "_txnlog";
     public static final String TXNLOG_FILE_NAME_META_INX = "_txnlog.meta.i";
     public static final String TXNLOG_FILE_NAME_META_VAR = "_txnlog.meta.d";
-=======
     public static final int WALE_HEADER_SIZE = Long.BYTES + Integer.BYTES;
     public static final long WALE_SIZE_OFFSET = 0L;
     public static final int WAL_FORMAT_OFFSET = Long.BYTES;
->>>>>>> add65949
     public static final int WAL_FORMAT_VERSION = 0;
     public static final String WAL_INDEX_FILE_NAME = "_wal_index.d";
     public static final String WAL_NAME_BASE = "wal";
