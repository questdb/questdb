--- conflicted
+++ resolved
@@ -51,21 +51,4 @@
     public static final int WAL_FORMAT_VERSION = 0;
     public static final String WAL_INDEX_FILE_NAME = "_wal_index.d";
     public static final String WAL_NAME_BASE = "wal";
-<<<<<<< HEAD
-
-    public static void setupWorkerPool(
-            WorkerPool workerPool,
-            CairoEngine engine,
-            int sharedWorkerCount,
-            @Nullable FunctionFactoryCache ffCache
-    ) {
-        for (int i = 0, workerCount = workerPool.getWorkerCount(); i < workerCount; i++) {
-            // create job per worker
-            final ApplyWal2TableJob applyWal2TableJob = new ApplyWal2TableJob(engine, workerCount, sharedWorkerCount, ffCache);
-            workerPool.assign(i, applyWal2TableJob);
-            workerPool.freeOnExit(applyWal2TableJob);
-        }
-    }
-=======
->>>>>>> 1f255dc7
 }