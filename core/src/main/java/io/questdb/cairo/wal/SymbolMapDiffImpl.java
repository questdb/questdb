--- conflicted
+++ resolved
@@ -40,6 +40,11 @@
     }
 
     @Override
+    public void drain() {
+        cursor.drain();
+    }
+
+    @Override
     public int getCleanSymbolCount() {
         return cleanSymbolCount;
     }
@@ -64,16 +69,7 @@
         return cursor.readNextSymbolMapDiffEntry(entry);
     }
 
-<<<<<<< HEAD
     void of(int columnIndex, int cleanSymbolCount, int size, boolean nullFlag) {
-=======
-    @Override
-    public void drain() {
-        cursor.drain();
-    }
-
-    void of(int columnIndex, int cleanSymbolCount, int size) {
->>>>>>> a646b003
         this.columnIndex = columnIndex;
         this.cleanSymbolCount = cleanSymbolCount;
         this.size = size;
