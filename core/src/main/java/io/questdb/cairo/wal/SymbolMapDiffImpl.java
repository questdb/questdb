--- conflicted
+++ resolved
@@ -32,11 +32,7 @@
     private final Entry entry = new Entry();
     private int cleanSymbolCount;
     private int columnIndex = -1;
-<<<<<<< HEAD
-    private boolean hasNullValue;
-=======
     private boolean nullFlag;
->>>>>>> add65949
     private int size;
 
     SymbolMapDiffImpl(WalEventCursor cursor) {
@@ -65,11 +61,7 @@
 
     @Override
     public boolean hasNullValue() {
-<<<<<<< HEAD
-        return hasNullValue;
-=======
         return nullFlag;
->>>>>>> add65949
     }
 
     @Override
@@ -77,14 +69,9 @@
         return cursor.readNextSymbolMapDiffEntry(entry);
     }
 
-<<<<<<< HEAD
-    void of(int columnIndex, int cleanSymbolCount, boolean hasNullValue, int size) {
-=======
     void of(int columnIndex, int cleanSymbolCount, int size, boolean nullFlag) {
->>>>>>> add65949
         this.columnIndex = columnIndex;
         this.cleanSymbolCount = cleanSymbolCount;
-        this.hasNullValue = hasNullValue;
         this.size = size;
         this.nullFlag = nullFlag;
         entry.clear();
