/*******************************************************************************
 *     ___                  _   ____  ____
 *    / _ \ _   _  ___  ___| |_|  _ \| __ )
 *   | | | | | | |/ _ \/ __| __| | | |  _ \
 *   | |_| | |_| |  __/\__ \ |_| |_| | |_) |
 *    \__\_\\__,_|\___||___/\__|____/|____/
 *
 *  Copyright (c) 2014-2019 Appsicle
 *  Copyright (c) 2019-2024 QuestDB
 *
 *  Licensed under the Apache License, Version 2.0 (the "License");
 *  you may not use this file except in compliance with the License.
 *  You may obtain a copy of the License at
 *
 *  http://www.apache.org/licenses/LICENSE-2.0
 *
 *  Unless required by applicable law or agreed to in writing, software
 *  distributed under the License is distributed on an "AS IS" BASIS,
 *  WITHOUT WARRANTIES OR CONDITIONS OF ANY KIND, either express or implied.
 *  See the License for the specific language governing permissions and
 *  limitations under the License.
 *
 ******************************************************************************/

package io.questdb.cairo.wal.seq;

import io.questdb.cairo.CairoConfiguration;
import io.questdb.cairo.CairoException;
import io.questdb.cairo.MemorySerializer;
import io.questdb.cairo.TableUtils;
import io.questdb.cairo.vm.MemoryFCRImpl;
import io.questdb.cairo.vm.Vm;
import io.questdb.cairo.vm.api.MemoryCMARW;
import io.questdb.griffin.engine.ops.AlterOperation;
import io.questdb.log.Log;
import io.questdb.log.LogFactory;
import io.questdb.std.*;
import io.questdb.std.str.Path;
import io.questdb.std.str.Utf8StringSink;
import io.questdb.std.str.Utf8s;
import org.jetbrains.annotations.NotNull;

import java.io.Closeable;
import java.lang.ThreadLocal;
import java.util.concurrent.atomic.AtomicLong;

import static io.questdb.cairo.TableUtils.openSmallFile;
import static io.questdb.cairo.wal.WalUtils.*;

public class TableTransactionLog implements Closeable {
    private static final Log LOG = LogFactory.getLog(TableTransactionLog.class);
    private static final ThreadLocal<AlterOperation> tlAlterOperation = new ThreadLocal<>();
    private static final ThreadLocal<TableMetadataChangeLogImpl> tlStructChangeCursor = new ThreadLocal<>();
    private final FilesFacade ff;
    private final AtomicLong maxMetadataVersion = new AtomicLong();
    private final Utf8StringSink rootPath = new Utf8StringSink();
    private final MemoryCMARW txnMetaMem = Vm.getCMARWInstance();
    private final MemoryCMARW txnMetaMemIndex = Vm.getCMARWInstance();
    private TableTransactionLogFile txnLogFile;
    private volatile long lastTxn = -1;
    private final CairoConfiguration configuration;

    TableTransactionLog(CairoConfiguration configuration) {
        this.configuration = configuration;
        this.ff = configuration.getFilesFacade();
    }

    @Override
    public void close() {
        txnLogFile = Misc.free(txnLogFile);
        txnMetaMem.close(false);
        txnMetaMemIndex.close(false);
        rootPath.clear();
    }

    public long getLastRefreshBaseTxn() {
        return txnLogFile.getLastRefreshBaseTxn();
    }

    public boolean reload(Path path) {
        close();
        open(path);
        return true;
    }

<<<<<<< HEAD
    public void setLastRefreshBaseTxn(long baseTxn) {
        txnLogFile.setLastRefreshBaseTxn(baseTxn);
    }

    public void sync() {
=======
    public void fullSync() {
>>>>>>> 5e43637a
        txnMetaMemIndex.sync(false);
        txnMetaMem.sync(false);
        txnLogFile.fullSync();
    }

    public static long readMaxStructureVersion(FilesFacade ff, Path path) {
        int pathLen = path.size();
        long logFileFd = TableUtils.openRW(ff, path.concat(TXNLOG_FILE_NAME).$(), LOG, CairoConfiguration.O_NONE);
        try {
            int formatVersion = ff.readNonNegativeInt(logFileFd, 0);
            if (formatVersion < 0) {
                throw CairoException.critical(0).put("invalid transaction log file: ").put(path).put(", cannot read version at offset 0");
            }

            switch (formatVersion) {
                case WAL_SEQUENCER_FORMAT_VERSION_V1:
                    return TableTransactionLogV1.readMaxStructureVersion(logFileFd, ff);
                case WAL_SEQUENCER_FORMAT_VERSION_V2:
                    return TableTransactionLogV2.readMaxStructureVersion(path.trimTo(pathLen), logFileFd, ff);
                default:
                    throw new UnsupportedOperationException("Unsupported transaction log version: " + formatVersion);
            }
        } finally {
            path.trimTo(pathLen);
            ff.close(logFileFd);
        }
    }

    private static int getFormatVersion(Path path, FilesFacade ff) {
        int pathLen = path.size();
        long logFileFd = TableUtils.openRW(ff, path.concat(TXNLOG_FILE_NAME).$(), LOG, CairoConfiguration.O_NONE);
        int formatVersion;
        try {
            formatVersion = ff.readNonNegativeInt(logFileFd, 0);
            if (formatVersion < 0) {
                throw CairoException.critical(0).put("invalid transaction log file: ").put(path).put(", cannot read version at offset 0");
            }
        } finally {
            path.trimTo(pathLen);
            ff.close(logFileFd);
        }
        return formatVersion;
    }

    private static long openFileRO(final FilesFacade ff, final Path path, final String fileName) {
        return TableUtils.openRO(ff, path, fileName, LOG);
    }

    private static TableTransactionLogFile openTxnFile(Path path, CairoConfiguration configuration) {
        int formatVersion = getFormatVersion(path, configuration.getFilesFacade());
        switch (formatVersion) {
            case WAL_SEQUENCER_FORMAT_VERSION_V1:
                return new TableTransactionLogV1(configuration);
            case WAL_SEQUENCER_FORMAT_VERSION_V2:
                return new TableTransactionLogV2(configuration, -1);
            default:
                throw new UnsupportedOperationException("Unsupported transaction log version: " + formatVersion);
        }
    }

    private void createTxnLogFileInstance() {
        if (txnLogFile == null) {
            if (configuration.getDefaultSeqPartTxnCount() > 0) {
                txnLogFile = new TableTransactionLogV2(configuration, configuration.getDefaultSeqPartTxnCount());
            } else {
                txnLogFile = new TableTransactionLogV1(configuration);
            }
        } else {
            throw new IllegalStateException("transaction log file already opened");
        }
    }

    @NotNull
    static TableMetadataChangeLog getTableMetadataChangeLog() {
        TableMetadataChangeLogImpl instance = tlStructChangeCursor.get();
        if (instance == null) {
            tlStructChangeCursor.set(instance = new TableMetadataChangeLogImpl());
        }
        return instance;
    }

    long addEntry(long structureVersion, int walId, int segmentId, int segmentTxn, long timestamp, long txnMinTimestamp, long txnMaxTimestamp, long txnRowCount) {
        return lastTxn = txnLogFile.addEntry(structureVersion, walId, segmentId, segmentTxn, timestamp, txnMinTimestamp, txnMaxTimestamp, txnRowCount);
    }

    void beginMetadataChangeEntry(long newStructureVersion, MemorySerializer serializer, Object instance, long timestamp) {
        assert newStructureVersion == txnMetaMemIndex.getAppendOffset() / Long.BYTES;
        txnLogFile.beginMetadataChangeEntry(newStructureVersion, serializer, instance, timestamp);

        txnMetaMem.putInt(0);
        long varMemBegin = txnMetaMem.getAppendOffset();
        serializer.toSink(instance, txnMetaMem);
        int len = (int) (txnMetaMem.getAppendOffset() - varMemBegin);
        txnMetaMem.putInt(varMemBegin - Integer.BYTES, len);
        txnMetaMemIndex.putLong(varMemBegin + len);
    }

    void create(Path path, long tableCreateTimestamp) {
        this.rootPath.put(path);

        createTxnLogFileInstance();
        txnLogFile.create(path, tableCreateTimestamp);

        openFiles(path);

        txnMetaMem.jumpTo(0L);
        txnMetaMem.sync(false); // empty

        txnMetaMemIndex.jumpTo(0L);
        txnMetaMemIndex.putLong(0L); // N + 1, first entry is 0.
        txnMetaMemIndex.sync(false);
    }

    long endMetadataChangeEntry() {
        fullSync();
        Unsafe.getUnsafe().storeFence();
        long txn = lastTxn = txnLogFile.endMetadataChangeEntry();
        maxMetadataVersion.incrementAndGet();
        return txn;
    }

    TransactionLogCursor getCursor(long txnLo) {
        return txnLogFile.getCursor(txnLo, Path.getThreadLocal(rootPath));
    }

    @NotNull
    TableMetadataChangeLog getTableMetadataChangeLog(long structureVersionLo, MemorySerializer serializer) {
        final TableMetadataChangeLogImpl cursor = (TableMetadataChangeLogImpl) getTableMetadataChangeLog();
        cursor.of(ff, structureVersionLo, serializer, Path.getThreadLocal(rootPath), maxMetadataVersion.get());
        return cursor;
    }

    boolean isDropped() {
        return txnLogFile.isDropped();
    }

    long lastTxn() {
        return lastTxn;
    }

    public void open(Path path) {
        if (this.rootPath.size() == 0) {
            assert txnLogFile == null;
            this.rootPath.put(path);

            txnLogFile = openTxnFile(path, configuration);
            long maxStructureVersion = txnLogFile.open(path);

            openFiles(path);
            maxMetadataVersion.set(maxStructureVersion);
            long structureAppendOffset = maxStructureVersion * Long.BYTES;
            long txnMetaMemSize = txnMetaMemIndex.getLong(structureAppendOffset);
            txnMetaMemIndex.jumpTo(structureAppendOffset + Long.BYTES);
            txnMetaMem.jumpTo(txnMetaMemSize);
        } else {
            assert Utf8s.equals(path, this.rootPath);
        }
        lastTxn = txnLogFile.lastTxn();
    }

    void openFiles(Path path) {
        final int pathLength = path.size();
        openSmallFile(ff, path, pathLength, txnMetaMem, TXNLOG_FILE_NAME_META_VAR, MemoryTag.MMAP_TX_LOG);
        openSmallFile(ff, path, pathLength, txnMetaMemIndex, TXNLOG_FILE_NAME_META_INX, MemoryTag.MMAP_TX_LOG);
    }

    AlterOperation readTableMetadataChangeLog(long structureVersion, MemorySerializer serializer) {
        long txnMetaOffset = txnMetaMemIndex.getLong(structureVersion * Long.BYTES);
        int recordSize = txnMetaMem.getInt(txnMetaOffset);
        if (recordSize < 0 || recordSize > Files.PAGE_SIZE) {
            throw CairoException.critical(0).put("invalid sequencer txn metadata [offset=").put(txnMetaOffset).put(", recordSize=").put(recordSize).put(']');
        }
        txnMetaOffset += Integer.BYTES;
        AlterOperation alterToDeserializeTo = tlAlterOperation.get();
        if (alterToDeserializeTo == null) {
            tlAlterOperation.set(alterToDeserializeTo = new AlterOperation());
        }
        serializer.fromSink(alterToDeserializeTo, txnMetaMem, txnMetaOffset, txnMetaOffset + recordSize);
        txnMetaMem.jumpTo(txnMetaOffset + recordSize);
        return alterToDeserializeTo;
    }

    private static class TableMetadataChangeLogImpl implements TableMetadataChangeLog {
        private final AlterOperation alterOp = new AlterOperation();
        private final MemoryFCRImpl txnMetaMem = new MemoryFCRImpl();
        private FilesFacade ff;
        private MemorySerializer serializer;
        private long txnMetaAddress;
        private long txnMetaOffset;
        private long txnMetaOffsetHi;

        @Override
        public void close() {
            if (txnMetaAddress > 0) {
                ff.munmap(txnMetaAddress, txnMetaOffsetHi, MemoryTag.MMAP_TX_LOG_CURSOR);
                txnMetaAddress = 0;
            }
            txnMetaOffset = 0;
            txnMetaOffsetHi = 0;
        }

        @Override
        public boolean hasNext() {
            return txnMetaOffset < txnMetaOffsetHi;
        }

        @Override
        public TableMetadataChange next() {
            int recordSize = txnMetaMem.getInt(txnMetaOffset);
            if (recordSize < 0 || recordSize > Files.PAGE_SIZE) {
                throw CairoException.critical(0).put("invalid sequencer txn metadata [offset=").put(txnMetaOffset).put(", recordSize=").put(recordSize).put(']');
            }
            txnMetaOffset += Integer.BYTES;
            serializer.fromSink(alterOp, txnMetaMem, txnMetaOffset, txnMetaOffset + recordSize);
            txnMetaOffset += recordSize;
            return alterOp;
        }

        public void of(
                FilesFacade ff,
                long structureVersionLo,
                MemorySerializer serializer,
                @Transient final Path path,
                long maxStructureVersion
        ) {
            // deallocates current state
            close();

            this.ff = ff;
            this.serializer = serializer;

            long txnMetaFd = -1;
            long txnMetaIndexFd = -1;
            try {
                if (maxStructureVersion > structureVersionLo) {
                    txnMetaFd = openFileRO(ff, path, TXNLOG_FILE_NAME_META_VAR);
                    txnMetaIndexFd = openFileRO(ff, path, TXNLOG_FILE_NAME_META_INX);
                    txnMetaOffset = ff.readNonNegativeLong(txnMetaIndexFd, structureVersionLo * Long.BYTES);
                    if (txnMetaOffset > -1L) {
                        txnMetaOffsetHi = ff.readNonNegativeLong(txnMetaIndexFd, maxStructureVersion * Long.BYTES);

                        if (txnMetaOffsetHi > txnMetaOffset) {
                            txnMetaAddress = ff.mmap(
                                    txnMetaFd,
                                    txnMetaOffsetHi,
                                    0L,
                                    Files.MAP_RO,
                                    MemoryTag.MMAP_TX_LOG_CURSOR
                            );
                            if (txnMetaAddress < 0) {
                                txnMetaAddress = 0;
                                close();
                            } else {
                                txnMetaMem.of(txnMetaAddress, txnMetaOffsetHi);
                                return;
                            }
                        }
                    }
                } else {
                    // Set empty. This is not an error, it just means that there are no changes.
                    txnMetaOffset = txnMetaOffsetHi = 0;
                    return;
                }

                throw CairoException.critical(0).put("expected to read table structure changes but there is no saved in the sequencer [structureVersionLo=").put(structureVersionLo).put(']');
            } finally {
                ff.close(txnMetaFd);
                ff.close(txnMetaIndexFd);
            }
        }
    }
}<|MERGE_RESOLUTION|>--- conflicted
+++ resolved
@@ -83,15 +83,11 @@
         return true;
     }
 
-<<<<<<< HEAD
     public void setLastRefreshBaseTxn(long baseTxn) {
         txnLogFile.setLastRefreshBaseTxn(baseTxn);
     }
 
-    public void sync() {
-=======
     public void fullSync() {
->>>>>>> 5e43637a
         txnMetaMemIndex.sync(false);
         txnMetaMem.sync(false);
         txnLogFile.fullSync();
