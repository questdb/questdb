/*******************************************************************************
 *     ___                  _   ____  ____
 *    / _ \ _   _  ___  ___| |_|  _ \| __ )
 *   | | | | | | |/ _ \/ __| __| | | |  _ \
 *   | |_| | |_| |  __/\__ \ |_| |_| | |_) |
 *    \__\_\\__,_|\___||___/\__|____/|____/
 *
 *  Copyright (c) 2014-2019 Appsicle
 *  Copyright (c) 2019-2022 QuestDB
 *
 *  Licensed under the Apache License, Version 2.0 (the "License");
 *  you may not use this file except in compliance with the License.
 *  You may obtain a copy of the License at
 *
 *  http://www.apache.org/licenses/LICENSE-2.0
 *
 *  Unless required by applicable law or agreed to in writing, software
 *  distributed under the License is distributed on an "AS IS" BASIS,
 *  WITHOUT WARRANTIES OR CONDITIONS OF ANY KIND, either express or implied.
 *  See the License for the specific language governing permissions and
 *  limitations under the License.
 *
 ******************************************************************************/

package io.questdb.cairo.wal.seq;

import io.questdb.cairo.CairoException;
import io.questdb.cairo.MemorySerializer;
import io.questdb.cairo.TableUtils;
import io.questdb.cairo.vm.MemoryFCRImpl;
import io.questdb.cairo.vm.Vm;
import io.questdb.cairo.vm.api.MemoryCMARW;
import io.questdb.griffin.engine.ops.AlterOperation;
import io.questdb.log.Log;
import io.questdb.log.LogFactory;
import io.questdb.std.*;
import io.questdb.std.str.Path;
import io.questdb.std.str.StringSink;
import org.jetbrains.annotations.NotNull;

import java.io.Closeable;
import java.lang.ThreadLocal;
import java.util.concurrent.atomic.AtomicLong;

import static io.questdb.cairo.TableUtils.*;
import static io.questdb.cairo.wal.WalUtils.WAL_FORMAT_VERSION;

public class TableTransactionLog implements Closeable {
    public final static int HEADER_RESERVED = 8 * Long.BYTES;
    public static final long MAX_TXN_OFFSET = Integer.BYTES;
    public static final long HEADER_SIZE = MAX_TXN_OFFSET + Long.BYTES + HEADER_RESERVED;
    public static final int STRUCTURAL_CHANGE_WAL_ID = -1;
    private static final Log LOG = LogFactory.getLog(TableTransactionLog.class);
    private static final long TX_LOG_STRUCTURE_VERSION_OFFSET = 0L;
    private static final long TX_LOG_WAL_ID_OFFSET = TX_LOG_STRUCTURE_VERSION_OFFSET + Long.BYTES;
    private static final long TX_LOG_SEGMENT_OFFSET = TX_LOG_WAL_ID_OFFSET + Integer.BYTES;
    private static final long TX_LOG_SEGMENT_TXN_OFFSET = TX_LOG_SEGMENT_OFFSET + Integer.BYTES;
    private static final long TX_LOG_COMMIT_TIMESTAMP_OFFSET = TX_LOG_SEGMENT_TXN_OFFSET + Integer.BYTES;
    public static final long RECORD_SIZE = TX_LOG_COMMIT_TIMESTAMP_OFFSET + Long.BYTES;
    private static final ThreadLocal<AlterOperation> tlAlterOperation = new ThreadLocal<>();
    private static final ThreadLocal<TableMetadataChangeLogImpl> tlStructChangeCursor = new ThreadLocal<>();
    private static final ThreadLocal<TransactionLogCursorImpl> tlTransactionLogCursor = new ThreadLocal<>();
    private final FilesFacade ff;
    private final AtomicLong maxTxn = new AtomicLong();
    private final StringSink rootPath = new StringSink();
    private final MemoryCMARW txnMem = Vm.getCMARWInstance();
    private final MemoryCMARW txnMetaMem = Vm.getCMARWInstance();
    private final MemoryCMARW txnMetaMemIndex = Vm.getCMARWInstance();

    TableTransactionLog(FilesFacade ff) {
        this.ff = ff;
    }

    @Override
    public void close() {
        if (txnMem.isOpen()) {
            long maxTxnInFile = txnMem.getLong(MAX_TXN_OFFSET);
            assert maxTxnInFile == maxTxn.get() : "Max txn in the file " + maxTxnInFile + " but in memory is " + maxTxn.get();
            txnMem.close(false);
            txnMetaMem.close(false);
            txnMetaMemIndex.close(false);
        }
    }

    private static int openFileRO(final FilesFacade ff, final Path path, final String fileName) {
        final int rootLen = path.length();
        path.concat(fileName).$();
        try {
            return TableUtils.openRO(ff, path, LOG);
        } finally {
            path.trimTo(rootLen);
        }
    }

    private void syncDiskWrites() {
        txnMetaMemIndex.sync(false);
        txnMetaMem.sync(false);
        txnMem.sync(false);
    }

    @NotNull
    static TableMetadataChangeLog getTableMetadataChangeLog() {
        TableMetadataChangeLogImpl instance = tlStructChangeCursor.get();
        if (instance == null) {
            tlStructChangeCursor.set(instance = new TableMetadataChangeLogImpl());
        }
        return instance;
    }

    long addEntry(long structureVersion, int walId, int segmentId, int segmentTxn, long timestamp) {
        txnMem.putLong(structureVersion);
        txnMem.putInt(walId);
        txnMem.putInt(segmentId);
        txnMem.putInt(segmentTxn);
        txnMem.putLong(timestamp);

        Unsafe.getUnsafe().storeFence();
        long maxTxn = this.maxTxn.incrementAndGet();
        txnMem.putLong(MAX_TXN_OFFSET, maxTxn);
        // Transactions are 1 based here
        return maxTxn;
    }

    void beginMetadataChangeEntry(long newStructureVersion, MemorySerializer serializer, Object instance, long timestamp) {
        assert newStructureVersion == txnMetaMemIndex.getAppendOffset() / Long.BYTES;

        txnMem.putLong(newStructureVersion);
        txnMem.putInt(STRUCTURAL_CHANGE_WAL_ID);
        txnMem.putInt(-1);
        txnMem.putInt(-1);
        txnMem.putLong(timestamp);

        txnMetaMem.putInt(0);
        long varMemBegin = txnMetaMem.getAppendOffset();
        serializer.toSink(instance, txnMetaMem);
        int len = (int) (txnMetaMem.getAppendOffset() - varMemBegin);
        txnMetaMem.putInt(varMemBegin - Integer.BYTES, len);
        txnMetaMemIndex.putLong(varMemBegin + len);
    }

    long endMetadataChangeEntry() {
        syncDiskWrites();

        Unsafe.getUnsafe().storeFence();

        // Transactions are 1 based here
        long nextTxn = maxTxn.incrementAndGet();
        txnMem.putLong(MAX_TXN_OFFSET, nextTxn);

        return nextTxn;
    }

    TransactionLogCursor getCursor(long txnLo) {
        final Path path = Path.PATH.get().of(rootPath);
        TransactionLogCursorImpl cursor = tlTransactionLogCursor.get();
        if (cursor == null) {
            cursor = new TransactionLogCursorImpl(ff, txnLo, path);
            tlTransactionLogCursor.set(cursor);
            return cursor;
        }
        return cursor.of(ff, txnLo, path);
    }

    @NotNull
    TableMetadataChangeLog getTableMetadataChangeLog(long structureVersionLo, MemorySerializer serializer) {
        final TableMetadataChangeLogImpl cursor = (TableMetadataChangeLogImpl) getTableMetadataChangeLog();
        cursor.of(ff, structureVersionLo, serializer, Path.getThreadLocal(rootPath));
        return cursor;
    }

    long lastTxn() {
        return maxTxn.get();
    }

    void open(Path path) {
        this.rootPath.clear();
        path.toSink(this.rootPath);

        final int pathLength = path.length();
        openSmallFile(ff, path, pathLength, txnMem, TXNLOG_FILE_NAME, MemoryTag.MMAP_TX_LOG);
        openSmallFile(ff, path, pathLength, txnMetaMem, TXNLOG_FILE_NAME_META_VAR, MemoryTag.MMAP_TX_LOG);
        openSmallFile(ff, path, pathLength, txnMetaMemIndex, TXNLOG_FILE_NAME_META_INX, MemoryTag.MMAP_TX_LOG);

        long lastTxn = txnMem.getLong(MAX_TXN_OFFSET);
        maxTxn.set(lastTxn);

        if (lastTxn == 0) {
            txnMem.jumpTo(0L);
            txnMem.putInt(WAL_FORMAT_VERSION);
            txnMem.putLong(0L);
            txnMem.putLong(0L);
            txnMem.jumpTo(HEADER_SIZE);

            txnMetaMemIndex.jumpTo(0L);
            txnMetaMemIndex.putLong(0L); // N + 1, first entry is 0.
            txnMetaMem.jumpTo(0L);
        } else {
            long maxStructureVersion = txnMem.getLong(HEADER_SIZE + (lastTxn - 1) * RECORD_SIZE + TX_LOG_STRUCTURE_VERSION_OFFSET);
            txnMem.jumpTo(HEADER_SIZE + lastTxn * RECORD_SIZE);
            long structureAppendOffset = maxStructureVersion * Long.BYTES;
            long txnMetaMemSize = txnMetaMemIndex.getLong(structureAppendOffset);
            txnMetaMemIndex.jumpTo(structureAppendOffset + Long.BYTES);
            txnMetaMem.jumpTo(txnMetaMemSize);
        }
    }

    AlterOperation readTableMetadataChangeLog(long structureVersion, MemorySerializer serializer) {
        long txnMetaOffset = txnMetaMemIndex.getLong(structureVersion * Long.BYTES);
        int recordSize = txnMetaMem.getInt(txnMetaOffset);
        if (recordSize < 0 || recordSize > Files.PAGE_SIZE) {
            throw CairoException.critical(0).put("invalid sequencer txn metadata [offset=").put(txnMetaOffset).put(", recordSize=").put(recordSize).put(']');
        }
        txnMetaOffset += Integer.BYTES;
        AlterOperation alterToDeserializeTo = tlAlterOperation.get();
        if (alterToDeserializeTo == null) {
            tlAlterOperation.set(alterToDeserializeTo = new AlterOperation());
        }
        serializer.fromSink(alterToDeserializeTo, txnMetaMem, txnMetaOffset, txnMetaOffset + recordSize);
        txnMetaMem.jumpTo(txnMetaOffset + recordSize);
        return alterToDeserializeTo;
    }

    private static class TableMetadataChangeLogImpl implements TableMetadataChangeLog {
        private final AlterOperation tableMetadataChange = new AlterOperation();
        private final MemoryFCRImpl txnMetaMem = new MemoryFCRImpl();
        private FilesFacade ff;
        private MemorySerializer serializer;
        private long txnMetaAddress;
        private long txnMetaOffset;
        private long txnMetaOffsetHi;

        @Override
        public void close() {
            if (txnMetaAddress > 0) {
                ff.munmap(txnMetaAddress, txnMetaOffsetHi, MemoryTag.MMAP_TX_LOG_CURSOR);
                txnMetaAddress = 0;
            }
            txnMetaOffset = 0;
            txnMetaOffsetHi = 0;
        }

        @Override
        public boolean hasNext() {
            return txnMetaOffset < txnMetaOffsetHi;
        }

        @Override
        public TableMetadataChange next() {
            int recordSize = txnMetaMem.getInt(txnMetaOffset);
            if (recordSize < 0 || recordSize > Files.PAGE_SIZE) {
                throw CairoException.critical(0).put("invalid sequencer txn metadata [offset=").put(txnMetaOffset).put(", recordSize=").put(recordSize).put(']');
            }
            txnMetaOffset += Integer.BYTES;
            serializer.fromSink(tableMetadataChange, txnMetaMem, txnMetaOffset, txnMetaOffset + recordSize);
            txnMetaOffset += recordSize;
            return tableMetadataChange;
        }

        public void of(
                FilesFacade ff,
                long structureVersionLo,
                MemorySerializer serializer,
                @Transient final Path path
        ) {

            // deallocates current state
            close();

            this.ff = ff;
            this.serializer = serializer;

            int txnFd = -1;
            int txnMetaFd = -1;
            int txnMetaIndexFd = -1;
            try {
<<<<<<< HEAD
                txnFd = openFileRO(ff, path, TXNLOG_FILE_NAME);
                txnMetaFd = openFileRO(ff, path, TXNLOG_FILE_NAME_META_VAR);
                txnMetaIndexFd = openFileRO(ff, path, TXNLOG_FILE_NAME_META_INX);

                txnMetaOffset = ff.readNonNegativeLong(txnMetaIndexFd, structureVersionLo * Long.BYTES);
                if (txnMetaOffset > -1L) {
                    txnMetaOffsetHi = ff.readNonNegativeLong(txnFd, TXN_META_SIZE_OFFSET);
                    if (txnMetaOffsetHi > txnMetaOffset) {
                        txnMetaAddress = ff.mmap(
                                txnMetaFd,
                                txnMetaOffsetHi,
                                0L,
                                Files.MAP_RO,
                                MemoryTag.MMAP_TX_LOG_CURSOR
                        );
                        if (txnMetaAddress < 0) {
                            txnMetaAddress = 0;
                            close();
                        } else {
                            txnMetaMem.of(txnMetaAddress, txnMetaOffsetHi);
                            return;
=======
                fdTxn = openFileRO(ff, path, TXNLOG_FILE_NAME);
                fdTxnMeta = openFileRO(ff, path, TXNLOG_FILE_NAME_META_VAR);
                fdTxnMetaIndex = openFileRO(ff, path, TXNLOG_FILE_NAME_META_INX);
                long txnCount = ff.readNonNegativeLong(fdTxn, MAX_TXN_OFFSET);
                if (txnCount > -1L) {

                    long maxStructureVersion = ff.readNonNegativeLong(fdTxn, HEADER_SIZE + (txnCount - 1) * RECORD_SIZE + TX_LOG_STRUCTURE_VERSION_OFFSET);
                    if (maxStructureVersion > structureVersionLo) {
                        txnMetaOffset = ff.readNonNegativeLong(fdTxnMetaIndex, structureVersionLo * Long.BYTES);
                        if (txnMetaOffset > -1L) {
                            txnMetaOffsetHi = ff.readNonNegativeLong(fdTxnMetaIndex, maxStructureVersion * Long.BYTES);

                            if (txnMetaOffsetHi > txnMetaOffset) {
                                txnMetaAddress = ff.mmap(
                                        fdTxnMeta,
                                        txnMetaOffsetHi,
                                        0L,
                                        Files.MAP_RO,
                                        MemoryTag.MMAP_TX_LOG_CURSOR
                                );
                                if (txnMetaAddress < 0) {
                                    txnMetaAddress = 0;
                                    close();
                                } else {
                                    txnMetaMem.of(txnMetaAddress, txnMetaOffsetHi);
                                    return;
                                }
                            }
>>>>>>> e7b9a787
                        }
                    } else {
                        // Set empty. This is not an error, it just means that there are no changes.
                        txnMetaOffset = txnMetaOffsetHi = 0;
                    }
                }

                throw CairoException.critical(0).put("expected to read table structure changes but there is no saved in the sequencer [structureVersionLo=").put(structureVersionLo).put(']');
            } finally {
                if (txnFd > -1) {
                    ff.close(txnFd);
                }
                if (txnMetaFd > -1) {
                    ff.close(txnMetaFd);
                }
                if (txnMetaIndexFd > -1) {
                    ff.close(txnMetaIndexFd);
                }
            }
        }
    }

    private static class TransactionLogCursorImpl implements TransactionLogCursor {
        private long address;
        private int fd;
        private FilesFacade ff;
        private long txn;
        private long txnCount;
        private long txnOffset;

        public TransactionLogCursorImpl(FilesFacade ff, long txnLo, final Path path) {
            of(ff, txnLo, path);
        }

        @Override
        public void close() {
            if (fd > -1) {
                ff.close(fd);
            }
            ff.munmap(address, getMappedLen(), MemoryTag.MMAP_TX_LOG_CURSOR);
        }

        @Override
        public int getSegmentId() {
            return Unsafe.getUnsafe().getInt(address + txnOffset + TX_LOG_SEGMENT_OFFSET);
        }

        @Override
        public long getSegmentTxn() {
            return Unsafe.getUnsafe().getInt(address + txnOffset + TX_LOG_SEGMENT_TXN_OFFSET);
        }

        @Override
        public long getStructureVersion() {
            return Unsafe.getUnsafe().getLong(address + txnOffset + TX_LOG_STRUCTURE_VERSION_OFFSET);
        }

        @Override
        public long getTxn() {
            return txn;
        }

        @Override
        public int getWalId() {
            return Unsafe.getUnsafe().getInt(address + txnOffset + TX_LOG_WAL_ID_OFFSET);
        }

        @Override
        public boolean hasNext() {
            if (hasNext(getMappedLen())) {
                return true;
            }

            final long newTxnCount = ff.readNonNegativeLong(fd, MAX_TXN_OFFSET);
            if (newTxnCount > txnCount) {
                final long oldSize = getMappedLen();
                txnCount = newTxnCount;
                final long newSize = getMappedLen();
                address = ff.mremap(fd, address, oldSize, newSize, 0, Files.MAP_RO, MemoryTag.MMAP_TX_LOG_CURSOR);

                return hasNext(newSize);
            }
            return false;
        }

        private long getMappedLen() {
            return txnCount * RECORD_SIZE + HEADER_SIZE;
        }

        private boolean hasNext(long mappedLen) {
            if (txnOffset + 2 * RECORD_SIZE <= mappedLen) {
                txnOffset += RECORD_SIZE;
                txn++;
                return true;
            }
            return false;
        }

        @NotNull
        private TransactionLogCursorImpl of(FilesFacade ff, long txnLo, Path path) {
            this.ff = ff;
            this.fd = openFileRO(ff, path, TXNLOG_FILE_NAME);
            this.txnCount = ff.readNonNegativeLong(fd, MAX_TXN_OFFSET);
            if (txnCount > -1L) {
                this.address = ff.mmap(fd, getMappedLen(), 0, Files.MAP_RO, MemoryTag.MMAP_TX_LOG_CURSOR);
                this.txnOffset = HEADER_SIZE + (txnLo - 1) * RECORD_SIZE;
            }
            txn = txnLo;
            return this;
        }
    }
}<|MERGE_RESOLUTION|>--- conflicted
+++ resolved
@@ -273,44 +273,21 @@
             int txnMetaFd = -1;
             int txnMetaIndexFd = -1;
             try {
-<<<<<<< HEAD
                 txnFd = openFileRO(ff, path, TXNLOG_FILE_NAME);
                 txnMetaFd = openFileRO(ff, path, TXNLOG_FILE_NAME_META_VAR);
                 txnMetaIndexFd = openFileRO(ff, path, TXNLOG_FILE_NAME_META_INX);
-
-                txnMetaOffset = ff.readNonNegativeLong(txnMetaIndexFd, structureVersionLo * Long.BYTES);
-                if (txnMetaOffset > -1L) {
-                    txnMetaOffsetHi = ff.readNonNegativeLong(txnFd, TXN_META_SIZE_OFFSET);
-                    if (txnMetaOffsetHi > txnMetaOffset) {
-                        txnMetaAddress = ff.mmap(
-                                txnMetaFd,
-                                txnMetaOffsetHi,
-                                0L,
-                                Files.MAP_RO,
-                                MemoryTag.MMAP_TX_LOG_CURSOR
-                        );
-                        if (txnMetaAddress < 0) {
-                            txnMetaAddress = 0;
-                            close();
-                        } else {
-                            txnMetaMem.of(txnMetaAddress, txnMetaOffsetHi);
-                            return;
-=======
-                fdTxn = openFileRO(ff, path, TXNLOG_FILE_NAME);
-                fdTxnMeta = openFileRO(ff, path, TXNLOG_FILE_NAME_META_VAR);
-                fdTxnMetaIndex = openFileRO(ff, path, TXNLOG_FILE_NAME_META_INX);
-                long txnCount = ff.readNonNegativeLong(fdTxn, MAX_TXN_OFFSET);
+                long txnCount = ff.readNonNegativeLong(txnFd, MAX_TXN_OFFSET);
                 if (txnCount > -1L) {
 
-                    long maxStructureVersion = ff.readNonNegativeLong(fdTxn, HEADER_SIZE + (txnCount - 1) * RECORD_SIZE + TX_LOG_STRUCTURE_VERSION_OFFSET);
+                    long maxStructureVersion = ff.readNonNegativeLong(txnFd, HEADER_SIZE + (txnCount - 1) * RECORD_SIZE + TX_LOG_STRUCTURE_VERSION_OFFSET);
                     if (maxStructureVersion > structureVersionLo) {
-                        txnMetaOffset = ff.readNonNegativeLong(fdTxnMetaIndex, structureVersionLo * Long.BYTES);
+                        txnMetaOffset = ff.readNonNegativeLong(txnMetaIndexFd, structureVersionLo * Long.BYTES);
                         if (txnMetaOffset > -1L) {
-                            txnMetaOffsetHi = ff.readNonNegativeLong(fdTxnMetaIndex, maxStructureVersion * Long.BYTES);
+                            txnMetaOffsetHi = ff.readNonNegativeLong(txnMetaIndexFd, maxStructureVersion * Long.BYTES);
 
                             if (txnMetaOffsetHi > txnMetaOffset) {
                                 txnMetaAddress = ff.mmap(
-                                        fdTxnMeta,
+                                        txnMetaFd,
                                         txnMetaOffsetHi,
                                         0L,
                                         Files.MAP_RO,
@@ -324,7 +301,6 @@
                                     return;
                                 }
                             }
->>>>>>> e7b9a787
                         }
                     } else {
                         // Set empty. This is not an error, it just means that there are no changes.
