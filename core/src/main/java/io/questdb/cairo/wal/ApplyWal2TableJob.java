/*******************************************************************************
 *     ___                  _   ____  ____
 *    / _ \ _   _  ___  ___| |_|  _ \| __ )
 *   | | | | | | |/ _ \/ __| __| | | |  _ \
 *   | |_| | |_| |  __/\__ \ |_| |_| | |_) |
 *    \__\_\\__,_|\___||___/\__|____/|____/
 *
 *  Copyright (c) 2014-2019 Appsicle
 *  Copyright (c) 2019-2022 QuestDB
 *
 *  Licensed under the Apache License, Version 2.0 (the "License");
 *  you may not use this file except in compliance with the License.
 *  You may obtain a copy of the License at
 *
 *  http://www.apache.org/licenses/LICENSE-2.0
 *
 *  Unless required by applicable law or agreed to in writing, software
 *  distributed under the License is distributed on an "AS IS" BASIS,
 *  WITHOUT WARRANTIES OR CONDITIONS OF ANY KIND, either express or implied.
 *  See the License for the specific language governing permissions and
 *  limitations under the License.
 *
 ******************************************************************************/

package io.questdb.cairo.wal;

import io.questdb.cairo.*;
import io.questdb.cairo.security.AllowAllCairoSecurityContext;
import io.questdb.cairo.wal.seq.TableSequencerAPI;
import io.questdb.cairo.wal.seq.TableTransactionLog;
import io.questdb.cairo.wal.seq.TransactionLogCursor;
import io.questdb.cairo.wal.seq.TableMetadataChangeLog;
import io.questdb.griffin.SqlException;
import io.questdb.log.Log;
import io.questdb.log.LogFactory;
import io.questdb.mp.AbstractQueueConsumerJob;
import io.questdb.std.IntLongHashMap;
import io.questdb.std.Misc;
import io.questdb.std.str.Path;
import io.questdb.tasks.WalTxnNotificationTask;

import java.io.Closeable;

import static io.questdb.cairo.wal.WalUtils.WAL_NAME_BASE;

public class ApplyWal2TableJob extends AbstractQueueConsumerJob<WalTxnNotificationTask> implements Closeable {
    private static final String WAL_2_TABLE_WRITE_REASON = "WAL Data Application";
    private static final Log LOG = LogFactory.getLog(ApplyWal2TableJob.class);
    private final CairoEngine engine;
    private final SqlToOperation sqlToOperation;
    private final IntLongHashMap localCommittedTransactions = new IntLongHashMap();

    public ApplyWal2TableJob(CairoEngine engine) {
        super(engine.getMessageBus().getWalTxnNotificationQueue(), engine.getMessageBus().getWalTxnNotificationSubSequence());
        this.engine = engine;
        this.sqlToOperation = new SqlToOperation(engine);
    }

    public static long processWalTxnNotification(
            CharSequence tableName,
            int tableId,
            CairoEngine engine,
            SqlToOperation sqlToOperation
    ) {
<<<<<<< HEAD
        SequencerStructureChangeCursor cursor = reusableStructureChangeCursor.get();
        long lastSeqTxn = -1;
        long lastCommittedSeqTxn = -1;
=======
        long lastTxn;
        long lastCommittedTxn = -1;
>>>>>>> 35cc4fa3
        do {
            // This is work steeling, security context is checked on writing to the WAL
            // and can be ignored here
            try (TableWriter writer = engine.getWriter(AllowAllCairoSecurityContext.INSTANCE, tableName, WAL_2_TABLE_WRITE_REASON)) {
                assert writer.getMetadata().getId() == tableId;
<<<<<<< HEAD
                cursor = applyOutstandingWalTransactions(writer, engine, sqlToOperation, cursor);
                lastCommittedSeqTxn = writer.getSeqTxn();
=======
                applyOutstandingWalTransactions(writer, engine, sqlToOperation);
                lastCommittedTxn = writer.getTxn();
>>>>>>> 35cc4fa3
            } catch (EntryUnavailableException tableBusy) {
                // This is all good, someone else will apply the data
                if (!WAL_2_TABLE_WRITE_REASON.equals(tableBusy.getReason())) {
                    // Oh, no, rogue writer
                    LOG.critical().$("Rogue TableWriter. Table with WAL writing is out or writer pool [table=").$(tableName)
                            .$(", lock_reason=").$(tableBusy.getReason()).I$();
                }
                break;
            } catch (CairoException ex) {
                engine.notifyWalTxnFailed();
                LOG.critical().$("failed to apply WAL data to table [table=").$(tableName)
                        .$(", error=").$(ex.getMessage())
                        .$(", errno=").$(ex.getErrno())
                        .I$();
                break;
            }

            lastSeqTxn = engine.getTableRegistry().lastTxn(tableName);
        } while (lastCommittedSeqTxn < lastSeqTxn);
        assert lastCommittedSeqTxn == lastSeqTxn;

<<<<<<< HEAD
        reusableStructureChangeCursor.set(cursor);
        return lastCommittedSeqTxn;
=======
        return lastCommittedTxn;
>>>>>>> 35cc4fa3
    }

    @Override
    public void close() {
        sqlToOperation.close();
    }

    @Override
    public boolean run(int workerId) {
        long cursor;
        boolean useful = false;

        while ((cursor = subSeq.next()) > -1 && doRun(workerId, cursor)) {
            useful = true;
        }
        return useful;
    }

    @Override
    protected boolean doRun(int workerId, long cursor) {
        CharSequence tableName;
        int tableId;
        long txn;

        try {
            WalTxnNotificationTask walTxnNotificationTask = queue.get(cursor);
            tableId = walTxnNotificationTask.getTableId();
            tableName = walTxnNotificationTask.getTableName();
            txn = walTxnNotificationTask.getTxn();
        } finally {
            // Don't hold the queue until the all the transactions applied to the table
            subSeq.done(cursor);
        }

        if (localCommittedTransactions.get(tableId) < txn) {
            // Check, maybe we already processed this table to higher txn.
            long committedTxn = processWalTxnNotification(tableName, tableId, engine, sqlToOperation);
            if (committedTxn > -1) {
                localCommittedTransactions.put(tableId, committedTxn);
            }
        } else {
            LOG.debug().$("Skipping WAL processing for table, already processed [table=").$(tableName).$(", txn=").$(txn).I$();
        }
        return true;
    }

    private static void applyOutstandingWalTransactions(
            TableWriter writer,
            CairoEngine engine,
            SqlToOperation sqlToOperation
    ) {
<<<<<<< HEAD
        final TableRegistry tableRegistry = engine.getTableRegistry();
        try (SequencerCursor sequencerCursor = tableRegistry.getCursor(writer.getTableName(), writer.getSeqTxn())) {
            final Path tempPath = Path.PATH.get();

            while (sequencerCursor.hasNext()) {
                final int walId = sequencerCursor.getWalId();
                final int segmentId = sequencerCursor.getSegmentId();
                final long segmentTxn = sequencerCursor.getSegmentTxn();
                final long seqTxn = sequencerCursor.getTxn();

                if (seqTxn != writer.getSeqTxn() + 1) {
                    throw CairoException.critical(0).put("Unexpected sequencer transaction ").put(seqTxn).put(", expected ").put((writer.getSeqTxn() + 1));
                }

                // Always set full path when using thread static path
                tempPath.of(engine.getConfiguration().getRoot()).concat(writer.getTableName()).slash().put(WAL_NAME_BASE).put(walId).slash().put(segmentId);

                writer.setSeqTxn(seqTxn);
                if (walId != TxnCatalog.METADATA_WALID) {
                    writer.processWalCommit(tempPath, segmentTxn, sqlToOperation);
                } else {
                    // This is metadata change
                    // to be taken from Sequencer directly
                    // This may look odd, but on metadata change record, segment ID means structure version.
                    @SuppressWarnings("UnnecessaryLocalVariable")
                    final int newStructureVersion = segmentId;
                    if (writer.getStructureVersion() != newStructureVersion - 1) {
                        throw CairoException.critical(0)
                                .put("Unexpected new WAL structure version [walStructure=").put(newStructureVersion)
                                .put(", tableStructureVersion=").put(writer.getStructureVersion())
                                .put(']');
                    }

                    boolean hasNext;
                    if (reusableStructureChangeCursor == null || !(hasNext = reusableStructureChangeCursor.hasNext())) {
                        reusableStructureChangeCursor = tableRegistry.getStructureChangeCursor(writer.getTableName(), reusableStructureChangeCursor, newStructureVersion - 1);
                        hasNext = reusableStructureChangeCursor != null && reusableStructureChangeCursor.hasNext();
=======
        TableSequencerAPI tableSequencerAPI = engine.getTableRegistry();
        long lastCommitted = writer.getTxn();

        try (TransactionLogCursor transactionLogCursor = tableSequencerAPI.getCursor(writer.getTableName(), lastCommitted)) {
            Path tempPath = Path.PATH.get();

            TableMetadataChangeLog structuralChangeCursor = null;
            try {
                while (transactionLogCursor.hasNext()) {
                    int walId = transactionLogCursor.getWalId();
                    int segmentId = transactionLogCursor.getSegmentId();
                    long segmentTxn = transactionLogCursor.getSegmentTxn();
                    long nextTableTxn = transactionLogCursor.getTxn();

                    if (nextTableTxn != writer.getTxn() + 1) {
                        throw CairoException.critical(0).put("Unexpected WAL segment transaction ").put(nextTableTxn).put(" expected ").put((writer.getTxn() + 1));
>>>>>>> 35cc4fa3
                    }

                    // Always set full path when using thread static path
                    if (walId != TableTransactionLog.STRUCTURAL_CHANGE_WAL_ID) {
                        tempPath.of(engine.getConfiguration().getRoot()).concat(writer.getTableName()).slash().put(WAL_NAME_BASE).put(walId).slash().put(segmentId);
                        writer.processWalCommit(
                                tempPath,
                                segmentTxn,
                                sqlToOperation
                        );
                    } else {
                        // This is metadata change
                        // to be taken from TableSequencer directly
                        // This may look odd, but on metadata change record, segment ID means structure version.
                        @SuppressWarnings("UnnecessaryLocalVariable") final int newStructureVersion = segmentId;
                        if (writer.getStructureVersion() != newStructureVersion - 1) {
                            throw CairoException.critical(0)
                                    .put("Unexpected new WAL structure version [walStructure=").put(newStructureVersion)
                                    .put(", tableStructureVersion=").put(writer.getStructureVersion())
                                    .put(']');
                        }
                        boolean hasNext;
                        if (structuralChangeCursor == null || !(hasNext = structuralChangeCursor.hasNext())) {
                            Misc.free(structuralChangeCursor);
                            structuralChangeCursor = tableSequencerAPI.getMetadataChangeLogCursor(writer.getTableName(), newStructureVersion - 1);
                            hasNext = structuralChangeCursor != null && structuralChangeCursor.hasNext();
                        }

                        if (hasNext) {
                            try {
                                structuralChangeCursor.next().apply(writer, true);
                            } catch (SqlException e) {
                                throw CairoException.critical(0)
                                        .put("cannot apply structure change from WAL to table [error=")
                                        .put(e.getFlyweightMessage()).put(']');
                            }
                        } else {
                            // Something messed up in sequencer.
                            // There is a transaction in WAL but no structure change record.
                            // TODO: make sequencer distressed and try to reconcile on sequencer opening
                            //  or skip the transaction?
                            throw CairoException.critical(0)
                                    .put("cannot apply structure change from WAL to table. WAL metadata change does not exist [structureVersion=")
                                    .put(newStructureVersion)
                                    .put(']');
                        }
<<<<<<< HEAD
                    } else {
                        // Something is messed up in sequencer.
                        // There is a transaction in WAL but no structure change record.
                        // TODO: make sequencer distressed and try to reconcile on sequencer opening or skip the transaction?
                        throw CairoException.critical(0)
                                .put("cannot apply structure change from WAL to table. WAL metadata change does not exist [structureVersion=")
                                .put(newStructureVersion)
                                .put(']');
=======
>>>>>>> 35cc4fa3
                    }
                }
            } finally {
                Misc.free(structuralChangeCursor);
            }
        }
    }
}<|MERGE_RESOLUTION|>--- conflicted
+++ resolved
@@ -62,26 +62,15 @@
             CairoEngine engine,
             SqlToOperation sqlToOperation
     ) {
-<<<<<<< HEAD
-        SequencerStructureChangeCursor cursor = reusableStructureChangeCursor.get();
         long lastSeqTxn = -1;
         long lastCommittedSeqTxn = -1;
-=======
-        long lastTxn;
-        long lastCommittedTxn = -1;
->>>>>>> 35cc4fa3
         do {
             // This is work steeling, security context is checked on writing to the WAL
             // and can be ignored here
             try (TableWriter writer = engine.getWriter(AllowAllCairoSecurityContext.INSTANCE, tableName, WAL_2_TABLE_WRITE_REASON)) {
                 assert writer.getMetadata().getId() == tableId;
-<<<<<<< HEAD
-                cursor = applyOutstandingWalTransactions(writer, engine, sqlToOperation, cursor);
+                applyOutstandingWalTransactions(writer, engine, sqlToOperation);
                 lastCommittedSeqTxn = writer.getSeqTxn();
-=======
-                applyOutstandingWalTransactions(writer, engine, sqlToOperation);
-                lastCommittedTxn = writer.getTxn();
->>>>>>> 35cc4fa3
             } catch (EntryUnavailableException tableBusy) {
                 // This is all good, someone else will apply the data
                 if (!WAL_2_TABLE_WRITE_REASON.equals(tableBusy.getReason())) {
@@ -103,12 +92,7 @@
         } while (lastCommittedSeqTxn < lastSeqTxn);
         assert lastCommittedSeqTxn == lastSeqTxn;
 
-<<<<<<< HEAD
-        reusableStructureChangeCursor.set(cursor);
         return lastCommittedSeqTxn;
-=======
-        return lastCommittedTxn;
->>>>>>> 35cc4fa3
     }
 
     @Override
@@ -160,72 +144,27 @@
             CairoEngine engine,
             SqlToOperation sqlToOperation
     ) {
-<<<<<<< HEAD
-        final TableRegistry tableRegistry = engine.getTableRegistry();
-        try (SequencerCursor sequencerCursor = tableRegistry.getCursor(writer.getTableName(), writer.getSeqTxn())) {
+        final TableSequencerAPI tableSequencerAPI = engine.getTableRegistry();
+        try (TransactionLogCursor transactionLogCursor = tableSequencerAPI.getCursor(writer.getTableName(), writer.getSeqTxn())) {
             final Path tempPath = Path.PATH.get();
-
-            while (sequencerCursor.hasNext()) {
-                final int walId = sequencerCursor.getWalId();
-                final int segmentId = sequencerCursor.getSegmentId();
-                final long segmentTxn = sequencerCursor.getSegmentTxn();
-                final long seqTxn = sequencerCursor.getTxn();
-
-                if (seqTxn != writer.getSeqTxn() + 1) {
-                    throw CairoException.critical(0).put("Unexpected sequencer transaction ").put(seqTxn).put(", expected ").put((writer.getSeqTxn() + 1));
-                }
-
-                // Always set full path when using thread static path
-                tempPath.of(engine.getConfiguration().getRoot()).concat(writer.getTableName()).slash().put(WAL_NAME_BASE).put(walId).slash().put(segmentId);
-
-                writer.setSeqTxn(seqTxn);
-                if (walId != TxnCatalog.METADATA_WALID) {
-                    writer.processWalCommit(tempPath, segmentTxn, sqlToOperation);
-                } else {
-                    // This is metadata change
-                    // to be taken from Sequencer directly
-                    // This may look odd, but on metadata change record, segment ID means structure version.
-                    @SuppressWarnings("UnnecessaryLocalVariable")
-                    final int newStructureVersion = segmentId;
-                    if (writer.getStructureVersion() != newStructureVersion - 1) {
-                        throw CairoException.critical(0)
-                                .put("Unexpected new WAL structure version [walStructure=").put(newStructureVersion)
-                                .put(", tableStructureVersion=").put(writer.getStructureVersion())
-                                .put(']');
-                    }
-
-                    boolean hasNext;
-                    if (reusableStructureChangeCursor == null || !(hasNext = reusableStructureChangeCursor.hasNext())) {
-                        reusableStructureChangeCursor = tableRegistry.getStructureChangeCursor(writer.getTableName(), reusableStructureChangeCursor, newStructureVersion - 1);
-                        hasNext = reusableStructureChangeCursor != null && reusableStructureChangeCursor.hasNext();
-=======
-        TableSequencerAPI tableSequencerAPI = engine.getTableRegistry();
-        long lastCommitted = writer.getTxn();
-
-        try (TransactionLogCursor transactionLogCursor = tableSequencerAPI.getCursor(writer.getTableName(), lastCommitted)) {
-            Path tempPath = Path.PATH.get();
 
             TableMetadataChangeLog structuralChangeCursor = null;
             try {
                 while (transactionLogCursor.hasNext()) {
-                    int walId = transactionLogCursor.getWalId();
-                    int segmentId = transactionLogCursor.getSegmentId();
-                    long segmentTxn = transactionLogCursor.getSegmentTxn();
-                    long nextTableTxn = transactionLogCursor.getTxn();
-
-                    if (nextTableTxn != writer.getTxn() + 1) {
-                        throw CairoException.critical(0).put("Unexpected WAL segment transaction ").put(nextTableTxn).put(" expected ").put((writer.getTxn() + 1));
->>>>>>> 35cc4fa3
+                    final int walId = transactionLogCursor.getWalId();
+                    final int segmentId = transactionLogCursor.getSegmentId();
+                    final long segmentTxn = transactionLogCursor.getSegmentTxn();
+                    final long seqTxn = transactionLogCursor.getTxn();
+
+                    if (seqTxn != writer.getSeqTxn() + 1) {
+                        throw CairoException.critical(0).put("Unexpected sequencer transaction ").put(seqTxn).put(" expected ").put((writer.getSeqTxn() + 1));
                     }
-
-                    // Always set full path when using thread static path
+                    writer.setSeqTxn(seqTxn);
+
                     if (walId != TableTransactionLog.STRUCTURAL_CHANGE_WAL_ID) {
+                        // Always set full path when using thread static path
                         tempPath.of(engine.getConfiguration().getRoot()).concat(writer.getTableName()).slash().put(WAL_NAME_BASE).put(walId).slash().put(segmentId);
-                        writer.processWalCommit(
-                                tempPath,
-                                segmentTxn,
-                                sqlToOperation
-                        );
+                        writer.processWalCommit(tempPath, segmentTxn, sqlToOperation);
                     } else {
                         // This is metadata change
                         // to be taken from TableSequencer directly
@@ -237,6 +176,7 @@
                                     .put(", tableStructureVersion=").put(writer.getStructureVersion())
                                     .put(']');
                         }
+
                         boolean hasNext;
                         if (structuralChangeCursor == null || !(hasNext = structuralChangeCursor.hasNext())) {
                             Misc.free(structuralChangeCursor);
@@ -262,17 +202,6 @@
                                     .put(newStructureVersion)
                                     .put(']');
                         }
-<<<<<<< HEAD
-                    } else {
-                        // Something is messed up in sequencer.
-                        // There is a transaction in WAL but no structure change record.
-                        // TODO: make sequencer distressed and try to reconcile on sequencer opening or skip the transaction?
-                        throw CairoException.critical(0)
-                                .put("cannot apply structure change from WAL to table. WAL metadata change does not exist [structureVersion=")
-                                .put(newStructureVersion)
-                                .put(']');
-=======
->>>>>>> 35cc4fa3
                     }
                 }
             } finally {
