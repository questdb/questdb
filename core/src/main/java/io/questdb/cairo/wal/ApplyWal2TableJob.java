/*******************************************************************************
 *     ___                  _   ____  ____
 *    / _ \ _   _  ___  ___| |_|  _ \| __ )
 *   | | | | | | |/ _ \/ __| __| | | |  _ \
 *   | |_| | |_| |  __/\__ \ |_| |_| | |_) |
 *    \__\_\\__,_|\___||___/\__|____/|____/
 *
 *  Copyright (c) 2014-2019 Appsicle
 *  Copyright (c) 2019-2022 QuestDB
 *
 *  Licensed under the Apache License, Version 2.0 (the "License");
 *  you may not use this file except in compliance with the License.
 *  You may obtain a copy of the License at
 *
 *  http://www.apache.org/licenses/LICENSE-2.0
 *
 *  Unless required by applicable law or agreed to in writing, software
 *  distributed under the License is distributed on an "AS IS" BASIS,
 *  WITHOUT WARRANTIES OR CONDITIONS OF ANY KIND, either express or implied.
 *  See the License for the specific language governing permissions and
 *  limitations under the License.
 *
 ******************************************************************************/

package io.questdb.cairo.wal;

import io.questdb.cairo.*;
import io.questdb.cairo.security.AllowAllCairoSecurityContext;
import io.questdb.cairo.wal.seq.TableMetadataChangeLog;
import io.questdb.cairo.wal.seq.TableSequencerAPI;
import io.questdb.cairo.wal.seq.TransactionLogCursor;
import io.questdb.griffin.SqlException;
import io.questdb.griffin.engine.ops.AlterOperation;
import io.questdb.griffin.engine.ops.UpdateOperation;
import io.questdb.log.Log;
import io.questdb.log.LogFactory;
import io.questdb.mp.AbstractQueueConsumerJob;
import io.questdb.std.IntLongHashMap;
import io.questdb.std.Misc;
import io.questdb.std.Transient;
import io.questdb.std.str.Path;
import io.questdb.tasks.WalTxnNotificationTask;

import java.io.Closeable;

import static io.questdb.cairo.wal.WalTxnType.*;
import static io.questdb.cairo.wal.WalUtils.*;
import static io.questdb.tasks.TableWriterTask.CMD_ALTER_TABLE;
import static io.questdb.tasks.TableWriterTask.CMD_UPDATE_TABLE;

public class ApplyWal2TableJob extends AbstractQueueConsumerJob<WalTxnNotificationTask> implements Closeable {
    private static final String WAL_2_TABLE_WRITE_REASON = "WAL Data Application";
    private static final int WAL_APPLY_FAILED = -2;
    private static final Log LOG = LogFactory.getLog(ApplyWal2TableJob.class);
    private final CairoEngine engine;
    private final SqlToOperation sqlToOperation;
    private final IntLongHashMap lastAppliedSeqTxns = new IntLongHashMap();
    private final WalEventReader walEventReader;

    public ApplyWal2TableJob(CairoEngine engine, int workerCount, int sharedWorkerCount) {
        super(engine.getMessageBus().getWalTxnNotificationQueue(), engine.getMessageBus().getWalTxnNotificationSubSequence());
        this.engine = engine;
        this.sqlToOperation = new SqlToOperation(engine, workerCount, sharedWorkerCount);
        walEventReader = new WalEventReader(engine.getConfiguration().getFilesFacade());
    }

    @Override
    public void close() {
        Misc.free(sqlToOperation);
        Misc.free(walEventReader);
    }

    public long processWalTxnNotification(
            String systemTableName,
            int tableId,
            CairoEngine engine,
            SqlToOperation sqlToOperation
    ) {
        long lastSeqTxn = -1;
        long lastAppliedSeqTxn = -1;
        Path tempPath = Path.PATH.get();
        do {
            if (TableUtils.exists(engine.getConfiguration().getFilesFacade(), tempPath, engine.getConfiguration().getRoot(), systemTableName) != TableUtils.TABLE_EXISTS) {
                LOG.info().$("table '").utf8(systemTableName).$("' does not exist, skipping WAL application").$();
                return Long.MAX_VALUE;
            }

            // security context is checked on writing to the WAL and can be ignored here
            try (TableWriter writer = engine.getWriterBySystemName(AllowAllCairoSecurityContext.INSTANCE, systemTableName, WAL_2_TABLE_WRITE_REASON)) {
                assert writer.getMetadata().getTableId() == tableId;
                applyOutstandingWalTransactions(systemTableName, writer, engine, sqlToOperation, tempPath);
                lastAppliedSeqTxn = writer.getSeqTxn();
            } catch (EntryUnavailableException tableBusy) {
                if (!WAL_2_TABLE_WRITE_REASON.equals(tableBusy.getReason())) {
<<<<<<< HEAD
                    // Oh, no, rogue writer
                    // todo: rephrase error message
                    //   wal apply job could not lock table writer because something other than another wal apply job stole the writer
                    //   this is not supposed to happen
                    //   perhaps reject writer with WAL to anything other than WAL_2_TABLE_WRITE_REASON
                    LOG.critical().$("Rogue TableWriter. Table with WAL writing is out or writer pool [table=").utf8(systemTableName)
                            .$(", lock_reason=").$(tableBusy.getReason()).I$();
=======
                    LOG.critical().$("unsolicited table lock [table=").$(tableName).$(", lock_reason=").$(tableBusy.getReason()).I$();
>>>>>>> 862714dd
                    return WAL_APPLY_FAILED;
                }
                // This is good, someone else will apply the data
                break;
            } catch (CairoException ex) {
<<<<<<< HEAD
                LOG.critical().$("failed to apply WAL transaction to table, will be moved to SUSPENDED state [table=").utf8(systemTableName)
=======
                LOG.critical().$("WAL apply job failed, table suspended [table=").$(tableName)
>>>>>>> 862714dd
                        .$(", error=").$(ex.getFlyweightMessage())
                        .$(", errno=").$(ex.getErrno())
                        .I$();
                return WAL_APPLY_FAILED;
            }

            lastSeqTxn = engine.getTableSequencerAPI().lastTxn(systemTableName);
        } while (lastAppliedSeqTxn < lastSeqTxn);
        assert lastAppliedSeqTxn == lastSeqTxn;

        return lastAppliedSeqTxn;
    }

    @Override
    public boolean run(int workerId) {
        long cursor;
        boolean useful = false;

        while ((cursor = subSeq.next()) > -1 && doRun(workerId, cursor)) {
            useful = true;
        }
        return useful;
    }

<<<<<<< HEAD
=======
    @Override
    protected boolean doRun(int workerId, long cursor) {
        final CharSequence tableName;
        final int tableId;
        final long seqTxn;

        try {
            WalTxnNotificationTask walTxnNotificationTask = queue.get(cursor);
            tableId = walTxnNotificationTask.getTableId();
            tableName = walTxnNotificationTask.getTableName();
            seqTxn = walTxnNotificationTask.getTxn();
        } finally {
            // Don't hold the queue until the all the transactions applied to the table
            subSeq.done(cursor);
        }

        if (lastAppliedSeqTxns.get(tableId) < seqTxn) {
            // Check, maybe we already processed this table to higher txn.
            final long lastAppliedSeqTxn = processWalTxnNotification(tableName, tableId, engine, sqlToOperation);
            if (lastAppliedSeqTxn > -1L) {
                lastAppliedSeqTxns.put(tableId, lastAppliedSeqTxn);
            } else if (lastAppliedSeqTxn == WAL_APPLY_FAILED) {
                lastAppliedSeqTxns.put(tableId, Long.MAX_VALUE);
                engine.getTableSequencerAPI().suspendTable(tableName);
            }
        } else {
            LOG.debug().$("Skipping WAL processing for table, already processed [table=").$(tableName).$(", txn=").$(seqTxn).I$();
        }
        return true;
    }

>>>>>>> 862714dd
    private void applyOutstandingWalTransactions(
            String systemTableName,
            TableWriter writer,
            CairoEngine engine,
            SqlToOperation sqlToOperation,
            Path tempPath
    ) {
        final TableSequencerAPI tableSequencerAPI = engine.getTableSequencerAPI();
        if (engine.isWalTableDropped(systemTableName)) {
            LOG.info().$("table '").utf8(systemTableName).$("' is dropped, skipping WAL application").$();
            tryDestroyDroppedTable(systemTableName, writer, engine);
            return;
        }

        try (TransactionLogCursor transactionLogCursor = tableSequencerAPI.getCursor(systemTableName, writer.getSeqTxn())) {
            TableMetadataChangeLog structuralChangeCursor = null;
            try {
                while (transactionLogCursor.hasNext()) {
                    final int walId = transactionLogCursor.getWalId();
                    final int segmentId = transactionLogCursor.getSegmentId();
                    final long segmentTxn = transactionLogCursor.getSegmentTxn();
                    final long seqTxn = transactionLogCursor.getTxn();

                    if (seqTxn != writer.getSeqTxn() + 1) {
                        throw CairoException.critical(0).put("Unexpected sequencer transaction, expected ").put(writer.getSeqTxn() + 1).put(" but was ").put(seqTxn);
                    }

                    switch (walId) {
                        case METADATA_WALID:
                            // This is metadata change
                            // to be taken from Sequencer directly
                            // This may look odd, but on metadata change record, segment ID means structure version.
                            @SuppressWarnings("UnnecessaryLocalVariable") final int newStructureVersion = segmentId;
                            if (writer.getStructureVersion() != newStructureVersion - 1) {
                                throw CairoException.critical(0)
                                        .put("Unexpected new WAL structure version [walStructure=").put(newStructureVersion)
                                        .put(", tableStructureVersion=").put(writer.getStructureVersion())
                                        .put(']');
                            }

                            boolean hasNext;
                            if (structuralChangeCursor == null || !(hasNext = structuralChangeCursor.hasNext())) {
                                Misc.free(structuralChangeCursor);
                                structuralChangeCursor = tableSequencerAPI.getMetadataChangeLogCursor(writer.getSystemTableName(), newStructureVersion - 1);
                                hasNext = structuralChangeCursor.hasNext();
                            }

                            if (hasNext) {
                                try {
                                    structuralChangeCursor.next().apply(writer, true);
                                    writer.setSeqTxn(seqTxn);
                                } catch (SqlException e) {
                                    throw CairoException.critical(0)
                                            .put("cannot apply structure change from WAL to table [error=")
                                            .put(e.getFlyweightMessage()).put(']');
                                }
                            } else {
                                // Something messed up in sequencer.
                                // There is a transaction in WAL but no structure change record.
                                // TODO: make sequencer distressed and try to reconcile on sequencer opening
                                //  or skip the transaction?
                                throw CairoException.critical(0)
                                        .put("cannot apply structure change from WAL to table. WAL metadata change does not exist [structureVersion=")
                                        .put(newStructureVersion)
                                        .put(']');
                            }
                            break;
                        case DROP_TABLE_WALID:
                            tryDestroyDroppedTable(systemTableName, writer, engine);
                            return;

                        case RENAME_TABLE_WALID:
                            break;
                        default:
                            // Always set full path when using thread static path
                            tempPath.of(engine.getConfiguration().getRoot()).concat(systemTableName).slash().put(WAL_NAME_BASE).put(walId).slash().put(segmentId);
                            processWalCommit(writer, tempPath, segmentTxn, sqlToOperation, seqTxn);
                    }
                }
            } finally {
                Misc.free(structuralChangeCursor);
            }
        }
    }

    @Override
    protected boolean doRun(int workerId, long cursor) {
        final String systemTableName;
        final int tableId;
        final long seqTxn;

        try {
            WalTxnNotificationTask walTxnNotificationTask = queue.get(cursor);
            tableId = walTxnNotificationTask.getTableId();
            systemTableName = walTxnNotificationTask.getSystemTableName();
            seqTxn = walTxnNotificationTask.getTxn();
        } finally {
            // Don't hold the queue until the all the transactions applied to the table
            subSeq.done(cursor);
        }

        if (lastAppliedSeqTxns.get(tableId) < seqTxn) {
            // Check, maybe we already processed this table to higher txn.
            final long lastAppliedSeqTxn = processWalTxnNotification(systemTableName, tableId, engine, sqlToOperation);
            if (lastAppliedSeqTxn > -1L) {
                lastAppliedSeqTxns.put(tableId, lastAppliedSeqTxn);
            } else if (lastAppliedSeqTxn != -1L) {
                lastAppliedSeqTxns.put(tableId, Long.MAX_VALUE);
                engine.getTableSequencerAPI().suspendTable(systemTableName);
            }
        } else {
            LOG.debug().$("Skipping WAL processing for table, already processed [table=").utf8(systemTableName).$(", txn=").$(seqTxn).I$();
        }
        return true;
    }

    private void processWalCommit(TableWriter writer, @Transient Path walPath, long segmentTxn, SqlToOperation sqlToOperation, long seqTxn) {
        try (WalEventReader eventReader = walEventReader) {
            final WalEventCursor walEventCursor = eventReader.of(walPath, WAL_FORMAT_VERSION, segmentTxn);
            final byte walTxnType = walEventCursor.getType();
            switch (walTxnType) {
                case DATA:
                    final WalEventCursor.DataInfo dataInfo = walEventCursor.getDataInfo();
                    writer.processWalData(
                            walPath,
                            !dataInfo.isOutOfOrder(),
                            dataInfo.getStartRowID(),
                            dataInfo.getEndRowID(),
                            dataInfo.getMinTimestamp(),
                            dataInfo.getMaxTimestamp(),
                            dataInfo,
                            seqTxn
                    );
                    break;
                case SQL:
                    final WalEventCursor.SqlInfo sqlInfo = walEventCursor.getSqlInfo();
                    processWalSql(writer, sqlInfo, sqlToOperation, seqTxn);
                    break;
                case TRUNCATE:
                    writer.setSeqTxn(seqTxn);
                    writer.truncate();
                    break;
                default:
                    throw new UnsupportedOperationException("Unsupported WAL txn type: " + walTxnType);
            }
        }
    }

    private static AlterOperation compileAlter(TableWriter tableWriter, SqlToOperation sqlToOperation, CharSequence sql, long seqTxn) throws SqlException {
        try {
            return sqlToOperation.toAlterOperation(sql, tableWriter.getSystemTableName());
        } catch (SqlException ex) {
            tableWriter.markSeqTxnCommitted(seqTxn);
            throw ex;
        }
    }

    private static UpdateOperation compileUpdate(TableWriter tableWriter, SqlToOperation sqlToOperation, CharSequence sql, long seqTxn) throws SqlException {
        try {
            return sqlToOperation.toUpdateOperation(sql, tableWriter.getSystemTableName());
        } catch (SqlException ex) {
            tableWriter.markSeqTxnCommitted(seqTxn);
            throw ex;
        }
    }

    private void processWalSql(TableWriter tableWriter, WalEventCursor.SqlInfo sqlInfo, SqlToOperation sqlToOperation, long seqTxn) {
        final int cmdType = sqlInfo.getCmdType();
        final CharSequence sql = sqlInfo.getSql();
        sqlInfo.populateBindVariableService(sqlToOperation.getBindVariableService());
        try {
            switch (cmdType) {
                case CMD_ALTER_TABLE:
                    AlterOperation alterOperation = compileAlter(tableWriter, sqlToOperation, sql, seqTxn);
                    tableWriter.apply(alterOperation, seqTxn);
                    break;
                case CMD_UPDATE_TABLE:
                    UpdateOperation updateOperation = compileUpdate(tableWriter, sqlToOperation, sql, seqTxn);
                    tableWriter.apply(updateOperation, seqTxn);
                    break;
                default:
                    throw new UnsupportedOperationException("Unsupported command type: " + cmdType);
            }
        } catch (SqlException ex) {
            LOG.error().$("error applying SQL to wal table [table=")
                    .$(tableWriter.getTableName()).$(", sql=").$(sql).$(", error=").$(ex.getFlyweightMessage()).I$();
            // This is fine, some syntax error, we should block WAL processing if SQL is not valid
        }
    }

    private static void tryDestroyDroppedTable(CharSequence systemTableName, TableWriter writer, CairoEngine engine) {
        if (engine.lockReadersBySystemName(systemTableName)) {
            try {
                writer.destroy();
            } finally {
                engine.releaseReadersBySystemName(systemTableName);
            }
        } else {
            LOG.info().$("table '").utf8(systemTableName)
                    .$("' is dropped, waiting to acquire Table Readers lock to delete the table files").$();
            engine.notifyWalTxnFailed();
        }
    }
}<|MERGE_RESOLUTION|>--- conflicted
+++ resolved
@@ -92,27 +92,13 @@
                 lastAppliedSeqTxn = writer.getSeqTxn();
             } catch (EntryUnavailableException tableBusy) {
                 if (!WAL_2_TABLE_WRITE_REASON.equals(tableBusy.getReason())) {
-<<<<<<< HEAD
-                    // Oh, no, rogue writer
-                    // todo: rephrase error message
-                    //   wal apply job could not lock table writer because something other than another wal apply job stole the writer
-                    //   this is not supposed to happen
-                    //   perhaps reject writer with WAL to anything other than WAL_2_TABLE_WRITE_REASON
-                    LOG.critical().$("Rogue TableWriter. Table with WAL writing is out or writer pool [table=").utf8(systemTableName)
-                            .$(", lock_reason=").$(tableBusy.getReason()).I$();
-=======
-                    LOG.critical().$("unsolicited table lock [table=").$(tableName).$(", lock_reason=").$(tableBusy.getReason()).I$();
->>>>>>> 862714dd
+                    LOG.critical().$("unsolicited table lock [table=").utf8(systemTableName).$(", lock_reason=").$(tableBusy.getReason()).I$();
                     return WAL_APPLY_FAILED;
                 }
                 // This is good, someone else will apply the data
                 break;
             } catch (CairoException ex) {
-<<<<<<< HEAD
-                LOG.critical().$("failed to apply WAL transaction to table, will be moved to SUSPENDED state [table=").utf8(systemTableName)
-=======
-                LOG.critical().$("WAL apply job failed, table suspended [table=").$(tableName)
->>>>>>> 862714dd
+                LOG.critical().$("WAL apply job failed, table suspended [table=").utf8(systemTableName)
                         .$(", error=").$(ex.getFlyweightMessage())
                         .$(", errno=").$(ex.getErrno())
                         .I$();
@@ -137,18 +123,16 @@
         return useful;
     }
 
-<<<<<<< HEAD
-=======
     @Override
     protected boolean doRun(int workerId, long cursor) {
-        final CharSequence tableName;
+        final String tableName;
         final int tableId;
         final long seqTxn;
 
         try {
             WalTxnNotificationTask walTxnNotificationTask = queue.get(cursor);
             tableId = walTxnNotificationTask.getTableId();
-            tableName = walTxnNotificationTask.getTableName();
+            tableName = walTxnNotificationTask.getSystemTableName();
             seqTxn = walTxnNotificationTask.getTxn();
         } finally {
             // Don't hold the queue until the all the transactions applied to the table
@@ -170,7 +154,6 @@
         return true;
     }
 
->>>>>>> 862714dd
     private void applyOutstandingWalTransactions(
             String systemTableName,
             TableWriter writer,
@@ -256,37 +239,6 @@
         }
     }
 
-    @Override
-    protected boolean doRun(int workerId, long cursor) {
-        final String systemTableName;
-        final int tableId;
-        final long seqTxn;
-
-        try {
-            WalTxnNotificationTask walTxnNotificationTask = queue.get(cursor);
-            tableId = walTxnNotificationTask.getTableId();
-            systemTableName = walTxnNotificationTask.getSystemTableName();
-            seqTxn = walTxnNotificationTask.getTxn();
-        } finally {
-            // Don't hold the queue until the all the transactions applied to the table
-            subSeq.done(cursor);
-        }
-
-        if (lastAppliedSeqTxns.get(tableId) < seqTxn) {
-            // Check, maybe we already processed this table to higher txn.
-            final long lastAppliedSeqTxn = processWalTxnNotification(systemTableName, tableId, engine, sqlToOperation);
-            if (lastAppliedSeqTxn > -1L) {
-                lastAppliedSeqTxns.put(tableId, lastAppliedSeqTxn);
-            } else if (lastAppliedSeqTxn != -1L) {
-                lastAppliedSeqTxns.put(tableId, Long.MAX_VALUE);
-                engine.getTableSequencerAPI().suspendTable(systemTableName);
-            }
-        } else {
-            LOG.debug().$("Skipping WAL processing for table, already processed [table=").utf8(systemTableName).$(", txn=").$(seqTxn).I$();
-        }
-        return true;
-    }
-
     private void processWalCommit(TableWriter writer, @Transient Path walPath, long segmentTxn, SqlToOperation sqlToOperation, long seqTxn) {
         try (WalEventReader eventReader = walEventReader) {
             final WalEventCursor walEventCursor = eventReader.of(walPath, WAL_FORMAT_VERSION, segmentTxn);
