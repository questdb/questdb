/*******************************************************************************
 *     ___                  _   ____  ____
 *    / _ \ _   _  ___  ___| |_|  _ \| __ )
 *   | | | | | | |/ _ \/ __| __| | | |  _ \
 *   | |_| | |_| |  __/\__ \ |_| |_| | |_) |
 *    \__\_\\__,_|\___||___/\__|____/|____/
 *
 *  Copyright (c) 2014-2019 Appsicle
 *  Copyright (c) 2019-2022 QuestDB
 *
 *  Licensed under the Apache License, Version 2.0 (the "License");
 *  you may not use this file except in compliance with the License.
 *  You may obtain a copy of the License at
 *
 *  http://www.apache.org/licenses/LICENSE-2.0
 *
 *  Unless required by applicable law or agreed to in writing, software
 *  distributed under the License is distributed on an "AS IS" BASIS,
 *  WITHOUT WARRANTIES OR CONDITIONS OF ANY KIND, either express or implied.
 *  See the License for the specific language governing permissions and
 *  limitations under the License.
 *
 ******************************************************************************/

package io.questdb.cairo.wal;

import io.questdb.cairo.*;
import io.questdb.cairo.wal.seq.TableMetadataChangeLog;
import io.questdb.cairo.wal.seq.TableSequencerAPI;
import io.questdb.cairo.wal.seq.TransactionLogCursor;
import io.questdb.griffin.FunctionFactoryCache;
import io.questdb.griffin.SqlException;
import io.questdb.griffin.engine.ops.AlterOperation;
import io.questdb.griffin.engine.ops.UpdateOperation;
import io.questdb.log.Log;
import io.questdb.log.LogFactory;
import io.questdb.mp.AbstractQueueConsumerJob;
import io.questdb.mp.Job;
import io.questdb.std.datetime.microtime.MicrosecondClock;
import io.questdb.std.*;
import io.questdb.std.str.Path;
import io.questdb.tasks.WalTxnNotificationTask;
import org.jetbrains.annotations.Nullable;

import java.io.Closeable;

import static io.questdb.cairo.TableUtils.TABLE_EXISTS;
import static io.questdb.cairo.wal.WalTxnType.*;
import static io.questdb.cairo.wal.WalUtils.*;
import static io.questdb.tasks.TableWriterTask.CMD_ALTER_TABLE;
import static io.questdb.tasks.TableWriterTask.CMD_UPDATE_TABLE;

public class ApplyWal2TableJob extends AbstractQueueConsumerJob<WalTxnNotificationTask> implements Closeable {
    public static final String WAL_2_TABLE_RESUME_REASON = "Resume WAL Data Application";
    private static final int FORCE_FULL_COMMIT = -2;
    private static final Log LOG = LogFactory.getLog(ApplyWal2TableJob.class);
    private static final int TXN_METADATA_LONGS_SIZE = 3;
    private static final String WAL_2_TABLE_WRITE_REASON = "WAL Data Application";
    private static final int WAL_APPLY_FAILED = -2;
    private final long commitSquashRowLimit;
    private final CairoEngine engine;
    private final IntLongHashMap lastAppliedSeqTxns = new IntLongHashMap();
    private final WalMetrics metrics;
    private final MicrosecondClock microClock;
    private final OperationCompiler operationCompiler;
    private final LongList transactionMeta = new LongList();
    private final WalEventReader walEventReader;
    private long rowsSinceLastCommit;

    public ApplyWal2TableJob(CairoEngine engine, int workerCount, int sharedWorkerCount, @Nullable FunctionFactoryCache ffCache) {
        super(engine.getMessageBus().getWalTxnNotificationQueue(), engine.getMessageBus().getWalTxnNotificationSubSequence());
        this.engine = engine;
        this.operationCompiler = new OperationCompiler(engine, workerCount, sharedWorkerCount, ffCache);
        this.microClock = engine.getConfiguration().getMicrosecondClock();
        walEventReader = new WalEventReader(engine.getConfiguration().getFilesFacade());
        commitSquashRowLimit = engine.getConfiguration().getWalCommitSquashRowLimit();
        metrics = engine.getMetrics().getWalMetrics();
    }

    public long applyWAL(
            TableToken tableToken,
            CairoEngine engine,
            OperationCompiler operationCompiler,
            Job.RunStatus runStatus
    ) {
        long lastSequencerTxn = -1;
        long lastWriterTxn = -1;
        Path tempPath = Path.PATH.get();

        try {
            do {
                // security context is checked on writing to the WAL and can be ignored here
                TableToken updatedToken = engine.getUpdatedTableToken(tableToken);
                if (updatedToken == null) {
                    if (engine.isTableDropped(tableToken)) {
                        return tryDestroyDroppedTable(tableToken, null, engine, tempPath) ? Long.MAX_VALUE : -1;
                    }
                    // else: table is dropped and fully cleaned, this is late notification.
                    return Long.MAX_VALUE;

                }

                if (!engine.isWalTable(tableToken)) {
                    LOG.info().$("table '").utf8(tableToken.getDirName()).$("' does not exist, skipping WAL application").$();
                    return 0;
                }

                rowsSinceLastCommit = 0;
                try (TableWriter writer = engine.getWriterUnsafe(updatedToken, WAL_2_TABLE_WRITE_REASON, false)) {
                    assert writer.getMetadata().getTableId() == tableToken.getTableId();
                    applyOutstandingWalTransactions(tableToken, writer, engine, operationCompiler, tempPath, runStatus);
                    lastWriterTxn = writer.getSeqTxn();
                } catch (EntryUnavailableException tableBusy) {
                    if (!WAL_2_TABLE_WRITE_REASON.equals(tableBusy.getReason()) && !WAL_2_TABLE_RESUME_REASON.equals(tableBusy.getReason())) {
                        LOG.critical().$("unsolicited table lock [table=").utf8(tableToken.getDirName()).$(", lock_reason=").$(tableBusy.getReason()).I$();
                        // Don't suspend table. Perhaps writer will be unlocked with no transaction applied.
                    }
                    // This is good, someone else will apply the data
                    break;
                }

                lastSequencerTxn = engine.getTableSequencerAPI().lastTxn(tableToken);
            } while (lastWriterTxn < lastSequencerTxn && !runStatus.isTerminating());
        } catch (CairoException ex) {
            if (engine.isTableDropped(tableToken)) {
                // Table is dropped, and we received cairo exception in the middle of apply
                return tryDestroyDroppedTable(tableToken, null, engine, tempPath) ? Long.MAX_VALUE : -1;
            }

            LOG.critical().$("WAL apply job failed, table suspended [table=").utf8(tableToken.getDirName())
                    .$(", error=").$(ex.getFlyweightMessage())
                    .$(", errno=").$(ex.getErrno())
                    .I$();
            return WAL_APPLY_FAILED;
        }
        assert lastWriterTxn == lastSequencerTxn || runStatus.isTerminating();

        return lastWriterTxn;
    }

    @Override
    public void close() {
        Misc.free(operationCompiler);
        Misc.free(walEventReader);
    }

    private static boolean cleanDroppedTableDirectory(CairoEngine engine, Path tempPath, TableToken tableToken) {
        // Clean all the files inside table folder name except WAL directories and SEQ_DIR directory
        boolean allClean = true;
        FilesFacade ff = engine.getConfiguration().getFilesFacade();
        tempPath.of(engine.getConfiguration().getRoot()).concat(tableToken);
        int rootLen = tempPath.length();

        long p = ff.findFirst(tempPath.$());
        if (p > 0) {
            try {
                do {
                    long pUtf8NameZ = ff.findName(p);
                    int type = ff.findType(p);
                    if (ff.isDirOrSoftLinkDirNoDots(tempPath, rootLen, pUtf8NameZ, type)) {
                        if (!Chars.endsWith(tempPath, SEQ_DIR) && !Chars.equals(tempPath, rootLen + 1, rootLen + 1 + WAL_NAME_BASE.length(), WAL_NAME_BASE, 0, WAL_NAME_BASE.length())) {
                            if (ff.unlinkOrRemove(tempPath, LOG) != 0) {
                                allClean = false;
                            }
                        }

                    } else if (type == Files.DT_FILE) {
                        tempPath.trimTo(rootLen);
                        tempPath.concat(pUtf8NameZ);

                        if (Chars.endsWith(tempPath, TableUtils.TXN_FILE_NAME) || Chars.endsWith(tempPath, TableUtils.META_FILE_NAME) || matchesWalLock(tempPath)) {
                            continue;
                        }

                        if (!ff.remove(tempPath.$())) {
                            allClean = false;
                            LOG.info().$("could not remove [tempPath=").utf8(tempPath).$(", errno=").$(ff.errno()).I$();
                        }
                    }
                } while (ff.findNext(p) > 0);

                if (allClean) {
                    // Remove _txn and _meta files when all other files are removed
                    ff.remove(tempPath.trimTo(rootLen).concat(TableUtils.TXN_FILE_NAME).$());
                    ff.remove(tempPath.trimTo(rootLen).concat(TableUtils.META_FILE_NAME).$());
                    return true;
                }
            } finally {
                ff.findClose(p);
            }
        }
        return false;
    }

    private static AlterOperation compileAlter(TableWriter tableWriter, OperationCompiler compiler, CharSequence sql, long seqTxn) throws SqlException {
        try {
            return compiler.compileAlterSql(sql, tableWriter.getTableToken());
        } catch (SqlException ex) {
            tableWriter.markSeqTxnCommitted(seqTxn);
            throw ex;
        }
    }

    private static UpdateOperation compileUpdate(TableWriter tableWriter, OperationCompiler compiler, CharSequence sql, long seqTxn) throws SqlException {
        try {
            return compiler.compileUpdateSql(sql, tableWriter.getTableToken());
        } catch (SqlException ex) {
            tableWriter.markSeqTxnCommitted(seqTxn);
            throw ex;
        }
    }

    private static boolean matchesWalLock(CharSequence name) {
        if (Chars.endsWith(name, ".lock")) {
            for (int i = name.length() - ".lock".length() - 1; i > 0; i--) {
                char c = name.charAt(i);
                if (c < '0' || c > '9') {
                    return Chars.equals(name, i - WAL_NAME_BASE.length() + 1, i + 1, WAL_NAME_BASE, 0, WAL_NAME_BASE.length());
                }
            }
        }

        for (int i = 0, n = name.length(); i < n; i++) {
            char c = name.charAt(i);
            if (c < '0' || c > '9') {
                return false;
            }
        }
        return true;
    }

    private static boolean tryDestroyDroppedTable(TableToken tableToken, TableWriter writer, CairoEngine engine, Path tempPath) {
        if (engine.lockReadersByTableToken(tableToken)) {
            TableWriter writerToClose = null;
            try {
                final CairoConfiguration configuration = engine.getConfiguration();
                if (writer == null && TableUtils.exists(configuration.getFilesFacade(), tempPath, configuration.getRoot(), tableToken.getDirName()) == TABLE_EXISTS) {
                    try {
                        writer = writerToClose = engine.getWriterUnsafe(tableToken, WAL_2_TABLE_WRITE_REASON, false);
                    } catch (CairoException ex) {
                        // Ignore it, table can be half deleted.
                    }
                }
                if (writer != null) {
                    // Force writer to close all the files.
                    writer.destroy();
                }
                return cleanDroppedTableDirectory(engine, tempPath, tableToken);
            } finally {
                if (writerToClose != null) {
                    writerToClose.close();
                }
                engine.releaseReadersByTableToken(tableToken);
            }
        } else {
            LOG.info().$("table '").utf8(tableToken.getDirName())
                    .$("' is dropped, waiting to acquire Table Readers lock to delete the table files").$();
        }
        return false;
    }

    private void applyOutstandingWalTransactions(
            TableToken tableToken,
            TableWriter writer,
            CairoEngine engine,
            OperationCompiler operationCompiler,
            Path tempPath,
            Job.RunStatus runStatus
    ) {
        final TableSequencerAPI tableSequencerAPI = engine.getTableSequencerAPI();
        boolean isTerminating;

        try (TransactionLogCursor transactionLogCursor = tableSequencerAPI.getCursor(tableToken, writer.getSeqTxn())) {
            TableMetadataChangeLog structuralChangeCursor = null;

            try {

                int iTransaction = 0;
                int totalTransactionCount = 0;
                long rowsAdded = 0;
                long physicalRowsAdded = 0;
                long insertTimespan = 0;

                tempPath.of(engine.getConfiguration().getRoot()).concat(tableToken).slash();
                int rootLen = tempPath.length();

                // Populate transactionMeta with timestamps of future transactions
                // to avoid O3 commits by pre-calculating safe to commit timestamp for every commit.
                LongList transactionMeta = readObservableTxnMeta(tempPath, transactionLogCursor, rootLen);
                transactionLogCursor.toTop();

                isTerminating = runStatus.isTerminating();
                WHILE_TRANSACTION_CURSOR:
                while (transactionLogCursor.hasNext() && !isTerminating) {
                    final int walId = transactionLogCursor.getWalId();
                    final int segmentId = transactionLogCursor.getSegmentId();
                    final long segmentTxn = transactionLogCursor.getSegmentTxn();
                    final long commitTimestamp = transactionLogCursor.getCommitTimestamp();
                    final long seqTxn = transactionLogCursor.getTxn();

                    if (seqTxn != writer.getSeqTxn() + 1) {
                        throw CairoException.critical(0)
                                .put("unexpected sequencer transaction, expected ").put(writer.getSeqTxn() + 1)
                                .put(" but was ").put(seqTxn);
                    }

                    switch (walId) {
                        case METADATA_WALID:
                            // This is metadata change
                            // to be taken from Sequencer directly
                            final long newStructureVersion = transactionLogCursor.getStructureVersion();
                            if (writer.getStructureVersion() != newStructureVersion - 1) {
                                throw CairoException.critical(0)
                                        .put("unexpected new WAL structure version [walStructure=").put(newStructureVersion)
                                        .put(", tableStructureVersion=").put(writer.getStructureVersion())
                                        .put(']');
                            }

                            boolean hasNext;
                            if (structuralChangeCursor == null || !(hasNext = structuralChangeCursor.hasNext())) {
                                Misc.free(structuralChangeCursor);
                                structuralChangeCursor = tableSequencerAPI.getMetadataChangeLog(tableToken, newStructureVersion - 1);
                                hasNext = structuralChangeCursor.hasNext();
                            }

                            if (hasNext) {
                                structuralChangeCursor.next().apply(writer, true);
                                writer.setSeqTxn(seqTxn);
                            } else {
                                // Something messed up in sequencer.
                                // There is a transaction in WAL but no structure change record.
                                throw CairoException.critical(0)
                                        .put("could not apply structure change from WAL to table. WAL metadata change does not exist [structureVersion=")
                                        .put(newStructureVersion)
                                        .put(']');
                            }
                            break;

                        case DROP_TABLE_WALID:
                            tryDestroyDroppedTable(tableToken, writer, engine, tempPath);
                            return;

                        case 0:
                            throw CairoException.critical(0)
                                    .put("broken table transaction record in sequencer log, walId cannot be 0 [table=")
                                    .put(tableToken.getTableName()).put(", seqTxn=").put(seqTxn).put(']');

                        default:
                            // Always set full path when using thread static path
                            operationCompiler.setNowAndFixClock(commitTimestamp);
                            tempPath.of(engine.getConfiguration().getRoot()).concat(tableToken).slash().put(WAL_NAME_BASE).put(walId).slash().put(segmentId);
                            final long start = microClock.getTicks();

                            if (iTransaction > 0 && transactionMeta.size() < (iTransaction + 2) * TXN_METADATA_LONGS_SIZE) {
                                // Last few transactions left to process from the list
                                // of observed transactions built upfront in the beginning of the loop.
                                // Check if more transaction exist, exit restart the loop to have better picture
                                // of the future transactions and optimise the application.
                                if (transactionLogCursor.reset()) {
                                    transactionMeta = readObservableTxnMeta(tempPath, transactionLogCursor, rootLen);
                                    transactionLogCursor.toTop();
                                    totalTransactionCount += iTransaction;
                                    iTransaction = 0;
                                    continue;
                                }
                            }

                            isTerminating = runStatus.isTerminating();
                            final long added = processWalCommit(
                                    writer,
                                    tempPath,
                                    segmentTxn,
                                    operationCompiler,
                                    seqTxn,
                                    isTerminating,
                                    transactionMeta,
                                    iTransaction * TXN_METADATA_LONGS_SIZE
                            );

                            if (added > -1L) {
                                long timeDelta = microClock.getTicks() - start;
                                insertTimespan += timeDelta;
                                rowsAdded += added;
                                iTransaction++;
                                long physicallyWrittenRowsSinceLastCommit = writer.getPhysicallyWrittenRowsSinceLastCommit();
                                physicalRowsAdded += physicallyWrittenRowsSinceLastCommit;
                                metrics.addRowsWritten(added, physicallyWrittenRowsSinceLastCommit, timeDelta);
                            }
                            if (added == -2L || isTerminating) {
                                // transaction cursor goes beyond prepared transactionMeta or termination requested. Re-run the loop.
                                break WHILE_TRANSACTION_CURSOR;
                            }
                    }
                }
                totalTransactionCount += iTransaction;
                if (totalTransactionCount > 0) {
                    LOG.info().$("WAL apply job finished [table=").$(writer.getTableToken())
                            .$(", transactions=").$(totalTransactionCount)
                            .$(", rows=").$(rowsAdded)
                            .$(", time=").$(insertTimespan / 1000)
                            .$("ms, rate=").$(rowsAdded * 1000000L / Math.max(1, insertTimespan))
                            .$("rows/s, physicalWrittenRowsMultiplier=").$(Math.round(100.0 * physicalRowsAdded / rowsAdded) / 100.0)
                            .I$();
                }
            } finally {
                Misc.free(structuralChangeCursor);
            }
        }
    }

    private long processWalCommit(
            TableWriter writer,
            @Transient Path walPath,
            long segmentTxn,
            OperationCompiler operationCompiler,
            long seqTxn,
            boolean isTerminating,
            LongList minTimestamps,
            int minTimestampsIndex
    ) {
        try (WalEventReader eventReader = walEventReader) {
            final WalEventCursor walEventCursor = eventReader.of(walPath, WAL_FORMAT_VERSION, segmentTxn);
            final byte walTxnType = walEventCursor.getType();
            switch (walTxnType) {
                case DATA:
                    final WalEventCursor.DataInfo dataInfo = walEventCursor.getDataInfo();
                    if (minTimestampsIndex < minTimestamps.size()) {
                        long commitToTimestamp = minTimestamps.getQuick(minTimestampsIndex);
                        long rowCount = dataInfo.getEndRowID() - dataInfo.getStartRowID();
                        if (commitToTimestamp < 0 || isTerminating) {
                            // commit everything, do not store data in memory LAG buffer
                            commitToTimestamp = Long.MAX_VALUE;
                            rowsSinceLastCommit = 0;
                        } else {
                            rowsSinceLastCommit += rowCount;
                            if (rowsSinceLastCommit < commitSquashRowLimit) {
                                // This is an optimisation to apply small commits.
                                // We want to store data in memory LAG buffer and commit it later when the buffer size is reasonably big
                                // or when there is no more data available in WAL.
                                // Do not commit yet, copy to LAG memory buffer and wait for more rows
                                commitToTimestamp = -1;
                            } else {
                                rowsSinceLastCommit = 0;
                            }
                        }
                        writer.processWalData(
                                walPath,
                                !dataInfo.isOutOfOrder(),
                                dataInfo.getStartRowID(),
                                dataInfo.getEndRowID(),
                                dataInfo.getMinTimestamp(),
                                dataInfo.getMaxTimestamp(),
                                dataInfo,
                                seqTxn,
                                commitToTimestamp
                        );
                        return rowCount;
                    } else {
                        return -2L;
                    }

                case SQL:
                    final WalEventCursor.SqlInfo sqlInfo = walEventCursor.getSqlInfo();
                    processWalSql(writer, sqlInfo, operationCompiler, seqTxn);
                    return -1L;
                case TRUNCATE:
                    long txn = writer.getTxn();
                    writer.setSeqTxn(seqTxn);
                    writer.removeAllPartitions();
<<<<<<< HEAD
                    return -1L;
=======
                    if (writer.getTxn() == txn) {
                        // force mark the transaction as applied
                        writer.markSeqTxnCommitted(seqTxn);
                    }
                    break;
>>>>>>> 08f2a870
                default:
                    throw new UnsupportedOperationException("Unsupported WAL txn type: " + walTxnType);
            }
        }
    }

    private void processWalSql(TableWriter tableWriter, WalEventCursor.SqlInfo sqlInfo, OperationCompiler operationCompiler, long seqTxn) {
        final int cmdType = sqlInfo.getCmdType();
        final CharSequence sql = sqlInfo.getSql();
        operationCompiler.resetRnd(sqlInfo.getRndSeed0(), sqlInfo.getRndSeed1());
        sqlInfo.populateBindVariableService(operationCompiler.getBindVariableService());
        try {
            switch (cmdType) {
                case CMD_ALTER_TABLE:
                    AlterOperation alterOperation = compileAlter(tableWriter, operationCompiler, sql, seqTxn);
                    try {
                        tableWriter.apply(alterOperation, seqTxn);
                    } finally {
                        Misc.free(alterOperation);
                    }
                    break;
                case CMD_UPDATE_TABLE:
                    UpdateOperation updateOperation = compileUpdate(tableWriter, operationCompiler, sql, seqTxn);
                    try {
                        tableWriter.apply(updateOperation, seqTxn);
                    } finally {
                        Misc.free(updateOperation);
                    }
                    break;
                default:
                    throw new UnsupportedOperationException("Unsupported command type: " + cmdType);
            }
        } catch (SqlException ex) {
            // This is fine, some syntax error, we should not block WAL processing if SQL is not valid
            LOG.error().$("error applying SQL to wal table [table=")
                    .utf8(tableWriter.getTableToken().getTableName()).$(", sql=").$(sql).$(", error=").$(ex.getFlyweightMessage()).I$();
        } catch (CairoException e) {
            if (e.isWALTolerable()) {
                // This is fine, some syntax error, we should not block WAL processing if SQL is not valid
                LOG.error().$("error applying SQL to wal table [table=")
                        .utf8(tableWriter.getTableToken().getTableName()).$(", sql=").$(sql).$(", error=").$(e.getFlyweightMessage()).I$();
            } else {
                throw e;
            }
        }
    }

    private LongList readObservableTxnMeta(Path tempPath, TransactionLogCursor transactionLogCursor, int rootLen) {
        try (WalEventReader eventReader = walEventReader) {
            transactionMeta.clear();
            int prevWalId = Integer.MIN_VALUE;
            int prevSegmentId = Integer.MIN_VALUE;
            int prevSegmentTxn = Integer.MIN_VALUE;
            WalEventCursor walEventCursor = null;

            while (transactionLogCursor.hasNext()) {

                final int walId = transactionLogCursor.getWalId();
                final int segmentId = transactionLogCursor.getSegmentId();
                final int segmentTxn = transactionLogCursor.getSegmentTxn();

                boolean recordAdded = false;
                if (walId > 0) {
                    tempPath.trimTo(rootLen).put(WAL_NAME_BASE).put(walId).slash().put(segmentId);

                    if (prevWalId != walId || prevSegmentId != segmentId || prevSegmentTxn + 1 != segmentTxn) {
                        walEventCursor = eventReader.of(tempPath, WAL_FORMAT_VERSION, segmentTxn);
                    } else {
                        // This is same WALE file, just read next txn transaction.
                        if (!walEventCursor.hasNext()) {
                            walEventCursor = eventReader.of(tempPath, WAL_FORMAT_VERSION, segmentTxn);
                        }
                    }

                    final byte walTxnType = walEventCursor.getType();
                    if (walTxnType == DATA) {
                        recordAdded = true;
                        WalEventCursor.DataInfo commitInfo = walEventCursor.getDataInfo();
                        transactionMeta.add(-1); // commit to timestamp
                        transactionMeta.add(commitInfo.getMaxTimestamp());
                        transactionMeta.add(commitInfo.getMinTimestamp());
                    }
                }
                prevWalId = walId;
                prevSegmentId = segmentId;
                prevSegmentTxn = segmentTxn;

                // This is a structural change, UPDATE or non-structural ALTER
                // when it happens in between the transactions, we want to commit everything before it.
                if (!recordAdded && transactionMeta.size() > 0) {
                    transactionMeta.setQuick(transactionMeta.size() - 3, FORCE_FULL_COMMIT); // commit to timestamp of prev record
                }
            }
        }

        // find min timestamp after every transaction
        long runningMinTimestamp = Long.MAX_VALUE;
        long maxLag = 0;
        for (int n = transactionMeta.size(), i = n - 1; i > -1; i -= TXN_METADATA_LONGS_SIZE) {

            long currentMinTimestamp = transactionMeta.getQuick(i);
            long currentMaxTimestamp = transactionMeta.getQuick(i - 1);

            long nextMinTimestamp = Math.min(currentMaxTimestamp, runningMinTimestamp);
            long lag = currentMaxTimestamp - nextMinTimestamp;
            if (lag > maxLag) {
                maxLag = lag;
            }

            runningMinTimestamp = Math.min(runningMinTimestamp, currentMinTimestamp);
            transactionMeta.setQuick(i, runningMinTimestamp);

            // Leave last commitToTimestamp as -1 so everything is committed at the end
            if (i < n - 1) {
                long commitToTimestamp = transactionMeta.getQuick(i - 2);
                if (commitToTimestamp != FORCE_FULL_COMMIT) {
                    // set commitToTimestamp to be nextMinTimestamp
                    // so that O3 does not happen
                    transactionMeta.setQuick(i - 2, nextMinTimestamp);
                } else {
                    // This is a flag that the commit has to be done in full
                    // because of following UPDATE or ALTER.
                    // Everything will be committed at this point, so it's safe to reset runningMinTimestamp
                    runningMinTimestamp = Long.MAX_VALUE;
                }
            }
        }
        return transactionMeta;
    }

    @Override
    protected boolean doRun(int workerId, long cursor, RunStatus runStatus) {
        final TableToken tableToken;
        final long seqTxn;

        try {
            WalTxnNotificationTask task = queue.get(cursor);
            tableToken = task.getTableToken();
            seqTxn = task.getTxn();
        } finally {
            // Don't hold the queue until the all the transactions applied to the table
            subSeq.done(cursor);
        }

        final int tableId = tableToken.getTableId();
        if (lastAppliedSeqTxns.get(tableId) < seqTxn) {
            // Check, maybe we already processed this table to higher txn.
            final long lastAppliedSeqTxn = applyWAL(tableToken, engine, operationCompiler, runStatus);
            if (lastAppliedSeqTxn > -1L) {
                lastAppliedSeqTxns.put(tableId, lastAppliedSeqTxn);
            } else if (lastAppliedSeqTxn == WAL_APPLY_FAILED) {
                // Set processed transaction marker as Long.MAX_VALUE - 1
                // so that when the table is unsuspended it's notified with transaction Long.MAX_VALUE
                // and got picked up for processing in this apply job.
                lastAppliedSeqTxns.put(tableId, Long.MAX_VALUE - 1);
                engine.getTableSequencerAPI().suspendTable(tableToken);
            }
        } else {
            LOG.debug().$("Skipping WAL processing for table, already processed [table=").$(tableToken).$(", txn=").$(seqTxn).I$();
        }
        return true;
    }
}<|MERGE_RESOLUTION|>--- conflicted
+++ resolved
@@ -467,15 +467,11 @@
                     long txn = writer.getTxn();
                     writer.setSeqTxn(seqTxn);
                     writer.removeAllPartitions();
-<<<<<<< HEAD
-                    return -1L;
-=======
                     if (writer.getTxn() == txn) {
                         // force mark the transaction as applied
                         writer.markSeqTxnCommitted(seqTxn);
                     }
-                    break;
->>>>>>> 08f2a870
+                    return -1L;
                 default:
                     throw new UnsupportedOperationException("Unsupported WAL txn type: " + walTxnType);
             }
