/*******************************************************************************
 *     ___                  _   ____  ____
 *    / _ \ _   _  ___  ___| |_|  _ \| __ )
 *   | | | | | | |/ _ \/ __| __| | | |  _ \
 *   | |_| | |_| |  __/\__ \ |_| |_| | |_) |
 *    \__\_\\__,_|\___||___/\__|____/|____/
 *
 *  Copyright (c) 2014-2019 Appsicle
 *  Copyright (c) 2019-2022 QuestDB
 *
 *  Licensed under the Apache License, Version 2.0 (the "License");
 *  you may not use this file except in compliance with the License.
 *  You may obtain a copy of the License at
 *
 *  http://www.apache.org/licenses/LICENSE-2.0
 *
 *  Unless required by applicable law or agreed to in writing, software
 *  distributed under the License is distributed on an "AS IS" BASIS,
 *  WITHOUT WARRANTIES OR CONDITIONS OF ANY KIND, either express or implied.
 *  See the License for the specific language governing permissions and
 *  limitations under the License.
 *
 ******************************************************************************/

package io.questdb.cairo.wal;

import io.questdb.Telemetry;
import io.questdb.TelemetryOrigin;
import io.questdb.cairo.*;
import io.questdb.cairo.wal.seq.TableMetadataChangeLog;
import io.questdb.cairo.wal.seq.TableSequencerAPI;
import io.questdb.cairo.wal.seq.TransactionLogCursor;
import io.questdb.griffin.FunctionFactoryCache;
import io.questdb.griffin.SqlException;
import io.questdb.griffin.engine.ops.AlterOperation;
import io.questdb.griffin.engine.ops.UpdateOperation;
import io.questdb.log.Log;
import io.questdb.log.LogFactory;
import io.questdb.mp.AbstractQueueConsumerJob;
import io.questdb.mp.Job;
<<<<<<< HEAD
import io.questdb.std.datetime.microtime.MicrosecondClock;
=======
>>>>>>> 1f255dc7
import io.questdb.std.*;
import io.questdb.std.datetime.microtime.MicrosecondClock;
import io.questdb.std.str.Path;
import io.questdb.tasks.TelemetryTask;
import io.questdb.tasks.TelemetryWalTask;
import io.questdb.tasks.WalTxnNotificationTask;
import org.jetbrains.annotations.Nullable;

import java.io.Closeable;

import static io.questdb.TelemetrySystemEvent.*;
import static io.questdb.cairo.TableUtils.TABLE_EXISTS;
import static io.questdb.cairo.wal.WalTxnType.*;
import static io.questdb.cairo.wal.WalUtils.*;
import static io.questdb.tasks.TableWriterTask.CMD_ALTER_TABLE;
import static io.questdb.tasks.TableWriterTask.CMD_UPDATE_TABLE;

public class ApplyWal2TableJob extends AbstractQueueConsumerJob<WalTxnNotificationTask> implements Closeable {
    public static final String WAL_2_TABLE_RESUME_REASON = "Resume WAL Data Application";
    private static final int FORCE_FULL_COMMIT = -2;
    private static final Log LOG = LogFactory.getLog(ApplyWal2TableJob.class);
    private static final int TXN_METADATA_LONGS_SIZE = 3;
    private static final String WAL_2_TABLE_WRITE_REASON = "WAL Data Application";
    private static final int WAL_APPLY_FAILED = -2;
    private final long commitSquashRowLimit;
    private final CairoEngine engine;
    private final IntLongHashMap lastAppliedSeqTxns = new IntLongHashMap();
    private final WalMetrics metrics;
    private final MicrosecondClock microClock;
    private final OperationCompiler operationCompiler;
<<<<<<< HEAD
    private final LongList transactionMeta = new LongList();
    private final WalEventReader walEventReader;
=======
    private final TableSequencerAPI tableSequencerAPI;
    private final Telemetry<TelemetryTask> telemetry;
    private final TelemetryFacade telemetryFacade;
    private final LongList transactionMeta = new LongList();
    private final WalEventReader walEventReader;
    private final Telemetry<TelemetryWalTask> walTelemetry;
    private final WalTelemetryFacade walTelemetryFacade;
    private final int lookAheadTransactionCount;
>>>>>>> 1f255dc7
    private long rowsSinceLastCommit;

    public ApplyWal2TableJob(CairoEngine engine, int workerCount, int sharedWorkerCount, @Nullable FunctionFactoryCache ffCache) {
        super(engine.getMessageBus().getWalTxnNotificationQueue(), engine.getMessageBus().getWalTxnNotificationSubSequence());
        this.engine = engine;
<<<<<<< HEAD
        this.operationCompiler = new OperationCompiler(engine, workerCount, sharedWorkerCount, ffCache);
        this.microClock = engine.getConfiguration().getMicrosecondClock();
        walEventReader = new WalEventReader(engine.getConfiguration().getFilesFacade());
        commitSquashRowLimit = engine.getConfiguration().getWalCommitSquashRowLimit();
        metrics = engine.getMetrics().getWalMetrics();
=======
        tableSequencerAPI = engine.getTableSequencerAPI();
        walTelemetry = engine.getTelemetryWal();
        walTelemetryFacade = walTelemetry.isEnabled() ? this::doStoreWalTelemetry : this::storeWalTelemetryNoop;
        telemetry = engine.getTelemetry();
        telemetryFacade = telemetry.isEnabled() ? this::doStoreTelemetry : this::storeTelemetryNoop;
        operationCompiler = new OperationCompiler(engine, workerCount, sharedWorkerCount, ffCache);
        CairoConfiguration configuration = engine.getConfiguration();
        microClock = configuration.getMicrosecondClock();
        walEventReader = new WalEventReader(configuration.getFilesFacade());
        commitSquashRowLimit = configuration.getWalCommitSquashRowLimit();
        metrics = engine.getMetrics().getWalMetrics();
        lookAheadTransactionCount = configuration.getWalApplyLookAheadTransactionCount();
>>>>>>> 1f255dc7
    }

    public long applyWAL(
            TableToken tableToken,
            CairoEngine engine,
            OperationCompiler operationCompiler,
            Job.RunStatus runStatus
    ) {
        long lastSequencerTxn = -1;
        long lastWriterTxn = -1;
        Path tempPath = Path.PATH.get();

        try {
            do {
                // security context is checked on writing to the WAL and can be ignored here
                TableToken updatedToken = engine.getUpdatedTableToken(tableToken);
                if (updatedToken == null) {
                    if (engine.isTableDropped(tableToken)) {
                        return tryDestroyDroppedTable(tableToken, null, engine, tempPath) ? Long.MAX_VALUE : -1;
                    }
                    // else: table is dropped and fully cleaned, this is late notification.
                    return Long.MAX_VALUE;
                }

                if (!engine.isWalTable(tableToken)) {
                    LOG.info().$("table '").utf8(tableToken.getDirName()).$("' does not exist, skipping WAL application").$();
                    return 0;
                }

                rowsSinceLastCommit = 0;
                try (TableWriter writer = engine.getWriterUnsafe(updatedToken, WAL_2_TABLE_WRITE_REASON, false)) {
                    assert writer.getMetadata().getTableId() == tableToken.getTableId();
                    applyOutstandingWalTransactions(tableToken, writer, engine, operationCompiler, tempPath, runStatus);
                    lastWriterTxn = writer.getSeqTxn();
                } catch (EntryUnavailableException tableBusy) {
                    if (!WAL_2_TABLE_WRITE_REASON.equals(tableBusy.getReason()) && !WAL_2_TABLE_RESUME_REASON.equals(tableBusy.getReason())) {
                        LOG.critical().$("unsolicited table lock [table=").utf8(tableToken.getDirName()).$(", lock_reason=").$(tableBusy.getReason()).I$();
                        // Don't suspend table. Perhaps writer will be unlocked with no transaction applied.
                    }
                    // This is good, someone else will apply the data
                    break;
                }

                lastSequencerTxn = engine.getTableSequencerAPI().lastTxn(tableToken);
            } while (lastWriterTxn < lastSequencerTxn && !runStatus.isTerminating());
        } catch (CairoException ex) {
            if (engine.isTableDropped(tableToken)) {
                // Table is dropped, and we received cairo exception in the middle of apply
                return tryDestroyDroppedTable(tableToken, null, engine, tempPath) ? Long.MAX_VALUE : -1;
            }
            telemetryFacade.store(TelemetryOrigin.WAL_APPLY, WAL_APPLY_SUSPEND);
            LOG.critical().$("WAL apply job failed, table suspended [table=").utf8(tableToken.getDirName())
                    .$(", error=").$(ex.getFlyweightMessage())
                    .$(", errno=").$(ex.getErrno())
                    .I$();
            return WAL_APPLY_FAILED;
        }
        assert lastWriterTxn == lastSequencerTxn || runStatus.isTerminating();

        return lastWriterTxn;
    }

    @Override
    public void close() {
        Misc.free(operationCompiler);
        Misc.free(walEventReader);
    }

    private static boolean cleanDroppedTableDirectory(CairoEngine engine, Path tempPath, TableToken tableToken) {
        // Clean all the files inside table folder name except WAL directories and SEQ_DIR directory
        boolean allClean = true;
        FilesFacade ff = engine.getConfiguration().getFilesFacade();
        tempPath.of(engine.getConfiguration().getRoot()).concat(tableToken);
        int rootLen = tempPath.length();

        long p = ff.findFirst(tempPath.$());
        if (p > 0) {
            try {
                do {
                    long pUtf8NameZ = ff.findName(p);
                    int type = ff.findType(p);
                    if (ff.isDirOrSoftLinkDirNoDots(tempPath, rootLen, pUtf8NameZ, type)) {
                        if (!Chars.endsWith(tempPath, SEQ_DIR) && !Chars.equals(tempPath, rootLen + 1, rootLen + 1 + WAL_NAME_BASE.length(), WAL_NAME_BASE, 0, WAL_NAME_BASE.length())) {
                            if (ff.unlinkOrRemove(tempPath, LOG) != 0) {
                                allClean = false;
                            }
                        }

                    } else if (type == Files.DT_FILE) {
                        tempPath.trimTo(rootLen);
                        tempPath.concat(pUtf8NameZ);

                        if (Chars.endsWith(tempPath, TableUtils.TXN_FILE_NAME) || Chars.endsWith(tempPath, TableUtils.META_FILE_NAME) || matchesWalLock(tempPath)) {
                            continue;
                        }

                        if (!ff.remove(tempPath.$())) {
                            allClean = false;
                            LOG.info().$("could not remove [tempPath=").utf8(tempPath).$(", errno=").$(ff.errno()).I$();
                        }
                    }
                } while (ff.findNext(p) > 0);

                if (allClean) {
                    // Remove _txn and _meta files when all other files are removed
                    ff.remove(tempPath.trimTo(rootLen).concat(TableUtils.TXN_FILE_NAME).$());
                    ff.remove(tempPath.trimTo(rootLen).concat(TableUtils.META_FILE_NAME).$());
                    return true;
                }
            } finally {
                ff.findClose(p);
            }
        }
        return false;
    }

    private static AlterOperation compileAlter(TableWriter tableWriter, OperationCompiler compiler, CharSequence sql, long seqTxn) throws SqlException {
        try {
            return compiler.compileAlterSql(sql, tableWriter.getTableToken());
        } catch (SqlException ex) {
            tableWriter.markSeqTxnCommitted(seqTxn);
            throw ex;
        }
    }

    private static UpdateOperation compileUpdate(TableWriter tableWriter, OperationCompiler compiler, CharSequence sql, long seqTxn) throws SqlException {
        try {
            return compiler.compileUpdateSql(sql, tableWriter.getTableToken());
        } catch (SqlException ex) {
            tableWriter.markSeqTxnCommitted(seqTxn);
            throw ex;
        }
    }

    private static boolean matchesWalLock(CharSequence name) {
        if (Chars.endsWith(name, ".lock")) {
            for (int i = name.length() - ".lock".length() - 1; i > 0; i--) {
                char c = name.charAt(i);
                if (c < '0' || c > '9') {
                    return Chars.equals(name, i - WAL_NAME_BASE.length() + 1, i + 1, WAL_NAME_BASE, 0, WAL_NAME_BASE.length());
                }
            }
        }

        for (int i = 0, n = name.length(); i < n; i++) {
            char c = name.charAt(i);
            if (c < '0' || c > '9') {
                return false;
            }
        }
        return true;
    }

    private static boolean tryDestroyDroppedTable(TableToken tableToken, TableWriter writer, CairoEngine engine, Path tempPath) {
        if (engine.lockReadersByTableToken(tableToken)) {
            TableWriter writerToClose = null;
            try {
                final CairoConfiguration configuration = engine.getConfiguration();
                if (writer == null && TableUtils.exists(configuration.getFilesFacade(), tempPath, configuration.getRoot(), tableToken.getDirName()) == TABLE_EXISTS) {
                    try {
                        writer = writerToClose = engine.getWriterUnsafe(tableToken, WAL_2_TABLE_WRITE_REASON, false);
                    } catch (CairoException ex) {
                        // Ignore it, table can be half deleted.
                    }
                }
                if (writer != null) {
                    // Force writer to close all the files.
                    writer.destroy();
                }
                return cleanDroppedTableDirectory(engine, tempPath, tableToken);
            } finally {
                if (writerToClose != null) {
                    writerToClose.close();
                }
                engine.releaseReadersByTableToken(tableToken);
            }
        } else {
            LOG.info().$("table '").utf8(tableToken.getDirName())
                    .$("' is dropped, waiting to acquire Table Readers lock to delete the table files").$();
        }
        return false;
    }

    private void applyOutstandingWalTransactions(
            TableToken tableToken,
            TableWriter writer,
            CairoEngine engine,
            OperationCompiler operationCompiler,
            Path tempPath,
            Job.RunStatus runStatus
    ) {
<<<<<<< HEAD
        final TableSequencerAPI tableSequencerAPI = engine.getTableSequencerAPI();
        boolean isTerminating;

=======
        boolean isTerminating;
>>>>>>> 1f255dc7
        try (TransactionLogCursor transactionLogCursor = tableSequencerAPI.getCursor(tableToken, writer.getSeqTxn())) {
            TableMetadataChangeLog structuralChangeCursor = null;

            try {

                int iTransaction = 0;
                int totalTransactionCount = 0;
                long rowsAdded = 0;
                long physicalRowsAdded = 0;
                long insertTimespan = 0;

                tempPath.of(engine.getConfiguration().getRoot()).concat(tableToken).slash();
                int rootLen = tempPath.length();

                // Populate transactionMeta with timestamps of future transactions
                // to avoid O3 commits by pre-calculating safe to commit timestamp for every commit.
<<<<<<< HEAD
                LongList transactionMeta = readObservableTxnMeta(tempPath, transactionLogCursor, rootLen);
=======
                LongList transactionMeta = readObservableTxnMeta(tempPath, transactionLogCursor, rootLen, writer.getMaxTimestamp());
>>>>>>> 1f255dc7
                transactionLogCursor.toTop();

                isTerminating = runStatus.isTerminating();
                WHILE_TRANSACTION_CURSOR:
                while (transactionLogCursor.hasNext() && !isTerminating) {
                    final int walId = transactionLogCursor.getWalId();
                    final int segmentId = transactionLogCursor.getSegmentId();
                    final long segmentTxn = transactionLogCursor.getSegmentTxn();
                    final long commitTimestamp = transactionLogCursor.getCommitTimestamp();
                    final long seqTxn = transactionLogCursor.getTxn();

                    if (seqTxn != writer.getSeqTxn() + 1) {
                        throw CairoException.critical(0)
                                .put("unexpected sequencer transaction, expected ").put(writer.getSeqTxn() + 1)
                                .put(" but was ").put(seqTxn);
                    }

                    switch (walId) {
                        case METADATA_WALID:
                            // This is metadata change
                            // to be taken from Sequencer directly
                            final long newStructureVersion = transactionLogCursor.getStructureVersion();
                            if (writer.getStructureVersion() != newStructureVersion - 1) {
                                throw CairoException.critical(0)
                                        .put("unexpected new WAL structure version [walStructure=").put(newStructureVersion)
                                        .put(", tableStructureVersion=").put(writer.getStructureVersion())
                                        .put(']');
                            }

                            boolean hasNext;
                            if (structuralChangeCursor == null || !(hasNext = structuralChangeCursor.hasNext())) {
                                Misc.free(structuralChangeCursor);
                                structuralChangeCursor = tableSequencerAPI.getMetadataChangeLog(tableToken, newStructureVersion - 1);
                                hasNext = structuralChangeCursor.hasNext();
                            }

                            if (hasNext) {
                                final long start = microClock.getTicks();
                                walTelemetryFacade.store(WAL_TXN_APPLY_START, tableToken, walId, seqTxn, -1L, -1L, start - commitTimestamp);
                                structuralChangeCursor.next().apply(writer, true);
                                writer.setSeqTxn(seqTxn);
                                walTelemetryFacade.store(WAL_TXN_STRUCTURE_CHANGE_APPLIED, tableToken, walId, seqTxn, -1L, -1L, microClock.getTicks() - start);
                            } else {
                                // Something messed up in sequencer.
                                // There is a transaction in WAL but no structure change record.
                                throw CairoException.critical(0)
                                        .put("could not apply structure change from WAL to table. WAL metadata change does not exist [structureVersion=")
                                        .put(newStructureVersion)
                                        .put(']');
                            }
                            break;

                        case DROP_TABLE_WALID:
                            tryDestroyDroppedTable(tableToken, writer, engine, tempPath);
                            return;

                        case 0:
                            throw CairoException.critical(0)
                                    .put("broken table transaction record in sequencer log, walId cannot be 0 [table=")
                                    .put(tableToken.getTableName()).put(", seqTxn=").put(seqTxn).put(']');

                        default:
                            // Always set full path when using thread static path
                            operationCompiler.setNowAndFixClock(commitTimestamp);
                            tempPath.of(engine.getConfiguration().getRoot()).concat(tableToken).slash().put(WAL_NAME_BASE).put(walId).slash().put(segmentId);
                            final long start = microClock.getTicks();

<<<<<<< HEAD
                            if (iTransaction > 0 && transactionMeta.size() < (iTransaction + 2) * TXN_METADATA_LONGS_SIZE) {
=======
                            if (iTransaction > 0 && transactionMeta.size() < (iTransaction + lookAheadTransactionCount) * TXN_METADATA_LONGS_SIZE) {
>>>>>>> 1f255dc7
                                // Last few transactions left to process from the list
                                // of observed transactions built upfront in the beginning of the loop.
                                // Check if more transaction exist, exit restart the loop to have better picture
                                // of the future transactions and optimise the application.
                                if (transactionLogCursor.reset()) {
<<<<<<< HEAD
                                    transactionMeta = readObservableTxnMeta(tempPath, transactionLogCursor, rootLen);
=======
                                    transactionMeta = readObservableTxnMeta(tempPath, transactionLogCursor, rootLen, writer.getMaxTimestamp());
>>>>>>> 1f255dc7
                                    transactionLogCursor.toTop();
                                    totalTransactionCount += iTransaction;
                                    iTransaction = 0;
                                    continue;
                                }
                            }

                            isTerminating = runStatus.isTerminating();
                            final long added = processWalCommit(
                                    writer,
<<<<<<< HEAD
=======
                                    walId,
>>>>>>> 1f255dc7
                                    tempPath,
                                    segmentTxn,
                                    operationCompiler,
                                    seqTxn,
<<<<<<< HEAD
=======
                                    commitTimestamp,
>>>>>>> 1f255dc7
                                    isTerminating,
                                    transactionMeta,
                                    iTransaction * TXN_METADATA_LONGS_SIZE
                            );

                            if (added > -1L) {
<<<<<<< HEAD
                                long timeDelta = microClock.getTicks() - start;
                                insertTimespan += timeDelta;
                                rowsAdded += added;
                                iTransaction++;
                                long physicallyWrittenRowsSinceLastCommit = writer.getPhysicallyWrittenRowsSinceLastCommit();
                                physicalRowsAdded += physicallyWrittenRowsSinceLastCommit;
                                metrics.addRowsWritten(added, physicallyWrittenRowsSinceLastCommit, timeDelta);
=======
                                insertTimespan += microClock.getTicks() - start;
                                rowsAdded += added;
                                iTransaction++;
                                physicalRowsAdded += writer.getPhysicallyWrittenRowsSinceLastCommit();
>>>>>>> 1f255dc7
                            }
                            if (added == -2L || isTerminating) {
                                // transaction cursor goes beyond prepared transactionMeta or termination requested. Re-run the loop.
                                break WHILE_TRANSACTION_CURSOR;
                            }
                    }
                }
                totalTransactionCount += iTransaction;
                if (totalTransactionCount > 0) {
                    LOG.info().$("WAL apply job finished [table=").$(writer.getTableToken())
                            .$(", transactions=").$(totalTransactionCount)
                            .$(", rows=").$(rowsAdded)
                            .$(", time=").$(insertTimespan / 1000)
                            .$("ms, rate=").$(rowsAdded * 1000000L / Math.max(1, insertTimespan))
                            .$("rows/s, physicalWrittenRowsMultiplier=").$(Math.round(100.0 * physicalRowsAdded / rowsAdded) / 100.0)
                            .I$();
                }
            } finally {
                Misc.free(structuralChangeCursor);
            }
        }
    }

<<<<<<< HEAD
    private long processWalCommit(
            TableWriter writer,
=======
    private void doStoreTelemetry(short event, short origin) {
        TelemetryTask.store(telemetry, origin, event);
    }

    private void doStoreWalTelemetry(short event, TableToken tableToken, int walId, long seqTxn, long rowCount, long physicalRowCount, long latencyUs) {
        TelemetryWalTask.store(walTelemetry, event, tableToken.getTableId(), walId, seqTxn, rowCount, physicalRowCount, latencyUs);
    }

    private long processWalCommit(
            TableWriter writer,
            int walId,
>>>>>>> 1f255dc7
            @Transient Path walPath,
            long segmentTxn,
            OperationCompiler operationCompiler,
            long seqTxn,
<<<<<<< HEAD
=======
            long commitTimestamp,
>>>>>>> 1f255dc7
            boolean isTerminating,
            LongList minTimestamps,
            int minTimestampsIndex
    ) {
        try (WalEventReader eventReader = walEventReader) {
            final WalEventCursor walEventCursor = eventReader.of(walPath, WAL_FORMAT_VERSION, segmentTxn);
            final byte walTxnType = walEventCursor.getType();
            switch (walTxnType) {
                case DATA:
                    final WalEventCursor.DataInfo dataInfo = walEventCursor.getDataInfo();
                    if (minTimestampsIndex < minTimestamps.size()) {
                        long commitToTimestamp = minTimestamps.getQuick(minTimestampsIndex);
                        long rowCount = dataInfo.getEndRowID() - dataInfo.getStartRowID();
                        if (commitToTimestamp < 0 || isTerminating) {
                            // commit everything, do not store data in memory LAG buffer
                            commitToTimestamp = Long.MAX_VALUE;
                            rowsSinceLastCommit = 0;
                        } else {
                            rowsSinceLastCommit += rowCount;
                            if (rowsSinceLastCommit < commitSquashRowLimit) {
                                // This is an optimisation to apply small commits.
                                // We want to store data in memory LAG buffer and commit it later when the buffer size is reasonably big
                                // or when there is no more data available in WAL.
                                // Do not commit yet, copy to LAG memory buffer and wait for more rows
                                commitToTimestamp = -1;
<<<<<<< HEAD
                            } else {
                                rowsSinceLastCommit = 0;
                            }
                        }
                        writer.processWalData(
=======
                            }
                        }
                        final long start = microClock.getTicks();
                        walTelemetryFacade.store(WAL_TXN_APPLY_START, writer.getTableToken(), walId, seqTxn, -1L, -1L, start - commitTimestamp);
                        final long rowsAdded = writer.processWalData(
>>>>>>> 1f255dc7
                                walPath,
                                !dataInfo.isOutOfOrder(),
                                dataInfo.getStartRowID(),
                                dataInfo.getEndRowID(),
                                dataInfo.getMinTimestamp(),
                                dataInfo.getMaxTimestamp(),
                                dataInfo,
                                seqTxn,
                                commitToTimestamp
                        );
<<<<<<< HEAD
=======
                        rowsSinceLastCommit -= rowsAdded;
                        final long latency = microClock.getTicks() - start;
                        long physicalRowCount = writer.getPhysicallyWrittenRowsSinceLastCommit();
                        metrics.addApplyRowsWritten(rowCount, physicalRowCount, latency);
                        walTelemetryFacade.store(WAL_TXN_DATA_APPLIED, writer.getTableToken(), walId, seqTxn, rowsAdded, physicalRowCount, latency);
>>>>>>> 1f255dc7
                        return rowCount;
                    } else {
                        return -2L;
                    }

                case SQL:
                    final WalEventCursor.SqlInfo sqlInfo = walEventCursor.getSqlInfo();
                    final long start = microClock.getTicks();
                    walTelemetryFacade.store(WAL_TXN_APPLY_START, writer.getTableToken(), walId, seqTxn, -1L, -1L, start - commitTimestamp);
                    processWalSql(writer, sqlInfo, operationCompiler, seqTxn);
<<<<<<< HEAD
=======
                    walTelemetryFacade.store(WAL_TXN_SQL_APPLIED, writer.getTableToken(), walId, seqTxn, -1L, -1L, microClock.getTicks() - start);
>>>>>>> 1f255dc7
                    return -1L;
                case TRUNCATE:
                    long txn = writer.getTxn();
                    writer.setSeqTxn(seqTxn);
                    writer.removeAllPartitions();
                    if (writer.getTxn() == txn) {
                        // force mark the transaction as applied
                        writer.markSeqTxnCommitted(seqTxn);
                    }
                    return -1L;
                default:
                    throw new UnsupportedOperationException("Unsupported WAL txn type: " + walTxnType);
            }
        }
    }

    private void processWalSql(TableWriter tableWriter, WalEventCursor.SqlInfo sqlInfo, OperationCompiler operationCompiler, long seqTxn) {
        final int cmdType = sqlInfo.getCmdType();
        final CharSequence sql = sqlInfo.getSql();
        operationCompiler.resetRnd(sqlInfo.getRndSeed0(), sqlInfo.getRndSeed1());
        sqlInfo.populateBindVariableService(operationCompiler.getBindVariableService());
        try {
            switch (cmdType) {
                case CMD_ALTER_TABLE:
                    AlterOperation alterOperation = compileAlter(tableWriter, operationCompiler, sql, seqTxn);
                    try {
                        tableWriter.apply(alterOperation, seqTxn);
                    } finally {
                        Misc.free(alterOperation);
                    }
                    break;
                case CMD_UPDATE_TABLE:
                    UpdateOperation updateOperation = compileUpdate(tableWriter, operationCompiler, sql, seqTxn);
                    try {
                        tableWriter.apply(updateOperation, seqTxn);
                    } finally {
                        Misc.free(updateOperation);
                    }
                    break;
                default:
                    throw new UnsupportedOperationException("Unsupported command type: " + cmdType);
            }
        } catch (SqlException ex) {
            // This is fine, some syntax error, we should not block WAL processing if SQL is not valid
            LOG.error().$("error applying SQL to wal table [table=")
                    .utf8(tableWriter.getTableToken().getTableName()).$(", sql=").$(sql).$(", error=").$(ex.getFlyweightMessage()).I$();
        } catch (CairoException e) {
            if (e.isWALTolerable()) {
                // This is fine, some syntax error, we should not block WAL processing if SQL is not valid
                LOG.error().$("error applying SQL to wal table [table=")
                        .utf8(tableWriter.getTableToken().getTableName()).$(", sql=").$(sql).$(", error=").$(e.getFlyweightMessage()).I$();
            } else {
                throw e;
            }
        }
    }

<<<<<<< HEAD
    private LongList readObservableTxnMeta(Path tempPath, TransactionLogCursor transactionLogCursor, int rootLen) {
=======
    private LongList readObservableTxnMeta(Path tempPath, TransactionLogCursor transactionLogCursor, int rootLen, long maxCommittedTimestamp) {
>>>>>>> 1f255dc7
        try (WalEventReader eventReader = walEventReader) {
            transactionMeta.clear();
            int prevWalId = Integer.MIN_VALUE;
            int prevSegmentId = Integer.MIN_VALUE;
            int prevSegmentTxn = Integer.MIN_VALUE;
            WalEventCursor walEventCursor = null;

            while (transactionLogCursor.hasNext()) {

                final int walId = transactionLogCursor.getWalId();
                final int segmentId = transactionLogCursor.getSegmentId();
                final int segmentTxn = transactionLogCursor.getSegmentTxn();

                boolean recordAdded = false;
                if (walId > 0) {
                    tempPath.trimTo(rootLen).put(WAL_NAME_BASE).put(walId).slash().put(segmentId);

                    if (prevWalId != walId || prevSegmentId != segmentId || prevSegmentTxn + 1 != segmentTxn) {
                        walEventCursor = eventReader.of(tempPath, WAL_FORMAT_VERSION, segmentTxn);
                    } else {
                        // This is same WALE file, just read next txn transaction.
                        if (!walEventCursor.hasNext()) {
                            walEventCursor = eventReader.of(tempPath, WAL_FORMAT_VERSION, segmentTxn);
                        }
                    }

                    final byte walTxnType = walEventCursor.getType();
                    if (walTxnType == DATA) {
                        recordAdded = true;
                        WalEventCursor.DataInfo commitInfo = walEventCursor.getDataInfo();
                        transactionMeta.add(-1); // commit to timestamp
                        transactionMeta.add(commitInfo.getMaxTimestamp());
                        transactionMeta.add(commitInfo.getMinTimestamp());
                    }
                }
                prevWalId = walId;
                prevSegmentId = segmentId;
                prevSegmentTxn = segmentTxn;

                // This is a structural change, UPDATE or non-structural ALTER
                // when it happens in between the transactions, we want to commit everything before it.
                if (!recordAdded && transactionMeta.size() > 0) {
                    transactionMeta.setQuick(transactionMeta.size() - 3, FORCE_FULL_COMMIT); // commit to timestamp of prev record
                }
            }
        }

        // find min timestamp after every transaction
        long runningMinTimestamp = Long.MAX_VALUE;
        long maxLag = 0;
        for (int n = transactionMeta.size(), i = n - 1; i > -1; i -= TXN_METADATA_LONGS_SIZE) {

            long currentMinTimestamp = transactionMeta.getQuick(i);
            long currentMaxTimestamp = transactionMeta.getQuick(i - 1);

            long nextMinTimestamp = Math.min(currentMaxTimestamp, runningMinTimestamp);
            long lag = currentMaxTimestamp - nextMinTimestamp;
            if (lag > maxLag) {
                maxLag = lag;
            }

            runningMinTimestamp = Math.min(runningMinTimestamp, currentMinTimestamp);
<<<<<<< HEAD
            transactionMeta.setQuick(i, runningMinTimestamp);
=======
            // No point to hold data in lag buffer if it's already intersects with committed data
            transactionMeta.setQuick(i, Math.max(maxCommittedTimestamp, runningMinTimestamp));
>>>>>>> 1f255dc7

            // Leave last commitToTimestamp as -1 so everything is committed at the end
            if (i < n - 1) {
                long commitToTimestamp = transactionMeta.getQuick(i - 2);
                if (commitToTimestamp != FORCE_FULL_COMMIT) {
                    // set commitToTimestamp to be nextMinTimestamp
                    // so that O3 does not happen
                    transactionMeta.setQuick(i - 2, nextMinTimestamp);
                } else {
                    // This is a flag that the commit has to be done in full
                    // because of following UPDATE or ALTER.
                    // Everything will be committed at this point, so it's safe to reset runningMinTimestamp
                    runningMinTimestamp = Long.MAX_VALUE;
                }
            }
        }
        return transactionMeta;
    }

<<<<<<< HEAD
=======
    private void storeTelemetryNoop(short event, short origin) {
    }

    private void storeWalTelemetryNoop(short event, TableToken tableToken, int walId, long seqTxn, long rowCount, long physicalRowCount, long latencyUs) {
    }

>>>>>>> 1f255dc7
    @Override
    protected boolean doRun(int workerId, long cursor, RunStatus runStatus) {
        final TableToken tableToken;
        final long seqTxn;

        try {
            WalTxnNotificationTask task = queue.get(cursor);
            tableToken = task.getTableToken();
            seqTxn = task.getTxn();
        } finally {
            // Don't hold the queue until the all the transactions applied to the table
            subSeq.done(cursor);
        }

        final int tableId = tableToken.getTableId();
        if (lastAppliedSeqTxns.get(tableId) < seqTxn) {
            // Check, maybe we already processed this table to higher txn.
            final long lastAppliedSeqTxn = applyWAL(tableToken, engine, operationCompiler, runStatus);
            if (lastAppliedSeqTxn > -1L) {
                lastAppliedSeqTxns.put(tableId, lastAppliedSeqTxn);
            } else if (lastAppliedSeqTxn == WAL_APPLY_FAILED) {
                // Set processed transaction marker as Long.MAX_VALUE - 1
                // so that when the table is unsuspended it's notified with transaction Long.MAX_VALUE
                // and got picked up for processing in this apply job.
                lastAppliedSeqTxns.put(tableId, Long.MAX_VALUE - 1);
                engine.getTableSequencerAPI().suspendTable(tableToken);
            }
        } else {
            LOG.debug().$("Skipping WAL processing for table, already processed [table=").$(tableToken).$(", txn=").$(seqTxn).I$();
        }
        return true;
    }

    @FunctionalInterface
    private interface TelemetryFacade {
        void store(short event, short origin);
    }

    @FunctionalInterface
    private interface WalTelemetryFacade {
        void store(short event, TableToken tableToken, int walId, long seqTxn, long rowCount, long physicalRowCount, long latencyUs);
    }
}<|MERGE_RESOLUTION|>--- conflicted
+++ resolved
@@ -38,10 +38,6 @@
 import io.questdb.log.LogFactory;
 import io.questdb.mp.AbstractQueueConsumerJob;
 import io.questdb.mp.Job;
-<<<<<<< HEAD
-import io.questdb.std.datetime.microtime.MicrosecondClock;
-=======
->>>>>>> 1f255dc7
 import io.questdb.std.*;
 import io.questdb.std.datetime.microtime.MicrosecondClock;
 import io.questdb.std.str.Path;
@@ -72,10 +68,6 @@
     private final WalMetrics metrics;
     private final MicrosecondClock microClock;
     private final OperationCompiler operationCompiler;
-<<<<<<< HEAD
-    private final LongList transactionMeta = new LongList();
-    private final WalEventReader walEventReader;
-=======
     private final TableSequencerAPI tableSequencerAPI;
     private final Telemetry<TelemetryTask> telemetry;
     private final TelemetryFacade telemetryFacade;
@@ -84,19 +76,11 @@
     private final Telemetry<TelemetryWalTask> walTelemetry;
     private final WalTelemetryFacade walTelemetryFacade;
     private final int lookAheadTransactionCount;
->>>>>>> 1f255dc7
     private long rowsSinceLastCommit;
 
     public ApplyWal2TableJob(CairoEngine engine, int workerCount, int sharedWorkerCount, @Nullable FunctionFactoryCache ffCache) {
         super(engine.getMessageBus().getWalTxnNotificationQueue(), engine.getMessageBus().getWalTxnNotificationSubSequence());
         this.engine = engine;
-<<<<<<< HEAD
-        this.operationCompiler = new OperationCompiler(engine, workerCount, sharedWorkerCount, ffCache);
-        this.microClock = engine.getConfiguration().getMicrosecondClock();
-        walEventReader = new WalEventReader(engine.getConfiguration().getFilesFacade());
-        commitSquashRowLimit = engine.getConfiguration().getWalCommitSquashRowLimit();
-        metrics = engine.getMetrics().getWalMetrics();
-=======
         tableSequencerAPI = engine.getTableSequencerAPI();
         walTelemetry = engine.getTelemetryWal();
         walTelemetryFacade = walTelemetry.isEnabled() ? this::doStoreWalTelemetry : this::storeWalTelemetryNoop;
@@ -109,7 +93,6 @@
         commitSquashRowLimit = configuration.getWalCommitSquashRowLimit();
         metrics = engine.getMetrics().getWalMetrics();
         lookAheadTransactionCount = configuration.getWalApplyLookAheadTransactionCount();
->>>>>>> 1f255dc7
     }
 
     public long applyWAL(
@@ -301,13 +284,9 @@
             Path tempPath,
             Job.RunStatus runStatus
     ) {
-<<<<<<< HEAD
         final TableSequencerAPI tableSequencerAPI = engine.getTableSequencerAPI();
         boolean isTerminating;
 
-=======
-        boolean isTerminating;
->>>>>>> 1f255dc7
         try (TransactionLogCursor transactionLogCursor = tableSequencerAPI.getCursor(tableToken, writer.getSeqTxn())) {
             TableMetadataChangeLog structuralChangeCursor = null;
 
@@ -324,11 +303,7 @@
 
                 // Populate transactionMeta with timestamps of future transactions
                 // to avoid O3 commits by pre-calculating safe to commit timestamp for every commit.
-<<<<<<< HEAD
-                LongList transactionMeta = readObservableTxnMeta(tempPath, transactionLogCursor, rootLen);
-=======
                 LongList transactionMeta = readObservableTxnMeta(tempPath, transactionLogCursor, rootLen, writer.getMaxTimestamp());
->>>>>>> 1f255dc7
                 transactionLogCursor.toTop();
 
                 isTerminating = runStatus.isTerminating();
@@ -396,21 +371,13 @@
                             tempPath.of(engine.getConfiguration().getRoot()).concat(tableToken).slash().put(WAL_NAME_BASE).put(walId).slash().put(segmentId);
                             final long start = microClock.getTicks();
 
-<<<<<<< HEAD
-                            if (iTransaction > 0 && transactionMeta.size() < (iTransaction + 2) * TXN_METADATA_LONGS_SIZE) {
-=======
                             if (iTransaction > 0 && transactionMeta.size() < (iTransaction + lookAheadTransactionCount) * TXN_METADATA_LONGS_SIZE) {
->>>>>>> 1f255dc7
                                 // Last few transactions left to process from the list
                                 // of observed transactions built upfront in the beginning of the loop.
                                 // Check if more transaction exist, exit restart the loop to have better picture
                                 // of the future transactions and optimise the application.
                                 if (transactionLogCursor.reset()) {
-<<<<<<< HEAD
-                                    transactionMeta = readObservableTxnMeta(tempPath, transactionLogCursor, rootLen);
-=======
                                     transactionMeta = readObservableTxnMeta(tempPath, transactionLogCursor, rootLen, writer.getMaxTimestamp());
->>>>>>> 1f255dc7
                                     transactionLogCursor.toTop();
                                     totalTransactionCount += iTransaction;
                                     iTransaction = 0;
@@ -421,38 +388,22 @@
                             isTerminating = runStatus.isTerminating();
                             final long added = processWalCommit(
                                     writer,
-<<<<<<< HEAD
-=======
                                     walId,
->>>>>>> 1f255dc7
                                     tempPath,
                                     segmentTxn,
                                     operationCompiler,
                                     seqTxn,
-<<<<<<< HEAD
-=======
                                     commitTimestamp,
->>>>>>> 1f255dc7
                                     isTerminating,
                                     transactionMeta,
                                     iTransaction * TXN_METADATA_LONGS_SIZE
                             );
 
                             if (added > -1L) {
-<<<<<<< HEAD
-                                long timeDelta = microClock.getTicks() - start;
-                                insertTimespan += timeDelta;
-                                rowsAdded += added;
-                                iTransaction++;
-                                long physicallyWrittenRowsSinceLastCommit = writer.getPhysicallyWrittenRowsSinceLastCommit();
-                                physicalRowsAdded += physicallyWrittenRowsSinceLastCommit;
-                                metrics.addRowsWritten(added, physicallyWrittenRowsSinceLastCommit, timeDelta);
-=======
                                 insertTimespan += microClock.getTicks() - start;
                                 rowsAdded += added;
                                 iTransaction++;
                                 physicalRowsAdded += writer.getPhysicallyWrittenRowsSinceLastCommit();
->>>>>>> 1f255dc7
                             }
                             if (added == -2L || isTerminating) {
                                 // transaction cursor goes beyond prepared transactionMeta or termination requested. Re-run the loop.
@@ -476,10 +427,6 @@
         }
     }
 
-<<<<<<< HEAD
-    private long processWalCommit(
-            TableWriter writer,
-=======
     private void doStoreTelemetry(short event, short origin) {
         TelemetryTask.store(telemetry, origin, event);
     }
@@ -491,15 +438,11 @@
     private long processWalCommit(
             TableWriter writer,
             int walId,
->>>>>>> 1f255dc7
             @Transient Path walPath,
             long segmentTxn,
             OperationCompiler operationCompiler,
             long seqTxn,
-<<<<<<< HEAD
-=======
             long commitTimestamp,
->>>>>>> 1f255dc7
             boolean isTerminating,
             LongList minTimestamps,
             int minTimestampsIndex
@@ -525,19 +468,11 @@
                                 // or when there is no more data available in WAL.
                                 // Do not commit yet, copy to LAG memory buffer and wait for more rows
                                 commitToTimestamp = -1;
-<<<<<<< HEAD
-                            } else {
-                                rowsSinceLastCommit = 0;
-                            }
-                        }
-                        writer.processWalData(
-=======
                             }
                         }
                         final long start = microClock.getTicks();
                         walTelemetryFacade.store(WAL_TXN_APPLY_START, writer.getTableToken(), walId, seqTxn, -1L, -1L, start - commitTimestamp);
                         final long rowsAdded = writer.processWalData(
->>>>>>> 1f255dc7
                                 walPath,
                                 !dataInfo.isOutOfOrder(),
                                 dataInfo.getStartRowID(),
@@ -548,14 +483,11 @@
                                 seqTxn,
                                 commitToTimestamp
                         );
-<<<<<<< HEAD
-=======
                         rowsSinceLastCommit -= rowsAdded;
                         final long latency = microClock.getTicks() - start;
                         long physicalRowCount = writer.getPhysicallyWrittenRowsSinceLastCommit();
                         metrics.addApplyRowsWritten(rowCount, physicalRowCount, latency);
                         walTelemetryFacade.store(WAL_TXN_DATA_APPLIED, writer.getTableToken(), walId, seqTxn, rowsAdded, physicalRowCount, latency);
->>>>>>> 1f255dc7
                         return rowCount;
                     } else {
                         return -2L;
@@ -566,10 +498,7 @@
                     final long start = microClock.getTicks();
                     walTelemetryFacade.store(WAL_TXN_APPLY_START, writer.getTableToken(), walId, seqTxn, -1L, -1L, start - commitTimestamp);
                     processWalSql(writer, sqlInfo, operationCompiler, seqTxn);
-<<<<<<< HEAD
-=======
                     walTelemetryFacade.store(WAL_TXN_SQL_APPLIED, writer.getTableToken(), walId, seqTxn, -1L, -1L, microClock.getTicks() - start);
->>>>>>> 1f255dc7
                     return -1L;
                 case TRUNCATE:
                     long txn = writer.getTxn();
@@ -627,11 +556,7 @@
         }
     }
 
-<<<<<<< HEAD
-    private LongList readObservableTxnMeta(Path tempPath, TransactionLogCursor transactionLogCursor, int rootLen) {
-=======
     private LongList readObservableTxnMeta(Path tempPath, TransactionLogCursor transactionLogCursor, int rootLen, long maxCommittedTimestamp) {
->>>>>>> 1f255dc7
         try (WalEventReader eventReader = walEventReader) {
             transactionMeta.clear();
             int prevWalId = Integer.MIN_VALUE;
@@ -694,12 +619,8 @@
             }
 
             runningMinTimestamp = Math.min(runningMinTimestamp, currentMinTimestamp);
-<<<<<<< HEAD
-            transactionMeta.setQuick(i, runningMinTimestamp);
-=======
             // No point to hold data in lag buffer if it's already intersects with committed data
             transactionMeta.setQuick(i, Math.max(maxCommittedTimestamp, runningMinTimestamp));
->>>>>>> 1f255dc7
 
             // Leave last commitToTimestamp as -1 so everything is committed at the end
             if (i < n - 1) {
@@ -719,15 +640,12 @@
         return transactionMeta;
     }
 
-<<<<<<< HEAD
-=======
     private void storeTelemetryNoop(short event, short origin) {
     }
 
     private void storeWalTelemetryNoop(short event, TableToken tableToken, int walId, long seqTxn, long rowCount, long physicalRowCount, long latencyUs) {
     }
 
->>>>>>> 1f255dc7
     @Override
     protected boolean doRun(int workerId, long cursor, RunStatus runStatus) {
         final TableToken tableToken;
