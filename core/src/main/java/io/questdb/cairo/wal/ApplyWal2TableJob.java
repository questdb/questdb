--- conflicted
+++ resolved
@@ -97,21 +97,6 @@
         lookAheadTransactionCount = configuration.getWalApplyLookAheadTransactionCount();
     }
 
-<<<<<<< HEAD
-    private static boolean tryDestroyDroppedTable(TableToken tableToken, TableWriter writer, CairoEngine engine, Path tempPath) {
-        if (engine.lockReadersByTableToken(tableToken)) {
-            TableWriter writerToClose = null;
-            try {
-                final CairoConfiguration configuration = engine.getConfiguration();
-                if (writer == null && TableUtils.exists(configuration.getFilesFacade(), tempPath, configuration.getRoot(), tableToken.getDirName()) == TABLE_EXISTS) {
-                    try {
-                        writer = writerToClose = engine.getWriterUnsafe(tableToken, WAL_2_TABLE_WRITE_REASON);
-                    } catch (EntryUnavailableException ex) {
-                        // Table is being written to, we cannot destroy it at the moment
-                        return false;
-                    } catch (CairoException ex) {
-                        // Ignore it, table can be half deleted.
-=======
     // returns transaction number, which is always > -1. Negative values are used as status code.
     public long applyWAL(
             TableToken tableToken,
@@ -130,14 +115,10 @@
                 if (engine.isTableDropped(tableToken) || updatedToken == null) {
                     if (engine.isTableDropped(tableToken)) {
                         return tryDestroyDroppedTable(tableToken, null, engine, tempPath) ? Long.MAX_VALUE : -1;
->>>>>>> 657d245a
-                    }
-                }
-<<<<<<< HEAD
-                if (writer != null) {
-                    // Force writer to close all the files.
-                    writer.destroy();
-=======
+                    }
+                    // else: table is dropped and fully cleaned, this is late notification.
+                    return Long.MAX_VALUE;
+                }
 
                 rowsSinceLastCommit = 0;
                 try (TableWriter writer = engine.getWriterUnsafe(updatedToken, WAL_2_TABLE_WRITE_REASON, false)) {
@@ -155,24 +136,23 @@
                     // We don't suspend table by virtue of having initial value on lastWriterTxn. It will either be
                     // "ignore" or last txn we applied.
                     break;
->>>>>>> 657d245a
-                }
-                return cleanDroppedTableDirectory(engine, tempPath, tableToken);
-            } finally {
-                if (writerToClose != null) {
-                    writerToClose.close();
-                }
-                engine.releaseReadersByTableToken(tableToken);
-            }
-        } else {
-            LOG.info().$("table '").utf8(tableToken.getDirName())
-                    .$("' is dropped, waiting to acquire Table Readers lock to delete the table files").$();
-        }
-<<<<<<< HEAD
-        return false;
-=======
+                }
+
+                lastSequencerTxn = engine.getTableSequencerAPI().lastTxn(tableToken);
+            } while (lastWriterTxn < lastSequencerTxn && !runStatus.isTerminating());
+        } catch (CairoException ex) {
+            if (ex.isTableDropped() || engine.isTableDropped(tableToken)) {
+                // Table is dropped, and we received cairo exception in the middle of apply
+                return tryDestroyDroppedTable(tableToken, null, engine, tempPath) ? Long.MAX_VALUE : WAL_APPLY_IGNORE_ERROR;
+            }
+            telemetryFacade.store(TelemetryOrigin.WAL_APPLY, WAL_APPLY_SUSPEND);
+            LOG.critical().$("WAL apply job failed, table suspended [table=").utf8(tableToken.getDirName())
+                    .$(", error=").$(ex.getFlyweightMessage())
+                    .$(", errno=").$(ex.getErrno())
+                    .I$();
+            return WAL_APPLY_FAILED;
+        }
         return lastWriterTxn;
->>>>>>> 657d245a
     }
 
     @Override
@@ -266,62 +246,37 @@
         return true;
     }
 
-    // returns transaction number, which is always > -1. Negative values are used as status code.
-    private long applyWAL(
-            TableToken tableToken,
-            CairoEngine engine,
-            Job.RunStatus runStatus
-    ) {
-        long lastSequencerTxn = -1;
-        long lastWriterTxn = WAL_APPLY_IGNORE_ERROR;
-        Path tempPath = Path.PATH.get();
-
-        try {
-            do {
-                // security context is checked on writing to the WAL and can be ignored here
-                TableToken updatedToken = engine.getUpdatedTableToken(tableToken);
-                if (engine.isTableDropped(tableToken) || updatedToken == null) {
-                    if (engine.isTableDropped(tableToken)) {
-                        return tryDestroyDroppedTable(tableToken, null, engine, tempPath) ? Long.MAX_VALUE : -1;
-                    }
-                    // else: table is dropped and fully cleaned, this is late notification.
-                    return Long.MAX_VALUE;
-                }
-
-                rowsSinceLastCommit = 0;
-                try (TableWriter writer = engine.getWriterUnsafe(updatedToken, WAL_2_TABLE_WRITE_REASON)) {
-                    assert writer.getMetadata().getTableId() == tableToken.getTableId();
-                    applyOutstandingWalTransactions(tableToken, writer, engine, operationCompiler, tempPath, runStatus);
-                    lastWriterTxn = writer.getSeqTxn();
-                } catch (EntryUnavailableException tableBusy) {
-                    if (tableBusy.getReason() != null // only pool release action does not have lock reason
-                            && !WAL_2_TABLE_WRITE_REASON.equals(tableBusy.getReason())
-                            && !WAL_2_TABLE_RESUME_REASON.equals(tableBusy.getReason())) {
-                        LOG.critical().$("unsolicited table lock [table=").utf8(tableToken.getDirName()).$(", lock_reason=").$(tableBusy.getReason()).I$();
-                    }
-                    // Don't suspend table. Perhaps writer will be unlocked with no transaction applied.
-                    // We don't suspend table by virtue of having initial value on lastWriterTxn. It will either be
-                    // "ignore" or last txn we applied.
-                    break;
-                }
-
-                lastSequencerTxn = engine.getTableSequencerAPI().lastTxn(tableToken);
-            } while (lastWriterTxn < lastSequencerTxn && !runStatus.isTerminating());
-        } catch (CairoException ex) {
-            if (ex.isTableDropped() || engine.isTableDropped(tableToken)) {
-                // Table is dropped, and we received cairo exception in the middle of apply
-                return tryDestroyDroppedTable(tableToken, null, engine, tempPath) ? Long.MAX_VALUE : WAL_APPLY_IGNORE_ERROR;
-            }
-            telemetryFacade.store(TelemetryOrigin.WAL_APPLY, WAL_APPLY_SUSPEND);
-            LOG.critical().$("WAL apply job failed, table suspended [table=").utf8(tableToken.getDirName())
-                    .$(", error=").$(ex.getFlyweightMessage())
-                    .$(", errno=").$(ex.getErrno())
-                    .I$();
-            return WAL_APPLY_FAILED;
-        }
-        assert lastWriterTxn == lastSequencerTxn || runStatus.isTerminating();
-
-        return lastWriterTxn;
+    private static boolean tryDestroyDroppedTable(TableToken tableToken, TableWriter writer, CairoEngine engine, Path tempPath) {
+        if (engine.lockReadersByTableToken(tableToken)) {
+            TableWriter writerToClose = null;
+            try {
+                final CairoConfiguration configuration = engine.getConfiguration();
+                if (writer == null && TableUtils.exists(configuration.getFilesFacade(), tempPath, configuration.getRoot(), tableToken.getDirName()) == TABLE_EXISTS) {
+                    try {
+                        writer = writerToClose = engine.getWriterUnsafe(tableToken, WAL_2_TABLE_WRITE_REASON, false);
+                    } catch (EntryUnavailableException ex) {
+                        // Table is being written to, we cannot destroy it at the moment
+                        return false;
+                    } catch (CairoException ex) {
+                        // Ignore it, table can be half deleted.
+                    }
+                }
+                if (writer != null) {
+                    // Force writer to close all the files.
+                    writer.destroy();
+                }
+                return cleanDroppedTableDirectory(engine, tempPath, tableToken);
+            } finally {
+                if (writerToClose != null) {
+                    writerToClose.close();
+                }
+                engine.releaseReadersByTableToken(tableToken);
+            }
+        } else {
+            LOG.info().$("table '").utf8(tableToken.getDirName())
+                    .$("' is dropped, waiting to acquire Table Readers lock to delete the table files").$();
+        }
+        return false;
     }
 
     private void applyOutstandingWalTransactions(
@@ -709,7 +664,7 @@
         final int tableId = tableToken.getTableId();
         if (lastAppliedSeqTxns.get(tableId) < seqTxn) {
             // Check, maybe we already processed this table to higher txn.
-            final long txn = applyWAL(tableToken, engine, runStatus);
+            final long txn = applyWAL(tableToken, engine, operationCompiler, runStatus);
             if (txn > -1L) {
                 lastAppliedSeqTxns.put(tableId, txn);
             } else if (txn == WAL_APPLY_FAILED) {
