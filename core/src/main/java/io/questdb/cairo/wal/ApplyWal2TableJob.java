/*******************************************************************************
 *     ___                  _   ____  ____
 *    / _ \ _   _  ___  ___| |_|  _ \| __ )
 *   | | | | | | |/ _ \/ __| __| | | |  _ \
 *   | |_| | |_| |  __/\__ \ |_| |_| | |_) |
 *    \__\_\\__,_|\___||___/\__|____/|____/
 *
 *  Copyright (c) 2014-2019 Appsicle
 *  Copyright (c) 2019-2022 QuestDB
 *
 *  Licensed under the Apache License, Version 2.0 (the "License");
 *  you may not use this file except in compliance with the License.
 *  You may obtain a copy of the License at
 *
 *  http://www.apache.org/licenses/LICENSE-2.0
 *
 *  Unless required by applicable law or agreed to in writing, software
 *  distributed under the License is distributed on an "AS IS" BASIS,
 *  WITHOUT WARRANTIES OR CONDITIONS OF ANY KIND, either express or implied.
 *  See the License for the specific language governing permissions and
 *  limitations under the License.
 *
 ******************************************************************************/

package io.questdb.cairo.wal;

import io.questdb.Telemetry;
import io.questdb.cairo.*;
import io.questdb.cairo.wal.seq.TableMetadataChangeLog;
import io.questdb.cairo.wal.seq.TableSequencerAPI;
import io.questdb.cairo.wal.seq.TransactionLogCursor;
import io.questdb.griffin.FunctionFactoryCache;
import io.questdb.griffin.SqlException;
import io.questdb.griffin.engine.ops.AlterOperation;
import io.questdb.griffin.engine.ops.UpdateOperation;
import io.questdb.log.Log;
import io.questdb.log.LogFactory;
import io.questdb.mp.AbstractQueueConsumerJob;
import io.questdb.mp.Job;
import io.questdb.std.datetime.microtime.MicrosecondClock;
import io.questdb.std.*;
import io.questdb.std.str.Path;
import io.questdb.tasks.TelemetryWalTask;
import io.questdb.tasks.WalTxnNotificationTask;
import org.jetbrains.annotations.Nullable;

import java.io.Closeable;

import static io.questdb.TelemetrySystemEvent.*;
import static io.questdb.cairo.TableUtils.TABLE_EXISTS;
import static io.questdb.cairo.wal.WalTxnType.*;
import static io.questdb.cairo.wal.WalUtils.*;
import static io.questdb.tasks.TableWriterTask.CMD_ALTER_TABLE;
import static io.questdb.tasks.TableWriterTask.CMD_UPDATE_TABLE;

public class ApplyWal2TableJob extends AbstractQueueConsumerJob<WalTxnNotificationTask> implements Closeable {
    public static final String WAL_2_TABLE_RESUME_REASON = "Resume WAL Data Application";
    private static final int FORCE_FULL_COMMIT = -2;
    private static final Log LOG = LogFactory.getLog(ApplyWal2TableJob.class);
    private static final int TXN_METADATA_LONGS_SIZE = 3;
    private static final String WAL_2_TABLE_WRITE_REASON = "WAL Data Application";
    private static final int WAL_APPLY_FAILED = -2;
    private final long commitSquashRowLimit;
    private final CairoEngine engine;
    private final IntLongHashMap lastAppliedSeqTxns = new IntLongHashMap();
    private final WalMetrics metrics;
    private final MicrosecondClock microClock;
    private final OperationCompiler operationCompiler;
<<<<<<< HEAD
    private final TableSequencerAPI tableSequencerAPI;
    private final TelemetryFacade telemetryFacade;
    private final Telemetry<TelemetryWalTask> telemetryWal;
=======
    private final LongList transactionMeta = new LongList();
>>>>>>> 01b73bbd
    private final WalEventReader walEventReader;
    private long rowsSinceLastCommit;

    public ApplyWal2TableJob(CairoEngine engine, int workerCount, int sharedWorkerCount, @Nullable FunctionFactoryCache ffCache) {
        super(engine.getMessageBus().getWalTxnNotificationQueue(), engine.getMessageBus().getWalTxnNotificationSubSequence());
        this.engine = engine;
<<<<<<< HEAD
        tableSequencerAPI = engine.getTableSequencerAPI();
        telemetryWal = engine.getTelemetryWal();
        telemetryFacade = telemetryWal.isEnabled() ? this::doStoreTelemetry : this::storeTelemetryNoop;
        operationCompiler = new OperationCompiler(engine, workerCount, sharedWorkerCount, ffCache);
=======
        this.operationCompiler = new OperationCompiler(engine, workerCount, sharedWorkerCount, ffCache);
        this.microClock = engine.getConfiguration().getMicrosecondClock();
>>>>>>> 01b73bbd
        walEventReader = new WalEventReader(engine.getConfiguration().getFilesFacade());
        commitSquashRowLimit = engine.getConfiguration().getWalCommitSquashRowLimit();
        metrics = engine.getMetrics().getWalMetrics();
    }

    public long applyWAL(
            TableToken tableToken,
            CairoEngine engine,
            OperationCompiler operationCompiler,
            Job.RunStatus runStatus
    ) {
        long lastSequencerTxn = -1;
        long lastWriterTxn = -1;
        Path tempPath = Path.PATH.get();

        try {
            do {
                // security context is checked on writing to the WAL and can be ignored here
                TableToken updatedToken = engine.getUpdatedTableToken(tableToken);
                if (updatedToken == null) {
                    if (engine.isTableDropped(tableToken)) {
                        return tryDestroyDroppedTable(tableToken, null, engine, tempPath) ? Long.MAX_VALUE : -1;
                    }
                    // else: table is dropped and fully cleaned, this is late notification.
                    return Long.MAX_VALUE;
                }

                if (!engine.isWalTable(tableToken)) {
                    LOG.info().$("table '").utf8(tableToken.getDirName()).$("' does not exist, skipping WAL application").$();
                    return 0;
                }

                rowsSinceLastCommit = 0;
                try (TableWriter writer = engine.getWriterUnsafe(updatedToken, WAL_2_TABLE_WRITE_REASON, false)) {
                    assert writer.getMetadata().getTableId() == tableToken.getTableId();
                    applyOutstandingWalTransactions(tableToken, writer, engine, operationCompiler, tempPath, runStatus);
                    lastWriterTxn = writer.getSeqTxn();
                } catch (EntryUnavailableException tableBusy) {
                    if (!WAL_2_TABLE_WRITE_REASON.equals(tableBusy.getReason()) && !WAL_2_TABLE_RESUME_REASON.equals(tableBusy.getReason())) {
                        LOG.critical().$("unsolicited table lock [table=").utf8(tableToken.getDirName()).$(", lock_reason=").$(tableBusy.getReason()).I$();
                        // Don't suspend table. Perhaps writer will be unlocked with no transaction applied.
                    }
                    // This is good, someone else will apply the data
                    break;
                }

                lastSequencerTxn = engine.getTableSequencerAPI().lastTxn(tableToken);
            } while (lastWriterTxn < lastSequencerTxn && !runStatus.isTerminating());
        } catch (CairoException ex) {
            if (engine.isTableDropped(tableToken)) {
                // Table is dropped, and we received cairo exception in the middle of apply
                return tryDestroyDroppedTable(tableToken, null, engine, tempPath) ? Long.MAX_VALUE : -1;
            }

            LOG.critical().$("WAL apply job failed, table suspended [table=").utf8(tableToken.getDirName())
                    .$(", error=").$(ex.getFlyweightMessage())
                    .$(", errno=").$(ex.getErrno())
                    .I$();
            return WAL_APPLY_FAILED;
        }
        assert lastWriterTxn == lastSequencerTxn || runStatus.isTerminating();

        return lastWriterTxn;
    }

    @Override
    public void close() {
        Misc.free(operationCompiler);
        Misc.free(walEventReader);
    }

    private static boolean cleanDroppedTableDirectory(CairoEngine engine, Path tempPath, TableToken tableToken) {
        // Clean all the files inside table folder name except WAL directories and SEQ_DIR directory
        boolean allClean = true;
        FilesFacade ff = engine.getConfiguration().getFilesFacade();
        tempPath.of(engine.getConfiguration().getRoot()).concat(tableToken);
        int rootLen = tempPath.length();

        long p = ff.findFirst(tempPath.$());
        if (p > 0) {
            try {
                do {
                    long pUtf8NameZ = ff.findName(p);
                    int type = ff.findType(p);
                    if (ff.isDirOrSoftLinkDirNoDots(tempPath, rootLen, pUtf8NameZ, type)) {
                        if (!Chars.endsWith(tempPath, SEQ_DIR) && !Chars.equals(tempPath, rootLen + 1, rootLen + 1 + WAL_NAME_BASE.length(), WAL_NAME_BASE, 0, WAL_NAME_BASE.length())) {
                            if (ff.unlinkOrRemove(tempPath, LOG) != 0) {
                                allClean = false;
                            }
                        }

                    } else if (type == Files.DT_FILE) {
                        tempPath.trimTo(rootLen);
                        tempPath.concat(pUtf8NameZ);

                        if (Chars.endsWith(tempPath, TableUtils.TXN_FILE_NAME) || Chars.endsWith(tempPath, TableUtils.META_FILE_NAME) || matchesWalLock(tempPath)) {
                            continue;
                        }

                        if (!ff.remove(tempPath.$())) {
                            allClean = false;
                            LOG.info().$("could not remove [tempPath=").utf8(tempPath).$(", errno=").$(ff.errno()).I$();
                        }
                    }
                } while (ff.findNext(p) > 0);

                if (allClean) {
                    // Remove _txn and _meta files when all other files are removed
                    ff.remove(tempPath.trimTo(rootLen).concat(TableUtils.TXN_FILE_NAME).$());
                    ff.remove(tempPath.trimTo(rootLen).concat(TableUtils.META_FILE_NAME).$());
                    return true;
                }
            } finally {
                ff.findClose(p);
            }
        }
        return false;
    }

    private static AlterOperation compileAlter(TableWriter tableWriter, OperationCompiler compiler, CharSequence sql, long seqTxn) throws SqlException {
        try {
            return compiler.compileAlterSql(sql, tableWriter.getTableToken());
        } catch (SqlException ex) {
            tableWriter.markSeqTxnCommitted(seqTxn);
            throw ex;
        }
    }

    private static UpdateOperation compileUpdate(TableWriter tableWriter, OperationCompiler compiler, CharSequence sql, long seqTxn) throws SqlException {
        try {
            return compiler.compileUpdateSql(sql, tableWriter.getTableToken());
        } catch (SqlException ex) {
            tableWriter.markSeqTxnCommitted(seqTxn);
            throw ex;
        }
    }

    private static boolean matchesWalLock(CharSequence name) {
        if (Chars.endsWith(name, ".lock")) {
            for (int i = name.length() - ".lock".length() - 1; i > 0; i--) {
                char c = name.charAt(i);
                if (c < '0' || c > '9') {
                    return Chars.equals(name, i - WAL_NAME_BASE.length() + 1, i + 1, WAL_NAME_BASE, 0, WAL_NAME_BASE.length());
                }
            }
        }

        for (int i = 0, n = name.length(); i < n; i++) {
            char c = name.charAt(i);
            if (c < '0' || c > '9') {
                return false;
            }
        }
        return true;
    }

    private static boolean tryDestroyDroppedTable(TableToken tableToken, TableWriter writer, CairoEngine engine, Path tempPath) {
        if (engine.lockReadersByTableToken(tableToken)) {
            TableWriter writerToClose = null;
            try {
                final CairoConfiguration configuration = engine.getConfiguration();
                if (writer == null && TableUtils.exists(configuration.getFilesFacade(), tempPath, configuration.getRoot(), tableToken.getDirName()) == TABLE_EXISTS) {
                    try {
                        writer = writerToClose = engine.getWriterUnsafe(tableToken, WAL_2_TABLE_WRITE_REASON, false);
                    } catch (CairoException ex) {
                        // Ignore it, table can be half deleted.
                    }
                }
                if (writer != null) {
                    // Force writer to close all the files.
                    writer.destroy();
                }
                return cleanDroppedTableDirectory(engine, tempPath, tableToken);
            } finally {
                if (writerToClose != null) {
                    writerToClose.close();
                }
                engine.releaseReadersByTableToken(tableToken);
            }
        } else {
            LOG.info().$("table '").utf8(tableToken.getDirName())
                    .$("' is dropped, waiting to acquire Table Readers lock to delete the table files").$();
        }
        return false;
    }

    private void applyOutstandingWalTransactions(
            TableToken tableToken,
            TableWriter writer,
            CairoEngine engine,
            OperationCompiler operationCompiler,
            Path tempPath,
            Job.RunStatus runStatus
    ) {
<<<<<<< HEAD
=======
        final TableSequencerAPI tableSequencerAPI = engine.getTableSequencerAPI();
        boolean isTerminating;

>>>>>>> 01b73bbd
        try (TransactionLogCursor transactionLogCursor = tableSequencerAPI.getCursor(tableToken, writer.getSeqTxn())) {
            TableMetadataChangeLog structuralChangeCursor = null;

            try {

                int iTransaction = 0;
                int totalTransactionCount = 0;
                long rowsAdded = 0;
                long physicalRowsAdded = 0;
                long insertTimespan = 0;

                tempPath.of(engine.getConfiguration().getRoot()).concat(tableToken).slash();
                int rootLen = tempPath.length();

                // Populate transactionMeta with timestamps of future transactions
                // to avoid O3 commits by pre-calculating safe to commit timestamp for every commit.
                LongList transactionMeta = readObservableTxnMeta(tempPath, transactionLogCursor, rootLen);
                transactionLogCursor.toTop();

                isTerminating = runStatus.isTerminating();
                WHILE_TRANSACTION_CURSOR:
                while (transactionLogCursor.hasNext() && !isTerminating) {
                    final int walId = transactionLogCursor.getWalId();
                    final int segmentId = transactionLogCursor.getSegmentId();
                    final long segmentTxn = transactionLogCursor.getSegmentTxn();
                    final long commitTimestamp = transactionLogCursor.getCommitTimestamp();
                    final long seqTxn = transactionLogCursor.getTxn();

                    if (seqTxn != writer.getSeqTxn() + 1) {
                        throw CairoException.critical(0)
                                .put("unexpected sequencer transaction, expected ").put(writer.getSeqTxn() + 1)
                                .put(" but was ").put(seqTxn);
                    }

                    switch (walId) {
                        case METADATA_WALID:
                            // This is metadata change
                            // to be taken from Sequencer directly
                            final long newStructureVersion = transactionLogCursor.getStructureVersion();
                            if (writer.getStructureVersion() != newStructureVersion - 1) {
                                throw CairoException.critical(0)
                                        .put("unexpected new WAL structure version [walStructure=").put(newStructureVersion)
                                        .put(", tableStructureVersion=").put(writer.getStructureVersion())
                                        .put(']');
                            }

                            boolean hasNext;
                            if (structuralChangeCursor == null || !(hasNext = structuralChangeCursor.hasNext())) {
                                Misc.free(structuralChangeCursor);
                                structuralChangeCursor = tableSequencerAPI.getMetadataChangeLog(tableToken, newStructureVersion - 1);
                                hasNext = structuralChangeCursor.hasNext();
                            }

                            if (hasNext) {
                                final long referenceTimestamp = telemetryFacade.store(WAL_APPLY_STRUCTURE_CHANGE, tableToken, walId, seqTxn, -1L, commitTimestamp);
                                structuralChangeCursor.next().apply(writer, true);
                                writer.setSeqTxn(seqTxn);
                                telemetryFacade.store(APPLIED_TXN, tableToken, walId, seqTxn, -1L, referenceTimestamp);
                            } else {
                                // Something messed up in sequencer.
                                // There is a transaction in WAL but no structure change record.
                                throw CairoException.critical(0)
                                        .put("could not apply structure change from WAL to table. WAL metadata change does not exist [structureVersion=")
                                        .put(newStructureVersion)
                                        .put(']');
                            }
                            break;

                        case DROP_TABLE_WALID:
                            tryDestroyDroppedTable(tableToken, writer, engine, tempPath);
                            return;

                        case 0:
                            throw CairoException.critical(0)
                                    .put("broken table transaction record in sequencer log, walId cannot be 0 [table=")
                                    .put(tableToken.getTableName()).put(", seqTxn=").put(seqTxn).put(']');

                        default:
                            // Always set full path when using thread static path
                            operationCompiler.setNowAndFixClock(commitTimestamp);
                            tempPath.of(engine.getConfiguration().getRoot()).concat(tableToken).slash().put(WAL_NAME_BASE).put(walId).slash().put(segmentId);
<<<<<<< HEAD
                            processWalCommit(writer, walId, tempPath, segmentTxn, operationCompiler, seqTxn, commitTimestamp);
=======
                            final long start = microClock.getTicks();

                            if (iTransaction > 0 && transactionMeta.size() < (iTransaction + 2) * TXN_METADATA_LONGS_SIZE) {
                                // Last few transactions left to process from the list
                                // of observed transactions built upfront in the beginning of the loop.
                                // Check if more transaction exist, exit restart the loop to have better picture
                                // of the future transactions and optimise the application.
                                if (transactionLogCursor.reset()) {
                                    transactionMeta = readObservableTxnMeta(tempPath, transactionLogCursor, rootLen);
                                    transactionLogCursor.toTop();
                                    totalTransactionCount += iTransaction;
                                    iTransaction = 0;
                                    continue;
                                }
                            }

                            isTerminating = runStatus.isTerminating();
                            final long added = processWalCommit(
                                    writer,
                                    tempPath,
                                    segmentTxn,
                                    operationCompiler,
                                    seqTxn,
                                    isTerminating,
                                    transactionMeta,
                                    iTransaction * TXN_METADATA_LONGS_SIZE
                            );

                            if (added > -1L) {
                                long timeDelta = microClock.getTicks() - start;
                                insertTimespan += timeDelta;
                                rowsAdded += added;
                                iTransaction++;
                                long physicallyWrittenRowsSinceLastCommit = writer.getPhysicallyWrittenRowsSinceLastCommit();
                                physicalRowsAdded += physicallyWrittenRowsSinceLastCommit;
                                metrics.addRowsWritten(added, physicallyWrittenRowsSinceLastCommit, timeDelta);
                            }
                            if (added == -2L || isTerminating) {
                                // transaction cursor goes beyond prepared transactionMeta or termination requested. Re-run the loop.
                                break WHILE_TRANSACTION_CURSOR;
                            }
>>>>>>> 01b73bbd
                    }
                }
                totalTransactionCount += iTransaction;
                if (totalTransactionCount > 0) {
                    LOG.info().$("WAL apply job finished [table=").$(writer.getTableToken())
                            .$(", transactions=").$(totalTransactionCount)
                            .$(", rows=").$(rowsAdded)
                            .$(", time=").$(insertTimespan / 1000)
                            .$("ms, rate=").$(rowsAdded * 1000000L / Math.max(1, insertTimespan))
                            .$("rows/s, physicalWrittenRowsMultiplier=").$(Math.round(100.0 * physicalRowsAdded / rowsAdded) / 100.0)
                            .I$();
                }
            } finally {
                Misc.free(structuralChangeCursor);
            }
        }
    }

<<<<<<< HEAD
    private long doStoreTelemetry(short event, TableToken tableToken, int walId, long seqTxn, long rowCount, long referenceTimestamp) {
        return TelemetryWalTask.store(telemetryWal, event, tableToken.getTableId(), walId, seqTxn, rowCount, referenceTimestamp);
    }

    private void processWalCommit(TableWriter writer, int walId, @Transient Path walPath, long segmentTxn, OperationCompiler operationCompiler, long seqTxn, long commitTimestamp) {
=======
    private long processWalCommit(
            TableWriter writer,
            @Transient Path walPath,
            long segmentTxn,
            OperationCompiler operationCompiler,
            long seqTxn,
            boolean isTerminating,
            LongList minTimestamps,
            int minTimestampsIndex
    ) {
>>>>>>> 01b73bbd
        try (WalEventReader eventReader = walEventReader) {
            final WalEventCursor walEventCursor = eventReader.of(walPath, WAL_FORMAT_VERSION, segmentTxn);
            final byte walTxnType = walEventCursor.getType();
            final long referenceTimestamp;
            switch (walTxnType) {
                case DATA:
                    final WalEventCursor.DataInfo dataInfo = walEventCursor.getDataInfo();
<<<<<<< HEAD
                    referenceTimestamp = telemetryFacade.store(WAL_APPLY_TXN_DATA, writer.getTableToken(), walId, seqTxn, -1L, commitTimestamp);
                    final long rowsAdded = writer.processWalData(
                            walPath,
                            !dataInfo.isOutOfOrder(),
                            dataInfo.getStartRowID(),
                            dataInfo.getEndRowID(),
                            dataInfo.getMinTimestamp(),
                            dataInfo.getMaxTimestamp(),
                            dataInfo,
                            seqTxn
                    );
                    telemetryFacade.store(APPLIED_TXN, writer.getTableToken(), walId, seqTxn, rowsAdded, referenceTimestamp);
                    break;
=======
                    if (minTimestampsIndex < minTimestamps.size()) {
                        long commitToTimestamp = minTimestamps.getQuick(minTimestampsIndex);
                        long rowCount = dataInfo.getEndRowID() - dataInfo.getStartRowID();
                        if (commitToTimestamp < 0 || isTerminating) {
                            // commit everything, do not store data in memory LAG buffer
                            commitToTimestamp = Long.MAX_VALUE;
                            rowsSinceLastCommit = 0;
                        } else {
                            rowsSinceLastCommit += rowCount;
                            if (rowsSinceLastCommit < commitSquashRowLimit) {
                                // This is an optimisation to apply small commits.
                                // We want to store data in memory LAG buffer and commit it later when the buffer size is reasonably big
                                // or when there is no more data available in WAL.
                                // Do not commit yet, copy to LAG memory buffer and wait for more rows
                                commitToTimestamp = -1;
                            } else {
                                rowsSinceLastCommit = 0;
                            }
                        }
                        writer.processWalData(
                                walPath,
                                !dataInfo.isOutOfOrder(),
                                dataInfo.getStartRowID(),
                                dataInfo.getEndRowID(),
                                dataInfo.getMinTimestamp(),
                                dataInfo.getMaxTimestamp(),
                                dataInfo,
                                seqTxn,
                                commitToTimestamp
                        );
                        return rowCount;
                    } else {
                        return -2L;
                    }

>>>>>>> 01b73bbd
                case SQL:
                    final WalEventCursor.SqlInfo sqlInfo = walEventCursor.getSqlInfo();
                    referenceTimestamp = telemetryFacade.store(WAL_APPLY_TXN_SQL, writer.getTableToken(), walId, seqTxn, -1L, commitTimestamp);
                    processWalSql(writer, sqlInfo, operationCompiler, seqTxn);
<<<<<<< HEAD
                    telemetryFacade.store(APPLIED_TXN, writer.getTableToken(), walId, seqTxn, -1L, referenceTimestamp);
                    break;
=======
                    return -1L;
>>>>>>> 01b73bbd
                case TRUNCATE:
                    long txn = writer.getTxn();
                    writer.setSeqTxn(seqTxn);
                    writer.removeAllPartitions();
                    if (writer.getTxn() == txn) {
                        // force mark the transaction as applied
                        writer.markSeqTxnCommitted(seqTxn);
                    }
                    return -1L;
                default:
                    throw new UnsupportedOperationException("Unsupported WAL txn type: " + walTxnType);
            }
        }
    }

    private void processWalSql(TableWriter tableWriter, WalEventCursor.SqlInfo sqlInfo, OperationCompiler operationCompiler, long seqTxn) {
        final int cmdType = sqlInfo.getCmdType();
        final CharSequence sql = sqlInfo.getSql();
        operationCompiler.resetRnd(sqlInfo.getRndSeed0(), sqlInfo.getRndSeed1());
        sqlInfo.populateBindVariableService(operationCompiler.getBindVariableService());
        try {
            switch (cmdType) {
                case CMD_ALTER_TABLE:
                    AlterOperation alterOperation = compileAlter(tableWriter, operationCompiler, sql, seqTxn);
                    try {
                        tableWriter.apply(alterOperation, seqTxn);
                    } finally {
                        Misc.free(alterOperation);
                    }
                    break;
                case CMD_UPDATE_TABLE:
                    UpdateOperation updateOperation = compileUpdate(tableWriter, operationCompiler, sql, seqTxn);
                    try {
                        tableWriter.apply(updateOperation, seqTxn);
                    } finally {
                        Misc.free(updateOperation);
                    }
                    break;
                default:
                    throw new UnsupportedOperationException("Unsupported command type: " + cmdType);
            }
        } catch (SqlException ex) {
            // This is fine, some syntax error, we should not block WAL processing if SQL is not valid
            LOG.error().$("error applying SQL to wal table [table=")
                    .utf8(tableWriter.getTableToken().getTableName()).$(", sql=").$(sql).$(", error=").$(ex.getFlyweightMessage()).I$();
        } catch (CairoException e) {
            if (e.isWALTolerable()) {
                // This is fine, some syntax error, we should not block WAL processing if SQL is not valid
                LOG.error().$("error applying SQL to wal table [table=")
                        .utf8(tableWriter.getTableToken().getTableName()).$(", sql=").$(sql).$(", error=").$(e.getFlyweightMessage()).I$();
            } else {
                throw e;
            }
        }
    }

<<<<<<< HEAD
    private long storeTelemetryNoop(short event, TableToken tableToken, int walId, long seqTxn, long rowCount, long referenceTimestamp) {
        return -1L;
=======
    private LongList readObservableTxnMeta(Path tempPath, TransactionLogCursor transactionLogCursor, int rootLen) {
        try (WalEventReader eventReader = walEventReader) {
            transactionMeta.clear();
            int prevWalId = Integer.MIN_VALUE;
            int prevSegmentId = Integer.MIN_VALUE;
            int prevSegmentTxn = Integer.MIN_VALUE;
            WalEventCursor walEventCursor = null;

            while (transactionLogCursor.hasNext()) {

                final int walId = transactionLogCursor.getWalId();
                final int segmentId = transactionLogCursor.getSegmentId();
                final int segmentTxn = transactionLogCursor.getSegmentTxn();

                boolean recordAdded = false;
                if (walId > 0) {
                    tempPath.trimTo(rootLen).put(WAL_NAME_BASE).put(walId).slash().put(segmentId);

                    if (prevWalId != walId || prevSegmentId != segmentId || prevSegmentTxn + 1 != segmentTxn) {
                        walEventCursor = eventReader.of(tempPath, WAL_FORMAT_VERSION, segmentTxn);
                    } else {
                        // This is same WALE file, just read next txn transaction.
                        if (!walEventCursor.hasNext()) {
                            walEventCursor = eventReader.of(tempPath, WAL_FORMAT_VERSION, segmentTxn);
                        }
                    }

                    final byte walTxnType = walEventCursor.getType();
                    if (walTxnType == DATA) {
                        recordAdded = true;
                        WalEventCursor.DataInfo commitInfo = walEventCursor.getDataInfo();
                        transactionMeta.add(-1); // commit to timestamp
                        transactionMeta.add(commitInfo.getMaxTimestamp());
                        transactionMeta.add(commitInfo.getMinTimestamp());
                    }
                }
                prevWalId = walId;
                prevSegmentId = segmentId;
                prevSegmentTxn = segmentTxn;

                // This is a structural change, UPDATE or non-structural ALTER
                // when it happens in between the transactions, we want to commit everything before it.
                if (!recordAdded && transactionMeta.size() > 0) {
                    transactionMeta.setQuick(transactionMeta.size() - 3, FORCE_FULL_COMMIT); // commit to timestamp of prev record
                }
            }
        }

        // find min timestamp after every transaction
        long runningMinTimestamp = Long.MAX_VALUE;
        long maxLag = 0;
        for (int n = transactionMeta.size(), i = n - 1; i > -1; i -= TXN_METADATA_LONGS_SIZE) {

            long currentMinTimestamp = transactionMeta.getQuick(i);
            long currentMaxTimestamp = transactionMeta.getQuick(i - 1);

            long nextMinTimestamp = Math.min(currentMaxTimestamp, runningMinTimestamp);
            long lag = currentMaxTimestamp - nextMinTimestamp;
            if (lag > maxLag) {
                maxLag = lag;
            }

            runningMinTimestamp = Math.min(runningMinTimestamp, currentMinTimestamp);
            transactionMeta.setQuick(i, runningMinTimestamp);

            // Leave last commitToTimestamp as -1 so everything is committed at the end
            if (i < n - 1) {
                long commitToTimestamp = transactionMeta.getQuick(i - 2);
                if (commitToTimestamp != FORCE_FULL_COMMIT) {
                    // set commitToTimestamp to be nextMinTimestamp
                    // so that O3 does not happen
                    transactionMeta.setQuick(i - 2, nextMinTimestamp);
                } else {
                    // This is a flag that the commit has to be done in full
                    // because of following UPDATE or ALTER.
                    // Everything will be committed at this point, so it's safe to reset runningMinTimestamp
                    runningMinTimestamp = Long.MAX_VALUE;
                }
            }
        }
        return transactionMeta;
>>>>>>> 01b73bbd
    }

    @Override
    protected boolean doRun(int workerId, long cursor, RunStatus runStatus) {
        final TableToken tableToken;
        final long seqTxn;

        try {
            WalTxnNotificationTask task = queue.get(cursor);
            tableToken = task.getTableToken();
            seqTxn = task.getTxn();
        } finally {
            // Don't hold the queue until the all the transactions applied to the table
            subSeq.done(cursor);
        }

        final int tableId = tableToken.getTableId();
        if (lastAppliedSeqTxns.get(tableId) < seqTxn) {
            // Check, maybe we already processed this table to higher txn.
            final long lastAppliedSeqTxn = applyWAL(tableToken, engine, operationCompiler, runStatus);
            if (lastAppliedSeqTxn > -1L) {
                lastAppliedSeqTxns.put(tableId, lastAppliedSeqTxn);
            } else if (lastAppliedSeqTxn == WAL_APPLY_FAILED) {
                // Set processed transaction marker as Long.MAX_VALUE - 1
                // so that when the table is unsuspended it's notified with transaction Long.MAX_VALUE
                // and got picked up for processing in this apply job.
                lastAppliedSeqTxns.put(tableId, Long.MAX_VALUE - 1);
                engine.getTableSequencerAPI().suspendTable(tableToken);
            }
        } else {
            LOG.debug().$("Skipping WAL processing for table, already processed [table=").$(tableToken).$(", txn=").$(seqTxn).I$();
        }
        return true;
    }

    @FunctionalInterface
    private interface TelemetryFacade {
        long store(short event, TableToken tableToken, int walId, long seqTxn, long rowCount, long referenceTimestamp);
    }
}<|MERGE_RESOLUTION|>--- conflicted
+++ resolved
@@ -66,28 +66,21 @@
     private final WalMetrics metrics;
     private final MicrosecondClock microClock;
     private final OperationCompiler operationCompiler;
-<<<<<<< HEAD
     private final TableSequencerAPI tableSequencerAPI;
     private final TelemetryFacade telemetryFacade;
     private final Telemetry<TelemetryWalTask> telemetryWal;
-=======
     private final LongList transactionMeta = new LongList();
->>>>>>> 01b73bbd
     private final WalEventReader walEventReader;
     private long rowsSinceLastCommit;
 
     public ApplyWal2TableJob(CairoEngine engine, int workerCount, int sharedWorkerCount, @Nullable FunctionFactoryCache ffCache) {
         super(engine.getMessageBus().getWalTxnNotificationQueue(), engine.getMessageBus().getWalTxnNotificationSubSequence());
         this.engine = engine;
-<<<<<<< HEAD
         tableSequencerAPI = engine.getTableSequencerAPI();
         telemetryWal = engine.getTelemetryWal();
         telemetryFacade = telemetryWal.isEnabled() ? this::doStoreTelemetry : this::storeTelemetryNoop;
         operationCompiler = new OperationCompiler(engine, workerCount, sharedWorkerCount, ffCache);
-=======
-        this.operationCompiler = new OperationCompiler(engine, workerCount, sharedWorkerCount, ffCache);
-        this.microClock = engine.getConfiguration().getMicrosecondClock();
->>>>>>> 01b73bbd
+        microClock = engine.getConfiguration().getMicrosecondClock();
         walEventReader = new WalEventReader(engine.getConfiguration().getFilesFacade());
         commitSquashRowLimit = engine.getConfiguration().getWalCommitSquashRowLimit();
         metrics = engine.getMetrics().getWalMetrics();
@@ -282,12 +275,7 @@
             Path tempPath,
             Job.RunStatus runStatus
     ) {
-<<<<<<< HEAD
-=======
-        final TableSequencerAPI tableSequencerAPI = engine.getTableSequencerAPI();
         boolean isTerminating;
-
->>>>>>> 01b73bbd
         try (TransactionLogCursor transactionLogCursor = tableSequencerAPI.getCursor(tableToken, writer.getSeqTxn())) {
             TableMetadataChangeLog structuralChangeCursor = null;
 
@@ -369,9 +357,6 @@
                             // Always set full path when using thread static path
                             operationCompiler.setNowAndFixClock(commitTimestamp);
                             tempPath.of(engine.getConfiguration().getRoot()).concat(tableToken).slash().put(WAL_NAME_BASE).put(walId).slash().put(segmentId);
-<<<<<<< HEAD
-                            processWalCommit(writer, walId, tempPath, segmentTxn, operationCompiler, seqTxn, commitTimestamp);
-=======
                             final long start = microClock.getTicks();
 
                             if (iTransaction > 0 && transactionMeta.size() < (iTransaction + 2) * TXN_METADATA_LONGS_SIZE) {
@@ -391,10 +376,12 @@
                             isTerminating = runStatus.isTerminating();
                             final long added = processWalCommit(
                                     writer,
+                                    walId,
                                     tempPath,
                                     segmentTxn,
                                     operationCompiler,
                                     seqTxn,
+                                    commitTimestamp,
                                     isTerminating,
                                     transactionMeta,
                                     iTransaction * TXN_METADATA_LONGS_SIZE
@@ -413,7 +400,6 @@
                                 // transaction cursor goes beyond prepared transactionMeta or termination requested. Re-run the loop.
                                 break WHILE_TRANSACTION_CURSOR;
                             }
->>>>>>> 01b73bbd
                     }
                 }
                 totalTransactionCount += iTransaction;
@@ -432,24 +418,22 @@
         }
     }
 
-<<<<<<< HEAD
     private long doStoreTelemetry(short event, TableToken tableToken, int walId, long seqTxn, long rowCount, long referenceTimestamp) {
         return TelemetryWalTask.store(telemetryWal, event, tableToken.getTableId(), walId, seqTxn, rowCount, referenceTimestamp);
     }
 
-    private void processWalCommit(TableWriter writer, int walId, @Transient Path walPath, long segmentTxn, OperationCompiler operationCompiler, long seqTxn, long commitTimestamp) {
-=======
     private long processWalCommit(
             TableWriter writer,
+            int walId,
             @Transient Path walPath,
             long segmentTxn,
             OperationCompiler operationCompiler,
             long seqTxn,
+            long commitTimestamp,
             boolean isTerminating,
             LongList minTimestamps,
             int minTimestampsIndex
     ) {
->>>>>>> 01b73bbd
         try (WalEventReader eventReader = walEventReader) {
             final WalEventCursor walEventCursor = eventReader.of(walPath, WAL_FORMAT_VERSION, segmentTxn);
             final byte walTxnType = walEventCursor.getType();
@@ -457,21 +441,6 @@
             switch (walTxnType) {
                 case DATA:
                     final WalEventCursor.DataInfo dataInfo = walEventCursor.getDataInfo();
-<<<<<<< HEAD
-                    referenceTimestamp = telemetryFacade.store(WAL_APPLY_TXN_DATA, writer.getTableToken(), walId, seqTxn, -1L, commitTimestamp);
-                    final long rowsAdded = writer.processWalData(
-                            walPath,
-                            !dataInfo.isOutOfOrder(),
-                            dataInfo.getStartRowID(),
-                            dataInfo.getEndRowID(),
-                            dataInfo.getMinTimestamp(),
-                            dataInfo.getMaxTimestamp(),
-                            dataInfo,
-                            seqTxn
-                    );
-                    telemetryFacade.store(APPLIED_TXN, writer.getTableToken(), walId, seqTxn, rowsAdded, referenceTimestamp);
-                    break;
-=======
                     if (minTimestampsIndex < minTimestamps.size()) {
                         long commitToTimestamp = minTimestamps.getQuick(minTimestampsIndex);
                         long rowCount = dataInfo.getEndRowID() - dataInfo.getStartRowID();
@@ -491,7 +460,8 @@
                                 rowsSinceLastCommit = 0;
                             }
                         }
-                        writer.processWalData(
+                        referenceTimestamp = telemetryFacade.store(WAL_APPLY_TXN_DATA, writer.getTableToken(), walId, seqTxn, -1L, commitTimestamp);
+                        final long rowsAdded = writer.processWalData(
                                 walPath,
                                 !dataInfo.isOutOfOrder(),
                                 dataInfo.getStartRowID(),
@@ -502,22 +472,18 @@
                                 seqTxn,
                                 commitToTimestamp
                         );
+                        telemetryFacade.store(APPLIED_TXN, writer.getTableToken(), walId, seqTxn, rowsAdded, referenceTimestamp);
                         return rowCount;
                     } else {
                         return -2L;
                     }
 
->>>>>>> 01b73bbd
                 case SQL:
                     final WalEventCursor.SqlInfo sqlInfo = walEventCursor.getSqlInfo();
                     referenceTimestamp = telemetryFacade.store(WAL_APPLY_TXN_SQL, writer.getTableToken(), walId, seqTxn, -1L, commitTimestamp);
                     processWalSql(writer, sqlInfo, operationCompiler, seqTxn);
-<<<<<<< HEAD
                     telemetryFacade.store(APPLIED_TXN, writer.getTableToken(), walId, seqTxn, -1L, referenceTimestamp);
-                    break;
-=======
                     return -1L;
->>>>>>> 01b73bbd
                 case TRUNCATE:
                     long txn = writer.getTxn();
                     writer.setSeqTxn(seqTxn);
@@ -574,10 +540,10 @@
         }
     }
 
-<<<<<<< HEAD
     private long storeTelemetryNoop(short event, TableToken tableToken, int walId, long seqTxn, long rowCount, long referenceTimestamp) {
         return -1L;
-=======
+    }
+
     private LongList readObservableTxnMeta(Path tempPath, TransactionLogCursor transactionLogCursor, int rootLen) {
         try (WalEventReader eventReader = walEventReader) {
             transactionMeta.clear();
@@ -659,7 +625,6 @@
             }
         }
         return transactionMeta;
->>>>>>> 01b73bbd
     }
 
     @Override
