/*******************************************************************************
 *     ___                  _   ____  ____
 *    / _ \ _   _  ___  ___| |_|  _ \| __ )
 *   | | | | | | |/ _ \/ __| __| | | |  _ \
 *   | |_| | |_| |  __/\__ \ |_| |_| | |_) |
 *    \__\_\\__,_|\___||___/\__|____/|____/
 *
 *  Copyright (c) 2014-2019 Appsicle
 *  Copyright (c) 2019-2023 QuestDB
 *
 *  Licensed under the Apache License, Version 2.0 (the "License");
 *  you may not use this file except in compliance with the License.
 *  You may obtain a copy of the License at
 *
 *  http://www.apache.org/licenses/LICENSE-2.0
 *
 *  Unless required by applicable law or agreed to in writing, software
 *  distributed under the License is distributed on an "AS IS" BASIS,
 *  WITHOUT WARRANTIES OR CONDITIONS OF ANY KIND, either express or implied.
 *  See the License for the specific language governing permissions and
 *  limitations under the License.
 *
 ******************************************************************************/

package io.questdb.cairo.wal;

import io.questdb.Telemetry;
import io.questdb.TelemetryOrigin;
import io.questdb.cairo.*;
import io.questdb.cairo.wal.seq.TableMetadataChangeLog;
import io.questdb.cairo.wal.seq.TableSequencerAPI;
import io.questdb.cairo.wal.seq.TransactionLogCursor;
import io.questdb.griffin.FunctionFactoryCache;
import io.questdb.griffin.SqlException;
import io.questdb.griffin.engine.ops.AlterOperation;
import io.questdb.griffin.engine.ops.UpdateOperation;
import io.questdb.log.Log;
import io.questdb.log.LogFactory;
import io.questdb.mp.AbstractQueueConsumerJob;
import io.questdb.mp.Job;
import io.questdb.std.*;
import io.questdb.std.datetime.microtime.MicrosecondClock;
import io.questdb.std.datetime.microtime.Timestamps;
import io.questdb.std.str.Path;
import io.questdb.tasks.TelemetryTask;
import io.questdb.tasks.TelemetryWalTask;
import io.questdb.tasks.WalTxnNotificationTask;
import org.jetbrains.annotations.Nullable;

import java.io.Closeable;

import static io.questdb.TelemetrySystemEvent.*;
import static io.questdb.cairo.TableUtils.TABLE_EXISTS;
import static io.questdb.cairo.pool.AbstractMultiTenantPool.NO_LOCK_REASON;
import static io.questdb.cairo.wal.WalTxnType.*;
import static io.questdb.cairo.wal.WalUtils.*;
import static io.questdb.tasks.TableWriterTask.CMD_ALTER_TABLE;
import static io.questdb.tasks.TableWriterTask.CMD_UPDATE_TABLE;

public class ApplyWal2TableJob extends AbstractQueueConsumerJob<WalTxnNotificationTask> implements Closeable {
    public static final String WAL_2_TABLE_RESUME_REASON = "Resume WAL Data Application";
    private static final Log LOG = LogFactory.getLog(ApplyWal2TableJob.class);
    private static final String WAL_2_TABLE_WRITE_REASON = "WAL Data Application";
    private static final int WAL_APPLY_FAILED = -2;
    private static final int WAL_APPLY_IGNORE_ERROR = -1;
    private final CairoEngine engine;
    private final IntLongHashMap lastAppliedSeqTxns = new IntLongHashMap();
    private final int lookAheadTransactionCount;
    private final long tableTimeQuotaMicros;
    private final WalMetrics metrics;
    private final MicrosecondClock microClock;
    private final OperationCompiler operationCompiler;
    private final Telemetry<TelemetryTask> telemetry;
    private final TelemetryFacade telemetryFacade;
    private final WalEventReader walEventReader;
    private final Telemetry<TelemetryWalTask> walTelemetry;
    private final WalTelemetryFacade walTelemetryFacade;

    public ApplyWal2TableJob(CairoEngine engine, int workerCount, int sharedWorkerCount, @Nullable FunctionFactoryCache ffCache) {
        super(engine.getMessageBus().getWalTxnNotificationQueue(), engine.getMessageBus().getWalTxnNotificationSubSequence());
        this.engine = engine;
        walTelemetry = engine.getTelemetryWal();
        walTelemetryFacade = walTelemetry.isEnabled() ? this::doStoreWalTelemetry : this::storeWalTelemetryNoop;
        telemetry = engine.getTelemetry();
        telemetryFacade = telemetry.isEnabled() ? this::doStoreTelemetry : this::storeTelemetryNoop;
        operationCompiler = new OperationCompiler(engine, workerCount, sharedWorkerCount, ffCache);
        CairoConfiguration configuration = engine.getConfiguration();
        microClock = configuration.getMicrosecondClock();
        walEventReader = new WalEventReader(configuration.getFilesFacade());
        metrics = engine.getMetrics().getWalMetrics();
        lookAheadTransactionCount = configuration.getWalApplyLookAheadTransactionCount();
        tableTimeQuotaMicros = configuration.getWalApplyTableTimeQuota() >= 0 ? configuration.getWalApplyTableTimeQuota() * 1000L : Timestamps.DAY_MICROS;
    }

    // returns transaction number, which is always > -1. Negative values are used as status code.
    public long applyWAL(
            TableToken tableToken,
            CairoEngine engine,
            OperationCompiler operationCompiler,
            Job.RunStatus runStatus
    ) {
<<<<<<< HEAD
=======
        long lastSequencerTxn;
>>>>>>> 74f5d4a1
        long lastWriterTxn = WAL_APPLY_IGNORE_ERROR;
        Path tempPath = Path.PATH.get();

        try {
            // security context is checked on writing to the WAL and can be ignored here
            TableToken updatedToken = engine.getUpdatedTableToken(tableToken);
            if (engine.isTableDropped(tableToken) || updatedToken == null) {
                if (engine.isTableDropped(tableToken)) {
                    return tryDestroyDroppedTable(tableToken, null, engine, tempPath) ? Long.MAX_VALUE : -1;
                }
                // else: table is dropped and fully cleaned, this is late notification.
                return Long.MAX_VALUE;
            }

<<<<<<< HEAD
            boolean finished;
            try (TableWriter writer = engine.getWriterUnsafe(updatedToken, WAL_2_TABLE_WRITE_REASON, false)) {
                assert writer.getMetadata().getTableId() == tableToken.getTableId();
                finished = applyOutstandingWalTransactions(tableToken, writer, engine, operationCompiler, tempPath, runStatus);
                lastWriterTxn = writer.getAppliedSeqTxn();
            } catch (EntryUnavailableException tableBusy) {
                if (tableBusy.getReason() != null // only pool release action does not have lock reason
                        && !WAL_2_TABLE_WRITE_REASON.equals(tableBusy.getReason())
                        && !WAL_2_TABLE_RESUME_REASON.equals(tableBusy.getReason())) {
                    LOG.critical().$("unsolicited table lock [table=").utf8(tableToken.getDirName()).$(", lock_reason=").$(tableBusy.getReason()).I$();
=======
                rowsSinceLastCommit = 0;
                try (TableWriter writer = engine.getWriterUnsafe(updatedToken, WAL_2_TABLE_WRITE_REASON, false)) {
                    assert writer.getMetadata().getTableId() == tableToken.getTableId();
                    applyOutstandingWalTransactions(tableToken, writer, engine, operationCompiler, tempPath, runStatus);
                    lastWriterTxn = writer.getSeqTxn();
                } catch (EntryUnavailableException tableBusy) {
                    //noinspection StringEquality
                    if (tableBusy.getReason() != NO_LOCK_REASON
                            && !WAL_2_TABLE_WRITE_REASON.equals(tableBusy.getReason())
                            && !WAL_2_TABLE_RESUME_REASON.equals(tableBusy.getReason())) {
                        LOG.critical().$("unsolicited table lock [table=").utf8(tableToken.getDirName()).$(", lock_reason=").$(tableBusy.getReason()).I$();
                    }
                    // Don't suspend table. Perhaps writer will be unlocked with no transaction applied.
                    // We don't suspend table by virtue of having initial value on lastWriterTxn. It will either be
                    // "ignore" or last txn we applied.
                    break;
>>>>>>> 74f5d4a1
                }
                // Don't suspend table. Perhaps writer will be unlocked with no transaction applied.
                // We don't suspend table by virtue of having initial value on lastWriterTxn. It will either be
                // "ignore" or last txn we applied.
                return lastWriterTxn;
            }

            long updatedLastWriterTxn = -1;
            if (!finished || lastWriterTxn < (updatedLastWriterTxn = engine.getTableSequencerAPI().lastTxn(tableToken))) {
                long notifyTxn = updatedLastWriterTxn > -1 ? updatedLastWriterTxn : engine.getTableSequencerAPI().lastTxn(tableToken);
                engine.notifyWalTxnCommitted(tableToken, notifyTxn);
            }
        } catch (CairoException ex) {
            if (ex.isTableDropped() || engine.isTableDropped(tableToken)) {
                // Table is dropped, and we received cairo exception in the middle of apply
                return tryDestroyDroppedTable(tableToken, null, engine, tempPath) ? Long.MAX_VALUE : WAL_APPLY_IGNORE_ERROR;
            }
            telemetryFacade.store(TelemetryOrigin.WAL_APPLY, WAL_APPLY_SUSPEND);
            LOG.critical().$("job failed, table suspended [table=").utf8(tableToken.getDirName())
                    .$(", error=").$(ex.getFlyweightMessage())
                    .$(", errno=").$(ex.getErrno())
                    .I$();
            return WAL_APPLY_FAILED;
        }
        return lastWriterTxn;
    }

    @Override
    public void close() {
        Misc.free(operationCompiler);
        Misc.free(walEventReader);
    }

    private static boolean cleanDroppedTableDirectory(CairoEngine engine, Path tempPath, TableToken tableToken) {
        // Clean all the files inside table folder name except WAL directories and SEQ_DIR directory
        boolean allClean = true;
        FilesFacade ff = engine.getConfiguration().getFilesFacade();
        tempPath.of(engine.getConfiguration().getRoot()).concat(tableToken);
        int rootLen = tempPath.length();

        long p = ff.findFirst(tempPath.$());
        if (p > 0) {
            try {
                do {
                    long pUtf8NameZ = ff.findName(p);
                    int type = ff.findType(p);
                    if (ff.isDirOrSoftLinkDirNoDots(tempPath, rootLen, pUtf8NameZ, type)) {
                        if (!Chars.endsWith(tempPath, SEQ_DIR) && !Chars.equals(tempPath, rootLen + 1, rootLen + 1 + WAL_NAME_BASE.length(), WAL_NAME_BASE, 0, WAL_NAME_BASE.length())) {
                            if (ff.unlinkOrRemove(tempPath, LOG) != 0) {
                                allClean = false;
                            }
                        }

                    } else if (type == Files.DT_FILE) {
                        tempPath.trimTo(rootLen);
                        tempPath.concat(pUtf8NameZ);

                        if (Chars.endsWith(tempPath, TableUtils.TXN_FILE_NAME) || Chars.endsWith(tempPath, TableUtils.META_FILE_NAME) || matchesWalLock(tempPath)) {
                            continue;
                        }

                        if (!ff.remove(tempPath.$())) {
                            allClean = false;
                            LOG.info().$("could not remove [tempPath=").utf8(tempPath).$(", errno=").$(ff.errno()).I$();
                        }
                    }
                } while (ff.findNext(p) > 0);

                if (allClean) {
                    // Remove _txn and _meta files when all other files are removed
                    ff.remove(tempPath.trimTo(rootLen).concat(TableUtils.TXN_FILE_NAME).$());
                    ff.remove(tempPath.trimTo(rootLen).concat(TableUtils.META_FILE_NAME).$());
                    return true;
                }
            } finally {
                ff.findClose(p);
            }
        }
        return false;
    }

    private static AlterOperation compileAlter(TableWriter tableWriter, OperationCompiler compiler, CharSequence sql, long seqTxn) throws SqlException {
        try {
            return compiler.compileAlterSql(sql, tableWriter.getTableToken());
        } catch (SqlException ex) {
            tableWriter.markSeqTxnCommitted(seqTxn);
            throw ex;
        }
    }

    private static UpdateOperation compileUpdate(TableWriter tableWriter, OperationCompiler compiler, CharSequence sql, long seqTxn) throws SqlException {
        try {
            return compiler.compileUpdateSql(sql, tableWriter.getTableToken());
        } catch (SqlException ex) {
            tableWriter.markSeqTxnCommitted(seqTxn);
            throw ex;
        }
    }

    private static boolean matchesWalLock(CharSequence name) {
        if (Chars.endsWith(name, ".lock")) {
            for (int i = name.length() - ".lock".length() - 1; i > 0; i--) {
                char c = name.charAt(i);
                if (c < '0' || c > '9') {
                    return Chars.equals(name, i - WAL_NAME_BASE.length() + 1, i + 1, WAL_NAME_BASE, 0, WAL_NAME_BASE.length());
                }
            }
        }

        for (int i = 0, n = name.length(); i < n; i++) {
            char c = name.charAt(i);
            if (c < '0' || c > '9') {
                return false;
            }
        }
        return true;
    }

    private static boolean tryDestroyDroppedTable(TableToken tableToken, TableWriter writer, CairoEngine engine, Path tempPath) {
        if (engine.lockReadersByTableToken(tableToken)) {
            TableWriter writerToClose = null;
            try {
                final CairoConfiguration configuration = engine.getConfiguration();
                if (writer == null && TableUtils.exists(configuration.getFilesFacade(), tempPath, configuration.getRoot(), tableToken.getDirName()) == TABLE_EXISTS) {
                    try {
                        writer = writerToClose = engine.getWriterUnsafe(tableToken, WAL_2_TABLE_WRITE_REASON, false);
                    } catch (EntryUnavailableException ex) {
                        // Table is being written to, we cannot destroy it at the moment
                        return false;
                    } catch (CairoException ex) {
                        // Ignore it, table can be half deleted.
                    }
                }
                if (writer != null) {
                    // Force writer to close all the files.
                    writer.destroy();
                }
                return cleanDroppedTableDirectory(engine, tempPath, tableToken);
            } finally {
                if (writerToClose != null) {
                    writerToClose.close();
                }
                engine.releaseReadersByTableToken(tableToken);
            }
        } else {
            LOG.info().$("table '").utf8(tableToken.getDirName())
                    .$("' is dropped, waiting to acquire Table Readers lock to delete the table files").$();
        }
        return false;
    }

    // Returns true if the application is finished and false if it's early terminated
    private boolean applyOutstandingWalTransactions(
            TableToken tableToken,
            TableWriter writer,
            CairoEngine engine,
            OperationCompiler operationCompiler,
            Path tempPath,
            RunStatus runStatus
    ) {
        final TableSequencerAPI tableSequencerAPI = engine.getTableSequencerAPI();
        boolean isTerminating;
        boolean finishedAll = true;

        try (TransactionLogCursor transactionLogCursor = tableSequencerAPI.getCursor(tableToken, writer.getAppliedSeqTxn())) {
            TableMetadataChangeLog structuralChangeCursor = null;

            try {

                int iTransaction = 0;
                int totalTransactionCount = 0;
                long rowsAdded = 0;
                long physicalRowsAdded = 0;
                long insertTimespan = 0;

                tempPath.of(engine.getConfiguration().getRoot()).concat(tableToken).slash();

                // Populate transactionMeta with timestamps of future transactions
                // to avoid O3 commits by pre-calculating safe to commit timestamp for every commit.
                writer.readWalTxnDetails(transactionLogCursor);
                transactionLogCursor.toTop();

                isTerminating = runStatus.isTerminating();
                final long timeLimit = microClock.getTicks() + tableTimeQuotaMicros;
                WHILE_TRANSACTION_CURSOR:
                while (!isTerminating && (finishedAll = microClock.getTicks() <= timeLimit) && transactionLogCursor.hasNext()) {
                    final int walId = transactionLogCursor.getWalId();
                    final int segmentId = transactionLogCursor.getSegmentId();
                    final long segmentTxn = transactionLogCursor.getSegmentTxn();
                    final long commitTimestamp = transactionLogCursor.getCommitTimestamp();
                    final long seqTxn = transactionLogCursor.getTxn();

                    if (seqTxn != writer.getAppliedSeqTxn() + 1) {
                        throw CairoException.critical(0)
                                .put("unexpected sequencer transaction, expected ").put(writer.getAppliedSeqTxn() + 1)
                                .put(" but was ").put(seqTxn);
                    }

                    switch (walId) {
                        case METADATA_WALID:
                            // This is metadata change
                            // to be taken from Sequencer directly
                            final long newStructureVersion = transactionLogCursor.getStructureVersion();
                            if (writer.getStructureVersion() != newStructureVersion - 1) {
                                throw CairoException.critical(0)
                                        .put("unexpected new WAL structure version [walStructure=").put(newStructureVersion)
                                        .put(", tableStructureVersion=").put(writer.getStructureVersion())
                                        .put(']');
                            }

                            boolean hasNext;
                            if (structuralChangeCursor == null || !(hasNext = structuralChangeCursor.hasNext())) {
                                Misc.free(structuralChangeCursor);
                                structuralChangeCursor = tableSequencerAPI.getMetadataChangeLog(tableToken, newStructureVersion - 1);
                                hasNext = structuralChangeCursor.hasNext();
                            }

                            if (hasNext) {
                                final long start = microClock.getTicks();
                                walTelemetryFacade.store(WAL_TXN_APPLY_START, tableToken, walId, seqTxn, -1L, -1L, start - commitTimestamp);
                                writer.setSeqTxn(seqTxn);
                                structuralChangeCursor.next().apply(writer, true);
                                walTelemetryFacade.store(WAL_TXN_STRUCTURE_CHANGE_APPLIED, tableToken, walId, seqTxn, -1L, -1L, microClock.getTicks() - start);
                            } else {
                                // Something messed up in sequencer.
                                // There is a transaction in WAL but no structure change record.
                                throw CairoException.critical(0)
                                        .put("could not apply structure change from WAL to table. WAL metadata change does not exist [structureVersion=")
                                        .put(newStructureVersion)
                                        .put(']');
                            }
                            break;

                        case DROP_TABLE_WALID:
                            return tryDestroyDroppedTable(tableToken, writer, engine, tempPath);

                        case 0:
                            throw CairoException.critical(0)
                                    .put("broken table transaction record in sequencer log, walId cannot be 0 [table=")
                                    .put(tableToken.getTableName()).put(", seqTxn=").put(seqTxn).put(']');

                        default:
                            // Always set full path when using thread static path
                            operationCompiler.setNowAndFixClock(commitTimestamp);
                            tempPath.of(engine.getConfiguration().getRoot()).concat(tableToken).slash().put(WAL_NAME_BASE).put(walId).slash().put(segmentId);
                            final long start = microClock.getTicks();

                            if (!writer.getWalTnxDetails().hasRecord(seqTxn + lookAheadTransactionCount)) {
                                // Last few transactions left to process from the list
                                // of observed transactions built upfront in the beginning of the loop.
                                // Check if more transaction exist, exit restart the loop to have better picture
                                // of the future transactions and optimise the application.
                                if (transactionLogCursor.setPosition()) {
                                    writer.readWalTxnDetails(transactionLogCursor);
                                    transactionLogCursor.toTop();
                                    totalTransactionCount += iTransaction;
                                    iTransaction = 0;
                                    continue;
                                }
                            }


                            isTerminating = runStatus.isTerminating();
                            final long added = processWalCommit(
                                    writer,
                                    walId,
                                    tempPath,
                                    segmentTxn,
                                    operationCompiler,
                                    seqTxn,
                                    commitTimestamp
                            );

                            if (added > -1L) {
                                insertTimespan += microClock.getTicks() - start;
                                rowsAdded += added;
                                iTransaction++;
                                physicalRowsAdded += writer.getPhysicallyWrittenRowsSinceLastCommit();
                            }
                            if (added == -2L || isTerminating) {
                                // transaction cursor goes beyond prepared transactionMeta or termination requested. Re-run the loop.
                                break WHILE_TRANSACTION_CURSOR;
                            }
                    }
                }
                totalTransactionCount += iTransaction;

                if (!finishedAll || isTerminating) {
                    writer.commitSeqTxn();
                }

                if (totalTransactionCount > 0) {
                    LOG.info().$("job ")
                            .$(finishedAll ? "finished" : "ejected")
                            .$(" [table=").$(writer.getTableToken().getDirName())
                            .$(", seqTxn=").$(writer.getAppliedSeqTxn())
                            .$(", transactions=").$(totalTransactionCount)
                            .$(", rows=").$(rowsAdded)
                            .$(", time=").$(insertTimespan / 1000)
                            .$("ms, rate=").$(rowsAdded * 1000000L / Math.max(1, insertTimespan))
                            .$("rows/s, physicalWrittenRowsMultiplier=").$(Math.round(100.0 * physicalRowsAdded / rowsAdded) / 100.0)
                            .I$();
                }
                return finishedAll;
            } finally {
                Misc.free(structuralChangeCursor);
            }
        }
    }

    private void doStoreTelemetry(short event, short origin) {
        TelemetryTask.store(telemetry, origin, event);
    }

    private void doStoreWalTelemetry(short event, TableToken tableToken, int walId, long seqTxn, long rowCount, long physicalRowCount, long latencyUs) {
        TelemetryWalTask.store(walTelemetry, event, tableToken.getTableId(), walId, seqTxn, rowCount, physicalRowCount, latencyUs);
    }

    private long processWalCommit(
            TableWriter writer,
            int walId,
            @Transient Path walPath,
            long segmentTxn,
            OperationCompiler operationCompiler,
            long seqTxn,
            long commitTimestamp
    ) {
        try (WalEventReader eventReader = walEventReader) {
            final WalEventCursor walEventCursor = eventReader.of(walPath, WAL_FORMAT_VERSION, segmentTxn);
            final byte walTxnType = walEventCursor.getType();
            switch (walTxnType) {
                case DATA:
                    final WalEventCursor.DataInfo dataInfo = walEventCursor.getDataInfo();
                    if (writer.getWalTnxDetails().hasRecord(seqTxn)) {

                        long rowCount = dataInfo.getEndRowID() - dataInfo.getStartRowID();
                        final long start = microClock.getTicks();
                        walTelemetryFacade.store(WAL_TXN_APPLY_START, writer.getTableToken(), walId, seqTxn, -1L, -1L, start - commitTimestamp);
                        final long rowsAdded = writer.processWalData(
                                walPath,
                                !dataInfo.isOutOfOrder(),
                                dataInfo.getStartRowID(),
                                dataInfo.getEndRowID(),
                                dataInfo.getMinTimestamp(),
                                dataInfo.getMaxTimestamp(),
                                dataInfo,
                                seqTxn
                        );
                        final long latency = microClock.getTicks() - start;
                        long physicalRowCount = writer.getPhysicallyWrittenRowsSinceLastCommit();
                        metrics.addApplyRowsWritten(rowCount, physicalRowCount, latency);
                        walTelemetryFacade.store(WAL_TXN_DATA_APPLIED, writer.getTableToken(), walId, seqTxn, rowsAdded, physicalRowCount, latency);
                        return rowCount;
                    } else {
                        // re-build wal transaction details
                        return -2L;
                    }

                case SQL:
                    final WalEventCursor.SqlInfo sqlInfo = walEventCursor.getSqlInfo();
                    final long start = microClock.getTicks();
                    walTelemetryFacade.store(WAL_TXN_APPLY_START, writer.getTableToken(), walId, seqTxn, -1L, -1L, start - commitTimestamp);
                    processWalSql(writer, sqlInfo, operationCompiler, seqTxn);
                    walTelemetryFacade.store(WAL_TXN_SQL_APPLIED, writer.getTableToken(), walId, seqTxn, -1L, -1L, microClock.getTicks() - start);
                    return -1L;
                case TRUNCATE:
                    long txn = writer.getTxn();
                    writer.setSeqTxn(seqTxn);
                    writer.removeAllPartitions();
                    if (writer.getTxn() == txn) {
                        // force mark the transaction as applied
                        writer.markSeqTxnCommitted(seqTxn);
                    }
                    return -1L;
                default:
                    throw new UnsupportedOperationException("Unsupported WAL txn type: " + walTxnType);
            }
        }
    }

    private void processWalSql(TableWriter tableWriter, WalEventCursor.SqlInfo sqlInfo, OperationCompiler operationCompiler, long seqTxn) {
        final int cmdType = sqlInfo.getCmdType();
        final CharSequence sql = sqlInfo.getSql();
        operationCompiler.resetRnd(sqlInfo.getRndSeed0(), sqlInfo.getRndSeed1());
        sqlInfo.populateBindVariableService(operationCompiler.getBindVariableService());
        try {
            switch (cmdType) {
                case CMD_ALTER_TABLE:
                    AlterOperation alterOperation = compileAlter(tableWriter, operationCompiler, sql, seqTxn);
                    try {
                        tableWriter.apply(alterOperation, seqTxn);
                    } finally {
                        Misc.free(alterOperation);
                    }
                    break;
                case CMD_UPDATE_TABLE:
                    UpdateOperation updateOperation = compileUpdate(tableWriter, operationCompiler, sql, seqTxn);
                    try {
                        tableWriter.apply(updateOperation, seqTxn);
                    } finally {
                        Misc.free(updateOperation);
                    }
                    break;
                default:
                    throw new UnsupportedOperationException("Unsupported command type: " + cmdType);
            }
        } catch (SqlException ex) {
            // This is fine, some syntax error, we should not block WAL processing if SQL is not valid
            LOG.error().$("error applying SQL to wal table [table=")
                    .utf8(tableWriter.getTableToken().getTableName()).$(", sql=").$(sql).$(", error=").$(ex.getFlyweightMessage()).I$();
        } catch (CairoException e) {
            if (e.isWALTolerable()) {
                // This is fine, some syntax error, we should not block WAL processing if SQL is not valid
                LOG.error().$("error applying SQL to wal table [table=")
                        .utf8(tableWriter.getTableToken().getTableName()).$(", sql=").$(sql).$(", error=").$(e.getFlyweightMessage()).I$();
            } else {
                throw e;
            }
        }
    }

    private void storeTelemetryNoop(short event, short origin) {
    }

    private void storeWalTelemetryNoop(short event, TableToken tableToken, int walId, long seqTxn, long rowCount, long physicalRowCount, long latencyUs) {
    }

    @Override
    protected boolean doRun(int workerId, long cursor, RunStatus runStatus) {
        final TableToken tableToken;
        final long seqTxn;

        try {
            WalTxnNotificationTask task = queue.get(cursor);
            tableToken = task.getTableToken();
            seqTxn = task.getTxn();
        } finally {
            // Don't hold the queue until the all the transactions applied to the table
            subSeq.done(cursor);
        }

        final int tableId = tableToken.getTableId();
        if (lastAppliedSeqTxns.get(tableId) < seqTxn) {
            // Check, maybe we already processed this table to higher txn.
            final long txn = applyWAL(tableToken, engine, operationCompiler, runStatus);
            if (txn > -1L) {
                lastAppliedSeqTxns.put(tableId, txn);
            } else if (txn == WAL_APPLY_FAILED) {
                // Set processed transaction marker as Long.MAX_VALUE - 1
                // so that when the table is unsuspended it's notified with transaction Long.MAX_VALUE
                // and is picked up for processing by this apply job.
                lastAppliedSeqTxns.put(tableId, Long.MAX_VALUE - 1);
                try {
                    engine.getTableSequencerAPI().suspendTable(tableToken);
                } catch (CairoException e) {
                    LOG.critical().$("could not suspend table [table=").$(tableToken.getTableName()).$(", error=").$(e.getFlyweightMessage()).I$();
                }
            }
        } else {
            LOG.debug().$("Skipping WAL processing for table, already processed [table=").$(tableToken).$(", txn=").$(seqTxn).I$();
        }
        return true;
    }

    @FunctionalInterface
    private interface TelemetryFacade {
        void store(short event, short origin);
    }

    @FunctionalInterface
    private interface WalTelemetryFacade {
        void store(short event, TableToken tableToken, int walId, long seqTxn, long rowCount, long physicalRowCount, long latencyUs);
    }
}<|MERGE_RESOLUTION|>--- conflicted
+++ resolved
@@ -99,10 +99,6 @@
             OperationCompiler operationCompiler,
             Job.RunStatus runStatus
     ) {
-<<<<<<< HEAD
-=======
-        long lastSequencerTxn;
->>>>>>> 74f5d4a1
         long lastWriterTxn = WAL_APPLY_IGNORE_ERROR;
         Path tempPath = Path.PATH.get();
 
@@ -117,35 +113,17 @@
                 return Long.MAX_VALUE;
             }
 
-<<<<<<< HEAD
             boolean finished;
             try (TableWriter writer = engine.getWriterUnsafe(updatedToken, WAL_2_TABLE_WRITE_REASON, false)) {
                 assert writer.getMetadata().getTableId() == tableToken.getTableId();
                 finished = applyOutstandingWalTransactions(tableToken, writer, engine, operationCompiler, tempPath, runStatus);
                 lastWriterTxn = writer.getAppliedSeqTxn();
             } catch (EntryUnavailableException tableBusy) {
-                if (tableBusy.getReason() != null // only pool release action does not have lock reason
+                //noinspection StringEquality
+                    if (tableBusy.getReason() != NO_LOCK_REASON
                         && !WAL_2_TABLE_WRITE_REASON.equals(tableBusy.getReason())
                         && !WAL_2_TABLE_RESUME_REASON.equals(tableBusy.getReason())) {
                     LOG.critical().$("unsolicited table lock [table=").utf8(tableToken.getDirName()).$(", lock_reason=").$(tableBusy.getReason()).I$();
-=======
-                rowsSinceLastCommit = 0;
-                try (TableWriter writer = engine.getWriterUnsafe(updatedToken, WAL_2_TABLE_WRITE_REASON, false)) {
-                    assert writer.getMetadata().getTableId() == tableToken.getTableId();
-                    applyOutstandingWalTransactions(tableToken, writer, engine, operationCompiler, tempPath, runStatus);
-                    lastWriterTxn = writer.getSeqTxn();
-                } catch (EntryUnavailableException tableBusy) {
-                    //noinspection StringEquality
-                    if (tableBusy.getReason() != NO_LOCK_REASON
-                            && !WAL_2_TABLE_WRITE_REASON.equals(tableBusy.getReason())
-                            && !WAL_2_TABLE_RESUME_REASON.equals(tableBusy.getReason())) {
-                        LOG.critical().$("unsolicited table lock [table=").utf8(tableToken.getDirName()).$(", lock_reason=").$(tableBusy.getReason()).I$();
-                    }
-                    // Don't suspend table. Perhaps writer will be unlocked with no transaction applied.
-                    // We don't suspend table by virtue of having initial value on lastWriterTxn. It will either be
-                    // "ignore" or last txn we applied.
-                    break;
->>>>>>> 74f5d4a1
                 }
                 // Don't suspend table. Perhaps writer will be unlocked with no transaction applied.
                 // We don't suspend table by virtue of having initial value on lastWriterTxn. It will either be
