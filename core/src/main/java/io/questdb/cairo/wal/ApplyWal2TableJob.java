--- conflicted
+++ resolved
@@ -75,11 +75,6 @@
     private final WalEventReader walEventReader;
     private final Telemetry<TelemetryWalTask> walTelemetry;
     private final WalTelemetryFacade walTelemetryFacade;
-<<<<<<< HEAD
-    private final int lookAheadTransactionCount;
-    private long rowsSinceLastCommit;
-=======
->>>>>>> cefba498
 
     public ApplyWal2TableJob(CairoEngine engine, int workerCount, int sharedWorkerCount, @Nullable FunctionFactoryCache ffCache) {
         super(engine.getMessageBus().getWalTxnNotificationQueue(), engine.getMessageBus().getWalTxnNotificationSubSequence());
@@ -92,15 +87,9 @@
         CairoConfiguration configuration = engine.getConfiguration();
         microClock = configuration.getMicrosecondClock();
         walEventReader = new WalEventReader(configuration.getFilesFacade());
-<<<<<<< HEAD
-        commitSquashRowLimit = configuration.getWalCommitSquashRowLimit();
-        metrics = engine.getMetrics().getWalMetrics();
-        lookAheadTransactionCount = configuration.getWalApplyLookAheadTransactionCount();
-=======
         metrics = engine.getMetrics().getWalMetrics();
         lookAheadTransactionCount = configuration.getWalApplyLookAheadTransactionCount();
         tableTimeQuotaMicros = configuration.getWalApplyTableTimeQuota() >= 0 ? configuration.getWalApplyTableTimeQuota() * 1000L : Timestamps.DAY_MICROS;
->>>>>>> cefba498
     }
 
     // returns transaction number, which is always > -1. Negative values are used as status code.
@@ -314,11 +303,7 @@
 
                 // Populate transactionMeta with timestamps of future transactions
                 // to avoid O3 commits by pre-calculating safe to commit timestamp for every commit.
-<<<<<<< HEAD
-                LongList transactionMeta = readObservableTxnMeta(tempPath, transactionLogCursor, rootLen, writer.getMaxTimestamp());
-=======
                 writer.readWalTxnDetails(transactionLogCursor);
->>>>>>> cefba498
                 transactionLogCursor.toTop();
 
                 isTerminating = runStatus.isTerminating();
@@ -388,22 +373,13 @@
                             tempPath.of(engine.getConfiguration().getRoot()).concat(tableToken).slash().put(WAL_NAME_BASE).put(walId).slash().put(segmentId);
                             final long start = microClock.getTicks();
 
-<<<<<<< HEAD
-                            if (iTransaction > 0 && transactionMeta.size() < (iTransaction + lookAheadTransactionCount) * TXN_METADATA_LONGS_SIZE) {
-=======
                             if (!writer.getWalTnxDetails().hasRecord(seqTxn + lookAheadTransactionCount)) {
->>>>>>> cefba498
                                 // Last few transactions left to process from the list
                                 // of observed transactions built upfront in the beginning of the loop.
                                 // Check if more transaction exist, exit restart the loop to have better picture
                                 // of the future transactions and optimise the application.
-<<<<<<< HEAD
-                                if (transactionLogCursor.reset()) {
-                                    transactionMeta = readObservableTxnMeta(tempPath, transactionLogCursor, rootLen, writer.getMaxTimestamp());
-=======
                                 if (transactionLogCursor.setPosition()) {
                                     writer.readWalTxnDetails(transactionLogCursor);
->>>>>>> cefba498
                                     transactionLogCursor.toTop();
                                     totalTransactionCount += iTransaction;
                                     iTransaction = 0;
@@ -486,23 +462,6 @@
                     if (writer.getWalTnxDetails().hasRecord(seqTxn)) {
 
                         long rowCount = dataInfo.getEndRowID() - dataInfo.getStartRowID();
-<<<<<<< HEAD
-                        if (commitToTimestamp < 0 || isTerminating) {
-                            // commit everything, do not store data in memory LAG buffer
-                            commitToTimestamp = Long.MAX_VALUE;
-                            rowsSinceLastCommit = 0;
-                        } else {
-                            rowsSinceLastCommit += rowCount;
-                            if (rowsSinceLastCommit < commitSquashRowLimit) {
-                                // This is an optimisation to apply small commits.
-                                // We want to store data in memory LAG buffer and commit it later when the buffer size is reasonably big
-                                // or when there is no more data available in WAL.
-                                // Do not commit yet, copy to LAG memory buffer and wait for more rows
-                                commitToTimestamp = -1;
-                            }
-                        }
-=======
->>>>>>> cefba498
                         final long start = microClock.getTicks();
                         walTelemetryFacade.store(WAL_TXN_APPLY_START, writer.getTableToken(), walId, seqTxn, -1L, -1L, start - commitTimestamp);
                         final long rowsAdded = writer.processWalData(
@@ -515,7 +474,6 @@
                                 dataInfo,
                                 seqTxn
                         );
-                        rowsSinceLastCommit -= rowsAdded;
                         final long latency = microClock.getTicks() - start;
                         long physicalRowCount = writer.getPhysicallyWrittenRowsSinceLastCommit();
                         metrics.addApplyRowsWritten(rowCount, physicalRowCount, latency);
@@ -589,93 +547,6 @@
         }
     }
 
-<<<<<<< HEAD
-    private LongList readObservableTxnMeta(Path tempPath, TransactionLogCursor transactionLogCursor, int rootLen, long maxCommittedTimestamp) {
-        try (WalEventReader eventReader = walEventReader) {
-            transactionMeta.clear();
-            int prevWalId = Integer.MIN_VALUE;
-            int prevSegmentId = Integer.MIN_VALUE;
-            int prevSegmentTxn = Integer.MIN_VALUE;
-            WalEventCursor walEventCursor = null;
-
-            while (transactionLogCursor.hasNext()) {
-
-                final int walId = transactionLogCursor.getWalId();
-                final int segmentId = transactionLogCursor.getSegmentId();
-                final int segmentTxn = transactionLogCursor.getSegmentTxn();
-
-                boolean recordAdded = false;
-                if (walId > 0) {
-                    tempPath.trimTo(rootLen).put(WAL_NAME_BASE).put(walId).slash().put(segmentId);
-
-                    if (prevWalId != walId || prevSegmentId != segmentId || prevSegmentTxn + 1 != segmentTxn) {
-                        walEventCursor = eventReader.of(tempPath, WAL_FORMAT_VERSION, segmentTxn);
-                    } else {
-                        // This is same WALE file, just read next txn transaction.
-                        if (!walEventCursor.hasNext()) {
-                            walEventCursor = eventReader.of(tempPath, WAL_FORMAT_VERSION, segmentTxn);
-                        }
-                    }
-
-                    final byte walTxnType = walEventCursor.getType();
-                    if (walTxnType == DATA) {
-                        recordAdded = true;
-                        WalEventCursor.DataInfo commitInfo = walEventCursor.getDataInfo();
-                        transactionMeta.add(-1); // commit to timestamp
-                        transactionMeta.add(commitInfo.getMaxTimestamp());
-                        transactionMeta.add(commitInfo.getMinTimestamp());
-                    }
-                }
-                prevWalId = walId;
-                prevSegmentId = segmentId;
-                prevSegmentTxn = segmentTxn;
-
-                // This is a structural change, UPDATE or non-structural ALTER
-                // when it happens in between the transactions, we want to commit everything before it.
-                if (!recordAdded && transactionMeta.size() > 0) {
-                    transactionMeta.setQuick(transactionMeta.size() - 3, FORCE_FULL_COMMIT); // commit to timestamp of prev record
-                }
-            }
-        }
-
-        // find min timestamp after every transaction
-        long runningMinTimestamp = Long.MAX_VALUE;
-        long maxLag = 0;
-        for (int n = transactionMeta.size(), i = n - 1; i > -1; i -= TXN_METADATA_LONGS_SIZE) {
-
-            long currentMinTimestamp = transactionMeta.getQuick(i);
-            long currentMaxTimestamp = transactionMeta.getQuick(i - 1);
-
-            long nextMinTimestamp = Math.min(currentMaxTimestamp, runningMinTimestamp);
-            long lag = currentMaxTimestamp - nextMinTimestamp;
-            if (lag > maxLag) {
-                maxLag = lag;
-            }
-
-            runningMinTimestamp = Math.min(runningMinTimestamp, currentMinTimestamp);
-            // No point to hold data in lag buffer if it's already intersects with committed data
-            transactionMeta.setQuick(i, Math.max(maxCommittedTimestamp, runningMinTimestamp));
-
-            // Leave last commitToTimestamp as -1 so everything is committed at the end
-            if (i < n - 1) {
-                long commitToTimestamp = transactionMeta.getQuick(i - 2);
-                if (commitToTimestamp != FORCE_FULL_COMMIT) {
-                    // set commitToTimestamp to be nextMinTimestamp
-                    // so that O3 does not happen
-                    transactionMeta.setQuick(i - 2, nextMinTimestamp);
-                } else {
-                    // This is a flag that the commit has to be done in full
-                    // because of following UPDATE or ALTER.
-                    // Everything will be committed at this point, so it's safe to reset runningMinTimestamp
-                    runningMinTimestamp = Long.MAX_VALUE;
-                }
-            }
-        }
-        return transactionMeta;
-    }
-
-=======
->>>>>>> cefba498
     private void storeTelemetryNoop(short event, short origin) {
     }
 
