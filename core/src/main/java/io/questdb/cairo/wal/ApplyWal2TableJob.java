--- conflicted
+++ resolved
@@ -30,11 +30,8 @@
 import io.questdb.cairo.wal.seq.TableSequencerAPI;
 import io.questdb.cairo.wal.seq.TableTransactionLog;
 import io.questdb.cairo.wal.seq.TransactionLogCursor;
-<<<<<<< HEAD
 import io.questdb.griffin.FunctionFactoryCache;
-=======
 import io.questdb.griffin.engine.ops.AbstractOperation;
->>>>>>> b2e942d1
 import io.questdb.log.Log;
 import io.questdb.log.LogFactory;
 import io.questdb.mp.AbstractQueueConsumerJob;
@@ -232,26 +229,15 @@
     private void processWalSql(TableWriter tableWriter, WalEventCursor.SqlInfo sqlInfo, OperationCompiler operationCompiler, long seqTxn) {
         final int cmdType = sqlInfo.getCmdType();
         final CharSequence sql = sqlInfo.getSql();
-<<<<<<< HEAD
         sqlInfo.populateBindVariableService(operationCompiler.getBindVariableService());
-        try {
-            switch (cmdType) {
-                case CMD_ALTER_TABLE:
-                    tableWriter.apply(operationCompiler.compileAlterSql(sql), seqTxn);
-                    break;
-                case CMD_UPDATE_TABLE:
-                    tableWriter.apply(operationCompiler.compileUpdateSql(sql), seqTxn);
-=======
-        sqlInfo.populateBindVariableService(sqlToOperation.getBindVariableService());
         AbstractOperation operation = null;
         try {
             switch (cmdType) {
                 case CMD_ALTER_TABLE:
-                    operation = sqlToOperation.toAlterOperation(sql);
+                    operation = operationCompiler.compileAlterSql(sql);
                     break;
                 case CMD_UPDATE_TABLE:
-                    operation = sqlToOperation.toUpdateOperation(sql);
->>>>>>> b2e942d1
+                    operation = operationCompiler.compileUpdateSql(sql);
                     break;
                 default:
                     throw new UnsupportedOperationException("Unsupported command type: " + cmdType);
