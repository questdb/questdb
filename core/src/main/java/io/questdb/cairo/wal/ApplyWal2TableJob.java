/*******************************************************************************
 *     ___                  _   ____  ____
 *    / _ \ _   _  ___  ___| |_|  _ \| __ )
 *   | | | | | | |/ _ \/ __| __| | | |  _ \
 *   | |_| | |_| |  __/\__ \ |_| |_| | |_) |
 *    \__\_\\__,_|\___||___/\__|____/|____/
 *
 *  Copyright (c) 2014-2019 Appsicle
 *  Copyright (c) 2019-2024 QuestDB
 *
 *  Licensed under the Apache License, Version 2.0 (the "License");
 *  you may not use this file except in compliance with the License.
 *  You may obtain a copy of the License at
 *
 *  http://www.apache.org/licenses/LICENSE-2.0
 *
 *  Unless required by applicable law or agreed to in writing, software
 *  distributed under the License is distributed on an "AS IS" BASIS,
 *  WITHOUT WARRANTIES OR CONDITIONS OF ANY KIND, either express or implied.
 *  See the License for the specific language governing permissions and
 *  limitations under the License.
 *
 ******************************************************************************/

package io.questdb.cairo.wal;

import io.questdb.Telemetry;
import io.questdb.TelemetryOrigin;
import io.questdb.TelemetrySystemEvent;
import io.questdb.cairo.CairoConfiguration;
import io.questdb.cairo.CairoEngine;
import io.questdb.cairo.CairoException;
import io.questdb.cairo.CairoKeywords;
import io.questdb.cairo.EntryUnavailableException;
import io.questdb.cairo.ErrorTag;
import io.questdb.cairo.TableToken;
import io.questdb.cairo.TableUtils;
import io.questdb.cairo.TableWriter;
import io.questdb.cairo.wal.seq.SeqTxnTracker;
import io.questdb.cairo.wal.seq.TableMetadataChangeLog;
import io.questdb.cairo.wal.seq.TableSequencerAPI;
import io.questdb.cairo.wal.seq.TransactionLogCursor;
import io.questdb.griffin.SqlException;
import io.questdb.log.Log;
import io.questdb.log.LogFactory;
import io.questdb.log.LogRecord;
import io.questdb.mp.AbstractQueueConsumerJob;
import io.questdb.mp.Job;
import io.questdb.std.Files;
import io.questdb.std.FilesFacade;
import io.questdb.std.Misc;
import io.questdb.std.Numbers;
import io.questdb.std.Rnd;
import io.questdb.std.Transient;
import io.questdb.std.datetime.microtime.MicrosecondClock;
import io.questdb.std.datetime.microtime.MicrosecondClockImpl;
import io.questdb.std.datetime.microtime.Timestamps;
import io.questdb.std.str.Path;
import io.questdb.std.str.Utf8Sequence;
import io.questdb.std.str.Utf8s;
import io.questdb.tasks.TelemetryTask;
import io.questdb.tasks.TelemetryWalTask;
import io.questdb.tasks.WalTxnNotificationTask;
import org.jetbrains.annotations.NotNull;
import org.jetbrains.annotations.Nullable;

import java.io.Closeable;

import static io.questdb.TelemetrySystemEvent.*;
import static io.questdb.cairo.ErrorTag.OUT_OF_MEMORY;
import static io.questdb.cairo.ErrorTag.resolveTag;
import static io.questdb.cairo.TableUtils.TABLE_EXISTS;
import static io.questdb.cairo.pool.AbstractMultiTenantPool.NO_LOCK_REASON;
import static io.questdb.cairo.wal.WalTxnType.*;
import static io.questdb.cairo.wal.WalUtils.*;
import static io.questdb.tasks.TableWriterTask.CMD_ALTER_TABLE;
import static io.questdb.tasks.TableWriterTask.CMD_UPDATE_TABLE;

public class ApplyWal2TableJob extends AbstractQueueConsumerJob<WalTxnNotificationTask> implements Closeable {
    public static final String WAL_2_TABLE_RESUME_REASON = "Resume WAL Data Application";
    private static final Log LOG = LogFactory.getLog(ApplyWal2TableJob.class);
    private static final String WAL_2_TABLE_WRITE_REASON = "WAL Data Application";
    private final CairoEngine engine;
    private final int lookAheadTransactionCount;
    private final WalMetrics metrics;
    private final MicrosecondClock microClock;
    private final OperationExecutor operationExecutor;
    private final Rnd rnd = new Rnd();
    private final long tableTimeQuotaMicros;
    private final Telemetry<TelemetryTask> telemetry;
    private final TelemetryFacade telemetryFacade;
    private final WalEventReader walEventReader;
    private final Telemetry<TelemetryWalTask> walTelemetry;
    private final WalTelemetryFacade walTelemetryFacade;
    private long lastAttemptSeqTxn;

    public ApplyWal2TableJob(CairoEngine engine, int workerCount, int sharedWorkerCount) {
        super(engine.getMessageBus().getWalTxnNotificationQueue(), engine.getMessageBus().getWalTxnNotificationSubSequence());
        this.engine = engine;
        walTelemetry = engine.getTelemetryWal();
        walTelemetryFacade = walTelemetry.isEnabled() ? this::doStoreWalTelemetry : this::storeWalTelemetryNoop;
        telemetry = engine.getTelemetry();
        telemetryFacade = telemetry.isEnabled() ? this::doStoreTelemetry : this::storeTelemetryNoop;
        operationExecutor = new OperationExecutor(engine, workerCount, sharedWorkerCount);
        CairoConfiguration configuration = engine.getConfiguration();
        microClock = configuration.getMicrosecondClock();
        walEventReader = new WalEventReader(configuration.getFilesFacade());
        metrics = engine.getMetrics().walMetrics();
        lookAheadTransactionCount = configuration.getWalApplyLookAheadTransactionCount();
        tableTimeQuotaMicros = configuration.getWalApplyTableTimeQuota() >= 0 ? configuration.getWalApplyTableTimeQuota() * 1000L : Timestamps.DAY_MICROS;
    }

    @Override
    public void close() {
        Misc.free(operationExecutor);
        Misc.free(walEventReader);
    }

    private static void cleanDroppedTableDirectory(CairoEngine engine, Path tempPath, TableToken tableToken) {
        // Clean all the files inside table folder name except WAL directories and SEQ_DIR directory
        boolean allClean = true;
        FilesFacade ff = engine.getConfiguration().getFilesFacade();
        tempPath.of(engine.getConfiguration().getRoot()).concat(tableToken);
        int rootLen = tempPath.size();

        long p = ff.findFirst(tempPath.$());
        if (p > 0) {
            try {
                do {
                    long pUtf8NameZ = ff.findName(p);
                    int type = ff.findType(p);
                    if (ff.isDirOrSoftLinkDirNoDots(tempPath, rootLen, pUtf8NameZ, type)) {
                        if (!CairoKeywords.isTxnSeq(pUtf8NameZ) && !CairoKeywords.isWal(pUtf8NameZ)) {
                            if (!ff.unlinkOrRemove(tempPath, LOG)) {
                                allClean = false;
                            }
                        }
                    } else if (type == Files.DT_FILE) {
                        tempPath.trimTo(rootLen);
                        tempPath.concat(pUtf8NameZ);

                        if (CairoKeywords.isTxn(pUtf8NameZ) || CairoKeywords.isMeta(pUtf8NameZ) || matchesWalLock(tempPath)) {
                            continue;
                        }

                        allClean &= removeOrLog(tempPath, ff);
                    }
                } while (ff.findNext(p) > 0);

                if (allClean) {
                    // Remove _txn and _meta files when all other files are removed
                    if (!removeOrLog(tempPath.trimTo(rootLen).concat(TableUtils.TXN_FILE_NAME), ff)) {
                        return;
                    }
                    ff.removeQuiet(tempPath.trimTo(rootLen).concat(TableUtils.META_FILE_NAME).$());
                }
            } finally {
                ff.findClose(p);
            }
        }
    }

    private static boolean matchesWalLock(Utf8Sequence name) {
        if (Utf8s.endsWithAscii(name, ".lock")) {
            for (int i = name.size() - ".lock".length() - 1; i > 0; i--) {
                byte b = name.byteAt(i);
                if (b < '0' || b > '9') {
                    return Utf8s.equalsAscii(WAL_NAME_BASE, 0, WAL_NAME_BASE.length(), name, i - WAL_NAME_BASE.length() + 1, i + 1);
                }
            }
        }

        for (int i = 0, n = name.size(); i < n; i++) {
            byte b = name.byteAt(i);
            if (b < '0' || b > '9') {
                return false;
            }
        }
        return true;
    }

<<<<<<< HEAD
    private static boolean removeOrLog(Path path, FilesFacade ff) {
        if (!ff.removeQuiet(path.$())) {
            LOG.info().$("could not remove, will retry [path=").utf8(", errno=").$(ff.errno()).I$();
            return false;
        }
        return true;
    }

    private static void tryDestroyDroppedTable(TableToken tableToken, TableWriter writer, CairoEngine engine, Path tempPath) {
=======
    /**
     * Attempts to remove writer from the pool and delete the files. In that order,
     * specifically for windows. Sometimes there is writer in the context of this call.
     * In any case, this method will try to lock the writer and hold the lock until
     * table's files are removed.
     *
     * @param tableToken table token of the table to be purged
     * @param writer     writer instance if we have one
     * @param engine     the engine, used for its writer pool
     * @param tempPath   path used to check table dir existence
     */
    private static void purgeTableFiles(
            TableToken tableToken,
            @Nullable TableWriter writer,
            CairoEngine engine,
            @Transient Path tempPath
    ) {
>>>>>>> 1cb35ad7
        if (engine.lockReadersAndMetadata(tableToken)) {
            TableWriter writerToClose = null;
            try {
                final CairoConfiguration configuration = engine.getConfiguration();
                if (writer == null && TableUtils.exists(configuration.getFilesFacade(), tempPath, configuration.getRoot(), tableToken.getDirName()) == TABLE_EXISTS) {
                    try {
                        writer = writerToClose = engine.getWriterUnsafe(tableToken, WAL_2_TABLE_WRITE_REASON);
                    } catch (EntryUnavailableException ex) {
                        // Table is being written to, we cannot destroy it at the moment
                        return;
                    } catch (CairoException ex) {
                        // Ignore it, table can be half deleted.
                    }
                }
                // we want to release files, so that we can remove them, but we do not want
                // the writer to go back to the pool, in case someone else is about to use it.
                if (writer != null) {
                    // Force writer to close all the files.
                    writer.destroy();
                }
<<<<<<< HEAD
=======

                // while holding the writer and essentially the lock on the table,
                // we can remove the files.
>>>>>>> 1cb35ad7
                cleanDroppedTableDirectory(engine, tempPath, tableToken);
            } finally {
                Misc.free(writerToClose);
                engine.unlockReadersAndMetadata(tableToken);
            }
        } else {
            LOG.info().$("table '").utf8(tableToken.getDirName())
                    .$("' is dropped, waiting to acquire Table Readers lock to delete the table files").$();
        }
<<<<<<< HEAD
=======
    }

    private static boolean removeOrLog(Path path, FilesFacade ff) {
        if (!ff.removeQuiet(path.$())) {
            LOG.info().$("could not remove, will retry [path=").utf8(", errno=").$(ff.errno()).I$();
            return false;
        }
        return true;
>>>>>>> 1cb35ad7
    }

    /**
     * Iterates over all outstanding transactions in the WAL.
     * Interrupts if time limit is reached or termination is requested.
     * Returns true if it applied all the transactions, and false if it was terminated early
     *
     * @param tableToken        table token
     * @param writer            table writer
     * @param engine            cairo engine
     * @param operationExecutor operation executor
     * @param tempPath          temporary path
     * @param runStatus         run status
     */
    private void applyOutstandingWalTransactions(
            TableToken tableToken,
            TableWriter writer,
            CairoEngine engine,
            OperationExecutor operationExecutor,
            Path tempPath,
            RunStatus runStatus,
            O3JobParallelismRegulator regulator
    ) {
        final TableSequencerAPI tableSequencerAPI = engine.getTableSequencerAPI();
        boolean isTerminating;
        boolean finishedAll = true;

        try (TransactionLogCursor transactionLogCursor = tableSequencerAPI.getCursor(tableToken, writer.getAppliedSeqTxn())) {
            TableMetadataChangeLog structuralChangeCursor = null;
            try {
                int iTransaction = 0;
                int totalTransactionCount = 0;
                long rowsAdded = 0;
                long physicalRowsAdded = 0;
                long insertTimespan = 0;

                tempPath.of(engine.getConfiguration().getRoot()).concat(tableToken).slash();

                // Populate transactionMeta with timestamps of future transactions
                // to avoid O3 commits by pre-calculating safe to commit timestamp for every commit.
                writer.readWalTxnDetails(transactionLogCursor);
                transactionLogCursor.toTop();

                isTerminating = runStatus.isTerminating();
                final long timeLimit = microClock.getTicks() + tableTimeQuotaMicros;
                boolean firstRun = true;
                WHILE_TRANSACTION_CURSOR:

                while (!isTerminating && ((finishedAll = microClock.getTicks() <= timeLimit) || firstRun) && transactionLogCursor.hasNext()) {
                    firstRun = false;
                    final int walId = transactionLogCursor.getWalId();
                    final int segmentId = transactionLogCursor.getSegmentId();
                    final long segmentTxn = transactionLogCursor.getSegmentTxn();
                    final long commitTimestamp = transactionLogCursor.getCommitTimestamp();
                    final long seqTxn = transactionLogCursor.getTxn();

                    this.lastAttemptSeqTxn = seqTxn;
                    if (seqTxn != writer.getAppliedSeqTxn() + 1) {
                        throw CairoException.critical(0)
                                .put("unexpected sequencer transaction, expected ").put(writer.getAppliedSeqTxn() + 1)
                                .put(" but was ").put(seqTxn);
                    }

                    switch (walId) {
                        case METADATA_WALID:
                            // This is metadata change
                            // to be taken from Sequencer directly
                            final long newStructureVersion = transactionLogCursor.getStructureVersion();
                            if (writer.getColumnStructureVersion() != newStructureVersion - 1) {
                                throw CairoException.critical(0)
                                        .put("unexpected new WAL structure version [walStructure=").put(newStructureVersion)
                                        .put(", tableStructureVersion=").put(writer.getColumnStructureVersion())
                                        .put(']');
                            }

                            boolean hasNext;
                            if (structuralChangeCursor == null || !(hasNext = structuralChangeCursor.hasNext())) {
                                Misc.free(structuralChangeCursor);
                                // Re-read the sequencer files to get the metadata change cursor.
                                structuralChangeCursor = tableSequencerAPI.getMetadataChangeLogSlow(tableToken, newStructureVersion - 1);
                                hasNext = structuralChangeCursor.hasNext();
                            }

                            if (hasNext) {
                                final long start = microClock.getTicks();
                                walTelemetryFacade.store(WAL_TXN_APPLY_START, tableToken, walId, seqTxn, -1L, -1L, start - commitTimestamp);
                                writer.setSeqTxn(seqTxn);
                                try {
                                    structuralChangeCursor.next().apply(writer, true);
                                } catch (Throwable th) {
                                    // Don't mark transaction as applied if exception occurred
                                    writer.setSeqTxn(seqTxn - 1);
                                    throw th;
                                }
                                walTelemetryFacade.store(WAL_TXN_STRUCTURE_CHANGE_APPLIED, tableToken, walId, seqTxn, -1L, -1L, microClock.getTicks() - start);
                            } else {
                                // Something messed up in sequencer.
                                // There is a transaction in WAL but no structure change record.
                                throw CairoException.critical(0)
                                        .put("could not apply structure change from WAL to table. WAL metadata change does not exist [structureVersion=")
                                        .put(newStructureVersion)
                                        .put(']');
                            }
                            break;

                        case DROP_TABLE_WAL_ID:
                            engine.notifyDropped(tableToken);
                            purgeTableFiles(tableToken, writer, engine, tempPath);
                            return;

                        case 0:
                            throw CairoException.critical(0)
                                    .put("broken table transaction record in sequencer log, walId cannot be 0 [table=")
                                    .put(tableToken.getTableName()).put(", seqTxn=").put(seqTxn).put(']');

                        default:
                            // Always set full path when using thread static path
                            operationExecutor.setNowAndFixClock(commitTimestamp);
                            tempPath.of(engine.getConfiguration().getRoot()).concat(tableToken).slash().putAscii(WAL_NAME_BASE).put(walId).slash().put(segmentId);
                            final long start = microClock.getTicks();

                            long lastLoadedTxnDetails = writer.getWalTnxDetails().getLastSeqTxn();
                            if (seqTxn > lastLoadedTxnDetails
                                    || (lastLoadedTxnDetails < seqTxn + lookAheadTransactionCount && (transactionLogCursor.getMaxTxn() > lastLoadedTxnDetails || transactionLogCursor.extend()))
                            ) {
                                // Last few transactions left to process from the list
                                // of observed transactions built upfront in the beginning of the loop.
                                // Read more transactions from the sequencer into readWalTxnDetails to continue
                                writer.readWalTxnDetails(transactionLogCursor);
                                transactionLogCursor.setPosition(seqTxn);
                            }

                            long walSegment = writer.getWalTnxDetails().getWalSegmentId(seqTxn);
                            assert walId == Numbers.decodeHighInt(walSegment);
                            assert segmentId == Numbers.decodeLowInt(walSegment);

                            isTerminating = runStatus.isTerminating();
                            final long added = processWalCommit(
                                    writer,
                                    walId,
                                    tempPath,
                                    segmentTxn,
                                    operationExecutor,
                                    seqTxn,
                                    commitTimestamp,
                                    regulator
                            );

                            if (added > -1L) {
                                insertTimespan += microClock.getTicks() - start;
                                rowsAdded += added;
                                iTransaction++;
                                physicalRowsAdded += writer.getPhysicallyWrittenRowsSinceLastCommit();
                            }
                            if (added == -2L || isTerminating) {
                                // transaction cursor goes beyond prepared transactionMeta or termination requested. Re-run the loop.
                                break WHILE_TRANSACTION_CURSOR;
                            }
                    }
                }
                totalTransactionCount += iTransaction;

                if (!finishedAll || isTerminating) {
                    writer.commitSeqTxn();
                }

                if (totalTransactionCount > 0) {
                    LOG.info().$("job ")
                            .$(finishedAll ? "finished" : "ejected")
                            .$(" [table=").utf8(writer.getTableToken().getDirName())
                            .$(", seqTxn=").$(writer.getAppliedSeqTxn())
                            .$(", transactions=").$(totalTransactionCount)
                            .$(", rows=").$(rowsAdded)
                            .$(", time=").$(insertTimespan / 1000)
                            .$("ms, rate=").$(rowsAdded * 1000000L / Math.max(1, insertTimespan))
                            .$("rows/s, ampl=").$(Math.round(100.0 * physicalRowsAdded / rowsAdded) / 100.0)
                            .I$();
                }
            } catch (Throwable th) {
                // We could have been applying multiple txns, and we failed somewhere in the middle. The writer will
                // be returned to the pool and dirty writes will be rolled back. We have to update the sequencer
                // on the state of the writer and revert any dirty txns that might have advanced. We do that
                // by equalizing writerTxn and dirtyWriterTxn.
                engine.getTableSequencerAPI().updateWriterTxns(tableToken, writer.getTxn(), writer.getTxn());
                throw th;
            } finally {
                Misc.free(structuralChangeCursor);
            }
        }
    }

    private void doStoreTelemetry(short event, short origin) {
        TelemetryTask.store(telemetry, origin, event);
    }

    private void doStoreWalTelemetry(short event, TableToken tableToken, int walId, long seqTxn, long rowCount, long physicalRowCount, long latencyUs) {
        TelemetryWalTask.store(walTelemetry, event, tableToken.getTableId(), walId, seqTxn, rowCount, physicalRowCount, latencyUs);
    }

    private void handleWalApplyFailure(TableToken tableToken, Throwable throwable, SeqTxnTracker txnTracker) {
        ErrorTag errorTag;
        String errorMessage;

        if (engine.isTableDropped(tableToken) |
                ((throwable instanceof CairoException) && ((CairoException) throwable).isTableDropped())) {
            // Sometimes we can have SQL exceptions when re-compiling ALTER or UPDATE statements
            // that the table we work on is already dropped. In this case, we can ignore the exception.
            purgeTableFiles(tableToken, null, engine, Path.PATH.get());
            return;
        }

        if (throwable instanceof CairoException) {
            CairoException cairoException = (CairoException) throwable;
            if (cairoException.isOutOfMemory()) {
                if (txnTracker != null && txnTracker.onOutOfMemory(
                        MicrosecondClockImpl.INSTANCE.getTicks(), tableToken.getTableName(), rnd)
                ) {
                    engine.notifyWalTxnRepublisher(tableToken);
                    return;
                }
                errorTag = OUT_OF_MEMORY;
            } else {
                errorTag = resolveTag(cairoException.getErrno());
            }
            errorMessage = cairoException.getFlyweightMessage().toString();
        } else {
            errorTag = ErrorTag.NONE;
            errorMessage = throwable.getMessage();
        }

        try {
            telemetryFacade.store(TelemetrySystemEvent.WAL_APPLY_SUSPEND, TelemetryOrigin.WAL_APPLY);
            LogRecord logRecord = LOG.critical().$("job failed, table suspended [table=").utf8(tableToken.getDirName());
            if (lastAttemptSeqTxn > -1) {
                logRecord.$(", seqTxn=").$(lastAttemptSeqTxn);
            }
            if (throwable instanceof CairoException) {
                CairoException ex = (CairoException) throwable;
                logRecord.$(", error=").$(ex.getFlyweightMessage())
                        .$(", errno=").$(ex.getErrno())
                        .I$();
            } else {
                logRecord.$(", error=").$(throwable).I$();
            }
            engine.getTableSequencerAPI().suspendTable(tableToken, errorTag, errorMessage);
        } catch (CairoException e) {
            LOG.critical().$("could not suspend table [table=").$(tableToken.getTableName()).$(", error=").$(e.getFlyweightMessage()).I$();
        }
    }

    private long processWalCommit(
            TableWriter writer,
            int walId,
            @Transient Path walPath,
            long segmentTxn,
            OperationExecutor operationExecutor,
            long seqTxn,
            long commitTimestamp,
            O3JobParallelismRegulator regulator
    ) {
        try (WalEventReader eventReader = walEventReader) {
            final WalEventCursor walEventCursor = eventReader.of(walPath, WAL_FORMAT_VERSION, segmentTxn);
            final byte walTxnType = walEventCursor.getType();
            switch (walTxnType) {
                case DATA:
                    final WalEventCursor.DataInfo dataInfo = walEventCursor.getDataInfo();
                    if (writer.getWalTnxDetails().hasRecord(seqTxn)) {
                        long rowCount = dataInfo.getEndRowID() - dataInfo.getStartRowID();
                        final long start = microClock.getTicks();
                        walTelemetryFacade.store(WAL_TXN_APPLY_START, writer.getTableToken(), walId, seqTxn, -1L, -1L, start - commitTimestamp);
                        final long rowsAdded = writer.commitWalTransaction(
                                walPath,
                                !dataInfo.isOutOfOrder(),
                                dataInfo.getStartRowID(),
                                dataInfo.getEndRowID(),
                                dataInfo.getMinTimestamp(),
                                dataInfo.getMaxTimestamp(),
                                dataInfo,
                                seqTxn,
                                regulator
                        );
                        final long latency = microClock.getTicks() - start;
                        long physicalRowCount = writer.getPhysicallyWrittenRowsSinceLastCommit();
                        metrics.addApplyRowsWritten(rowCount, physicalRowCount, latency);
                        walTelemetryFacade.store(WAL_TXN_DATA_APPLIED, writer.getTableToken(), walId, seqTxn, rowsAdded, physicalRowCount, latency);
                        return rowCount;
                    } else {
                        // re-build wal transaction details
                        return -2L;
                    }

                case SQL:
                    final WalEventCursor.SqlInfo sqlInfo = walEventCursor.getSqlInfo();
                    final long start = microClock.getTicks();
                    walTelemetryFacade.store(WAL_TXN_APPLY_START, writer.getTableToken(), walId, seqTxn, -1L, -1L, start - commitTimestamp);
                    final long rowsAffected = processWalSql(writer, sqlInfo, operationExecutor, seqTxn);
                    walTelemetryFacade.store(WAL_TXN_SQL_APPLIED, writer.getTableToken(), walId, seqTxn, -1L, -1L, microClock.getTicks() - start);
                    return rowsAffected;
                case TRUNCATE:
                    long txn = writer.getTxn();
                    writer.setSeqTxn(seqTxn);
                    writer.removeAllPartitions();
                    if (writer.getTxn() == txn) {
                        // force mark the transaction as applied
                        writer.markSeqTxnCommitted(seqTxn);
                    }
                    return -1L;
                default:
                    throw new UnsupportedOperationException("Unsupported WAL txn type: " + walTxnType);
            }
        }
    }

    private long processWalSql(TableWriter tableWriter, WalEventCursor.SqlInfo sqlInfo, OperationExecutor operationExecutor, long seqTxn) {
        final int cmdType = sqlInfo.getCmdType();
        final CharSequence sql = sqlInfo.getSql();
        operationExecutor.resetRnd(sqlInfo.getRndSeed0(), sqlInfo.getRndSeed1());
        sqlInfo.populateBindVariableService(operationExecutor.getBindVariableService());
        try {
            switch (cmdType) {
                case CMD_ALTER_TABLE:
                    operationExecutor.executeAlter(tableWriter, sql, seqTxn);
                    return -1;
                case CMD_UPDATE_TABLE:
                    return operationExecutor.executeUpdate(tableWriter, sql, seqTxn);
                default:
                    throw new UnsupportedOperationException("Unsupported command type: " + cmdType);
            }
        } catch (SqlException ex) {
            throw CairoException.nonCritical().put("error applying SQL to wal table [table=")
                    .put(tableWriter.getTableToken().getTableName()).put(", sql=").put(sql)
                    .put(", position=").put(ex.getPosition())
                    .put(", error=").put(ex.getFlyweightMessage());
        } catch (CairoException e) {
            LogRecord log = !e.isWALTolerable() ? LOG.error() : LOG.info();
            log.$("error applying SQL to wal table [table=")
                    .utf8(tableWriter.getTableToken().getTableName()).$(", sql=").$(sql)
                    .$(", error=").$(e.getFlyweightMessage())
                    .$(", errno=").$(e.getErrno()).I$();

            if (!e.isWALTolerable()) {
                throw e;
            } else {
                // Mark as applied.
                tableWriter.commitSeqTxn(seqTxn);
                return -1;
            }
        }
    }

    private void storeTelemetryNoop(short event, short origin) {
    }

    private void storeWalTelemetryNoop(short event, TableToken tableToken, int walId, long seqTxn, long rowCount, long physicalRowCount, long latencyUs) {
    }

    /**
     * Returns transaction number, which is always > -1. Negative values are used as status code.
     */
    void applyWal(
            @NotNull TableToken tableToken,
            CairoEngine engine,
            OperationExecutor operationExecutor,
            Job.RunStatus runStatus
    ) {
        final Path tempPath = Path.PATH.get();
        SeqTxnTracker txnTracker = null;
        this.lastAttemptSeqTxn = -1;
        try {
            // security context is checked on writing to the WAL and can be ignored here
            final TableToken updatedToken = engine.getUpdatedTableToken(tableToken);
            if (engine.isTableDropped(tableToken) || updatedToken == null) {
                if (engine.isTableDropped(tableToken)) {
                    purgeTableFiles(tableToken, null, engine, tempPath);
                }
                // else: table is dropped and fully cleaned, this is late notification.
            } else {
                long writerTxn, dirtyWriterTxn;
                txnTracker = engine.getTableSequencerAPI().getTxnTracker(tableToken);
                TableWriter writer = null;
                try {
                    writer = engine.getWriterUnsafe(updatedToken, WAL_2_TABLE_WRITE_REASON);
                    assert writer.getMetadata().getTableId() == tableToken.getTableId();
                    if (txnTracker.shouldBackOffDueToMemoryPressure(MicrosecondClockImpl.INSTANCE.getTicks())) {
                        // rely on CheckWalTransactionsJob to notify us when to apply transactions
                        return;
                    }
                    applyOutstandingWalTransactions(tableToken, writer, engine, operationExecutor, tempPath, runStatus, txnTracker);
                    txnTracker.hadEnoughMemory(tableToken.getTableName(), rnd);
                    writerTxn = writer.getSeqTxn();
                    dirtyWriterTxn = writer.getAppliedSeqTxn();
                } catch (EntryUnavailableException tableBusy) {
                    //noinspection StringEquality
                    if (tableBusy.getReason() != NO_LOCK_REASON
                            && !WAL_2_TABLE_WRITE_REASON.equals(tableBusy.getReason())
                            && !WAL_2_TABLE_RESUME_REASON.equals(tableBusy.getReason())) {
                        LOG.critical().$("unsolicited table lock [table=").utf8(tableToken.getDirName()).$(", lockReason=").$(tableBusy.getReason()).I$();
                        // This is abnormal termination but table is not set to suspended state.
                        // Reset state of SeqTxnTracker so that next CheckWalTransactionJob run will send job notification if necessary.
                        engine.notifyWalTxnRepublisher(tableToken);
                    }
                    // Do not suspend table. Perhaps writer will be unlocked with no transaction applied.
                    // We do not suspend table because of having initial value on writerTxn. It will either be
                    // "ignore" or last txn we applied.
                    return;
                } catch (Throwable th) {
                    // There is some unexpected error and table will likely to be suspended.
                    // It is safer to create new TableWriter after exceptions.
                    if (writer != null) {
                        writer.markDistressed();
                    }
                    throw th;
                } finally {
                    Misc.free(writer);
                }

                if (engine.getTableSequencerAPI().updateWriterTxns(tableToken, writerTxn, dirtyWriterTxn)) {
                    engine.notifyWalTxnCommitted(tableToken);
                }
            }
        } catch (Throwable ex) {
            handleWalApplyFailure(tableToken, ex, txnTracker);
        }
    }

    @Override
    protected boolean doRun(int workerId, long cursor, RunStatus runStatus) {
        final TableToken tableToken;
        try {
            final WalTxnNotificationTask task = queue.get(cursor);
            tableToken = task.getTableToken();
        } finally {
            // Do not hold the queue while transactions are applied to the table
            subSeq.done(cursor);
        }

        applyWal(tableToken, engine, operationExecutor, runStatus);
        return true;
    }

    @FunctionalInterface
    private interface TelemetryFacade {
        void store(short event, short origin);
    }

    @FunctionalInterface
    private interface WalTelemetryFacade {
        void store(short event, TableToken tableToken, int walId, long seqTxn, long rowCount, long physicalRowCount, long latencyUs);
    }
}<|MERGE_RESOLUTION|>--- conflicted
+++ resolved
@@ -179,17 +179,6 @@
         return true;
     }
 
-<<<<<<< HEAD
-    private static boolean removeOrLog(Path path, FilesFacade ff) {
-        if (!ff.removeQuiet(path.$())) {
-            LOG.info().$("could not remove, will retry [path=").utf8(", errno=").$(ff.errno()).I$();
-            return false;
-        }
-        return true;
-    }
-
-    private static void tryDestroyDroppedTable(TableToken tableToken, TableWriter writer, CairoEngine engine, Path tempPath) {
-=======
     /**
      * Attempts to remove writer from the pool and delete the files. In that order,
      * specifically for windows. Sometimes there is writer in the context of this call.
@@ -207,7 +196,6 @@
             CairoEngine engine,
             @Transient Path tempPath
     ) {
->>>>>>> 1cb35ad7
         if (engine.lockReadersAndMetadata(tableToken)) {
             TableWriter writerToClose = null;
             try {
@@ -228,12 +216,9 @@
                     // Force writer to close all the files.
                     writer.destroy();
                 }
-<<<<<<< HEAD
-=======
 
                 // while holding the writer and essentially the lock on the table,
                 // we can remove the files.
->>>>>>> 1cb35ad7
                 cleanDroppedTableDirectory(engine, tempPath, tableToken);
             } finally {
                 Misc.free(writerToClose);
@@ -243,8 +228,6 @@
             LOG.info().$("table '").utf8(tableToken.getDirName())
                     .$("' is dropped, waiting to acquire Table Readers lock to delete the table files").$();
         }
-<<<<<<< HEAD
-=======
     }
 
     private static boolean removeOrLog(Path path, FilesFacade ff) {
@@ -253,7 +236,6 @@
             return false;
         }
         return true;
->>>>>>> 1cb35ad7
     }
 
     /**
