--- conflicted
+++ resolved
@@ -226,52 +226,17 @@
         }
     }
 
-<<<<<<< HEAD
-    private long totalColumnByteCount() {
-        long size = 0;
-        for (int columnIndex = 0; columnIndex < columnCount; columnIndex++) {
-            final int columnType = metadata.getColumnType(columnIndex);
-            if (columnType > 0) {  // Column not deleted.
-                final MemoryMA primaryColumn = getPrimaryColumn(columnIndex);
-                assert primaryColumn != null;
-                final MemoryMA secondaryColumn = getSecondaryColumn(columnIndex);
-                size += primaryColumn.getAppendOffset();
-                if (secondaryColumn != null) {
-                    size += secondaryColumn.getAppendOffset();
-                }
-            }
-        }
-        return size;
-    }
-
-    private void mayRollSegmentOnNextRow() {
-        if (!rollSegmentOnNextRow && (segmentRowCount >= configuration.getWalSegmentRolloverRowCount())) {
-            rollSegmentOnNextRow = true;
-        }
-    }
-
-    // Returns table transaction number.
-=======
     // Returns sequencer transaction number
->>>>>>> 2e103a3c
     public long commit() {
         checkDistressed();
         try {
             if (inTransaction()) {
-<<<<<<< HEAD
                 LOG.debug().$("committing data block [wal=").$(path).$(Files.SEPARATOR).$(segmentId).$(", rowLo=").$(currentTxnStartRowNum).$(", roHi=").$(segmentRowCount).I$();
                 lastSegmentTxn = events.data(currentTxnStartRowNum, segmentRowCount, txnMinTimestamp, txnMaxTimestamp, txnOutOfOrder);
-                final long tableTxn = getTableTxn();
+                final long seqTxn = getSequencerTxn();
                 resetDataTxnProperties();
                 mayRollSegmentOnNextRow();
-                return tableTxn;
-=======
-                LOG.debug().$("committing data block [wal=").$(path).$(Files.SEPARATOR).$(segmentId).$(", rowLo=").$(currentTxnStartRowNum).$(", roHi=").$(rowCount).I$();
-                lastSegmentTxn = events.data(currentTxnStartRowNum, rowCount, txnMinTimestamp, txnMaxTimestamp, txnOutOfOrder);
-                final long seqTxn = getSequencerTxn();
-                resetDataTxnProperties();
                 return seqTxn;
->>>>>>> 2e103a3c
             }
         } catch (Throwable th) {
             if (!isDistressed()) {
