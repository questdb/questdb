/*******************************************************************************
 *     ___                  _   ____  ____
 *    / _ \ _   _  ___  ___| |_|  _ \| __ )
 *   | | | | | | |/ _ \/ __| __| | | |  _ \
 *   | |_| | |_| |  __/\__ \ |_| |_| | |_) |
 *    \__\_\\__,_|\___||___/\__|____/|____/
 *
 *  Copyright (c) 2014-2019 Appsicle
 *  Copyright (c) 2019-2022 QuestDB
 *
 *  Licensed under the Apache License, Version 2.0 (the "License");
 *  you may not use this file except in compliance with the License.
 *  You may obtain a copy of the License at
 *
 *  http://www.apache.org/licenses/LICENSE-2.0
 *
 *  Unless required by applicable law or agreed to in writing, software
 *  distributed under the License is distributed on an "AS IS" BASIS,
 *  WITHOUT WARRANTIES OR CONDITIONS OF ANY KIND, either express or implied.
 *  See the License for the specific language governing permissions and
 *  limitations under the License.
 *
 ******************************************************************************/

package io.questdb.cairo.wal;

import io.questdb.cairo.*;
import io.questdb.cairo.sql.SymbolTable;
import io.questdb.cairo.sql.TableRecordMetadata;
import io.questdb.cairo.vm.Vm;
import io.questdb.cairo.vm.api.MemoryA;
import io.questdb.cairo.vm.api.MemoryMA;
import io.questdb.cairo.vm.api.MemoryMAR;
import io.questdb.cairo.vm.api.NullMemory;
import io.questdb.cairo.wal.seq.MetadataServiceStub;
import io.questdb.cairo.wal.seq.TableMetadataChange;
import io.questdb.cairo.wal.seq.TableMetadataChangeLog;
import io.questdb.cairo.wal.seq.TableSequencerAPI;
import io.questdb.griffin.engine.functions.constants.Long128Constant;
import io.questdb.griffin.engine.ops.AbstractOperation;
import io.questdb.griffin.engine.ops.AlterOperation;
import io.questdb.griffin.engine.ops.UpdateOperation;
import io.questdb.log.Log;
import io.questdb.log.LogFactory;
import io.questdb.std.*;
import io.questdb.std.datetime.millitime.MillisecondClock;
import io.questdb.std.str.DirectByteCharSequence;
import io.questdb.std.str.Path;
import io.questdb.std.str.SingleCharCharSequence;
import io.questdb.std.str.StringSink;
import org.jetbrains.annotations.NotNull;

import static io.questdb.cairo.TableUtils.*;
import static io.questdb.cairo.wal.WalUtils.WAL_NAME_BASE;
import static io.questdb.cairo.wal.seq.TableSequencer.NO_TXN;
import static io.questdb.std.Chars.utf8ToUtf16;

public class WalWriter implements TableWriterAPI {
    public static final int NEW_COL_RECORD_SIZE = 6;
    private static final long COLUMN_DELETED_NULL_FLAG = Long.MAX_VALUE;
    private static final Log LOG = LogFactory.getLog(WalWriter.class);
    private static final int MEM_TAG = MemoryTag.MMAP_TABLE_WAL_WRITER;
    private static final Runnable NOOP = () -> {
    };
    private final AlterOperation alterOp = new AlterOperation();
    private final ObjList<MemoryMA> columns;
    private final CairoConfiguration configuration;
    private final WalWriterEvents events;
    private final FilesFacade ff;
    private final AtomicIntList initialSymbolCounts;
    private final MetadataValidatorService metaValidatorSvc = new MetadataValidatorService();
    private final MetadataService metaWriterSvc = new MetadataWriterService();
    private final WalWriterMetadata metadata;
    private final int mkDirMode;
    private final ObjList<Runnable> nullSetters;
    private final Path path;
    private final int rootLen;
    private final RowImpl row = new RowImpl();
    private final LongList rowValueIsNotNull = new LongList();
    private final TableSequencerAPI sequencer;
    private final MemoryMAR symbolMapMem = Vm.getMARInstance();
    private final BoolList symbolMapNullFlags = new BoolList();
    private final ObjList<SymbolMapReader> symbolMapReaders = new ObjList<>();
    private final ObjList<CharSequenceIntHashMap> symbolMaps = new ObjList<>();
    private final String tableName;
    private final int walId;
    private final String walName;
    private int columnCount;
    private ColumnVersionReader columnVersionReader;
    private long currentTxnStartRowNum = -1;
    private boolean distressed;
    private int lastSegmentTxn = -1;
    private boolean open;
    private boolean rollSegmentOnNextRow = false;
    private int segmentId = -1;
    private int segmentLockFd = -1;
    private long segmentRowCount = -1;
    private TxReader txReader;
    private long txnMaxTimestamp = -1;
    private long txnMinTimestamp = Long.MAX_VALUE;
    private boolean txnOutOfOrder = false;
    private int walLockFd = -1;

    public WalWriter(CairoConfiguration configuration, String tableName, TableSequencerAPI tableSequencerAPI) {
        LOG.info().$("open '").utf8(tableName).$('\'').$();
        this.sequencer = tableSequencerAPI;
        this.configuration = configuration;
        this.mkDirMode = configuration.getMkDirMode();
        this.ff = configuration.getFilesFacade();
        this.tableName = tableName;
        final int walId = tableSequencerAPI.getNextWalId(tableName);
        this.walName = WAL_NAME_BASE + walId;
        this.walId = walId;
        this.path = new Path().of(configuration.getRoot()).concat(tableName).concat(walName);
        this.rootLen = path.length();
        this.open = true;

        try {
            lockWal();
            mkWalDir();

            metadata = new WalWriterMetadata(ff);

            tableSequencerAPI.getTableMetadata(tableName, metadata);

            columnCount = metadata.getColumnCount();
            columns = new ObjList<>(columnCount * 2);
            nullSetters = new ObjList<>(columnCount);
            initialSymbolCounts = new AtomicIntList(columnCount);

            events = new WalWriterEvents(ff);
            events.of(symbolMaps, initialSymbolCounts, symbolMapNullFlags);

            configureColumns();
            openNewSegment();
            configureSymbolTable();
        } catch (Throwable e) {
            doClose(false);
            throw e;
        }
    }

    @Override
    public void addColumn(CharSequence columnName, int columnType) {
        addColumn(
                columnName,
                columnType,
                configuration.getDefaultSymbolCapacity(),
                configuration.getDefaultSymbolCacheFlag(),
                false,
                configuration.getIndexValueBlockSize()
        );
    }

    @Override
    public void addColumn(
            CharSequence columnName,
            int columnType,
            int symbolCapacity,
            boolean symbolCacheFlag,
            boolean isIndexed,
            int indexValueBlockCapacity
    ) {
        alterOp.clear();
        alterOp.ofAddColumn(
                getMetadata().getTableId(),
                tableName,
                0,
                columnName,
                0,
                columnType,
                symbolCapacity,
                symbolCacheFlag,
                isIndexed,
                indexValueBlockCapacity
        );
        apply(alterOp, true);
    }

    @Override
    public long apply(AlterOperation alterOp, boolean contextAllowsAnyStructureChanges) throws AlterTableContextException {
        if (inTransaction()) {
            throw CairoException.critical(0).put("cannot alter table with uncommitted inserts [table=").put(tableName).put(']');
        }
<<<<<<< HEAD
        if (alterOp.isStructural()) {
            return applyStructural(alterOp);
=======
        if (operation.isStructureChange()) {
            long txn;
            do {
                boolean retry = true;
                try {
                    metadataValidator.startAlterValidation();
                    operation.apply(metadataValidator, true);
                    if (metadataValidator.structureVersion != metadata.getStructureVersion() + 1) {
                        retry = false;
                        throw CairoException.nonCritical()
                                .put("statements containing multiple transactions, such as 'alter table add column col1, col2'" +
                                        " are currently not supported for WAL tables [table=").put(tableName)
                                .put(", oldStructureVersion=").put(metadata.getStructureVersion())
                                .put(", newStructureVersion=").put(metadataValidator.structureVersion).put(']');
                    }
                } catch (CairoException e) {
                    if (retry) {
                        // Table schema (metadata) changed and this Alter is not valid anymore.
                        // Try to update WAL metadata to latest and repeat one more time.
                        goActive();
                        operation.apply(metadataValidator, true);
                    } else {
                        throw e;
                    }
                }

                txn = tableSequencerAPI.nextStructureTxn(tableName, metadata.getStructureVersion(), operation);
                if (txn == NO_TXN) {
                    applyMetadataChangeLog(Long.MAX_VALUE);
                }
            } while (txn == NO_TXN);

            // Apply to itself.
            try {
                operation.apply(walMetadataUpdater, true);
            } catch (Throwable th) {
                // Transaction successful, but writing using this WAL writer should not be possible.
                LOG.error().$("Exception during alter [ex=").$(th).I$();
                distressed = true;
            }
            return txn;
>>>>>>> ade8cb38
        } else {
            return applyNonStructural(alterOp);
        }
    }

    // Returns table transaction number
    @Override
    public long apply(UpdateOperation operation) {
        // it is guaranteed that there is no join in UPDATE statement
        // because SqlCompiler rejects the UPDATE if it contains join
        return applyNonStructural(operation);

        // when join is allowed in UPDATE we have 2 options
        // 1. we could write the updated partitions into WAL.
        //   since we cannot really rely on row ids we should probably create
        //   a PARTITION_REWRITE event and use it here to replace the updated
        //   partitions entirely with new ones.
        // 2. we could still pass the SQL statement if we made sure that all
        //   tables involved in the join are guaranteed to be on the same
        //   version (exact same txn number) on each node when the update
        //   statement is run.
        //   so we would need to read current txn number for each table and
        //   put it into the SQL event as a requirement for running the SQL.
        //   when the WAL event is processed we would need to query the exact
        //   versions of each table involved in the join when running the SQL.
    }

    @Override
    public void close() {
        if (isOpen()) {
            try {
                rollback();
            } finally {
                doClose(true);
            }
        }
    }

    // Returns sequencer transaction number
    @Override
    public long commit() {
        checkDistressed();
        try {
            if (inTransaction()) {
                LOG.debug().$("committing data block [wal=").$(path).$(Files.SEPARATOR).$(segmentId).$(", rowLo=").$(currentTxnStartRowNum).$(", roHi=").$(segmentRowCount).I$();
                lastSegmentTxn = events.data(currentTxnStartRowNum, segmentRowCount, txnMinTimestamp, txnMaxTimestamp, txnOutOfOrder);
                final long seqTxn = getSequencerTxn();
                resetDataTxnProperties();
                mayRollSegmentOnNextRow();
                return seqTxn;
            }
        } catch (Throwable th) {
            if (!isDistressed()) {
                // If distressed, not point to rollback, WalWriter will be not re-used anymore.
                rollback();
            }
            throw th;
        }
        return NO_TXN;
    }

    public void doClose(boolean truncate) {
        open = false;
        metadata.close(Vm.TRUNCATE_TO_POINTER);
        Misc.free(events);
        freeSymbolMapReaders();
        Misc.free(symbolMapMem);
        freeColumns(truncate);

        releaseSegmentLock();

        try {
            releaseWalLock();
        } finally {
            Misc.free(path);
            LOG.info().$("closed '").utf8(tableName).$('\'').$();
        }
    }

    @Override
    public TableRecordMetadata getMetadata() {
        return metadata;
    }

    public int getSegmentId() {
        return segmentId;
    }

    public long getSegmentRowCount() {
        return segmentRowCount;
    }

    @Override
    public long getStructureVersion() {
        return metadata.getStructureVersion();
    }

    @Override
    public int getSymbolCountWatermark(int columnIndex) {
        // It could be the case that ILP I/O thread has newer metadata version than
        // the writer, so it may be requesting a watermark for a recently added column.
        if (columnIndex > initialSymbolCounts.size() - 1) {
            return 0;
        }
        return initialSymbolCounts.get(columnIndex);
    }

    @Override
    public String getTableName() {
        return tableName;
    }

    @Override
    public long getUncommittedRowCount() {
        return segmentRowCount - currentTxnStartRowNum;
    }

    public int getWalId() {
        return walId;
    }

    public String getWalName() {
        return walName;
    }

    @Override
    public int getWriterType() {
        return TableWriterAPI.WRITER_OTHER;
    }

    public void goActive() {
        goActive(Long.MAX_VALUE);
    }

    public boolean goActive(long maxStructureVersion) {
        try {
            applyMetadataChangeLog(maxStructureVersion);
            return true;
        } catch (CairoException e) {
            LOG.critical().$("could not apply structure changes, WAL will be closed [table=").$(tableName)
                    .$(", walId=").$(walId)
                    .$(", errno=").$(e.getErrno())
                    .$(", error=").$((Throwable) e).I$();
            distressed = true;
            return false;
        }
    }

    @Override
    public void ic() {
        commit();
    }

    @Override
    public void ic(long o3MaxLag) {
        commit();
    }

    public boolean inTransaction() {
        return segmentRowCount > currentTxnStartRowNum;
    }

    public boolean isDistressed() {
        return distressed;
    }

    public boolean isOpen() {
        return this.open;
    }

    public void moveUncommittedRowsToNewSegment() {
        final long uncommittedRows = getUncommittedRowCount();
        final int newSegmentId = segmentId + 1;

        path.trimTo(rootLen);

        if (uncommittedRows > 0) {
            createSegmentDir(newSegmentId);
            path.trimTo(rootLen);
            final LongList newColumnFiles = new LongList();
            newColumnFiles.setPos(columnCount * NEW_COL_RECORD_SIZE);
            newColumnFiles.fill(0, columnCount * NEW_COL_RECORD_SIZE, -1);
            rowValueIsNotNull.fill(0, columnCount, -1);

            try {
                final int timestampIndex = metadata.getTimestampIndex();
                LOG.info().$("rolling uncommitted rows to new segment [wal=")
                        .$(path).$(Files.SEPARATOR).$(newSegmentId)
                        .$(", rowCount=").$(uncommittedRows).I$();

                for (int columnIndex = 0; columnIndex < columnCount; columnIndex++) {
                    final int columnType = metadata.getColumnType(columnIndex);
                    if (columnType > 0) {
                        final MemoryMA primaryColumn = getPrimaryColumn(columnIndex);
                        final MemoryMA secondaryColumn = getSecondaryColumn(columnIndex);
                        final String columnName = metadata.getColumnName(columnIndex);

                        CopyWalSegmentUtils.rollColumnToSegment(ff,
                                configuration.getWriterFileOpenOpts(),
                                primaryColumn,
                                secondaryColumn,
                                path,
                                newSegmentId,
                                columnName,
                                columnIndex == timestampIndex ? -columnType : columnType,
                                currentTxnStartRowNum,
                                uncommittedRows,
                                newColumnFiles,
                                columnIndex
                        );
                    } else {
                        rowValueIsNotNull.setQuick(columnIndex, COLUMN_DELETED_NULL_FLAG);
                    }
                }
            } catch (Throwable e) {
                closeSegmentSwitchFiles(newColumnFiles);
                throw e;
            }
            switchColumnsToNewSegment(newColumnFiles);
            rollLastWalEventRecord(newSegmentId, uncommittedRows);
            segmentId = newSegmentId;
            segmentRowCount = uncommittedRows;
            currentTxnStartRowNum = 0;
        } else if (segmentRowCount > 0 && uncommittedRows == 0) {
            rollSegmentOnNextRow = true;
        }
    }

    @Override
    public TableWriter.Row newRow() {
        return newRow(0L);
    }

    @Override
    public TableWriter.Row newRow(long timestamp) {
        checkDistressed();
        try {
            if (rollSegmentOnNextRow) {
                rollSegment();
                rollSegmentOnNextRow = false;
            }

            final int timestampIndex = metadata.getTimestampIndex();
            if (timestampIndex != -1) {
                //avoid lookups by having a designated field with primaryColumn
                final MemoryMA primaryColumn = getPrimaryColumn(timestampIndex);
                primaryColumn.putLongLong(timestamp, segmentRowCount);
                setRowValueNotNull(timestampIndex);
                row.timestamp = timestamp;
            }
            return row;
        } catch (Throwable e) {
            distressed = true;
            throw e;
        }
    }

    public TableWriter.Row newRowSansTimestamp() {
        checkDistressed();
        try {
            if (rollSegmentOnNextRow) {
                rollSegment();
                rollSegmentOnNextRow = false;
            }
            return row;
        } catch (Throwable e) {
            distressed = true;
            throw e;
        }
    }

    @Override
    public void rollback() {
        try {
            if (inTransaction() || hasDirtyColumns(currentTxnStartRowNum)) {
                setAppendPosition(currentTxnStartRowNum);
                segmentRowCount = currentTxnStartRowNum;
                txnMinTimestamp = Long.MAX_VALUE;
                txnMaxTimestamp = -1;
                txnOutOfOrder = false;
            }
        } catch (Throwable th) {
            // Set to dissatisfied state, otherwise the pool will keep trying to rollback until the stack overflow
            distressed = true;
            throw th;
        }
    }

    @Override
    public String toString() {
        return "WalWriter{" +
                "name=" + walName +
                ", table=" + tableName +
                '}';
    }

    @Override
    public void truncate() {
        try {
            lastSegmentTxn = events.truncate();
            getSequencerTxn();
        } catch (Throwable th) {
            rollback();
            throw th;
        }
    }

    private static void configureNullSetters(ObjList<Runnable> nullers, int type, MemoryA mem1, MemoryA mem2) {
        switch (ColumnType.tagOf(type)) {
            case ColumnType.BOOLEAN:
            case ColumnType.BYTE:
                nullers.add(() -> mem1.putByte((byte) 0));
                break;
            case ColumnType.DOUBLE:
                nullers.add(() -> mem1.putDouble(Double.NaN));
                break;
            case ColumnType.FLOAT:
                nullers.add(() -> mem1.putFloat(Float.NaN));
                break;
            case ColumnType.INT:
                nullers.add(() -> mem1.putInt(Numbers.INT_NaN));
                break;
            case ColumnType.LONG:
            case ColumnType.DATE:
            case ColumnType.TIMESTAMP:
                nullers.add(() -> mem1.putLong(Numbers.LONG_NaN));
                break;
            case ColumnType.LONG256:
                nullers.add(() -> mem1.putLong256(Numbers.LONG_NaN, Numbers.LONG_NaN, Numbers.LONG_NaN, Numbers.LONG_NaN));
                break;
            case ColumnType.SHORT:
                nullers.add(() -> mem1.putShort((short) 0));
                break;
            case ColumnType.CHAR:
                nullers.add(() -> mem1.putChar((char) 0));
                break;
            case ColumnType.STRING:
                nullers.add(() -> mem2.putLong(mem1.putNullStr()));
                break;
            case ColumnType.SYMBOL:
                nullers.add(() -> mem1.putInt(SymbolTable.VALUE_IS_NULL));
                break;
            case ColumnType.BINARY:
                nullers.add(() -> mem2.putLong(mem1.putNullBin()));
                break;
            case ColumnType.GEOBYTE:
                nullers.add(() -> mem1.putByte(GeoHashes.BYTE_NULL));
                break;
            case ColumnType.GEOSHORT:
                nullers.add(() -> mem1.putShort(GeoHashes.SHORT_NULL));
                break;
            case ColumnType.GEOINT:
                nullers.add(() -> mem1.putInt(GeoHashes.INT_NULL));
                break;
            case ColumnType.GEOLONG:
                nullers.add(() -> mem1.putLong(GeoHashes.NULL));
                break;
            case ColumnType.LONG128:
                nullers.add(() -> mem1.putLong128LittleEndian(Long128Constant.NULL_HI, Long128Constant.NULL_LO));
                break;
            default:
                throw new UnsupportedOperationException("unsupported column type: " + ColumnType.nameOf(type));
        }
    }

    private static void freeNullSetter(ObjList<Runnable> nullSetters, int columnIndex) {
        nullSetters.setQuick(columnIndex, NOOP);
    }

    private static int getPrimaryColumnIndex(int index) {
        return index * 2;
    }

    private static int getSecondaryColumnIndex(int index) {
        return getPrimaryColumnIndex(index) + 1;
    }

    private void applyMetadataChangeLog(long structureVersionHi) {
<<<<<<< HEAD
        long nextStructVer = getStructureVersion();
        try (TableMetadataChangeLog log = sequencer.getMetadataChangeLog(tableName, nextStructVer)) {
            while (log.hasNext() && nextStructVer < structureVersionHi) {
                TableMetadataChange chg = log.next();
=======
        try (TableMetadataChangeLog structureChangeCursor = tableSequencerAPI.getMetadataChangeLogCursor(tableName, metadata.getStructureVersion())) {
            long metadataVersion = getStructureVersion();
            while (structureChangeCursor.hasNext() && metadataVersion < structureVersionHi) {
                TableMetadataChange tableMetadataChange = structureChangeCursor.next();
>>>>>>> ade8cb38
                try {
                    chg.apply(metaWriterSvc, true);
                } catch (CairoException e) {
                    distressed = true;
                    throw e;
                }

                if (++nextStructVer != getStructureVersion()) {
                    distressed = true;
                    throw CairoException.critical(0)
                            .put("could not apply table definition changes to the current transaction, version unchanged");
                }
            }
        }
    }

    private long applyNonStructural(AbstractOperation op) {
        if (op.getSqlExecutionContext() == null) {
            throw CairoException.critical(0).put("failed to commit ALTER SQL to WAL, sql context is empty [table=").put(tableName).put(']');
        }
        try {
            lastSegmentTxn = events.appendSql(op.getCmdType(), op.getSqlText(), op.getSqlExecutionContext());
            return getSequencerTxn();
        } catch (Throwable th) {
            // perhaps half record was written to WAL-e, better to not use this WAL writer instance
            distressed = true;
            throw th;
        }
    }

    private long applyStructural(AlterOperation alterOp) {
        long txn;
        do {
            boolean retry = true;
            try {
                metaValidatorSvc.startAlterValidation();
                alterOp.apply(metaValidatorSvc, true);
                if (metaValidatorSvc.structureVersion != metadata.getStructureVersion() + 1) {
                    retry = false;
                    throw CairoException.nonCritical()
                            .put("statements containing multiple transactions, such as 'alter table add column col1, col2'" +
                                    " are currently not supported for WAL tables [table=").put(tableName)
                            .put(", oldStructureVersion=").put(metadata.getStructureVersion())
                            .put(", newStructureVersion=").put(metaValidatorSvc.structureVersion).put(']');
                }
            } catch (CairoException e) {
                if (retry) {
                    // Table schema (metadata) changed and this Alter is not valid anymore.
                    // Try to update WAL metadata to latest and repeat one more time.
                    goActive();
                    alterOp.apply(metaValidatorSvc, true);
                } else {
                    throw e;
                }
            }

            txn = sequencer.nextStructureTxn(tableName, getStructureVersion(), alterOp);
            if (txn == NO_TXN) {
                applyMetadataChangeLog(Long.MAX_VALUE);
            }
        } while (txn == NO_TXN);

        // Apply to itself.
        try {
            alterOp.apply(metaWriterSvc, true);
        } catch (Throwable th) {
            // Transaction successful, but writing using this WAL writer should not be possible.
            LOG.error().$("Exception during alter [ex=").$(th).I$();
            distressed = true;
        }
        return txn;
    }

    private void checkDistressed() {
        if (!distressed) {
            return;
        }
        throw CairoException.critical(0)
                .put("WAL writer is distressed and cannot be used any more [table=").put(tableName)
                .put(", wal=").put(walId).put(']');
    }

    private void cleanupSymbolMapFiles(Path path, int rootLen, CharSequence columnName) {
        path.trimTo(rootLen);
        BitmapIndexUtils.valueFileName(path, columnName, COLUMN_NAME_TXN_NONE);
        ff.remove(path.$());

        path.trimTo(rootLen);
        BitmapIndexUtils.keyFileName(path, columnName, COLUMN_NAME_TXN_NONE);
        ff.remove(path.$());

        path.trimTo(rootLen);
        TableUtils.charFileName(path, columnName, COLUMN_NAME_TXN_NONE);
        ff.remove(path.$());

        path.trimTo(rootLen);
        TableUtils.offsetFileName(path, columnName, COLUMN_NAME_TXN_NONE);
        ff.remove(path.$());
    }

    private void closeSegmentSwitchFiles(LongList newColumnFiles) {
        // Each record is about primary and secondary file. File descriptor is set every half a record.
        int halfRecord = NEW_COL_RECORD_SIZE / 2;
        for (int fdIndex = 0; fdIndex < newColumnFiles.size(); fdIndex += halfRecord) {
            final int fd = (int) newColumnFiles.get(fdIndex);
            ff.closeChecked(fd);
        }
    }

    private void configureColumn(int index, int columnType) {
        final int baseIndex = getPrimaryColumnIndex(index);
        if (columnType > 0) {
            final MemoryMA primary = Vm.getMAInstance();
            final MemoryMA secondary = createSecondaryMem(columnType);
            columns.extendAndSet(baseIndex, primary);
            columns.extendAndSet(baseIndex + 1, secondary);
            configureNullSetters(nullSetters, columnType, primary, secondary);
            rowValueIsNotNull.add(-1);
        } else {
            columns.extendAndSet(baseIndex, NullMemory.INSTANCE);
            columns.extendAndSet(baseIndex + 1, NullMemory.INSTANCE);
            nullSetters.add(NOOP);
            rowValueIsNotNull.add(COLUMN_DELETED_NULL_FLAG);
        }
    }

    private void configureColumns() {
        for (int i = 0; i < columnCount; i++) {
            configureColumn(i, metadata.getColumnType(i));
        }
    }

    private void configureEmptySymbol(int columnWriterIndex) {
        symbolMapReaders.extendAndSet(columnWriterIndex, EmptySymbolMapReader.INSTANCE);
        initialSymbolCounts.extendAndSet(columnWriterIndex, 0);
        symbolMapNullFlags.extendAndSet(columnWriterIndex, false);
        symbolMaps.extendAndSet(columnWriterIndex, new CharSequenceIntHashMap(8, 0.5, SymbolTable.VALUE_NOT_FOUND));
    }

    private void configureSymbolMapWriter(
            int columnWriterIndex,
            CharSequence columnName,
            int symbolCount,
            long columnNameTxn
    ) {
        if (symbolCount == 0) {
            configureEmptySymbol(columnWriterIndex);
            return;
        }

        // Copy or hard link symbol map files.
        FilesFacade ff = configuration.getFilesFacade();
        Path tempPath = Path.PATH.get();
        tempPath.of(configuration.getRoot()).concat(tableName);
        int tempPathTripLen = tempPath.length();

        path.trimTo(rootLen);
        TableUtils.offsetFileName(tempPath, columnName, columnNameTxn);
        TableUtils.offsetFileName(path, columnName, COLUMN_NAME_TXN_NONE);
        if (-1 == ff.hardLink(tempPath.$(), path.$())) {
            // This is fine, Table Writer can rename or drop the column.
            LOG.info().$("failed to link offset file [from=").$(tempPath)
                    .$(", to=").$(path)
                    .$(", errno=").$(ff.errno())
                    .I$();
            configureEmptySymbol(columnWriterIndex);
            return;
        }

        tempPath.trimTo(tempPathTripLen);
        path.trimTo(rootLen);
        TableUtils.charFileName(tempPath, columnName, columnNameTxn);
        TableUtils.charFileName(path, columnName, COLUMN_NAME_TXN_NONE);
        if (-1 == ff.hardLink(tempPath.$(), path.$())) {
            // This is fine, Table Writer can rename or drop the column.
            LOG.info().$("failed to link char file [from=").$(tempPath)
                    .$(", to=").$(path)
                    .$(", errno=").$(ff.errno())
                    .I$();
            cleanupSymbolMapFiles(path, rootLen, columnName);
            configureEmptySymbol(columnWriterIndex);
            return;
        }

        tempPath.trimTo(tempPathTripLen);
        path.trimTo(rootLen);
        BitmapIndexUtils.keyFileName(tempPath, columnName, columnNameTxn);
        BitmapIndexUtils.keyFileName(path, columnName, COLUMN_NAME_TXN_NONE);
        if (-1 == ff.hardLink(tempPath.$(), path.$())) {
            // This is fine, Table Writer can rename or drop the column.
            LOG.info().$("failed to link key file [from=").$(tempPath)
                    .$(", to=").$(path)
                    .$(", errno=").$(ff.errno())
                    .I$();
            cleanupSymbolMapFiles(path, rootLen, columnName);
            configureEmptySymbol(columnWriterIndex);
            return;
        }

        tempPath.trimTo(tempPathTripLen);
        path.trimTo(rootLen);
        BitmapIndexUtils.valueFileName(tempPath, columnName, columnNameTxn);
        BitmapIndexUtils.valueFileName(path, columnName, COLUMN_NAME_TXN_NONE);
        if (-1 == ff.hardLink(tempPath.$(), path.$())) {
            // This is fine, Table Writer can rename or drop the column.
            LOG.info().$("failed to link value file [from=").$(tempPath)
                    .$(", to=").$(path)
                    .$(", errno=").$(ff.errno())
                    .I$();
            cleanupSymbolMapFiles(path, rootLen, columnName);
            configureEmptySymbol(columnWriterIndex);
            return;
        }

        path.trimTo(rootLen);
        SymbolMapReader symbolMapReader = new SymbolMapReaderImpl(
                configuration,
                path,
                columnName,
                COLUMN_NAME_TXN_NONE,
                symbolCount
        );

        symbolMapReaders.extendAndSet(columnWriterIndex, symbolMapReader);
        symbolMaps.extendAndSet(columnWriterIndex, new CharSequenceIntHashMap(8, 0.5, SymbolTable.VALUE_NOT_FOUND));
        initialSymbolCounts.extendAndSet(columnWriterIndex, symbolCount);
        symbolMapNullFlags.extendAndSet(columnWriterIndex, symbolMapReader.containsNullValue());
    }

    private void configureSymbolTable() {
        boolean initialized = false;
        try {
            int denseSymbolIndex = 0;

            for (int i = 0; i < columnCount; i++) {
                int columnType = metadata.getColumnType(i);
                if (!ColumnType.isSymbol(columnType)) {
                    // Maintain sparse list of symbol writers
                    // Note: we don't need to set initialSymbolCounts and symbolMapNullFlags values
                    // here since we already filled it with -1 and false initially
                    symbolMapReaders.extendAndSet(i, null);
                    symbolMaps.extendAndSet(i, null);
                } else {
                    if (txReader == null) {
                        txReader = new TxReader(ff);
                        columnVersionReader = new ColumnVersionReader();
                    }

                    if (!initialized) {
                        MillisecondClock milliClock = configuration.getMillisecondClock();
                        long spinLockTimeout = configuration.getSpinLockTimeout();

                        // todo: use own path
                        Path path = Path.PATH2.get();
                        path.of(configuration.getRoot()).concat(tableName).concat(TXN_FILE_NAME).$();

                        // Does not matter which PartitionBy, as long as it is partitioned
                        // WAL tables must be partitioned
                        txReader.ofRO(path, PartitionBy.DAY);
                        path.of(configuration.getRoot()).concat(tableName).concat(TableUtils.COLUMN_VERSION_FILE_NAME).$();
                        columnVersionReader.ofRO(ff, path);

                        initialized = true;
                        long structureVersion = getStructureVersion();

                        do {
                            TableUtils.safeReadTxn(txReader, milliClock, spinLockTimeout);
                            if (txReader.getStructureVersion() != structureVersion) {
                                initialized = false;
                                break;
                            }
                            columnVersionReader.readSafe(milliClock, spinLockTimeout);
                        } while (txReader.getColumnVersion() != columnVersionReader.getVersion());
                    }

                    if (initialized) {
                        int symbolValueCount = txReader.getSymbolValueCount(denseSymbolIndex);
                        long columnNameTxn = columnVersionReader.getDefaultColumnNameTxn(i);
                        configureSymbolMapWriter(i, metadata.getColumnName(i), symbolValueCount, columnNameTxn);
                    } else {
                        // table on disk structure version does not match the structure version of the WalWriter
                        // it is not possible to re-use table symbol table because the column name may not match.
                        // The symbol counts stored as dense in _txn file and removal of symbols
                        // shifts the counts that's why it's not possible to find out the symbol count if metadata versions
                        // don't match.
                        configureSymbolMapWriter(i, metadata.getColumnName(i), 0, COLUMN_NAME_TXN_NONE);
                    }
                }

                if (columnType == ColumnType.SYMBOL || columnType == -ColumnType.SYMBOL) {
                    denseSymbolIndex++;
                }
            }
        } finally {
            Misc.free(columnVersionReader);
            Misc.free(txReader);
        }
    }

    private MemoryMA createSecondaryMem(int columnType) {
        switch (ColumnType.tagOf(columnType)) {
            case ColumnType.BINARY:
            case ColumnType.STRING:
                return Vm.getMAInstance();
            default:
                return null;
        }
    }

    private int createSegmentDir(int segmentId) {
        path.trimTo(rootLen);
        path.slash().put(segmentId);
        final int segmentPathLen = path.length();
        rolloverSegmentLock();
        if (ff.mkdirs(path.slash$(), mkDirMode) != 0) {
            throw CairoException.critical(ff.errno()).put("Cannot create WAL segment directory: ").put(path);
        }
        path.trimTo(segmentPathLen);
        return segmentPathLen;
    }

    private void freeAndRemoveColumnPair(ObjList<MemoryMA> columns, int pi, int si) {
        final MemoryMA primaryColumn = columns.getAndSetQuick(pi, NullMemory.INSTANCE);
        final MemoryMA secondaryColumn = columns.getAndSetQuick(si, NullMemory.INSTANCE);
        primaryColumn.close(true, Vm.TRUNCATE_TO_POINTER);
        if (secondaryColumn != null) {
            secondaryColumn.close(true, Vm.TRUNCATE_TO_POINTER);
        }
    }

    private void freeColumns(boolean truncate) {
        // null check is because this method could be called from the constructor
        if (columns != null) {
            for (int i = 0, n = columns.size(); i < n; i++) {
                final MemoryMA m = columns.getQuick(i);
                if (m != null) {
                    m.close(truncate, Vm.TRUNCATE_TO_POINTER);
                }
            }
        }
    }

    private void freeSymbolMapReaders() {
        Misc.freeObjListIfCloseable(symbolMapReaders);
    }

    private MemoryMA getPrimaryColumn(int column) {
        assert column < columnCount : "Column index is out of bounds: " + column + " >= " + columnCount;
        return columns.getQuick(getPrimaryColumnIndex(column));
    }

    private MemoryMA getSecondaryColumn(int column) {
        assert column < columnCount : "Column index is out of bounds: " + column + " >= " + columnCount;
        return columns.getQuick(getSecondaryColumnIndex(column));
    }

    private long getSequencerTxn() {
        long seqTxn;
        do {
            seqTxn = sequencer.nextTxn(tableName, walId, metadata.getStructureVersion(), segmentId, lastSegmentTxn);
            if (seqTxn == NO_TXN) {
                applyMetadataChangeLog(Long.MAX_VALUE);
            }
        } while (seqTxn == NO_TXN);
        return seqTxn;
    }

    private boolean hasDirtyColumns(long currentTxnStartRowNum) {
        for (int i = 0; i < columnCount; i++) {
            long writtenCount = rowValueIsNotNull.getQuick(i);
            if (writtenCount >= currentTxnStartRowNum && writtenCount != COLUMN_DELETED_NULL_FLAG) {
                return true;
            }
        }
        return false;
    }

    private void lockWal() {
        try {
            lockName(path);
            walLockFd = TableUtils.lock(ff, path);
        } finally {
            path.trimTo(rootLen);
        }

        if (walLockFd == -1) {
            throw CairoException.critical(ff.errno()).put("Cannot lock table: ").put(path.$());
        }
    }

    private void markColumnRemoved(int columnIndex) {
        final int pi = getPrimaryColumnIndex(columnIndex);
        final int si = getSecondaryColumnIndex(columnIndex);
        freeNullSetter(nullSetters, columnIndex);
        freeAndRemoveColumnPair(columns, pi, si);
        rowValueIsNotNull.setQuick(columnIndex, COLUMN_DELETED_NULL_FLAG);
    }

    private void mayRollSegmentOnNextRow() {
        if (!rollSegmentOnNextRow && (segmentRowCount >= configuration.getWalSegmentRolloverRowCount()) || lastSegmentTxn > Integer.MAX_VALUE - 2) {
            rollSegmentOnNextRow = true;
        }
    }

    private void mkWalDir() {
        final int walDirLength = path.length();
        if (ff.mkdirs(path.slash$(), mkDirMode) != 0) {
            throw CairoException.critical(ff.errno()).put("Cannot create WAL directory: ").put(path);
        }
        path.trimTo(walDirLength);
    }

    private void openColumnFiles(CharSequence name, int columnIndex, int pathTrimToLen) {
        try {
            final MemoryMA mem1 = getPrimaryColumn(columnIndex);
            mem1.close(true, Vm.TRUNCATE_TO_POINTER);
            mem1.of(ff,
                    dFile(path.trimTo(pathTrimToLen), name),
                    configuration.getDataAppendPageSize(),
                    -1,
                    MemoryTag.MMAP_TABLE_WRITER,
                    configuration.getWriterFileOpenOpts(),
                    Files.POSIX_MADV_RANDOM
            );

            final MemoryMA mem2 = getSecondaryColumn(columnIndex);
            if (mem2 != null) {
                mem2.close(true, Vm.TRUNCATE_TO_POINTER);
                mem2.of(ff,
                        iFile(path.trimTo(pathTrimToLen), name),
                        configuration.getDataAppendPageSize(),
                        -1,
                        MemoryTag.MMAP_TABLE_WRITER,
                        configuration.getWriterFileOpenOpts(),
                        Files.POSIX_MADV_RANDOM
                );
                mem2.putLong(0L);
            }
        } finally {
            path.trimTo(pathTrimToLen);
        }
    }

    private void openNewSegment() {
        try {
            segmentId++;
            currentTxnStartRowNum = 0;
            rowValueIsNotNull.fill(0, columnCount, -1);
            final int segmentPathLen = createSegmentDir(segmentId);

            for (int i = 0; i < columnCount; i++) {
                int type = metadata.getColumnType(i);
                if (type > 0) {
                    final CharSequence name = metadata.getColumnName(i);
                    openColumnFiles(name, i, segmentPathLen);

                    if (type == ColumnType.SYMBOL && symbolMapReaders.size() > 0) {
                        final SymbolMapReader reader = symbolMapReaders.getQuick(i);
                        initialSymbolCounts.set(i, reader.getSymbolCount());
                        symbolMapNullFlags.set(i, reader.containsNullValue());
                        CharSequenceIntHashMap symbolMap = symbolMaps.getQuick(i);
                        symbolMap.clear();
                    }
                } else {
                    rowValueIsNotNull.setQuick(i, COLUMN_DELETED_NULL_FLAG);
                }
            }

            segmentRowCount = 0;
            metadata.switchTo(path, segmentPathLen);
            events.openEventFile(path, segmentPathLen);
            lastSegmentTxn = 0;
            LOG.info().$("opened WAL segment [path='").$(path).$('\'').I$();
        } finally {
            path.trimTo(rootLen);
        }
    }

    private void releaseSegmentLock() {
        if (ff.closeChecked(segmentLockFd)) {
            segmentLockFd = -1;
        }
    }

    private void releaseWalLock() {
        if (ff.closeChecked(walLockFd)) {
            walLockFd = -1;
        }
    }

    private void removeSymbolMapReader(int index) {
        Misc.freeIfCloseable(symbolMapReaders.getAndSetQuick(index, null));
        symbolMaps.setQuick(index, null);
        initialSymbolCounts.set(index, -1);
        symbolMapNullFlags.set(index, false);
        cleanupSymbolMapFiles(path, rootLen, metadata.getColumnName(index));
    }

    private void renameColumnFiles(int columnType, CharSequence columnName, CharSequence newName) {
        path.trimTo(rootLen).slash().put(segmentId);
        final Path tempPath = Path.PATH.get().of(path);

        if (ColumnType.isVariableLength(columnType)) {
            final int trimTo = path.length();
            iFile(path, columnName);
            iFile(tempPath, newName);
            if (ff.rename(path.$(), tempPath.$()) != Files.FILES_RENAME_OK) {
                throw CairoException.critical(ff.errno()).put("could not rename WAL column file [from=").put(path).put(", to=").put(tempPath).put(']');
            }
            path.trimTo(trimTo);
            tempPath.trimTo(trimTo);
        }

        dFile(path, columnName);
        dFile(tempPath, newName);
        if (ff.rename(path.$(), tempPath.$()) != Files.FILES_RENAME_OK) {
            throw CairoException.critical(ff.errno()).put("could not rename WAL column file [from=").put(path).put(", to=").put(tempPath).put(']');
        }
    }

    private void resetDataTxnProperties() {
        currentTxnStartRowNum = segmentRowCount;
        txnMinTimestamp = Long.MAX_VALUE;
        txnMaxTimestamp = -1;
        txnOutOfOrder = false;
        resetSymbolMaps();
    }

    private void resetSymbolMaps() {
        final int numOfColumns = symbolMaps.size();
        for (int i = 0; i < numOfColumns; i++) {
            final CharSequenceIntHashMap symbolMap = symbolMaps.getQuick(i);
            if (symbolMap != null) {
                symbolMap.clear();
            }
            final SymbolMapReader reader = symbolMapReaders.getQuick(i);
            if (reader != null) {
                initialSymbolCounts.set(i, reader.getSymbolCount());
                symbolMapNullFlags.set(i, reader.containsNullValue());
            }
        }
    }

    private void rollLastWalEventRecord(int newSegmentId, long uncommittedRows) {
        events.rollback();
        path.trimTo(rootLen).slash().put(newSegmentId);
        events.openEventFile(path, path.length());
        lastSegmentTxn = events.data(0, uncommittedRows, txnMinTimestamp, txnMaxTimestamp, txnOutOfOrder);
    }

    private void rolloverSegmentLock() {
        releaseSegmentLock();
        final int segmentPathLen = path.length();
        try {
            lockName(path);
            segmentLockFd = TableUtils.lock(ff, path);
            if (segmentLockFd == -1) {
                path.trimTo(segmentPathLen);
                throw CairoException.critical(ff.errno()).put("Cannot lock wal segment: ").put(path.$());
            }
        } finally {
            path.trimTo(segmentPathLen);
        }
    }

    private void rowAppend(ObjList<Runnable> activeNullSetters, long rowTimestamp) {
        for (int i = 0; i < columnCount; i++) {
            if (rowValueIsNotNull.getQuick(i) < segmentRowCount) {
                activeNullSetters.getQuick(i).run();
            }
        }

        if (rowTimestamp > txnMaxTimestamp) {
            txnMaxTimestamp = rowTimestamp;
        } else {
            txnOutOfOrder |= (txnMaxTimestamp != rowTimestamp);
        }
        if (rowTimestamp < txnMinTimestamp) {
            txnMinTimestamp = rowTimestamp;
        }

        segmentRowCount++;
    }

    private void setAppendPosition(final long segmentRowCount) {
        for (int i = 0; i < columnCount; i++) {
            setColumnSize(i, segmentRowCount);
            int type = metadata.getColumnType(i);
            if (type > 0) {
                rowValueIsNotNull.setQuick(i, segmentRowCount - 1);
            }
        }
    }

    private void setColumnNull(int columnType, int columnIndex, long rowCount) {
        if (ColumnType.isVariableLength(columnType)) {
            setVarColumnVarFileNull(columnType, columnIndex, rowCount);
            setVarColumnFixedFileNull(columnType, columnIndex, rowCount);
        } else {
            setFixColumnNulls(columnType, columnIndex, rowCount);
        }
    }

    private void setColumnSize(int columnIndex, long size) {
        MemoryMA mem1 = getPrimaryColumn(columnIndex);
        MemoryMA mem2 = getSecondaryColumn(columnIndex);
        int type = metadata.getColumnType(columnIndex);
        if (type > 0) { // Not deleted
            if (size > 0) {
                // subtract column top
                final long m1pos;
                switch (ColumnType.tagOf(type)) {
                    case ColumnType.BINARY:
                    case ColumnType.STRING:
                        assert mem2 != null;
                        // Jump to the number of records written to read length of var column correctly
                        mem2.jumpTo(size * Long.BYTES);
                        m1pos = Unsafe.getUnsafe().getLong(mem2.getAppendAddress());
                        // Jump to the end of file to correctly trim the file
                        mem2.jumpTo((size + 1) * Long.BYTES);
                        break;
                    default:
                        if (columnIndex == metadata.getTimestampIndex()) {
                            m1pos = size << 4;
                        } else {
                            m1pos = size << ColumnType.pow2SizeOf(type);
                        }
                        break;
                }
                mem1.jumpTo(m1pos);
            } else {
                mem1.jumpTo(0);
                if (mem2 != null) {
                    mem2.jumpTo(0);
                    mem2.putLong(0);
                }
            }
        }
    }

    private void setFixColumnNulls(int type, int columnIndex, long rowCount) {
        MemoryMA fixedSizeColumn = getPrimaryColumn(columnIndex);
        long columnFileSize = rowCount * ColumnType.sizeOf(type);
        fixedSizeColumn.jumpTo(columnFileSize);
        if (columnFileSize > 0) {
            long address = TableUtils.mapRW(ff, fixedSizeColumn.getFd(), columnFileSize, MEM_TAG);
            try {
                TableUtils.setNull(type, address, rowCount);
            } finally {
                ff.munmap(address, columnFileSize, MEM_TAG);
            }
        }
    }

    private void setRowValueNotNull(int columnIndex) {
        assert rowValueIsNotNull.getQuick(columnIndex) != segmentRowCount;
        rowValueIsNotNull.setQuick(columnIndex, segmentRowCount);
    }

    private void setVarColumnFixedFileNull(int columnType, int columnIndex, long rowCount) {
        MemoryMA fixedSizeColumn = getSecondaryColumn(columnIndex);
        long fixedSizeColSize = (rowCount + 1) * Long.BYTES;
        fixedSizeColumn.jumpTo(fixedSizeColSize);
        if (rowCount > 0) {
            long addressFixed = TableUtils.mapRW(ff, fixedSizeColumn.getFd(), fixedSizeColSize, MEM_TAG);
            try {
                if (columnType == ColumnType.STRING) {
                    Vect.setVarColumnRefs32Bit(addressFixed, 0, rowCount + 1);
                } else {
                    Vect.setVarColumnRefs64Bit(addressFixed, 0, rowCount + 1);
                }
            } finally {
                ff.munmap(addressFixed, fixedSizeColSize, MEM_TAG);
            }
        }
    }

    private void setVarColumnVarFileNull(int columnType, int columnIndex, long rowCount) {
        MemoryMA varColumn = getPrimaryColumn(columnIndex);
        long varColSize = rowCount * ColumnType.variableColumnLengthBytes(columnType);
        varColumn.jumpTo(varColSize);
        if (rowCount > 0) {
            long address = TableUtils.mapRW(ff, varColumn.getFd(), varColSize, MEM_TAG);
            try {
                Vect.memset(address, varColSize, -1);
            } finally {
                ff.munmap(address, varColSize, MEM_TAG);
            }
        }
    }

    private void switchColumnsToNewSegment(LongList newColumnFiles) {
        for (int i = 0; i < columnCount; i++) {
            int newPrimaryFd = (int) newColumnFiles.get(i * NEW_COL_RECORD_SIZE);
            if (newPrimaryFd > -1) {
                MemoryMA primaryColumnFile = getPrimaryColumn(i);
                long currentOffset = newColumnFiles.get(i * NEW_COL_RECORD_SIZE + 1);
                long newOffset = newColumnFiles.get(i * NEW_COL_RECORD_SIZE + 2);
                primaryColumnFile.jumpTo(currentOffset);
                primaryColumnFile.switchTo(newPrimaryFd, newOffset, Vm.TRUNCATE_TO_POINTER);

                int newSecondaryFd = (int) newColumnFiles.get(i * NEW_COL_RECORD_SIZE + 3);
                if (newSecondaryFd > -1) {
                    MemoryMA secondaryColumnFile = getSecondaryColumn(i);
                    currentOffset = newColumnFiles.get(i * NEW_COL_RECORD_SIZE + 4);
                    newOffset = newColumnFiles.get(i * NEW_COL_RECORD_SIZE + 5);
                    secondaryColumnFile.jumpTo(currentOffset);
                    secondaryColumnFile.switchTo(newSecondaryFd, newOffset, Vm.TRUNCATE_TO_POINTER);
                }
            }
        }
    }

    SymbolMapReader getSymbolMapReader(int columnIndex) {
        return symbolMapReaders.getQuick(columnIndex);
    }

    void rollSegment() {
        try {
            openNewSegment();
        } catch (Throwable e) {
            distressed = true;
            throw e;
        }
    }

    private class MetadataValidatorService implements MetadataServiceStub {
        public long structureVersion;

        @Override
        public void addColumn(
                CharSequence columnName,
                int columnType,
                int symbolCapacity,
                boolean symbolCacheFlag,
                boolean isIndexed,
                int indexValueBlockCapacity,
                boolean isSequential
        ) {
            if (!TableUtils.isValidColumnName(columnName, columnName.length())) {
                throw CairoException.nonCritical().put("invalid column name: ").put(columnName);
            }
            if (metadata.getColumnIndexQuiet(columnName) > -1) {
                throw CairoException.nonCritical().put("duplicate column name: ").put(columnName);
            }
            if (columnType <= 0) {
                throw CairoException.nonCritical().put("invalid column type: ").put(columnType);
            }
            structureVersion++;
        }

        @Override
        public TableRecordMetadata getMetadata() {
            return metadata;
        }

        @Override
        public CharSequence getTableName() {
            return tableName;
        }

        @Override
        public void removeColumn(CharSequence columnName) {
            int columnIndex = metadata.getColumnIndexQuiet(columnName);
            if (columnIndex < 0 || metadata.getColumnType(columnIndex) < 0) {
                throw CairoException.nonCritical().put("cannot remove column, column does not exists [table=").put(tableName)
                        .put(", column=").put(columnName).put(']');
            }

            if (columnIndex == metadata.getTimestampIndex()) {
                throw CairoException.nonCritical().put("cannot remove designated timestamp column [table=").put(tableName)
                        .put(", column=").put(columnName);
            }
            structureVersion++;
        }

        @Override
        public void renameColumn(CharSequence columnName, CharSequence newName) {
            int columnIndex = metadata.getColumnIndexQuiet(columnName);
            if (columnIndex < 0) {
                throw CairoException.nonCritical().put("cannot rename column, column does not exists [table=").put(tableName)
                        .put(", column=").put(columnName).put(']');
            }
            if (columnIndex == metadata.getTimestampIndex()) {
                throw CairoException.nonCritical().put("cannot rename designated timestamp column [table=").put(tableName)
                        .put(", column=").put(columnName).put(']');
            }

            int columnIndexNew = metadata.getColumnIndexQuiet(newName);
            if (columnIndexNew > -1) {
                throw CairoException.nonCritical().put("cannot rename column, column with the name already exists [table=").put(tableName).put(", newName=").put(newName).put(']');
            }
            if (!TableUtils.isValidColumnName(newName, newName.length())) {
                throw CairoException.nonCritical().put("invalid column name: ").put(newName);
            }
            structureVersion++;
        }

        public void startAlterValidation() {
            structureVersion = metadata.getStructureVersion();
        }
    }

    private class MetadataWriterService implements MetadataServiceStub {

        @Override
        public void addColumn(
                CharSequence columnName,
                int columnType,
                int symbolCapacity,
                boolean symbolCacheFlag,
                boolean isIndexed,
                int indexValueBlockCapacity,
                boolean isSequential
        ) {
            int columnIndex = metadata.getColumnIndexQuiet(columnName);

            if (columnIndex < 0 || metadata.getColumnType(columnIndex) < 0) {
                long uncommittedRows = getUncommittedRowCount();
                if (currentTxnStartRowNum > 0) {
                    // Roll last transaction to new segment
                    moveUncommittedRowsToNewSegment();
                }

                // we proceed with column add only in three cases:
                // 1. segment is empty, so that there is no transaction we can interfere with
                // 2. all rows in the WAL segment have been committed
                // 3. ALL rows in the WAL segment remain uncommitted
                // in other words, mix of committed and uncommitted rows is disallowed. If this is the case it
                // means that "move" failed
                if (currentTxnStartRowNum == 0 || segmentRowCount == currentTxnStartRowNum) {
                    long segmentRowCount = getUncommittedRowCount();
                    metadata.addColumn(columnName, columnType);
                    columnCount = metadata.getColumnCount();
                    columnIndex = columnCount - 1;
                    // create column file
                    configureColumn(columnIndex, columnType);
                    if (ColumnType.isSymbol(columnType)) {
                        configureSymbolMapWriter(columnIndex, columnName, 0, -1);
                    }

                    if (!rollSegmentOnNextRow) {
                        // this means we have rolled uncommitted rows to a new segment already
                        // we should switch metadata to this new segment
                        path.trimTo(rootLen).slash().put(segmentId);
                        // this will close old _meta file and create the new one
                        metadata.switchTo(path, path.length());
                        openColumnFiles(columnName, columnIndex, path.length());
                    }
                    // if we did not have to roll uncommitted rows to a new segment
                    // it will add the column file and switch metadata file on next row write
                    // as part of rolling to a new segment

                    if (uncommittedRows > 0) {
                        setColumnNull(columnType, columnIndex, segmentRowCount);
                    }
                    LOG.info().$("ADDED [path=").utf8(path).$(Files.SEPARATOR).$(segmentId).$(", columnName=").utf8(columnName).I$();
                } else {
                    // "moveUncommittedRowsToNewSegment()" is buggy and did not handle rows correctly
                    // this should technically not happen, unless code regresses
                    LOG.critical()
                            .$("segment is in inconsistent state [segmentId=").$(segmentId)
                            .$(", currentTxnStartRowNum=").$(currentTxnStartRowNum)
                            .$(", segmentRowCount=").$(segmentRowCount)
                            .I$();

                    throw CairoException.nonCritical().put("could not apply concurrent column add [column=").put(columnName).put(']');
                }
            } else {
                if (metadata.getColumnType(columnIndex) == columnType) {
                    LOG.info().$("already added [path=").$(path).$(", columnName=").utf8(columnName).I$();
                } else {
                    throw CairoException.nonCritical()
                            .put("column name already exists [columnName=").put(columnName)
                            .put(", type=").put(ColumnType.nameOf(metadata.getColumnType(columnIndex)))
                            .put(", requiredType=").put(ColumnType.nameOf(columnType));
                }
            }
        }

        @Override
        public TableRecordMetadata getMetadata() {
            return metadata;
        }

        @Override
        public CharSequence getTableName() {
            return tableName;
        }

        @Override
        public void removeColumn(CharSequence columnName) {
            final int columnIndex = metadata.getColumnIndexQuiet(columnName);
            if (columnIndex > -1) {
                int type = metadata.getColumnType(columnIndex);
                if (type > 0) {
                    if (currentTxnStartRowNum > 0) {
                        // Roll last transaction to new segment
                        moveUncommittedRowsToNewSegment();
                    }

                    if (currentTxnStartRowNum == 0 || segmentRowCount == currentTxnStartRowNum) {
                        int index = metadata.getColumnIndex(columnName);
                        metadata.removeColumn(columnName);
                        columnCount = metadata.getColumnCount();

                        if (!rollSegmentOnNextRow) {
                            // this means we have rolled uncommitted rows to a new segment already
                            // we should switch metadata to this new segment
                            path.trimTo(rootLen).slash().put(segmentId);
                            // this will close old _meta file and create the new one
                            metadata.switchTo(path, path.length());
                        }
                        // if we did not have to roll uncommitted rows to a new segment
                        // it will switch metadata file on next row write
                        // as part of rolling to a new segment

                        if (ColumnType.isSymbol(type)) {
                            removeSymbolMapReader(index);
                        }
                        markColumnRemoved(index);
                        LOG.info().$("removed column from WAL [path=").$(path).$(", columnName=").$(columnName).I$();
                    } else {
                        throw CairoException.critical(0).put("column '").put(columnName).put("' was removed, cannot apply commit because of concurrent table definition change");
                    }
                }
            } else {
                throw CairoException.nonCritical().put("column '").put(columnName).put("' does not exists");
            }
        }

        @Override
        public void renameColumn(CharSequence columnName, CharSequence newColumnName) {
            final int columnIndex = metadata.getColumnIndexQuiet(columnName);
            if (columnIndex > -1) {
                int columnType = metadata.getColumnType(columnIndex);
                if (columnType > 0) {
                    if (currentTxnStartRowNum > 0) {
                        // Roll last transaction to new segment
                        moveUncommittedRowsToNewSegment();
                    }

                    if (currentTxnStartRowNum == 0 || segmentRowCount == currentTxnStartRowNum) {
                        metadata.renameColumn(columnName, newColumnName);
                        // We are not going to do any special for symbol readers which point
                        // to the files in the root of the table.
                        // We keep the symbol readers open against files with old name.
                        // Inconsistency between column name and symbol file names in the root
                        // does not matter, these files are for re-lookup only for the WAL writer
                        // and should not be serialised to the WAL segment.

                        if (!rollSegmentOnNextRow) {
                            // this means we have rolled uncommitted rows to a new segment already
                            // we should switch metadata to this new segment
                            path.trimTo(rootLen).slash().put(segmentId);
                            // this will close old _meta file and create the new one
                            metadata.switchTo(path, path.length());
                            renameColumnFiles(columnType, columnName, newColumnName);
                        }
                        // if we did not have to roll uncommitted rows to a new segment
                        // it will switch metadata file on next row write
                        // as part of rolling to a new segment

                        LOG.info().$("renamed column in wal [path=").$(path).$(", columnName=").$(columnName).$(", newColumnName=").$(newColumnName).I$();
                    } else {
                        throw CairoException.critical(0).put("column '").put(columnName)
                                .put("' was removed, cannot apply commit because of concurrent table definition change");
                    }
                }
            } else {
                throw CairoException.nonCritical().put("column '").put(columnName).put("' does not exists");
            }
        }
    }

    private class RowImpl implements TableWriter.Row {
        private final StringSink tempSink = new StringSink();
        private long timestamp;

        @Override
        public void append() {
            rowAppend(nullSetters, timestamp);
        }

        @Override
        public void cancel() {
            setAppendPosition(segmentRowCount);
        }

        @Override
        public void putBin(int columnIndex, long address, long len) {
            getSecondaryColumn(columnIndex).putLong(getPrimaryColumn(columnIndex).putBin(address, len));
            setRowValueNotNull(columnIndex);
        }

        @Override
        public void putBin(int columnIndex, BinarySequence sequence) {
            getSecondaryColumn(columnIndex).putLong(getPrimaryColumn(columnIndex).putBin(sequence));
            setRowValueNotNull(columnIndex);
        }

        @Override
        public void putBool(int columnIndex, boolean value) {
            getPrimaryColumn(columnIndex).putBool(value);
            setRowValueNotNull(columnIndex);
        }

        @Override
        public void putByte(int columnIndex, byte value) {
            getPrimaryColumn(columnIndex).putByte(value);
            setRowValueNotNull(columnIndex);
        }

        @Override
        public void putChar(int columnIndex, char value) {
            getPrimaryColumn(columnIndex).putChar(value);
            setRowValueNotNull(columnIndex);
        }

        @Override
        public void putDouble(int columnIndex, double value) {
            getPrimaryColumn(columnIndex).putDouble(value);
            setRowValueNotNull(columnIndex);
        }

        @Override
        public void putFloat(int columnIndex, float value) {
            getPrimaryColumn(columnIndex).putFloat(value);
            setRowValueNotNull(columnIndex);
        }

        @Override
        public void putGeoHash(int index, long value) {
            int type = metadata.getColumnType(index);
            WriterRowUtils.putGeoHash(index, value, type, this);
        }

        @Override
        public void putGeoHashDeg(int index, double lat, double lon) {
            final int type = metadata.getColumnType(index);
            WriterRowUtils.putGeoHash(index, GeoHashes.fromCoordinatesDegUnsafe(lat, lon, ColumnType.getGeoHashBits(type)), type, this);
        }

        @Override
        public void putGeoStr(int index, CharSequence hash) {
            final int type = metadata.getColumnType(index);
            WriterRowUtils.putGeoStr(index, hash, type, this);
        }

        @Override
        public void putInt(int columnIndex, int value) {
            getPrimaryColumn(columnIndex).putInt(value);
            setRowValueNotNull(columnIndex);
        }

        @Override
        public void putLong(int columnIndex, long value) {
            getPrimaryColumn(columnIndex).putLong(value);
            setRowValueNotNull(columnIndex);
        }

        @Override
        public void putLong128LittleEndian(int columnIndex, long hi, long lo) {
            MemoryA primaryColumn = getPrimaryColumn(columnIndex);
            primaryColumn.putLong(lo);
            primaryColumn.putLong(hi);
            setRowValueNotNull(columnIndex);
        }

        @Override
        public void putLong256(int columnIndex, long l0, long l1, long l2, long l3) {
            getPrimaryColumn(columnIndex).putLong256(l0, l1, l2, l3);
            setRowValueNotNull(columnIndex);
        }

        @Override
        public void putLong256(int columnIndex, Long256 value) {
            getPrimaryColumn(columnIndex).putLong256(value.getLong0(), value.getLong1(), value.getLong2(), value.getLong3());
            setRowValueNotNull(columnIndex);
        }

        @Override
        public void putLong256(int columnIndex, CharSequence hexString) {
            getPrimaryColumn(columnIndex).putLong256(hexString);
            setRowValueNotNull(columnIndex);
        }

        @Override
        public void putLong256(int columnIndex, @NotNull CharSequence hexString, int start, int end) {
            getPrimaryColumn(columnIndex).putLong256(hexString, start, end);
            setRowValueNotNull(columnIndex);
        }

        @Override
        public void putShort(int columnIndex, short value) {
            getPrimaryColumn(columnIndex).putShort(value);
            setRowValueNotNull(columnIndex);
        }

        @Override
        public void putStr(int columnIndex, CharSequence value) {
            getSecondaryColumn(columnIndex).putLong(getPrimaryColumn(columnIndex).putStr(value));
            setRowValueNotNull(columnIndex);
        }

        @Override
        public void putStr(int columnIndex, char value) {
            getSecondaryColumn(columnIndex).putLong(getPrimaryColumn(columnIndex).putStr(value));
            setRowValueNotNull(columnIndex);
        }

        @Override
        public void putStr(int columnIndex, CharSequence value, int pos, int len) {
            getSecondaryColumn(columnIndex).putLong(getPrimaryColumn(columnIndex).putStr(value, pos, len));
            setRowValueNotNull(columnIndex);
        }

        @Override
        public void putStrUtf8AsUtf16(int columnIndex, DirectByteCharSequence value, boolean hasNonAsciiChars) {
            getSecondaryColumn(columnIndex).putLong(getPrimaryColumn(columnIndex).putStrUtf8AsUtf16(value, hasNonAsciiChars));
            setRowValueNotNull(columnIndex);
        }

        @Override
        public void putSym(int columnIndex, CharSequence value) {
            final SymbolMapReader symbolMapReader = symbolMapReaders.getQuick(columnIndex);
            if (symbolMapReader != null) {
                int key = symbolMapReader.keyOf(value);
                if (key == SymbolTable.VALUE_NOT_FOUND) {
                    if (value != null) {
                        // Add it to in-memory symbol map
                        final int initialSymCount = initialSymbolCounts.get(columnIndex);
                        CharSequenceIntHashMap symbolMap = symbolMaps.getQuick(columnIndex);
                        key = symbolMap.get(value);
                        if (key == SymbolTable.VALUE_NOT_FOUND) {
                            key = initialSymCount + symbolMap.size();
                            symbolMap.put(value, key);
                        }
                    } else {
                        key = SymbolTable.VALUE_IS_NULL;
                        symbolMapNullFlags.set(columnIndex, true);
                    }
                }
                getPrimaryColumn(columnIndex).putInt(key);
                setRowValueNotNull(columnIndex);
            } else {
                throw new UnsupportedOperationException();
            }
        }

        @Override
        public void putSym(int columnIndex, char value) {
            CharSequence str = SingleCharCharSequence.get(value);
            putSym(columnIndex, str);
        }

        public void putSymUtf8(int columnIndex, DirectByteCharSequence value, boolean hasNonAsciiChars) {
            // via temp string the utf8 decoder will be writing directly to our buffer
            tempSink.clear();
            // this method will write column name to the buffer if it has to be utf8 decoded
            // otherwise it will write nothing.
            putSym(columnIndex, utf8ToUtf16(value, tempSink, hasNonAsciiChars));
        }

        private MemoryA getPrimaryColumn(int columnIndex) {
            return columns.getQuick(getPrimaryColumnIndex(columnIndex));
        }

        private MemoryA getSecondaryColumn(int columnIndex) {
            return columns.getQuick(getSecondaryColumnIndex(columnIndex));
        }
    }
}<|MERGE_RESOLUTION|>--- conflicted
+++ resolved
@@ -182,52 +182,8 @@
         if (inTransaction()) {
             throw CairoException.critical(0).put("cannot alter table with uncommitted inserts [table=").put(tableName).put(']');
         }
-<<<<<<< HEAD
         if (alterOp.isStructural()) {
             return applyStructural(alterOp);
-=======
-        if (operation.isStructureChange()) {
-            long txn;
-            do {
-                boolean retry = true;
-                try {
-                    metadataValidator.startAlterValidation();
-                    operation.apply(metadataValidator, true);
-                    if (metadataValidator.structureVersion != metadata.getStructureVersion() + 1) {
-                        retry = false;
-                        throw CairoException.nonCritical()
-                                .put("statements containing multiple transactions, such as 'alter table add column col1, col2'" +
-                                        " are currently not supported for WAL tables [table=").put(tableName)
-                                .put(", oldStructureVersion=").put(metadata.getStructureVersion())
-                                .put(", newStructureVersion=").put(metadataValidator.structureVersion).put(']');
-                    }
-                } catch (CairoException e) {
-                    if (retry) {
-                        // Table schema (metadata) changed and this Alter is not valid anymore.
-                        // Try to update WAL metadata to latest and repeat one more time.
-                        goActive();
-                        operation.apply(metadataValidator, true);
-                    } else {
-                        throw e;
-                    }
-                }
-
-                txn = tableSequencerAPI.nextStructureTxn(tableName, metadata.getStructureVersion(), operation);
-                if (txn == NO_TXN) {
-                    applyMetadataChangeLog(Long.MAX_VALUE);
-                }
-            } while (txn == NO_TXN);
-
-            // Apply to itself.
-            try {
-                operation.apply(walMetadataUpdater, true);
-            } catch (Throwable th) {
-                // Transaction successful, but writing using this WAL writer should not be possible.
-                LOG.error().$("Exception during alter [ex=").$(th).I$();
-                distressed = true;
-            }
-            return txn;
->>>>>>> ade8cb38
         } else {
             return applyNonStructural(alterOp);
         }
@@ -606,17 +562,10 @@
     }
 
     private void applyMetadataChangeLog(long structureVersionHi) {
-<<<<<<< HEAD
-        long nextStructVer = getStructureVersion();
-        try (TableMetadataChangeLog log = sequencer.getMetadataChangeLog(tableName, nextStructVer)) {
+        try (TableMetadataChangeLog log = sequencer.getMetadataChangeLog(tableName,  metadata.getStructureVersion())) {
+            long nextStructVer = getStructureVersion();
             while (log.hasNext() && nextStructVer < structureVersionHi) {
                 TableMetadataChange chg = log.next();
-=======
-        try (TableMetadataChangeLog structureChangeCursor = tableSequencerAPI.getMetadataChangeLogCursor(tableName, metadata.getStructureVersion())) {
-            long metadataVersion = getStructureVersion();
-            while (structureChangeCursor.hasNext() && metadataVersion < structureVersionHi) {
-                TableMetadataChange tableMetadataChange = structureChangeCursor.next();
->>>>>>> ade8cb38
                 try {
                     chg.apply(metaWriterSvc, true);
                 } catch (CairoException e) {
@@ -673,7 +622,7 @@
                 }
             }
 
-            txn = sequencer.nextStructureTxn(tableName, getStructureVersion(), alterOp);
+            txn = sequencer.nextStructureTxn(tableName, metadata.getStructureVersion(), alterOp);
             if (txn == NO_TXN) {
                 applyMetadataChangeLog(Long.MAX_VALUE);
             }
