--- conflicted
+++ resolved
@@ -82,12 +82,8 @@
     private final BoolList symbolMapNullFlags = new BoolList();
     private final ObjList<SymbolMapReader> symbolMapReaders = new ObjList<>();
     private final ObjList<CharSequenceIntHashMap> symbolMaps = new ObjList<>();
-<<<<<<< HEAD
-    private final TableSequencerAPI tableSequencerAPI;
+    private final ObjList<ByteCharSequenceIntHashMap> utf8SymbolMaps = new ObjList<>();
     private final Uuid uuid = new Uuid();
-=======
-    private final ObjList<ByteCharSequenceIntHashMap> utf8SymbolMaps = new ObjList<>();
->>>>>>> 6f50137e
     private final int walId;
     private final String walName;
     private int columnCount;
@@ -1730,12 +1726,12 @@
             putSym(columnIndex, str);
         }
 
-<<<<<<< HEAD
         @Override
         public void putUuid(int columnIndex, CharSequence uuidStr) {
             SqlUtil.implicitCastStrAsUuid(uuidStr, uuid);
             putLong128(columnIndex, uuid.getLo(), uuid.getHi());
-=======
+        }
+
         public void putSymUtf8(int columnIndex, DirectByteCharSequence value, boolean hasNonAsciiChars) {
             // this method will write column name to the buffer if it has to be utf8 decoded
             // otherwise it will write nothing.
@@ -1757,7 +1753,6 @@
             } else {
                 throw new UnsupportedOperationException();
             }
->>>>>>> 6f50137e
         }
 
         private MemoryA getPrimaryColumn(int columnIndex) {
