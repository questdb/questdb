--- conflicted
+++ resolved
@@ -606,15 +606,8 @@
         // Each record is about primary and secondary file. File descriptor is set every half a record.
         int halfRecord = NEW_COL_RECORD_SIZE / 2;
         for (int fdIndex = 0; fdIndex < newColumnFiles.size(); fdIndex += halfRecord) {
-<<<<<<< HEAD
-            long fd = newColumnFiles.get(fdIndex);
+            final int fd = (int) newColumnFiles.get(fdIndex);
             ff.closeChecked(fd);
-=======
-            final int fd = (int) newColumnFiles.get(fdIndex);
-            if (fd > -1) {
-                ff.close(fd);
-            }
->>>>>>> bd8fcffc
         }
     }
 
@@ -987,14 +980,8 @@
     }
 
     private void releaseSegmentLock() {
-<<<<<<< HEAD
         if (ff.closeChecked(segmentLockFd)) {
-            segmentLockFd = -1L;
-=======
-        if (segmentLockFd != -1L) {
-            ff.close(segmentLockFd);
             segmentLockFd = -1;
->>>>>>> bd8fcffc
         }
     }
 
