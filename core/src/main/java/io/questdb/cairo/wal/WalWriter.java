/*******************************************************************************
 *     ___                  _   ____  ____
 *    / _ \ _   _  ___  ___| |_|  _ \| __ )
 *   | | | | | | |/ _ \/ __| __| | | |  _ \
 *   | |_| | |_| |  __/\__ \ |_| |_| | |_) |
 *    \__\_\\__,_|\___||___/\__|____/|____/
 *
 *  Copyright (c) 2014-2019 Appsicle
 *  Copyright (c) 2019-2024 QuestDB
 *
 *  Licensed under the Apache License, Version 2.0 (the "License");
 *  you may not use this file except in compliance with the License.
 *  You may obtain a copy of the License at
 *
 *  http://www.apache.org/licenses/LICENSE-2.0
 *
 *  Unless required by applicable law or agreed to in writing, software
 *  distributed under the License is distributed on an "AS IS" BASIS,
 *  WITHOUT WARRANTIES OR CONDITIONS OF ANY KIND, either express or implied.
 *  See the License for the specific language governing permissions and
 *  limitations under the License.
 *
 ******************************************************************************/

package io.questdb.cairo.wal;

import io.questdb.Metrics;
import io.questdb.cairo.AlterTableContextException;
import io.questdb.cairo.BitmapIndexUtils;
import io.questdb.cairo.CairoConfiguration;
import io.questdb.cairo.CairoException;
import io.questdb.cairo.ColumnType;
import io.questdb.cairo.ColumnTypeDriver;
import io.questdb.cairo.ColumnVersionReader;
import io.questdb.cairo.CommitMode;
import io.questdb.cairo.DdlListener;
import io.questdb.cairo.EmptySymbolMapReader;
import io.questdb.cairo.GeoHashes;
import io.questdb.cairo.PartitionBy;
import io.questdb.cairo.SecurityContext;
import io.questdb.cairo.SymbolMapReader;
import io.questdb.cairo.SymbolMapReaderImpl;
import io.questdb.cairo.TableToken;
import io.questdb.cairo.TableUtils;
import io.questdb.cairo.TableWriter;
import io.questdb.cairo.TableWriterAPI;
import io.questdb.cairo.TxReader;
import io.questdb.cairo.VarcharTypeDriver;
import io.questdb.cairo.sql.SymbolTable;
import io.questdb.cairo.sql.TableRecordMetadata;
import io.questdb.cairo.sql.TableReferenceOutOfDateException;
import io.questdb.cairo.vm.Vm;
import io.questdb.cairo.vm.api.MemoryMA;
import io.questdb.cairo.vm.api.MemoryMAR;
import io.questdb.cairo.vm.api.NullMemory;
import io.questdb.cairo.wal.seq.MetadataServiceStub;
import io.questdb.cairo.wal.seq.TableMetadataChange;
import io.questdb.cairo.wal.seq.TableMetadataChangeLog;
import io.questdb.cairo.wal.seq.TableSequencerAPI;
import io.questdb.griffin.SqlUtil;
import io.questdb.griffin.SymbolMapWriterLite;
import io.questdb.griffin.engine.ops.AbstractOperation;
import io.questdb.griffin.engine.ops.AlterOperation;
import io.questdb.griffin.engine.ops.UpdateOperation;
import io.questdb.log.Log;
import io.questdb.log.LogFactory;
import io.questdb.std.AtomicIntList;
import io.questdb.std.BinarySequence;
import io.questdb.std.BoolList;
import io.questdb.std.CharSequenceIntHashMap;
import io.questdb.std.Chars;
import io.questdb.std.Files;
import io.questdb.std.FilesFacade;
import io.questdb.std.IntList;
import io.questdb.std.Long256;
import io.questdb.std.LongList;
import io.questdb.std.MemoryTag;
import io.questdb.std.Misc;
import io.questdb.std.Numbers;
import io.questdb.std.ObjList;
import io.questdb.std.Os;
import io.questdb.std.Utf8StringIntHashMap;
import io.questdb.std.Uuid;
import io.questdb.std.datetime.microtime.Timestamps;
import io.questdb.std.datetime.millitime.MillisecondClock;
import io.questdb.std.str.DirectUtf8Sequence;
import io.questdb.std.str.LPSZ;
import io.questdb.std.str.Path;
import io.questdb.std.str.SingleCharCharSequence;
import io.questdb.std.str.StringSink;
import io.questdb.std.str.Utf8Sequence;
import io.questdb.std.str.Utf8String;
import io.questdb.std.str.Utf8StringSink;
import io.questdb.std.str.Utf8s;
import org.jetbrains.annotations.NotNull;

import static io.questdb.cairo.TableUtils.*;
import static io.questdb.cairo.wal.WalUtils.WAL_NAME_BASE;
import static io.questdb.cairo.wal.seq.TableSequencer.NO_TXN;

public class WalWriter implements TableWriterAPI {
    private static final long COLUMN_DELETED_NULL_FLAG = Long.MAX_VALUE;
    private static final Log LOG = LogFactory.getLog(WalWriter.class);
    private static final int MEM_TAG = MemoryTag.MMAP_TABLE_WAL_WRITER;
    private static final Runnable NOOP = () -> {
    };
    private final AlterOperation alterOp = new AlterOperation();
    private final ObjList<MemoryMA> columns;
    private final CairoConfiguration configuration;
    private final DdlListener ddlListener;
    private final WalEventWriter events;
    private final FilesFacade ff;
    private final AtomicIntList initialSymbolCounts;
    private final IntList localSymbolIds;
    private final MetadataValidatorService metaValidatorSvc = new MetadataValidatorService();
    private final MetadataService metaWriterSvc = new MetadataWriterService();
    private final WalWriterMetadata metadata;
    private final Metrics metrics;
    private final int mkDirMode;
    private final ObjList<Runnable> nullSetters;
    private final Path path;
    private final int pathRootSize;
    private final int pathSize;
    private final RowImpl row = new RowImpl();
    private final LongList rowValueIsNotNull = new LongList();
    private final TableSequencerAPI sequencer;
    private final MemoryMAR symbolMapMem;
    private final BoolList symbolMapNullFlags = new BoolList();
    private final ObjList<SymbolMapReader> symbolMapReaders = new ObjList<>();
    private final ObjList<CharSequenceIntHashMap> symbolMaps = new ObjList<>();
    private final int timestampIndex;
    private final ObjList<Utf8StringIntHashMap> utf8SymbolMaps = new ObjList<>();
    private final Uuid uuid = new Uuid();
    private final WalDirectoryPolicy walDirectoryPolicy;
    private final int walId;
    private final String walName;
    private SegmentColumnRollSink columnConversionSink;
    private int columnCount;
    private ColumnVersionReader columnVersionReader;
    private ConversionSymbolMapWriter conversionSymbolMap;
    private ConversionSymbolTable conversionSymbolTable;
    private long currentTxnStartRowNum = -1;
    private boolean distressed;
    private boolean isCommittingData;
    private int lastSegmentTxn = -1;
    private long lastSeqTxn = NO_TXN;
    private boolean open;
    private boolean rollSegmentOnNextRow = false;
    private int segmentId = -1;
    private long segmentLockFd = -1;
    private long segmentRowCount = -1;
    private TableToken tableToken;
    private TxReader txReader;
    private long txnMaxTimestamp = -1;
    private long txnMinTimestamp = Long.MAX_VALUE;
    private boolean txnOutOfOrder = false;
    private long walLockFd = -1;

    public WalWriter(
            CairoConfiguration configuration,
            TableToken tableToken,
            TableSequencerAPI tableSequencerAPI,
            DdlListener ddlListener,
            WalDirectoryPolicy walDirectoryPolicy
    ) {
        LOG.info().$("open '").utf8(tableToken.getDirName()).$('\'').$();
        this.sequencer = tableSequencerAPI;
        this.configuration = configuration;
        this.ddlListener = ddlListener;
        this.mkDirMode = configuration.getMkDirMode();
        this.ff = configuration.getFilesFacade();
        this.walDirectoryPolicy = walDirectoryPolicy;
        this.tableToken = tableToken;
        final int walId = tableSequencerAPI.getNextWalId(tableToken);
        this.walName = WAL_NAME_BASE + walId;
        this.walId = walId;
        this.path = new Path().of(configuration.getRoot());
        this.pathRootSize = path.size();
        this.path.concat(tableToken).concat(walName);
        this.pathSize = path.size();
        this.metrics = configuration.getMetrics();
        this.open = true;
        this.symbolMapMem = Vm.getMARInstance(configuration);

        try {
            lockWal();
            mkWalDir();

            metadata = new WalWriterMetadata(ff);

            tableSequencerAPI.getTableMetadata(tableToken, metadata);
            this.tableToken = metadata.getTableToken();

            columnCount = metadata.getColumnCount();
            timestampIndex = metadata.getTimestampIndex();
            columns = new ObjList<>(columnCount * 2);
            nullSetters = new ObjList<>(columnCount);
            initialSymbolCounts = new AtomicIntList(columnCount);
            localSymbolIds = new IntList(columnCount);

            events = new WalEventWriter(configuration);
            events.of(symbolMaps, initialSymbolCounts, symbolMapNullFlags);

            configureColumns();
            openNewSegment();
            configureSymbolTable();
        } catch (Throwable e) {
            doClose(false);
            throw e;
        }
    }

    @Override
    public void addColumn(@NotNull CharSequence columnName, int columnType, SecurityContext securityContext) {
        addColumn(
                columnName,
                columnType,
                configuration.getDefaultSymbolCapacity(),
                configuration.getDefaultSymbolCacheFlag(),
                false,
                configuration.getIndexValueBlockSize(),
                false,
                securityContext
        );
    }

    @Override
    public void addColumn(
            CharSequence columnName,
            int columnType,
            int symbolCapacity,
            boolean symbolCacheFlag,
            boolean isIndexed,
            int indexValueBlockCapacity,
            boolean isDedupKey
    ) {
        addColumn(
                columnName,
                columnType,
                symbolCapacity,
                symbolCacheFlag,
                isIndexed,
                indexValueBlockCapacity,
                isDedupKey,
                null
        );
    }

    @Override
    public long apply(AlterOperation alterOp, boolean contextAllowsAnyStructureChanges) throws AlterTableContextException {
        try {
            if (alterOp.isStructural()) {
                return applyStructural(alterOp);
            } else {
                return applyNonStructural(alterOp, false);
            }
        } finally {
            alterOp.clearSecurityContext();
        }
    }

    // Returns table transaction number
    @Override
    public long apply(UpdateOperation operation) {
        if (inTransaction()) {
            throw CairoException.critical(0).put("cannot update table with uncommitted inserts [table=")
                    .put(tableToken.getTableName()).put(']');
        }

        // it is guaranteed that there is no join in UPDATE statement
        // because SqlCompiler rejects the UPDATE if it contains join
        return applyNonStructural(operation, true);

        // when join is allowed in UPDATE we have 2 options
        // 1. we could write the updated partitions into WAL.
        //   since we cannot really rely on row ids we should probably create
        //   a PARTITION_REWRITE event and use it here to replace the updated
        //   partitions entirely with new ones.
        // 2. we could still pass the SQL statement if we made sure that all
        //   tables involved in the join are guaranteed to be on the same
        //   version (exact same txn number) on each node when the update
        //   statement is run.
        //   so we would need to read current txn number for each table and
        //   put it into the SQL event as a requirement for running the SQL.
        //   when the WAL event is processed we would need to query the exact
        //   versions of each table involved in the join when running the SQL.
    }

    @Override
    public void close() {
        if (isOpen()) {
            try {
                // If distressed, no need to rollback, WalWriter will not be used anymore
                if (!distressed) {
                    rollback();
                }
            } finally {
                doClose(walDirectoryPolicy.truncateFilesOnClose());
            }
        }
    }

    // Returns sequencer transaction number
    @Override
    public void commit() {
        checkDistressed();
        try {
            if (inTransaction()) {
                isCommittingData = true;
                final long rowsToCommit = getUncommittedRowCount();
                lastSegmentTxn = events.appendData(currentTxnStartRowNum, segmentRowCount, txnMinTimestamp, txnMaxTimestamp, txnOutOfOrder);
                // flush disk before getting next txn
                syncIfRequired();
                final long seqTxn = getSequencerTxn();
                LOG.info().$("committed data block [wal=").$substr(pathRootSize, path).$(Files.SEPARATOR).$(segmentId)
                        .$(", segmentTxn=").$(lastSegmentTxn)
                        .$(", seqTxn=").$(seqTxn)
                        .$(", rowLo=").$(currentTxnStartRowNum).$(", roHi=").$(segmentRowCount)
                        .$(", minTs=").$ts(txnMinTimestamp).$(", maxTs=").$ts(txnMaxTimestamp).I$();
                resetDataTxnProperties();
                mayRollSegmentOnNextRow();
<<<<<<< HEAD
                metrics.wal().addRowsWritten(rowsToCommit);
=======
                metrics.walMetrics().addRowsWritten(rowsToCommit);
                return seqTxn;
>>>>>>> 459b8988
            }
        } catch (CairoException ex) {
            distressed = true;
            throw ex;
        } catch (Throwable th) {
            // If distressed, no need to rollback, WalWriter will not be used anymore
            if (!isDistressed()) {
                rollback();
            }
            throw th;
        } finally {
            isCommittingData = false;
        }
    }

    public void doClose(boolean truncate) {
        if (open) {
            open = false;
            if (metadata != null) {
                metadata.close(truncate, Vm.TRUNCATE_TO_POINTER);
            }
            if (events != null) {
                events.close(truncate, Vm.TRUNCATE_TO_POINTER);
            }
            freeSymbolMapReaders();
            if (symbolMapMem != null) {
                symbolMapMem.close(truncate, Vm.TRUNCATE_TO_POINTER);
            }

            freeColumns(truncate);

            releaseSegmentLock(segmentId, segmentLockFd, segmentRowCount);

            try {
                releaseWalLock();
            } finally {
                Misc.free(path);
                LOG.info().$("closed '").utf8(tableToken.getTableName()).$('\'').$();
            }
        }
    }

    @Override
    public TableRecordMetadata getMetadata() {
        return metadata;
    }

    @Override
    public long getMetadataVersion() {
        return metadata.getMetadataVersion();
    }

    public long getSegmentRowCount() {
        return segmentRowCount;
    }

    @Override
    public int getSymbolCountWatermark(int columnIndex) {
        // It could be the case that ILP I/O thread has newer metadata version than
        // the writer, so it may be requesting a watermark for a recently added column.
        if (columnIndex > initialSymbolCounts.size() - 1) {
            return 0;
        }
        return initialSymbolCounts.get(columnIndex);
    }

    public SymbolMapReader getSymbolMapReader(int columnIndex) {
        return symbolMapReaders.getQuick(columnIndex);
    }

    public TableToken getTableToken() {
        return tableToken;
    }

    @Override
    public long getUncommittedRowCount() {
        return segmentRowCount - currentTxnStartRowNum;
    }

    public int getWalId() {
        return walId;
    }

    public String getWalName() {
        return walName;
    }

    public void goActive() {
        goActive(Long.MAX_VALUE);
    }

    public boolean goActive(long maxStructureVersion) {
        try {
            applyMetadataChangeLog(maxStructureVersion);
            return true;
        } catch (CairoException e) {
            LOG.critical().$("could not apply structure changes, WAL will be closed [table=").$(tableToken.getTableName())
                    .$(", walId=").$(walId)
                    .$(", errno=").$(e.getErrno())
                    .$(", error=").$((Throwable) e).I$();
            distressed = true;
            return false;
        }
    }

    @Override
    public void ic() {
        commit();
    }

    @Override
    public void ic(long o3MaxLag) {
        commit();
    }

    public boolean inTransaction() {
        return segmentRowCount > currentTxnStartRowNum;
    }

    public boolean isDistressed() {
        return distressed;
    }

    public boolean isOpen() {
        return this.open;
    }

    @Override
    public TableWriter.Row newRow() {
        return newRow(0L);
    }

    @Override
    public TableWriter.Row newRow(long timestamp) {
        checkDistressed();
        if (timestamp < Timestamps.O3_MIN_TS) {
            throw CairoException.nonCritical().put("timestamp before 1970-01-01 is not allowed");
        }
        try {
            if (rollSegmentOnNextRow) {
                rollSegment();
                rollSegmentOnNextRow = false;
            }

            if (timestampIndex != -1) {
                row.setTimestamp(timestamp);
            }
            return row;
        } catch (Throwable e) {
            distressed = true;
            throw e;
        }
    }

    @Override
    public TableWriter.Row newRowDeferTimestamp() {
        checkDistressed();
        try {
            if (rollSegmentOnNextRow) {
                rollSegment();
                rollSegmentOnNextRow = false;
            }
            return row;
        } catch (Throwable e) {
            distressed = true;
            throw e;
        }
    }

    public long renameTable(@NotNull CharSequence oldName, String newTableName) {
        if (!Chars.equalsIgnoreCaseNc(oldName, tableToken.getTableName())) {
            throw CairoException.tableDoesNotExist(oldName);
        }
        alterOp.clear();
        alterOp.ofRenameTable(tableToken, newTableName);
        long txn = apply(alterOp, true);
        assert Chars.equals(newTableName, tableToken.getTableName());
        return txn;
    }

    public void rollSegment() {
        try {
            openNewSegment();
        } catch (Throwable e) {
            distressed = true;
            throw e;
        }
    }

    public void rollUncommittedToNewSegment(int convertColumnIndex, int convertToColumnType) {
        final long uncommittedRows = getUncommittedRowCount();
        final long oldSegmentRowCount = segmentRowCount;
        long rowsRemainInCurrentSegment = currentTxnStartRowNum;

        if (uncommittedRows > 0) {
            final int oldSegmentId = segmentId;
            final int newSegmentId = segmentId + 1;
            if (newSegmentId > WalUtils.SEG_MAX_ID) {
                throw CairoException.critical(0)
                        .put("cannot roll over to new segment due to SEG_MAX_ID overflow ")
                        .put("[table=").put(tableToken.getTableName())
                        .put(", walId=").put(walId)
                        .put(", segmentId=").put(newSegmentId).put(']');
            }
            final long oldSegmentLockFd = segmentLockFd;
            segmentLockFd = -1;
            try {
                createSegmentDir(newSegmentId);
                path.trimTo(pathSize);
                SegmentColumnRollSink columnRollSink = createSegmentColumnRollSink();
                rowValueIsNotNull.fill(0, columnCount, -1);

                int columnsToRoll = convertColumnIndex == -1 ? columnCount : columnCount - 1;
                try {
                    final int timestampIndex = metadata.getTimestampIndex();

                    if (convertColumnIndex < 0) {
                        LOG.info().$("rolling uncommitted rows to new segment [wal=")
                                .$(path).$(Files.SEPARATOR).$(oldSegmentId)
                                .$(", lastSegmentTxn=").$(lastSegmentTxn)
                                .$(", newSegmentId=").$(newSegmentId)
                                .$(", skipRows=").$(rowsRemainInCurrentSegment)
                                .$(", rowCount=").$(uncommittedRows)
                                .I$();
                    } else {
                        int existingType = metadata.getColumnType(convertColumnIndex);
                        LOG.info().$("rolling uncommitted rows to new segment with type conversion [wal=")
                                .$(path).$(Files.SEPARATOR).$(oldSegmentId)
                                .$(", lastSegmentTxn=").$(lastSegmentTxn)
                                .$(", newSegmentId=").$(newSegmentId)
                                .$(", skipRows=").$(rowsRemainInCurrentSegment)
                                .$(", rowCount=").$(uncommittedRows)
                                .$(", existingType=").$(ColumnType.nameOf(existingType))
                                .$(", newType=").$(ColumnType.nameOf(convertToColumnType))
                                .I$();
                    }

                    final int commitMode = configuration.getCommitMode();
                    for (int columnIndex = 0; columnIndex < columnsToRoll; columnIndex++) {
                        columnRollSink.nextColumn();
                        final int columnType = metadata.getColumnType(columnIndex);
                        if (columnType > 0) {
                            final MemoryMA primaryColumn = getDataColumn(columnIndex);
                            final MemoryMA secondaryColumn = getAuxColumn(columnIndex);
                            final String columnName = metadata.getColumnName(columnIndex);

                            SymbolMapWriterLite symbolMapWriter = null;
                            SymbolTable symbolTable = null;
                            if (columnIndex == convertColumnIndex) {
                                if (ColumnType.isSymbol(convertToColumnType)) {
                                    // New column destination is the column with last index
                                    symbolMapWriter = getConversionSymbolMapWriter(columnCount - 1);
                                }
                                if (ColumnType.isSymbol(columnType)) {
                                    symbolTable = getConversionSymbolMapReader(columnIndex);
                                }
                            }

                            int type = columnIndex == timestampIndex ? -columnType : columnType;
                            CopyWalSegmentUtils.rollColumnToSegment(
                                    ff,
                                    configuration.getWriterFileOpenOpts(),
                                    primaryColumn,
                                    secondaryColumn,
                                    path,
                                    newSegmentId,
                                    columnName,
                                    type,
                                    currentTxnStartRowNum,
                                    uncommittedRows,
                                    columnRollSink,
                                    commitMode,
                                    columnIndex == convertColumnIndex ? convertToColumnType : type,
                                    symbolTable,
                                    symbolMapWriter
                            );
                        } else {
                            rowValueIsNotNull.setQuick(columnIndex, COLUMN_DELETED_NULL_FLAG);
                        }
                    }
                } catch (Throwable e) {
                    closeSegmentSwitchFiles(columnRollSink);
                    throw e;
                }
                switchColumnsToNewSegment(columnRollSink, columnsToRoll, convertColumnIndex);
                rollLastWalEventRecord(newSegmentId, uncommittedRows);
                segmentId = newSegmentId;
                segmentRowCount = uncommittedRows;
                currentTxnStartRowNum = 0;
            } finally {
                releaseSegmentLock(oldSegmentId, oldSegmentLockFd, oldSegmentRowCount);
            }
        } else if (segmentRowCount > 0 && uncommittedRows == 0) {
            rollSegmentOnNextRow = true;
        }
    }

    @Override
    public void rollback() {
        try {
            if (!isDistressed() && (inTransaction() || hasDirtyColumns(currentTxnStartRowNum))) {
                setAppendPosition(currentTxnStartRowNum);
                segmentRowCount = currentTxnStartRowNum;
                txnMinTimestamp = Long.MAX_VALUE;
                txnMaxTimestamp = -1;
                txnOutOfOrder = false;
            }
        } catch (Throwable th) {
            // Set to dissatisfied state, otherwise the pool will keep trying to rollback until the stack overflow
            distressed = true;
            throw th;
        }
    }

    @Override
    public boolean supportsMultipleWriters() {
        return true;
    }

    @Override
    public String toString() {
        return "WalWriter{" +
                "name=" + walName +
                ", table=" + tableToken.getTableName() +
                '}';
    }

    @Override
    public void truncate() {
        throw new UnsupportedOperationException("cannot truncate symbol tables on WAL table");
    }

    @Override
    public void truncateSoft() {
        try {
            lastSegmentTxn = events.truncate();
            getSequencerTxn();
        } catch (Throwable th) {
            rollback();
            throw th;
        }
    }

    public void updateTableToken(TableToken ignoredTableToken) {
        // goActive will update table token
    }

    private static void configureNullSetters(ObjList<Runnable> nullers, int type, MemoryMA dataMem, MemoryMA auxMem) {
        int columnTag = ColumnType.tagOf(type);
        if (ColumnType.isVarSize(columnTag)) {
            final ColumnTypeDriver typeDriver = ColumnType.getDriver(columnTag);
            nullers.add(() -> typeDriver.appendNull(auxMem, dataMem));
        } else {
            switch (columnTag) {
                case ColumnType.BOOLEAN:
                case ColumnType.BYTE:
                    nullers.add(() -> dataMem.putByte((byte) 0));
                    break;
                case ColumnType.DOUBLE:
                    nullers.add(() -> dataMem.putDouble(Double.NaN));
                    break;
                case ColumnType.FLOAT:
                    nullers.add(() -> dataMem.putFloat(Float.NaN));
                    break;
                case ColumnType.INT:
                    nullers.add(() -> dataMem.putInt(Numbers.INT_NULL));
                    break;
                case ColumnType.IPv4:
                    nullers.add(() -> dataMem.putInt(Numbers.IPv4_NULL));
                    break;
                case ColumnType.LONG:
                case ColumnType.DATE:
                case ColumnType.TIMESTAMP:
                    nullers.add(() -> dataMem.putLong(Numbers.LONG_NULL));
                    break;
                case ColumnType.LONG256:
                    nullers.add(() -> dataMem.putLong256(Numbers.LONG_NULL, Numbers.LONG_NULL, Numbers.LONG_NULL, Numbers.LONG_NULL));
                    break;
                case ColumnType.SHORT:
                    nullers.add(() -> dataMem.putShort((short) 0));
                    break;
                case ColumnType.CHAR:
                    nullers.add(() -> dataMem.putChar((char) 0));
                    break;
                case ColumnType.SYMBOL:
                    nullers.add(() -> dataMem.putInt(SymbolTable.VALUE_IS_NULL));
                    break;
                case ColumnType.GEOBYTE:
                    nullers.add(() -> dataMem.putByte(GeoHashes.BYTE_NULL));
                    break;
                case ColumnType.GEOSHORT:
                    nullers.add(() -> dataMem.putShort(GeoHashes.SHORT_NULL));
                    break;
                case ColumnType.GEOINT:
                    nullers.add(() -> dataMem.putInt(GeoHashes.INT_NULL));
                    break;
                case ColumnType.GEOLONG:
                    nullers.add(() -> dataMem.putLong(GeoHashes.NULL));
                    break;
                case ColumnType.LONG128:
                    // fall through
                case ColumnType.UUID:
                    nullers.add(() -> dataMem.putLong128(Numbers.LONG_NULL, Numbers.LONG_NULL));
                    break;
                default:
                    throw new UnsupportedOperationException("unsupported column type: " + ColumnType.nameOf(type));
            }
        }
    }

    private static void freeNullSetter(ObjList<Runnable> nullSetters, int columnIndex) {
        nullSetters.setQuick(columnIndex, NOOP);
    }

    private static int getAuxColumnOffset(int index) {
        return getDataColumnOffset(index) + 1;
    }

    private static int getDataColumnOffset(int columnIndex) {
        return columnIndex * 2;
    }

    private long acquireSegmentLock() {
        final int segmentPathLen = path.size();
        try {
            lockName(path);
            final long segmentLockFd = TableUtils.lock(ff, path.$());
            if (segmentLockFd == -1) {
                path.trimTo(segmentPathLen);
                throw CairoException.critical(ff.errno()).put("Cannot lock wal segment: ").put(path);
            }
            return segmentLockFd;
        } finally {
            path.trimTo(segmentPathLen);
        }
    }

    private void addColumn(
            CharSequence columnName,
            int columnType,
            int symbolCapacity,
            boolean symbolCacheFlag,
            boolean isIndexed,
            int indexValueBlockCapacity,
            boolean isDedupKey,
            SecurityContext securityContext
    ) {
        alterOp.clear();
        alterOp.ofAddColumn(
                getMetadata().getTableId(),
                tableToken,
                0,
                columnName,
                0,
                columnType,
                symbolCapacity,
                symbolCacheFlag,
                isIndexed,
                indexValueBlockCapacity,
                isDedupKey
        );
        alterOp.withSecurityContext(securityContext);
        apply(alterOp, true);
    }

    private void applyMetadataChangeLog(long structureVersionHi) {
        try (TableMetadataChangeLog log = sequencer.getMetadataChangeLog(tableToken, getColumnStructureVersion())) {
            long structVer = getColumnStructureVersion();
            while (log.hasNext() && structVer < structureVersionHi) {
                TableMetadataChange chg = log.next();
                try {
                    chg.apply(metaWriterSvc, true);
                } catch (CairoException e) {
                    distressed = true;
                    throw e;
                }

                if (++structVer != getColumnStructureVersion()) {
                    distressed = true;
                    throw CairoException.critical(0)
                            .put("could not apply table definition changes to the current transaction, version unchanged");
                }
            }
        }
    }

    private long applyNonStructural(AbstractOperation op, boolean verifyStructureVersion) {
        if (op.getSqlExecutionContext() == null) {
            throw CairoException.critical(0).put("failed to commit ALTER SQL to WAL, sql context is empty [table=").put(tableToken.getTableName()).put(']');
        }
        if (
                (verifyStructureVersion && op.getTableVersion() != getColumnStructureVersion())
                        || op.getTableId() != metadata.getTableId()) {
            throw TableReferenceOutOfDateException.of(tableToken, metadata.getTableId(), op.getTableId(), getColumnStructureVersion(), op.getTableVersion());
        }

        try {
            lastSegmentTxn = events.appendSql(op.getCmdType(), op.getSqlText(), op.getSqlExecutionContext());
            return getSequencerTxn();
        } catch (Throwable th) {
            // perhaps half record was written to WAL-e, better to not use this WAL writer instance
            distressed = true;
            throw th;
        }
    }

    private long applyStructural(AlterOperation alterOp) {
        long txn;
        do {
            boolean retry = true;
            try {
                metaValidatorSvc.startAlterValidation();
                alterOp.apply(metaValidatorSvc, true);
                if (metaValidatorSvc.structureVersion != getColumnStructureVersion() + 1) {
                    retry = false;
                    throw CairoException.nonCritical()
                            .put("statements containing multiple transactions, such as 'alter table add column col1, col2'" +
                                    " are currently not supported for WAL tables [table=").put(tableToken.getTableName())
                            .put(", oldStructureVersion=").put(getColumnStructureVersion())
                            .put(", newStructureVersion=").put(metaValidatorSvc.structureVersion).put(']');
                }
            } catch (CairoException e) {
                if (retry) {
                    // Table schema (metadata) changed and this Alter is not valid anymore.
                    // Try to update WAL metadata to latest and repeat one more time.
                    goActive();
                    alterOp.apply(metaValidatorSvc, true);
                } else {
                    throw e;
                }
            }

            try {
                txn = sequencer.nextStructureTxn(tableToken, getColumnStructureVersion(), alterOp);
                if (txn == NO_TXN) {
                    applyMetadataChangeLog(Long.MAX_VALUE);
                }
            } catch (CairoException e) {
                distressed = true;
                throw e;
            }
        } while (txn == NO_TXN);

        // Apply to itself.
        try {
            alterOp.apply(metaWriterSvc, true);
            LOG.info().$("committed structural metadata change [wal=").$(path).$(Files.SEPARATOR).$(segmentId)
                    .$(", segmentTxn=").$(lastSegmentTxn)
                    .$(", seqTxn=").$(txn)
                    .I$();

        } catch (Throwable th) {
            LOG.critical().$("Exception during alter [ex=").$(th).I$();
            distressed = true;
            throw th;
        }
        return lastSeqTxn = txn;
    }

    private boolean breachedRolloverSizeThreshold() {
        final long threshold = configuration.getWalSegmentRolloverSize();
        if (threshold == 0) {
            return false;
        }

        long tally = 0;
        for (int colIndex = 0, colCount = columns.size(); colIndex < colCount; ++colIndex) {
            final MemoryMA column = columns.getQuick(colIndex);
            if ((column != null) && !(column instanceof NullMemory)) {
                final long columnSize = column.getAppendOffset();
                tally += columnSize;
            }
        }

        // The events file will also contain the symbols.
        tally += events.size();

        return tally > threshold;
    }

    private void checkDistressed() {
        if (!distressed) {
            return;
        }
        throw CairoException.critical(0)
                .put("WAL writer is distressed and cannot be used any more [table=").put(tableToken.getTableName())
                .put(", wal=").put(walId).put(']');
    }

    private void closeSegmentSwitchFiles(SegmentColumnRollSink newColumnFiles) {
        int commitMode = configuration.getCommitMode();
        for (int columnIndex = 0, n = newColumnFiles.count(); columnIndex < n; columnIndex++) {
            final long primaryFd = newColumnFiles.getDestPrimaryFd(columnIndex);
            if (commitMode != CommitMode.NOSYNC) {
                ff.fsyncAndClose(primaryFd);
            } else {
                ff.close(primaryFd);
            }

            final long secondaryFd = newColumnFiles.getDestAuxFd(columnIndex);
            if (commitMode != CommitMode.NOSYNC) {
                ff.fsyncAndClose(secondaryFd);
            } else {
                ff.close(secondaryFd);
            }
        }
    }

    private void configureColumn(int columnIndex, int columnType) {
        final int dataColumnOffset = getDataColumnOffset(columnIndex);
        if (columnType > 0) {
            final MemoryMA dataMem = Vm.getMAInstance(configuration);
            final MemoryMA auxMem = createAuxColumnMem(columnType);
            columns.extendAndSet(dataColumnOffset, dataMem);
            columns.extendAndSet(dataColumnOffset + 1, auxMem);
            configureNullSetters(nullSetters, columnType, dataMem, auxMem);
            rowValueIsNotNull.add(-1);
        } else {
            columns.extendAndSet(dataColumnOffset, NullMemory.INSTANCE);
            columns.extendAndSet(dataColumnOffset + 1, NullMemory.INSTANCE);
            nullSetters.add(NOOP);
            rowValueIsNotNull.add(COLUMN_DELETED_NULL_FLAG);
        }
    }

    private void configureColumns() {
        for (int i = 0; i < columnCount; i++) {
            configureColumn(i, metadata.getColumnType(i));
        }
    }

    private void configureEmptySymbol(int columnWriterIndex) {
        symbolMapReaders.extendAndSet(columnWriterIndex, EmptySymbolMapReader.INSTANCE);
        initialSymbolCounts.extendAndSet(columnWriterIndex, 0);
        localSymbolIds.extendAndSet(columnWriterIndex, 0);
        symbolMapNullFlags.extendAndSet(columnWriterIndex, false);
        symbolMaps.extendAndSet(columnWriterIndex, new CharSequenceIntHashMap(8, 0.5, SymbolTable.VALUE_NOT_FOUND));
        utf8SymbolMaps.extendAndSet(columnWriterIndex, new Utf8StringIntHashMap(8, 0.5, SymbolTable.VALUE_NOT_FOUND));
    }

    private void configureSymbolMapWriter(
            int columnWriterIndex,
            CharSequence columnName,
            int symbolCount,
            long columnNameTxn
    ) {
        if (symbolCount == 0) {
            configureEmptySymbol(columnWriterIndex);
            return;
        }

        // Copy or hard link symbol map files.
        FilesFacade ff = configuration.getFilesFacade();
        Path tempPath = Path.PATH.get();
        tempPath.of(configuration.getRoot()).concat(tableToken);
        int tempPathTripLen = tempPath.size();

        path.trimTo(pathSize);
        TableUtils.offsetFileName(tempPath, columnName, columnNameTxn);
        TableUtils.offsetFileName(path, columnName, COLUMN_NAME_TXN_NONE);
        if (-1 == ff.hardLink(tempPath.$(), path.$())) {
            // This is fine, Table Writer can rename or drop the column.
            LOG.info().$("failed to link offset file [from=").$(tempPath)
                    .$(", to=").$(path)
                    .$(", errno=").$(ff.errno())
                    .I$();
            configureEmptySymbol(columnWriterIndex);
            return;
        }

        tempPath.trimTo(tempPathTripLen);
        path.trimTo(pathSize);
        TableUtils.charFileName(tempPath, columnName, columnNameTxn);
        TableUtils.charFileName(path, columnName, COLUMN_NAME_TXN_NONE);
        if (-1 == ff.hardLink(tempPath.$(), path.$())) {
            // This is fine, Table Writer can rename or drop the column.
            LOG.info().$("failed to link char file [from=").$(tempPath)
                    .$(", to=").$(path)
                    .$(", errno=").$(ff.errno())
                    .I$();
            removeSymbolFiles(path, pathSize, columnName);
            configureEmptySymbol(columnWriterIndex);
            return;
        }

        tempPath.trimTo(tempPathTripLen);
        path.trimTo(pathSize);
        BitmapIndexUtils.keyFileName(tempPath, columnName, columnNameTxn);
        BitmapIndexUtils.keyFileName(path, columnName, COLUMN_NAME_TXN_NONE);
        if (-1 == ff.hardLink(tempPath.$(), path.$())) {
            // This is fine, Table Writer can rename or drop the column.
            LOG.info().$("failed to link key file [from=").$(tempPath)
                    .$(", to=").$(path)
                    .$(", errno=").$(ff.errno())
                    .I$();
            removeSymbolFiles(path, pathSize, columnName);
            configureEmptySymbol(columnWriterIndex);
            return;
        }

        tempPath.trimTo(tempPathTripLen);
        path.trimTo(pathSize);
        BitmapIndexUtils.valueFileName(tempPath, columnName, columnNameTxn);
        BitmapIndexUtils.valueFileName(path, columnName, COLUMN_NAME_TXN_NONE);
        if (-1 == ff.hardLink(tempPath.$(), path.$())) {
            // This is fine, Table Writer can rename or drop the column.
            LOG.info().$("failed to link value file [from=").$(tempPath)
                    .$(", to=").$(path)
                    .$(", errno=").$(ff.errno())
                    .I$();
            removeSymbolFiles(path, pathSize, columnName);
            configureEmptySymbol(columnWriterIndex);
            return;
        }

        path.trimTo(pathSize);
        SymbolMapReader symbolMapReader = new SymbolMapReaderImpl(
                configuration,
                path,
                columnName,
                COLUMN_NAME_TXN_NONE,
                symbolCount
        );

        symbolMapReaders.extendAndSet(columnWriterIndex, symbolMapReader);
        symbolMaps.extendAndSet(columnWriterIndex, new CharSequenceIntHashMap(8, 0.5, SymbolTable.VALUE_NOT_FOUND));
        utf8SymbolMaps.extendAndSet(columnWriterIndex, new Utf8StringIntHashMap(8, 0.5, SymbolTable.VALUE_NOT_FOUND));
        initialSymbolCounts.extendAndSet(columnWriterIndex, symbolCount);
        localSymbolIds.extendAndSet(columnWriterIndex, 0);
        symbolMapNullFlags.extendAndSet(columnWriterIndex, symbolMapReader.containsNullValue());
    }

    private void configureSymbolTable() {
        boolean initialized = false;
        try {
            int denseSymbolIndex = 0;

            for (int i = 0; i < columnCount; i++) {
                int columnType = metadata.getColumnType(i);
                if (!ColumnType.isSymbol(columnType)) {
                    // Maintain sparse list of symbol writers
                    // Note: we don't need to set initialSymbolCounts and symbolMapNullFlags values
                    // here since we already filled it with -1 and false initially
                    symbolMapReaders.extendAndSet(i, null);
                    symbolMaps.extendAndSet(i, null);
                    utf8SymbolMaps.extendAndSet(i, null);
                } else {
                    if (txReader == null) {
                        txReader = new TxReader(ff);
                        columnVersionReader = new ColumnVersionReader();
                    }

                    if (!initialized) {
                        MillisecondClock milliClock = configuration.getMillisecondClock();
                        long spinLockTimeout = configuration.getSpinLockTimeout();

                        // todo: use own path
                        Path path = Path.PATH2.get();
                        path.of(configuration.getRoot()).concat(tableToken).concat(TXN_FILE_NAME);

                        // Does not matter which PartitionBy, as long as it is partitioned
                        // WAL tables must be partitioned
                        txReader.ofRO(path.$(), PartitionBy.DAY);
                        path.of(configuration.getRoot()).concat(tableToken).concat(COLUMN_VERSION_FILE_NAME);
                        columnVersionReader.ofRO(ff, path.$());

                        initialized = true;
                        long structureVersion = getMetadataVersion();

                        do {
                            TableUtils.safeReadTxn(txReader, milliClock, spinLockTimeout);
                            if (txReader.getColumnStructureVersion() != structureVersion) {
                                initialized = false;
                                break;
                            }
                            columnVersionReader.readSafe(milliClock, spinLockTimeout);
                        } while (txReader.getColumnVersion() != columnVersionReader.getVersion());
                    }

                    if (initialized) {
                        int symbolValueCount = txReader.getSymbolValueCount(denseSymbolIndex);
                        long columnNameTxn = columnVersionReader.getDefaultColumnNameTxn(i);
                        configureSymbolMapWriter(i, metadata.getColumnName(i), symbolValueCount, columnNameTxn);
                    } else {
                        // table on disk structure version does not match the structure version of the WalWriter
                        // it is not possible to re-use table symbol table because the column name may not match.
                        // The symbol counts stored as dense in _txn file and removal of symbols
                        // shifts the counts that's why it's not possible to find out the symbol count if metadata versions
                        // don't match.
                        configureSymbolMapWriter(i, metadata.getColumnName(i), 0, COLUMN_NAME_TXN_NONE);
                    }
                }

                if (columnType == ColumnType.SYMBOL) {
                    denseSymbolIndex++;
                }
            }
        } finally {
            Misc.free(columnVersionReader);
            Misc.free(txReader);
        }
    }

    private MemoryMA createAuxColumnMem(int columnType) {
        return ColumnType.isVarSize(columnType) ? Vm.getMAInstance(configuration) : null;
    }

    private SegmentColumnRollSink createSegmentColumnRollSink() {
        if (columnConversionSink == null) {
            columnConversionSink = new SegmentColumnRollSink();
        } else {
            columnConversionSink.clear();
        }
        return columnConversionSink;
    }

    private int createSegmentDir(int segmentId) {
        path.trimTo(pathSize);
        path.slash().put(segmentId);
        final int segmentPathLen = path.size();
        segmentLockFd = acquireSegmentLock();
        if (ff.mkdirs(path.slash(), mkDirMode) != 0) {
            throw CairoException.critical(ff.errno()).put("Cannot create WAL segment directory: ").put(path);
        }
        walDirectoryPolicy.initDirectory(path);
        path.trimTo(segmentPathLen);
        return segmentPathLen;
    }

    private void freeAndRemoveColumnPair(ObjList<MemoryMA> columns, int pi, int si) {
        final MemoryMA primaryColumn = columns.getAndSetQuick(pi, null);
        final MemoryMA secondaryColumn = columns.getAndSetQuick(si, null);
        primaryColumn.close(isTruncateFilesOnClose(), Vm.TRUNCATE_TO_POINTER);
        if (secondaryColumn != null) {
            secondaryColumn.close(isTruncateFilesOnClose(), Vm.TRUNCATE_TO_POINTER);
        }
    }

    private void freeColumns(boolean truncate) {
        // null check is because this method could be called from the constructor
        if (columns != null) {
            for (int i = 0, n = columns.size(); i < n; i++) {
                final MemoryMA m = columns.getQuick(i);
                if (m != null) {
                    m.close(truncate, Vm.TRUNCATE_TO_POINTER);
                }
            }
        }
    }

    private void freeSymbolMapReaders() {
        Misc.freeObjListIfCloseable(symbolMapReaders);
    }

    private MemoryMA getAuxColumn(int column) {
        assert column < columnCount : "Column index is out of bounds: " + column + " >= " + columnCount;
        return columns.getQuick(getAuxColumnOffset(column));
    }

    private long getColumnStructureVersion() {
        // Sequencer metadata version is the same as column structure version of the table.
        return metadata.getMetadataVersion();
    }

    private SymbolTable getConversionSymbolMapReader(int columnIndex) {
        if (conversionSymbolTable == null) {
            conversionSymbolTable = new ConversionSymbolTable();
        }
        conversionSymbolTable.of(this, columnIndex);
        return conversionSymbolTable;
    }

    private SymbolMapWriterLite getConversionSymbolMapWriter(int columnIndex) {
        if (conversionSymbolMap == null) {
            conversionSymbolMap = new ConversionSymbolMapWriter();
        }
        conversionSymbolMap.of(this, columnIndex);
        return conversionSymbolMap;
    }

    private long getDataAppendPageSize() {
        return tableToken.isSystem() ? configuration.getSystemWalDataAppendPageSize() : configuration.getWalDataAppendPageSize();
    }

    private MemoryMA getDataColumn(int column) {
        assert column < columnCount : "Column index is out of bounds: " + column + " >= " + columnCount;
        return columns.getQuick(getDataColumnOffset(column));
    }

    private long getSequencerTxn() {
        long seqTxn;
        do {
            seqTxn = sequencer.nextTxn(tableToken, walId, getColumnStructureVersion(), segmentId, lastSegmentTxn, txnMinTimestamp, txnMaxTimestamp, segmentRowCount - currentTxnStartRowNum);
            if (seqTxn == NO_TXN) {
                applyMetadataChangeLog(Long.MAX_VALUE);
            }
        } while (seqTxn == NO_TXN);
        return lastSeqTxn = seqTxn;
    }

    private boolean hasDirtyColumns(long currentTxnStartRowNum) {
        for (int i = 0; i < columnCount; i++) {
            long writtenCount = rowValueIsNotNull.getQuick(i);
            if (writtenCount >= currentTxnStartRowNum && writtenCount != COLUMN_DELETED_NULL_FLAG) {
                return true;
            }
        }
        return false;
    }

    private boolean isTruncateFilesOnClose() {
        return this.walDirectoryPolicy.truncateFilesOnClose();
    }

    private void lockWal() {
        try {
            lockName(path);
            walLockFd = TableUtils.lock(ff, path.$());
        } finally {
            path.trimTo(pathSize);
        }

        if (walLockFd == -1) {
            throw CairoException.critical(ff.errno()).put("cannot lock table: ").put(path.$());
        }
    }

    private void markColumnRemoved(int columnIndex, int columnType) {
        if (ColumnType.isSymbol(columnType)) {
            removeSymbolMapReader(columnIndex);
        }
        final int pi = getDataColumnOffset(columnIndex);
        final int si = getAuxColumnOffset(columnIndex);
        freeNullSetter(nullSetters, columnIndex);
        freeAndRemoveColumnPair(columns, pi, si);
        rowValueIsNotNull.setQuick(columnIndex, COLUMN_DELETED_NULL_FLAG);
    }

    private void mayRollSegmentOnNextRow() {
        if (rollSegmentOnNextRow) {
            return;
        }
        rollSegmentOnNextRow = (segmentRowCount >= configuration.getWalSegmentRolloverRowCount())
                || breachedRolloverSizeThreshold()
                || (lastSegmentTxn > Integer.MAX_VALUE - 2);
    }

    private void mkWalDir() {
        final int walDirLength = path.size();
        if (ff.mkdirs(path.slash(), mkDirMode) != 0) {
            throw CairoException.critical(ff.errno()).put("Cannot create WAL directory: ").put(path);
        }
        path.trimTo(walDirLength);
    }

    private void openColumnFiles(CharSequence columnName, int columnType, int columnIndex, int pathTrimToLen) {
        try {
            final MemoryMA dataMem = getDataColumn(columnIndex);
            dataMem.close(isTruncateFilesOnClose(), Vm.TRUNCATE_TO_POINTER);
            dataMem.of(
                    ff,
                    dFile(path.trimTo(pathTrimToLen), columnName),
                    getDataAppendPageSize(),
                    -1,
                    MemoryTag.MMAP_TABLE_WRITER,
                    configuration.getWriterFileOpenOpts(),
                    Files.POSIX_MADV_RANDOM
            );

            final MemoryMA auxMem = getAuxColumn(columnIndex);
            if (auxMem != null) {
                auxMem.close(isTruncateFilesOnClose(), Vm.TRUNCATE_TO_POINTER);
                ColumnTypeDriver columnTypeDriver = ColumnType.getDriver(columnType);
                columnTypeDriver.configureAuxMemMA(
                        ff,
                        auxMem,
                        iFile(path.trimTo(pathTrimToLen), columnName),
                        getDataAppendPageSize(),
                        MemoryTag.MMAP_TABLE_WRITER,
                        configuration.getWriterFileOpenOpts(),
                        Files.POSIX_MADV_RANDOM
                );
            }
        } finally {
            path.trimTo(pathTrimToLen);
        }
    }

    private void openNewSegment() {
        final int oldSegmentId = segmentId;
        final int newSegmentId = segmentId + 1;
        final long oldSegmentLockFd = segmentLockFd;
        segmentLockFd = -1;
        final long oldSegmentRows = segmentRowCount;
        try {
            currentTxnStartRowNum = 0;
            rowValueIsNotNull.fill(0, columnCount, -1);
            final int segmentPathLen = createSegmentDir(newSegmentId);
            segmentId = newSegmentId;
            final long dirFd;
            final int commitMode = configuration.getCommitMode();
            if (Os.isWindows() || commitMode == CommitMode.NOSYNC) {
                dirFd = -1;
            } else {
                dirFd = TableUtils.openRO(ff, path.$(), LOG);
            }

            for (int i = 0; i < columnCount; i++) {
                int columnType = metadata.getColumnType(i);
                if (columnType > 0) {
                    final CharSequence columnName = metadata.getColumnName(i);
                    openColumnFiles(columnName, columnType, i, segmentPathLen);

                    if (columnType == ColumnType.SYMBOL && symbolMapReaders.size() > 0) {
                        final SymbolMapReader reader = symbolMapReaders.getQuick(i);
                        initialSymbolCounts.set(i, reader.getSymbolCount());
                        localSymbolIds.set(i, 0);
                        symbolMapNullFlags.set(i, reader.containsNullValue());
                        symbolMaps.getQuick(i).clear();
                        utf8SymbolMaps.getQuick(i).clear();
                    }
                } else {
                    rowValueIsNotNull.setQuick(i, COLUMN_DELETED_NULL_FLAG);
                }
            }

            segmentRowCount = 0;
            metadata.switchTo(path, segmentPathLen, isTruncateFilesOnClose());
            events.openEventFile(path, segmentPathLen, isTruncateFilesOnClose(), tableToken.isSystem());
            if (commitMode != CommitMode.NOSYNC) {
                events.sync();
            }

            if (dirFd != -1) {
                ff.fsyncAndClose(dirFd);
            }
            lastSegmentTxn = 0;
            LOG.info().$("opened WAL segment [path=").$substr(pathRootSize, path.parent()).I$();
        } finally {
            if (oldSegmentLockFd > -1) {
                releaseSegmentLock(oldSegmentId, oldSegmentLockFd, oldSegmentRows);
            }
            path.trimTo(pathSize);
        }
    }

    private void releaseSegmentLock(int segmentId, long segmentLockFd, long segmentRowCount) {
        if (ff.close(segmentLockFd)) {
            if (segmentRowCount > 0) {
                sequencer.notifySegmentClosed(tableToken, lastSeqTxn, walId, segmentId);
                LOG.debug().$("released segment lock [walId=").$(walId)
                        .$(", segmentId=").$(segmentId)
                        .$(", fd=").$(segmentLockFd)
                        .$(']').$();
            } else {
                path.trimTo(pathSize).slash().put(segmentId);
                walDirectoryPolicy.rollbackDirectory(path);
                path.trimTo(pathSize);
            }
        } else {
            LOG.error()
                    .$("cannot close segment lock fd [walId=").$(walId)
                    .$(", segmentId=").$(segmentId)
                    .$(", fd=").$(segmentLockFd)
                    .$(", errno=").$(ff.errno()).I$();
        }
    }

    private void releaseWalLock() {
        if (ff.close(walLockFd)) {
            walLockFd = -1;
            LOG.debug().$("released WAL lock [walId=").$(walId)
                    .$(", fd=").$(walLockFd)
                    .$(']').$();
        } else {
            LOG.error()
                    .$("cannot close WAL lock fd [walId=").$(walId)
                    .$(", fd=").$(walLockFd)
                    .$(", errno=").$(ff.errno()).I$();
        }
    }

    private void removeSymbolFiles(Path path, int rootLen, CharSequence columnName) {
        // Symbol files in WAL directory are hard links to symbol files in the table.
        // Removing them does not affect the allocated disk space, and it is just
        // making directory tidy. On Windows OS, removing hard link can trigger
        // ACCESS_DENIED error, caused by the fact hard link destination file is open.
        // For those reasons we do not put maximum effort into removing the files here.

        path.trimTo(rootLen);
        BitmapIndexUtils.valueFileName(path, columnName, COLUMN_NAME_TXN_NONE);
        ff.removeQuiet(path.$());

        path.trimTo(rootLen);
        BitmapIndexUtils.keyFileName(path, columnName, COLUMN_NAME_TXN_NONE);
        ff.removeQuiet(path.$());

        path.trimTo(rootLen);
        TableUtils.charFileName(path, columnName, COLUMN_NAME_TXN_NONE);
        ff.removeQuiet(path.$());

        path.trimTo(rootLen);
        TableUtils.offsetFileName(path, columnName, COLUMN_NAME_TXN_NONE);
        ff.removeQuiet(path.$());
    }

    private void removeSymbolMapReader(int index) {
        Misc.freeIfCloseable(symbolMapReaders.getAndSetQuick(index, null));
        symbolMaps.setQuick(index, null);
        utf8SymbolMaps.setQuick(index, null);
        initialSymbolCounts.set(index, -1);
        localSymbolIds.set(index, 0);
        symbolMapNullFlags.set(index, false);
        removeSymbolFiles(path, pathSize, metadata.getColumnName(index));
    }

    private void renameColumnFiles(int columnType, CharSequence columnName, CharSequence newName) {
        path.trimTo(pathSize).slash().put(segmentId);
        final Path tempPath = Path.PATH.get().of(path);

        if (ColumnType.isVarSize(columnType)) {
            final int trimTo = path.size();
            iFile(path, columnName);
            iFile(tempPath, newName);
            if (ff.rename(path.$(), tempPath.$()) != Files.FILES_RENAME_OK) {
                throw CairoException.critical(ff.errno())
                        .put("could not rename WAL column file [from=").put(path)
                        .put(", to=").put(tempPath)
                        .put(']');
            }
            path.trimTo(trimTo);
            tempPath.trimTo(trimTo);
        }

        dFile(path, columnName);
        dFile(tempPath, newName);
        if (ff.rename(path.$(), tempPath.$()) != Files.FILES_RENAME_OK) {
            throw CairoException.critical(ff.errno()).put("could not rename WAL column file [from=").put(path).put(", to=").put(tempPath).put(']');
        }
    }

    private void resetDataTxnProperties() {
        currentTxnStartRowNum = segmentRowCount;
        txnMinTimestamp = Long.MAX_VALUE;
        txnMaxTimestamp = -1;
        txnOutOfOrder = false;
        resetSymbolMaps();
    }

    private void resetSymbolMaps() {
        final int numOfColumns = symbolMaps.size();
        for (int i = 0; i < numOfColumns; i++) {
            final CharSequenceIntHashMap symbolMap = symbolMaps.getQuick(i);
            if (symbolMap != null) {
                symbolMap.clear();
            }

            final Utf8StringIntHashMap dbcsSymbolMap = utf8SymbolMaps.getQuick(i);
            if (dbcsSymbolMap != null) {
                dbcsSymbolMap.clear();
            }

            final SymbolMapReader reader = symbolMapReaders.getQuick(i);
            if (reader != null) {
                initialSymbolCounts.set(i, reader.getSymbolCount());
                localSymbolIds.set(i, 0);
                symbolMapNullFlags.set(i, reader.containsNullValue());
            }
        }
    }

    private void rollLastWalEventRecord(int newSegmentId, long uncommittedRows) {
        if (isCommittingData) {
            // Sometimes we only want to add a column without committing the data in the current wal segments in ILP.
            // When this happens the data stays in the WAL column files but is not committed
            // and the events file don't have a record about the column add transaction.
            // In this case we DO NOT roll back the last record in the events file.
            events.rollback();
        }
        path.trimTo(pathSize).slash().put(newSegmentId);
        events.openEventFile(path, path.size(), isTruncateFilesOnClose(), tableToken.isSystem());
        if (isCommittingData) {
            // When current transaction is not a data transaction but a column add transaction
            // there is no need to add a record about it to the new segment event file.
            lastSegmentTxn = events.appendData(0, uncommittedRows, txnMinTimestamp, txnMaxTimestamp, txnOutOfOrder);
        }
        events.sync();
    }

    private void rowAppend(ObjList<Runnable> activeNullSetters, long rowTimestamp) {
        for (int i = 0; i < columnCount; i++) {
            if (rowValueIsNotNull.getQuick(i) < segmentRowCount) {
                activeNullSetters.getQuick(i).run();
            }
        }

        if (rowTimestamp > txnMaxTimestamp) {
            txnMaxTimestamp = rowTimestamp;
        } else {
            txnOutOfOrder |= (txnMaxTimestamp != rowTimestamp);
        }
        if (rowTimestamp < txnMinTimestamp) {
            txnMinTimestamp = rowTimestamp;
        }

        segmentRowCount++;
    }

    private void setAppendPosition(final long segmentRowCount) {
        for (int i = 0; i < columnCount; i++) {
            int type = metadata.getColumnType(i);
            if (type > 0) {
                setAppendPosition0(i, segmentRowCount);
                rowValueIsNotNull.setQuick(i, segmentRowCount - 1);
            }
        }
    }

    private void setAppendPosition0(int columnIndex, long segmentRowCount) {
        MemoryMA dataMem = getDataColumn(columnIndex);
        MemoryMA auxMem = getAuxColumn(columnIndex);
        int columnType = metadata.getColumnType(columnIndex);
        if (columnType > 0) { // Not deleted
            final long rowCount = Math.max(0, segmentRowCount);
            final long dataMemOffset;
            if (ColumnType.isVarSize(columnType)) {
                assert auxMem != null;
                dataMemOffset = ColumnType.getDriver(columnType).setAppendAuxMemAppendPosition(auxMem, rowCount);
            } else {
                dataMemOffset = rowCount << ColumnType.getWalDataColumnShl(columnType, columnIndex == metadata.getTimestampIndex());
            }
            dataMem.jumpTo(dataMemOffset);
        }
    }

    private void setColumnNull(int columnType, int columnIndex, long rowCount, int commitMode) {
        if (ColumnType.isVarSize(columnType)) {
            final ColumnTypeDriver columnTypeDriver = ColumnType.getDriver(columnType);
            setVarColumnDataFileNull(columnTypeDriver, columnIndex, rowCount, commitMode);
            setVarColumnAuxFileNull(columnTypeDriver, columnIndex, rowCount, commitMode);
        } else {
            setFixColumnNulls(columnType, columnIndex, rowCount);
        }
    }

    private void setFixColumnNulls(int type, int columnIndex, long rowCount) {
        MemoryMA fixedSizeColumn = getDataColumn(columnIndex);
        long columnFileSize = rowCount * ColumnType.sizeOf(type);
        fixedSizeColumn.jumpTo(columnFileSize);
        if (columnFileSize > 0) {
            long address = TableUtils.mapRW(ff, fixedSizeColumn.getFd(), columnFileSize, MEM_TAG);
            try {
                TableUtils.setNull(type, address, rowCount);
            } finally {
                ff.munmap(address, columnFileSize, MEM_TAG);
            }
            ff.fsync(fixedSizeColumn.getFd());
        }
    }

    private void setRowValueNotNull(int columnIndex) {
        assert rowValueIsNotNull.getQuick(columnIndex) != segmentRowCount;
        rowValueIsNotNull.setQuick(columnIndex, segmentRowCount);
    }

    private void setVarColumnAuxFileNull(
            ColumnTypeDriver columnTypeDriver,
            int columnIndex,
            long rowCount,
            int commitMode
    ) {
        MemoryMA auxMem = getAuxColumn(columnIndex);
        final long auxMemSize = columnTypeDriver.getAuxVectorSize(rowCount);
        auxMem.jumpTo(auxMemSize);
        if (rowCount > 0) {
            final long auxMemAddr = TableUtils.mapRW(ff, auxMem.getFd(), auxMemSize, MEM_TAG);
            columnTypeDriver.setFullAuxVectorNull(auxMemAddr, rowCount);
            if (commitMode != CommitMode.NOSYNC) {
                ff.msync(auxMemAddr, auxMemSize, commitMode == CommitMode.ASYNC);
            }
            ff.munmap(auxMemAddr, auxMemSize, MEM_TAG);
        }
    }

    private void setVarColumnDataFileNull(ColumnTypeDriver columnTypeDriver, int columnIndex, long rowCount, int commitMode) {
        MemoryMA dataMem = getDataColumn(columnIndex);
        final long varColSize = rowCount * columnTypeDriver.getDataVectorMinEntrySize();
        dataMem.jumpTo(varColSize);
        if (rowCount > 0 && varColSize > 0) {
            final long dataMemAddr = TableUtils.mapRW(ff, dataMem.getFd(), varColSize, MEM_TAG);
            columnTypeDriver.setDataVectorEntriesToNull(
                    dataMemAddr,
                    rowCount
            );
            if (commitMode != CommitMode.NOSYNC) {
                ff.msync(dataMemAddr, varColSize, commitMode == CommitMode.ASYNC);
            }
            ff.munmap(dataMemAddr, varColSize, MEM_TAG);
        }
    }

    private void switchColumnsToNewSegment(SegmentColumnRollSink rollSink, int columnsToRoll, int convertColumnIndex) {
        for (int i = 0; i < columnsToRoll; i++) {
            final int columnType = metadata.getColumnType(i);
            if (columnType > 0) {
                if (i != convertColumnIndex) {
                    switchColumnsToNewSegmentRollColumn(rollSink, i, i);
                } else {
                    // Column is converted, the destination column objects are for the last added column
                    switchColumnsToNewSegmentRollColumn(rollSink, i, columnCount - 1);
                }
            }
        }
    }

    private void switchColumnsToNewSegmentRollColumn(SegmentColumnRollSink rollSink, int srcColumnIndex, int destColumnIndex) {
        long currentOffset = rollSink.getSrcPrimaryOffset(srcColumnIndex);
        MemoryMA primaryColumnFile = getDataColumn(srcColumnIndex);
        primaryColumnFile.jumpTo(currentOffset);
        primaryColumnFile.close(isTruncateFilesOnClose());

        MemoryMA auxColumn = getAuxColumn(srcColumnIndex);
        if (auxColumn != null) {
            long auxOffset = rollSink.getSrcAuxOffset(srcColumnIndex);
            auxColumn.jumpTo(auxOffset);
            auxColumn.close(isTruncateFilesOnClose());
        }

        long newSize = rollSink.getDestPrimarySize(srcColumnIndex);
        long newPrimaryFd = rollSink.getDestPrimaryFd(srcColumnIndex);
        MemoryMA destPrimeCol = getDataColumn(destColumnIndex);
        destPrimeCol.switchTo(ff, newPrimaryFd, getDataAppendPageSize(), newSize, isTruncateFilesOnClose(), Vm.TRUNCATE_TO_POINTER);

        long newSecondaryFd = rollSink.getDestAuxFd(srcColumnIndex);
        if (newSecondaryFd > -1) {
            long secondarySize = rollSink.getDestAuxSize(srcColumnIndex);
            MemoryMA destAuxColumn = getAuxColumn(destColumnIndex);
            destAuxColumn.switchTo(ff, newSecondaryFd, getDataAppendPageSize(), secondarySize, isTruncateFilesOnClose(), Vm.TRUNCATE_TO_POINTER);
        }
    }

    private void syncIfRequired() {
        int commitMode = configuration.getCommitMode();
        if (commitMode != CommitMode.NOSYNC) {
            final boolean async = commitMode == CommitMode.ASYNC;
            for (int i = 0, n = columns.size(); i < n; i++) {
                MemoryMA column = columns.getQuick(i);
                if (column != null) {
                    column.sync(async);
                }
            }
            events.sync();
        }
    }

    private static class ConversionSymbolMapWriter implements SymbolMapWriterLite {
        private int columnIndex;
        private IntList localSymbolIds;
        private CharSequenceIntHashMap symbolHashMap;
        private SymbolMapReader symbolMapReader;

        @Override
        public int resolveSymbol(CharSequence value) {
            return putSym0(columnIndex, value, symbolMapReader);
        }

        private int putSym0(int columnIndex, CharSequence utf16Value, SymbolMapReader symbolMapReader) {
            int key;
            if (utf16Value != null) {
                final CharSequenceIntHashMap utf16Map = symbolHashMap;
                final int index = utf16Map.keyIndex(utf16Value);
                if (index > -1) {
                    key = symbolMapReader.keyOf(utf16Value);
                    if (key == SymbolTable.VALUE_NOT_FOUND) {
                        // Add it to in-memory symbol map
                        // Locally added symbols must have a continuous range of keys
                        key = localSymbolIds.postIncrement(columnIndex);
                    }
                    // Chars.toString used as value is a parser buffer memory slice or mapped memory of symbolMapReader
                    utf16Map.putAt(index, Chars.toString(utf16Value), key);
                } else {
                    key = utf16Map.valueAt(index);
                }
            } else {
                key = SymbolTable.VALUE_IS_NULL;
            }
            return key;
        }

        void of(WalWriter writer, int columnIndex) {
            this.columnIndex = columnIndex;
            this.symbolMapReader = writer.getSymbolMapReader(columnIndex);
            this.symbolHashMap = writer.symbolMaps.getQuick(columnIndex);
            this.localSymbolIds = writer.localSymbolIds;
        }
    }


    private static class ConversionSymbolTable implements SymbolTable {
        private final IntList symbols = new IntList();
        private int symbolCountWatermark;
        private CharSequenceIntHashMap symbolHashMap;
        private SymbolMapReader symbolMapReader;

        @Override
        public CharSequence valueBOf(int key) {
            return valueOf(key);
        }

        @Override
        public CharSequence valueOf(int key) {
            if (key == SymbolTable.VALUE_IS_NULL) {
                return null;
            }
            if (key < symbolCountWatermark) {
                return symbolMapReader.valueOf(key);
            } else {
                int keyIndex = symbols.get(key - symbolCountWatermark);
                return symbolHashMap.keys().get(keyIndex);
            }
        }

        void of(WalWriter writer, int columnIndex) {
            this.symbolMapReader = writer.getSymbolMapReader(columnIndex);
            this.symbolCountWatermark = writer.getSymbolCountWatermark(columnIndex);

            symbols.clear();
            symbolHashMap = writer.symbolMaps.getQuick(columnIndex);

            int remapSize = writer.localSymbolIds.get(columnIndex);
            if (remapSize > 0) {
                symbols.setPos(remapSize);
                for (int i = 0, n = symbolHashMap.size(); i < n; i++) {
                    CharSequence symbolValue = symbolHashMap.keys().get(i);
                    int index = symbolHashMap.get(symbolValue);
                    if (index >= symbolCountWatermark) {
                        symbols.extendAndSet(index - symbolCountWatermark, i);
                    }
                }
            }
        }
    }

    private class MetadataValidatorService implements MetadataServiceStub {
        public long structureVersion;

        @Override
        public void addColumn(
                CharSequence columnName,
                int columnType,
                int symbolCapacity,
                boolean symbolCacheFlag,
                boolean isIndexed,
                int indexValueBlockCapacity,
                boolean isSequential,
                boolean isDedupKey,
                SecurityContext securityContext
        ) {
            validateNewColumnName(columnName);
            validateNewColumnType(columnType);
            structureVersion++;
        }

        @Override
        public void changeColumnType(CharSequence columnName, int newType, int symbolCapacity, boolean symbolCacheFlag, boolean isIndexed, int indexValueBlockCapacity, boolean isSequential, SecurityContext securityContext) {
            int columnIndex = validateExistingColumnName(columnName, "cannot change type");
            validateNewColumnType(newType);
            int existingType = metadata.getColumnType(columnIndex);
            if (existingType == newType) {
                throw CairoException.nonCritical().put("column '").put(columnName)
                        .put("' type is already '").put(ColumnType.nameOf(newType)).put('\'');
            }
            structureVersion++;
        }

        @Override
        public void disableDeduplication() {
            structureVersion++;
        }

        @Override
        public void enableDeduplicationWithUpsertKeys(LongList columnsIndexes) {
            for (int i = 0, n = columnsIndexes.size(); i < n; i++) {
                int columnIndex = (int) columnsIndexes.get(i);
                int columnType = metadata.getColumnType(columnIndex);
                if (columnType < 0) {
                    throw CairoException.nonCritical().put("cannot use dropped column for deduplication [column=").put(metadata.getColumnName(columnIndex)).put(']');
                }
            }
            structureVersion++;
        }

        @Override
        public TableRecordMetadata getMetadata() {
            return metadata;
        }

        @Override
        public TableToken getTableToken() {
            return tableToken;
        }

        @Override
        public void removeColumn(@NotNull CharSequence columnName) {
            validateExistingColumnName(columnName, "cannot remove");
            structureVersion++;
        }

        @Override
        public void renameColumn(@NotNull CharSequence columnName, @NotNull CharSequence newName, SecurityContext securityContext) {
            validateExistingColumnName(columnName, "cannot rename");
            int columnIndexNew = metadata.getColumnIndexQuiet(newName);
            if (columnIndexNew > -1) {
                throw CairoException.nonCritical().put("cannot rename, column with the name already exists [table=").put(tableToken.getTableName())
                        .put(", newName=").put(newName).put(']');
            }
            if (!TableUtils.isValidColumnName(newName, newName.length())) {
                throw CairoException.nonCritical().put("invalid column name: ").put(newName);
            }
            structureVersion++;
        }

        @Override
        public void renameTable(@NotNull CharSequence fromNameTable, @NotNull CharSequence toTableName) {
            // this check deal with concurrency
            if (!Chars.equalsIgnoreCaseNc(fromNameTable, metadata.getTableToken().getTableName())) {
                throw CairoException.tableDoesNotExist(fromNameTable);
            }
            structureVersion++;
        }

        public void startAlterValidation() {
            structureVersion = getColumnStructureVersion();
        }

        private int validateExistingColumnName(CharSequence columnName, String errorPrefix) {
            int columnIndex = metadata.getColumnIndexQuiet(columnName);
            if (columnIndex < 0) {
                throw CairoException.nonCritical().put(errorPrefix).put(", column does not exist [table=").put(tableToken.getTableName())
                        .put(", column=").put(columnName).put(']');
            }
            if (columnIndex == metadata.getTimestampIndex()) {
                throw CairoException.nonCritical().put(errorPrefix).put(" designated timestamp column [table=").put(tableToken.getTableName())
                        .put(", column=").put(columnName).put(']');
            }
            return columnIndex;
        }

        private void validateNewColumnName(CharSequence columnName) {
            if (!TableUtils.isValidColumnName(columnName, columnName.length())) {
                throw CairoException.nonCritical().put("invalid column name: ").put(columnName);
            }
            if (metadata.getColumnIndexQuiet(columnName) > -1) {
                throw CairoException.nonCritical().put("duplicate column name: ").put(columnName);
            }
        }

        private void validateNewColumnType(int columnType) {
            if (columnType <= 0) {
                throw CairoException.nonCritical().put("invalid column type: ").put(columnType);
            }
        }
    }

    private class MetadataWriterService implements MetadataServiceStub {

        @Override
        public void addColumn(
                CharSequence columnName,
                int columnType,
                int symbolCapacity,
                boolean symbolCacheFlag,
                boolean isIndexed,
                int indexValueBlockCapacity,
                boolean isSequential,
                boolean isDedupKey,
                SecurityContext securityContext
        ) {
            int columnIndex = metadata.getColumnIndexQuiet(columnName);

            if (columnIndex < 0 || metadata.getColumnType(columnIndex) < 0) {
                long uncommittedRows = getUncommittedRowCount();
                if (currentTxnStartRowNum > 0) {
                    // Roll last transaction to new segment
                    rollUncommittedToNewSegment(-1, -1);
                }

                if (currentTxnStartRowNum == 0 || segmentRowCount == currentTxnStartRowNum) {
                    long segmentRowCount = getUncommittedRowCount();
                    metadata.addColumn(
                            columnName,
                            columnType,
                            isDedupKey,
                            symbolCacheFlag,
                            symbolCapacity
                    );
                    columnCount = metadata.getColumnCount();
                    columnIndex = columnCount - 1;
                    // create column file
                    configureColumn(columnIndex, columnType);
                    if (ColumnType.isSymbol(columnType)) {
                        configureSymbolMapWriter(columnIndex, columnName, 0, -1);
                    }

                    if (!rollSegmentOnNextRow) {
                        // this means we have rolled uncommitted rows to a new segment already
                        // we should switch metadata to this new segment
                        path.trimTo(pathSize).slash().put(segmentId);
                        // this will close old _meta file and create the new one
                        metadata.switchTo(path, path.size(), isTruncateFilesOnClose());
                        openColumnFiles(columnName, columnType, columnIndex, path.size());
                        path.trimTo(pathSize);
                    }

                    // if we did not have to roll uncommitted rows to a new segment
                    // it will add the column file and switch metadata file on next row write
                    // as part of rolling to a new segment
                    if (uncommittedRows > 0) {
                        setColumnNull(columnType, columnIndex, segmentRowCount, configuration.getCommitMode());
                    }

                    if (securityContext != null) {
                        ddlListener.onColumnAdded(securityContext, metadata.getTableToken(), columnName);
                    }
                    LOG.info().$("added column to WAL [path=").$substr(pathRootSize, path).$(", columnName=").utf8(columnName).$(", type=").$(ColumnType.nameOf(columnType)).I$();
                } else {
                    throw CairoException.critical(0).put("column '").put(columnName)
                            .put("' was added, cannot apply commit because of concurrent table definition change");
                }
            } else {
                if (metadata.getColumnType(columnIndex) == columnType) {
                    LOG.info().$("column has already been added by another WAL [path=").$substr(pathRootSize, path).$(", columnName=").utf8(columnName).I$();
                } else {
                    throw CairoException.nonCritical().put("column '").put(columnName).put("' already exists");
                }
            }
        }

        @Override
        public void changeColumnType(
                CharSequence columnName,
                int newType,
                int symbolCapacity,
                boolean symbolCacheFlag,
                boolean isIndexed,
                int indexValueBlockCapacity,
                boolean isSequential,
                SecurityContext securityContext
        ) {
            final int existingColumnIndex = metadata.getColumnIndexQuiet(columnName);
            if (existingColumnIndex > -1) {
                int existingColumnType = metadata.getColumnType(existingColumnIndex);
                if (existingColumnType > 0) {
                    if (existingColumnType != newType) {
                        // Configure new column, it will be used if the uncommitted data is rolled to a new segment
                        int newColumnIndex = columnCount;
                        configureColumn(newColumnIndex, newType);
                        if (ColumnType.isSymbol(newType)) {
                            configureSymbolMapWriter(newColumnIndex, columnName, 0, -1);
                        }
                        columnCount++;

                        long rowsRemainInCurrentSegment = currentTxnStartRowNum;
                        // Roll last transaction to new segment
                        rollUncommittedToNewSegment(existingColumnIndex, newType);

                        if (currentTxnStartRowNum == 0 || segmentRowCount == currentTxnStartRowNum) {
                            metadata.changeColumnType(
                                    columnName,
                                    newType,
                                    symbolCapacity,
                                    symbolCacheFlag,
                                    isIndexed,
                                    indexValueBlockCapacity
                            );
                            path.trimTo(pathSize).slash().put(segmentId);

                            markColumnRemoved(existingColumnIndex, existingColumnType);
                            if (!rollSegmentOnNextRow) {
                                // this means we have rolled uncommitted rows to a new segment already
                                // we should switch metadata to this new segment
                                path.trimTo(pathSize).slash().put(segmentId);
                                // this will close old _meta file and create the new one
                                metadata.switchTo(path, path.size(), isTruncateFilesOnClose());

                                if (segmentRowCount == 0) {
                                    openColumnFiles(columnName, newType, newColumnIndex, path.size());
                                }
                            }

                            if (rowsRemainInCurrentSegment == 0) {
                                // if we did not have to roll uncommitted rows to a new segment
                                // remove .i files when converting var type to fixed
                                if (ColumnType.isVarSize(existingColumnType) && !ColumnType.isVarSize(newType)) {
                                    path.trimTo(pathSize).slash().put(segmentId);
                                    LPSZ lpsz = iFile(path, columnName);
                                    if (ff.exists(lpsz)) {
                                        ff.remove(lpsz);
                                    }
                                }
                            }
                            path.trimTo(pathSize);
                        } else {
                            throw CairoException.critical(0).put("column '").put(columnName)
                                    .put("' was removed, cannot apply commit because of concurrent table definition change");
                        }
                    } else {
                        throw CairoException.nonCritical().put("column '").put(columnName)
                                .put("' type is already '").put(ColumnType.nameOf(newType)).put('\'');
                    }
                }
            } else {
                throw CairoException.nonCritical().put("column '").put(columnName).put("' does not exists");
            }
        }

        @Override
        public void disableDeduplication() {
            metadata.disableDeduplicate();
        }

        @Override
        public void enableDeduplicationWithUpsertKeys(LongList columnsIndexes) {
            metadata.enableDeduplicationWithUpsertKeys();
        }

        @Override
        public TableRecordMetadata getMetadata() {
            return metadata;
        }

        @Override
        public TableToken getTableToken() {
            return tableToken;
        }

        @Override
        public void removeColumn(@NotNull CharSequence columnName) {
            final int columnIndex = metadata.getColumnIndexQuiet(columnName);
            if (columnIndex > -1) {
                int type = metadata.getColumnType(columnIndex);
                if (type > 0) {
                    if (currentTxnStartRowNum > 0) {
                        // Roll last transaction to new segment
                        rollUncommittedToNewSegment(-1, -1);
                    }

                    if (currentTxnStartRowNum == 0 || segmentRowCount == currentTxnStartRowNum) {
                        int index = metadata.getColumnIndex(columnName);
                        metadata.removeColumn(columnName);
                        columnCount = metadata.getColumnCount();

                        if (!rollSegmentOnNextRow) {
                            // this means we have rolled uncommitted rows to a new segment already
                            // we should switch metadata to this new segment
                            path.trimTo(pathSize).slash().put(segmentId);
                            // this will close old _meta file and create the new one
                            metadata.switchTo(path, path.size(), isTruncateFilesOnClose());
                        }
                        // if we did not have to roll uncommitted rows to a new segment
                        // it will switch metadata file on next row write
                        // as part of rolling to a new segment

                        markColumnRemoved(index, type);
                        path.trimTo(pathSize);
                        LOG.info().$("removed column from WAL [path=").$substr(pathRootSize, path).$(Files.SEPARATOR).$(segmentId)
                                .$(", columnName=").utf8(columnName).I$();
                    } else {
                        throw CairoException.critical(0).put("column '").put(columnName)
                                .put("' was removed, cannot apply commit because of concurrent table definition change");
                    }
                }
            } else {
                throw CairoException.nonCritical().put("column '").put(columnName).put("' does not exists");
            }
        }

        @Override
        public void renameColumn(
                @NotNull CharSequence columnName,
                @NotNull CharSequence newColumnName,
                SecurityContext securityContext
        ) {
            final int columnIndex = metadata.getColumnIndexQuiet(columnName);
            if (columnIndex > -1) {
                int columnType = metadata.getColumnType(columnIndex);
                if (columnType > 0) {
                    if (currentTxnStartRowNum > 0) {
                        // Roll last transaction to new segment
                        rollUncommittedToNewSegment(-1, -1);
                    }

                    if (currentTxnStartRowNum == 0 || segmentRowCount == currentTxnStartRowNum) {
                        metadata.renameColumn(columnName, newColumnName);
                        // We are not going to do any special for symbol readers which point
                        // to the files in the root of the table.
                        // We keep the symbol readers open against files with old name.
                        // Inconsistency between column name and symbol file names in the root
                        // does not matter, these files are for re-lookup only for the WAL writer
                        // and should not be serialised to the WAL segment.

                        if (!rollSegmentOnNextRow) {
                            // this means we have rolled uncommitted rows to a new segment already
                            // we should switch metadata to this new segment
                            path.trimTo(pathSize).slash().put(segmentId);
                            // this will close old _meta file and create the new one
                            metadata.switchTo(path, path.size(), isTruncateFilesOnClose());
                            renameColumnFiles(columnType, columnName, newColumnName);
                        }
                        // if we did not have to roll uncommitted rows to a new segment
                        // it will switch metadata file on next row write
                        // as part of rolling to a new segment

                        if (securityContext != null) {
                            ddlListener.onColumnRenamed(securityContext, metadata.getTableToken(), columnName, newColumnName);
                        }

                        path.trimTo(pathSize);
                        LOG.info().$("renamed column in WAL [path=").$substr(pathRootSize, path).$(Files.SEPARATOR).$(segmentId)
                                .$(", columnName=").utf8(columnName).$(", newColumnName=").utf8(newColumnName).I$();
                    } else {
                        throw CairoException.critical(0).put("column '").put(columnName)
                                .put("' was removed, cannot apply commit because of concurrent table definition change");
                    }
                }
            } else {
                throw CairoException.nonCritical().put("column '").put(columnName).put("' does not exists");
            }
        }

        @Override
        public void renameTable(@NotNull CharSequence fromNameTable, @NotNull CharSequence toTableName) {
            tableToken = metadata.getTableToken().renamed(Chars.toString(toTableName));
            metadata.renameTable(tableToken);
        }
    }

    private class RowImpl implements TableWriter.Row {
        private final StringSink tempSink = new StringSink();
        private final Utf8StringSink tempUtf8Sink = new Utf8StringSink();
        private long timestamp;

        @Override
        public void append() {
            rowAppend(nullSetters, timestamp);
        }

        @Override
        public void cancel() {
            setAppendPosition(segmentRowCount);
        }

        @Override
        public void putBin(int columnIndex, long address, long len) {
            getSecondaryColumn(columnIndex).putLong(getPrimaryColumn(columnIndex).putBin(address, len));
            setRowValueNotNull(columnIndex);
        }

        @Override
        public void putBin(int columnIndex, BinarySequence sequence) {
            getSecondaryColumn(columnIndex).putLong(getPrimaryColumn(columnIndex).putBin(sequence));
            setRowValueNotNull(columnIndex);
        }

        @Override
        public void putBool(int columnIndex, boolean value) {
            getPrimaryColumn(columnIndex).putBool(value);
            setRowValueNotNull(columnIndex);
        }

        @Override
        public void putByte(int columnIndex, byte value) {
            getPrimaryColumn(columnIndex).putByte(value);
            setRowValueNotNull(columnIndex);
        }

        @Override
        public void putChar(int columnIndex, char value) {
            getPrimaryColumn(columnIndex).putChar(value);
            setRowValueNotNull(columnIndex);
        }

        @Override
        public void putDate(int columnIndex, long value) {
            putLong(columnIndex, value);
        }

        @Override
        public void putDouble(int columnIndex, double value) {
            getPrimaryColumn(columnIndex).putDouble(value);
            setRowValueNotNull(columnIndex);
        }

        @Override
        public void putFloat(int columnIndex, float value) {
            getPrimaryColumn(columnIndex).putFloat(value);
            setRowValueNotNull(columnIndex);
        }

        @Override
        public void putGeoHash(int columnIndex, long value) {
            int type = metadata.getColumnType(columnIndex);
            WriterRowUtils.putGeoHash(columnIndex, value, type, this);
        }

        @Override
        public void putGeoHashDeg(int columnIndex, double lat, double lon) {
            final int type = metadata.getColumnType(columnIndex);
            WriterRowUtils.putGeoHash(columnIndex, GeoHashes.fromCoordinatesDegUnsafe(lat, lon, ColumnType.getGeoHashBits(type)), type, this);
        }

        @Override
        public void putGeoStr(int columnIndex, CharSequence hash) {
            final int type = metadata.getColumnType(columnIndex);
            WriterRowUtils.putGeoStr(columnIndex, hash, type, this);
        }

        @Override
        public void putGeoVarchar(int columnIndex, Utf8Sequence hash) {
            final int type = metadata.getColumnType(columnIndex);
            WriterRowUtils.putGeoVarchar(columnIndex, hash, type, this);
        }

        @Override
        public void putIPv4(int columnIndex, int value) {
            putInt(columnIndex, value);
        }

        @Override
        public void putInt(int columnIndex, int value) {
            getPrimaryColumn(columnIndex).putInt(value);
            setRowValueNotNull(columnIndex);
        }

        @Override
        public void putLong(int columnIndex, long value) {
            getPrimaryColumn(columnIndex).putLong(value);
            setRowValueNotNull(columnIndex);
        }

        @Override
        public void putLong128(int columnIndex, long lo, long hi) {
            MemoryMA primaryColumn = getPrimaryColumn(columnIndex);
            primaryColumn.putLong(lo);
            primaryColumn.putLong(hi);
            setRowValueNotNull(columnIndex);
        }

        @Override
        public void putLong256(int columnIndex, long l0, long l1, long l2, long l3) {
            getPrimaryColumn(columnIndex).putLong256(l0, l1, l2, l3);
            setRowValueNotNull(columnIndex);
        }

        @Override
        public void putLong256(int columnIndex, Long256 value) {
            getPrimaryColumn(columnIndex).putLong256(value.getLong0(), value.getLong1(), value.getLong2(), value.getLong3());
            setRowValueNotNull(columnIndex);
        }

        @Override
        public void putLong256(int columnIndex, CharSequence hexString) {
            getPrimaryColumn(columnIndex).putLong256(hexString);
            setRowValueNotNull(columnIndex);
        }

        @Override
        public void putLong256(int columnIndex, @NotNull CharSequence hexString, int start, int end) {
            getPrimaryColumn(columnIndex).putLong256(hexString, start, end);
            setRowValueNotNull(columnIndex);
        }

        @Override
        public void putLong256Utf8(int columnIndex, DirectUtf8Sequence hexString) {
            getPrimaryColumn(columnIndex).putLong256Utf8(hexString);
            setRowValueNotNull(columnIndex);
        }

        @Override
        public void putShort(int columnIndex, short value) {
            getPrimaryColumn(columnIndex).putShort(value);
            setRowValueNotNull(columnIndex);
        }

        @Override
        public void putStr(int columnIndex, CharSequence value) {
            getSecondaryColumn(columnIndex).putLong(getPrimaryColumn(columnIndex).putStr(value));
            setRowValueNotNull(columnIndex);
        }

        @Override
        public void putStr(int columnIndex, char value) {
            getSecondaryColumn(columnIndex).putLong(getPrimaryColumn(columnIndex).putStr(value));
            setRowValueNotNull(columnIndex);
        }

        @Override
        public void putStr(int columnIndex, CharSequence value, int pos, int len) {
            getSecondaryColumn(columnIndex).putLong(getPrimaryColumn(columnIndex).putStr(value, pos, len));
            setRowValueNotNull(columnIndex);
        }

        @Override
        public void putStrUtf8(int columnIndex, DirectUtf8Sequence value) {
            getSecondaryColumn(columnIndex).putLong(getPrimaryColumn(columnIndex).putStrUtf8(value));
            setRowValueNotNull(columnIndex);
        }

        @Override
        public void putSym(int columnIndex, CharSequence value) {
            final SymbolMapReader symbolMapReader = symbolMapReaders.getQuick(columnIndex);
            if (symbolMapReader != null) {
                putSym0(columnIndex, value, symbolMapReader);
            } else {
                throw new UnsupportedOperationException();
            }
        }

        @Override
        public void putSym(int columnIndex, char value) {
            CharSequence str = SingleCharCharSequence.get(value);
            putSym(columnIndex, str);
        }

        @Override
        public void putSymIndex(int columnIndex, int key) {
            putInt(columnIndex, key);
        }

        @Override
        public void putSymUtf8(int columnIndex, DirectUtf8Sequence value) {
            // this method will write column name to the buffer if it has to be UTF-8 decoded
            // otherwise it will write nothing.
            final SymbolMapReader symbolMapReader = symbolMapReaders.getQuick(columnIndex);
            if (symbolMapReader != null) {
                Utf8StringIntHashMap utf8Map = utf8SymbolMaps.getQuick(columnIndex);
                int index = utf8Map.keyIndex(value);
                if (index < 0) {
                    getPrimaryColumn(columnIndex).putInt(utf8Map.valueAt(index));
                    setRowValueNotNull(columnIndex);
                } else {
                    // slow path, symbol is not in utf8 cache
                    utf8Map.putAt(
                            index,
                            Utf8String.newInstance(value),
                            putSymUtf8Slow(columnIndex, value, symbolMapReader)
                    );
                }
            } else {
                throw new UnsupportedOperationException();
            }
        }

        @Override
        public void putTimestamp(int columnIndex, long value) {
            if (columnIndex == timestampIndex) {
                setTimestamp(value);
            } else {
                putLong(columnIndex, value);
            }
        }

        @Override
        public void putUuid(int columnIndex, CharSequence uuidStr) {
            SqlUtil.implicitCastStrAsUuid(uuidStr, uuid);
            putLong128(columnIndex, uuid.getLo(), uuid.getHi());
        }

        @Override
        public void putUuidUtf8(int columnIndex, Utf8Sequence uuidStr) {
            SqlUtil.implicitCastStrAsUuid(uuidStr, uuid);
            putLong128(columnIndex, uuid.getLo(), uuid.getHi());
        }

        @Override
        public void putVarchar(int columnIndex, char value) {
            tempUtf8Sink.clear();
            tempUtf8Sink.put(value);
            VarcharTypeDriver.appendValue(
                    getSecondaryColumn(columnIndex), getPrimaryColumn(columnIndex),
                    tempUtf8Sink
            );
            setRowValueNotNull(columnIndex);
        }

        @Override
        public void putVarchar(int columnIndex, Utf8Sequence value) {
            VarcharTypeDriver.appendValue(
                    getSecondaryColumn(columnIndex), getPrimaryColumn(columnIndex),
                    value
            );
            setRowValueNotNull(columnIndex);
        }

        private MemoryMA getPrimaryColumn(int columnIndex) {
            return columns.getQuick(getDataColumnOffset(columnIndex));
        }

        private MemoryMA getSecondaryColumn(int columnIndex) {
            return columns.getQuick(getAuxColumnOffset(columnIndex));
        }

        private int putSym0(int columnIndex, CharSequence utf16Value, SymbolMapReader symbolMapReader) {
            int key;
            if (utf16Value != null) {
                final CharSequenceIntHashMap utf16Map = symbolMaps.getQuick(columnIndex);
                final int index = utf16Map.keyIndex(utf16Value);
                if (index > -1) {
                    key = symbolMapReader.keyOf(utf16Value);
                    if (key == SymbolTable.VALUE_NOT_FOUND) {
                        // Add it to in-memory symbol map
                        // Locally added symbols must have a continuous range of keys
                        final int initialSymCount = initialSymbolCounts.get(columnIndex);
                        key = initialSymCount + localSymbolIds.postIncrement(columnIndex);
                    }
                    // Chars.toString used as value is a parser buffer memory slice or mapped memory of symbolMapReader
                    utf16Map.putAt(index, Chars.toString(utf16Value), key);
                } else {
                    key = utf16Map.valueAt(index);
                }
            } else {
                key = SymbolTable.VALUE_IS_NULL;
                symbolMapNullFlags.set(columnIndex, true);
            }

            getPrimaryColumn(columnIndex).putInt(key);
            setRowValueNotNull(columnIndex);
            return key;
        }

        private int putSymUtf8Slow(
                int columnIndex,
                DirectUtf8Sequence utf8Value,
                SymbolMapReader symbolMapReader
        ) {
            return putSym0(
                    columnIndex,
                    Utf8s.directUtf8ToUtf16(utf8Value, tempSink),
                    symbolMapReader
            );
        }

        private void setTimestamp(long value) {
            // avoid lookups by having a designated field with primaryColumn
            getPrimaryColumn(timestampIndex).putLong128(value, segmentRowCount);
            setRowValueNotNull(timestampIndex);
            this.timestamp = value;
        }
    }
}<|MERGE_RESOLUTION|>--- conflicted
+++ resolved
@@ -319,12 +319,7 @@
                         .$(", minTs=").$ts(txnMinTimestamp).$(", maxTs=").$ts(txnMaxTimestamp).I$();
                 resetDataTxnProperties();
                 mayRollSegmentOnNextRow();
-<<<<<<< HEAD
-                metrics.wal().addRowsWritten(rowsToCommit);
-=======
                 metrics.walMetrics().addRowsWritten(rowsToCommit);
-                return seqTxn;
->>>>>>> 459b8988
             }
         } catch (CairoException ex) {
             distressed = true;
