--- conflicted
+++ resolved
@@ -86,12 +86,7 @@
     private final BoolList symbolMapNullFlags = new BoolList();
     private final ObjList<SymbolMapReader> symbolMapReaders = new ObjList<>();
     private final ObjList<CharSequenceIntHashMap> symbolMaps = new ObjList<>();
-<<<<<<< HEAD
-    private final String tableName;
     private final ObjList<DirectByteCharSequenceIntHashMap> utf8SymbolMaps = new ObjList<>();
-=======
-    private final TableSequencerAPI tableSequencerAPI;
->>>>>>> 5d42ab69
     private final int walId;
     private final String walName;
     private int columnCount;
@@ -111,15 +106,9 @@
     private boolean txnOutOfOrder = false;
     private int walLockFd = -1;
 
-<<<<<<< HEAD
-    public WalWriter(CairoConfiguration configuration, String tableName, TableSequencerAPI tableSequencerAPI) {
-        LOG.info().$("open '").utf8(tableName).$('\'').$();
-        this.sequencer = tableSequencerAPI;
-=======
     public WalWriter(CairoConfiguration configuration, TableToken tableToken, TableSequencerAPI tableSequencerAPI) {
         LOG.info().$("open '").utf8(tableToken.getDirName()).$('\'').$();
-        this.tableSequencerAPI = tableSequencerAPI;
->>>>>>> 5d42ab69
+        this.sequencer = tableSequencerAPI;
         this.configuration = configuration;
         this.mkDirMode = configuration.getMkDirMode();
         this.ff = configuration.getFilesFacade();
@@ -181,7 +170,7 @@
         alterOp.clear();
         alterOp.ofAddColumn(
                 getMetadata().getTableId(),
-                tableName,
+                tableToken,
                 0,
                 columnName,
                 0,
@@ -200,63 +189,10 @@
             throw CairoException.critical(0).put("cannot alter table with uncommitted inserts [table=")
                     .put(tableToken.getTableName()).put(']');
         }
-<<<<<<< HEAD
         if (alterOp.isStructural()) {
             return applyStructural(alterOp);
         } else {
-            return applyNonStructural(alterOp);
-=======
-        if (operation.isStructureChange()) {
-            long txn;
-
-
-            do {
-                boolean retry = true;
-                try {
-                    metadataValidator.startAlterValidation();
-                    operation.apply(metadataValidator, true);
-                    if (metadataValidator.structureVersion != metadata.getStructureVersion() + 1) {
-                        retry = false;
-                        throw CairoException.nonCritical()
-                                .put("statements containing multiple transactions, such as 'alter table add column col1, col2'" +
-                                        " are currently not supported for WAL tables [table=").put(tableToken.getTableName())
-                                .put(", oldStructureVersion=").put(metadata.getStructureVersion())
-                                .put(", newStructureVersion=").put(metadataValidator.structureVersion).put(']');
-                    }
-                } catch (CairoException e) {
-                    if (retry) {
-                        // Table schema (metadata) changed and this Alter is not valid anymore.
-                        // Try to update WAL metadata to latest and repeat one more time.
-                        goActive();
-                        operation.apply(metadataValidator, true);
-                    } else {
-                        throw e;
-                    }
-                }
-
-                try {
-                    txn = tableSequencerAPI.nextStructureTxn(tableToken, metadata.getStructureVersion(), operation);
-                    if (txn == NO_TXN) {
-                        applyMetadataChangeLog(Long.MAX_VALUE);
-                    }
-                } catch (CairoException e) {
-                    distressed = true;
-                    throw e;
-                }
-            } while (txn == NO_TXN);
-
-            // Apply to itself.
-            try {
-                operation.apply(walMetadataUpdater, true);
-            } catch (Throwable th) {
-                // Transaction successful, but writing using this WAL writer should not be possible.
-                LOG.error().$("Exception during alter [ex=").$(th).I$();
-                distressed = true;
-            }
-            return txn;
-        } else {
-            return applyNonStructuralOperation(operation, false);
->>>>>>> 5d42ab69
+            return applyNonStructural(alterOp, false);
         }
     }
 
@@ -270,11 +206,7 @@
 
         // it is guaranteed that there is no join in UPDATE statement
         // because SqlCompiler rejects the UPDATE if it contains join
-<<<<<<< HEAD
-        return applyNonStructural(operation);
-=======
-        return applyNonStructuralOperation(operation, true);
->>>>>>> 5d42ab69
+        return applyNonStructural(operation, true);
 
         // when join is allowed in UPDATE we have 2 options
         // 1. we could write the updated partitions into WAL.
@@ -436,9 +368,6 @@
         return this.open;
     }
 
-<<<<<<< HEAD
-    public void moveUncommittedRowsToNewSegment() {
-=======
     @Override
     public TableWriter.Row newRow() {
         return newRow(0L);
@@ -472,7 +401,6 @@
     }
 
     public void rollUncommittedToNewSegment() {
->>>>>>> 5d42ab69
         final long uncommittedRows = getUncommittedRowCount();
         final int newSegmentId = segmentId + 1;
 
@@ -527,35 +455,6 @@
             currentTxnStartRowNum = 0;
         } else if (segmentRowCount > 0 && uncommittedRows == 0) {
             rollSegmentOnNextRow = true;
-        }
-    }
-
-    @Override
-    public TableWriter.Row newRow() {
-        return newRow(0L);
-    }
-
-    @Override
-    public TableWriter.Row newRow(long timestamp) {
-        checkDistressed();
-        try {
-            if (rollSegmentOnNextRow) {
-                rollSegment();
-                rollSegmentOnNextRow = false;
-            }
-
-            final int timestampIndex = metadata.getTimestampIndex();
-            if (timestampIndex != -1) {
-                //avoid lookups by having a designated field with primaryColumn
-                final MemoryMA primaryColumn = getPrimaryColumn(timestampIndex);
-                primaryColumn.putLongLong(timestamp, segmentRowCount);
-                setRowValueNotNull(timestampIndex);
-                row.timestamp = timestamp;
-            }
-            return row;
-        } catch (Throwable e) {
-            distressed = true;
-            throw e;
         }
     }
 
@@ -670,17 +569,10 @@
     }
 
     private void applyMetadataChangeLog(long structureVersionHi) {
-<<<<<<< HEAD
-        try (TableMetadataChangeLog log = sequencer.getMetadataChangeLog(tableName, metadata.getStructureVersion())) {
+        try (TableMetadataChangeLog log = sequencer.getMetadataChangeLog(tableToken, metadata.getStructureVersion())) {
             long nextStructVer = getStructureVersion();
             while (log.hasNext() && nextStructVer < structureVersionHi) {
                 TableMetadataChange chg = log.next();
-=======
-        try (TableMetadataChangeLog structureChangeCursor = tableSequencerAPI.getMetadataChangeLogCursor(tableToken, metadata.getStructureVersion())) {
-            long metadataVersion = getStructureVersion();
-            while (structureChangeCursor.hasNext() && metadataVersion < structureVersionHi) {
-                TableMetadataChange tableMetadataChange = structureChangeCursor.next();
->>>>>>> 5d42ab69
                 try {
                     chg.apply(metaWriterSvc, true);
                 } catch (CairoException e) {
@@ -697,20 +589,14 @@
         }
     }
 
-<<<<<<< HEAD
-    private long applyNonStructural(AbstractOperation op) {
+    private long applyNonStructural(AbstractOperation op, boolean verifyStructureVersion) {
         if (op.getSqlExecutionContext() == null) {
-            throw CairoException.critical(0).put("failed to commit ALTER SQL to WAL, sql context is empty [table=").put(tableName).put(']');
-=======
-    private long applyNonStructuralOperation(AbstractOperation operation, boolean verifyStructureVersion) {
-        if (operation.getSqlExecutionContext() == null) {
             throw CairoException.critical(0).put("failed to commit ALTER SQL to WAL, sql context is empty [table=").put(tableToken.getTableName()).put(']');
         }
         if (
-                (verifyStructureVersion && operation.getTableVersion() != getStructureVersion())
-                        || operation.getTableId() != metadata.getTableId()) {
-            throw TableReferenceOutOfDateException.of(tableToken, metadata.getTableId(), operation.getTableId(), getStructureVersion(), operation.getTableVersion());
->>>>>>> 5d42ab69
+                (verifyStructureVersion && op.getTableVersion() != getStructureVersion())
+                        || op.getTableId() != metadata.getTableId()) {
+            throw TableReferenceOutOfDateException.of(tableToken, metadata.getTableId(), op.getTableId(), getStructureVersion(), op.getTableVersion());
         }
 
         try {
@@ -734,7 +620,7 @@
                     retry = false;
                     throw CairoException.nonCritical()
                             .put("statements containing multiple transactions, such as 'alter table add column col1, col2'" +
-                                    " are currently not supported for WAL tables [table=").put(tableName)
+                                    " are currently not supported for WAL tables [table=").put(tableToken.getTableName())
                             .put(", oldStructureVersion=").put(metadata.getStructureVersion())
                             .put(", newStructureVersion=").put(metaValidatorSvc.structureVersion).put(']');
                 }
@@ -749,9 +635,14 @@
                 }
             }
 
-            txn = sequencer.nextStructureTxn(tableName, metadata.getStructureVersion(), alterOp);
-            if (txn == NO_TXN) {
-                applyMetadataChangeLog(Long.MAX_VALUE);
+            try {
+                txn = sequencer.nextStructureTxn(tableToken, metadata.getStructureVersion(), alterOp);
+                if (txn == NO_TXN) {
+                    applyMetadataChangeLog(Long.MAX_VALUE);
+                }
+            } catch (CairoException e) {
+                distressed = true;
+                throw e;
             }
         } while (txn == NO_TXN);
 
@@ -1057,11 +948,7 @@
     private long getSequencerTxn() {
         long seqTxn;
         do {
-<<<<<<< HEAD
-            seqTxn = sequencer.nextTxn(tableName, walId, metadata.getStructureVersion(), segmentId, lastSegmentTxn);
-=======
-            seqTxn = tableSequencerAPI.nextTxn(tableToken, walId, metadata.getStructureVersion(), segmentId, lastSegmentTxn);
->>>>>>> 5d42ab69
+            seqTxn = sequencer.nextTxn(tableToken, walId, metadata.getStructureVersion(), segmentId, lastSegmentTxn);
             if (seqTxn == NO_TXN) {
                 applyMetadataChangeLog(Long.MAX_VALUE);
             }
@@ -1502,12 +1389,8 @@
 
             int columnIndexNew = metadata.getColumnIndexQuiet(newName);
             if (columnIndexNew > -1) {
-<<<<<<< HEAD
-                throw CairoException.nonCritical().put("cannot rename column, column with the name already exists [table=").put(tableName).put(", newName=").put(newName).put(']');
-=======
                 throw CairoException.nonCritical().put("cannot rename column, column with the name already exists [table=").put(tableToken.getTableName())
                         .put(", newName=").put(newName).put(']');
->>>>>>> 5d42ab69
             }
             if (!TableUtils.isValidColumnName(newName, newName.length())) {
                 throw CairoException.nonCritical().put("invalid column name: ").put(newName);
@@ -1538,15 +1421,9 @@
                 long uncommittedRows = getUncommittedRowCount();
                 if (currentTxnStartRowNum > 0) {
                     // Roll last transaction to new segment
-                    moveUncommittedRowsToNewSegment();
-                }
-
-                // we proceed with column add only in three cases:
-                // 1. segment is empty, so that there is no transaction we can interfere with
-                // 2. all rows in the WAL segment have been committed
-                // 3. ALL rows in the WAL segment remain uncommitted
-                // in other words, mix of committed and uncommitted rows is disallowed. If this is the case it
-                // means that "move" failed
+                    rollUncommittedToNewSegment();
+                }
+
                 if (currentTxnStartRowNum == 0 || segmentRowCount == currentTxnStartRowNum) {
                     long segmentRowCount = getUncommittedRowCount();
                     metadata.addColumn(columnName, columnType);
@@ -1573,26 +1450,17 @@
                     if (uncommittedRows > 0) {
                         setColumnNull(columnType, columnIndex, segmentRowCount);
                     }
-                    LOG.info().$("ADDED [path=").utf8(path).$(Files.SEPARATOR).$(segmentId).$(", columnName=").utf8(columnName).I$();
+                    LOG.info().$("added column to WAL [path=").$(path).$(Files.SEPARATOR).$(segmentId).$(", columnName=").$(columnName).I$();
                 } else {
-                    // "moveUncommittedRowsToNewSegment()" is buggy and did not handle rows correctly
-                    // this should technically not happen, unless code regresses
-                    LOG.critical()
-                            .$("segment is in inconsistent state [segmentId=").$(segmentId)
-                            .$(", currentTxnStartRowNum=").$(currentTxnStartRowNum)
-                            .$(", segmentRowCount=").$(segmentRowCount)
-                            .I$();
-
-                    throw CairoException.nonCritical().put("could not apply concurrent column add [column=").put(columnName).put(']');
+                    throw CairoException.critical(0).put("column '").put(columnName)
+                            .put("' was added, cannot apply commit because of concurrent table definition change");
                 }
             } else {
                 if (metadata.getColumnType(columnIndex) == columnType) {
-                    LOG.info().$("already added [path=").$(path).$(", columnName=").utf8(columnName).I$();
+                    // TODO: this should be some kind of warning probably that different wals adding the same column concurrently
+                    LOG.info().$("column has already been added by another WAL [path=").$(path).$(", columnName=").$(columnName).I$();
                 } else {
-                    throw CairoException.nonCritical()
-                            .put("column name already exists [columnName=").put(columnName)
-                            .put(", type=").put(ColumnType.nameOf(metadata.getColumnType(columnIndex)))
-                            .put(", requiredType=").put(ColumnType.nameOf(columnType));
+                    throw CairoException.nonCritical().put("column '").put(columnName).put("' already exists");
                 }
             }
         }
@@ -1603,8 +1471,8 @@
         }
 
         @Override
-        public CharSequence getTableName() {
-            return tableName;
+        public TableToken getTableToken() {
+            return tableToken;
         }
 
         @Override
@@ -1615,7 +1483,7 @@
                 if (type > 0) {
                     if (currentTxnStartRowNum > 0) {
                         // Roll last transaction to new segment
-                        moveUncommittedRowsToNewSegment();
+                        rollUncommittedToNewSegment();
                     }
 
                     if (currentTxnStartRowNum == 0 || segmentRowCount == currentTxnStartRowNum) {
@@ -1640,7 +1508,8 @@
                         markColumnRemoved(index);
                         LOG.info().$("removed column from WAL [path=").$(path).$(", columnName=").$(columnName).I$();
                     } else {
-                        throw CairoException.critical(0).put("column '").put(columnName).put("' was removed, cannot apply commit because of concurrent table definition change");
+                        throw CairoException.critical(0).put("column '").put(columnName)
+                                .put("' was removed, cannot apply commit because of concurrent table definition change");
                     }
                 }
             } else {
@@ -1656,7 +1525,7 @@
                 if (columnType > 0) {
                     if (currentTxnStartRowNum > 0) {
                         // Roll last transaction to new segment
-                        moveUncommittedRowsToNewSegment();
+                        rollUncommittedToNewSegment();
                     }
 
                     if (currentTxnStartRowNum == 0 || segmentRowCount == currentTxnStartRowNum) {
@@ -1844,17 +1713,7 @@
         public void putSym(int columnIndex, CharSequence value) {
             final SymbolMapReader symbolMapReader = symbolMapReaders.getQuick(columnIndex);
             if (symbolMapReader != null) {
-<<<<<<< HEAD
                 putSym0(columnIndex, value, symbolMapReader);
-=======
-                int key = symbolMapReader.keyOf(value);
-                if (key != SymbolTable.VALUE_NOT_FOUND) {
-                    getPrimaryColumn(columnIndex).putInt(key);
-                    setRowValueNotNull(columnIndex);
-                    return;
-                }
-                putSym0(columnIndex, value);
->>>>>>> 5d42ab69
             } else {
                 throw new UnsupportedOperationException();
             }
@@ -1866,7 +1725,6 @@
             putSym(columnIndex, str);
         }
 
-<<<<<<< HEAD
         public void putSymUtf8(int columnIndex, DirectByteCharSequence value, boolean hasNonAsciiChars) {
             // this method will write column name to the buffer if it has to be utf8 decoded
             // otherwise it will write nothing.
@@ -1877,84 +1735,6 @@
                 if (index < 0) {
                     getPrimaryColumn(columnIndex).putInt(utf8Map.valueAt(index));
                     setRowValueNotNull(columnIndex);
-=======
-        private MemoryA getPrimaryColumn(int columnIndex) {
-            return columns.getQuick(getPrimaryColumnIndex(columnIndex));
-        }
-
-        private MemoryA getSecondaryColumn(int columnIndex) {
-            return columns.getQuick(getSecondaryColumnIndex(columnIndex));
-        }
-
-        private void putSym0(int columnIndex, CharSequence value) {
-            int key;
-            if (value != null) {
-                // Add it to in-memory symbol map
-                CharSequenceIntHashMap symbolMap = symbolMaps.getQuick(columnIndex);
-                key = symbolMap.get(value);
-                if (key == SymbolTable.VALUE_NOT_FOUND) {
-                    int initialSymCount = initialSymbolCounts.get(columnIndex);
-                    key = initialSymCount + symbolMap.size();
-                    symbolMap.put(value, key);
-                }
-            } else {
-                key = SymbolTable.VALUE_IS_NULL;
-                symbolMapNullFlags.set(columnIndex, true);
-            }
-            getPrimaryColumn(columnIndex).putInt(key);
-            setRowValueNotNull(columnIndex);
-        }
-    }
-
-    private class WalMetadataUpdaterBackend implements SequencerMetadataChangeSPI {
-
-        @Override
-        public void addColumn(
-                CharSequence columnName,
-                int columnType,
-                int symbolCapacity,
-                boolean symbolCacheFlag,
-                boolean isIndexed,
-                int indexValueBlockCapacity,
-                boolean isSequential
-        ) {
-            int columnIndex = metadata.getColumnIndexQuiet(columnName);
-
-            if (columnIndex < 0 || metadata.getColumnType(columnIndex) < 0) {
-                long uncommittedRows = getUncommittedRowCount();
-                if (currentTxnStartRowNum > 0) {
-                    // Roll last transaction to new segment
-                    rollUncommittedToNewSegment();
-                }
-
-                if (currentTxnStartRowNum == 0 || segmentRowCount == currentTxnStartRowNum) {
-                    long segmentRowCount = getUncommittedRowCount();
-                    metadata.addColumn(columnName, columnType);
-                    columnCount = metadata.getColumnCount();
-                    columnIndex = columnCount - 1;
-                    // create column file
-                    configureColumn(columnIndex, columnType);
-                    if (ColumnType.isSymbol(columnType)) {
-                        configureSymbolMapWriter(columnIndex, columnName, 0, -1);
-                    }
-
-                    if (!rollSegmentOnNextRow) {
-                        // this means we have rolled uncommitted rows to a new segment already
-                        // we should switch metadata to this new segment
-                        path.trimTo(rootLen).slash().put(segmentId);
-                        // this will close old _meta file and create the new one
-                        metadata.switchTo(path, path.length());
-                        openColumnFiles(columnName, columnIndex, path.length());
-                    }
-                    // if we did not have to roll uncommitted rows to a new segment
-                    // it will add the column file and switch metadata file on next row write
-                    // as part of rolling to a new segment
-
-                    if (uncommittedRows > 0) {
-                        setColumnNull(columnType, columnIndex, segmentRowCount);
-                    }
-                    LOG.info().$("added column to WAL [path=").$(path).$(Files.SEPARATOR).$(segmentId).$(", columnName=").$(columnName).I$();
->>>>>>> 5d42ab69
                 } else {
                     // slow path, symbol is not in utf8 cache
                     putSymUtf8Slow(columnIndex, value, hasNonAsciiChars, symbolMapReader, utf8Map, index);
@@ -1968,14 +1748,8 @@
             return columns.getQuick(getPrimaryColumnIndex(columnIndex));
         }
 
-<<<<<<< HEAD
         private MemoryA getSecondaryColumn(int columnIndex) {
             return columns.getQuick(getSecondaryColumnIndex(columnIndex));
-=======
-        @Override
-        public TableToken getTableToken() {
-            return tableToken;
->>>>>>> 5d42ab69
         }
 
         private void putSym0(int columnIndex, CharSequence value, SymbolMapReader symbolMapReader) {
