/*******************************************************************************
 *     ___                  _   ____  ____
 *    / _ \ _   _  ___  ___| |_|  _ \| __ )
 *   | | | | | | |/ _ \/ __| __| | | |  _ \
 *   | |_| | |_| |  __/\__ \ |_| |_| | |_) |
 *    \__\_\\__,_|\___||___/\__|____/|____/
 *
 *  Copyright (c) 2014-2019 Appsicle
 *  Copyright (c) 2019-2022 QuestDB
 *
 *  Licensed under the Apache License, Version 2.0 (the "License");
 *  you may not use this file except in compliance with the License.
 *  You may obtain a copy of the License at
 *
 *  http://www.apache.org/licenses/LICENSE-2.0
 *
 *  Unless required by applicable law or agreed to in writing, software
 *  distributed under the License is distributed on an "AS IS" BASIS,
 *  WITHOUT WARRANTIES OR CONDITIONS OF ANY KIND, either express or implied.
 *  See the License for the specific language governing permissions and
 *  limitations under the License.
 *
 ******************************************************************************/

package io.questdb.cairo.wal;

import io.questdb.cairo.*;
import io.questdb.cairo.sql.TableReferenceOutOfDateException;
import io.questdb.cairo.sql.SymbolTable;
import io.questdb.cairo.sql.TableRecordMetadata;
import io.questdb.cairo.vm.Vm;
import io.questdb.cairo.vm.api.MemoryA;
import io.questdb.cairo.vm.api.MemoryMA;
import io.questdb.cairo.vm.api.MemoryMAR;
import io.questdb.cairo.vm.api.NullMemory;
import io.questdb.cairo.wal.seq.SequencerMetadataChangeSPI;
import io.questdb.cairo.wal.seq.TableMetadataChange;
import io.questdb.cairo.wal.seq.TableMetadataChangeLog;
import io.questdb.cairo.wal.seq.TableSequencerAPI;
import io.questdb.griffin.engine.functions.constants.Long128Constant;
import io.questdb.griffin.engine.ops.AbstractOperation;
import io.questdb.griffin.engine.ops.AlterOperation;
import io.questdb.griffin.engine.ops.UpdateOperation;
import io.questdb.log.Log;
import io.questdb.log.LogFactory;
import io.questdb.std.*;
import io.questdb.std.datetime.microtime.Timestamps;
import io.questdb.std.datetime.millitime.MillisecondClock;
import io.questdb.std.str.Path;
import io.questdb.std.str.SingleCharCharSequence;
import org.jetbrains.annotations.NotNull;

import static io.questdb.cairo.TableUtils.*;
import static io.questdb.cairo.wal.WalUtils.WAL_NAME_BASE;
import static io.questdb.cairo.wal.seq.TableSequencer.NO_TXN;

public class WalWriter implements TableWriterAPI {
    public static final int NEW_COL_RECORD_SIZE = 6;
    private static final long COLUMN_DELETED_NULL_FLAG = Long.MAX_VALUE;
    private static final Log LOG = LogFactory.getLog(WalWriter.class);
    private static final int MEM_TAG = MemoryTag.MMAP_TABLE_WAL_WRITER;
    private static final Runnable NOOP = () -> {
    };
    private final ObjList<MemoryMA> columns;
    private final CairoConfiguration configuration;
    private final WalWriterEvents events;
    private final FilesFacade ff;
    private final AtomicIntList initialSymbolCounts;
    private final WalWriterMetadata metadata;
    private final MetadataValidator metadataValidator = new MetadataValidator();
    private final int mkDirMode;
    private final ObjList<Runnable> nullSetters;
    private final Path path;
    private final int rootLen;
    private final RowImpl row = new RowImpl();
    private final LongList rowValueIsNotNull = new LongList();
    private final MemoryMAR symbolMapMem = Vm.getMARInstance();
    private final BoolList symbolMapNullFlags = new BoolList();
    private final ObjList<SymbolMapReader> symbolMapReaders = new ObjList<>();
    private final ObjList<CharSequenceIntHashMap> symbolMaps = new ObjList<>();
    private final TableSequencerAPI tableSequencerAPI;
    private final int walId;
    private final SequencerMetadataChangeSPI walMetadataUpdater = new WalMetadataUpdaterBackend();
    private final String walName;
    private int columnCount;
    private ColumnVersionReader columnVersionReader;
    private long currentTxnStartRowNum = -1;
    private boolean distressed;
    private int lastSegmentTxn = -1;
    private boolean open;
    private boolean rollSegmentOnNextRow = false;
    private int segmentId = -1;
    private long segmentLockFd = -1;
    private long segmentRowCount = -1;
    private TableToken tableToken;
    private TxReader txReader;
    private long txnMaxTimestamp = -1;
    private long txnMinTimestamp = Long.MAX_VALUE;
    private boolean txnOutOfOrder = false;
    private long walLockFd = -1;

    public WalWriter(CairoConfiguration configuration, TableToken tableToken, TableSequencerAPI tableSequencerAPI) {
        LOG.info().$("open '").utf8(tableToken.getDirName()).$('\'').$();
        this.tableSequencerAPI = tableSequencerAPI;
        this.configuration = configuration;
        this.mkDirMode = configuration.getMkDirMode();
        this.ff = configuration.getFilesFacade();
        this.tableToken = tableToken;
        final int walId = tableSequencerAPI.getNextWalId(tableToken);
        this.walName = WAL_NAME_BASE + walId;
        this.walId = walId;
        this.path = new Path().of(configuration.getRoot()).concat(tableToken).concat(walName);
        this.rootLen = path.length();
        this.open = true;

        try {
            lockWal();
            mkWalDir();

            metadata = new WalWriterMetadata(ff);

            tableSequencerAPI.getTableMetadata(tableToken, metadata);

            columnCount = metadata.getColumnCount();
            columns = new ObjList<>(columnCount * 2);
            nullSetters = new ObjList<>(columnCount);
            initialSymbolCounts = new AtomicIntList(columnCount);

            events = new WalWriterEvents(ff);
            events.of(symbolMaps, initialSymbolCounts, symbolMapNullFlags);

            configureColumns();
            openNewSegment();
            configureSymbolTable();
        } catch (Throwable e) {
            doClose(false);
            throw e;
        }
    }

    @Override
    public long apply(AlterOperation operation, boolean contextAllowsAnyStructureChanges) throws AlterTableContextException {
        if (inTransaction()) {
            throw CairoException.critical(0).put("cannot alter table with uncommitted inserts [table=")
                    .put(tableToken.getTableName()).put(']');
        }
        if (operation.isStructureChange()) {
            long txn;


            do {
                boolean retry = true;
                try {
                    metadataValidator.startAlterValidation();
                    operation.apply(metadataValidator, true);
                    if (metadataValidator.structureVersion != metadata.getStructureVersion() + 1) {
                        retry = false;
                        throw CairoException.nonCritical()
                                .put("statements containing multiple transactions, such as 'alter table add column col1, col2'" +
                                        " are currently not supported for WAL tables [table=").put(tableToken.getTableName())
                                .put(", oldStructureVersion=").put(metadata.getStructureVersion())
                                .put(", newStructureVersion=").put(metadataValidator.structureVersion).put(']');
                    }
                } catch (CairoException e) {
                    if (retry) {
                        // Table schema (metadata) changed and this Alter is not valid anymore.
                        // Try to update WAL metadata to latest and repeat one more time.
                        goActive();
                        operation.apply(metadataValidator, true);
                    } else {
                        throw e;
                    }
                }

<<<<<<< HEAD
                try {
                    txn = tableSequencerAPI.nextStructureTxn(tableToken, getStructureVersion(), operation);
                    if (txn == NO_TXN) {
                        applyMetadataChangeLog(Long.MAX_VALUE);
                    }
                } catch (CairoException e) {
                    distressed = true;
                    throw e;
=======
                txn = tableSequencerAPI.nextStructureTxn(tableName, metadata.getStructureVersion(), operation);
                if (txn == NO_TXN) {
                    applyMetadataChangeLog(Long.MAX_VALUE);
>>>>>>> 63659bf9
                }
            } while (txn == NO_TXN);

            // Apply to itself.
            try {
                operation.apply(walMetadataUpdater, true);
            } catch (Throwable th) {
                // Transaction successful, but writing using this WAL writer should not be possible.
                LOG.error().$("Exception during alter [ex=").$(th).I$();
                distressed = true;
            }
            return txn;
        } else {
            return applyNonStructuralOperation(operation, false);
        }
    }

    // Returns table transaction number
    @Override
    public long apply(UpdateOperation operation) {
        if (inTransaction()) {
            throw CairoException.critical(0).put("cannot update table with uncommitted inserts [table=")
                    .put(tableToken.getTableName()).put(']');
        }

        // it is guaranteed that there is no join in UPDATE statement
        // because SqlCompiler rejects the UPDATE if it contains join
        return applyNonStructuralOperation(operation, true);

        // when join is allowed in UPDATE we have 2 options
        // 1. we could write the updated partitions into WAL.
        //   since we cannot really rely on row ids we should probably create
        //   a PARTITION_REWRITE event and use it here to replace the updated
        //   partitions entirely with new ones.
        // 2. we could still pass the SQL statement if we made sure that all
        //   tables involved in the join are guaranteed to be on the same
        //   version (exact same txn number) on each node when the update
        //   statement is run.
        //   so we would need to read current txn number for each table and
        //   put it into the SQL event as a requirement for running the SQL.
        //   when the WAL event is processed we would need to query the exact
        //   versions of each table involved in the join when running the SQL.
    }

    @Override
    public void close() {
        if (isOpen()) {
            try {
                rollback();
            } finally {
                doClose(true);
            }
        }
    }

    // Returns sequencer transaction number
    @Override
    public long commit() {
        checkDistressed();
        try {
            if (inTransaction()) {
                LOG.debug().$("committing data block [wal=").$(path).$(Files.SEPARATOR).$(segmentId).$(", rowLo=").$(currentTxnStartRowNum).$(", roHi=").$(segmentRowCount).I$();
                lastSegmentTxn = events.data(currentTxnStartRowNum, segmentRowCount, txnMinTimestamp, txnMaxTimestamp, txnOutOfOrder);
                final long seqTxn = getSequencerTxn();
                resetDataTxnProperties();
                mayRollSegmentOnNextRow();
                return seqTxn;
            }
        } catch (CairoException ex) {
            distressed = true;
            throw ex;
        } catch (Throwable th) {
            if (!isDistressed()) {
                // If distressed, not point to rollback, WalWriter will be not re-used anymore.
                rollback();
            }
            throw th;
        }
        return NO_TXN;
    }

    public void doClose(boolean truncate) {
        open = false;
        metadata.close(Vm.TRUNCATE_TO_POINTER);
        Misc.free(events);
        freeSymbolMapReaders();
        Misc.free(symbolMapMem);
        freeColumns(truncate);

        releaseSegmentLock();

        try {
            releaseWalLock();
        } finally {
            Misc.free(path);
            LOG.info().$("closed '").utf8(tableToken.getTableName()).$('\'').$();
        }
    }

    @Override
    public TableRecordMetadata getMetadata() {
        return metadata;
    }

    public int getSegmentId() {
        return segmentId;
    }

    public long getSegmentRowCount() {
        return segmentRowCount;
    }

    @Override
    public long getStructureVersion() {
        return metadata.getStructureVersion();
    }

    @Override
    public int getSymbolCountWatermark(int columnIndex) {
        // It could be the case that ILP I/O thread has newer metadata version than
        // the writer, so it may be requesting a watermark for a recently added column.
        if (columnIndex > initialSymbolCounts.size() - 1) {
            return 0;
        }
        return initialSymbolCounts.get(columnIndex);
    }

    public TableToken getTableToken() {
        return tableToken;
    }

    @Override
    public long getUncommittedRowCount() {
        return segmentRowCount - currentTxnStartRowNum;
    }

    public int getWalId() {
        return walId;
    }

    public String getWalName() {
        return walName;
    }

    public void goActive() {
        goActive(Long.MAX_VALUE);
    }

    public boolean goActive(long maxStructureVersion) {
        try {
            applyMetadataChangeLog(maxStructureVersion);
            return true;
        } catch (CairoException e) {
            LOG.critical().$("could not apply structure changes, WAL will be closed [table=").$(tableToken.getTableName())
                    .$(", walId=").$(walId)
                    .$(", errno=").$(e.getErrno())
                    .$(", error=").$((Throwable) e).I$();
            distressed = true;
            return false;
        }
    }

    @Override
    public void ic() {
        commit();
    }

    @Override
    public void ic(long o3MaxLag) {
        commit();
    }

    public boolean inTransaction() {
        return segmentRowCount > currentTxnStartRowNum;
    }

    public boolean isDistressed() {
        return distressed;
    }

    public boolean isOpen() {
        return this.open;
    }

    @Override
    public TableWriter.Row newRow() {
        return newRow(0L);
    }

    @Override
    public TableWriter.Row newRow(long timestamp) {
        checkDistressed();
        if (timestamp < Timestamps.O3_MIN_TS) {
            throw CairoException.nonCritical().put("timestamp before 1970-01-01 is not allowed");
        }
        try {
            if (rollSegmentOnNextRow) {
                rollSegment();
                rollSegmentOnNextRow = false;
            }

            final int timestampIndex = metadata.getTimestampIndex();
            if (timestampIndex != -1) {
                //avoid lookups by having a designated field with primaryColumn
                final MemoryMA primaryColumn = getPrimaryColumn(timestampIndex);
                primaryColumn.putLongLong(timestamp, segmentRowCount);
                setRowValueNotNull(timestampIndex);
                row.timestamp = timestamp;
            }
            return row;
        } catch (Throwable e) {
            distressed = true;
            throw e;
        }
    }

    public void rollUncommittedToNewSegment() {
        final long uncommittedRows = getUncommittedRowCount();
        final int newSegmentId = segmentId + 1;

        path.trimTo(rootLen);

        if (uncommittedRows > 0) {
            createSegmentDir(newSegmentId);
            path.trimTo(rootLen);
            final LongList newColumnFiles = new LongList();
            newColumnFiles.setPos(columnCount * NEW_COL_RECORD_SIZE);
            newColumnFiles.fill(0, columnCount * NEW_COL_RECORD_SIZE, -1);
            rowValueIsNotNull.fill(0, columnCount, -1);

            try {
                final int timestampIndex = metadata.getTimestampIndex();
                LOG.info().$("rolling uncommitted rows to new segment [wal=")
                        .$(path).$(Files.SEPARATOR).$(newSegmentId)
                        .$(", rowCount=").$(uncommittedRows).I$();

                for (int columnIndex = 0; columnIndex < columnCount; columnIndex++) {
                    final int columnType = metadata.getColumnType(columnIndex);
                    if (columnType > 0) {
                        final MemoryMA primaryColumn = getPrimaryColumn(columnIndex);
                        final MemoryMA secondaryColumn = getSecondaryColumn(columnIndex);
                        final String columnName = metadata.getColumnName(columnIndex);

                        CopyWalSegmentUtils.rollColumnToSegment(ff,
                                configuration.getWriterFileOpenOpts(),
                                primaryColumn,
                                secondaryColumn,
                                path,
                                newSegmentId,
                                columnName,
                                columnIndex == timestampIndex ? -columnType : columnType,
                                currentTxnStartRowNum,
                                uncommittedRows,
                                newColumnFiles,
                                columnIndex
                        );
                    } else {
                        rowValueIsNotNull.setQuick(columnIndex, COLUMN_DELETED_NULL_FLAG);
                    }
                }
            } catch (Throwable e) {
                closeSegmentSwitchFiles(newColumnFiles);
                throw e;
            }
            switchColumnsToNewSegment(newColumnFiles);
            rollLastWalEventRecord(newSegmentId, uncommittedRows);
            segmentId = newSegmentId;
            segmentRowCount = uncommittedRows;
            currentTxnStartRowNum = 0;
        } else if (segmentRowCount > 0 && uncommittedRows == 0) {
            rollSegmentOnNextRow = true;
        }
    }

    @Override
    public void rollback() {
        try {
            if (inTransaction() || hasDirtyColumns(currentTxnStartRowNum)) {
                setAppendPosition(currentTxnStartRowNum);
                segmentRowCount = currentTxnStartRowNum;
                txnMinTimestamp = Long.MAX_VALUE;
                txnMaxTimestamp = -1;
                txnOutOfOrder = false;
            }
        } catch (Throwable th) {
            // Set to dissatisfied state, otherwise the pool will keep trying to rollback until the stack overflow
            distressed = true;
            throw th;
        }
    }

    @Override
    public String toString() {
        return "WalWriter{" +
                "name=" + walName +
                ", table=" + tableToken.getTableName() +
                '}';
    }

    @Override
    public void truncate() {
        try {
            lastSegmentTxn = events.truncate();
            getSequencerTxn();
        } catch (Throwable th) {
            rollback();
            throw th;
        }
    }

    public void updateTableToken(TableToken tableToken) {
        this.tableToken = tableToken;
    }

    private static void configureNullSetters(ObjList<Runnable> nullers, int type, MemoryA mem1, MemoryA mem2) {
        switch (ColumnType.tagOf(type)) {
            case ColumnType.BOOLEAN:
            case ColumnType.BYTE:
                nullers.add(() -> mem1.putByte((byte) 0));
                break;
            case ColumnType.DOUBLE:
                nullers.add(() -> mem1.putDouble(Double.NaN));
                break;
            case ColumnType.FLOAT:
                nullers.add(() -> mem1.putFloat(Float.NaN));
                break;
            case ColumnType.INT:
                nullers.add(() -> mem1.putInt(Numbers.INT_NaN));
                break;
            case ColumnType.LONG:
            case ColumnType.DATE:
            case ColumnType.TIMESTAMP:
                nullers.add(() -> mem1.putLong(Numbers.LONG_NaN));
                break;
            case ColumnType.LONG256:
                nullers.add(() -> mem1.putLong256(Numbers.LONG_NaN, Numbers.LONG_NaN, Numbers.LONG_NaN, Numbers.LONG_NaN));
                break;
            case ColumnType.SHORT:
                nullers.add(() -> mem1.putShort((short) 0));
                break;
            case ColumnType.CHAR:
                nullers.add(() -> mem1.putChar((char) 0));
                break;
            case ColumnType.STRING:
                nullers.add(() -> mem2.putLong(mem1.putNullStr()));
                break;
            case ColumnType.SYMBOL:
                nullers.add(() -> mem1.putInt(SymbolTable.VALUE_IS_NULL));
                break;
            case ColumnType.BINARY:
                nullers.add(() -> mem2.putLong(mem1.putNullBin()));
                break;
            case ColumnType.GEOBYTE:
                nullers.add(() -> mem1.putByte(GeoHashes.BYTE_NULL));
                break;
            case ColumnType.GEOSHORT:
                nullers.add(() -> mem1.putShort(GeoHashes.SHORT_NULL));
                break;
            case ColumnType.GEOINT:
                nullers.add(() -> mem1.putInt(GeoHashes.INT_NULL));
                break;
            case ColumnType.GEOLONG:
                nullers.add(() -> mem1.putLong(GeoHashes.NULL));
                break;
            case ColumnType.LONG128:
                nullers.add(() -> mem1.putLong128LittleEndian(Long128Constant.NULL_HI, Long128Constant.NULL_LO));
                break;
            default:
                throw new UnsupportedOperationException("unsupported column type: " + ColumnType.nameOf(type));
        }
    }

    private static void freeNullSetter(ObjList<Runnable> nullSetters, int columnIndex) {
        nullSetters.setQuick(columnIndex, NOOP);
    }

    private static int getPrimaryColumnIndex(int index) {
        return index * 2;
    }

    private static int getSecondaryColumnIndex(int index) {
        return getPrimaryColumnIndex(index) + 1;
    }

    private void applyMetadataChangeLog(long structureVersionHi) {
<<<<<<< HEAD
        try (TableMetadataChangeLog structureChangeCursor = tableSequencerAPI.getMetadataChangeLogCursor(tableToken, getStructureVersion())) {
=======
        try (TableMetadataChangeLog structureChangeCursor = tableSequencerAPI.getMetadataChangeLogCursor(tableName, metadata.getStructureVersion())) {
>>>>>>> 63659bf9
            long metadataVersion = getStructureVersion();
            while (structureChangeCursor.hasNext() && metadataVersion < structureVersionHi) {
                TableMetadataChange tableMetadataChange = structureChangeCursor.next();
                try {
                    tableMetadataChange.apply(walMetadataUpdater, true);
                } catch (CairoException e) {
                    distressed = true;
                    throw e;
                }

                if (++metadataVersion != getStructureVersion()) {
                    distressed = true;
                    throw CairoException.critical(0)
                            .put("could not apply table definition changes to the current transaction, version unchanged");
                }
            }
        }
    }

    private long applyNonStructuralOperation(AbstractOperation operation, boolean verifyStructureVersion) {
        if (operation.getSqlExecutionContext() == null) {
            throw CairoException.critical(0).put("failed to commit ALTER SQL to WAL, sql context is empty [table=").put(tableToken.getTableName()).put(']');
        }
        if (
                (verifyStructureVersion && operation.getTableVersion() != getStructureVersion())
                        || operation.getTableId() != metadata.getTableId()) {
            throw TableReferenceOutOfDateException.of(tableToken, metadata.getTableId(), operation.getTableId(), getStructureVersion(), operation.getTableVersion());
        }

        try {
            lastSegmentTxn = events.sql(operation.getCommandType(), operation.getSqlStatement(), operation.getSqlExecutionContext());
            return getSequencerTxn();
        } catch (Throwable th) {
            // perhaps half record was written to WAL-e, better to not use this WAL writer instance
            distressed = true;
            throw th;
        }
    }

    private void checkDistressed() {
        if (!distressed) {
            return;
        }
        throw CairoException.critical(0)
                .put("WAL writer is distressed and cannot be used any more [table=").put(tableToken.getTableName())
                .put(", wal=").put(walId).put(']');
    }

    private void cleanupSymbolMapFiles(Path path, int rootLen, CharSequence columnName) {
        path.trimTo(rootLen);
        BitmapIndexUtils.valueFileName(path, columnName, COLUMN_NAME_TXN_NONE);
        ff.remove(path.$());

        path.trimTo(rootLen);
        BitmapIndexUtils.keyFileName(path, columnName, COLUMN_NAME_TXN_NONE);
        ff.remove(path.$());

        path.trimTo(rootLen);
        TableUtils.charFileName(path, columnName, COLUMN_NAME_TXN_NONE);
        ff.remove(path.$());

        path.trimTo(rootLen);
        TableUtils.offsetFileName(path, columnName, COLUMN_NAME_TXN_NONE);
        ff.remove(path.$());
    }

    private void closeSegmentSwitchFiles(LongList newColumnFiles) {
        // Each record is about primary and secondary file. File descriptor is set every half a record.
        int halfRecord = NEW_COL_RECORD_SIZE / 2;
        for (int fdIndex = 0; fdIndex < newColumnFiles.size(); fdIndex += halfRecord) {
            long fd = newColumnFiles.get(fdIndex);
            if (fd > -1L) {
                ff.close(fd);
            }
        }
    }

    private void configureColumn(int index, int columnType) {
        final int baseIndex = getPrimaryColumnIndex(index);
        if (columnType > 0) {
            final MemoryMA primary = Vm.getMAInstance();
            final MemoryMA secondary = createSecondaryMem(columnType);
            columns.extendAndSet(baseIndex, primary);
            columns.extendAndSet(baseIndex + 1, secondary);
            configureNullSetters(nullSetters, columnType, primary, secondary);
            rowValueIsNotNull.add(-1);
        } else {
            columns.extendAndSet(baseIndex, NullMemory.INSTANCE);
            columns.extendAndSet(baseIndex + 1, NullMemory.INSTANCE);
            nullSetters.add(NOOP);
            rowValueIsNotNull.add(COLUMN_DELETED_NULL_FLAG);
        }
    }

    private void configureColumns() {
        for (int i = 0; i < columnCount; i++) {
            configureColumn(i, metadata.getColumnType(i));
        }
    }

    private void configureEmptySymbol(int columnWriterIndex) {
        symbolMapReaders.extendAndSet(columnWriterIndex, EmptySymbolMapReader.INSTANCE);
        initialSymbolCounts.extendAndSet(columnWriterIndex, 0);
        symbolMapNullFlags.extendAndSet(columnWriterIndex, false);
        symbolMaps.extendAndSet(columnWriterIndex, new CharSequenceIntHashMap(8, 0.5, SymbolTable.VALUE_NOT_FOUND));
    }

    private void configureSymbolMapWriter(
            int columnWriterIndex,
            CharSequence columnName,
            int symbolCount,
            long columnNameTxn
    ) {
        if (symbolCount == 0) {
            configureEmptySymbol(columnWriterIndex);
            return;
        }

        // Copy or hard link symbol map files.
        FilesFacade ff = configuration.getFilesFacade();
        Path tempPath = Path.PATH.get();
        tempPath.of(configuration.getRoot()).concat(tableToken);
        int tempPathTripLen = tempPath.length();

        path.trimTo(rootLen);
        TableUtils.offsetFileName(tempPath, columnName, columnNameTxn);
        TableUtils.offsetFileName(path, columnName, COLUMN_NAME_TXN_NONE);
        if (-1 == ff.hardLink(tempPath.$(), path.$())) {
            // This is fine, Table Writer can rename or drop the column.
            LOG.info().$("failed to link offset file [from=").$(tempPath)
                    .$(", to=").$(path)
                    .$(", errno=").$(ff.errno())
                    .I$();
            configureEmptySymbol(columnWriterIndex);
            return;
        }

        tempPath.trimTo(tempPathTripLen);
        path.trimTo(rootLen);
        TableUtils.charFileName(tempPath, columnName, columnNameTxn);
        TableUtils.charFileName(path, columnName, COLUMN_NAME_TXN_NONE);
        if (-1 == ff.hardLink(tempPath.$(), path.$())) {
            // This is fine, Table Writer can rename or drop the column.
            LOG.info().$("failed to link char file [from=").$(tempPath)
                    .$(", to=").$(path)
                    .$(", errno=").$(ff.errno())
                    .I$();
            cleanupSymbolMapFiles(path, rootLen, columnName);
            configureEmptySymbol(columnWriterIndex);
            return;
        }

        tempPath.trimTo(tempPathTripLen);
        path.trimTo(rootLen);
        BitmapIndexUtils.keyFileName(tempPath, columnName, columnNameTxn);
        BitmapIndexUtils.keyFileName(path, columnName, COLUMN_NAME_TXN_NONE);
        if (-1 == ff.hardLink(tempPath.$(), path.$())) {
            // This is fine, Table Writer can rename or drop the column.
            LOG.info().$("failed to link key file [from=").$(tempPath)
                    .$(", to=").$(path)
                    .$(", errno=").$(ff.errno())
                    .I$();
            cleanupSymbolMapFiles(path, rootLen, columnName);
            configureEmptySymbol(columnWriterIndex);
            return;
        }

        tempPath.trimTo(tempPathTripLen);
        path.trimTo(rootLen);
        BitmapIndexUtils.valueFileName(tempPath, columnName, columnNameTxn);
        BitmapIndexUtils.valueFileName(path, columnName, COLUMN_NAME_TXN_NONE);
        if (-1 == ff.hardLink(tempPath.$(), path.$())) {
            // This is fine, Table Writer can rename or drop the column.
            LOG.info().$("failed to link value file [from=").$(tempPath)
                    .$(", to=").$(path)
                    .$(", errno=").$(ff.errno())
                    .I$();
            cleanupSymbolMapFiles(path, rootLen, columnName);
            configureEmptySymbol(columnWriterIndex);
            return;
        }

        path.trimTo(rootLen);
        SymbolMapReader symbolMapReader = new SymbolMapReaderImpl(
                configuration,
                path,
                columnName,
                COLUMN_NAME_TXN_NONE,
                symbolCount
        );

        symbolMapReaders.extendAndSet(columnWriterIndex, symbolMapReader);
        symbolMaps.extendAndSet(columnWriterIndex, new CharSequenceIntHashMap(8, 0.5, SymbolTable.VALUE_NOT_FOUND));
        initialSymbolCounts.extendAndSet(columnWriterIndex, symbolCount);
        symbolMapNullFlags.extendAndSet(columnWriterIndex, symbolMapReader.containsNullValue());
    }

    private void configureSymbolTable() {
        boolean initialized = false;
        try {
            int denseSymbolIndex = 0;

            for (int i = 0; i < columnCount; i++) {
                int columnType = metadata.getColumnType(i);
                if (!ColumnType.isSymbol(columnType)) {
                    // Maintain sparse list of symbol writers
                    // Note: we don't need to set initialSymbolCounts and symbolMapNullFlags values
                    // here since we already filled it with -1 and false initially
                    symbolMapReaders.extendAndSet(i, null);
                    symbolMaps.extendAndSet(i, null);
                } else {
                    if (txReader == null) {
                        txReader = new TxReader(ff);
                        columnVersionReader = new ColumnVersionReader();
                    }

                    if (!initialized) {
                        MillisecondClock milliClock = configuration.getMillisecondClock();
                        long spinLockTimeout = configuration.getSpinLockTimeout();

                        Path path = Path.PATH2.get();
                        path.of(configuration.getRoot()).concat(tableToken).concat(TXN_FILE_NAME).$();

                        // Does not matter which PartitionBy, as long as it is partitioned
                        // WAL tables must be partitioned
                        txReader.ofRO(path, PartitionBy.DAY);
                        path.of(configuration.getRoot()).concat(tableToken).concat(COLUMN_VERSION_FILE_NAME).$();
                        columnVersionReader.ofRO(ff, path);

                        initialized = true;
                        long structureVersion = getStructureVersion();

                        do {
                            TableUtils.safeReadTxn(txReader, milliClock, spinLockTimeout);
                            if (txReader.getStructureVersion() != structureVersion) {
                                initialized = false;
                                break;
                            }
                            columnVersionReader.readSafe(milliClock, spinLockTimeout);
                        } while (txReader.getColumnVersion() != columnVersionReader.getVersion());
                    }

                    if (initialized) {
                        int symbolValueCount = txReader.getSymbolValueCount(denseSymbolIndex);
                        long columnNameTxn = columnVersionReader.getDefaultColumnNameTxn(i);
                        configureSymbolMapWriter(i, metadata.getColumnName(i), symbolValueCount, columnNameTxn);
                    } else {
                        // table on disk structure version does not match the structure version of the WalWriter
                        // it is not possible to re-use table symbol table because the column name may not match.
                        // The symbol counts stored as dense in _txn file and removal of symbols
                        // shifts the counts that's why it's not possible to find out the symbol count if metadata versions
                        // don't match.
                        configureSymbolMapWriter(i, metadata.getColumnName(i), 0, COLUMN_NAME_TXN_NONE);
                    }
                }

                if (columnType == ColumnType.SYMBOL || columnType == -ColumnType.SYMBOL) {
                    denseSymbolIndex++;
                }
            }
        } finally {
            Misc.free(columnVersionReader);
            Misc.free(txReader);
        }
    }

    private MemoryMA createSecondaryMem(int columnType) {
        switch (ColumnType.tagOf(columnType)) {
            case ColumnType.BINARY:
            case ColumnType.STRING:
                return Vm.getMAInstance();
            default:
                return null;
        }
    }

    private int createSegmentDir(int segmentId) {
        path.trimTo(rootLen);
        path.slash().put(segmentId);
        final int segmentPathLen = path.length();
        rolloverSegmentLock();
        if (ff.mkdirs(path.slash$(), mkDirMode) != 0) {
            throw CairoException.critical(ff.errno()).put("Cannot create WAL segment directory: ").put(path);
        }
        path.trimTo(segmentPathLen);
        return segmentPathLen;
    }

    private void freeAndRemoveColumnPair(ObjList<MemoryMA> columns, int pi, int si) {
        final MemoryMA primaryColumn = columns.getAndSetQuick(pi, NullMemory.INSTANCE);
        final MemoryMA secondaryColumn = columns.getAndSetQuick(si, NullMemory.INSTANCE);
        primaryColumn.close(true, Vm.TRUNCATE_TO_POINTER);
        if (secondaryColumn != null) {
            secondaryColumn.close(true, Vm.TRUNCATE_TO_POINTER);
        }
    }

    private void freeColumns(boolean truncate) {
        // null check is because this method could be called from the constructor
        if (columns != null) {
            for (int i = 0, n = columns.size(); i < n; i++) {
                final MemoryMA m = columns.getQuick(i);
                if (m != null) {
                    m.close(truncate, Vm.TRUNCATE_TO_POINTER);
                }
            }
        }
    }

    private void freeSymbolMapReaders() {
        Misc.freeObjListIfCloseable(symbolMapReaders);
    }

    private MemoryMA getPrimaryColumn(int column) {
        assert column < columnCount : "Column index is out of bounds: " + column + " >= " + columnCount;
        return columns.getQuick(getPrimaryColumnIndex(column));
    }

    private MemoryMA getSecondaryColumn(int column) {
        assert column < columnCount : "Column index is out of bounds: " + column + " >= " + columnCount;
        return columns.getQuick(getSecondaryColumnIndex(column));
    }

    private long getSequencerTxn() {
        long seqTxn;
        do {
            seqTxn = tableSequencerAPI.nextTxn(tableToken, walId, metadata.getStructureVersion(), segmentId, lastSegmentTxn);
            if (seqTxn == NO_TXN) {
                applyMetadataChangeLog(Long.MAX_VALUE);
            }
        } while (seqTxn == NO_TXN);
        return seqTxn;
    }

    private boolean hasDirtyColumns(long currentTxnStartRowNum) {
        for (int i = 0; i < columnCount; i++) {
            long writtenCount = rowValueIsNotNull.getQuick(i);
            if (writtenCount >= currentTxnStartRowNum && writtenCount != COLUMN_DELETED_NULL_FLAG) {
                return true;
            }
        }
        return false;
    }

    private void lockWal() {
        try {
            lockName(path);
            walLockFd = TableUtils.lock(ff, path);
        } finally {
            path.trimTo(rootLen);
        }

        if (walLockFd == -1L) {
            throw CairoException.critical(ff.errno()).put("Cannot lock table: ").put(path.$());
        }
    }

    private void markColumnRemoved(int columnIndex) {
        final int pi = getPrimaryColumnIndex(columnIndex);
        final int si = getSecondaryColumnIndex(columnIndex);
        freeNullSetter(nullSetters, columnIndex);
        freeAndRemoveColumnPair(columns, pi, si);
        rowValueIsNotNull.setQuick(columnIndex, COLUMN_DELETED_NULL_FLAG);
    }

    private void mayRollSegmentOnNextRow() {
        if (!rollSegmentOnNextRow && (segmentRowCount >= configuration.getWalSegmentRolloverRowCount()) || lastSegmentTxn > Integer.MAX_VALUE - 2) {
            rollSegmentOnNextRow = true;
        }
    }

    private void mkWalDir() {
        final int walDirLength = path.length();
        if (ff.mkdirs(path.slash$(), mkDirMode) != 0) {
            throw CairoException.critical(ff.errno()).put("Cannot create WAL directory: ").put(path);
        }
        path.trimTo(walDirLength);
    }

    private void openColumnFiles(CharSequence name, int columnIndex, int pathTrimToLen) {
        try {
            final MemoryMA mem1 = getPrimaryColumn(columnIndex);
            mem1.close(true, Vm.TRUNCATE_TO_POINTER);
            mem1.of(ff,
                    dFile(path.trimTo(pathTrimToLen), name),
                    configuration.getDataAppendPageSize(),
                    -1,
                    MemoryTag.MMAP_TABLE_WRITER,
                    configuration.getWriterFileOpenOpts(),
                    Files.POSIX_MADV_RANDOM
            );

            final MemoryMA mem2 = getSecondaryColumn(columnIndex);
            if (mem2 != null) {
                mem2.close(true, Vm.TRUNCATE_TO_POINTER);
                mem2.of(ff,
                        iFile(path.trimTo(pathTrimToLen), name),
                        configuration.getDataAppendPageSize(),
                        -1,
                        MemoryTag.MMAP_TABLE_WRITER,
                        configuration.getWriterFileOpenOpts(),
                        Files.POSIX_MADV_RANDOM
                );
                mem2.putLong(0L);
            }
        } finally {
            path.trimTo(pathTrimToLen);
        }
    }

    private void openNewSegment() {
        try {
            segmentId++;
            currentTxnStartRowNum = 0;
            rowValueIsNotNull.fill(0, columnCount, -1);
            final int segmentPathLen = createSegmentDir(segmentId);

            for (int i = 0; i < columnCount; i++) {
                int type = metadata.getColumnType(i);
                if (type > 0) {
                    final CharSequence name = metadata.getColumnName(i);
                    openColumnFiles(name, i, segmentPathLen);

                    if (type == ColumnType.SYMBOL && symbolMapReaders.size() > 0) {
                        final SymbolMapReader reader = symbolMapReaders.getQuick(i);
                        initialSymbolCounts.set(i, reader.getSymbolCount());
                        symbolMapNullFlags.set(i, reader.containsNullValue());
                        CharSequenceIntHashMap symbolMap = symbolMaps.getQuick(i);
                        symbolMap.clear();
                    }
                } else {
                    rowValueIsNotNull.setQuick(i, COLUMN_DELETED_NULL_FLAG);
                }
            }

            segmentRowCount = 0;
            metadata.switchTo(path, segmentPathLen);
            events.openEventFile(path, segmentPathLen);
            lastSegmentTxn = 0;
            LOG.info().$("opened WAL segment [path='").$(path).$('\'').I$();
        } finally {
            path.trimTo(rootLen);
        }
    }

    private void releaseSegmentLock() {
        if (segmentLockFd != -1L) {
            ff.close(segmentLockFd);
            segmentLockFd = -1L;
        }
    }

    private void releaseWalLock() {
        if (walLockFd != -1L) {
            ff.close(walLockFd);
            walLockFd = -1;
        }
    }

    private void removeSymbolMapReader(int index) {
        Misc.freeIfCloseable(symbolMapReaders.getAndSetQuick(index, null));
        symbolMaps.setQuick(index, null);
        initialSymbolCounts.set(index, -1);
        symbolMapNullFlags.set(index, false);
        cleanupSymbolMapFiles(path, rootLen, metadata.getColumnName(index));
    }

    private void renameColumnFiles(int columnType, CharSequence columnName, CharSequence newName) {
        path.trimTo(rootLen).slash().put(segmentId);
        final Path tempPath = Path.PATH.get().of(path);

        if (ColumnType.isVariableLength(columnType)) {
            final int trimTo = path.length();
            iFile(path, columnName);
            iFile(tempPath, newName);
            if (ff.rename(path.$(), tempPath.$()) != Files.FILES_RENAME_OK) {
                throw CairoException.critical(ff.errno()).put("could not rename WAL column file [from=").put(path).put(", to=").put(tempPath).put(']');
            }
            path.trimTo(trimTo);
            tempPath.trimTo(trimTo);
        }

        dFile(path, columnName);
        dFile(tempPath, newName);
        if (ff.rename(path.$(), tempPath.$()) != Files.FILES_RENAME_OK) {
            throw CairoException.critical(ff.errno()).put("could not rename WAL column file [from=").put(path).put(", to=").put(tempPath).put(']');
        }
    }

    private void resetDataTxnProperties() {
        currentTxnStartRowNum = segmentRowCount;
        txnMinTimestamp = Long.MAX_VALUE;
        txnMaxTimestamp = -1;
        txnOutOfOrder = false;
        resetSymbolMaps();
    }

    private void resetSymbolMaps() {
        final int numOfColumns = symbolMaps.size();
        for (int i = 0; i < numOfColumns; i++) {
            final CharSequenceIntHashMap symbolMap = symbolMaps.getQuick(i);
            if (symbolMap != null) {
                symbolMap.clear();
            }
            final SymbolMapReader reader = symbolMapReaders.getQuick(i);
            if (reader != null) {
                initialSymbolCounts.set(i, reader.getSymbolCount());
                symbolMapNullFlags.set(i, reader.containsNullValue());
            }
        }
    }

    private void rollLastWalEventRecord(int newSegmentId, long uncommittedRows) {
        events.rollback();
        path.trimTo(rootLen).slash().put(newSegmentId);
        events.openEventFile(path, path.length());
        lastSegmentTxn = events.data(0, uncommittedRows, txnMinTimestamp, txnMaxTimestamp, txnOutOfOrder);
    }

    private void rolloverSegmentLock() {
        releaseSegmentLock();
        final int segmentPathLen = path.length();
        try {
            lockName(path);
            segmentLockFd = TableUtils.lock(ff, path);
            if (segmentLockFd == -1L) {
                path.trimTo(segmentPathLen);
                throw CairoException.critical(ff.errno()).put("Cannot lock wal segment: ").put(path.$());
            }
        } finally {
            path.trimTo(segmentPathLen);
        }
    }

    private void rowAppend(ObjList<Runnable> activeNullSetters, long rowTimestamp) {
        for (int i = 0; i < columnCount; i++) {
            if (rowValueIsNotNull.getQuick(i) < segmentRowCount) {
                activeNullSetters.getQuick(i).run();
            }
        }

        if (rowTimestamp > txnMaxTimestamp) {
            txnMaxTimestamp = rowTimestamp;
        } else {
            txnOutOfOrder |= (txnMaxTimestamp != rowTimestamp);
        }
        if (rowTimestamp < txnMinTimestamp) {
            txnMinTimestamp = rowTimestamp;
        }

        segmentRowCount++;
    }

    private void setAppendPosition(final long segmentRowCount) {
        for (int i = 0; i < columnCount; i++) {
            setColumnSize(i, segmentRowCount);
            int type = metadata.getColumnType(i);
            if (type > 0) {
                rowValueIsNotNull.setQuick(i, segmentRowCount - 1);
            }
        }
    }

    private void setColumnNull(int columnType, int columnIndex, long rowCount) {
        if (ColumnType.isVariableLength(columnType)) {
            setVarColumnVarFileNull(columnType, columnIndex, rowCount);
            setVarColumnFixedFileNull(columnType, columnIndex, rowCount);
        } else {
            setFixColumnNulls(columnType, columnIndex, rowCount);
        }
    }

    private void setColumnSize(int columnIndex, long size) {
        MemoryMA mem1 = getPrimaryColumn(columnIndex);
        MemoryMA mem2 = getSecondaryColumn(columnIndex);
        int type = metadata.getColumnType(columnIndex);
        if (type > 0) { // Not deleted
            if (size > 0) {
                // subtract column top
                final long m1pos;
                switch (ColumnType.tagOf(type)) {
                    case ColumnType.BINARY:
                    case ColumnType.STRING:
                        assert mem2 != null;
                        // Jump to the number of records written to read length of var column correctly
                        mem2.jumpTo(size * Long.BYTES);
                        m1pos = Unsafe.getUnsafe().getLong(mem2.getAppendAddress());
                        // Jump to the end of file to correctly trim the file
                        mem2.jumpTo((size + 1) * Long.BYTES);
                        break;
                    default:
                        if (columnIndex == metadata.getTimestampIndex()) {
                            m1pos = size << 4;
                        } else {
                            m1pos = size << ColumnType.pow2SizeOf(type);
                        }
                        break;
                }
                mem1.jumpTo(m1pos);
            } else {
                mem1.jumpTo(0);
                if (mem2 != null) {
                    mem2.jumpTo(0);
                    mem2.putLong(0);
                }
            }
        }
    }

    private void setFixColumnNulls(int type, int columnIndex, long rowCount) {
        MemoryMA fixedSizeColumn = getPrimaryColumn(columnIndex);
        long columnFileSize = rowCount * ColumnType.sizeOf(type);
        fixedSizeColumn.jumpTo(columnFileSize);
        if (columnFileSize > 0) {
            long address = TableUtils.mapRW(ff, fixedSizeColumn.getFd(), columnFileSize, MEM_TAG);
            try {
                TableUtils.setNull(type, address, rowCount);
            } finally {
                ff.munmap(address, columnFileSize, MEM_TAG);
            }
        }
    }

    private void setRowValueNotNull(int columnIndex) {
        assert rowValueIsNotNull.getQuick(columnIndex) != segmentRowCount;
        rowValueIsNotNull.setQuick(columnIndex, segmentRowCount);
    }

    private void setVarColumnFixedFileNull(int columnType, int columnIndex, long rowCount) {
        MemoryMA fixedSizeColumn = getSecondaryColumn(columnIndex);
        long fixedSizeColSize = (rowCount + 1) * Long.BYTES;
        fixedSizeColumn.jumpTo(fixedSizeColSize);
        if (rowCount > 0) {
            long addressFixed = TableUtils.mapRW(ff, fixedSizeColumn.getFd(), fixedSizeColSize, MEM_TAG);
            try {
                if (columnType == ColumnType.STRING) {
                    Vect.setVarColumnRefs32Bit(addressFixed, 0, rowCount + 1);
                } else {
                    Vect.setVarColumnRefs64Bit(addressFixed, 0, rowCount + 1);
                }
            } finally {
                ff.munmap(addressFixed, fixedSizeColSize, MEM_TAG);
            }
        }
    }

    private void setVarColumnVarFileNull(int columnType, int columnIndex, long rowCount) {
        MemoryMA varColumn = getPrimaryColumn(columnIndex);
        long varColSize = rowCount * ColumnType.variableColumnLengthBytes(columnType);
        varColumn.jumpTo(varColSize);
        if (rowCount > 0) {
            long address = TableUtils.mapRW(ff, varColumn.getFd(), varColSize, MEM_TAG);
            try {
                Vect.memset(address, varColSize, -1);
            } finally {
                ff.munmap(address, varColSize, MEM_TAG);
            }
        }
    }

    private void switchColumnsToNewSegment(LongList newColumnFiles) {
        for (int i = 0; i < columnCount; i++) {
            long newPrimaryFd = newColumnFiles.get(i * NEW_COL_RECORD_SIZE);
            if (newPrimaryFd > -1L) {
                MemoryMA primaryColumnFile = getPrimaryColumn(i);
                long currentOffset = newColumnFiles.get(i * NEW_COL_RECORD_SIZE + 1);
                long newOffset = newColumnFiles.get(i * NEW_COL_RECORD_SIZE + 2);
                primaryColumnFile.jumpTo(currentOffset);
                primaryColumnFile.switchTo(newPrimaryFd, newOffset, Vm.TRUNCATE_TO_POINTER);

                long newSecondaryFd = newColumnFiles.get(i * NEW_COL_RECORD_SIZE + 3);
                if (newSecondaryFd > -1L) {
                    MemoryMA secondaryColumnFile = getSecondaryColumn(i);
                    currentOffset = newColumnFiles.get(i * NEW_COL_RECORD_SIZE + 4);
                    newOffset = newColumnFiles.get(i * NEW_COL_RECORD_SIZE + 5);
                    secondaryColumnFile.jumpTo(currentOffset);
                    secondaryColumnFile.switchTo(newSecondaryFd, newOffset, Vm.TRUNCATE_TO_POINTER);
                }
            }
        }
    }

    SymbolMapReader getSymbolMapReader(int columnIndex) {
        return symbolMapReaders.getQuick(columnIndex);
    }

    void rollSegment() {
        try {
            openNewSegment();
        } catch (Throwable e) {
            distressed = true;
            throw e;
        }
    }

    private class MetadataValidator implements SequencerMetadataChangeSPI {
        public long structureVersion;

        @Override
        public void addColumn(
                CharSequence columnName,
                int columnType,
                int symbolCapacity,
                boolean symbolCacheFlag,
                boolean isIndexed,
                int indexValueBlockCapacity,
                boolean isSequential
        ) {
            if (!TableUtils.isValidColumnName(columnName, columnName.length())) {
                throw CairoException.nonCritical().put("invalid column name: ").put(columnName);
            }
            if (metadata.getColumnIndexQuiet(columnName) > -1) {
                throw CairoException.nonCritical().put("duplicate column name: ").put(columnName);
            }
            if (columnType <= 0) {
                throw CairoException.nonCritical().put("invalid column type: ").put(columnType);
            }
            structureVersion++;
        }

        @Override
        public TableRecordMetadata getMetadata() {
            return metadata;
        }

        @Override
        public TableToken getTableToken() {
            return tableToken;
        }

        @Override
        public void removeColumn(CharSequence columnName) {
            int columnIndex = metadata.getColumnIndexQuiet(columnName);
            if (columnIndex < 0 || metadata.getColumnType(columnIndex) < 0) {
                throw CairoException.nonCritical().put("cannot remove column, column does not exists [table=").put(tableToken.getTableName())
                        .put(", column=").put(columnName).put(']');
            }

            if (columnIndex == metadata.getTimestampIndex()) {
                throw CairoException.nonCritical().put("cannot remove designated timestamp column [table=").put(tableToken.getTableName())
                        .put(", column=").put(columnName);
            }
            structureVersion++;
        }

        @Override
        public void renameColumn(CharSequence columnName, CharSequence newName) {
            int columnIndex = metadata.getColumnIndexQuiet(columnName);
            if (columnIndex < 0) {
                throw CairoException.nonCritical().put("cannot rename column, column does not exists [table=").put(tableToken.getTableName())
                        .put(", column=").put(columnName).put(']');
            }
            if (columnIndex == metadata.getTimestampIndex()) {
                throw CairoException.nonCritical().put("cannot rename designated timestamp column [table=").put(tableToken.getTableName())
                        .put(", column=").put(columnName).put(']');
            }

            int columnIndexNew = metadata.getColumnIndexQuiet(newName);
            if (columnIndexNew > -1) {
                throw CairoException.nonCritical().put("cannot rename column, column with the name already exists [table=").put(tableToken.getTableName())
                        .put(", newName=").put(newName).put(']');
            }
            if (!TableUtils.isValidColumnName(newName, newName.length())) {
                throw CairoException.nonCritical().put("invalid column name: ").put(newName);
            }
            structureVersion++;
        }

        public void startAlterValidation() {
            structureVersion = metadata.getStructureVersion();
        }
    }

    private class RowImpl implements TableWriter.Row {
        private long timestamp;

        @Override
        public void append() {
            rowAppend(nullSetters, timestamp);
        }

        @Override
        public void cancel() {
            setAppendPosition(segmentRowCount);
        }

        @Override
        public void putBin(int columnIndex, long address, long len) {
            getSecondaryColumn(columnIndex).putLong(getPrimaryColumn(columnIndex).putBin(address, len));
            setRowValueNotNull(columnIndex);
        }

        @Override
        public void putBin(int columnIndex, BinarySequence sequence) {
            getSecondaryColumn(columnIndex).putLong(getPrimaryColumn(columnIndex).putBin(sequence));
            setRowValueNotNull(columnIndex);
        }

        @Override
        public void putBool(int columnIndex, boolean value) {
            getPrimaryColumn(columnIndex).putBool(value);
            setRowValueNotNull(columnIndex);
        }

        @Override
        public void putByte(int columnIndex, byte value) {
            getPrimaryColumn(columnIndex).putByte(value);
            setRowValueNotNull(columnIndex);
        }

        @Override
        public void putChar(int columnIndex, char value) {
            getPrimaryColumn(columnIndex).putChar(value);
            setRowValueNotNull(columnIndex);
        }

        @Override
        public void putDouble(int columnIndex, double value) {
            getPrimaryColumn(columnIndex).putDouble(value);
            setRowValueNotNull(columnIndex);
        }

        @Override
        public void putFloat(int columnIndex, float value) {
            getPrimaryColumn(columnIndex).putFloat(value);
            setRowValueNotNull(columnIndex);
        }

        @Override
        public void putGeoHash(int index, long value) {
            int type = metadata.getColumnType(index);
            WriterRowUtils.putGeoHash(index, value, type, this);
        }

        @Override
        public void putGeoHashDeg(int index, double lat, double lon) {
            final int type = metadata.getColumnType(index);
            WriterRowUtils.putGeoHash(index, GeoHashes.fromCoordinatesDegUnsafe(lat, lon, ColumnType.getGeoHashBits(type)), type, this);
        }

        @Override
        public void putGeoStr(int index, CharSequence hash) {
            final int type = metadata.getColumnType(index);
            WriterRowUtils.putGeoStr(index, hash, type, this);
        }

        @Override
        public void putInt(int columnIndex, int value) {
            getPrimaryColumn(columnIndex).putInt(value);
            setRowValueNotNull(columnIndex);
        }

        @Override
        public void putLong(int columnIndex, long value) {
            getPrimaryColumn(columnIndex).putLong(value);
            setRowValueNotNull(columnIndex);
        }

        @Override
        public void putLong128LittleEndian(int columnIndex, long hi, long lo) {
            MemoryA primaryColumn = getPrimaryColumn(columnIndex);
            primaryColumn.putLong(lo);
            primaryColumn.putLong(hi);
            setRowValueNotNull(columnIndex);
        }

        @Override
        public void putLong256(int columnIndex, long l0, long l1, long l2, long l3) {
            getPrimaryColumn(columnIndex).putLong256(l0, l1, l2, l3);
            setRowValueNotNull(columnIndex);
        }

        @Override
        public void putLong256(int columnIndex, Long256 value) {
            getPrimaryColumn(columnIndex).putLong256(value.getLong0(), value.getLong1(), value.getLong2(), value.getLong3());
            setRowValueNotNull(columnIndex);
        }

        @Override
        public void putLong256(int columnIndex, CharSequence hexString) {
            getPrimaryColumn(columnIndex).putLong256(hexString);
            setRowValueNotNull(columnIndex);
        }

        @Override
        public void putLong256(int columnIndex, @NotNull CharSequence hexString, int start, int end) {
            getPrimaryColumn(columnIndex).putLong256(hexString, start, end);
            setRowValueNotNull(columnIndex);
        }

        @Override
        public void putShort(int columnIndex, short value) {
            getPrimaryColumn(columnIndex).putShort(value);
            setRowValueNotNull(columnIndex);
        }

        @Override
        public void putStr(int columnIndex, CharSequence value) {
            getSecondaryColumn(columnIndex).putLong(getPrimaryColumn(columnIndex).putStr(value));
            setRowValueNotNull(columnIndex);
        }

        @Override
        public void putStr(int columnIndex, char value) {
            getSecondaryColumn(columnIndex).putLong(getPrimaryColumn(columnIndex).putStr(value));
            setRowValueNotNull(columnIndex);
        }

        @Override
        public void putStr(int columnIndex, CharSequence value, int pos, int len) {
            getSecondaryColumn(columnIndex).putLong(getPrimaryColumn(columnIndex).putStr(value, pos, len));
            setRowValueNotNull(columnIndex);
        }

        @Override
        public void putSym(int columnIndex, CharSequence value) {
            final SymbolMapReader symbolMapReader = symbolMapReaders.getQuick(columnIndex);
            if (symbolMapReader != null) {
                int key = symbolMapReader.keyOf(value);
                if (key != SymbolTable.VALUE_NOT_FOUND) {
                    getPrimaryColumn(columnIndex).putInt(key);
                    setRowValueNotNull(columnIndex);
                    return;
                }
                putSym0(columnIndex, value);
            } else {
                throw new UnsupportedOperationException();
            }
        }

        @Override
        public void putSym(int columnIndex, char value) {
            CharSequence str = SingleCharCharSequence.get(value);
            putSym(columnIndex, str);
        }

        private MemoryA getPrimaryColumn(int columnIndex) {
            return columns.getQuick(getPrimaryColumnIndex(columnIndex));
        }

        private MemoryA getSecondaryColumn(int columnIndex) {
            return columns.getQuick(getSecondaryColumnIndex(columnIndex));
        }

        private void putSym0(int columnIndex, CharSequence value) {
            int key;
            if (value != null) {
                // Add it to in-memory symbol map
                CharSequenceIntHashMap symbolMap = symbolMaps.getQuick(columnIndex);
                key = symbolMap.get(value);
                if (key == SymbolTable.VALUE_NOT_FOUND) {
                    int initialSymCount = initialSymbolCounts.get(columnIndex);
                    key = initialSymCount + symbolMap.size();
                    symbolMap.put(value, key);
                }
            } else {
                key = SymbolTable.VALUE_IS_NULL;
                symbolMapNullFlags.set(columnIndex, true);
            }
            getPrimaryColumn(columnIndex).putInt(key);
            setRowValueNotNull(columnIndex);
        }
    }

    private class WalMetadataUpdaterBackend implements SequencerMetadataChangeSPI {

        @Override
        public void addColumn(
                CharSequence columnName,
                int columnType,
                int symbolCapacity,
                boolean symbolCacheFlag,
                boolean isIndexed,
                int indexValueBlockCapacity,
                boolean isSequential
        ) {
            int columnIndex = metadata.getColumnIndexQuiet(columnName);

            if (columnIndex < 0 || metadata.getColumnType(columnIndex) < 0) {
                long uncommittedRows = getUncommittedRowCount();
                if (currentTxnStartRowNum > 0) {
                    // Roll last transaction to new segment
                    rollUncommittedToNewSegment();
                }

                if (currentTxnStartRowNum == 0 || segmentRowCount == currentTxnStartRowNum) {
                    long segmentRowCount = getUncommittedRowCount();
                    metadata.addColumn(columnName, columnType);
                    columnCount = metadata.getColumnCount();
                    columnIndex = columnCount - 1;
                    // create column file
                    configureColumn(columnIndex, columnType);
                    if (ColumnType.isSymbol(columnType)) {
                        configureSymbolMapWriter(columnIndex, columnName, 0, -1);
                    }

                    if (!rollSegmentOnNextRow) {
                        // this means we have rolled uncommitted rows to a new segment already
                        // we should switch metadata to this new segment
                        path.trimTo(rootLen).slash().put(segmentId);
                        // this will close old _meta file and create the new one
                        metadata.switchTo(path, path.length());
                        openColumnFiles(columnName, columnIndex, path.length());
                    }
                    // if we did not have to roll uncommitted rows to a new segment
                    // it will add the column file and switch metadata file on next row write
                    // as part of rolling to a new segment

                    if (uncommittedRows > 0) {
                        setColumnNull(columnType, columnIndex, segmentRowCount);
                    }
                    LOG.info().$("added column to WAL [path=").$(path).$(Files.SEPARATOR).$(segmentId).$(", columnName=").$(columnName).I$();
                } else {
                    throw CairoException.critical(0).put("column '").put(columnName)
                            .put("' was added, cannot apply commit because of concurrent table definition change");
                }
            } else {
                if (metadata.getColumnType(columnIndex) == columnType) {
                    // TODO: this should be some kind of warning probably that different wals adding the same column concurrently
                    LOG.info().$("column has already been added by another WAL [path=").$(path).$(", columnName=").$(columnName).I$();
                } else {
                    throw CairoException.nonCritical().put("column '").put(columnName).put("' already exists");
                }
            }
        }

        @Override
        public TableRecordMetadata getMetadata() {
            return metadata;
        }

        @Override
        public TableToken getTableToken() {
            return tableToken;
        }

        @Override
        public void removeColumn(CharSequence columnName) {
            final int columnIndex = metadata.getColumnIndexQuiet(columnName);
            if (columnIndex > -1) {
                int type = metadata.getColumnType(columnIndex);
                if (type > 0) {
                    if (currentTxnStartRowNum > 0) {
                        // Roll last transaction to new segment
                        rollUncommittedToNewSegment();
                    }

                    if (currentTxnStartRowNum == 0 || segmentRowCount == currentTxnStartRowNum) {
                        int index = metadata.getColumnIndex(columnName);
                        metadata.removeColumn(columnName);
                        columnCount = metadata.getColumnCount();

                        if (!rollSegmentOnNextRow) {
                            // this means we have rolled uncommitted rows to a new segment already
                            // we should switch metadata to this new segment
                            path.trimTo(rootLen).slash().put(segmentId);
                            // this will close old _meta file and create the new one
                            metadata.switchTo(path, path.length());
                        }
                        // if we did not have to roll uncommitted rows to a new segment
                        // it will switch metadata file on next row write
                        // as part of rolling to a new segment

                        if (ColumnType.isSymbol(type)) {
                            removeSymbolMapReader(index);
                        }
                        markColumnRemoved(index);
                        LOG.info().$("removed column from WAL [path=").$(path).$(", columnName=").$(columnName).I$();
                    } else {
                        throw CairoException.critical(0).put("column '").put(columnName)
                                .put("' was removed, cannot apply commit because of concurrent table definition change");
                    }
                }
            } else {
                throw CairoException.nonCritical().put("column '").put(columnName).put("' does not exists");
            }
        }

        @Override
        public void renameColumn(CharSequence columnName, CharSequence newColumnName) {
            final int columnIndex = metadata.getColumnIndexQuiet(columnName);
            if (columnIndex > -1) {
                int columnType = metadata.getColumnType(columnIndex);
                if (columnType > 0) {
                    if (currentTxnStartRowNum > 0) {
                        // Roll last transaction to new segment
                        rollUncommittedToNewSegment();
                    }

                    if (currentTxnStartRowNum == 0 || segmentRowCount == currentTxnStartRowNum) {
                        metadata.renameColumn(columnName, newColumnName);
                        // We are not going to do any special for symbol readers which point
                        // to the files in the root of the table.
                        // We keep the symbol readers open against files with old name.
                        // Inconsistency between column name and symbol file names in the root
                        // does not matter, these files are for re-lookup only for the WAL writer
                        // and should not be serialised to the WAL segment.

                        if (!rollSegmentOnNextRow) {
                            // this means we have rolled uncommitted rows to a new segment already
                            // we should switch metadata to this new segment
                            path.trimTo(rootLen).slash().put(segmentId);
                            // this will close old _meta file and create the new one
                            metadata.switchTo(path, path.length());
                            renameColumnFiles(columnType, columnName, newColumnName);
                        }
                        // if we did not have to roll uncommitted rows to a new segment
                        // it will switch metadata file on next row write
                        // as part of rolling to a new segment

                        LOG.info().$("renamed column in wal [path=").$(path).$(", columnName=").$(columnName).$(", newColumnName=").$(newColumnName).I$();
                    } else {
                        throw CairoException.critical(0).put("column '").put(columnName)
                                .put("' was removed, cannot apply commit because of concurrent table definition change");
                    }
                }
            } else {
                throw CairoException.nonCritical().put("column '").put(columnName).put("' does not exists");
            }
        }
    }
}<|MERGE_RESOLUTION|>--- conflicted
+++ resolved
@@ -172,20 +172,14 @@
                     }
                 }
 
-<<<<<<< HEAD
                 try {
-                    txn = tableSequencerAPI.nextStructureTxn(tableToken, getStructureVersion(), operation);
+                    txn = tableSequencerAPI.nextStructureTxn(tableToken, metadata.getStructureVersion(), operation);
                     if (txn == NO_TXN) {
                         applyMetadataChangeLog(Long.MAX_VALUE);
                     }
                 } catch (CairoException e) {
                     distressed = true;
                     throw e;
-=======
-                txn = tableSequencerAPI.nextStructureTxn(tableName, metadata.getStructureVersion(), operation);
-                if (txn == NO_TXN) {
-                    applyMetadataChangeLog(Long.MAX_VALUE);
->>>>>>> 63659bf9
                 }
             } while (txn == NO_TXN);
 
@@ -571,11 +565,7 @@
     }
 
     private void applyMetadataChangeLog(long structureVersionHi) {
-<<<<<<< HEAD
-        try (TableMetadataChangeLog structureChangeCursor = tableSequencerAPI.getMetadataChangeLogCursor(tableToken, getStructureVersion())) {
-=======
-        try (TableMetadataChangeLog structureChangeCursor = tableSequencerAPI.getMetadataChangeLogCursor(tableName, metadata.getStructureVersion())) {
->>>>>>> 63659bf9
+        try (TableMetadataChangeLog structureChangeCursor = tableSequencerAPI.getMetadataChangeLogCursor(tableToken, metadata.getStructureVersion())) {
             long metadataVersion = getStructureVersion();
             while (structureChangeCursor.hasNext() && metadataVersion < structureVersionHi) {
                 TableMetadataChange tableMetadataChange = structureChangeCursor.next();
