/*******************************************************************************
 *     ___                  _   ____  ____
 *    / _ \ _   _  ___  ___| |_|  _ \| __ )
 *   | | | | | | |/ _ \/ __| __| | | |  _ \
 *   | |_| | |_| |  __/\__ \ |_| |_| | |_) |
 *    \__\_\\__,_|\___||___/\__|____/|____/
 *
 *  Copyright (c) 2014-2019 Appsicle
 *  Copyright (c) 2019-2023 QuestDB
 *
 *  Licensed under the Apache License, Version 2.0 (the "License");
 *  you may not use this file except in compliance with the License.
 *  You may obtain a copy of the License at
 *
 *  http://www.apache.org/licenses/LICENSE-2.0
 *
 *  Unless required by applicable law or agreed to in writing, software
 *  distributed under the License is distributed on an "AS IS" BASIS,
 *  WITHOUT WARRANTIES OR CONDITIONS OF ANY KIND, either express or implied.
 *  See the License for the specific language governing permissions and
 *  limitations under the License.
 *
 ******************************************************************************/

package io.questdb.cairo.wal;

import io.questdb.Metrics;
import io.questdb.cairo.*;
import io.questdb.cairo.sql.SymbolTable;
import io.questdb.cairo.sql.TableRecordMetadata;
import io.questdb.cairo.sql.TableReferenceOutOfDateException;
import io.questdb.cairo.vm.Vm;
import io.questdb.cairo.vm.api.MemoryA;
import io.questdb.cairo.vm.api.MemoryMA;
import io.questdb.cairo.vm.api.MemoryMAR;
import io.questdb.cairo.vm.api.NullMemory;
import io.questdb.cairo.wal.seq.MetadataServiceStub;
import io.questdb.cairo.wal.seq.TableMetadataChange;
import io.questdb.cairo.wal.seq.TableMetadataChangeLog;
import io.questdb.cairo.wal.seq.TableSequencerAPI;
import io.questdb.griffin.SqlUtil;
import io.questdb.griffin.engine.ops.AbstractOperation;
import io.questdb.griffin.engine.ops.AlterOperation;
import io.questdb.griffin.engine.ops.UpdateOperation;
import io.questdb.log.Log;
import io.questdb.log.LogFactory;
import io.questdb.std.*;
import io.questdb.std.datetime.microtime.Timestamps;
import io.questdb.std.datetime.millitime.MillisecondClock;
import io.questdb.std.str.*;
import org.jetbrains.annotations.NotNull;

import static io.questdb.cairo.TableUtils.*;
import static io.questdb.cairo.wal.WalUtils.WAL_NAME_BASE;
import static io.questdb.cairo.wal.seq.TableSequencer.NO_TXN;
import static io.questdb.std.Chars.utf8ToUtf16;

public class WalWriter implements TableWriterAPI {
    public static final int NEW_COL_RECORD_SIZE = 6;
    private static final long COLUMN_DELETED_NULL_FLAG = Long.MAX_VALUE;
    private static final Log LOG = LogFactory.getLog(WalWriter.class);
    private static final int MEM_TAG = MemoryTag.MMAP_TABLE_WAL_WRITER;
    private static final Runnable NOOP = () -> {
    };
    private final AlterOperation alterOp = new AlterOperation();
    private final ObjList<MemoryMA> columns;
    private final CairoConfiguration configuration;
    private final WalWriterEvents events;
    private final FilesFacade ff;
    private final AtomicIntList initialSymbolCounts;
    private final IntList localSymbolIds;
    private final MetadataValidatorService metaValidatorSvc = new MetadataValidatorService();
    private final MetadataService metaWriterSvc = new MetadataWriterService();
    private final WalWriterMetadata metadata;
    private final Metrics metrics;
    private final int mkDirMode;
    private final ObjList<Runnable> nullSetters;
    private final Path path;
    private final int rootLen;
    private final RowImpl row = new RowImpl();
    private final LongList rowValueIsNotNull = new LongList();
    private final TableSequencerAPI sequencer;
    private final MemoryMAR symbolMapMem;
    private final BoolList symbolMapNullFlags = new BoolList();
    private final ObjList<SymbolMapReader> symbolMapReaders = new ObjList<>();
    private final ObjList<CharSequenceIntHashMap> symbolMaps = new ObjList<>();
    private final ObjList<ByteCharSequenceIntHashMap> utf8SymbolMaps = new ObjList<>();
    private final Uuid uuid = new Uuid();
    private final int walId;
    private final String walName;
    private int columnCount;
    private ColumnVersionReader columnVersionReader;
    private long currentTxnStartRowNum = -1;
    private boolean distressed;
    private int lastSegmentTxn = -1;
    private boolean open;
    private boolean rollSegmentOnNextRow = false;
    private int segmentId = -1;
    private int segmentLockFd = -1;
    private long segmentRowCount = -1;
    private TableToken tableToken;
    private TxReader txReader;
    private long txnMaxTimestamp = -1;
    private long txnMinTimestamp = Long.MAX_VALUE;
    private boolean txnOutOfOrder = false;
    private int walLockFd = -1;

    public WalWriter(
            CairoConfiguration configuration,
            TableToken tableToken,
            TableSequencerAPI tableSequencerAPI,
            Metrics metrics
    ) {
        LOG.info().$("open '").utf8(tableToken.getDirName()).$('\'').$();
        this.sequencer = tableSequencerAPI;
        this.configuration = configuration;
        this.mkDirMode = configuration.getMkDirMode();
        this.ff = configuration.getFilesFacade();
        this.tableToken = tableToken;
        final int walId = tableSequencerAPI.getNextWalId(tableToken);
        this.walName = WAL_NAME_BASE + walId;
        this.walId = walId;
        this.path = new Path().of(configuration.getRoot()).concat(tableToken).concat(walName);
        this.rootLen = path.length();
        this.metrics = metrics;
        this.open = true;
        this.symbolMapMem = Vm.getMARInstance(configuration.getCommitMode());

        try {
            lockWal();
            mkWalDir();

            metadata = new WalWriterMetadata(ff);

            tableSequencerAPI.getTableMetadata(tableToken, metadata);

            columnCount = metadata.getColumnCount();
            columns = new ObjList<>(columnCount * 2);
            nullSetters = new ObjList<>(columnCount);
            initialSymbolCounts = new AtomicIntList(columnCount);
            localSymbolIds = new IntList(columnCount);

            events = new WalWriterEvents(ff);
            events.of(symbolMaps, initialSymbolCounts, symbolMapNullFlags);

            configureColumns();
            openNewSegment();
            configureSymbolTable();
        } catch (Throwable e) {
            doClose(false);
            throw e;
        }
    }

    @Override
    public void addColumn(CharSequence columnName, int columnType) {
        addColumn(
                columnName,
                columnType,
                configuration.getDefaultSymbolCapacity(),
                configuration.getDefaultSymbolCacheFlag(),
                false,
                configuration.getIndexValueBlockSize()
        );
    }

    @Override
    public void addColumn(
            CharSequence columnName,
            int columnType,
            int symbolCapacity,
            boolean symbolCacheFlag,
            boolean isIndexed,
            int indexValueBlockCapacity
    ) {
        alterOp.clear();
        alterOp.ofAddColumn(
                getMetadata().getTableId(),
                tableToken,
                0,
                columnName,
                0,
                columnType,
                symbolCapacity,
                symbolCacheFlag,
                isIndexed,
                indexValueBlockCapacity
        );
        apply(alterOp, true);
    }

    @Override
    public long apply(AlterOperation alterOp, boolean contextAllowsAnyStructureChanges) throws AlterTableContextException {
        if (inTransaction()) {
            throw CairoException.critical(0).put("cannot alter table with uncommitted inserts [table=")
                    .put(tableToken.getTableName()).put(']');
        }
        if (alterOp.isStructural()) {
            return applyStructural(alterOp);
        } else {
            return applyNonStructural(alterOp, false);
        }
    }

    // Returns table transaction number
    @Override
    public long apply(UpdateOperation operation) {
        if (inTransaction()) {
            throw CairoException.critical(0).put("cannot update table with uncommitted inserts [table=")
                    .put(tableToken.getTableName()).put(']');
        }

        // it is guaranteed that there is no join in UPDATE statement
        // because SqlCompiler rejects the UPDATE if it contains join
        return applyNonStructural(operation, true);

        // when join is allowed in UPDATE we have 2 options
        // 1. we could write the updated partitions into WAL.
        //   since we cannot really rely on row ids we should probably create
        //   a PARTITION_REWRITE event and use it here to replace the updated
        //   partitions entirely with new ones.
        // 2. we could still pass the SQL statement if we made sure that all
        //   tables involved in the join are guaranteed to be on the same
        //   version (exact same txn number) on each node when the update
        //   statement is run.
        //   so we would need to read current txn number for each table and
        //   put it into the SQL event as a requirement for running the SQL.
        //   when the WAL event is processed we would need to query the exact
        //   versions of each table involved in the join when running the SQL.
    }

    @Override
    public void close() {
        if (isOpen()) {
            try {
                // If distressed, no need to rollback, WalWriter will not be used anymore
                if (!distressed) {
                    rollback();
                }
            } finally {
                doClose(true);
            }
        }
    }

    // Returns sequencer transaction number
    @Override
    public long commit() {
        checkDistressed();
        try {
            if (inTransaction()) {
                final long rowsToCommit = getUncommittedRowCount();
                lastSegmentTxn = events.appendData(currentTxnStartRowNum, segmentRowCount, txnMinTimestamp, txnMaxTimestamp, txnOutOfOrder);
                // flush disk before getting next txn
                final int commitMode = configuration.getCommitMode();
                if (commitMode != CommitMode.NOSYNC) {
                    sync(commitMode);
                }
                final long seqTxn = getSequencerTxn();
                LOG.debug().$("committed data block [wal=").$(path).$(Files.SEPARATOR).$(segmentId).$(", seqTxn=").$(seqTxn)
                        .$(", rowLo=").$(currentTxnStartRowNum).$(", roHi=").$(segmentRowCount)
                        .$(", minTimestamp=").$ts(txnMinTimestamp).$(", maxTimestamp=").$ts(txnMaxTimestamp).I$();
                resetDataTxnProperties();
                mayRollSegmentOnNextRow();
                metrics.getWalMetrics().addRowsWritten(rowsToCommit);
                return seqTxn;
            }
        } catch (CairoException ex) {
            distressed = true;
            throw ex;
        } catch (Throwable th) {
            // If distressed, no need to rollback, WalWriter will not be used anymore
            if (!isDistressed()) {
                rollback();
            }
            throw th;
        }
        return NO_TXN;
    }

    public void doClose(boolean truncate) {
        if (open) {
            open = false;
            if (metadata != null) {
                metadata.close(Vm.TRUNCATE_TO_POINTER);
            }
            Misc.free(events);
            freeSymbolMapReaders();
            Misc.free(symbolMapMem);
            freeColumns(truncate);

            releaseSegmentLock(segmentId, segmentLockFd);

            try {
                releaseWalLock();
            } finally {
                Misc.free(path);
                LOG.info().$("closed '").utf8(tableToken.getTableName()).$('\'').$();
            }
        }
    }

    @Override
    public TableRecordMetadata getMetadata() {
        return metadata;
    }

    public int getSegmentId() {
        return segmentId;
    }

    public long getSegmentRowCount() {
        return segmentRowCount;
    }

    @Override
    public long getStructureVersion() {
        return metadata.getStructureVersion();
    }

    @Override
    public int getSymbolCountWatermark(int columnIndex) {
        // It could be the case that ILP I/O thread has newer metadata version than
        // the writer, so it may be requesting a watermark for a recently added column.
        if (columnIndex > initialSymbolCounts.size() - 1) {
            return 0;
        }
        return initialSymbolCounts.get(columnIndex);
    }

    public SymbolMapReader getSymbolMapReader(int columnIndex) {
        return symbolMapReaders.getQuick(columnIndex);
    }

    public TableToken getTableToken() {
        return tableToken;
    }

    @Override
    public long getUncommittedRowCount() {
        return segmentRowCount - currentTxnStartRowNum;
    }

    public int getWalId() {
        return walId;
    }

    public String getWalName() {
        return walName;
    }

    public void goActive() {
        goActive(Long.MAX_VALUE);
    }

    public boolean goActive(long maxStructureVersion) {
        try {
            applyMetadataChangeLog(maxStructureVersion);
            return true;
        } catch (CairoException e) {
            LOG.critical().$("could not apply structure changes, WAL will be closed [table=").$(tableToken.getTableName())
                    .$(", walId=").$(walId)
                    .$(", errno=").$(e.getErrno())
                    .$(", error=").$((Throwable) e).I$();
            distressed = true;
            return false;
        }
    }

    @Override
    public void ic() {
        commit();
    }

    @Override
    public void ic(long o3MaxLag) {
        commit();
    }

    public boolean inTransaction() {
        return segmentRowCount > currentTxnStartRowNum;
    }

    public boolean isDistressed() {
        return distressed;
    }

    public boolean isOpen() {
        return this.open;
    }

    @Override
    public TableWriter.Row newRow() {
        return newRow(0L);
    }

    @Override
    public TableWriter.Row newRow(long timestamp) {
        checkDistressed();
        if (timestamp < Timestamps.O3_MIN_TS) {
            throw CairoException.nonCritical().put("timestamp before 1970-01-01 is not allowed");
        }
        try {
            if (rollSegmentOnNextRow) {
                rollSegment();
                rollSegmentOnNextRow = false;
            }

            final int timestampIndex = metadata.getTimestampIndex();
            if (timestampIndex != -1) {
                //avoid lookups by having a designated field with primaryColumn
                final MemoryMA primaryColumn = getPrimaryColumn(timestampIndex);
                primaryColumn.putLong128(timestamp, segmentRowCount);
                setRowValueNotNull(timestampIndex);
                row.timestamp = timestamp;
            }
            return row;
        } catch (Throwable e) {
            distressed = true;
            throw e;
        }
    }

    public void rollSegment() {
        try {
            openNewSegment();
        } catch (Throwable e) {
            distressed = true;
            throw e;
        }
    }

    public void rollUncommittedToNewSegment() {
        final long uncommittedRows = getUncommittedRowCount();

        if (uncommittedRows > 0) {
            final int oldSegmentId = segmentId;
            final int newSegmentId = segmentId + 1;
            final int oldSegmentLockFd = segmentLockFd;
            segmentLockFd = -1;
            try {
<<<<<<< HEAD
                final int timestampIndex = metadata.getTimestampIndex();
                LOG.info().$("rolling uncommitted rows to new segment [wal=")
                        .$(path).$(Files.SEPARATOR).$(segmentId)
                        .$(", newSegment=").$(newSegmentId)
                        .$(", rowCount=").$(uncommittedRows).I$();

                final int commitMode = configuration.getCommitMode();
                for (int columnIndex = 0; columnIndex < columnCount; columnIndex++) {
                    final int columnType = metadata.getColumnType(columnIndex);
                    if (columnType > 0) {
                        final MemoryMA primaryColumn = getPrimaryColumn(columnIndex);
                        final MemoryMA secondaryColumn = getSecondaryColumn(columnIndex);
                        final String columnName = metadata.getColumnName(columnIndex);

                        CopyWalSegmentUtils.rollColumnToSegment(
                                ff,
                                configuration.getWriterFileOpenOpts(),
                                primaryColumn,
                                secondaryColumn,
                                path,
                                newSegmentId,
                                columnName,
                                columnIndex == timestampIndex ? -columnType : columnType,
                                currentTxnStartRowNum,
                                uncommittedRows,
                                newColumnFiles,
                                columnIndex,
                                commitMode
                        );
                    } else {
                        rowValueIsNotNull.setQuick(columnIndex, COLUMN_DELETED_NULL_FLAG);
=======
                createSegmentDir(newSegmentId);
                path.trimTo(rootLen);
                final LongList newColumnFiles = new LongList();
                newColumnFiles.setPos(columnCount * NEW_COL_RECORD_SIZE);
                newColumnFiles.fill(0, columnCount * NEW_COL_RECORD_SIZE, -1);
                rowValueIsNotNull.fill(0, columnCount, -1);

                try {
                    final int timestampIndex = metadata.getTimestampIndex();
                    LOG.info().$("rolling uncommitted rows to new segment [wal=")
                            .$(path).$(Files.SEPARATOR).$(segmentId)
                            .$(", newSegment=").$(newSegmentId)
                            .$(", rowCount=").$(uncommittedRows).I$();

                    for (int columnIndex = 0; columnIndex < columnCount; columnIndex++) {
                        final int columnType = metadata.getColumnType(columnIndex);
                        if (columnType > 0) {
                            final MemoryMA primaryColumn = getPrimaryColumn(columnIndex);
                            final MemoryMA secondaryColumn = getSecondaryColumn(columnIndex);
                            final String columnName = metadata.getColumnName(columnIndex);

                            CopyWalSegmentUtils.rollColumnToSegment(ff,
                                    configuration.getWriterFileOpenOpts(),
                                    primaryColumn,
                                    secondaryColumn,
                                    path,
                                    newSegmentId,
                                    columnName,
                                    columnIndex == timestampIndex ? -columnType : columnType,
                                    currentTxnStartRowNum,
                                    uncommittedRows,
                                    newColumnFiles,
                                    columnIndex
                            );
                        } else {
                            rowValueIsNotNull.setQuick(columnIndex, COLUMN_DELETED_NULL_FLAG);
                        }
>>>>>>> ea77e900
                    }
                } catch (Throwable e) {
                    closeSegmentSwitchFiles(newColumnFiles);
                    throw e;
                }
                switchColumnsToNewSegment(newColumnFiles);
                rollLastWalEventRecord(newSegmentId, uncommittedRows);
                segmentId = newSegmentId;
                segmentRowCount = uncommittedRows;
                currentTxnStartRowNum = 0;
            } finally {
                releaseSegmentLock(oldSegmentId, oldSegmentLockFd);
            }
        } else if (segmentRowCount > 0 && uncommittedRows == 0) {
            rollSegmentOnNextRow = true;
        }
    }

    @Override
    public void rollback() {
        try {
            if (inTransaction() || hasDirtyColumns(currentTxnStartRowNum)) {
                setAppendPosition(currentTxnStartRowNum);
                segmentRowCount = currentTxnStartRowNum;
                txnMinTimestamp = Long.MAX_VALUE;
                txnMaxTimestamp = -1;
                txnOutOfOrder = false;
            }
        } catch (Throwable th) {
            // Set to dissatisfied state, otherwise the pool will keep trying to rollback until the stack overflow
            distressed = true;
            throw th;
        }
    }

    @Override
    public boolean supportsMultipleWriters() {
        return true;
    }

    @Override
    public String toString() {
        return "WalWriter{" +
                "name=" + walName +
                ", table=" + tableToken.getTableName() +
                '}';
    }

    @Override
    public void truncate() {
        throw new UnsupportedOperationException("cannot truncate symbol tables on WAL table");
    }

    @Override
    public void truncateSoft() {
        try {
            lastSegmentTxn = events.truncate();
            getSequencerTxn();
        } catch (Throwable th) {
            rollback();
            throw th;
        }
    }

    public void updateTableToken(TableToken tableToken) {
        this.tableToken = tableToken;
    }

    private static void configureNullSetters(ObjList<Runnable> nullers, int type, MemoryA mem1, MemoryA mem2) {
        switch (ColumnType.tagOf(type)) {
            case ColumnType.BOOLEAN:
            case ColumnType.BYTE:
                nullers.add(() -> mem1.putByte((byte) 0));
                break;
            case ColumnType.DOUBLE:
                nullers.add(() -> mem1.putDouble(Double.NaN));
                break;
            case ColumnType.FLOAT:
                nullers.add(() -> mem1.putFloat(Float.NaN));
                break;
            case ColumnType.INT:
                nullers.add(() -> mem1.putInt(Numbers.INT_NaN));
                break;
            case ColumnType.LONG:
            case ColumnType.DATE:
            case ColumnType.TIMESTAMP:
                nullers.add(() -> mem1.putLong(Numbers.LONG_NaN));
                break;
            case ColumnType.LONG256:
                nullers.add(() -> mem1.putLong256(Numbers.LONG_NaN, Numbers.LONG_NaN, Numbers.LONG_NaN, Numbers.LONG_NaN));
                break;
            case ColumnType.SHORT:
                nullers.add(() -> mem1.putShort((short) 0));
                break;
            case ColumnType.CHAR:
                nullers.add(() -> mem1.putChar((char) 0));
                break;
            case ColumnType.STRING:
                nullers.add(() -> mem2.putLong(mem1.putNullStr()));
                break;
            case ColumnType.SYMBOL:
                nullers.add(() -> mem1.putInt(SymbolTable.VALUE_IS_NULL));
                break;
            case ColumnType.BINARY:
                nullers.add(() -> mem2.putLong(mem1.putNullBin()));
                break;
            case ColumnType.GEOBYTE:
                nullers.add(() -> mem1.putByte(GeoHashes.BYTE_NULL));
                break;
            case ColumnType.GEOSHORT:
                nullers.add(() -> mem1.putShort(GeoHashes.SHORT_NULL));
                break;
            case ColumnType.GEOINT:
                nullers.add(() -> mem1.putInt(GeoHashes.INT_NULL));
                break;
            case ColumnType.GEOLONG:
                nullers.add(() -> mem1.putLong(GeoHashes.NULL));
                break;
            case ColumnType.LONG128:
                // fall through
            case ColumnType.UUID:
                nullers.add(() -> mem1.putLong128(Numbers.LONG_NaN, Numbers.LONG_NaN));
                break;
            default:
                throw new UnsupportedOperationException("unsupported column type: " + ColumnType.nameOf(type));
        }
    }

    private static void freeNullSetter(ObjList<Runnable> nullSetters, int columnIndex) {
        nullSetters.setQuick(columnIndex, NOOP);
    }

    private static int getPrimaryColumnIndex(int index) {
        return index * 2;
    }

    private static int getSecondaryColumnIndex(int index) {
        return getPrimaryColumnIndex(index) + 1;
    }

    private int acquireSegmentLock() {
        final int segmentPathLen = path.length();
        try {
            lockName(path);
            final int segmentLockFd = TableUtils.lock(ff, path);
            if (segmentLockFd == -1) {
                path.trimTo(segmentPathLen);
                throw CairoException.critical(ff.errno()).put("Cannot lock wal segment: ").put(path.$());
            }
            return segmentLockFd;
        } finally {
            path.trimTo(segmentPathLen);
        }
    }

    private void applyMetadataChangeLog(long structureVersionHi) {
        try (TableMetadataChangeLog log = sequencer.getMetadataChangeLog(tableToken, metadata.getStructureVersion())) {
            long structVer = getStructureVersion();
            while (log.hasNext() && structVer < structureVersionHi) {
                TableMetadataChange chg = log.next();
                try {
                    chg.apply(metaWriterSvc, true);
                } catch (CairoException e) {
                    distressed = true;
                    throw e;
                }

                if (++structVer != getStructureVersion()) {
                    distressed = true;
                    throw CairoException.critical(0)
                            .put("could not apply table definition changes to the current transaction, version unchanged");
                }
            }
        }
    }

    private long applyNonStructural(AbstractOperation op, boolean verifyStructureVersion) {
        if (op.getSqlExecutionContext() == null) {
            throw CairoException.critical(0).put("failed to commit ALTER SQL to WAL, sql context is empty [table=").put(tableToken.getTableName()).put(']');
        }
        if (
                (verifyStructureVersion && op.getTableVersion() != getStructureVersion())
                        || op.getTableId() != metadata.getTableId()) {
            throw TableReferenceOutOfDateException.of(tableToken, metadata.getTableId(), op.getTableId(), getStructureVersion(), op.getTableVersion());
        }

        try {
            lastSegmentTxn = events.appendSql(op.getCmdType(), op.getSqlText(), op.getSqlExecutionContext());
            return getSequencerTxn();
        } catch (Throwable th) {
            // perhaps half record was written to WAL-e, better to not use this WAL writer instance
            distressed = true;
            throw th;
        }
    }

    private long applyStructural(AlterOperation alterOp) {
        long txn;
        do {
            boolean retry = true;
            try {
                metaValidatorSvc.startAlterValidation();
                alterOp.apply(metaValidatorSvc, true);
                if (metaValidatorSvc.structureVersion != metadata.getStructureVersion() + 1) {
                    retry = false;
                    throw CairoException.nonCritical()
                            .put("statements containing multiple transactions, such as 'alter table add column col1, col2'" +
                                    " are currently not supported for WAL tables [table=").put(tableToken.getTableName())
                            .put(", oldStructureVersion=").put(metadata.getStructureVersion())
                            .put(", newStructureVersion=").put(metaValidatorSvc.structureVersion).put(']');
                }
            } catch (CairoException e) {
                if (retry) {
                    // Table schema (metadata) changed and this Alter is not valid anymore.
                    // Try to update WAL metadata to latest and repeat one more time.
                    goActive();
                    alterOp.apply(metaValidatorSvc, true);
                } else {
                    throw e;
                }
            }

            try {
                txn = sequencer.nextStructureTxn(tableToken, metadata.getStructureVersion(), alterOp);
                if (txn == NO_TXN) {
                    applyMetadataChangeLog(Long.MAX_VALUE);
                }
            } catch (CairoException e) {
                distressed = true;
                throw e;
            }
        } while (txn == NO_TXN);

        // Apply to itself.
        try {
            alterOp.apply(metaWriterSvc, true);
        } catch (Throwable th) {
            // Transaction successful, but writing using this WAL writer should not be possible.
            LOG.error().$("Exception during alter [ex=").$(th).I$();
            distressed = true;
        }
        return txn;
    }

    private void checkDistressed() {
        if (!distressed) {
            return;
        }
        throw CairoException.critical(0)
                .put("WAL writer is distressed and cannot be used any more [table=").put(tableToken.getTableName())
                .put(", wal=").put(walId).put(']');
    }

    private void cleanupSymbolMapFiles(Path path, int rootLen, CharSequence columnName) {
        path.trimTo(rootLen);
        BitmapIndexUtils.valueFileName(path, columnName, COLUMN_NAME_TXN_NONE);
        ff.remove(path.$());

        path.trimTo(rootLen);
        BitmapIndexUtils.keyFileName(path, columnName, COLUMN_NAME_TXN_NONE);
        ff.remove(path.$());

        path.trimTo(rootLen);
        TableUtils.charFileName(path, columnName, COLUMN_NAME_TXN_NONE);
        ff.remove(path.$());

        path.trimTo(rootLen);
        TableUtils.offsetFileName(path, columnName, COLUMN_NAME_TXN_NONE);
        ff.remove(path.$());
    }

    private void closeSegmentSwitchFiles(LongList newColumnFiles) {
        int commitMode = configuration.getCommitMode();

        // Each record is about primary and secondary file. File descriptor is set every half a record.
        int halfRecord = NEW_COL_RECORD_SIZE / 2;
        for (int fdIndex = 0; fdIndex < newColumnFiles.size(); fdIndex += halfRecord) {
            final int fd = (int) newColumnFiles.get(fdIndex);
            if (commitMode != CommitMode.NOSYNC) {
                ff.fsyncAndClose(fd);
            } else {
                ff.close(fd);
            }
        }
    }

    private void configureColumn(int index, int columnType) {
        final int baseIndex = getPrimaryColumnIndex(index);
        if (columnType > 0) {
            final MemoryMA primary = Vm.getMAInstance(configuration.getCommitMode());
            final MemoryMA secondary = createSecondaryMem(columnType);
            columns.extendAndSet(baseIndex, primary);
            columns.extendAndSet(baseIndex + 1, secondary);
            configureNullSetters(nullSetters, columnType, primary, secondary);
            rowValueIsNotNull.add(-1);
        } else {
            columns.extendAndSet(baseIndex, NullMemory.INSTANCE);
            columns.extendAndSet(baseIndex + 1, NullMemory.INSTANCE);
            nullSetters.add(NOOP);
            rowValueIsNotNull.add(COLUMN_DELETED_NULL_FLAG);
        }
    }

    private void configureColumns() {
        for (int i = 0; i < columnCount; i++) {
            configureColumn(i, metadata.getColumnType(i));
        }
    }

    private void configureEmptySymbol(int columnWriterIndex) {
        symbolMapReaders.extendAndSet(columnWriterIndex, EmptySymbolMapReader.INSTANCE);
        initialSymbolCounts.extendAndSet(columnWriterIndex, 0);
        localSymbolIds.extendAndSet(columnWriterIndex, 0);
        symbolMapNullFlags.extendAndSet(columnWriterIndex, false);
        symbolMaps.extendAndSet(columnWriterIndex, new CharSequenceIntHashMap(8, 0.5, SymbolTable.VALUE_NOT_FOUND));
        utf8SymbolMaps.extendAndSet(columnWriterIndex, new ByteCharSequenceIntHashMap(8, 0.5, SymbolTable.VALUE_NOT_FOUND));
    }

    private void configureSymbolMapWriter(
            int columnWriterIndex,
            CharSequence columnName,
            int symbolCount,
            long columnNameTxn
    ) {
        if (symbolCount == 0) {
            configureEmptySymbol(columnWriterIndex);
            return;
        }

        // Copy or hard link symbol map files.
        FilesFacade ff = configuration.getFilesFacade();
        Path tempPath = Path.PATH.get();
        tempPath.of(configuration.getRoot()).concat(tableToken);
        int tempPathTripLen = tempPath.length();

        path.trimTo(rootLen);
        TableUtils.offsetFileName(tempPath, columnName, columnNameTxn);
        TableUtils.offsetFileName(path, columnName, COLUMN_NAME_TXN_NONE);
        if (-1 == ff.hardLink(tempPath.$(), path.$())) {
            // This is fine, Table Writer can rename or drop the column.
            LOG.info().$("failed to link offset file [from=").$(tempPath)
                    .$(", to=").$(path)
                    .$(", errno=").$(ff.errno())
                    .I$();
            configureEmptySymbol(columnWriterIndex);
            return;
        }

        tempPath.trimTo(tempPathTripLen);
        path.trimTo(rootLen);
        TableUtils.charFileName(tempPath, columnName, columnNameTxn);
        TableUtils.charFileName(path, columnName, COLUMN_NAME_TXN_NONE);
        if (-1 == ff.hardLink(tempPath.$(), path.$())) {
            // This is fine, Table Writer can rename or drop the column.
            LOG.info().$("failed to link char file [from=").$(tempPath)
                    .$(", to=").$(path)
                    .$(", errno=").$(ff.errno())
                    .I$();
            cleanupSymbolMapFiles(path, rootLen, columnName);
            configureEmptySymbol(columnWriterIndex);
            return;
        }

        tempPath.trimTo(tempPathTripLen);
        path.trimTo(rootLen);
        BitmapIndexUtils.keyFileName(tempPath, columnName, columnNameTxn);
        BitmapIndexUtils.keyFileName(path, columnName, COLUMN_NAME_TXN_NONE);
        if (-1 == ff.hardLink(tempPath.$(), path.$())) {
            // This is fine, Table Writer can rename or drop the column.
            LOG.info().$("failed to link key file [from=").$(tempPath)
                    .$(", to=").$(path)
                    .$(", errno=").$(ff.errno())
                    .I$();
            cleanupSymbolMapFiles(path, rootLen, columnName);
            configureEmptySymbol(columnWriterIndex);
            return;
        }

        tempPath.trimTo(tempPathTripLen);
        path.trimTo(rootLen);
        BitmapIndexUtils.valueFileName(tempPath, columnName, columnNameTxn);
        BitmapIndexUtils.valueFileName(path, columnName, COLUMN_NAME_TXN_NONE);
        if (-1 == ff.hardLink(tempPath.$(), path.$())) {
            // This is fine, Table Writer can rename or drop the column.
            LOG.info().$("failed to link value file [from=").$(tempPath)
                    .$(", to=").$(path)
                    .$(", errno=").$(ff.errno())
                    .I$();
            cleanupSymbolMapFiles(path, rootLen, columnName);
            configureEmptySymbol(columnWriterIndex);
            return;
        }

        path.trimTo(rootLen);
        SymbolMapReader symbolMapReader = new SymbolMapReaderImpl(
                configuration,
                path,
                columnName,
                COLUMN_NAME_TXN_NONE,
                symbolCount
        );

        symbolMapReaders.extendAndSet(columnWriterIndex, symbolMapReader);
        symbolMaps.extendAndSet(columnWriterIndex, new CharSequenceIntHashMap(8, 0.5, SymbolTable.VALUE_NOT_FOUND));
        utf8SymbolMaps.extendAndSet(columnWriterIndex, new ByteCharSequenceIntHashMap(8, 0.5, SymbolTable.VALUE_NOT_FOUND));
        initialSymbolCounts.extendAndSet(columnWriterIndex, symbolCount);
        localSymbolIds.extendAndSet(columnWriterIndex, 0);
        symbolMapNullFlags.extendAndSet(columnWriterIndex, symbolMapReader.containsNullValue());
    }

    private void configureSymbolTable() {
        boolean initialized = false;
        try {
            int denseSymbolIndex = 0;

            for (int i = 0; i < columnCount; i++) {
                int columnType = metadata.getColumnType(i);
                if (!ColumnType.isSymbol(columnType)) {
                    // Maintain sparse list of symbol writers
                    // Note: we don't need to set initialSymbolCounts and symbolMapNullFlags values
                    // here since we already filled it with -1 and false initially
                    symbolMapReaders.extendAndSet(i, null);
                    symbolMaps.extendAndSet(i, null);
                    utf8SymbolMaps.extendAndSet(i, null);
                } else {
                    if (txReader == null) {
                        txReader = new TxReader(ff);
                        columnVersionReader = new ColumnVersionReader();
                    }

                    if (!initialized) {
                        MillisecondClock milliClock = configuration.getMillisecondClock();
                        long spinLockTimeout = configuration.getSpinLockTimeout();

                        // todo: use own path
                        Path path = Path.PATH2.get();
                        path.of(configuration.getRoot()).concat(tableToken).concat(TXN_FILE_NAME).$();

                        // Does not matter which PartitionBy, as long as it is partitioned
                        // WAL tables must be partitioned
                        txReader.ofRO(path, PartitionBy.DAY);
                        path.of(configuration.getRoot()).concat(tableToken).concat(COLUMN_VERSION_FILE_NAME).$();
                        columnVersionReader.ofRO(ff, path);

                        initialized = true;
                        long structureVersion = getStructureVersion();

                        do {
                            TableUtils.safeReadTxn(txReader, milliClock, spinLockTimeout);
                            if (txReader.getStructureVersion() != structureVersion) {
                                initialized = false;
                                break;
                            }
                            columnVersionReader.readSafe(milliClock, spinLockTimeout);
                        } while (txReader.getColumnVersion() != columnVersionReader.getVersion());
                    }

                    if (initialized) {
                        int symbolValueCount = txReader.getSymbolValueCount(denseSymbolIndex);
                        long columnNameTxn = columnVersionReader.getDefaultColumnNameTxn(i);
                        configureSymbolMapWriter(i, metadata.getColumnName(i), symbolValueCount, columnNameTxn);
                    } else {
                        // table on disk structure version does not match the structure version of the WalWriter
                        // it is not possible to re-use table symbol table because the column name may not match.
                        // The symbol counts stored as dense in _txn file and removal of symbols
                        // shifts the counts that's why it's not possible to find out the symbol count if metadata versions
                        // don't match.
                        configureSymbolMapWriter(i, metadata.getColumnName(i), 0, COLUMN_NAME_TXN_NONE);
                    }
                }

                if (columnType == ColumnType.SYMBOL || columnType == -ColumnType.SYMBOL) {
                    denseSymbolIndex++;
                }
            }
        } finally {
            Misc.free(columnVersionReader);
            Misc.free(txReader);
        }
    }

    private MemoryMA createSecondaryMem(int columnType) {
        switch (ColumnType.tagOf(columnType)) {
            case ColumnType.BINARY:
            case ColumnType.STRING:
                return Vm.getMAInstance(configuration.getCommitMode());
            default:
                return null;
        }
    }

    private int createSegmentDir(int segmentId) {
        path.trimTo(rootLen);
        path.slash().put(segmentId);
        final int segmentPathLen = path.length();
        segmentLockFd = acquireSegmentLock();
        if (ff.mkdirs(path.slash$(), mkDirMode) != 0) {
            throw CairoException.critical(ff.errno()).put("Cannot create WAL segment directory: ").put(path);
        }
        path.trimTo(segmentPathLen);
        return segmentPathLen;
    }

    private void freeAndRemoveColumnPair(ObjList<MemoryMA> columns, int pi, int si) {
        final MemoryMA primaryColumn = columns.getAndSetQuick(pi, NullMemory.INSTANCE);
        final MemoryMA secondaryColumn = columns.getAndSetQuick(si, NullMemory.INSTANCE);
        primaryColumn.close(true, Vm.TRUNCATE_TO_POINTER);
        if (secondaryColumn != null) {
            secondaryColumn.close(true, Vm.TRUNCATE_TO_POINTER);
        }
    }

    private void freeColumns(boolean truncate) {
        // null check is because this method could be called from the constructor
        if (columns != null) {
            for (int i = 0, n = columns.size(); i < n; i++) {
                final MemoryMA m = columns.getQuick(i);
                if (m != null) {
                    m.close(truncate, Vm.TRUNCATE_TO_POINTER);
                }
            }
        }
    }

    private void freeSymbolMapReaders() {
        Misc.freeObjListIfCloseable(symbolMapReaders);
    }

    private MemoryMA getPrimaryColumn(int column) {
        assert column < columnCount : "Column index is out of bounds: " + column + " >= " + columnCount;
        return columns.getQuick(getPrimaryColumnIndex(column));
    }

    private MemoryMA getSecondaryColumn(int column) {
        assert column < columnCount : "Column index is out of bounds: " + column + " >= " + columnCount;
        return columns.getQuick(getSecondaryColumnIndex(column));
    }

    private long getSequencerTxn() {
        long seqTxn;
        do {
            seqTxn = sequencer.nextTxn(tableToken, walId, metadata.getStructureVersion(), segmentId, lastSegmentTxn);
            if (seqTxn == NO_TXN) {
                applyMetadataChangeLog(Long.MAX_VALUE);
            }
        } while (seqTxn == NO_TXN);
        return seqTxn;
    }

    private boolean hasDirtyColumns(long currentTxnStartRowNum) {
        for (int i = 0; i < columnCount; i++) {
            long writtenCount = rowValueIsNotNull.getQuick(i);
            if (writtenCount >= currentTxnStartRowNum && writtenCount != COLUMN_DELETED_NULL_FLAG) {
                return true;
            }
        }
        return false;
    }

    private void lockWal() {
        try {
            lockName(path);
            walLockFd = TableUtils.lock(ff, path);
        } finally {
            path.trimTo(rootLen);
        }

        if (walLockFd == -1) {
            throw CairoException.critical(ff.errno()).put("Cannot lock table: ").put(path.$());
        }
    }

    private void markColumnRemoved(int columnIndex) {
        final int pi = getPrimaryColumnIndex(columnIndex);
        final int si = getSecondaryColumnIndex(columnIndex);
        freeNullSetter(nullSetters, columnIndex);
        freeAndRemoveColumnPair(columns, pi, si);
        rowValueIsNotNull.setQuick(columnIndex, COLUMN_DELETED_NULL_FLAG);
    }

    private void mayRollSegmentOnNextRow() {
        if (!rollSegmentOnNextRow && (segmentRowCount >= configuration.getWalSegmentRolloverRowCount()) || lastSegmentTxn > Integer.MAX_VALUE - 2) {
            rollSegmentOnNextRow = true;
        }
    }

    private void mkWalDir() {
        final int walDirLength = path.length();
        if (ff.mkdirs(path.slash$(), mkDirMode) != 0) {
            throw CairoException.critical(ff.errno()).put("Cannot create WAL directory: ").put(path);
        }
        path.trimTo(walDirLength);
    }

    private void openColumnFiles(CharSequence name, int columnIndex, int pathTrimToLen) {
        try {
            final MemoryMA mem1 = getPrimaryColumn(columnIndex);
            mem1.close(true, Vm.TRUNCATE_TO_POINTER);
            mem1.of(ff,
                    dFile(path.trimTo(pathTrimToLen), name),
                    configuration.getWalDataAppendPageSize(),
                    -1,
                    MemoryTag.MMAP_TABLE_WRITER,
                    configuration.getWriterFileOpenOpts(),
                    Files.POSIX_MADV_RANDOM
            );

            final MemoryMA mem2 = getSecondaryColumn(columnIndex);
            if (mem2 != null) {
                mem2.close(true, Vm.TRUNCATE_TO_POINTER);
                mem2.of(ff,
                        iFile(path.trimTo(pathTrimToLen), name),
                        configuration.getWalDataAppendPageSize(),
                        -1,
                        MemoryTag.MMAP_TABLE_WRITER,
                        configuration.getWriterFileOpenOpts(),
                        Files.POSIX_MADV_RANDOM
                );
                mem2.putLong(0L);
            }
        } finally {
            path.trimTo(pathTrimToLen);
        }
    }

    private void openNewSegment() {
        final int oldSegmentId = segmentId;
        final int newSegmentId = segmentId + 1;
        final int oldSegmentLockFd = segmentLockFd;
        segmentLockFd = -1;
        try {
            currentTxnStartRowNum = 0;
            rowValueIsNotNull.fill(0, columnCount, -1);
<<<<<<< HEAD
            final int segmentPathLen = createSegmentDir(segmentId);
            final int dirFd;
            final int commitMode = configuration.getCommitMode();
            if (Os.isWindows() || commitMode == CommitMode.NOSYNC) {
                dirFd = -1;
            } else {
                dirFd = TableUtils.openRO(ff, path, LOG);
            }
=======
            final int segmentPathLen = createSegmentDir(newSegmentId);
            segmentId = newSegmentId;
>>>>>>> ea77e900

            for (int i = 0; i < columnCount; i++) {
                int type = metadata.getColumnType(i);
                if (type > 0) {
                    final CharSequence name = metadata.getColumnName(i);
                    openColumnFiles(name, i, segmentPathLen);

                    if (type == ColumnType.SYMBOL && symbolMapReaders.size() > 0) {
                        final SymbolMapReader reader = symbolMapReaders.getQuick(i);
                        initialSymbolCounts.set(i, reader.getSymbolCount());
                        localSymbolIds.set(i, 0);
                        symbolMapNullFlags.set(i, reader.containsNullValue());
                        symbolMaps.getQuick(i).clear();
                        utf8SymbolMaps.getQuick(i).clear();
                    }
                } else {
                    rowValueIsNotNull.setQuick(i, COLUMN_DELETED_NULL_FLAG);
                }
            }

            segmentRowCount = 0;
            metadata.switchTo(path, segmentPathLen);
            events.openEventFile(path, segmentPathLen);
            if (commitMode != CommitMode.NOSYNC) {
                events.sync();
            }

            if (dirFd != -1) {
                ff.fsyncAndClose(dirFd);
            }
            lastSegmentTxn = 0;
            LOG.info().$("opened WAL segment [path='").$(path).$('\'').I$();
        } finally {
            releaseSegmentLock(oldSegmentId, oldSegmentLockFd);
            path.trimTo(rootLen);
        }
    }

    private void releaseSegmentLock(int segmentId, int segmentLockFd) {
        if (!ff.close(segmentLockFd)) {
            LOG.error()
                    .$("cannot close segment lock fd [walId=").$(walId)
                    .$(", segmentId=").$(segmentId)
                    .$(", fd=").$(segmentLockFd)
                    .$(", errno=").$(ff.errno()).I$();
        }
    }

    private void releaseWalLock() {
        if (ff.close(walLockFd)) {
            walLockFd = -1;
        }
    }

    private void removeSymbolMapReader(int index) {
        Misc.freeIfCloseable(symbolMapReaders.getAndSetQuick(index, null));
        symbolMaps.setQuick(index, null);
        utf8SymbolMaps.setQuick(index, null);
        initialSymbolCounts.set(index, -1);
        localSymbolIds.set(index, 0);
        symbolMapNullFlags.set(index, false);
        cleanupSymbolMapFiles(path, rootLen, metadata.getColumnName(index));
    }

    private void renameColumnFiles(int columnType, CharSequence columnName, CharSequence newName) {
        path.trimTo(rootLen).slash().put(segmentId);
        final Path tempPath = Path.PATH.get().of(path);

        if (ColumnType.isVariableLength(columnType)) {
            final int trimTo = path.length();
            iFile(path, columnName);
            iFile(tempPath, newName);
            if (ff.rename(path.$(), tempPath.$()) != Files.FILES_RENAME_OK) {
                throw CairoException.critical(ff.errno()).put("could not rename WAL column file [from=").put(path).put(", to=").put(tempPath).put(']');
            }
            path.trimTo(trimTo);
            tempPath.trimTo(trimTo);
        }

        dFile(path, columnName);
        dFile(tempPath, newName);
        if (ff.rename(path.$(), tempPath.$()) != Files.FILES_RENAME_OK) {
            throw CairoException.critical(ff.errno()).put("could not rename WAL column file [from=").put(path).put(", to=").put(tempPath).put(']');
        }
    }

    private void resetDataTxnProperties() {
        currentTxnStartRowNum = segmentRowCount;
        txnMinTimestamp = Long.MAX_VALUE;
        txnMaxTimestamp = -1;
        txnOutOfOrder = false;
        resetSymbolMaps();
    }

    private void resetSymbolMaps() {
        final int numOfColumns = symbolMaps.size();
        for (int i = 0; i < numOfColumns; i++) {
            final CharSequenceIntHashMap symbolMap = symbolMaps.getQuick(i);
            if (symbolMap != null) {
                symbolMap.clear();
            }

            final ByteCharSequenceIntHashMap dbcsSymbolMap = utf8SymbolMaps.getQuick(i);
            if (dbcsSymbolMap != null) {
                dbcsSymbolMap.clear();
            }

            final SymbolMapReader reader = symbolMapReaders.getQuick(i);
            if (reader != null) {
                initialSymbolCounts.set(i, reader.getSymbolCount());
                localSymbolIds.set(i, 0);
                symbolMapNullFlags.set(i, reader.containsNullValue());
            }
        }
    }

    private void rollLastWalEventRecord(int newSegmentId, long uncommittedRows) {
        events.rollback();
        path.trimTo(rootLen).slash().put(newSegmentId);
        events.openEventFile(path, path.length());
        lastSegmentTxn = events.appendData(0, uncommittedRows, txnMinTimestamp, txnMaxTimestamp, txnOutOfOrder);
        events.sync();
    }

    private void rowAppend(ObjList<Runnable> activeNullSetters, long rowTimestamp) {
        for (int i = 0; i < columnCount; i++) {
            if (rowValueIsNotNull.getQuick(i) < segmentRowCount) {
                activeNullSetters.getQuick(i).run();
            }
        }

        if (rowTimestamp > txnMaxTimestamp) {
            txnMaxTimestamp = rowTimestamp;
        } else {
            txnOutOfOrder |= (txnMaxTimestamp != rowTimestamp);
        }
        if (rowTimestamp < txnMinTimestamp) {
            txnMinTimestamp = rowTimestamp;
        }

        segmentRowCount++;
    }

    private void setAppendPosition(final long segmentRowCount) {
        for (int i = 0; i < columnCount; i++) {
            setColumnSize(i, segmentRowCount);
            int type = metadata.getColumnType(i);
            if (type > 0) {
                rowValueIsNotNull.setQuick(i, segmentRowCount - 1);
            }
        }
    }

    private void setColumnNull(int columnType, int columnIndex, long rowCount, int commitMode) {
        if (ColumnType.isVariableLength(columnType)) {
            setVarColumnVarFileNull(columnType, columnIndex, rowCount, commitMode);
            setVarColumnFixedFileNull(columnType, columnIndex, rowCount, commitMode);
        } else {
            setFixColumnNulls(columnType, columnIndex, rowCount);
        }
    }

    private void setColumnSize(int columnIndex, long size) {
        MemoryMA mem1 = getPrimaryColumn(columnIndex);
        MemoryMA mem2 = getSecondaryColumn(columnIndex);
        int type = metadata.getColumnType(columnIndex);
        if (type > 0) { // Not deleted
            if (size > 0) {
                // subtract column top
                final long m1pos;
                switch (ColumnType.tagOf(type)) {
                    case ColumnType.BINARY:
                    case ColumnType.STRING:
                        assert mem2 != null;
                        // Jump to the number of records written to read length of var column correctly
                        mem2.jumpTo(size * Long.BYTES);
                        m1pos = Unsafe.getUnsafe().getLong(mem2.getAppendAddress());
                        // Jump to the end of file to correctly trim the file
                        mem2.jumpTo((size + 1) * Long.BYTES);
                        break;
                    default:
                        if (columnIndex == metadata.getTimestampIndex()) {
                            m1pos = size << 4;
                        } else {
                            m1pos = size << ColumnType.pow2SizeOf(type);
                        }
                        break;
                }
                mem1.jumpTo(m1pos);
            } else {
                mem1.jumpTo(0);
                if (mem2 != null) {
                    mem2.jumpTo(0);
                    mem2.putLong(0);
                }
            }
        }
    }

    private void setFixColumnNulls(int type, int columnIndex, long rowCount) {
        MemoryMA fixedSizeColumn = getPrimaryColumn(columnIndex);
        long columnFileSize = rowCount * ColumnType.sizeOf(type);
        fixedSizeColumn.jumpTo(columnFileSize);
        if (columnFileSize > 0) {
            long address = TableUtils.mapRW(ff, fixedSizeColumn.getFd(), columnFileSize, MEM_TAG);
            try {
                TableUtils.setNull(type, address, rowCount);
            } finally {
                ff.munmap(address, columnFileSize, MEM_TAG);
            }
            ff.fsync(fixedSizeColumn.getFd());
        }
    }

    private void setRowValueNotNull(int columnIndex) {
        assert rowValueIsNotNull.getQuick(columnIndex) != segmentRowCount;
        rowValueIsNotNull.setQuick(columnIndex, segmentRowCount);
    }

    private void setVarColumnFixedFileNull(int columnType, int columnIndex, long rowCount, int commitMode) {
        MemoryMA fixedSizeColumn = getSecondaryColumn(columnIndex);
        long fixedSizeColSize = (rowCount + 1) * Long.BYTES;
        fixedSizeColumn.jumpTo(fixedSizeColSize);
        if (rowCount > 0) {
            long addressFixed = TableUtils.mapRW(ff, fixedSizeColumn.getFd(), fixedSizeColSize, MEM_TAG);
            if (columnType == ColumnType.STRING) {
                Vect.setVarColumnRefs32Bit(addressFixed, 0, rowCount + 1);
            } else {
                Vect.setVarColumnRefs64Bit(addressFixed, 0, rowCount + 1);
            }
            if (commitMode != CommitMode.NOSYNC) {
                ff.msync(addressFixed, fixedSizeColSize, commitMode == CommitMode.ASYNC);
            }
            ff.munmap(addressFixed, fixedSizeColSize, MEM_TAG);
        }
    }

    private void setVarColumnVarFileNull(int columnType, int columnIndex, long rowCount, int commitMode) {
        MemoryMA varColumn = getPrimaryColumn(columnIndex);
        long varColSize = rowCount * ColumnType.variableColumnLengthBytes(columnType);
        varColumn.jumpTo(varColSize);
        if (rowCount > 0) {
            long address = TableUtils.mapRW(ff, varColumn.getFd(), varColSize, MEM_TAG);
            Vect.memset(address, varColSize, -1);
            if (commitMode != CommitMode.NOSYNC) {
                ff.msync(address, varColSize, commitMode == CommitMode.ASYNC);
            }
            ff.munmap(address, varColSize, MEM_TAG);
        }
    }

    private void switchColumnsToNewSegment(LongList newColumnFiles) {
        for (int i = 0; i < columnCount; i++) {
            int newPrimaryFd = (int) newColumnFiles.get(i * NEW_COL_RECORD_SIZE);
            if (newPrimaryFd > -1) {
                MemoryMA primaryColumnFile = getPrimaryColumn(i);
                long currentOffset = newColumnFiles.get(i * NEW_COL_RECORD_SIZE + 1);
                long newOffset = newColumnFiles.get(i * NEW_COL_RECORD_SIZE + 2);
                primaryColumnFile.jumpTo(currentOffset);

                primaryColumnFile.switchTo(newPrimaryFd, newOffset, Vm.TRUNCATE_TO_POINTER);
                int newSecondaryFd = (int) newColumnFiles.get(i * NEW_COL_RECORD_SIZE + 3);
                if (newSecondaryFd > -1) {
                    MemoryMA secondaryColumnFile = getSecondaryColumn(i);
                    currentOffset = newColumnFiles.get(i * NEW_COL_RECORD_SIZE + 4);
                    newOffset = newColumnFiles.get(i * NEW_COL_RECORD_SIZE + 5);
                    secondaryColumnFile.jumpTo(currentOffset);
                    secondaryColumnFile.switchTo(newSecondaryFd, newOffset, Vm.TRUNCATE_TO_POINTER);
                }
            }
        }
    }

    private void sync(int commitMode) {
        final boolean async = commitMode == CommitMode.ASYNC;
        for (int i = 0, n = columns.size(); i < n; i++) {
            MemoryMA column = columns.getQuick(i);
            if (column != null) {
                column.sync(async);
            }
        }
        events.sync();
    }

    private class MetadataValidatorService implements MetadataServiceStub {
        public long structureVersion;

        @Override
        public void addColumn(
                CharSequence columnName,
                int columnType,
                int symbolCapacity,
                boolean symbolCacheFlag,
                boolean isIndexed,
                int indexValueBlockCapacity,
                boolean isSequential
        ) {
            if (!TableUtils.isValidColumnName(columnName, columnName.length())) {
                throw CairoException.nonCritical().put("invalid column name: ").put(columnName);
            }
            if (metadata.getColumnIndexQuiet(columnName) > -1) {
                throw CairoException.nonCritical().put("duplicate column name: ").put(columnName);
            }
            if (columnType <= 0) {
                throw CairoException.nonCritical().put("invalid column type: ").put(columnType);
            }
            structureVersion++;
        }

        @Override
        public TableRecordMetadata getMetadata() {
            return metadata;
        }

        @Override
        public TableToken getTableToken() {
            return tableToken;
        }

        @Override
        public void removeColumn(CharSequence columnName) {
            int columnIndex = metadata.getColumnIndexQuiet(columnName);
            if (columnIndex < 0 || metadata.getColumnType(columnIndex) < 0) {
                throw CairoException.nonCritical().put("cannot remove column, column does not exists [table=").put(tableToken.getTableName())
                        .put(", column=").put(columnName).put(']');
            }

            if (columnIndex == metadata.getTimestampIndex()) {
                throw CairoException.nonCritical().put("cannot remove designated timestamp column [table=").put(tableToken.getTableName())
                        .put(", column=").put(columnName);
            }
            structureVersion++;
        }

        @Override
        public void renameColumn(CharSequence columnName, CharSequence newName) {
            int columnIndex = metadata.getColumnIndexQuiet(columnName);
            if (columnIndex < 0) {
                throw CairoException.nonCritical().put("cannot rename column, column does not exists [table=").put(tableToken.getTableName())
                        .put(", column=").put(columnName).put(']');
            }
            if (columnIndex == metadata.getTimestampIndex()) {
                throw CairoException.nonCritical().put("cannot rename designated timestamp column [table=").put(tableToken.getTableName())
                        .put(", column=").put(columnName).put(']');
            }

            int columnIndexNew = metadata.getColumnIndexQuiet(newName);
            if (columnIndexNew > -1) {
                throw CairoException.nonCritical().put("cannot rename column, column with the name already exists [table=").put(tableToken.getTableName())
                        .put(", newName=").put(newName).put(']');
            }
            if (!TableUtils.isValidColumnName(newName, newName.length())) {
                throw CairoException.nonCritical().put("invalid column name: ").put(newName);
            }
            structureVersion++;
        }

        public void startAlterValidation() {
            structureVersion = metadata.getStructureVersion();
        }
    }

    private class MetadataWriterService implements MetadataServiceStub {

        @Override
        public void addColumn(
                CharSequence columnName,
                int columnType,
                int symbolCapacity,
                boolean symbolCacheFlag,
                boolean isIndexed,
                int indexValueBlockCapacity,
                boolean isSequential
        ) {
            int columnIndex = metadata.getColumnIndexQuiet(columnName);

            if (columnIndex < 0 || metadata.getColumnType(columnIndex) < 0) {
                long uncommittedRows = getUncommittedRowCount();
                if (currentTxnStartRowNum > 0) {
                    // Roll last transaction to new segment
                    rollUncommittedToNewSegment();
                }

                if (currentTxnStartRowNum == 0 || segmentRowCount == currentTxnStartRowNum) {
                    long segmentRowCount = getUncommittedRowCount();
                    metadata.addColumn(columnName, columnType);
                    columnCount = metadata.getColumnCount();
                    columnIndex = columnCount - 1;
                    // create column file
                    configureColumn(columnIndex, columnType);
                    if (ColumnType.isSymbol(columnType)) {
                        configureSymbolMapWriter(columnIndex, columnName, 0, -1);
                    }

                    if (!rollSegmentOnNextRow) {
                        // this means we have rolled uncommitted rows to a new segment already
                        // we should switch metadata to this new segment
                        path.trimTo(rootLen).slash().put(segmentId);
                        // this will close old _meta file and create the new one
                        metadata.switchTo(path, path.length());
                        openColumnFiles(columnName, columnIndex, path.length());
                    }
                    // if we did not have to roll uncommitted rows to a new segment
                    // it will add the column file and switch metadata file on next row write
                    // as part of rolling to a new segment

                    if (uncommittedRows > 0) {
                        setColumnNull(columnType, columnIndex, segmentRowCount, configuration.getCommitMode());
                    }
                    LOG.info().$("added column to WAL [path=").$(path).$(Files.SEPARATOR).$(segmentId).$(", columnName=").utf8(columnName).I$();
                } else {
                    throw CairoException.critical(0).put("column '").put(columnName)
                            .put("' was added, cannot apply commit because of concurrent table definition change");
                }
            } else {
                if (metadata.getColumnType(columnIndex) == columnType) {
                    // TODO: this should be some kind of warning probably that different wals adding the same column concurrently
                    LOG.info().$("column has already been added by another WAL [path=").$(path).$(", columnName=").utf8(columnName).I$();
                } else {
                    throw CairoException.nonCritical().put("column '").put(columnName).put("' already exists");
                }
            }
        }

        @Override
        public TableRecordMetadata getMetadata() {
            return metadata;
        }

        @Override
        public TableToken getTableToken() {
            return tableToken;
        }

        @Override
        public void removeColumn(CharSequence columnName) {
            final int columnIndex = metadata.getColumnIndexQuiet(columnName);
            if (columnIndex > -1) {
                int type = metadata.getColumnType(columnIndex);
                if (type > 0) {
                    if (currentTxnStartRowNum > 0) {
                        // Roll last transaction to new segment
                        rollUncommittedToNewSegment();
                    }

                    if (currentTxnStartRowNum == 0 || segmentRowCount == currentTxnStartRowNum) {
                        int index = metadata.getColumnIndex(columnName);
                        metadata.removeColumn(columnName);
                        columnCount = metadata.getColumnCount();

                        if (!rollSegmentOnNextRow) {
                            // this means we have rolled uncommitted rows to a new segment already
                            // we should switch metadata to this new segment
                            path.trimTo(rootLen).slash().put(segmentId);
                            // this will close old _meta file and create the new one
                            metadata.switchTo(path, path.length());
                        }
                        // if we did not have to roll uncommitted rows to a new segment
                        // it will switch metadata file on next row write
                        // as part of rolling to a new segment

                        if (ColumnType.isSymbol(type)) {
                            removeSymbolMapReader(index);
                        }
                        markColumnRemoved(index);
                        LOG.info().$("removed column from WAL [path=").$(path).$(", columnName=").utf8(columnName).I$();
                    } else {
                        throw CairoException.critical(0).put("column '").put(columnName)
                                .put("' was removed, cannot apply commit because of concurrent table definition change");
                    }
                }
            } else {
                throw CairoException.nonCritical().put("column '").put(columnName).put("' does not exists");
            }
        }

        @Override
        public void renameColumn(CharSequence columnName, CharSequence newColumnName) {
            final int columnIndex = metadata.getColumnIndexQuiet(columnName);
            if (columnIndex > -1) {
                int columnType = metadata.getColumnType(columnIndex);
                if (columnType > 0) {
                    if (currentTxnStartRowNum > 0) {
                        // Roll last transaction to new segment
                        rollUncommittedToNewSegment();
                    }

                    if (currentTxnStartRowNum == 0 || segmentRowCount == currentTxnStartRowNum) {
                        metadata.renameColumn(columnName, newColumnName);
                        // We are not going to do any special for symbol readers which point
                        // to the files in the root of the table.
                        // We keep the symbol readers open against files with old name.
                        // Inconsistency between column name and symbol file names in the root
                        // does not matter, these files are for re-lookup only for the WAL writer
                        // and should not be serialised to the WAL segment.

                        if (!rollSegmentOnNextRow) {
                            // this means we have rolled uncommitted rows to a new segment already
                            // we should switch metadata to this new segment
                            path.trimTo(rootLen).slash().put(segmentId);
                            // this will close old _meta file and create the new one
                            metadata.switchTo(path, path.length());
                            renameColumnFiles(columnType, columnName, newColumnName);
                        }
                        // if we did not have to roll uncommitted rows to a new segment
                        // it will switch metadata file on next row write
                        // as part of rolling to a new segment

                        LOG.info().$("renamed column in WAL [path=").$(path).$(", columnName=").utf8(columnName).$(", newColumnName=").utf8(newColumnName).I$();
                    } else {
                        throw CairoException.critical(0).put("column '").put(columnName)
                                .put("' was removed, cannot apply commit because of concurrent table definition change");
                    }
                }
            } else {
                throw CairoException.nonCritical().put("column '").put(columnName).put("' does not exists");
            }
        }
    }

    private class RowImpl implements TableWriter.Row {
        private final StringSink tempSink = new StringSink();
        private long timestamp;

        @Override
        public void append() {
            rowAppend(nullSetters, timestamp);
        }

        @Override
        public void cancel() {
            setAppendPosition(segmentRowCount);
        }

        @Override
        public void putBin(int columnIndex, long address, long len) {
            getSecondaryColumn(columnIndex).putLong(getPrimaryColumn(columnIndex).putBin(address, len));
            setRowValueNotNull(columnIndex);
        }

        @Override
        public void putBin(int columnIndex, BinarySequence sequence) {
            getSecondaryColumn(columnIndex).putLong(getPrimaryColumn(columnIndex).putBin(sequence));
            setRowValueNotNull(columnIndex);
        }

        @Override
        public void putBool(int columnIndex, boolean value) {
            getPrimaryColumn(columnIndex).putBool(value);
            setRowValueNotNull(columnIndex);
        }

        @Override
        public void putByte(int columnIndex, byte value) {
            getPrimaryColumn(columnIndex).putByte(value);
            setRowValueNotNull(columnIndex);
        }

        @Override
        public void putChar(int columnIndex, char value) {
            getPrimaryColumn(columnIndex).putChar(value);
            setRowValueNotNull(columnIndex);
        }

        @Override
        public void putDouble(int columnIndex, double value) {
            getPrimaryColumn(columnIndex).putDouble(value);
            setRowValueNotNull(columnIndex);
        }

        @Override
        public void putFloat(int columnIndex, float value) {
            getPrimaryColumn(columnIndex).putFloat(value);
            setRowValueNotNull(columnIndex);
        }

        @Override
        public void putGeoHash(int index, long value) {
            int type = metadata.getColumnType(index);
            WriterRowUtils.putGeoHash(index, value, type, this);
        }

        @Override
        public void putGeoHashDeg(int index, double lat, double lon) {
            final int type = metadata.getColumnType(index);
            WriterRowUtils.putGeoHash(index, GeoHashes.fromCoordinatesDegUnsafe(lat, lon, ColumnType.getGeoHashBits(type)), type, this);
        }

        @Override
        public void putGeoStr(int index, CharSequence hash) {
            final int type = metadata.getColumnType(index);
            WriterRowUtils.putGeoStr(index, hash, type, this);
        }

        @Override
        public void putInt(int columnIndex, int value) {
            getPrimaryColumn(columnIndex).putInt(value);
            setRowValueNotNull(columnIndex);
        }

        @Override
        public void putLong(int columnIndex, long value) {
            getPrimaryColumn(columnIndex).putLong(value);
            setRowValueNotNull(columnIndex);
        }

        @Override
        public void putLong128(int columnIndex, long lo, long hi) {
            MemoryA primaryColumn = getPrimaryColumn(columnIndex);
            primaryColumn.putLong(lo);
            primaryColumn.putLong(hi);
            setRowValueNotNull(columnIndex);
        }

        @Override
        public void putLong256(int columnIndex, long l0, long l1, long l2, long l3) {
            getPrimaryColumn(columnIndex).putLong256(l0, l1, l2, l3);
            setRowValueNotNull(columnIndex);
        }

        @Override
        public void putLong256(int columnIndex, Long256 value) {
            getPrimaryColumn(columnIndex).putLong256(value.getLong0(), value.getLong1(), value.getLong2(), value.getLong3());
            setRowValueNotNull(columnIndex);
        }

        @Override
        public void putLong256(int columnIndex, CharSequence hexString) {
            getPrimaryColumn(columnIndex).putLong256(hexString);
            setRowValueNotNull(columnIndex);
        }

        @Override
        public void putLong256(int columnIndex, @NotNull CharSequence hexString, int start, int end) {
            getPrimaryColumn(columnIndex).putLong256(hexString, start, end);
            setRowValueNotNull(columnIndex);
        }

        @Override
        public void putShort(int columnIndex, short value) {
            getPrimaryColumn(columnIndex).putShort(value);
            setRowValueNotNull(columnIndex);
        }

        @Override
        public void putStr(int columnIndex, CharSequence value) {
            getSecondaryColumn(columnIndex).putLong(getPrimaryColumn(columnIndex).putStr(value));
            setRowValueNotNull(columnIndex);
        }

        @Override
        public void putStr(int columnIndex, char value) {
            getSecondaryColumn(columnIndex).putLong(getPrimaryColumn(columnIndex).putStr(value));
            setRowValueNotNull(columnIndex);
        }

        @Override
        public void putStr(int columnIndex, CharSequence value, int pos, int len) {
            getSecondaryColumn(columnIndex).putLong(getPrimaryColumn(columnIndex).putStr(value, pos, len));
            setRowValueNotNull(columnIndex);
        }

        @Override
        public void putStrUtf8AsUtf16(int columnIndex, DirectByteCharSequence value, boolean hasNonAsciiChars) {
            getSecondaryColumn(columnIndex).putLong(getPrimaryColumn(columnIndex).putStrUtf8AsUtf16(value, hasNonAsciiChars));
            setRowValueNotNull(columnIndex);
        }

        @Override
        public void putSym(int columnIndex, CharSequence value) {
            final SymbolMapReader symbolMapReader = symbolMapReaders.getQuick(columnIndex);
            if (symbolMapReader != null) {
                putSym0(columnIndex, value, symbolMapReader);
            } else {
                throw new UnsupportedOperationException();
            }
        }

        @Override
        public void putSym(int columnIndex, char value) {
            CharSequence str = SingleCharCharSequence.get(value);
            putSym(columnIndex, str);
        }

        public void putSymUtf8(int columnIndex, DirectByteCharSequence value, boolean hasNonAsciiChars) {
            // this method will write column name to the buffer if it has to be utf8 decoded
            // otherwise it will write nothing.
            final SymbolMapReader symbolMapReader = symbolMapReaders.getQuick(columnIndex);
            if (symbolMapReader != null) {
                ByteCharSequenceIntHashMap utf8Map = utf8SymbolMaps.getQuick(columnIndex);
                int index = utf8Map.keyIndex(value);
                if (index < 0) {
                    getPrimaryColumn(columnIndex).putInt(utf8Map.valueAt(index));
                    setRowValueNotNull(columnIndex);
                } else {
                    // slow path, symbol is not in utf8 cache
                    utf8Map.putAt(
                            index,
                            ByteCharSequence.newInstance(value),
                            putSymUtf8Slow(columnIndex, value, hasNonAsciiChars, symbolMapReader)
                    );
                }
            } else {
                throw new UnsupportedOperationException();
            }
        }

        @Override
        public void putUuid(int columnIndex, CharSequence uuidStr) {
            SqlUtil.implicitCastStrAsUuid(uuidStr, uuid);
            putLong128(columnIndex, uuid.getLo(), uuid.getHi());
        }

        private MemoryA getPrimaryColumn(int columnIndex) {
            return columns.getQuick(getPrimaryColumnIndex(columnIndex));
        }

        private MemoryA getSecondaryColumn(int columnIndex) {
            return columns.getQuick(getSecondaryColumnIndex(columnIndex));
        }

        private int putSym0(int columnIndex, CharSequence utf16Value, SymbolMapReader symbolMapReader) {
            int key;
            if (utf16Value != null) {
                final CharSequenceIntHashMap utf16Map = symbolMaps.getQuick(columnIndex);
                final int index = utf16Map.keyIndex(utf16Value);
                if (index > -1) {
                    key = symbolMapReader.keyOf(utf16Value);
                    if (key == SymbolTable.VALUE_NOT_FOUND) {
                        // Add it to in-memory symbol map
                        // Locally added symbols must have a continuous range of keys
                        final int initialSymCount = initialSymbolCounts.get(columnIndex);
                        key = initialSymCount + localSymbolIds.postIncrement(columnIndex);
                    }
                    // Chars.toString used as value is a parser buffer memory slice or mapped memory of symbolMapReader
                    utf16Map.putAt(index, Chars.toString(utf16Value), key);
                } else {
                    key = utf16Map.valueAt(index);
                }
            } else {
                key = SymbolTable.VALUE_IS_NULL;
                symbolMapNullFlags.set(columnIndex, true);
            }

            getPrimaryColumn(columnIndex).putInt(key);
            setRowValueNotNull(columnIndex);
            return key;
        }

        private int putSymUtf8Slow(
                int columnIndex,
                DirectByteCharSequence utf8Value,
                boolean hasNonAsciiChars,
                SymbolMapReader symbolMapReader
        ) {
            return putSym0(
                    columnIndex,
                    utf8ToUtf16(utf8Value, tempSink, hasNonAsciiChars),
                    symbolMapReader
            );
        }
    }
}<|MERGE_RESOLUTION|>--- conflicted
+++ resolved
@@ -439,14 +439,21 @@
             final int oldSegmentLockFd = segmentLockFd;
             segmentLockFd = -1;
             try {
-<<<<<<< HEAD
-                final int timestampIndex = metadata.getTimestampIndex();
-                LOG.info().$("rolling uncommitted rows to new segment [wal=")
-                        .$(path).$(Files.SEPARATOR).$(segmentId)
-                        .$(", newSegment=").$(newSegmentId)
-                        .$(", rowCount=").$(uncommittedRows).I$();
-
-                final int commitMode = configuration.getCommitMode();
+                createSegmentDir(newSegmentId);
+                path.trimTo(rootLen);
+                final LongList newColumnFiles = new LongList();
+                newColumnFiles.setPos(columnCount * NEW_COL_RECORD_SIZE);
+                newColumnFiles.fill(0, columnCount * NEW_COL_RECORD_SIZE, -1);
+                rowValueIsNotNull.fill(0, columnCount, -1);
+
+                try {
+                    final int timestampIndex = metadata.getTimestampIndex();
+                    LOG.info().$("rolling uncommitted rows to new segment [wal=")
+                            .$(path).$(Files.SEPARATOR).$(segmentId)
+                            .$(", newSegment=").$(newSegmentId)
+                            .$(", rowCount=").$(uncommittedRows).I$();
+
+                    final int commitMode = configuration.getCommitMode();
                 for (int columnIndex = 0; columnIndex < columnCount; columnIndex++) {
                     final int columnType = metadata.getColumnType(columnIndex);
                     if (columnType > 0) {
@@ -454,46 +461,8 @@
                         final MemoryMA secondaryColumn = getSecondaryColumn(columnIndex);
                         final String columnName = metadata.getColumnName(columnIndex);
 
-                        CopyWalSegmentUtils.rollColumnToSegment(
+                            CopyWalSegmentUtils.rollColumnToSegment(
                                 ff,
-                                configuration.getWriterFileOpenOpts(),
-                                primaryColumn,
-                                secondaryColumn,
-                                path,
-                                newSegmentId,
-                                columnName,
-                                columnIndex == timestampIndex ? -columnType : columnType,
-                                currentTxnStartRowNum,
-                                uncommittedRows,
-                                newColumnFiles,
-                                columnIndex,
-                                commitMode
-                        );
-                    } else {
-                        rowValueIsNotNull.setQuick(columnIndex, COLUMN_DELETED_NULL_FLAG);
-=======
-                createSegmentDir(newSegmentId);
-                path.trimTo(rootLen);
-                final LongList newColumnFiles = new LongList();
-                newColumnFiles.setPos(columnCount * NEW_COL_RECORD_SIZE);
-                newColumnFiles.fill(0, columnCount * NEW_COL_RECORD_SIZE, -1);
-                rowValueIsNotNull.fill(0, columnCount, -1);
-
-                try {
-                    final int timestampIndex = metadata.getTimestampIndex();
-                    LOG.info().$("rolling uncommitted rows to new segment [wal=")
-                            .$(path).$(Files.SEPARATOR).$(segmentId)
-                            .$(", newSegment=").$(newSegmentId)
-                            .$(", rowCount=").$(uncommittedRows).I$();
-
-                    for (int columnIndex = 0; columnIndex < columnCount; columnIndex++) {
-                        final int columnType = metadata.getColumnType(columnIndex);
-                        if (columnType > 0) {
-                            final MemoryMA primaryColumn = getPrimaryColumn(columnIndex);
-                            final MemoryMA secondaryColumn = getSecondaryColumn(columnIndex);
-                            final String columnName = metadata.getColumnName(columnIndex);
-
-                            CopyWalSegmentUtils.rollColumnToSegment(ff,
                                     configuration.getWriterFileOpenOpts(),
                                     primaryColumn,
                                     secondaryColumn,
@@ -504,12 +473,12 @@
                                     currentTxnStartRowNum,
                                     uncommittedRows,
                                     newColumnFiles,
-                                    columnIndex
+                                    columnIndex,
+                                commitMode
                             );
                         } else {
                             rowValueIsNotNull.setQuick(columnIndex, COLUMN_DELETED_NULL_FLAG);
                         }
->>>>>>> ea77e900
                     }
                 } catch (Throwable e) {
                     closeSegmentSwitchFiles(newColumnFiles);
@@ -1143,8 +1112,8 @@
         try {
             currentTxnStartRowNum = 0;
             rowValueIsNotNull.fill(0, columnCount, -1);
-<<<<<<< HEAD
-            final int segmentPathLen = createSegmentDir(segmentId);
+            final int segmentPathLen = createSegmentDir(newSegmentId);
+            segmentId = newSegmentId;
             final int dirFd;
             final int commitMode = configuration.getCommitMode();
             if (Os.isWindows() || commitMode == CommitMode.NOSYNC) {
@@ -1152,10 +1121,6 @@
             } else {
                 dirFd = TableUtils.openRO(ff, path, LOG);
             }
-=======
-            final int segmentPathLen = createSegmentDir(newSegmentId);
-            segmentId = newSegmentId;
->>>>>>> ea77e900
 
             for (int i = 0; i < columnCount; i++) {
                 int type = metadata.getColumnType(i);
