/*******************************************************************************
 *     ___                  _   ____  ____
 *    / _ \ _   _  ___  ___| |_|  _ \| __ )
 *   | | | | | | |/ _ \/ __| __| | | |  _ \
 *   | |_| | |_| |  __/\__ \ |_| |_| | |_) |
 *    \__\_\\__,_|\___||___/\__|____/|____/
 *
 *  Copyright (c) 2014-2019 Appsicle
 *  Copyright (c) 2019-2022 QuestDB
 *
 *  Licensed under the Apache License, Version 2.0 (the "License");
 *  you may not use this file except in compliance with the License.
 *  You may obtain a copy of the License at
 *
 *  http://www.apache.org/licenses/LICENSE-2.0
 *
 *  Unless required by applicable law or agreed to in writing, software
 *  distributed under the License is distributed on an "AS IS" BASIS,
 *  WITHOUT WARRANTIES OR CONDITIONS OF ANY KIND, either express or implied.
 *  See the License for the specific language governing permissions and
 *  limitations under the License.
 *
 ******************************************************************************/

package io.questdb.cairo.wal;

import io.questdb.cairo.*;
import io.questdb.cairo.sql.RecordMetadata;
import io.questdb.cairo.sql.SymbolTable;
import io.questdb.cairo.vm.Vm;
import io.questdb.cairo.vm.api.MemoryA;
import io.questdb.cairo.vm.api.MemoryMA;
import io.questdb.cairo.vm.api.MemoryMAR;
import io.questdb.cairo.vm.api.NullMemory;
import io.questdb.griffin.SqlException;
import io.questdb.griffin.engine.functions.constants.Long128Constant;
import io.questdb.griffin.engine.ops.AbstractOperation;
import io.questdb.griffin.engine.ops.AlterOperation;
import io.questdb.griffin.engine.ops.UpdateOperation;
import io.questdb.log.Log;
import io.questdb.log.LogFactory;
import io.questdb.std.*;
import io.questdb.std.datetime.millitime.MillisecondClock;
import io.questdb.std.str.Path;
import io.questdb.std.str.SingleCharCharSequence;
import org.jetbrains.annotations.NotNull;
import org.jetbrains.annotations.TestOnly;

import static io.questdb.cairo.TableUtils.*;
import static io.questdb.cairo.wal.Sequencer.NO_TXN;
import static io.questdb.cairo.wal.WalUtils.WAL_NAME_BASE;

public class WalWriter implements TableWriterFrontend {
    public static final int NEW_COL_RECORD_SIZE = 6;
    private static final Log LOG = LogFactory.getLog(WalWriter.class);
    private static final Runnable NOOP = () -> {
    };
    private static final int MEM_TAG = MemoryTag.MMAP_TABLE_WAL_WRITER;
    private static final long COLUMN_DELETED_NULL_FLAG = Long.MAX_VALUE;
    private final ObjList<MemoryMA> columns;
    private final ObjList<SymbolMapReader> symbolMapReaders = new ObjList<>();
    private final IntList initialSymbolCounts = new IntList();
    private final ObjList<CharSequenceIntHashMap> symbolMaps = new ObjList<>();
    private final MillisecondClock millisecondClock;
    private final Path path;
    private final LongList rowValueIsNotNull = new LongList();
    private final int rootLen;
    private final FilesFacade ff;
    private final MemoryMAR symbolMapMem = Vm.getMARInstance();
    private final int mkDirMode;
    private final String tableName;
    private final String systemTableName;
    private final String walName;
    private final int walId;
    private final SequencerMetadata metadata;
    private final WalWriterEvents events;
    private final TableRegistry tableRegistry; //todo: rename to something more appropriate
    private final CairoConfiguration configuration;
    private final ObjList<Runnable> nullSetters;
    private final RowImpl row = new RowImpl();
    private final TableWriterBackend walMetadataUpdater = new WalMetadataUpdaterBackend();
    private final AlterOperationValidationBackend alterOperationValidationBackend = new AlterOperationValidationBackend();
    private long lockFd = -1;
    private int columnCount;
    private long currentTxnStartRowNum = -1;
    private long rowCount = -1;
    private long segmentId = -1;
    private long segmentStartMillis;
    private boolean txnOutOfOrder = false;
    private long txnMinTimestamp = Long.MAX_VALUE;
    private long txnMaxTimestamp = -1;
    private boolean rollSegmentOnNextRow = false;
    private WalWriterRollStrategy rollStrategy = new WalWriterRollStrategy() {
    };
    private long lastSegmentTxn = -1L;
    private SequencerStructureChangeCursor structureChangeCursor;
    private boolean open;
    private boolean distressed;
    private TxReader txReader;
    private ColumnVersionReader columnVersionReader;

    public WalWriter(String tableName, TableRegistry tableRegistry, CairoConfiguration configuration) {
        LOG.info().$("open '").utf8(tableName).$('\'').$();
        this.tableRegistry = tableRegistry;
        this.configuration = configuration;
        this.millisecondClock = configuration.getMillisecondClock();
        this.mkDirMode = configuration.getMkDirMode();
        this.ff = configuration.getFilesFacade();
        this.tableName = tableName;
        this.systemTableName = Chars.toString(tableRegistry.getSystemTableNameOrDefault(tableName));
        final int walId = tableRegistry.getNextWalId(tableName);
        this.walName = WAL_NAME_BASE + walId;
        this.walId = walId;
<<<<<<< HEAD
        this.path = new Path().of(this.configuration.getRoot()).concat(systemTableName).concat(walName);
=======
        this.path = new Path().of(configuration.getRoot()).concat(tableName).concat(walName);
>>>>>>> 3558b979
        this.rootLen = path.length();
        this.open = true;

        try {
            lock();

            metadata = new SequencerMetadata(ff);
            tableRegistry.copyMetadataTo(tableName, metadata);

            columnCount = metadata.getColumnCount();
            columns = new ObjList<>(columnCount * 2);
            nullSetters = new ObjList<>(columnCount);

            events = new WalWriterEvents(ff);
            events.of(symbolMaps, initialSymbolCounts);

            configureColumns();
            openNewSegment();
            configureSymbolTable();
        } catch (Throwable e) {
            doClose(false);
            throw e;
        }
    }

    @Override
    public long applyAlter(AlterOperation operation, boolean contextAllowsAnyStructureChanges) throws AlterTableContextException {
        if (inTransaction()) {
            throw CairoException.critical(0).put("cannot alter table with uncommitted inserts [table=").put(tableName).put(']');
        }
        if (operation.isStructureChange()) {
            long txn;
            do {
                try {
                    alterOperationValidationBackend.startAlterValidation();
                    operation.apply(alterOperationValidationBackend, true);
                    if (alterOperationValidationBackend.structureVersion != metadata.getStructureVersion() + 1) {
                        throw CairoException.nonCritical().put("table structure change did not contain 1 transaction [table=").put(tableName)
                                .put(", oldStructureVersion=").put(metadata.getStructureVersion())
                                .put(", newStructureVersion=").put(alterOperationValidationBackend.structureVersion).put(']');
                    }
                } catch (SqlException e) {
                    // Table schema (metadata) changed and this Alter is not valid anymore.
                    // Try to update WAL metadata to latest and repeat one more time.
                    goActive();
                    try {
                        operation.apply(alterOperationValidationBackend, true);
                    } catch (SqlException e2) {
                        throw CairoException.nonCritical().put(e2.getFlyweightMessage());
                    }
                }

                txn = tableRegistry.nextStructureTxn(tableName, getStructureVersion(), operation);
                if (txn == NO_TXN) {
                    applyStructureChanges(Long.MAX_VALUE);
                }
            } while (txn == NO_TXN);

            // Apply to itself.
            try {
                operation.apply(walMetadataUpdater, true);
            } catch (Throwable th) {
                // Transaction successful, but writing using this wal writer should not be possible
                LOG.error().$("Exception during alter").$(th).$();
                distressed = true;
            }
            return txn;
        } else {
            return applyNonStructuralOperation(operation);
        }
    }

    // Returns table transaction number
    @Override
    public long applyUpdate(UpdateOperation operation) {
        // it is guaranteed that there is no join in UPDATE statement
        // because SqlCompiler rejects the UPDATE if it contains join
        return applyNonStructuralOperation(operation);

        // when join is allowed in UPDATE we have 2 options
        // 1. we could write the updated partitions into WAL.
        //   since we cannot really rely on row ids we should probably create
        //   a PARTITION_REWRITE event and use it here to replace the updated
        //   partitions entirely with new ones.
        // 2. we could still pass the SQL statement if we made sure that all
        //   tables involved in the join are guaranteed to be on the same
        //   version (exact same txn number) on each node when the update
        //   statement is run.
        //   so we would need to read current txn number for each table and
        //   put it into the SQL event as a requirement for running the SQL.
        //   when the WAL event is processed we would need to query the exact
        //   versions of each table involved in the join when running the SQL.
    }

    @Override
    public long truncate() {
        try {
            lastSegmentTxn = events.truncate();
            return getTableTxn();
        } catch (Throwable th) {
            rollback();
            throw th;
        }
    }

    @Override
    public void dropTable() {
        tableRegistry.deregisterTableName(tableName);
    }

    @Override
    public void close() {
        if (isOpen()) {
            try {
                rollback();
            } finally {
                doClose(true);
            }
        }
    }

    // Returns table transaction number.
    public long commit() {
        checkDistressed();
        try {
            if (inTransaction()) {
                LOG.debug().$("committing data block [wal=").$(path).$(Files.SEPARATOR).$(segmentId).$(", rowLo=").$(currentTxnStartRowNum).$(", roHi=").$(rowCount).I$();
                lastSegmentTxn = events.data(currentTxnStartRowNum, rowCount, txnMinTimestamp, txnMaxTimestamp, txnOutOfOrder);
                final long tableTxn = getTableTxn();
                resetDataTxnProperties();
                return tableTxn;
            }
        } catch (Throwable th) {
            if (!isDistressed()) {
                // If distressed, not point to rollback, WalWriter will be not re-used anymore.
                rollback();
            }
            throw th;
        }
        return NO_TXN;
    }

    @Override
    public long commitWithLag(long commitLag) {
        return commit();
    }

    @Override
    public BaseRecordMetadata getMetadata() {
        return metadata;
    }

    @Override
    public long getStructureVersion() {
        return metadata.getStructureVersion();
    }

    public CharSequence getTableName() {
        return tableName;
    }

    public TableWriter.Row newRow() {
        return newRow(0L);
    }

    public TableWriter.Row newRow(long timestamp) {
        checkDistressed();
        try {
            if (rollSegmentOnNextRow) {
                rollSegment();
                rollSegmentOnNextRow = false;
            }

            final int timestampIndex = metadata.getTimestampIndex();
            if (timestampIndex != -1) {
                //avoid lookups by having a designated field with primaryColumn
                final MemoryMA primaryColumn = getPrimaryColumn(timestampIndex);
                primaryColumn.putLongLong(timestamp, rowCount);
                setRowValueNotNull(timestampIndex);
                row.timestamp = timestamp;
            }
            return row;
        } catch (Throwable e) {
            distressed = true;
            throw e;
        }
    }

    @Override
    public void rollback() {
        try {
            if (inTransaction() || hasDirtyColumns(currentTxnStartRowNum)) {
                setAppendPosition(currentTxnStartRowNum);
                rowCount = currentTxnStartRowNum;
                txnMinTimestamp = Long.MAX_VALUE;
                txnMaxTimestamp = -1;
                txnOutOfOrder = false;
            }
        } catch (Throwable th) {
            // Set to dissatisfied state, otherwise the pool will keep trying to rollback until the stack overflow
            distressed = true;
            throw th;
        }
    }

    public void doClose(boolean truncate) {
        open = false;
        metadata.close(Vm.TRUNCATE_TO_POINTER);
        Misc.free(events);
        freeSymbolMapReaders();
        Misc.free(symbolMapMem);
        freeColumns(truncate);

        try {
            releaseLock(!truncate);
        } finally {
            Misc.free(path);
            LOG.info().$("closed '").utf8(tableName).$('\'').$();
        }
    }

    public long getSegmentId() {
        return segmentId;
    }

    public int getWalId() {
        return walId;
    }

    public String getWalName() {
        return walName;
    }

    public boolean goActive() {
        return goActive(Long.MAX_VALUE);
    }

    @TestOnly
    public boolean goActive(long maxStructureVersion) {
        try {
            applyStructureChanges(maxStructureVersion);
            return true;
        } catch (CairoException e) {
            LOG.critical().$("could not apply structure changes, wal will be closed [table=").$(tableName)
                    .$(", walId=").$(walId)
                    .$(", errno=").$(e.getErrno())
                    .$(", error=").$((Throwable) e).I$();
            distressed = true;
            return false;
        }
    }

    public boolean inTransaction() {
        return rowCount > currentTxnStartRowNum;
    }

    public boolean isDistressed() {
        return distressed;
    }

    public boolean isOpen() {
        return this.open;
    }

    public long rollSegmentIfLimitReached() {
        long segmentSize = 0;
        if (rollStrategy.isMaxSegmentSizeSet()) {
            for (int i = 0; i < columnCount; i++) {
                segmentSize = updateSegmentSize(segmentSize, i);
            }
        }

        long segmentAge = 0;
        if (rollStrategy.isRollIntervalSet()) {
            segmentAge = millisecondClock.getTicks() - segmentStartMillis;
        }

        if (rollStrategy.shouldRoll(segmentSize, rowCount, segmentAge)) {
            commit();
            return rollSegment();
        }
        return 0L;
    }

    public void rollUncommittedToNewSegment() {
        final long uncommittedRows = rowCount - currentTxnStartRowNum;
        final long newSegmentId = segmentId + 1;

        path.trimTo(rootLen);

        if (uncommittedRows > 0) {
            createSegmentDir(newSegmentId);
            path.trimTo(rootLen);
            final LongList newColumnFiles = new LongList();
            newColumnFiles.setPos(columnCount * NEW_COL_RECORD_SIZE);
            newColumnFiles.fill(0, columnCount * NEW_COL_RECORD_SIZE, -1);
            rowValueIsNotNull.fill(0, columnCount, -1);

            try {
                final int timestampIndex = metadata.getTimestampIndex();
                LOG.info().$("rolling uncommitted rows to new segment [wal=")
                        .$(path).$(Files.SEPARATOR).$(newSegmentId)
                        .$(", rowCount=").$(uncommittedRows).I$();

                for (int columnIndex = 0; columnIndex < columnCount; columnIndex++) {
                    final int columnType = metadata.getColumnType(columnIndex);
                    if (columnType > 0) {
                        final MemoryMA primaryColumn = getPrimaryColumn(columnIndex);
                        final MemoryMA secondaryColumn = getSecondaryColumn(columnIndex);
                        final String columnName = metadata.getColumnName(columnIndex);

                        CopySegmentFileJob.rollColumnToSegment(ff,
                                configuration.getWriterFileOpenOpts(),
                                primaryColumn,
                                secondaryColumn,
                                path,
                                newSegmentId,
                                columnName,
                                columnIndex == timestampIndex ? -columnType : columnType,
                                currentTxnStartRowNum,
                                uncommittedRows,
                                newColumnFiles,
                                columnIndex
                        );
                    } else {
                        rowValueIsNotNull.setQuick(columnIndex, COLUMN_DELETED_NULL_FLAG);
                    }
                }
            } catch (Throwable e) {
                closeSegmentSwitchFiles(newColumnFiles);
                throw e;
            }
            switchColumnsToNewSegment(newColumnFiles);
            rollLastWalEventRecord(newSegmentId, uncommittedRows);
            segmentId = newSegmentId;
            rowCount = uncommittedRows;
            currentTxnStartRowNum = 0;
        } else if (rowCount > 0 && uncommittedRows == 0) {
            rollSegmentOnNextRow = true;
        }
    }

    public void setRollStrategy(WalWriterRollStrategy rollStrategy) {
        this.rollStrategy = rollStrategy;
    }

    public long size() {
        return rowCount;
    }

    @Override
    public String toString() {
        return "WalWriter{" +
                "name=" + walName +
                ", table=" + tableName +
                '}';
    }

    private static int getPrimaryColumnIndex(int index) {
        return index * 2;
    }

    private static int getSecondaryColumnIndex(int index) {
        return getPrimaryColumnIndex(index) + 1;
    }

    private static void configureNullSetters(ObjList<Runnable> nullers, int type, MemoryA mem1, MemoryA mem2) {
        switch (ColumnType.tagOf(type)) {
            case ColumnType.BOOLEAN:
            case ColumnType.BYTE:
                nullers.add(() -> mem1.putByte((byte) 0));
                break;
            case ColumnType.DOUBLE:
                nullers.add(() -> mem1.putDouble(Double.NaN));
                break;
            case ColumnType.FLOAT:
                nullers.add(() -> mem1.putFloat(Float.NaN));
                break;
            case ColumnType.INT:
                nullers.add(() -> mem1.putInt(Numbers.INT_NaN));
                break;
            case ColumnType.LONG:
            case ColumnType.DATE:
            case ColumnType.TIMESTAMP:
                nullers.add(() -> mem1.putLong(Numbers.LONG_NaN));
                break;
            case ColumnType.LONG256:
                nullers.add(() -> mem1.putLong256(Numbers.LONG_NaN, Numbers.LONG_NaN, Numbers.LONG_NaN, Numbers.LONG_NaN));
                break;
            case ColumnType.SHORT:
                nullers.add(() -> mem1.putShort((short) 0));
                break;
            case ColumnType.CHAR:
                nullers.add(() -> mem1.putChar((char) 0));
                break;
            case ColumnType.STRING:
                nullers.add(() -> mem2.putLong(mem1.putNullStr()));
                break;
            case ColumnType.SYMBOL:
                nullers.add(() -> mem1.putInt(SymbolTable.VALUE_IS_NULL));
                break;
            case ColumnType.BINARY:
                nullers.add(() -> mem2.putLong(mem1.putNullBin()));
                break;
            case ColumnType.GEOBYTE:
                nullers.add(() -> mem1.putByte(GeoHashes.BYTE_NULL));
                break;
            case ColumnType.GEOSHORT:
                nullers.add(() -> mem1.putShort(GeoHashes.SHORT_NULL));
                break;
            case ColumnType.GEOINT:
                nullers.add(() -> mem1.putInt(GeoHashes.INT_NULL));
                break;
            case ColumnType.GEOLONG:
                nullers.add(() -> mem1.putLong(GeoHashes.NULL));
                break;
            case ColumnType.LONG128:
                nullers.add(() -> mem1.putLong128LittleEndian(Long128Constant.NULL_HI, Long128Constant.NULL_LO));
                break;
            default:
                throw new UnsupportedOperationException("unsupported column type: " + ColumnType.nameOf(type));
        }
    }

    private static void freeNullSetter(ObjList<Runnable> nullSetters, int columnIndex) {
        nullSetters.setQuick(columnIndex, NOOP);
    }

    private long applyNonStructuralOperation(AbstractOperation operation) {
        if (operation.getSqlExecutionContext() == null) {
            throw CairoException.critical(0).put("failed to commit ALTER SQL to WAL, sql context is empty [table=").put(tableName).put(']');
        }
        try {
            lastSegmentTxn = events.sql(operation.getCommandType(), operation.getSqlStatement(), operation.getSqlExecutionContext());
            return getTableTxn();
        } catch (Throwable th) {
            // perhaps half record was written to WAL-e, better to not use this WAL writer instance
            distressed = true;
            throw th;
        }
    }

    private void applyStructureChanges(long maxStructureVersion) {
        try {
            structureChangeCursor = tableRegistry.getStructureChangeCursor(tableName, structureChangeCursor, getStructureVersion());
            if (structureChangeCursor == null) {
                // nothing to do
                return;
            }
            long metadataVersion;
            while (structureChangeCursor.hasNext() && (metadataVersion = getStructureVersion()) < maxStructureVersion) {
                AlterOperation alterOperation = structureChangeCursor.next();
                try {
                    alterOperation.apply(walMetadataUpdater, true);
                } catch (SqlException e) {
                    distressed = true;
                    throw CairoException.critical(0)
                            .put("could not apply table definition changes to the current transaction. ")
                            .put(e.getFlyweightMessage());
                }
                if (metadataVersion >= getStructureVersion()) {
                    distressed = true;
                    throw CairoException.critical(0)
                            .put("could not apply table definition changes to the current transaction, version unchanged");
                }
            }
        } finally {
            if (structureChangeCursor != null) {
                structureChangeCursor.reset();
            }
        }
    }

    private void checkDistressed() {
        if (!distressed) {
            return;
        }
        throw CairoException.critical(0).
                put("wal writer is distressed and cannot be used any more [table=").put(tableName)
                .put(", wal=").put(walId).put(']');
    }

    private void cleanupSymbolMapFiles(Path path, int rootLen, CharSequence columnName) {
        path.trimTo(rootLen);
        BitmapIndexUtils.valueFileName(path, columnName, COLUMN_NAME_TXN_NONE);
        ff.remove(path.$());

        path.trimTo(rootLen);
        BitmapIndexUtils.keyFileName(path, columnName, COLUMN_NAME_TXN_NONE);
        ff.remove(path.$());

        path.trimTo(rootLen);
        TableUtils.charFileName(path, columnName, COLUMN_NAME_TXN_NONE);
        ff.remove(path.$());

        path.trimTo(rootLen);
        TableUtils.offsetFileName(path, columnName, COLUMN_NAME_TXN_NONE);
        ff.remove(path.$());
    }

    private void closeSegmentSwitchFiles(LongList newColumnFiles) {
        // Each record is about primary and secondary file. File descriptor is set every half a record.
        int halfRecord = NEW_COL_RECORD_SIZE / 2;
        for (int fdIndex = 0; fdIndex < newColumnFiles.size(); fdIndex += halfRecord) {
            long fd = newColumnFiles.get(fdIndex);
            if (fd > -1L) {
                ff.close(fd);
            }
        }
    }

    private void configureColumn(int index, int columnType) {
        final int baseIndex = getPrimaryColumnIndex(index);
        if (columnType > 0) {
            final MemoryMA primary = Vm.getMAInstance();
            final MemoryMA secondary = createSecondaryMem(columnType);
            columns.extendAndSet(baseIndex, primary);
            columns.extendAndSet(baseIndex + 1, secondary);
            configureNullSetters(nullSetters, columnType, primary, secondary);
            rowValueIsNotNull.add(-1);
        } else {
            columns.extendAndSet(baseIndex, NullMemory.INSTANCE);
            columns.extendAndSet(baseIndex + 1, NullMemory.INSTANCE);
            nullSetters.add(NOOP);
            rowValueIsNotNull.add(COLUMN_DELETED_NULL_FLAG);
        }
    }

    private void configureColumns() {
        for (int i = 0; i < columnCount; i++) {
            configureColumn(i, metadata.getColumnType(i));
        }
    }

    private void configureEmptySymbol(int columnWriterIndex) {
        symbolMapReaders.extendAndSet(columnWriterIndex, EmptySymbolMapReader.INSTANCE);
        initialSymbolCounts.extendAndSet(columnWriterIndex, 0);
        symbolMaps.extendAndSet(columnWriterIndex, new CharSequenceIntHashMap(8, 0.5, SymbolTable.VALUE_NOT_FOUND));
    }

    private void configureSymbolMapWriter(int columnWriterIndex, CharSequence columnName, int symbolCount, long columnNameTxn) {
        if (symbolCount == 0) {
            configureEmptySymbol(columnWriterIndex);
            return;
        }

        // Copy or hard link symbol map files.
        FilesFacade ff = configuration.getFilesFacade();
        Path tempPath = Path.PATH.get();
        tempPath.of(configuration.getRoot()).concat(systemTableName);
        int tempPathTripLen = tempPath.length();

        path.trimTo(rootLen);
        TableUtils.offsetFileName(tempPath, columnName, columnNameTxn);
        TableUtils.offsetFileName(path, columnName, COLUMN_NAME_TXN_NONE);
        if (-1 == ff.hardLink(tempPath.$(), path.$())) {
            // This is fine, Table Writer can rename or drop the column.
            LOG.info().$("failed to link offset file [from=").$(tempPath)
                    .$(", to=").$(path)
                    .$(", errno=").$(ff.errno())
                    .I$();
            configureEmptySymbol(columnWriterIndex);
            return;
        }

        tempPath.trimTo(tempPathTripLen);
        path.trimTo(rootLen);
        TableUtils.charFileName(tempPath, columnName, columnNameTxn);
        TableUtils.charFileName(path, columnName, COLUMN_NAME_TXN_NONE);
        if (-1 == ff.hardLink(tempPath.$(), path.$())) {
            // This is fine, Table Writer can rename or drop the column.
            LOG.info().$("failed to link char file [from=").$(tempPath)
                    .$(", to=").$(path)
                    .$(", errno=").$(ff.errno())
                    .I$();
            cleanupSymbolMapFiles(path, rootLen, columnName);
            configureEmptySymbol(columnWriterIndex);
            return;
        }

        tempPath.trimTo(tempPathTripLen);
        path.trimTo(rootLen);
        BitmapIndexUtils.keyFileName(tempPath, columnName, columnNameTxn);
        BitmapIndexUtils.keyFileName(path, columnName, COLUMN_NAME_TXN_NONE);
        if (-1 == ff.hardLink(tempPath.$(), path.$())) {
            // This is fine, Table Writer can rename or drop the column.
            LOG.info().$("failed to link key file [from=").$(tempPath)
                    .$(", to=").$(path)
                    .$(", errno=").$(ff.errno())
                    .I$();
            cleanupSymbolMapFiles(path, rootLen, columnName);
            configureEmptySymbol(columnWriterIndex);
            return;
        }

        tempPath.trimTo(tempPathTripLen);
        path.trimTo(rootLen);
        BitmapIndexUtils.valueFileName(tempPath, columnName, columnNameTxn);
        BitmapIndexUtils.valueFileName(path, columnName, COLUMN_NAME_TXN_NONE);
        if (-1 == ff.hardLink(tempPath.$(), path.$())) {
            // This is fine, Table Writer can rename or drop the column.
            LOG.info().$("failed to link value file [from=").$(tempPath)
                    .$(", to=").$(path)
                    .$(", errno=").$(ff.errno())
                    .I$();
            cleanupSymbolMapFiles(path, rootLen, columnName);
            configureEmptySymbol(columnWriterIndex);
            return;
        }

        path.trimTo(rootLen);
        SymbolMapReader symbolMapReader = new SymbolMapReaderImpl(
                configuration,
                path,
                columnName,
                COLUMN_NAME_TXN_NONE,
                symbolCount
        );

        symbolMapReaders.extendAndSet(columnWriterIndex, symbolMapReader);
        symbolMaps.extendAndSet(columnWriterIndex, new CharSequenceIntHashMap(8, 0.5, SymbolTable.VALUE_NOT_FOUND));
        initialSymbolCounts.add(symbolCount);
    }

    private void configureSymbolTable() {
<<<<<<< HEAD
        // we should not need the reader here, this will not work in a distributed environment
        // what if the wal is created on a node where the table itself is not present?
        // maybe copying symbols from existing table is not the best or sequencer needs an API for it
        // but then sequencer will have to keep track of all symbol tables
        try (
                TxReader txReader = new TxReader(ff);
                ColumnVersionReader columnVersionReader = new ColumnVersionReader()
        ) {
            MillisecondClock milliClock = configuration.getMillisecondClock();
            long spinLockTimeout = configuration.getSpinLockTimeout();

            Path path = Path.PATH2.get();
            path.of(configuration.getRoot()).concat(systemTableName).concat(TXN_FILE_NAME).$();

            // Does not matter which PartitionBy, as long as it is partitioned
            // WAL tables must be partitioned
            txReader.ofRO(path, PartitionBy.DAY);

            path.of(configuration.getRoot()).concat(systemTableName).concat(COLUMN_VERSION_FILE_NAME).$();
            columnVersionReader.ofRO(ff, path);

            do {
                TableUtils.safeReadTxn(txReader, milliClock, spinLockTimeout);
                columnVersionReader.readSafe(milliClock, spinLockTimeout);
            } while (txReader.getColumnVersion() != columnVersionReader.getVersion());
=======
        boolean initialized = false;
        try {
>>>>>>> 3558b979
            int denseSymbolIndex = 0;

            for (int i = 0; i < columnCount; i++) {
                int columnType = metadata.getColumnType(i);
                if (!ColumnType.isSymbol(columnType)) {
                    // maintain sparse list of symbol writers
                    symbolMapReaders.extendAndSet(i, null);
                    initialSymbolCounts.extendAndSet(i, -1);
                    symbolMaps.extendAndSet(i, null);
                } else {
                    if (txReader == null) {
                        txReader = new TxReader(ff);
                        columnVersionReader = new ColumnVersionReader();
                    }

                    if (!initialized) {
                        MillisecondClock milliClock = configuration.getMillisecondClock();
                        long spinLockTimeout = configuration.getSpinLockTimeout();

                        Path path = Path.PATH2.get();
                        path.of(configuration.getRoot()).concat(tableName).concat(TXN_FILE_NAME).$();

                        // Does not matter which PartitionBy, as long as it is partitioned
                        // WAL tables must be partitioned
                        txReader.ofRO(path, PartitionBy.DAY);
                        path.of(configuration.getRoot()).concat(tableName).concat(TableUtils.COLUMN_VERSION_FILE_NAME).$();
                        columnVersionReader.ofRO(ff, path);

                        initialized = true;
                        long structureVersion = getStructureVersion();

                        do {
                            TableUtils.safeReadTxn(txReader, milliClock, spinLockTimeout);
                            if (txReader.getStructureVersion() != structureVersion) {
                                initialized = false;
                                break;
                            }
                            columnVersionReader.readSafe(milliClock, spinLockTimeout);
                        } while (txReader.getColumnVersion() != columnVersionReader.getVersion());
                    }

                    if (initialized) {
                        int symbolValueCount = txReader.getSymbolValueCount(denseSymbolIndex);
                        long columnNameTxn = columnVersionReader.getDefaultColumnNameTxn(i);
                        configureSymbolMapWriter(i, metadata.getColumnName(i), symbolValueCount, columnNameTxn);
                    } else {
                        // table on disk structure version does not match the structure version of the WalWriter
                        // it is not possible to re-use table symbol table because the column name may not match.
                        // The symbol counts stored as dense in _txn file and removal of symbols
                        // shifts the counts that's why it's not possible to find out the symbol count if metadata versions
                        // don't match.
                        configureSymbolMapWriter(i, metadata.getColumnName(i), 0, COLUMN_NAME_TXN_NONE);
                    }
                }

                if (columnType == ColumnType.SYMBOL || columnType == -ColumnType.SYMBOL) {
                    denseSymbolIndex++;
                }
            }
        } finally {
            Misc.free(columnVersionReader);
            Misc.free(txReader);
        }
    }

    private MemoryMA createSecondaryMem(int columnType) {
        switch (ColumnType.tagOf(columnType)) {
            case ColumnType.BINARY:
            case ColumnType.STRING:
                return Vm.getMAInstance();
            default:
                return null;
        }
    }

    private int createSegmentDir(long segmentId) {
        path.trimTo(rootLen);
        path.slash().put(segmentId);
        final int segmentPathLen = path.length();
        if (ff.mkdirs(path.slash$(), mkDirMode) != 0) {
            throw CairoException.critical(ff.errno()).put("Cannot create WAL segment directory: ").put(path);
        }
        path.trimTo(segmentPathLen);
        return segmentPathLen;
    }

    private void freeAndRemoveColumnPair(ObjList<MemoryMA> columns, int pi, int si) {
        final MemoryMA primaryColumn = columns.getAndSetQuick(pi, NullMemory.INSTANCE);
        final MemoryMA secondaryColumn = columns.getAndSetQuick(si, NullMemory.INSTANCE);
        primaryColumn.close(true, Vm.TRUNCATE_TO_POINTER);
        if (secondaryColumn != null) {
            secondaryColumn.close(true, Vm.TRUNCATE_TO_POINTER);
        }
    }

    private void freeColumns(boolean truncate) {
        // null check is because this method could be called from the constructor
        if (columns != null) {
            for (int i = 0, n = columns.size(); i < n; i++) {
                final MemoryMA m = columns.getQuick(i);
                if (m != null) {
                    m.close(truncate, Vm.TRUNCATE_TO_POINTER);
                }
            }
        }
    }

    private void freeSymbolMapReaders() {
        Misc.freeObjListIfCloseable(symbolMapReaders);
    }

    private MemoryMA getPrimaryColumn(int column) {
        assert column < columnCount : "Column index is out of bounds: " + column + " >= " + columnCount;
        return columns.getQuick(getPrimaryColumnIndex(column));
    }

    private MemoryMA getSecondaryColumn(int column) {
        assert column < columnCount : "Column index is out of bounds: " + column + " >= " + columnCount;
        return columns.getQuick(getSecondaryColumnIndex(column));
    }

    SymbolMapReader getSymbolMapReader(int columnIndex) {
        return symbolMapReaders.getQuick(columnIndex);
    }

    private long getTableTxn() {
        long txn;
        do {
            txn = tableRegistry.nextTxn(tableName, walId, metadata.getStructureVersion(), segmentId, lastSegmentTxn);
            if (txn == NO_TXN) {
                applyStructureChanges(Long.MAX_VALUE);
            }
        } while (txn == NO_TXN);
        return txn;
    }

    private boolean hasDirtyColumns(long currentTxnStartRowNum) {
        for (int i = 0; i < columnCount; i++) {
            long writtenCount = rowValueIsNotNull.getQuick(i);
            if (writtenCount >= currentTxnStartRowNum && writtenCount != COLUMN_DELETED_NULL_FLAG) {
                return true;
            }
        }
        return false;
    }

    private void lock() {
        try {
            lockName(path);
            lockFd = TableUtils.lock(ff, path);
        } finally {
            path.trimTo(rootLen);
        }

        if (lockFd == -1L) {
            throw CairoException.critical(ff.errno()).put("Cannot lock table: ").put(path.$());
        }
    }

    private void markColumnRemoved(int columnIndex) {
        final int pi = getPrimaryColumnIndex(columnIndex);
        final int si = getSecondaryColumnIndex(columnIndex);
        freeNullSetter(nullSetters, columnIndex);
        freeAndRemoveColumnPair(columns, pi, si);
        rowValueIsNotNull.setQuick(columnIndex, COLUMN_DELETED_NULL_FLAG);
    }

    private void openColumnFiles(CharSequence name, int columnIndex, int pathTrimToLen) {
        try {
            final MemoryMA mem1 = getPrimaryColumn(columnIndex);
            mem1.close(true, Vm.TRUNCATE_TO_POINTER);
            mem1.of(ff,
                    dFile(path.trimTo(pathTrimToLen), name),
                    configuration.getDataAppendPageSize(),
                    -1,
                    MemoryTag.MMAP_TABLE_WRITER,
                    configuration.getWriterFileOpenOpts(),
                    Files.POSIX_MADV_RANDOM
            );

            final MemoryMA mem2 = getSecondaryColumn(columnIndex);
            if (mem2 != null) {
                mem2.close(true, Vm.TRUNCATE_TO_POINTER);
                mem2.of(ff,
                        iFile(path.trimTo(pathTrimToLen), name),
                        configuration.getDataAppendPageSize(),
                        -1,
                        MemoryTag.MMAP_TABLE_WRITER,
                        configuration.getWriterFileOpenOpts(),
                        Files.POSIX_MADV_RANDOM
                );
                mem2.putLong(0L);
            }
        } finally {
            path.trimTo(pathTrimToLen);
        }
    }

    private void openNewSegment() {
        try {
            segmentId++;
            currentTxnStartRowNum = 0;
            rowValueIsNotNull.fill(0, columnCount, -1);
            final int segmentPathLen = createSegmentDir(segmentId);

            for (int i = 0; i < columnCount; i++) {
                int type = metadata.getColumnType(i);
                if (type > 0) {
                    final CharSequence name = metadata.getColumnName(i);
                    openColumnFiles(name, i, segmentPathLen);

                    if (type == ColumnType.SYMBOL && symbolMapReaders.size() > 0) {
                        final SymbolMapReader reader = symbolMapReaders.getQuick(i);
                        initialSymbolCounts.setQuick(i, reader.getSymbolCount());
                        CharSequenceIntHashMap symbolMap = symbolMaps.getQuick(i);
                        symbolMap.clear();
                    }
                } else {
                    rowValueIsNotNull.setQuick(i, COLUMN_DELETED_NULL_FLAG);
                }
            }

            rowCount = 0;
            metadata.switchTo(path, segmentPathLen);
            events.openEventFile(path, segmentPathLen);
            segmentStartMillis = millisecondClock.getTicks();
            lastSegmentTxn = 0;
            LOG.info().$("opened WAL segment [path='").$(path).$('\'').I$();
        } finally {
            path.trimTo(rootLen);
        }
    }

    private void releaseLock(boolean keepLockFile) {
        if (lockFd != -1L) {
            ff.close(lockFd);
            if (keepLockFile) {
                return;
            }

            try {
                lockName(path);
                removeOrException(ff, path);
            } finally {
                path.trimTo(rootLen);
            }
        }
    }

    private void removeSymbolMapReader(int index) {
        Misc.freeIfCloseable(symbolMapReaders.getAndSetQuick(index, null));
        initialSymbolCounts.setQuick(index, -1);
        cleanupSymbolMapFiles(path, rootLen, metadata.getColumnName(index));
    }

    private void renameColumFiles(int columnType, CharSequence columnName, CharSequence newName) {
        path.trimTo(rootLen).slash().put(segmentId);
        final Path tempPath = Path.PATH.get().of(path);

        if (ColumnType.isVariableLength(columnType)) {
            final int trimTo = path.length();
            iFile(path, columnName);
            iFile(tempPath, newName);
            if (ff.rename(path.$(), tempPath.$()) != Files.FILES_RENAME_OK) {
                throw CairoException.critical(ff.errno()).put("cannot rename WAL column file [from=").put(path).put(", to=").put(tempPath).put(']');
            }
            path.trimTo(trimTo);
            tempPath.trimTo(trimTo);
        }

        dFile(path, columnName);
        dFile(tempPath, newName);
        if (ff.rename(path.$(), tempPath.$()) != Files.FILES_RENAME_OK) {
            throw CairoException.critical(ff.errno()).put("cannot rename WAL column file [from=").put(path).put(", to=").put(tempPath).put(']');
        }
    }

    private void resetDataTxnProperties() {
        currentTxnStartRowNum = rowCount;
        txnMinTimestamp = Long.MAX_VALUE;
        txnMaxTimestamp = -1;
        txnOutOfOrder = false;
        events.startTxn();
    }

    private void rollLastWalEventRecord(long newSegmentId, long uncommittedRows) {
        events.rollback();
        path.trimTo(rootLen).slash().put(newSegmentId);
        events.openEventFile(path, path.length());
        lastSegmentTxn = events.data(0, uncommittedRows, txnMinTimestamp, txnMaxTimestamp, txnOutOfOrder);
    }

    long rollSegment() {
        try {
            final long rolledRowCount = rowCount;
            openNewSegment();
            return rolledRowCount;
        } catch (Throwable e) {
            distressed = true;
            throw e;
        }
    }

    private void rowAppend(ObjList<Runnable> activeNullSetters, long rowTimestamp) {
        for (int i = 0; i < columnCount; i++) {
            if (rowValueIsNotNull.getQuick(i) < rowCount) {
                activeNullSetters.getQuick(i).run();
            }
        }

        if (rowTimestamp > txnMaxTimestamp) {
            txnMaxTimestamp = rowTimestamp;
        } else {
            txnOutOfOrder = txnMaxTimestamp != rowTimestamp;
        }
        if (rowTimestamp < txnMinTimestamp) {
            txnMinTimestamp = rowTimestamp;
        }

        rowCount++;
    }

    private void setAppendPosition(final long segmentRowCount) {
        for (int i = 0; i < columnCount; i++) {
            setColumnSize(i, segmentRowCount);
            int type = metadata.getColumnType(i);
            if (type > 0) {
                rowValueIsNotNull.setQuick(i, segmentRowCount - 1);
            }
        }
    }

    private void setColumnNull(int columnType, int columnIndex, long rowCount) {
        if (ColumnType.isVariableLength(columnType)) {
            setVarColumnVarFileNull(columnType, columnIndex, rowCount);
            setVarColumnFixedFileNull(columnType, columnIndex, rowCount);
        } else {
            setFixColumnNulls(columnType, columnIndex, rowCount);
        }
    }

    private void setColumnSize(int columnIndex, long size) {
        MemoryMA mem1 = getPrimaryColumn(columnIndex);
        MemoryMA mem2 = getSecondaryColumn(columnIndex);
        int type = metadata.getColumnType(columnIndex);
        if (type > 0) { // Not deleted
            final long pos = size;
            if (pos > 0) {
                // subtract column top
                final long m1pos;
                switch (ColumnType.tagOf(type)) {
                    case ColumnType.BINARY:
                    case ColumnType.STRING:
                        assert mem2 != null;
                        // Jump to the number of records written to read length of var column correctly
                        mem2.jumpTo(pos * Long.BYTES);
                        m1pos = Unsafe.getUnsafe().getLong(mem2.getAppendAddress());
                        // Jump to the end of file to correctly trim the file
                        mem2.jumpTo((pos + 1) * Long.BYTES);
                        break;
                    default:
                        if (columnIndex == metadata.getTimestampIndex()) {
                            m1pos = pos << 4;
                        } else {
                            m1pos = pos << ColumnType.pow2SizeOf(type);
                        }
                        break;
                }
                mem1.jumpTo(m1pos);
            } else {
                mem1.jumpTo(0);
                if (mem2 != null) {
                    mem2.jumpTo(0);
                    mem2.putLong(0);
                }
            }
        }
    }

    private void setFixColumnNulls(int type, int columnIndex, long rowCount) {
        MemoryMA fixedSizeColumn = getPrimaryColumn(columnIndex);
        long columnFileSize = rowCount * ColumnType.sizeOf(type);
        fixedSizeColumn.jumpTo(columnFileSize);
        if (columnFileSize > 0) {
            long address = TableUtils.mapRW(ff, fixedSizeColumn.getFd(), columnFileSize, MEM_TAG);
            try {
                TableUtils.setNull(type, address, rowCount);
            } finally {
                ff.munmap(address, columnFileSize, MEM_TAG);
            }
        }
    }

    private void setRowValueNotNull(int columnIndex) {
        assert rowValueIsNotNull.getQuick(columnIndex) != rowCount;
        rowValueIsNotNull.setQuick(columnIndex, rowCount);
    }

    private void setVarColumnFixedFileNull(int columnType, int columnIndex, long rowCount) {
        MemoryMA fixedSizeColumn = getSecondaryColumn(columnIndex);
        long fixedSizeColSize = (rowCount + 1) * Long.BYTES;
        fixedSizeColumn.jumpTo(fixedSizeColSize);
        if (rowCount > 0) {
            long addressFixed = TableUtils.mapRW(ff, fixedSizeColumn.getFd(), fixedSizeColSize, MEM_TAG);
            try {
                if (columnType == ColumnType.STRING) {
                    Vect.setVarColumnRefs32Bit(addressFixed, 0, rowCount + 1);
                } else {
                    Vect.setVarColumnRefs64Bit(addressFixed, 0, rowCount + 1);
                }
            } finally {
                ff.munmap(addressFixed, fixedSizeColSize, MEM_TAG);
            }
        }
    }

    private void setVarColumnVarFileNull(int columnType, int columnIndex, long rowCount) {
        MemoryMA varColumn = getPrimaryColumn(columnIndex);
        long varColSize = rowCount * ColumnType.variableColumnLengthBytes(columnType);
        varColumn.jumpTo(varColSize);
        if (rowCount > 0) {
            long address = TableUtils.mapRW(ff, varColumn.getFd(), varColSize, MEM_TAG);
            try {
                Vect.memset(address, varColSize, -1);
            } finally {
                ff.munmap(address, varColSize, MEM_TAG);
            }
        }
    }

    private void switchColumnsToNewSegment(LongList newColumnFiles) {
        for (int i = 0; i < columnCount; i++) {
            long newPrimaryFd = newColumnFiles.get(i * NEW_COL_RECORD_SIZE);
            if (newPrimaryFd > -1L) {
                MemoryMA primaryColumnFile = getPrimaryColumn(i);
                long currentOffset = newColumnFiles.get(i * NEW_COL_RECORD_SIZE + 1);
                long newOffset = newColumnFiles.get(i * NEW_COL_RECORD_SIZE + 2);
                primaryColumnFile.jumpTo(currentOffset);
                primaryColumnFile.switchTo(newPrimaryFd, newOffset, Vm.TRUNCATE_TO_POINTER);

                long newSecondaryFd = newColumnFiles.get(i * NEW_COL_RECORD_SIZE + 3);
                if (newSecondaryFd > -1L) {
                    MemoryMA secondaryColumnFile = getSecondaryColumn(i);
                    currentOffset = newColumnFiles.get(i * NEW_COL_RECORD_SIZE + 4);
                    newOffset = newColumnFiles.get(i * NEW_COL_RECORD_SIZE + 5);
                    secondaryColumnFile.jumpTo(currentOffset);
                    secondaryColumnFile.switchTo(newSecondaryFd, newOffset, Vm.TRUNCATE_TO_POINTER);
                }
            }
        }
    }

    private long updateSegmentSize(long segmentSize, int columnIndex) {
        final MemoryA primaryColumn = getPrimaryColumn(columnIndex);
        if (primaryColumn != null && primaryColumn != NullMemory.INSTANCE) {
            segmentSize += primaryColumn.getAppendOffset();

            final MemoryA secondaryColumn = getSecondaryColumn(columnIndex);
            if (secondaryColumn != null && secondaryColumn != NullMemory.INSTANCE) {
                segmentSize += secondaryColumn.getAppendOffset();
            }
        }
        return segmentSize;
    }

    private class RowImpl implements TableWriter.Row {
        private long timestamp;

        @Override
        public void append() {
            rowAppend(nullSetters, timestamp);
        }

        @Override
        public void cancel() {
            setAppendPosition(rowCount);
        }

        @Override
        public void putBin(int columnIndex, long address, long len) {
            getSecondaryColumn(columnIndex).putLong(getPrimaryColumn(columnIndex).putBin(address, len));
            setRowValueNotNull(columnIndex);
        }

        @Override
        public void putBin(int columnIndex, BinarySequence sequence) {
            getSecondaryColumn(columnIndex).putLong(getPrimaryColumn(columnIndex).putBin(sequence));
            setRowValueNotNull(columnIndex);
        }

        @Override
        public void putBool(int columnIndex, boolean value) {
            getPrimaryColumn(columnIndex).putBool(value);
            setRowValueNotNull(columnIndex);
        }

        @Override
        public void putByte(int columnIndex, byte value) {
            getPrimaryColumn(columnIndex).putByte(value);
            setRowValueNotNull(columnIndex);
        }

        @Override
        public void putChar(int columnIndex, char value) {
            getPrimaryColumn(columnIndex).putChar(value);
            setRowValueNotNull(columnIndex);
        }

        @Override
        public void putDouble(int columnIndex, double value) {
            getPrimaryColumn(columnIndex).putDouble(value);
            setRowValueNotNull(columnIndex);
        }

        @Override
        public void putFloat(int columnIndex, float value) {
            getPrimaryColumn(columnIndex).putFloat(value);
            setRowValueNotNull(columnIndex);
        }

        @Override
        public void putGeoHash(int index, long value) {
            int type = metadata.getColumnType(index);
            WriterRowUtils.putGeoHash(index, value, type, this);
        }

        @Override
        public void putGeoHashDeg(int index, double lat, double lon) {
            final int type = metadata.getColumnType(index);
            WriterRowUtils.putGeoHash(index, GeoHashes.fromCoordinatesDegUnsafe(lat, lon, ColumnType.getGeoHashBits(type)), type, this);
        }

        @Override
        public void putGeoStr(int index, CharSequence hash) {
            final int type = metadata.getColumnType(index);
            WriterRowUtils.putGeoStr(index, hash, type, this);
        }

        @Override
        public void putInt(int columnIndex, int value) {
            getPrimaryColumn(columnIndex).putInt(value);
            setRowValueNotNull(columnIndex);
        }

        @Override
        public void putLong(int columnIndex, long value) {
            getPrimaryColumn(columnIndex).putLong(value);
            setRowValueNotNull(columnIndex);
        }

        @Override
        public void putLong128LittleEndian(int columnIndex, long hi, long lo) {
            MemoryA primaryColumn = getPrimaryColumn(columnIndex);
            primaryColumn.putLong(lo);
            primaryColumn.putLong(hi);
            setRowValueNotNull(columnIndex);
        }

        @Override
        public void putLong256(int columnIndex, long l0, long l1, long l2, long l3) {
            getPrimaryColumn(columnIndex).putLong256(l0, l1, l2, l3);
            setRowValueNotNull(columnIndex);
        }

        @Override
        public void putLong256(int columnIndex, Long256 value) {
            getPrimaryColumn(columnIndex).putLong256(value.getLong0(), value.getLong1(), value.getLong2(), value.getLong3());
            setRowValueNotNull(columnIndex);
        }

        @Override
        public void putLong256(int columnIndex, CharSequence hexString) {
            getPrimaryColumn(columnIndex).putLong256(hexString);
            setRowValueNotNull(columnIndex);
        }

        @Override
        public void putLong256(int columnIndex, @NotNull CharSequence hexString, int start, int end) {
            getPrimaryColumn(columnIndex).putLong256(hexString, start, end);
            setRowValueNotNull(columnIndex);
        }

        @Override
        public void putShort(int columnIndex, short value) {
            getPrimaryColumn(columnIndex).putShort(value);
            setRowValueNotNull(columnIndex);
        }

        @Override
        public void putStr(int columnIndex, CharSequence value) {
            getSecondaryColumn(columnIndex).putLong(getPrimaryColumn(columnIndex).putStr(value));
            setRowValueNotNull(columnIndex);
        }

        @Override
        public void putStr(int columnIndex, char value) {
            getSecondaryColumn(columnIndex).putLong(getPrimaryColumn(columnIndex).putStr(value));
            setRowValueNotNull(columnIndex);
        }

        @Override
        public void putStr(int columnIndex, CharSequence value, int pos, int len) {
            getSecondaryColumn(columnIndex).putLong(getPrimaryColumn(columnIndex).putStr(value, pos, len));
            setRowValueNotNull(columnIndex);
        }

        @Override
        public void putSym(int columnIndex, CharSequence value) {
            SymbolMapReader symbolMapReader = symbolMapReaders.getQuick(columnIndex);
            if (symbolMapReader != null) {
                int key = symbolMapReader.keyOf(value);
                if (key == SymbolTable.VALUE_NOT_FOUND) {
                    if (value != null) {
                        // Add it to in-memory symbol map
                        int initialSymCount = initialSymbolCounts.get(columnIndex);
                        CharSequenceIntHashMap symbolMap = symbolMaps.getQuick(columnIndex);
                        key = symbolMap.get(value);
                        if (key == SymbolTable.VALUE_NOT_FOUND) {
                            key = initialSymCount + symbolMap.size();
                            symbolMap.put(value, key);
                        }
                    } else {
                        key = SymbolTable.VALUE_IS_NULL;
                    }
                }
                getPrimaryColumn(columnIndex).putInt(key);
                setRowValueNotNull(columnIndex);
            } else {
                throw new UnsupportedOperationException();
            }
        }

        @Override
        public void putSym(int columnIndex, char value) {
            CharSequence str = SingleCharCharSequence.get(value);
            putSym(columnIndex, str);
        }

        private MemoryA getPrimaryColumn(int columnIndex) {
            return columns.getQuick(getPrimaryColumnIndex(columnIndex));
        }

        private MemoryA getSecondaryColumn(int columnIndex) {
            return columns.getQuick(getSecondaryColumnIndex(columnIndex));
        }
    }

    private class WalMetadataUpdaterBackend implements SequencerMetadataWriterBackend {
        @Override
        public void addColumn(CharSequence columnName, int columnType, int symbolCapacity, boolean symbolCacheFlag, boolean isIndexed, int indexValueBlockCapacity, boolean isSequential) {
            int columnIndex = metadata.getColumnIndexQuiet(columnName);

            if (columnIndex < 0 || metadata.getColumnType(columnIndex) < 0) {
                long uncommittedRows = rowCount - currentTxnStartRowNum;
                if (currentTxnStartRowNum > 0) {
                    // Roll last transaction to new segment
                    rollUncommittedToNewSegment();
                }

                if (currentTxnStartRowNum == 0 || rowCount == currentTxnStartRowNum) {
                    long segmentRowCount = rowCount - currentTxnStartRowNum;
                    metadata.addColumn(columnName, columnType);
                    columnCount = metadata.getColumnCount();
                    columnIndex = columnCount - 1;
                    // create column file
                    configureColumn(columnIndex, columnType);
                    if (ColumnType.isSymbol(columnType)) {
                        configureSymbolMapWriter(columnIndex, columnName, 0, -1);
                    }

                    if (!rollSegmentOnNextRow) {
                        // this means we have rolled uncommitted rows to a new segment already
                        // we should switch metadata to this new segment
                        path.trimTo(rootLen).slash().put(segmentId);
                        // this will close old _meta file and create the new one
                        metadata.switchTo(path, path.length());
                        openColumnFiles(columnName, columnIndex, path.length());
                    }
                    // if we did not have to roll uncommitted rows to a new segment
                    // it will add the column file and switch metadata file on next row write
                    // as part of rolling to a new segment

                    if (uncommittedRows > 0) {
                        setColumnNull(columnType, columnIndex, segmentRowCount);
                    }
                    LOG.info().$("added column to wal [path=").$(path).$(Files.SEPARATOR).$(segmentId).$(", columnName=").$(columnName).I$();
                } else {
                    throw CairoException.critical(0).put("column '").put(columnName).put("' added, cannot commit because of concurrent table definition change ");
                }
            } else {
                if (metadata.getColumnType(columnIndex) == columnType) {
                    // TODO: this should be some kind of warning probably that different wals adding the same column concurrently
                    LOG.info().$("column has already been added by another WAL [path=").$(path).$(", columnName=").$(columnName).I$();
                } else {
                    throw CairoException.nonCritical().put("column '").put(columnName).put("' already exists");
                }
            }
        }

        @Override
        public RecordMetadata getMetadata() {
            return metadata;
        }

        @Override
        public CharSequence getTableName() {
            return tableName;
        }

        @Override
        public void removeColumn(CharSequence columnName) {
            final int columnIndex = metadata.getColumnIndexQuiet(columnName);
            if (columnIndex > -1) {
                int type = metadata.getColumnType(columnIndex);
                if (type > 0) {
                    if (currentTxnStartRowNum > 0) {
                        // Roll last transaction to new segment
                        rollUncommittedToNewSegment();
                    }

                    if (currentTxnStartRowNum == 0 || rowCount == currentTxnStartRowNum) {
                        int index = metadata.getColumnIndex(columnName);
                        metadata.removeColumn(columnName);
                        columnCount = metadata.getColumnCount();

                        if (!rollSegmentOnNextRow) {
                            // this means we have rolled uncommitted rows to a new segment already
                            // we should switch metadata to this new segment
                            path.trimTo(rootLen).slash().put(segmentId);
                            // this will close old _meta file and create the new one
                            metadata.switchTo(path, path.length());
                        }
                        // if we did not have to roll uncommitted rows to a new segment
                        // it will switch metadata file on next row write
                        // as part of rolling to a new segment

                        if (ColumnType.isSymbol(type)) {
                            removeSymbolMapReader(index);
                        }
                        markColumnRemoved(index);
                        LOG.info().$("removed column from wal [path=").$(path).$(", columnName=").$(columnName).I$();
                    } else {
                        throw CairoException.critical(0).put("column '").put(columnName)
                                .put("' removed, cannot commit because of concurrent table definition change ");
                    }
                }
            } else {
                throw CairoException.nonCritical().put("column '").put(columnName).put("' does not exists");
            }
        }

        @Override
        public void renameColumn(CharSequence columnName, CharSequence newColumnName) {
            final int columnIndex = metadata.getColumnIndexQuiet(columnName);
            if (columnIndex > -1) {
                int columnType = metadata.getColumnType(columnIndex);
                if (columnType > 0) {
                    if (currentTxnStartRowNum > 0) {
                        // Roll last transaction to new segment
                        rollUncommittedToNewSegment();
                    }

                    if (currentTxnStartRowNum == 0 || rowCount == currentTxnStartRowNum) {
                        metadata.renameColumn(columnName, newColumnName);
                        // We are not going to do any special for symbol readers which point
                        // to the files in the root of the table.
                        // We keep the symbol readers open against files with old name.
                        // Inconsistency between column name and symbol file names in the root
                        // does not matter, these files are for re-lookup only for the WAL writer
                        // and should not be serialised to the WAL segment.

                        if (!rollSegmentOnNextRow) {
                            // this means we have rolled uncommitted rows to a new segment already
                            // we should switch metadata to this new segment
                            path.trimTo(rootLen).slash().put(segmentId);
                            // this will close old _meta file and create the new one
                            metadata.switchTo(path, path.length());
                            renameColumFiles(columnType, columnName, newColumnName);
                        }
                        // if we did not have to roll uncommitted rows to a new segment
                        // it will switch metadata file on next row write
                        // as part of rolling to a new segment

                        LOG.info().$("renamed column in wal [path=").$(path).$(", columnName=").$(columnName).$(", newColumName=").$(newColumnName).I$();
                    } else {
                        throw CairoException.critical(0).put("column '").put(columnName)
                                .put("' removed, cannot commit because of concurrent table definition change ");
                    }
                }
            } else {
                throw CairoException.nonCritical().put("column '").put(columnName).put("' does not exists");
            }
        }
    }

    private class AlterOperationValidationBackend implements SequencerMetadataWriterBackend {
        public long structureVersion;

        @Override
        public void addColumn(CharSequence columnName, int columnType, int symbolCapacity, boolean symbolCacheFlag, boolean isIndexed, int indexValueBlockCapacity, boolean isSequential) {
            if (!TableUtils.isValidColumnName(columnName, columnName.length())) {
                throw CairoException.critical(0).put("invalid column name: ").put(columnName);
            }
            if (metadata.getColumnIndexQuiet(columnName) > -1) {
                throw CairoException.critical(0).put("duplicate column name: ").put(columnName);
            }
            if (columnType <= 0 || columnType >= ColumnType.MAX) {
                throw CairoException.critical(0).put("invalid column type: ").put(columnType);
            }
            structureVersion++;
        }

        @Override
        public RecordMetadata getMetadata() {
            return metadata;
        }

        @Override
        public CharSequence getTableName() {
            return tableName;
        }

        @Override
        public void removeColumn(CharSequence columnName) {
            int columnIndex = metadata.getColumnIndexQuiet(columnName);
            if (columnIndex < 0 || metadata.getColumnType(columnIndex) < 0) {
                throw CairoException.nonCritical().put("cannot remove column, column does not exists [table=").put(tableName)
                        .put(", column=").put(columnName).put(']');
            }

            if (columnIndex == metadata.getTimestampIndex()) {
                throw CairoException.nonCritical().put("cannot remove designated timestamp column [table=").put(tableName)
                        .put(", column=").put(columnName);
            }
            structureVersion++;
        }

        @Override
        public void renameColumn(CharSequence columnName, CharSequence newName) {
            int columnIndex = metadata.getColumnIndexQuiet(columnName);
            if (columnIndex < 0) {
                throw CairoException.nonCritical().put("cannot rename column, column does not exists [table=").put(tableName)
                        .put(", column=").put(columnName).put(']');
            }
            if (columnIndex == metadata.getTimestampIndex()) {
                throw CairoException.nonCritical().put("cannot rename designated timestamp column [table=").put(tableName)
                        .put(", column=").put(columnName).put(']');
            }

            int columnIndexNew = metadata.getColumnIndexQuiet(newName);
            if (columnIndexNew > -1) {
                throw CairoException.nonCritical().put("cannot rename column, column with the name already exists [table=").put(tableName)
                        .put(", newName=").put(newName).put(']');
            }
            if (!TableUtils.isValidColumnName(newName, newName.length())) {
                throw CairoException.nonCritical().put("invalid column name: ").put(newName);
            }
            structureVersion++;
        }

        public void startAlterValidation() {
            structureVersion = metadata.getStructureVersion();
        }
    }
}<|MERGE_RESOLUTION|>--- conflicted
+++ resolved
@@ -111,11 +111,7 @@
         final int walId = tableRegistry.getNextWalId(tableName);
         this.walName = WAL_NAME_BASE + walId;
         this.walId = walId;
-<<<<<<< HEAD
-        this.path = new Path().of(this.configuration.getRoot()).concat(systemTableName).concat(walName);
-=======
-        this.path = new Path().of(configuration.getRoot()).concat(tableName).concat(walName);
->>>>>>> 3558b979
+        this.path = new Path().of(configuration.getRoot()).concat(systemTableName).concat(walName);
         this.rootLen = path.length();
         this.open = true;
 
@@ -741,36 +737,8 @@
     }
 
     private void configureSymbolTable() {
-<<<<<<< HEAD
-        // we should not need the reader here, this will not work in a distributed environment
-        // what if the wal is created on a node where the table itself is not present?
-        // maybe copying symbols from existing table is not the best or sequencer needs an API for it
-        // but then sequencer will have to keep track of all symbol tables
-        try (
-                TxReader txReader = new TxReader(ff);
-                ColumnVersionReader columnVersionReader = new ColumnVersionReader()
-        ) {
-            MillisecondClock milliClock = configuration.getMillisecondClock();
-            long spinLockTimeout = configuration.getSpinLockTimeout();
-
-            Path path = Path.PATH2.get();
-            path.of(configuration.getRoot()).concat(systemTableName).concat(TXN_FILE_NAME).$();
-
-            // Does not matter which PartitionBy, as long as it is partitioned
-            // WAL tables must be partitioned
-            txReader.ofRO(path, PartitionBy.DAY);
-
-            path.of(configuration.getRoot()).concat(systemTableName).concat(COLUMN_VERSION_FILE_NAME).$();
-            columnVersionReader.ofRO(ff, path);
-
-            do {
-                TableUtils.safeReadTxn(txReader, milliClock, spinLockTimeout);
-                columnVersionReader.readSafe(milliClock, spinLockTimeout);
-            } while (txReader.getColumnVersion() != columnVersionReader.getVersion());
-=======
         boolean initialized = false;
         try {
->>>>>>> 3558b979
             int denseSymbolIndex = 0;
 
             for (int i = 0; i < columnCount; i++) {
@@ -791,12 +759,12 @@
                         long spinLockTimeout = configuration.getSpinLockTimeout();
 
                         Path path = Path.PATH2.get();
-                        path.of(configuration.getRoot()).concat(tableName).concat(TXN_FILE_NAME).$();
+                        path.of(configuration.getRoot()).concat(systemTableName).concat(TXN_FILE_NAME).$();
 
                         // Does not matter which PartitionBy, as long as it is partitioned
                         // WAL tables must be partitioned
                         txReader.ofRO(path, PartitionBy.DAY);
-                        path.of(configuration.getRoot()).concat(tableName).concat(TableUtils.COLUMN_VERSION_FILE_NAME).$();
+                        path.of(configuration.getRoot()).concat(systemTableName).concat(COLUMN_VERSION_FILE_NAME).$();
                         columnVersionReader.ofRO(ff, path);
 
                         initialized = true;
