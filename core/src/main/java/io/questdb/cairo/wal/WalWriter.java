--- conflicted
+++ resolved
@@ -1163,27 +1163,18 @@
         path.trimTo(walDirLength);
     }
 
-<<<<<<< HEAD
-    private void openColumnFiles(CharSequence columnName, int columnType, int columnIndex, int pathTrimToLen) {
-=======
     private long getDataAppendPageSize() {
         return tableToken.isSystem() ? configuration.getSystemWalDataAppendPageSize() : configuration.getWalDataAppendPageSize();
     }
 
-    private void openColumnFiles(CharSequence name, int columnIndex, int pathTrimToLen) {
->>>>>>> 1dd50b83
+    private void openColumnFiles(CharSequence columnName, int columnType, int columnIndex, int pathTrimToLen) {
         try {
             final MemoryMA dataMem = getDataColumn(columnIndex);
             dataMem.close(isTruncateFilesOnClose(), Vm.TRUNCATE_TO_POINTER);
             dataMem.of(
                     ff,
-<<<<<<< HEAD
                     dFile(path.trimTo(pathTrimToLen), columnName),
-                    dataAppendPageSize,
-=======
-                    dFile(path.trimTo(pathTrimToLen), name),
                     getDataAppendPageSize(),
->>>>>>> 1dd50b83
                     -1,
                     MemoryTag.MMAP_TABLE_WRITER,
                     configuration.getWriterFileOpenOpts(),
@@ -1196,15 +1187,9 @@
                 ColumnTypeDriver columnTypeDriver = ColumnType.getDriver(columnType);
                 columnTypeDriver.configureAuxMemMA(
                         ff,
-<<<<<<< HEAD
                         auxMem,
                         iFile(path.trimTo(pathTrimToLen), columnName),
-                        dataAppendPageSize,
-=======
-                        iFile(path.trimTo(pathTrimToLen), name),
                         getDataAppendPageSize(),
-                        -1,
->>>>>>> 1dd50b83
                         MemoryTag.MMAP_TABLE_WRITER,
                         configuration.getWriterFileOpenOpts(),
                         Files.POSIX_MADV_RANDOM
