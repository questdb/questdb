/*******************************************************************************
 *     ___                  _   ____  ____
 *    / _ \ _   _  ___  ___| |_|  _ \| __ )
 *   | | | | | | |/ _ \/ __| __| | | |  _ \
 *   | |_| | |_| |  __/\__ \ |_| |_| | |_) |
 *    \__\_\\__,_|\___||___/\__|____/|____/
 *
 *  Copyright (c) 2014-2019 Appsicle
 *  Copyright (c) 2019-2022 QuestDB
 *
 *  Licensed under the Apache License, Version 2.0 (the "License");
 *  you may not use this file except in compliance with the License.
 *  You may obtain a copy of the License at
 *
 *  http://www.apache.org/licenses/LICENSE-2.0
 *
 *  Unless required by applicable law or agreed to in writing, software
 *  distributed under the License is distributed on an "AS IS" BASIS,
 *  WITHOUT WARRANTIES OR CONDITIONS OF ANY KIND, either express or implied.
 *  See the License for the specific language governing permissions and
 *  limitations under the License.
 *
 ******************************************************************************/

package io.questdb.cairo.wal;

import io.questdb.cairo.AbstractRecordMetadata;
import io.questdb.cairo.CairoException;
import io.questdb.cairo.TableColumnMetadata;
import io.questdb.cairo.sql.TableRecordMetadata;
import io.questdb.cairo.vm.Vm;
import io.questdb.cairo.vm.api.MemoryMARW;
import io.questdb.cairo.vm.api.MemoryMR;
import io.questdb.cairo.wal.seq.TableRecordMetadataSink;
import io.questdb.std.FilesFacade;
import io.questdb.std.MemoryTag;
import io.questdb.std.Misc;
import io.questdb.std.str.Path;

import static io.questdb.cairo.TableUtils.META_FILE_NAME;
import static io.questdb.cairo.TableUtils.openSmallFile;
import static io.questdb.cairo.wal.WalUtils.WAL_FORMAT_VERSION;

public class WalWriterMetadata extends AbstractRecordMetadata implements TableRecordMetadata, TableRecordMetadataSink {
    private final FilesFacade ff;
    private final MemoryMARW metaMem;
    private final MemoryMR roMetaMem;
    private long structureVersion = -1;
    private boolean suspended;
<<<<<<< HEAD
    private String systemTableName;
    private int tableId;
=======
    private int tableId;
    private String tableName;
>>>>>>> af9a0963

    public WalWriterMetadata(FilesFacade ff) {
        this(ff, false);
    }

    public WalWriterMetadata(FilesFacade ff, boolean readonly) {
        this.ff = ff;
        if (!readonly) {
            roMetaMem = metaMem = Vm.getMARWInstance();
        } else {
            metaMem = null;
            roMetaMem = Vm.getMRInstance();
        }
    }

    @Override
    public void addColumn(
            String columnName,
            int columnType,
            boolean columnIndexed,
            int indexValueBlockCapacity,
            boolean symbolTableStatic,
            int writerIndex
    ) {
        addColumn0(columnName, columnType);
    }

<<<<<<< HEAD
=======
    @Override
    public void of(String tableName, int tableId, int timestampIndex, int compressedTimestampIndex, boolean suspended, long structureVersion, int columnCount) {
        this.tableName = tableName;
        this.tableId = tableId;
        this.timestampIndex = timestampIndex;
        this.suspended = suspended;
        this.structureVersion = structureVersion;
    }

>>>>>>> af9a0963
    public void addColumn(CharSequence columnName, int columnType) {
        addColumn0(columnName, columnType);
        structureVersion++;
    }

    @Override
    public void close() {
        clear(Vm.TRUNCATE_TO_PAGE);
    }

    public void close(byte truncateMode) {
        clear(truncateMode);
    }

    @Override
    public long getStructureVersion() {
        return structureVersion;
    }

    @Override
    public String getSystemTableName() {
        return systemTableName;
    }

    @Override
    public int getTableId() {
        return tableId;
    }

    @Override
    public boolean isWalEnabled() {
        return true;
    }

    @Override
    public void of(String systemTableName, int tableId, int timestampIndex, boolean suspended, long structureVersion, int columnCount) {
        this.systemTableName = systemTableName;
        this.tableId = tableId;
        this.timestampIndex = timestampIndex;
        this.suspended = suspended;
        this.structureVersion = structureVersion;
    }

    public void removeColumn(CharSequence columnName) {
        final int columnIndex = columnNameIndexMap.get(columnName);
        if (columnIndex < 0) {
            throw CairoException.critical(0).put("Column not found: ").put(columnName);
        }

        columnNameIndexMap.remove(columnName);
        final TableColumnMetadata deletedMeta = columnMetadata.getQuick(columnIndex);
        deletedMeta.markDeleted();

        structureVersion++;
    }

    public void renameColumn(CharSequence columnName, CharSequence newName) {
        final int columnIndex = columnNameIndexMap.get(columnName);
        if (columnIndex < 0) {
            throw CairoException.critical(0).put("Column not found: ").put(columnName);
        }
        final String newNameStr = newName.toString();
        columnMetadata.getQuick(columnIndex).setName(newNameStr);

        columnNameIndexMap.removeEntry(columnName);
        columnNameIndexMap.put(newNameStr, columnIndex);

        structureVersion++;
    }

    public void switchTo(Path path, int pathLen) {
        if (metaMem.getFd() > -1) {
            metaMem.close(true, Vm.TRUNCATE_TO_POINTER);
        }
        openSmallFile(ff, path, pathLen, metaMem, META_FILE_NAME, MemoryTag.MMAP_SEQUENCER_METADATA);
        syncToMetaFile();
    }

    private void addColumn0(CharSequence columnName, int columnType) {
        final String name = columnName.toString();
        if (columnType > 0) {
            columnNameIndexMap.put(name, columnMetadata.size());
        }
        columnMetadata.add(
                new TableColumnMetadata(
                        name,
                        columnType,
                        false,
                        0,
                        false,
                        null,
                        columnMetadata.size()
                )
        );
        columnCount++;
    }

    private void reset() {
        columnMetadata.clear();
        columnNameIndexMap.clear();
        columnCount = 0;
        timestampIndex = -1;
        systemTableName = null;
        tableId = -1;
        suspended = false;
    }

    protected void clear(byte truncateMode) {
        reset();
        if (metaMem != null) {
            metaMem.close(true, truncateMode);
        }
        Misc.free(roMetaMem);
    }

    void syncToMetaFile() {
        metaMem.jumpTo(0);
        // Size of metadata
        metaMem.putInt(0);
        metaMem.putInt(WAL_FORMAT_VERSION);
        metaMem.putLong(structureVersion);
        metaMem.putInt(columnCount);
        metaMem.putInt(timestampIndex);
        metaMem.putInt(tableId);
        metaMem.putBool(suspended);
        for (int i = 0; i < columnCount; i++) {
            final int columnType = getColumnType(i);
            metaMem.putInt(columnType);
            metaMem.putStr(getColumnName(i));
        }

        // update metadata size
        metaMem.putInt(0, (int) metaMem.getAppendOffset());
    }
}<|MERGE_RESOLUTION|>--- conflicted
+++ resolved
@@ -47,13 +47,8 @@
     private final MemoryMR roMetaMem;
     private long structureVersion = -1;
     private boolean suspended;
-<<<<<<< HEAD
     private String systemTableName;
     private int tableId;
-=======
-    private int tableId;
-    private String tableName;
->>>>>>> af9a0963
 
     public WalWriterMetadata(FilesFacade ff) {
         this(ff, false);
@@ -81,59 +76,47 @@
         addColumn0(columnName, columnType);
     }
 
-<<<<<<< HEAD
-=======
-    @Override
-    public void of(String tableName, int tableId, int timestampIndex, int compressedTimestampIndex, boolean suspended, long structureVersion, int columnCount) {
-        this.tableName = tableName;
-        this.tableId = tableId;
-        this.timestampIndex = timestampIndex;
-        this.suspended = suspended;
-        this.structureVersion = structureVersion;
-    }
-
->>>>>>> af9a0963
-    public void addColumn(CharSequence columnName, int columnType) {
-        addColumn0(columnName, columnType);
-        structureVersion++;
-    }
-
-    @Override
-    public void close() {
-        clear(Vm.TRUNCATE_TO_PAGE);
-    }
-
-    public void close(byte truncateMode) {
-        clear(truncateMode);
-    }
-
-    @Override
-    public long getStructureVersion() {
-        return structureVersion;
-    }
-
-    @Override
-    public String getSystemTableName() {
-        return systemTableName;
-    }
-
-    @Override
-    public int getTableId() {
-        return tableId;
-    }
-
-    @Override
-    public boolean isWalEnabled() {
-        return true;
-    }
-
-    @Override
-    public void of(String systemTableName, int tableId, int timestampIndex, boolean suspended, long structureVersion, int columnCount) {
+    @Override
+    public void of(String systemTableName, int tableId, int timestampIndex, int compressedTimestampIndex, boolean suspended, long structureVersion, int columnCount) {
         this.systemTableName = systemTableName;
         this.tableId = tableId;
         this.timestampIndex = timestampIndex;
         this.suspended = suspended;
         this.structureVersion = structureVersion;
+    }
+
+    public void addColumn(CharSequence columnName, int columnType) {
+        addColumn0(columnName, columnType);
+        structureVersion++;
+    }
+
+    @Override
+    public void close() {
+        clear(Vm.TRUNCATE_TO_PAGE);
+    }
+
+    public void close(byte truncateMode) {
+        clear(truncateMode);
+    }
+
+    @Override
+    public long getStructureVersion() {
+        return structureVersion;
+    }
+
+    @Override
+    public String getSystemTableName() {
+        return systemTableName;
+    }
+
+    @Override
+    public int getTableId() {
+        return tableId;
+    }
+
+    @Override
+    public boolean isWalEnabled() {
+        return true;
     }
 
     public void removeColumn(CharSequence columnName) {
