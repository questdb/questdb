--- conflicted
+++ resolved
@@ -147,381 +147,6 @@
     }
 
     @Override
-<<<<<<< HEAD
-=======
-    public void o3PartitionMerge(
-            Path pathToNewPartition,
-            int pplen,
-            CharSequence columnName,
-            AtomicInteger columnCounter,
-            AtomicInteger partCounter,
-            int columnType,
-            long timestampMergeIndexAddr,
-            long timestampMergeIndexSize,
-            long srcOooFixAddr,
-            long srcOooVarAddr,
-            long srcOooLo,
-            long srcOooHi,
-            long srcOooMax,
-            long oooPartitionMin,
-            long oooPartitionHi,
-            long srcDataTop,
-            long srcDataMax,
-            int prefixType,
-            long prefixLo,
-            long prefixHi,
-            int mergeType,
-            long mergeOOOLo,
-            long mergeOOOHi,
-            long mergeDataLo,
-            long mergeDataHi,
-            long mergeLen,
-            int suffixType,
-            long suffixLo,
-            long suffixHi,
-            int indexBlockCapacity,
-            int srcTimestampFd,
-            long srcTimestampAddr,
-            long srcTimestampSize,
-            int srcDataFixFd,
-            int srcDataVarFd,
-            long srcDataNewPartitionSize,
-            long srcDataOldPartitionSize,
-            long o3SplitPartitionSize,
-            TableWriter tableWriter,
-            long colTopSinkAddr,
-            long columnNameTxn,
-            long partitionUpdateSinkAddr
-    ) {
-        int partCount = 0;
-        int dstVarFd = 0;
-        long dstVarAddr = 0;
-        long srcDataFixOffset;
-        long srcAuxAddr = 0;
-        long dstVarSize = 0;
-        long srcDataTopOffset;
-        long dstFixSize = 0;
-        long dstFixAppendOffset1;
-        long srcAuxSize = 0;
-        long srcDataSize = 0;
-        long dstVarAppendOffset2;
-        long dstFixAppendOffset2;
-        int dstFixFd = 0;
-        long dstFixAddr = 0;
-        long srcDataVarAddr = 0;
-        long srcDataVarOffset = 0;
-        long dstVarAppendOffset1 = 0;
-        final int srcFixFd = Math.abs(srcDataFixFd);
-        final int srcVarFd = Math.abs(srcDataVarFd);
-        final FilesFacade ff = tableWriter.getFilesFacade();
-        final boolean mixedIOFlag = tableWriter.allowMixedIO();
-        final long initialSrcDataTop = srcDataTop;
-
-        try {
-            pathToNewPartition.trimTo(pplen);
-            if (srcDataTop > 0) {
-                final ColumnTypeDriver columnTypeDriver = ColumnType.getDriver(columnType);
-                // Size of data actually in the aux (fixed) file.
-                final long srcAuxOffset = columnTypeDriver.getAuxVectorOffset(srcDataMax - srcDataTop);
-                // Size of data in the index (fixed) file if it didn't have column top.
-                final long srcAuxMaxOffset = columnTypeDriver.getAuxVectorOffset(srcDataMax);
-
-                if (srcDataTop > prefixHi || prefixType == O3_BLOCK_O3) {
-                    // Extend the existing column down, we will be discarding it anyway.
-                    // Materialize nulls at the end of the column and add non-null data to merge.
-                    // Do all of this beyond existing written data, using column as a buffer.
-                    // It is also fine in case when last partition contains WAL LAG, since
-                    // At the beginning of the transaction LAG is copied into memory buffers (o3 mem columns).
-
-                    srcAuxSize =
-                            columnTypeDriver.getAuxVectorSize(srcDataMax - srcDataTop) +
-                                    columnTypeDriver.getAuxVectorSize(srcDataMax);
-
-                    srcAuxAddr = mapRW(ff, srcFixFd, srcAuxSize, MemoryTag.MMAP_O3);
-                    ff.madvise(srcAuxAddr, srcAuxSize, Files.POSIX_MADV_SEQUENTIAL);
-                    if (srcAuxOffset > 0) {
-                        srcDataSize = columnTypeDriver.getDataVectorSizeAt(srcAuxAddr, srcDataMax - srcDataTop - 1);
-                    }
-
-                    // at bottom of source var column set length of strings to null (-1) for as many strings
-                    // as srcDataTop value.
-                    srcDataVarOffset = srcDataSize;
-                    long reservedBytesForColTopNulls;
-                    // We need to reserve null values for every column top value
-                    // in the variable len file. Each null value takes 4 bytes for string
-                    reservedBytesForColTopNulls = srcDataTop * (ColumnType.isString(columnType) ? Integer.BYTES : Long.BYTES);
-                    srcDataSize += reservedBytesForColTopNulls + srcDataSize;
-                    srcDataVarAddr = mapRW(ff, srcVarFd, srcDataSize, MemoryTag.MMAP_O3);
-                    ff.madvise(srcDataVarAddr, srcDataSize, Files.POSIX_MADV_SEQUENTIAL);
-
-                    // Set var column values to null first srcDataTop times
-                    // Next line should be:
-                    // Vect.setMemoryInt(srcDataVarAddr + srcDataVarOffset, -1, srcDataTop);
-                    // But we can replace it with memset setting each byte to -1
-                    // because binary repr of int -1 is 4 bytes of -1
-                    // memset is faster than any SIMD implementation we can come with
-                    Vect.memset(srcDataVarAddr + srcDataVarOffset, (int) reservedBytesForColTopNulls, -1);
-
-                    // Copy var column data
-                    Vect.memcpy(srcDataVarAddr + srcDataVarOffset + reservedBytesForColTopNulls, srcDataVarAddr, srcDataVarOffset);
-
-                    // we need to shift copy the original column so that new block points at strings "below" the
-                    // nulls we created above
-                    long hiInclusive = srcDataMax - srcDataTop; // STOP. DON'T ADD +1 HERE. srcHi is inclusive, no need to do +1
-                    assert srcAuxSize >= srcAuxMaxOffset + (hiInclusive + 1) * 8; // make sure enough len mapped
-                    o3shiftCopyAuxVector(
-                            -reservedBytesForColTopNulls,
-                            srcAuxAddr,
-                            0,
-                            hiInclusive,
-                            srcAuxAddr + srcAuxMaxOffset + Long.BYTES
-                    );
-
-                    // now set the "empty" bit of fixed size column with references to those
-                    // null strings we just added
-                    // Call to setVarColumnRefs32Bit must be after shiftCopyFixedSizeColumnData
-                    // because data first have to be shifted before overwritten
-                    if (ColumnType.isString(columnType)) {
-                        Vect.setVarColumnRefs32Bit(srcAuxAddr + srcAuxOffset + Long.BYTES, 0, srcDataTop);
-                    } else {
-                        Vect.setVarColumnRefs64Bit(srcAuxAddr + srcAuxOffset + Long.BYTES, 0, srcDataTop);
-                    }
-
-                    srcDataTop = 0;
-                    srcDataFixOffset = srcAuxOffset + Long.BYTES;
-                } else {
-                    // when we are shuffling "empty" space we can just reduce column top instead
-                    // of moving data
-                    if (prefixType != O3_BLOCK_NONE) {
-                        // Set the column top if it's not split partition case.
-                        Unsafe.getUnsafe().putLong(colTopSinkAddr, srcDataTop);
-                        // For split partition, old partition column top will remain the same.
-                        // And the new partition will not have any column top since srcDataTop <= prefixHi.
-                    }
-                    srcAuxSize = srcAuxOffset + Long.BYTES;
-                    srcAuxAddr = mapRW(ff, srcFixFd, srcAuxSize, MemoryTag.MMAP_O3);
-                    ff.madvise(srcAuxAddr, srcAuxSize, Files.POSIX_MADV_SEQUENTIAL);
-                    srcDataFixOffset = 0;
-
-                    srcDataSize = Unsafe.getUnsafe().getLong(srcAuxAddr + srcAuxSize - Long.BYTES);
-                    srcDataVarAddr = mapRO(ff, srcVarFd, srcDataSize, MemoryTag.MMAP_O3);
-                    ff.madvise(srcDataVarAddr, srcDataSize, Files.POSIX_MADV_SEQUENTIAL);
-                }
-            } else {
-                // var index column is n+1
-                srcAuxSize = (srcDataMax + 1) * Long.BYTES;
-                srcAuxAddr = mapRW(ff, srcFixFd, srcAuxSize, MemoryTag.MMAP_O3);
-                ff.madvise(srcAuxAddr, srcAuxSize, Files.POSIX_MADV_SEQUENTIAL);
-                srcDataFixOffset = 0;
-
-                srcDataSize = Unsafe.getUnsafe().getLong(srcAuxAddr + srcAuxSize - Long.BYTES);
-                srcDataVarAddr = mapRO(ff, srcVarFd, srcDataSize, MemoryTag.MMAP_O3);
-                ff.madvise(srcDataVarAddr, srcDataSize, Files.POSIX_MADV_SEQUENTIAL);
-            }
-
-            // upgrade srcDataTop to offset
-            srcDataTopOffset = srcDataTop * Long.BYTES;
-
-            iFile(pathToNewPartition.trimTo(pplen), columnName, columnNameTxn);
-            dstFixFd = openRW(ff, pathToNewPartition, LOG, tableWriter.getConfiguration().getWriterFileOpenOpts());
-            dstFixSize = (srcOooHi - srcOooLo + 1 + srcDataMax - srcDataTop + 1) * Long.BYTES;
-            if (prefixType == O3_BLOCK_NONE) {
-                // split partition
-                dstFixSize -= (prefixHi - srcDataTop + 1) * Long.BYTES;
-            }
-            dstFixAddr = mapRW(ff, dstFixFd, dstFixSize, MemoryTag.MMAP_O3);
-            if (!mixedIOFlag) {
-                ff.madvise(dstFixAddr, dstFixSize, Files.POSIX_MADV_RANDOM);
-            }
-
-            dFile(pathToNewPartition.trimTo(pplen), columnName, columnNameTxn);
-            dstVarFd = openRW(ff, pathToNewPartition, LOG, tableWriter.getConfiguration().getWriterFileOpenOpts());
-            dstVarSize = srcDataSize - srcDataVarOffset
-                    + getDataVectorSize(srcOooFixAddr, srcOooLo, srcOooHi);
-
-            if (prefixType == O3_BLOCK_NONE && prefixHi > initialSrcDataTop) {
-                // split partition
-                assert prefixLo == 0;
-                dstVarSize -= getDataVectorSize(srcAuxAddr, prefixLo, prefixHi - initialSrcDataTop);
-            }
-
-            dstVarAddr = mapRW(ff, dstVarFd, dstVarSize, MemoryTag.MMAP_O3);
-            if (!mixedIOFlag) {
-                ff.madvise(dstVarAddr, dstVarSize, Files.POSIX_MADV_RANDOM);
-            }
-
-            if (prefixType == O3_BLOCK_DATA) {
-                dstFixAppendOffset1 = (prefixHi - prefixLo + 1 - srcDataTop) * Long.BYTES;
-                prefixHi -= srcDataTop;
-            } else if (prefixType == O3_BLOCK_NONE) {
-                // split partition
-                dstFixAppendOffset1 = 0;
-            } else {
-                dstFixAppendOffset1 = (prefixHi - prefixLo + 1) * Long.BYTES;
-            }
-
-            if (suffixType == O3_BLOCK_DATA && srcDataTop > 0) {
-                suffixHi -= srcDataTop;
-                suffixLo -= srcDataTop;
-            }
-
-            // configure offsets
-            switch (prefixType) {
-                case O3_BLOCK_O3:
-                    dstVarAppendOffset1 = getDataVectorSize(srcOooFixAddr, prefixLo, prefixHi);
-                    partCount++;
-                    break;
-                case O3_BLOCK_DATA:
-                    dstVarAppendOffset1 = getDataVectorSize(
-                            srcAuxAddr + srcDataFixOffset,
-                            prefixLo,
-                            prefixHi
-                    );
-                    partCount++;
-                    break;
-                default:
-                    break;
-            }
-
-            // offset 2
-            if (mergeDataLo > -1 && mergeOOOLo > -1) {
-                dstFixAppendOffset2 = dstFixAppendOffset1 + (mergeLen * Long.BYTES);
-                if (mergeLen == mergeDataHi - mergeDataLo + 1 + mergeOOOHi - mergeOOOLo + 1) {
-                    // No deduplication, all rows from O3 and column data will be written.
-                    // In this case var col length is calculated as o3 var col len + data var col len
-                    long oooLen = getDataVectorSize(srcOooFixAddr, mergeOOOLo, mergeOOOHi);
-                    long dataLen = getDataVectorSize(srcAuxAddr + srcDataFixOffset, mergeDataLo - srcDataTop, mergeDataHi - srcDataTop);
-                    dstVarAppendOffset2 = dstVarAppendOffset1 + oooLen + dataLen;
-                } else {
-                    // Deduplication happens, some rows are eliminated.
-                    // Dedup eliminates some rows, there is no way to know the append offset of var file beforehand.
-                    // Dedup usually reduces the size of the var column, but in some cases it can increase it.
-                    // For example if var col in src has 3 rows of data
-                    // '1'
-                    // '1'
-                    // '1'
-                    // and all rows match single row in o3 with value
-                    // 'long long value'
-                    // the result will be 3 rows with new new value
-                    // 'long long value'
-                    // 'long long value'
-                    // 'long long value'
-                    // Which is longer than oooLen + dataLen
-                    // To deal with unpredicatability of the dedup var col size run the dedup merged size calculation
-                    dstVarAppendOffset2 = dstVarAppendOffset1 + Vect.dedupMergeVarColumnLen(
-                            timestampMergeIndexAddr,
-                            timestampMergeIndexSize / TIMESTAMP_MERGE_ENTRY_BYTES,
-                            srcAuxAddr + srcDataFixOffset - srcDataTop * 8,
-                            srcOooFixAddr
-                    );
-                }
-            } else {
-                dstFixAppendOffset2 = dstFixAppendOffset1;
-                dstVarAppendOffset2 = dstVarAppendOffset1;
-            }
-
-            if (mergeType != O3_BLOCK_NONE) {
-                partCount++;
-            }
-
-            if (suffixType != O3_BLOCK_NONE) {
-                partCount++;
-            }
-        } catch (Throwable e) {
-            LOG.error().$("merge var error [table=").utf8(tableWriter.getTableToken().getTableName())
-                    .$(", e=").$(e)
-                    .I$();
-            tableWriter.o3BumpErrorCount();
-            O3CopyJob.copyIdleQuick(
-                    columnCounter,
-                    timestampMergeIndexAddr,
-                    timestampMergeIndexSize,
-                    srcDataFixFd,
-                    srcAuxAddr,
-                    srcAuxSize,
-                    srcDataVarFd,
-                    srcDataVarAddr,
-                    srcDataSize,
-                    srcTimestampFd,
-                    srcTimestampAddr,
-                    srcTimestampSize,
-                    dstFixFd,
-                    dstFixAddr,
-                    dstFixSize,
-                    dstVarFd,
-                    dstVarAddr,
-                    dstVarSize,
-                    0,
-                    0,
-                    tableWriter
-            );
-            throw e;
-        }
-
-        partCounter.set(partCount);
-
-        o3PublishCopyTasks(
-                columnCounter,
-                partCounter,
-                columnType,
-                timestampMergeIndexAddr,
-                timestampMergeIndexSize,
-                srcDataFixFd,
-                srcAuxAddr,
-                srcDataFixOffset,
-                srcAuxSize,
-                srcDataVarFd,
-                srcDataVarAddr,
-                srcDataVarOffset,
-                srcDataSize,
-                srcDataTopOffset,
-                srcDataMax,
-                srcOooFixAddr,
-                srcOooVarAddr,
-                srcOooLo,
-                srcOooHi,
-                srcOooMax,
-                oooPartitionMin,
-                oooPartitionHi,
-                prefixType,
-                prefixLo,
-                prefixHi,
-                mergeType,
-                mergeDataLo,
-                mergeDataHi,
-                mergeOOOLo,
-                mergeOOOHi,
-                suffixType,
-                suffixLo,
-                suffixHi,
-                dstFixFd,
-                dstFixAddr,
-                dstFixSize,
-                dstVarFd,
-                dstVarAddr,
-                dstVarSize,
-                dstFixAppendOffset1,
-                dstFixAppendOffset2,
-                dstVarAppendOffset1,
-                dstVarAppendOffset2,
-                0,
-                0,
-                indexBlockCapacity,
-                srcTimestampFd,
-                srcTimestampAddr,
-                srcTimestampSize,
-                srcDataNewPartitionSize,
-                srcDataOldPartitionSize,
-                o3SplitPartitionSize,
-                tableWriter,
-                null,
-                srcDataTopOffset >> 2,
-                partitionUpdateSinkAddr
-        );
-    }
-
-    @Override
->>>>>>> 049f02d2
     public void o3copyAuxVector(
             FilesFacade ff,
             long src,
