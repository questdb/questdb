--- conflicted
+++ resolved
@@ -149,16 +149,9 @@
             int keySize,
             int[] valueOffsets,
             ColumnTypes keyTypes,
-<<<<<<< HEAD
             int splitIndex,
-            DirectCharSequence[] csA,
-            DirectCharSequence[] csB,
-=======
-            int split,
-            int keyOffset,
             DirectString[] csA,
             DirectString[] csB,
->>>>>>> 69f68601
             DirectBinarySequence[] bs,
             Long256Impl[] keyLong256A,
             Long256Impl[] keyLong256B
@@ -416,14 +409,9 @@
         // csA and csB are pegged, checking one for null should be enough
         if (this.csA != null) {
             int n = this.csA.length;
-<<<<<<< HEAD
-            csA = new DirectCharSequence[n];
-            csB = new DirectCharSequence[n];
-=======
             csA = new DirectString[n];
             csB = new DirectString[n];
 
->>>>>>> 69f68601
             for (int i = 0; i < n; i++) {
                 if (this.csA[i] != null) {
                     csA[i] = new DirectString();
