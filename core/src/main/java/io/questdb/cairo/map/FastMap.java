/*******************************************************************************
 *     ___                  _   ____  ____
 *    / _ \ _   _  ___  ___| |_|  _ \| __ )
 *   | | | | | | |/ _ \/ __| __| | | |  _ \
 *   | |_| | |_| |  __/\__ \ |_| |_| | |_) |
 *    \__\_\\__,_|\___||___/\__|____/|____/
 *
 *  Copyright (c) 2014-2019 Appsicle
 *  Copyright (c) 2019-2022 QuestDB
 *
 *  Licensed under the Apache License, Version 2.0 (the "License");
 *  you may not use this file except in compliance with the License.
 *  You may obtain a copy of the License at
 *
 *  http://www.apache.org/licenses/LICENSE-2.0
 *
 *  Unless required by applicable law or agreed to in writing, software
 *  distributed under the License is distributed on an "AS IS" BASIS,
 *  WITHOUT WARRANTIES OR CONDITIONS OF ANY KIND, either express or implied.
 *  See the License for the specific language governing permissions and
 *  limitations under the License.
 *
 ******************************************************************************/

package io.questdb.cairo.map;

import io.questdb.cairo.*;
import io.questdb.cairo.sql.Record;
import io.questdb.cairo.sql.RecordCursor;
import io.questdb.griffin.engine.LimitOverflowException;
import io.questdb.std.*;
import org.jetbrains.annotations.NotNull;
import org.jetbrains.annotations.Nullable;
import org.jetbrains.annotations.TestOnly;

/**
 * FastMap is a general purpose off-heap hash table used to store intermediate data of join,
 * group by, sample by queries, but not only. It provides {@link MapKey} and {@link MapValue},
 * as well as {@link RecordCursor} interfaces for data access and modification.
 * The preferred way to create a FastMap is {@link MapFactory}.
 * <p>
 * <strong>Important!</strong>
 * Key and value structures must match the ones provided via lists of columns ({@link ColumnTypes})
 * to the map constructor. Later put* calls made on {@link MapKey} and {@link MapValue} must match
 * the declared column types to guarantee memory access safety.
 * <p>
 * Keys may be var-size, i.e. a key may contain string or binary columns, while values are expected
 * to be fixed-size. Only insertions and updates operations are supported meaning that a key can't
 * be removed from the map once it was inserted.
 * <p>
 * Map iteration provided by {@link RecordCursor} preserves the key insertion order.
 * <p>
 * The hash table is organized into two main parts:
 * <ul>
 * <li>1. Off-heap list for heap offsets</li>
 * <li>2. Off-heap memory for key-value pairs a.k.a. "key memory"</li>
 * </ul>
 * The offset list contains [compressed_offset, hash_code] pairs. An offset value contains an offset to
 * the address of a key-value pair in the key memory compressed to an int. Key-value pair addresses are
 * 8 byte aligned, so a FastMap is capable of holding up to 32GB of data.
 * <p>
 * The offset list is used as a hash table with linear probing. So, a table resize allocates a new
 * offset list and copies offsets there while the key memory stays as is.
 * <p>
 * Key-value pairs stored in the key memory may have the following layout:
 * <pre>
 * |       length         | Value columns 0..V | Key columns 0..K |
 * +----------------------+--------------------+------------------+
 * |      4 bytes         |         -          |        -         |
 * +----------------------+--------------------+------------------+
 * </pre>
 * Length field is present for var-size keys only. It stores full key-value pair length in bytes.
 */
public class FastMap implements Map, Reopenable {

    private static final long MAX_HEAP_SIZE = (Integer.toUnsignedLong(-1) - 1) << 3;
    private static final int MIN_INITIAL_CAPACITY = 128;
    private static final long OFFSET_SLOT_SIZE = 2;
    private final FastMapCursor cursor;
    private final int initialKeyCapacity;
    private final int initialPageSize;
    private final BaseKey key;
    private final int keyOffset;
    // Set to -1 when key is var-size.
    private final int keySize;
    private final int listMemoryTag;
    private final double loadFactor;
    private final int mapMemoryTag;
    private final int maxResizes;
    private final FastMapRecord record;
    private final FastMapValue value;
    private final FastMapValue value2;
    private final FastMapValue value3;
    private final int valueColumnCount;
    private final int valueSize;
    private long capacity;
    private int free;
    private long kLimit; // Key memory limit pointer.
    private long kPos;   // Current key memory pointer.
    private long kStart; // Key memory start pointer.
    private int keyCapacity;
    private int mask;
    private int nResizes;
    // Offsets are shifted by +1 (0 -> 1, 1 -> 2, etc.), so that we fill the memory with 0.
    private DirectLongList offsets;
    private int size = 0;

    public FastMap(
            int pageSize,
            @Transient @NotNull ColumnTypes keyTypes,
            int keyCapacity,
            double loadFactor,
            int maxResizes
    ) {
        this(pageSize, keyTypes, null, keyCapacity, loadFactor, maxResizes);
    }

    public FastMap(
            int pageSize,
            @Transient @NotNull ColumnTypes keyTypes,
            @Transient @Nullable ColumnTypes valueTypes,
            int keyCapacity,
            double loadFactor,
            int maxResizes,
            int memoryTag
    ) {
        this(pageSize, keyTypes, valueTypes, keyCapacity, loadFactor, maxResizes, memoryTag, memoryTag);
    }

    public FastMap(
            int pageSize,
            @Transient @NotNull ColumnTypes keyTypes,
            @Transient @Nullable ColumnTypes valueTypes,
            int keyCapacity,
            double loadFactor,
            int maxResizes
    ) {
        this(pageSize, keyTypes, valueTypes, keyCapacity, loadFactor, maxResizes, MemoryTag.NATIVE_FAST_MAP, MemoryTag.NATIVE_FAST_MAP_LONG_LIST);
    }

    @TestOnly
    FastMap(
            int pageSize,
            @NotNull @Transient ColumnTypes keyTypes,
            @Nullable @Transient ColumnTypes valueTypes,
            int keyCapacity,
            double loadFactor,
            int maxResizes,
            int mapMemoryTag,
            int listMemoryTag
    ) {
        assert pageSize > 3;
        assert loadFactor > 0 && loadFactor < 1d;

        this.mapMemoryTag = mapMemoryTag;
        this.listMemoryTag = listMemoryTag;
        initialKeyCapacity = keyCapacity;
        initialPageSize = pageSize;
        this.loadFactor = loadFactor;
        kStart = kPos = Unsafe.malloc(capacity = pageSize, mapMemoryTag);
        kLimit = kStart + pageSize;
        this.keyCapacity = (int) (keyCapacity / loadFactor);
        this.keyCapacity = this.keyCapacity < MIN_INITIAL_CAPACITY ? MIN_INITIAL_CAPACITY : Numbers.ceilPow2(this.keyCapacity);
        mask = this.keyCapacity - 1;
        free = (int) (this.keyCapacity * loadFactor);
        offsets = new DirectLongList(this.keyCapacity, listMemoryTag);
        offsets.setPos(this.keyCapacity);
        offsets.zero(0);
        nResizes = 0;
        this.maxResizes = maxResizes;

        final int keyColumnCount = keyTypes.getColumnCount();
        int keySize = 0;
        for (int i = 0; i < keyColumnCount; i++) {
            final int columnType = keyTypes.getColumnType(i);
            final int size = ColumnType.sizeOf(columnType);
            if (size > 0) {
                keySize += size;
            } else {
                keySize = -1;
                break;
            }
        }
        this.keySize = keySize;

        // Reserve 4 bytes for key length in case of var-size keys.
        int offset = keySize != -1 ? 0 : 4;
        int[] valueOffsets = null;
        int valueSize = 0;
        if (valueTypes != null) {
            valueColumnCount = valueTypes.getColumnCount();
            valueOffsets = new int[valueColumnCount];

            for (int i = 0; i < valueColumnCount; i++) {
                valueOffsets[i] = offset;
                final int columnType = valueTypes.getColumnType(i);
<<<<<<< HEAD
                switch (ColumnType.tagOf(columnType)) {
                    case ColumnType.BYTE:
                    case ColumnType.BOOLEAN:
                    case ColumnType.GEOBYTE:
                        offset++;
                        break;
                    case ColumnType.SHORT:
                    case ColumnType.CHAR:
                    case ColumnType.GEOSHORT:
                        offset += 2;
                        break;
                    case ColumnType.INT:
                    case ColumnType.FLOAT:
                    case ColumnType.SYMBOL:
                    case ColumnType.GEOINT:
                        offset += 4;
                        break;
                    case ColumnType.LONG:
                    case ColumnType.DOUBLE:
                    case ColumnType.DATE:
                    case ColumnType.TIMESTAMP:
                    case ColumnType.GEOLONG:
                        offset += 8;
                        break;
                    case ColumnType.LONG256:
                        offset += Long256.BYTES;
                        break;
                    case ColumnType.LONG128:
                    case ColumnType.UUID:
                        offset += Uuid.BYTES;
                        break;
                    default:
                        close();
                        throw CairoException.nonCritical().put("value type is not supported: ").put(ColumnType.nameOf(columnType));
=======
                final int size = ColumnType.sizeOf(columnType);
                if (size <= 0) {
                    close();
                    throw CairoException.nonCritical().put("value type is not supported: ").put(ColumnType.nameOf(columnType));
>>>>>>> 6f50137e
                }
                offset += size;
                valueSize += size;
            }
        } else {
            valueColumnCount = 0;
        }
        this.valueSize = valueSize;
        keyOffset = offset;

        value = new FastMapValue(valueOffsets);
        value2 = new FastMapValue(valueOffsets);
        value3 = new FastMapValue(valueOffsets);

        record = new FastMapRecord(valueOffsets, keyOffset, value, keyTypes, valueTypes);

        assert keySize + valueSize < kLimit - kStart : "page size is too small to fit a single key";
        cursor = new FastMapCursor(record, this);
        key = keySize == -1 ? new VarSizeKey() : new FixedSizeKey();
    }

    @Override
    public void clear() {
        kPos = kStart;
        free = (int) (keyCapacity * loadFactor);
        size = 0;
        offsets.zero(0);
    }

    @Override
    public final void close() {
        Misc.free(offsets);
        if (kStart != 0) {
            Unsafe.free(kStart, capacity, mapMemoryTag);
            kLimit = kStart = kPos = 0;
            free = 0;
            size = 0;
            capacity = 0;
        }
    }

    public long getAreaSize() {
        return kLimit - kStart;
    }

    @Override
    public RecordCursor getCursor() {
        return cursor.init(kStart, kLimit, size);
    }

    public int getKeyCapacity() {
        return keyCapacity;
    }

    @Override
    public MapRecord getRecord() {
        return record;
    }

    public void reopen() {
        if (kStart == 0) {
            // handles both mem and offsets
            restoreInitialCapacity();
        }
    }

    @Override
    public void restoreInitialCapacity() {
        kStart = kPos = Unsafe.realloc(kStart, kLimit - kStart, capacity = initialPageSize, mapMemoryTag);
        kLimit = kStart + initialPageSize;
        keyCapacity = (int) (initialKeyCapacity / loadFactor);
        keyCapacity = keyCapacity < MIN_INITIAL_CAPACITY ? MIN_INITIAL_CAPACITY : Numbers.ceilPow2(keyCapacity);
        mask = keyCapacity - 1;
        free = (int) (keyCapacity * loadFactor);
        offsets.resetCapacity();
        offsets.setCapacity(keyCapacity);
        offsets.setPos(keyCapacity);
        offsets.zero(0);
        nResizes = 0;
    }

    @Override
    public long size() {
        return size;
    }

    @Override
    public MapValue valueAt(long address) {
        return valueOf(address, false, value);
    }

    @Override
    public MapKey withKey() {
        return key.init();
    }

    private static long getPackedOffset(DirectLongList offsets, int index) {
        return offsets.get(index);
    }

    private static void setPackedOffset(DirectLongList offsets, int index, long offset, int hashCode) {
        offsets.set(index, Numbers.encodeLowHighInts((int) ((offset >> 3) + 1), hashCode));
    }

    private static void setPackedOffset(DirectLongList offsets, int index, long packedOffset) {
        offsets.set(index, packedOffset);
    }

    private static int unpackHashCode(long packedOffset) {
        return Numbers.decodeHighInt(packedOffset);
    }

    private static long unpackOffset(long packedOffset) {
        return (Integer.toUnsignedLong(Numbers.decodeLowInt(packedOffset)) - 1) << 3;
    }

    private FastMapValue asNew(BaseKey keyWriter, int index, int hashCode, FastMapValue value) {
        kPos = keyWriter.appendAddress;
        // Align current pointer to 8 bytes, so that we can store compressed offsets.
        if ((kPos & 0x7) != 0) {
            kPos |= 0x7;
            kPos++;
        }
        setPackedOffset(offsets, index, keyWriter.startAddress - kStart, hashCode);
        if (--free == 0) {
            rehash();
        }
        size++;
        return valueOf(keyWriter.startAddress, true, value);
    }

    private FastMapValue probe0(BaseKey keyWriter, int index, int hashCode, FastMapValue value) {
        long packedOffset;
        long offset;
        while ((offset = unpackOffset(packedOffset = getPackedOffset(offsets, index = (++index & mask)))) > -1) {
            if (hashCode == unpackHashCode(packedOffset) && keyWriter.eq(offset)) {
                return valueOf(kStart + offset, false, value);
            }
        }
        return asNew(keyWriter, index, hashCode, value);
    }

    private FastMapValue probeReadOnly(BaseKey keyWriter, int index, long hashCode, FastMapValue value) {
        long packedOffset;
        long offset;
        while ((offset = unpackOffset(packedOffset = getPackedOffset(offsets, index = (++index & mask)))) > -1) {
            if (hashCode == unpackHashCode(packedOffset) && keyWriter.eq(offset)) {
                return valueOf(kStart + offset, false, value);
            }
        }
        return null;
    }

    private void rehash() {
        int capacity = keyCapacity << 1;
        mask = capacity - 1;
        DirectLongList newOffsets = new DirectLongList(capacity, listMemoryTag);
        newOffsets.setPos(capacity);
        newOffsets.zero(0);

        for (int i = 0, k = (int) offsets.size(); i < k; i++) {
            long packedOffset = getPackedOffset(offsets, i);
            long offset = unpackOffset(packedOffset);
            if (offset < 0) {
                continue;
            }
            int hashCode = unpackHashCode(packedOffset);
            int index = hashCode & mask;
            while (unpackOffset(getPackedOffset(newOffsets, index)) > -1) {
                index = (index + 1) & mask;
            }
            setPackedOffset(newOffsets, index, packedOffset);
        }
        offsets.close();
        offsets = newOffsets;
        free += (capacity - keyCapacity) * loadFactor;
        keyCapacity = capacity;
    }

    private void resize(int size) {
        if (nResizes < maxResizes) {
            nResizes++;
            long kCapacity = (kLimit - kStart) << 1;
            long target = key.appendAddress + size - kStart;
            if (kCapacity < target) {
                kCapacity = Numbers.ceilPow2(target);
            }
            if (kCapacity > MAX_HEAP_SIZE) {
                throw LimitOverflowException.instance().put("limit of ").put(MAX_HEAP_SIZE).put(" memory exceeded in FastMap");
            }
            long kAddress = Unsafe.realloc(this.kStart, this.capacity, kCapacity, mapMemoryTag);

            this.capacity = kCapacity;
            long d = kAddress - this.kStart;
            kPos += d;
            key.startAddress += d;
            key.appendAddress += d;

            assert kPos > 0;
            assert key.startAddress > 0;
            assert key.appendAddress > 0;

            this.kStart = kAddress;
            this.kLimit = kAddress + kCapacity;
        } else {
            throw LimitOverflowException.instance().put("limit of ").put(maxResizes).put(" resizes exceeded in FastMap");
        }
    }

    private FastMapValue valueOf(long address, boolean newValue, FastMapValue value) {
        return value.of(address, kLimit, newValue);
    }

    long getAppendOffset() {
        return kPos;
    }

    int getValueColumnCount() {
        return valueColumnCount;
    }

    int keySize() {
        return keySize;
    }

    int valueSize() {
        return valueSize;
    }

    private abstract class BaseKey implements MapKey {
        protected long appendAddress;
        protected long startAddress;

        @Override
        public MapValue createValue() {
            return createValue(value);
        }

        @Override
        public MapValue createValue2() {
            return createValue(value2);
        }

        @Override
        public MapValue createValue3() {
            return createValue(value3);
        }

        @Override
        public MapValue findValue() {
            return findValue(value);
        }

        @Override
        public MapValue findValue2() {
            return findValue(value2);
        }

        @Override
        public MapValue findValue3() {
            return findValue(value3);
        }

        public BaseKey init() {
            startAddress = kPos;
            appendAddress = kPos + keyOffset;
            return this;
        }

        @Override
        public void put(Record record, RecordSink sink) {
            sink.copy(record, this);
        }

        @Override
        public void putRecord(Record value) {
            // no-op
        }

        private MapValue createValue(FastMapValue value) {
            commit();
            // calculate hash remembering "key" structure
            // [ len | value block | key offset block | key data block ]
            int hashCode = hash();
            int index = hashCode & mask;
            long packedOffset = getPackedOffset(offsets, index);
            long offset = unpackOffset(packedOffset);

            if (offset < 0) {
                return asNew(this, index, hashCode, value);
            } else if (hashCode == unpackHashCode(packedOffset) && eq(offset)) {
                return valueOf(kStart + offset, false, value);
            } else {
                return probe0(this, index, hashCode, value);
            }
        }

        private MapValue findValue(FastMapValue value) {
            commit();
            int hashCode = hash();
            int index = hashCode & mask;
            long packedOffset = getPackedOffset(offsets, index);
            long offset = unpackOffset(packedOffset);

            if (offset < 0) {
                return null;
            } else if (hashCode == unpackHashCode(packedOffset) && eq(offset)) {
                return valueOf(kStart + offset, false, value);
            } else {
                return probeReadOnly(this, index, hashCode, value);
            }
        }

        protected void checkSize(int size) {
            if (appendAddress + size > kLimit) {
                resize(size);
            }
        }

        protected void commit() {
            // no-op
        }

        protected abstract boolean eq(long offset);

        protected abstract int hash();
    }

    private class FixedSizeKey extends BaseKey {

        public FixedSizeKey init() {
            super.init();
            checkSize(keySize + valueSize);
            return this;
        }

        @Override
        public void putBin(BinarySequence value) {
            throw new UnsupportedOperationException();
        }

        @Override
        public void putBool(boolean value) {
            assert appendAddress + Byte.BYTES <= kLimit;
            Unsafe.getUnsafe().putByte(appendAddress, (byte) (value ? 1 : 0));
            appendAddress += Byte.BYTES;
        }

        @Override
        public void putByte(byte value) {
            assert appendAddress + Byte.BYTES <= kLimit;
            Unsafe.getUnsafe().putByte(appendAddress, value);
            appendAddress += Byte.BYTES;
        }

        @Override
        public void putChar(char value) {
            assert appendAddress + Character.BYTES <= kLimit;
            Unsafe.getUnsafe().putChar(appendAddress, value);
            appendAddress += Character.BYTES;
        }

        @Override
        public void putDate(long value) {
            putLong(value);
        }

        @Override
        public void putDouble(double value) {
            assert appendAddress + Double.BYTES <= kLimit;
            Unsafe.getUnsafe().putDouble(appendAddress, value);
            appendAddress += Double.BYTES;
        }

        @Override
        public void putFloat(float value) {
            assert appendAddress + Float.BYTES <= kLimit;
            Unsafe.getUnsafe().putFloat(appendAddress, value);
            appendAddress += Float.BYTES;
        }

        @Override
        public void putInt(int value) {
            assert appendAddress + Integer.BYTES <= kLimit;
            Unsafe.getUnsafe().putInt(appendAddress, value);
            appendAddress += Integer.BYTES;
        }

        @Override
        public void putLong(long value) {
            assert appendAddress + Long.BYTES <= kLimit;
            Unsafe.getUnsafe().putLong(appendAddress, value);
            appendAddress += Long.BYTES;
        }

        @Override
        public void putLong128LittleEndian(long hi, long lo) {
            assert appendAddress + 16 <= kLimit;
            Unsafe.getUnsafe().putLong(appendAddress, lo);
            Unsafe.getUnsafe().putLong(appendAddress + Long.BYTES, hi);
            appendAddress += 16;
        }

        @Override
        public void putLong256(Long256 value) {
            assert appendAddress + Long256.BYTES <= kLimit;
            Unsafe.getUnsafe().putLong(appendAddress, value.getLong0());
            Unsafe.getUnsafe().putLong(appendAddress + Long.BYTES, value.getLong1());
            Unsafe.getUnsafe().putLong(appendAddress + Long.BYTES * 2, value.getLong2());
            Unsafe.getUnsafe().putLong(appendAddress + Long.BYTES * 3, value.getLong3());
            appendAddress += Long256.BYTES;
        }

        @Override
        public void putShort(short value) {
            assert appendAddress + Short.BYTES <= kLimit;
            Unsafe.getUnsafe().putShort(appendAddress, value);
            appendAddress += Short.BYTES;
        }

        @Override
        public void putStr(CharSequence value) {
            throw new UnsupportedOperationException();
        }

        @Override
        public void putStr(CharSequence value, int lo, int hi) {
            throw new UnsupportedOperationException();
        }

        @Override
        public void putStrLowerCase(CharSequence value) {
            throw new UnsupportedOperationException();
        }

        @Override
        public void putStrLowerCase(CharSequence value, int lo, int hi) {
            throw new UnsupportedOperationException();
        }

        @Override
        public void putTimestamp(long value) {
            putLong(value);
        }

        @Override
        public void skip(int bytes) {
            appendAddress += bytes;
        }

        @Override
        protected boolean eq(long offset) {
            return Vect.memeq(kStart + offset + keyOffset, startAddress + keyOffset, keySize);
        }

        @Override
        protected int hash() {
            return Hash.hashMem32(startAddress + keyOffset, keySize);
        }
    }

    private class VarSizeKey extends BaseKey {
        private int len;

        @Override
        public void putBin(BinarySequence value) {
            if (value == null) {
                putNull();
            } else {
                long len = value.length() + 4;
                if (len > Integer.MAX_VALUE) {
                    throw CairoException.nonCritical().put("binary column is too large");
                }

                checkSize((int) len);
                int l = (int) (len - 4);
                Unsafe.getUnsafe().putInt(appendAddress, l);
                value.copyTo(appendAddress + 4L, 0L, l);
                appendAddress += len;
            }
        }

        @Override
        public void putBool(boolean value) {
            checkSize(1);
            Unsafe.getUnsafe().putByte(appendAddress, (byte) (value ? 1 : 0));
            appendAddress += 1;
        }

        @Override
        public void putByte(byte value) {
            checkSize(1);
            Unsafe.getUnsafe().putByte(appendAddress, value);
            appendAddress += 1;
        }

        @Override
        public void putChar(char value) {
            checkSize(Character.BYTES);
            Unsafe.getUnsafe().putChar(appendAddress, value);
            appendAddress += Character.BYTES;
        }

        @Override
        public void putDate(long value) {
            putLong(value);
        }

        @Override
        public void putDouble(double value) {
            checkSize(Double.BYTES);
            Unsafe.getUnsafe().putDouble(appendAddress, value);
            appendAddress += Double.BYTES;
        }

        @Override
        public void putFloat(float value) {
            checkSize(Float.BYTES);
            Unsafe.getUnsafe().putFloat(appendAddress, value);
            appendAddress += Float.BYTES;
        }

        @Override
        public void putInt(int value) {
            checkSize(Integer.BYTES);
            Unsafe.getUnsafe().putInt(appendAddress, value);
            appendAddress += Integer.BYTES;
        }

        @Override
        public void putLong(long value) {
            checkSize(Long.BYTES);
            Unsafe.getUnsafe().putLong(appendAddress, value);
            appendAddress += Long.BYTES;
        }

        @Override
        public void putLong128(long lo, long hi) {
            checkSize(16);
            Unsafe.getUnsafe().putLong(appendAddress, lo);
            Unsafe.getUnsafe().putLong(appendAddress + Long.BYTES, hi);
            appendAddress += 16;
        }

        @Override
        public void putLong256(Long256 value) {
            checkSize(Long256.BYTES);
            Unsafe.getUnsafe().putLong(appendAddress, value.getLong0());
            Unsafe.getUnsafe().putLong(appendAddress + Long.BYTES, value.getLong1());
            Unsafe.getUnsafe().putLong(appendAddress + Long.BYTES * 2, value.getLong2());
            Unsafe.getUnsafe().putLong(appendAddress + Long.BYTES * 3, value.getLong3());
            appendAddress += Long256.BYTES;
        }

        @Override
        public void putShort(short value) {
            checkSize(2);
            Unsafe.getUnsafe().putShort(appendAddress, value);
            appendAddress += 2;
        }

        @Override
        public void putStr(CharSequence value) {
            if (value == null) {
                putNull();
                return;
            }

            int len = value.length();
            checkSize((len << 1) + 4);
            Unsafe.getUnsafe().putInt(appendAddress, len);
            appendAddress += 4;
            for (int i = 0; i < len; i++) {
                Unsafe.getUnsafe().putChar(appendAddress + ((long) i << 1), value.charAt(i));
            }
            appendAddress += (long) len << 1;
        }

        @Override
        public void putStr(CharSequence value, int lo, int hi) {
            int len = hi - lo;
            checkSize((len << 1) + 4);
            Unsafe.getUnsafe().putInt(appendAddress, len);
            appendAddress += 4;
            for (int i = lo; i < hi; i++) {
                Unsafe.getUnsafe().putChar(appendAddress + ((long) (i - lo) << 1), value.charAt(i));
            }
            appendAddress += (long) len << 1;
        }

        @Override
        public void putStrLowerCase(CharSequence value) {
            if (value == null) {
                putNull();
                return;
            }

            int len = value.length();
            checkSize((len << 1) + 4);
            Unsafe.getUnsafe().putInt(appendAddress, len);
            appendAddress += 4;
            for (int i = 0; i < len; i++) {
                Unsafe.getUnsafe().putChar(appendAddress + ((long) i << 1), Character.toLowerCase(value.charAt(i)));
            }
            appendAddress += (long) len << 1;
        }

        @Override
        public void putStrLowerCase(CharSequence value, int lo, int hi) {
            int len = hi - lo;
            checkSize((len << 1) + 4);
            Unsafe.getUnsafe().putInt(appendAddress, len);
            appendAddress += 4;
            for (int i = lo; i < hi; i++) {
                Unsafe.getUnsafe().putChar(appendAddress + ((long) (i - lo) << 1), Character.toLowerCase(value.charAt(i)));
            }
            appendAddress += (long) len << 1;
        }

        @Override
        public void putTimestamp(long value) {
            putLong(value);
        }
        
        @Override
        public void skip(int bytes) {
            checkSize(bytes);
            appendAddress += bytes;
        }

        private void putNull() {
            checkSize(4);
            Unsafe.getUnsafe().putInt(appendAddress, TableUtils.NULL_LEN);
            appendAddress += 4;
        }

        @Override
        protected void commit() {
            Unsafe.getUnsafe().putInt(startAddress, len = (int) (appendAddress - startAddress));
        }

        @Override
        protected boolean eq(long offset) {
            long a = kStart + offset;
            long b = startAddress;

            // Check the length first.
            if (Unsafe.getUnsafe().getInt(a) != Unsafe.getUnsafe().getInt(b)) {
                return false;
            }

            return Vect.memeq(a + keyOffset, b + keyOffset, this.len - keyOffset);
        }

        @Override
        protected int hash() {
            return Hash.hashMem32(startAddress + keyOffset, len - keyOffset);
        }
    }
}<|MERGE_RESOLUTION|>--- conflicted
+++ resolved
@@ -194,47 +194,10 @@
             for (int i = 0; i < valueColumnCount; i++) {
                 valueOffsets[i] = offset;
                 final int columnType = valueTypes.getColumnType(i);
-<<<<<<< HEAD
-                switch (ColumnType.tagOf(columnType)) {
-                    case ColumnType.BYTE:
-                    case ColumnType.BOOLEAN:
-                    case ColumnType.GEOBYTE:
-                        offset++;
-                        break;
-                    case ColumnType.SHORT:
-                    case ColumnType.CHAR:
-                    case ColumnType.GEOSHORT:
-                        offset += 2;
-                        break;
-                    case ColumnType.INT:
-                    case ColumnType.FLOAT:
-                    case ColumnType.SYMBOL:
-                    case ColumnType.GEOINT:
-                        offset += 4;
-                        break;
-                    case ColumnType.LONG:
-                    case ColumnType.DOUBLE:
-                    case ColumnType.DATE:
-                    case ColumnType.TIMESTAMP:
-                    case ColumnType.GEOLONG:
-                        offset += 8;
-                        break;
-                    case ColumnType.LONG256:
-                        offset += Long256.BYTES;
-                        break;
-                    case ColumnType.LONG128:
-                    case ColumnType.UUID:
-                        offset += Uuid.BYTES;
-                        break;
-                    default:
-                        close();
-                        throw CairoException.nonCritical().put("value type is not supported: ").put(ColumnType.nameOf(columnType));
-=======
                 final int size = ColumnType.sizeOf(columnType);
                 if (size <= 0) {
                     close();
                     throw CairoException.nonCritical().put("value type is not supported: ").put(ColumnType.nameOf(columnType));
->>>>>>> 6f50137e
                 }
                 offset += size;
                 valueSize += size;
@@ -631,7 +594,7 @@
         }
 
         @Override
-        public void putLong128LittleEndian(long hi, long lo) {
+        public void putLong128(long lo, long hi) {
             assert appendAddress + 16 <= kLimit;
             Unsafe.getUnsafe().putLong(appendAddress, lo);
             Unsafe.getUnsafe().putLong(appendAddress + Long.BYTES, hi);
@@ -858,7 +821,7 @@
         public void putTimestamp(long value) {
             putLong(value);
         }
-        
+
         @Override
         public void skip(int bytes) {
             checkSize(bytes);
