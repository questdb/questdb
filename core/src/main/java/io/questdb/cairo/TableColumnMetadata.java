--- conflicted
+++ resolved
@@ -29,12 +29,7 @@
 import io.questdb.griffin.Plannable;
 import org.jetbrains.annotations.Nullable;
 
-<<<<<<< HEAD
 public class TableColumnMetadata implements Plannable {
-    private final long hash;
-=======
-public class TableColumnMetadata {
->>>>>>> ee9e7852
     @Nullable
     private final RecordMetadata metadata;
     private final boolean symbolTableStatic;
