--- conflicted
+++ resolved
@@ -140,8 +140,8 @@
     // slightly bigger than needed to make it a power of 2
     private static final short OVERLOAD_PRIORITY_N = (short) Math.pow(2.0, Numbers.msb(NULL) + 1.0);
     private static final int[] OVERLOAD_PRIORITY_MATRIX = new int[OVERLOAD_PRIORITY_N * OVERLOAD_PRIORITY_N]; // NULL to any is 0
+    public static final int DECIMAL_DEFAULT_TYPE_TAG = DECIMAL64;
     public static final int DECIMAL_DEFAULT_TYPE = getDecimalType(18, 3);
-    public static final int DECIMAL_DEFAULT_TYPE_TAG = DECIMAL64;
     public static final int INTERVAL_RAW = INTERVAL;
     public static final int INTERVAL_TIMESTAMP_MICRO = INTERVAL | 1 << 17;
     public static final int INTERVAL_TIMESTAMP_NANO = INTERVAL | 1 << 18;
@@ -271,23 +271,6 @@
                 | ARRAY;
     }
 
-<<<<<<< HEAD
-    public static int getDecimalPrecision(int type) {
-        return (type >>> 8) & 0xFF;
-    }
-
-    public static int getDecimalScale(int type) {
-        return (type >>> 18) & 0xFF;
-    }
-
-    public static int getDecimalType(int precision, int scale) {
-        assert precision > 0 && precision <= Decimals.MAX_PRECISION;
-        assert scale >= 0 && scale <= Decimals.MAX_SCALE;
-        int size = Decimals.getStorageSizePow2(precision);
-        // Construct the type following the layout described earlier.
-        // DECIMAL8-256 needs to be clustered together for this to work.
-        return ((scale & 0xFF) << 18) | ((precision & 0xFF) << 8) | (DECIMAL8 + size);
-=======
     /**
      * Encodes an array type with weak dimensionality. The dimensionality is still
      * encoded but marked as tentative and can be updated based on actual data.
@@ -299,7 +282,44 @@
      */
     public static int encodeArrayTypeWithWeakDims(short elemType, boolean checkSupportedElementTypes) {
         return encodeArrayType(elemType, 1, checkSupportedElementTypes) | TYPE_FLAG_ARRAY_WEAK_DIMS;
->>>>>>> 7062a295
+    }
+
+    /**
+     * Extracts the precision from a decimal type.
+     *
+     * @param type is the decimal type to extract the precision from
+     * @return the precision as an int
+     */
+    public static int getDecimalPrecision(int type) {
+        return (type >>> 8) & 0xFF;
+    }
+
+    /**
+     * Extracts the scale from a decimal type.
+     *
+     * @param type is the decimal type to extract the scale from
+     * @return the scale as an int
+     */
+    public static int getDecimalScale(int type) {
+        return (type >>> 18) & 0xFF;
+    }
+
+    /**
+     * Generate a decimal type from a given precision and scale.
+     * It will choose the proper subtype (DECIMAL8, DECIMAL16, etc.) from the precision, depending on the amount
+     * of storage needed to store a number with the given precision.
+     *
+     * @param precision to be encoded in the decimal type
+     * @param scale     to be encoded in the decimal type
+     * @return the generated type as an int
+     */
+    public static int getDecimalType(int precision, int scale) {
+        assert precision > 0 && precision <= Decimals.MAX_PRECISION;
+        assert scale >= 0 && scale <= Decimals.MAX_SCALE;
+        int size = Decimals.getStorageSizePow2(precision);
+        // Construct the type following the layout described earlier.
+        // DECIMAL8-256 needs to be clustered together for this to work.
+        return ((scale & 0xFF) << 18) | ((precision & 0xFF) << 8) | (DECIMAL8 + size);
     }
 
     public static ColumnTypeDriver getDriver(int columnType) {
