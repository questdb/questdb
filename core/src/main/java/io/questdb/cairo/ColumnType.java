/*******************************************************************************
 *     ___                  _   ____  ____
 *    / _ \ _   _  ___  ___| |_|  _ \| __ )
 *   | | | | | | |/ _ \/ __| __| | | |  _ \
 *   | |_| | |_| |  __/\__ \ |_| |_| | |_) |
 *    \__\_\\__,_|\___||___/\__|____/|____/
 *
 *  Copyright (c) 2014-2019 Appsicle
 *  Copyright (c) 2019-2023 QuestDB
 *
 *  Licensed under the Apache License, Version 2.0 (the "License");
 *  you may not use this file except in compliance with the License.
 *  You may obtain a copy of the License at
 *
 *  http://www.apache.org/licenses/LICENSE-2.0
 *
 *  Unless required by applicable law or agreed to in writing, software
 *  distributed under the License is distributed on an "AS IS" BASIS,
 *  WITHOUT WARRANTIES OR CONDITIONS OF ANY KIND, either express or implied.
 *  See the License for the specific language governing permissions and
 *  limitations under the License.
 *
 ******************************************************************************/

package io.questdb.cairo;

import io.questdb.std.IntObjHashMap;
import io.questdb.std.Long256;
import io.questdb.std.LowerCaseAsciiCharSequenceIntHashMap;
import io.questdb.std.Numbers;
import io.questdb.std.str.StringSink;

// ColumnType layout - 32bit
//
// | PGWire format | Extra type information | Type discriminant (tag) |
// +---------------+------------------------+-------------------------+
// |    1 bit      |        23 bits         |         8 bits          |
// +---------------+------------------------+-------------------------+

/**
 * Column types as numeric (integer) values
 */
public final class ColumnType {    //@formatter:off
    //@formatter:off
    // Re-arranger cannot be switched off, see https://youtrack.jetbrains.com/issue/IDEA-117159
    // This is workaround to stop field be re-arranged
    public static final short BOOLEAN = 1;
    public static final short BYTE = BOOLEAN + 1;       // = 2;
    public static final short SHORT = BYTE + 1;         // = 3;
    public static final short CHAR = SHORT + 1;         // = 4;
    public static final short INT = CHAR + 1;           // = 5;
    public static final short LONG = INT + 1;           // = 6;
    public static final short DATE = LONG + 1;          // = 7;
    public static final short TIMESTAMP = DATE + 1;     // = 8;
    public static final short FLOAT = TIMESTAMP + 1;    // = 9;
    public static final short DOUBLE = FLOAT + 1;       // = 10;
    public static final short STRING = DOUBLE + 1;      // = 11;
    public static final short SYMBOL = STRING + 1;      // = 12;
    public static final short LONG256 = SYMBOL + 1;     // = 13;
    public static final short GEOBYTE = LONG256 + 1;    // = 14;
    public static final short GEOSHORT = GEOBYTE + 1;   // = 15;
    public static final short GEOINT = GEOSHORT + 1;    // = 16;
    public static final short GEOLONG = GEOINT + 1;     // = 17;
    public static final short BINARY = GEOLONG + 1;     // = 18;
    public static final short UUID = BINARY + 1;        // = 19;
    public static final short CURSOR = UUID + 1;        // = 20;
    public static final short VAR_ARG = CURSOR  + 1;    // = 21;
    public static final short RECORD = VAR_ARG + 1;     // = 22;
    // This type is not stored, it is used on function arguments to resolve overloads.
    // We also build overload matrix, which logic relies on the fact GEOHASH value has to be
    // inside the MAX type value.
    public static final short GEOHASH = RECORD + 1;     // = 23;
    public static final short LONG128 = GEOHASH + 1;    // = 24; // Limited support, few tests only
    public static final short IPv4 = LONG128 + 1;       // = 25;
    // PG specific types to work with 3rd party software with canned catalogue queries
    public static final short REGCLASS = IPv4 + 1;   // = 26;
    public static final short REGPROCEDURE = REGCLASS + 1;      // = 27;
    public static final short ARRAY_STRING = REGPROCEDURE + 1;  // = 28;
    public static final short PARAMETER = ARRAY_STRING + 1;     // = 29;
    public static final short NULL = PARAMETER + 1;             // = 30;
<<<<<<< HEAD
    //public static final short IPv4 = NULL + 1;
=======

>>>>>>> 0643b7e7
    // Overload matrix algo depends on the fact that MAX == NULL
    public static final short MAX = NULL;
    public static final short TYPES_SIZE = MAX + 1;
    private static final int[] TYPE_SIZE_POW2 = new int[TYPES_SIZE];
    private static final int[] TYPE_SIZE = new int[TYPES_SIZE];
    // For function overload the priority is taken from left to right
    private static final short[][] OVERLOAD_PRIORITY = {
            /* 0 UNDEFINED  */  {DOUBLE, FLOAT, STRING, LONG, TIMESTAMP, DATE, INT, CHAR, SHORT, BYTE, BOOLEAN}
            /* 1  BOOLEAN   */, {BOOLEAN}
            /* 2  BYTE      */, {BYTE, SHORT, INT, LONG, FLOAT, DOUBLE}
            /* 3  SHORT     */, {SHORT, INT, LONG, FLOAT, DOUBLE}
            /* 4  CHAR      */, {CHAR, STRING}
            /* 5  INT       */, {INT, LONG, FLOAT, DOUBLE, TIMESTAMP, DATE}
            /* 6  LONG      */, {LONG, DOUBLE, TIMESTAMP, DATE}
            /* 7  DATE      */, {DATE, TIMESTAMP, LONG}
            /* 8  TIMESTAMP */, {TIMESTAMP, LONG}
            /* 9  FLOAT     */, {FLOAT, DOUBLE}
            /* 10 DOUBLE    */, {DOUBLE}
            /* 11 STRING    */, {STRING, CHAR, DOUBLE, LONG, INT, FLOAT, SHORT, BYTE}
            /* 12 SYMBOL    */, {SYMBOL, STRING}
            /* 13 LONG256   */, {LONG256}
            /* 14 GEOBYTE   */, {GEOBYTE, GEOSHORT, GEOINT, GEOLONG, GEOHASH}
            /* 15 GEOSHORT  */, {GEOSHORT, GEOINT, GEOLONG, GEOHASH}
            /* 16 GEOINT    */, {GEOINT, GEOLONG, GEOHASH}
            /* 17 GEOLONG   */, {GEOLONG, GEOHASH}
            /* 18 BINARY    */, {BINARY}
            /* 19 UUID      */, {UUID, STRING}
    };
    //@formatter:on

    public static final int GEOBYTE_MAX_BITS = 7;
    //geohash bits <-> backing primitive types bit boundaries
    public static final int GEOBYTE_MIN_BITS = 1;
    public static final int GEOINT_MAX_BITS = 31;
    public static final int GEOINT_MIN_BITS = 16;
    public static final int GEOLONG_MIN_BITS = 32;
    public static final int GEOSHORT_MAX_BITS = 15;
    public static final int GEOSHORT_MIN_BITS = 8;
    public static final int GEO_HASH_MAX_BITS_LENGTH = 60;
    public static final int GEOLONG_MAX_BITS = GEO_HASH_MAX_BITS_LENGTH;
    public static final int MIGRATION_VERSION = 427;
    public static final int NO_OVERLOAD = 10000;
    public static final short UNDEFINED = 0;
    // column type version as written to the metadata file
    public static final int VERSION = 426;
    static final int[] GEO_TYPE_SIZE_POW2;
    private static final int BITS_OFFSET = 8;
    // this value has to be larger than MAX type and be power of 2
    private static final int OVERLOAD_MATRIX_SIZE = 32;
    private static final int TYPE_FLAG_DESIGNATED_TIMESTAMP = (1 << 17);
    private static final int TYPE_FLAG_GEO_HASH = (1 << 16);
    private static final LowerCaseAsciiCharSequenceIntHashMap nameTypeMap = new LowerCaseAsciiCharSequenceIntHashMap();
    private static final int[] overloadPriorityMatrix;
    private static final IntObjHashMap<String> typeNameMap = new IntObjHashMap<>();

    private ColumnType() {
    }

    public static int getGeoHashBits(int type) {
        return (byte) ((type >> BITS_OFFSET) & 0xFF);
    }

    public static int getGeoHashTypeWithBits(int bits) {
        assert bits > 0 && bits <= GEO_HASH_MAX_BITS_LENGTH;
        // this logic relies on GeoHash type value to be clustered together
        return mkGeoHashType(bits, (short) (GEOBYTE + pow2SizeOfBits(bits)));
    }

    public static boolean isAssignableFrom(int fromType, int toType) {
        return isToSameOrWider(fromType, toType) || isNarrowingCast(fromType, toType);
    }

    public static boolean isBinary(int columnType) {
        return columnType == BINARY;
    }

    public static boolean isBoolean(int columnType) {
        return columnType == ColumnType.BOOLEAN;
    }

    public static boolean isBuiltInWideningCast(int fromType, int toType) {
        // This method returns true when a cast is not needed from type to type
        // because of the way typed functions are implemented.
        // For example IntFunction has getDouble() method implemented and does not need
        // additional wrap function to CAST to double.
        // This is usually case for widening conversions.
        return (fromType >= BYTE
                && toType >= BYTE
                && toType <= DOUBLE
                && fromType < toType)
                || fromType == NULL
                // char can be short and short can be char for symmetry
                || (fromType == CHAR && toType == SHORT)
                || (fromType == TIMESTAMP && toType == LONG);
    }

    public static boolean isChar(int columnType) {
        return columnType == CHAR;
    }

    public static boolean isCursor(int columnType) {
        return columnType == CURSOR;
    }

    public static boolean isDesignatedTimestamp(int type) {
        return (type & TYPE_FLAG_DESIGNATED_TIMESTAMP) != 0;
    }

    public static boolean isDouble(int columnType) {
        return columnType == DOUBLE;
    }

    public static boolean isGeoHash(int columnType) {
        return (columnType & TYPE_FLAG_GEO_HASH) != 0;
    }

    public static boolean isInt(int columnType) {
        return columnType == ColumnType.INT;
    }

    public static boolean isNull(int columnType) {
        return columnType == NULL;
    }

    public static boolean isString(int columnType) {
        return columnType == STRING;
    }

    public static boolean isSymbol(int columnType) {
        return columnType == SYMBOL;
    }

    public static boolean isSymbolOrString(int columnType) {
        return columnType == SYMBOL || columnType == STRING;
    }

    public static boolean isTimestamp(int columnType) {
        return columnType == TIMESTAMP;
    }

    public static boolean isToSameOrWider(int fromType, int toType) {
        return ((toType == fromType || tagOf(fromType) == tagOf(toType)) &&
                (
                        getGeoHashBits(fromType) >= getGeoHashBits(toType) || getGeoHashBits(fromType) == 0
                ))
                || isBuiltInWideningCast(fromType, toType)
                || isStringCast(fromType, toType)
                || isGeoHashWideningCast(fromType, toType)
                || isImplicitParsingCast(fromType, toType)
                || isIPv4Cast(fromType, toType);
    }

    public static boolean isUndefined(int columnType) {
        return columnType == UNDEFINED;
    }

    public static boolean isVariableLength(int columnType) {
        return columnType == STRING || columnType == BINARY;
    }

    public static String nameOf(int columnType) {
        final int index = typeNameMap.keyIndex(columnType);
        if (index > -1) {
            return "unknown";
        }
        return typeNameMap.valueAtQuick(index);
    }

    public static int overloadDistance(short from, short to) {
        final int fromTag = tagOf(from);
        final int toTag = tagOf(to);
        // Functions cannot accept UNDEFINED type (signature is not supported)
        // this check is just in case
        assert toTag > UNDEFINED : "Undefined not supported in overloads";
        return overloadPriorityMatrix[OVERLOAD_MATRIX_SIZE * fromTag + toTag];
    }

    public static int pow2SizeOf(int columnType) {
        return TYPE_SIZE_POW2[tagOf(columnType)];
    }

    public static int pow2SizeOfBits(int bits) {
        assert bits <= GEO_HASH_MAX_BITS_LENGTH;
        return GEO_TYPE_SIZE_POW2[bits];
    }

    public static int setDesignatedTimestampBit(int tsType, boolean designated) {
        if (designated) {
            return tsType | TYPE_FLAG_DESIGNATED_TIMESTAMP;
        } else {
            return tsType & ~(TYPE_FLAG_DESIGNATED_TIMESTAMP);
        }
    }

    public static int sizeOf(int columnType) {
        short tag = tagOf(columnType); // tagOf
        if (tag < TYPES_SIZE) {
            return TYPE_SIZE[tag];
        }
        return -1;
    }

    public static short tagOf(int type) {
        return (short) (type & 0xFF);
    }

    public static short tagOf(CharSequence name) {
        return (short) nameTypeMap.get(name);
    }

    public static int typeOf(CharSequence name) {
        return nameTypeMap.get(name);
    }

    public static int variableColumnLengthBytes(int columnType) {
        if (columnType == ColumnType.STRING) {
            return Integer.BYTES;
        }
        assert columnType == ColumnType.BINARY;
        return Long.BYTES;
    }

    private static short indexOf(short[] list, short value) {
        for (short i = 0; i < list.length; i++) {
            if (list[i] == value) {
                return i;
            }
        }
        return -1;
    }

    private static boolean isGeoHashWideningCast(int fromType, int toType) {
        final int toTag = tagOf(toType);
        final int fromTag = tagOf(fromType);
        return (fromTag == GEOLONG && toTag == GEOINT)
                || (fromTag == GEOLONG && toTag == GEOSHORT)
                || (fromTag == GEOLONG && toTag == GEOBYTE)
                || (fromTag == GEOINT && toTag == GEOSHORT)
                || (fromTag == GEOINT && toTag == GEOBYTE)
                || (fromTag == GEOSHORT && toTag == GEOBYTE);
    }

    private static boolean isImplicitParsingCast(int fromType, int toType) {
        final int toTag = tagOf(toType);
        return (fromType == CHAR && toTag == GEOBYTE && getGeoHashBits(toType) < 6)
                || (fromType == STRING && toTag == GEOBYTE)
                || (fromType == STRING && toTag == GEOSHORT)
                || (fromType == STRING && toTag == GEOINT)
                || (fromType == STRING && toTag == GEOLONG)
                || (fromType == STRING && toTag == TIMESTAMP)
                || (fromType == SYMBOL && toTag == TIMESTAMP)
                || (fromType == STRING && toTag == LONG256);
    }

    private static boolean isNarrowingCast(int fromType, int toType) {
        return (fromType == DOUBLE && (toType == FLOAT || (toType >= BYTE && toType <= LONG)))
                || (fromType == FLOAT && toType >= BYTE && toType <= LONG)
                || (fromType == LONG && toType >= BYTE && toType <= INT)
                || (fromType == INT && toType >= BYTE && toType <= SHORT)
                || (fromType == SHORT && toType == BYTE)
                || (fromType == CHAR && toType == BYTE)
                || (fromType == STRING && toType == BYTE)
                || (fromType == STRING && toType == SHORT)
                || (fromType == STRING && toType == INT)
                || (fromType == STRING && toType == LONG)
                || (fromType == STRING && toType == DATE)
                || (fromType == STRING && toType == TIMESTAMP)
                || (fromType == STRING && toType == FLOAT)
                || (fromType == STRING && toType == DOUBLE)
                || (fromType == STRING && toType == CHAR)
                || (fromType == STRING && toType == UUID);
    }

    private static boolean isStringCast(int fromType, int toType) {
        return (fromType == STRING && toType == SYMBOL)
                || (fromType == SYMBOL && toType == STRING)
                || (fromType == CHAR && toType == SYMBOL)
                || (fromType == CHAR && toType == STRING)
                || (fromType == UUID && toType == STRING);
    }

    private static boolean isIPv4Cast(int fromType, int toType) {
<<<<<<< HEAD
        return (fromType == INT && toType == IPv4)
                || (fromType == BYTE && toType == IPv4)
                || (fromType == SHORT && toType == IPv4)
                || (fromType == STRING && toType == IPv4)
                || (fromType == IPv4 && toType == INT);
=======
        return (fromType == STRING && toType == IPv4); //|| (fromType == IPv4 && toType == STRING)
>>>>>>> 0643b7e7
    }

    private static int mkGeoHashType(int bits, short baseType) {
        return (baseType & ~(0xFF << BITS_OFFSET)) | (bits << BITS_OFFSET) | TYPE_FLAG_GEO_HASH; // bit 16 is GeoHash flag
    }

    static {
        overloadPriorityMatrix = new int[OVERLOAD_MATRIX_SIZE * OVERLOAD_MATRIX_SIZE];
        for (short i = UNDEFINED; i < MAX; i++) {
            for (short j = BOOLEAN; j <= MAX; j++) {
                if (i < OVERLOAD_PRIORITY.length) {
                    int index = indexOf(OVERLOAD_PRIORITY[i], j);
                    overloadPriorityMatrix[OVERLOAD_MATRIX_SIZE * i + j] = index != -1 ? index : NO_OVERLOAD;
                } else {
                    overloadPriorityMatrix[OVERLOAD_MATRIX_SIZE * i + j] = NO_OVERLOAD;
                }
            }
        }
    }

    static {
        assert MIGRATION_VERSION >= VERSION;
        GEO_TYPE_SIZE_POW2 = new int[GEO_HASH_MAX_BITS_LENGTH + 1];
        for (int bits = 1; bits <= GEO_HASH_MAX_BITS_LENGTH; bits++) {
            GEO_TYPE_SIZE_POW2[bits] = Numbers.msb(Numbers.ceilPow2(((bits + Byte.SIZE) & -Byte.SIZE)) >> 3);
        }

        typeNameMap.put(BOOLEAN, "BOOLEAN");
        typeNameMap.put(BYTE, "BYTE");
        typeNameMap.put(DOUBLE, "DOUBLE");
        typeNameMap.put(FLOAT, "FLOAT");
        typeNameMap.put(INT, "INT");
        typeNameMap.put(LONG, "LONG");
        typeNameMap.put(SHORT, "SHORT");
        typeNameMap.put(CHAR, "CHAR");
        typeNameMap.put(STRING, "STRING");
        typeNameMap.put(SYMBOL, "SYMBOL");
        typeNameMap.put(BINARY, "BINARY");
        typeNameMap.put(DATE, "DATE");
        typeNameMap.put(PARAMETER, "PARAMETER");
        typeNameMap.put(TIMESTAMP, "TIMESTAMP");
        typeNameMap.put(LONG256, "LONG256");
        typeNameMap.put(UUID, "UUID");
        typeNameMap.put(LONG128, "LONG128");
        typeNameMap.put(CURSOR, "CURSOR");
        typeNameMap.put(RECORD, "RECORD");
        typeNameMap.put(VAR_ARG, "VARARG");
        typeNameMap.put(GEOHASH, "GEOHASH");
        typeNameMap.put(REGCLASS, "regclass");
        typeNameMap.put(REGPROCEDURE, "regprocedure");
        typeNameMap.put(ARRAY_STRING, "text[]");
        typeNameMap.put(IPv4, "IPv4");

        nameTypeMap.put("boolean", BOOLEAN);
        nameTypeMap.put("byte", BYTE);
        nameTypeMap.put("double", DOUBLE);
        nameTypeMap.put("float", FLOAT);
        nameTypeMap.put("int", INT);
        nameTypeMap.put("long", LONG);
        nameTypeMap.put("short", SHORT);
        nameTypeMap.put("char", CHAR);
        nameTypeMap.put("string", STRING);
        nameTypeMap.put("symbol", SYMBOL);
        nameTypeMap.put("binary", BINARY);
        nameTypeMap.put("date", DATE);
        nameTypeMap.put("parameter", PARAMETER);
        nameTypeMap.put("timestamp", TIMESTAMP);
        nameTypeMap.put("cursor", CURSOR);
        nameTypeMap.put("long256", LONG256);
        nameTypeMap.put("uuid", UUID);
        nameTypeMap.put("long128", LONG128);
        nameTypeMap.put("geohash", GEOHASH);
        nameTypeMap.put("text", STRING);
        nameTypeMap.put("smallint", SHORT);
        nameTypeMap.put("bigint", LONG);
        nameTypeMap.put("real", FLOAT);
        nameTypeMap.put("bytea", STRING);
        nameTypeMap.put("varchar", STRING);
        nameTypeMap.put("regclass", REGCLASS);
        nameTypeMap.put("regprocedure", REGPROCEDURE);
        nameTypeMap.put("text[]", ARRAY_STRING);
        nameTypeMap.put("IPv4", IPv4);

        StringSink sink = new StringSink();
        for (int b = 1; b <= GEO_HASH_MAX_BITS_LENGTH; b++) {
            sink.clear();
            if (b % 5 != 0) {
                sink.put("GEOHASH(").put(b).put("b)");
            } else {
                sink.put("GEOHASH(").put(b / 5).put("c)");
            }
            String name = sink.toString();
            int type = getGeoHashTypeWithBits(b);
            typeNameMap.put(type, name);
            nameTypeMap.put(name, type);
        }

        TYPE_SIZE_POW2[UNDEFINED] = -1;
        TYPE_SIZE_POW2[BOOLEAN] = 0;
        TYPE_SIZE_POW2[BYTE] = 0;
        TYPE_SIZE_POW2[SHORT] = 1;
        TYPE_SIZE_POW2[CHAR] = 1;
        TYPE_SIZE_POW2[FLOAT] = 2;
        TYPE_SIZE_POW2[INT] = 2;
        TYPE_SIZE_POW2[IPv4] = 2;
        TYPE_SIZE_POW2[SYMBOL] = 2;
        TYPE_SIZE_POW2[DOUBLE] = 3;
        TYPE_SIZE_POW2[STRING] = -1;
        TYPE_SIZE_POW2[LONG] = 3;
        TYPE_SIZE_POW2[DATE] = 3;
        TYPE_SIZE_POW2[TIMESTAMP] = 3;
        TYPE_SIZE_POW2[LONG256] = 5;
        TYPE_SIZE_POW2[GEOBYTE] = 0;
        TYPE_SIZE_POW2[GEOSHORT] = 1;
        TYPE_SIZE_POW2[GEOINT] = 2;
        TYPE_SIZE_POW2[GEOLONG] = 3;
        TYPE_SIZE_POW2[BINARY] = -1;
        TYPE_SIZE_POW2[PARAMETER] = -1;
        TYPE_SIZE_POW2[CURSOR] = -1;
        TYPE_SIZE_POW2[VAR_ARG] = -1;
        TYPE_SIZE_POW2[RECORD] = -1;
        TYPE_SIZE_POW2[NULL] = -1;
        TYPE_SIZE_POW2[LONG128] = 4;
        TYPE_SIZE_POW2[UUID] = 4;

        TYPE_SIZE[UNDEFINED] = -1;
        TYPE_SIZE[BOOLEAN] = Byte.BYTES;
        TYPE_SIZE[BYTE] = Byte.BYTES;
        TYPE_SIZE[SHORT] = Short.BYTES;
        TYPE_SIZE[CHAR] = Character.BYTES;
        TYPE_SIZE[FLOAT] = Float.BYTES;
        TYPE_SIZE[INT] = Integer.BYTES;
        TYPE_SIZE[IPv4] = Integer.BYTES;
        TYPE_SIZE[SYMBOL] = Integer.BYTES;
        TYPE_SIZE[STRING] = 0;
        TYPE_SIZE[DOUBLE] = Double.BYTES;
        TYPE_SIZE[LONG] = Long.BYTES;
        TYPE_SIZE[DATE] = Long.BYTES;
        TYPE_SIZE[TIMESTAMP] = Long.BYTES;
        TYPE_SIZE[LONG256] = Long256.BYTES;
        TYPE_SIZE[GEOBYTE] = Byte.BYTES;
        TYPE_SIZE[GEOSHORT] = Short.BYTES;
        TYPE_SIZE[GEOINT] = Integer.BYTES;
        TYPE_SIZE[GEOLONG] = Long.BYTES;
        TYPE_SIZE[BINARY] = 0;
        TYPE_SIZE[PARAMETER] = -1;
        TYPE_SIZE[CURSOR] = -1;
        TYPE_SIZE[VAR_ARG] = -1;
        TYPE_SIZE[RECORD] = -1;
        TYPE_SIZE[UUID] = 2 * Long.BYTES;
        TYPE_SIZE[NULL] = 0;
        TYPE_SIZE[LONG128] = 2 * Long.BYTES;
    }
}<|MERGE_RESOLUTION|>--- conflicted
+++ resolved
@@ -78,11 +78,7 @@
     public static final short ARRAY_STRING = REGPROCEDURE + 1;  // = 28;
     public static final short PARAMETER = ARRAY_STRING + 1;     // = 29;
     public static final short NULL = PARAMETER + 1;             // = 30;
-<<<<<<< HEAD
-    //public static final short IPv4 = NULL + 1;
-=======
-
->>>>>>> 0643b7e7
+
     // Overload matrix algo depends on the fact that MAX == NULL
     public static final short MAX = NULL;
     public static final short TYPES_SIZE = MAX + 1;
@@ -365,15 +361,7 @@
     }
 
     private static boolean isIPv4Cast(int fromType, int toType) {
-<<<<<<< HEAD
-        return (fromType == INT && toType == IPv4)
-                || (fromType == BYTE && toType == IPv4)
-                || (fromType == SHORT && toType == IPv4)
-                || (fromType == STRING && toType == IPv4)
-                || (fromType == IPv4 && toType == INT);
-=======
         return (fromType == STRING && toType == IPv4); //|| (fromType == IPv4 && toType == STRING)
->>>>>>> 0643b7e7
     }
 
     private static int mkGeoHashType(int bits, short baseType) {
