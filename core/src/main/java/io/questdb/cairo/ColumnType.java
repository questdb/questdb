/*******************************************************************************
 *     ___                  _   ____  ____
 *    / _ \ _   _  ___  ___| |_|  _ \| __ )
 *   | | | | | | |/ _ \/ __| __| | | |  _ \
 *   | |_| | |_| |  __/\__ \ |_| |_| | |_) |
 *    \__\_\\__,_|\___||___/\__|____/|____/
 *
 *  Copyright (c) 2014-2019 Appsicle
 *  Copyright (c) 2019-2022 QuestDB
 *
 *  Licensed under the Apache License, Version 2.0 (the "License");
 *  you may not use this file except in compliance with the License.
 *  You may obtain a copy of the License at
 *
 *  http://www.apache.org/licenses/LICENSE-2.0
 *
 *  Unless required by applicable law or agreed to in writing, software
 *  distributed under the License is distributed on an "AS IS" BASIS,
 *  WITHOUT WARRANTIES OR CONDITIONS OF ANY KIND, either express or implied.
 *  See the License for the specific language governing permissions and
 *  limitations under the License.
 *
 ******************************************************************************/

package io.questdb.cairo;

import io.questdb.std.IntObjHashMap;
import io.questdb.std.Long256;
import io.questdb.std.LowerCaseAsciiCharSequenceIntHashMap;
import io.questdb.std.Numbers;
import io.questdb.std.str.StringSink;

// ColumnType layout - 32bit
//
// | PGWire format | Extra type information | Type discriminant (tag) |
// +---------------+------------------------+-------------------------+
// |    1 bit      |        23 bits         |         8 bits          |
// +---------------+------------------------+-------------------------+

/**
 * Column types as numeric (integer) values
 */
public final class ColumnType {
<<<<<<< HEAD
    // column type version as written to the metadata file
    public static final int VERSION = 427;

    public static final short UNDEFINED = 0;
=======
    public static final short ARRAY_STRING = 27;
    public static final short BINARY = 18;
>>>>>>> ff3f706e
    public static final short BOOLEAN = 1;
    public static final short BYTE = 2;
    public static final short CHAR = 4;
    public static final short CURSOR = 20;
    public static final short DATE = 7;
    public static final short DOUBLE = 10;
    public static final short FLOAT = 9;
    public static final short GEOBYTE = 14;
    public static final int GEOBYTE_MAX_BITS = 7;
    //geohash bits <-> backing primitive types bit boundaries
    public static final int GEOBYTE_MIN_BITS = 1;
    // This type is not stored, it is used on function arguments to resolve overloads.
    // We also build overload matrix, which logic relies on the fact GEOHASH value has to be
    // inside the MAX type value.
    public static final short GEOHASH = 23;
    public static final short GEOINT = 16;
    public static final int GEOINT_MAX_BITS = 31;
    public static final int GEOINT_MIN_BITS = 16;
    public static final short GEOLONG = 17;
    public static final int GEOLONG_MIN_BITS = 32;
    public static final short GEOSHORT = 15;
    public static final int GEOSHORT_MAX_BITS = 15;
    public static final int GEOSHORT_MIN_BITS = 8;
    public static final int GEO_HASH_MAX_BITS_LENGTH = 60;
    public static final int GEOLONG_MAX_BITS = GEO_HASH_MAX_BITS_LENGTH;
    public static final short INT = 5;
    public static final short LONG = 6;
    public static final short LONG128 = 24; // Limited support, few tests only
    public static final short LONG256 = 13;
    public static final int NO_OVERLOAD = 10000;
    public static final short NULL = 28;
    // Overload matrix algo depends on the fact that MAX == NULL
    public static final short MAX = NULL;
    public static final short TYPES_SIZE = MAX + 1;
    private static final int[] TYPE_SIZE_POW2 = new int[TYPES_SIZE];
    private static final int[] TYPE_SIZE = new int[TYPES_SIZE];
    public static final short PARAMETER = 19;
    public static final short RECORD = 22;
    // PG specific types to work with 3rd party software with canned catalogue queries
    public static final short REGCLASS = 25;
    public static final short REGPROCEDURE = 26;
    public static final short SHORT = 3;
    public static final short STRING = 11;
    public static final short SYMBOL = 12;
    public static final short TIMESTAMP = 8;
    public static final short UNDEFINED = 0;
    public static final short VAR_ARG = 21;
    // column type version as written to the metadata file
    public static final int VERSION = 426;
    static final int[] GEO_TYPE_SIZE_POW2;
    private static final int BITS_OFFSET = 8;
    // this value has to be larger than MAX type and be power of 2
    private static final int OVERLOAD_MATRIX_SIZE = 32;
    private static final int TYPE_FLAG_DESIGNATED_TIMESTAMP = (1 << 17);
    private static final int TYPE_FLAG_GEO_HASH = (1 << 16);
    private static final LowerCaseAsciiCharSequenceIntHashMap nameTypeMap = new LowerCaseAsciiCharSequenceIntHashMap();
    // For function overload the priority is taken from left to right
    private static final short[][] overloadPriority = {
            /* 0 UNDEFINED  */  {DOUBLE, FLOAT, STRING, LONG, TIMESTAMP, DATE, INT, CHAR, SHORT, BYTE, BOOLEAN}
            /* 1  BOOLEAN   */, {BOOLEAN}
            /* 2  BYTE      */, {BYTE, SHORT, INT, LONG, FLOAT, DOUBLE}
            /* 3  SHORT     */, {SHORT, INT, LONG, FLOAT, DOUBLE}
            /* 4  CHAR      */, {CHAR, STRING}
            /* 5  INT       */, {INT, LONG, FLOAT, DOUBLE, TIMESTAMP, DATE}
            /* 6  LONG      */, {LONG, DOUBLE, TIMESTAMP, DATE}
            /* 7  DATE      */, {DATE, TIMESTAMP, LONG}
            /* 8  TIMESTAMP */, {TIMESTAMP, LONG}
            /* 9  FLOAT     */, {FLOAT, DOUBLE}
            /* 10 DOUBLE    */, {DOUBLE}
            /* 11 STRING    */, {STRING, CHAR, DOUBLE, LONG, INT, FLOAT, SHORT, BYTE}
            /* 12 SYMBOL    */, {SYMBOL, STRING}
            /* 13 LONG256   */, {LONG256}
            /* 14 GEOBYTE   */, {GEOBYTE, GEOSHORT, GEOINT, GEOLONG, GEOHASH}
            /* 15 GEOSHORT  */, {GEOSHORT, GEOINT, GEOLONG, GEOHASH}
            /* 16 GEOINT    */, {GEOINT, GEOLONG, GEOHASH}
            /* 17 GEOLONG   */, {GEOLONG, GEOHASH}
            /* 18 BINARY    */, {BINARY}
    };
    private static final int[] overloadPriorityMatrix;
    private static final IntObjHashMap<String> typeNameMap = new IntObjHashMap<>();

    private ColumnType() {
    }

    public static int getGeoHashBits(int type) {
        return (byte) ((type >> BITS_OFFSET) & 0xFF);
    }

    public static int getGeoHashTypeWithBits(int bits) {
        assert bits > 0 && bits <= GEO_HASH_MAX_BITS_LENGTH;
        // this logic relies on GeoHash type value to be clustered together
        return mkGeoHashType(bits, (short) (GEOBYTE + pow2SizeOfBits(bits)));
    }

    public static boolean isAssignableFrom(int fromType, int toType) {
        return isToSameOrWider(fromType, toType) || isNarrowingCast(fromType, toType);
    }

    public static boolean isBinary(int columnType) {
        return columnType == BINARY;
    }

    public static boolean isBoolean(int columnType) {
        return columnType == ColumnType.BOOLEAN;
    }

    public static boolean isBuiltInWideningCast(int fromType, int toType) {
        // This method returns true when a cast is not needed from type to type
        // because of the way typed functions are implemented.
        // For example IntFunction has getDouble() method implemented and does not need
        // additional wrap function to CAST to double.
        // This is usually case for widening conversions.
        return (fromType >= BYTE
                && toType >= BYTE
                && toType <= DOUBLE
                && fromType < toType)
                || fromType == NULL
                // char can be short and short can be char for symmetry
                || (fromType == CHAR && toType == SHORT)
                || (fromType == TIMESTAMP && toType == LONG)
                ;
    }

    public static boolean isChar(int columnType) {
        return columnType == CHAR;
    }

    public static boolean isCursor(int columnType) {
        return columnType == CURSOR;
    }

    public static boolean isDesignatedTimestamp(int type) {
        return (type & TYPE_FLAG_DESIGNATED_TIMESTAMP) != 0;
    }

    public static boolean isDouble(int columnType) {
        return columnType == DOUBLE;
    }

    public static boolean isGeoHash(int columnType) {
        return (columnType & TYPE_FLAG_GEO_HASH) != 0;
    }

    public static boolean isInt(int columnType) {
        return columnType == ColumnType.INT;
    }

    public static boolean isNull(int columnType) {
        return columnType == NULL;
    }

    public static boolean isString(int columnType) {
        return columnType == STRING;
    }

    public static boolean isSymbol(int columnType) {
        return columnType == SYMBOL;
    }

    public static boolean isSymbolOrString(int columnType) {
        return columnType == SYMBOL || columnType == STRING;
    }

    public static boolean isTimestamp(int columnType) {
        return columnType == TIMESTAMP;
    }

    public static boolean isToSameOrWider(int fromType, int toType) {
        return ((toType == fromType || tagOf(fromType) == tagOf(toType)) &&
                (
                        getGeoHashBits(fromType) >= getGeoHashBits(toType) || getGeoHashBits(fromType) == 0
                ))
                || isBuiltInWideningCast(fromType, toType)
                || isStringCast(fromType, toType)
                || isGeoHashWideningCast(fromType, toType)
                || isImplicitParsingCast(fromType, toType);
    }

    public static boolean isUndefined(int columnType) {
        return columnType == UNDEFINED;
    }

    public static boolean isVariableLength(int columnType) {
        return columnType == STRING || columnType == BINARY;
    }

    public static String nameOf(int columnType) {
        final int index = typeNameMap.keyIndex(columnType);
        if (index > -1) {
            return "unknown";
        }
        return typeNameMap.valueAtQuick(index);
    }

    public static int overloadDistance(short from, short to) {
        final int fromTag = tagOf(from);
        final int toTag = tagOf(to);
        // Functions cannot accept UNDEFINED type (signature is not supported)
        // this check is just in case
        assert toTag > UNDEFINED : "Undefined not supported in overloads";
        return overloadPriorityMatrix[OVERLOAD_MATRIX_SIZE * fromTag + toTag];
    }

    public static int pow2SizeOf(int columnType) {
        return TYPE_SIZE_POW2[tagOf(columnType)];
    }

    public static int pow2SizeOfBits(int bits) {
        assert bits <= GEO_HASH_MAX_BITS_LENGTH;
        return GEO_TYPE_SIZE_POW2[bits];
    }

    public static int setDesignatedTimestampBit(int tsType, boolean designated) {
        if (designated) {
            return tsType | TYPE_FLAG_DESIGNATED_TIMESTAMP;
        } else {
            return tsType & ~(TYPE_FLAG_DESIGNATED_TIMESTAMP);
        }
    }

    public static int sizeOf(int columnType) {
        short tag = tagOf(columnType); // tagOf
        if (tag < TYPES_SIZE) {
            return TYPE_SIZE[tag];
        }
        return -1;
    }

    public static short tagOf(int type) {
        return (short) (type & 0xFF);
    }

    public static short tagOf(CharSequence name) {
        return (short) nameTypeMap.get(name);
    }

    public static int typeOf(CharSequence name) {
        return nameTypeMap.get(name);
    }

    private static short indexOf(short[] list, short value) {
        for (short i = 0; i < list.length; i++) {
            if (list[i] == value) {
                return i;
            }
        }
        return -1;
    }

    private static boolean isGeoHashWideningCast(int fromType, int toType) {
        final int toTag = tagOf(toType);
        final int fromTag = tagOf(fromType);
        return (fromTag == GEOLONG && toTag == GEOINT)
                || (fromTag == GEOLONG && toTag == GEOSHORT)
                || (fromTag == GEOLONG && toTag == GEOBYTE)
                || (fromTag == GEOINT && toTag == GEOSHORT)
                || (fromTag == GEOINT && toTag == GEOBYTE)
                || (fromTag == GEOSHORT && toTag == GEOBYTE);
    }

    private static boolean isImplicitParsingCast(int fromType, int toType) {
        final int toTag = tagOf(toType);
        return (fromType == CHAR && toTag == GEOBYTE && getGeoHashBits(toType) < 6)
                || (fromType == STRING && toTag == GEOBYTE)
                || (fromType == STRING && toTag == GEOSHORT)
                || (fromType == STRING && toTag == GEOINT)
                || (fromType == STRING && toTag == GEOLONG)
                || (fromType == STRING && toTag == TIMESTAMP)
                || (fromType == SYMBOL && toTag == TIMESTAMP)
                ;
    }

    private static boolean isNarrowingCast(int fromType, int toType) {
        return (fromType == DOUBLE && (toType == FLOAT || (toType >= BYTE && toType <= LONG)))
                || (fromType == FLOAT && toType >= BYTE && toType <= LONG)
                || (fromType == LONG && toType >= BYTE && toType <= INT)
                || (fromType == INT && toType >= BYTE && toType <= SHORT)
                || (fromType == SHORT && toType == BYTE)
                || (fromType == CHAR && toType == BYTE)
                || (fromType == STRING && toType == BYTE)
                || (fromType == STRING && toType == SHORT)
                || (fromType == STRING && toType == INT)
                || (fromType == STRING && toType == LONG)
                || (fromType == STRING && toType == DATE)
                || (fromType == STRING && toType == TIMESTAMP)
                || (fromType == STRING && toType == FLOAT)
                || (fromType == STRING && toType == DOUBLE)
                || (fromType == STRING && toType == CHAR)
                ;
    }

    private static boolean isStringCast(int fromType, int toType) {
        return (fromType == STRING && toType == SYMBOL)
                || (fromType == SYMBOL && toType == STRING)
                || (fromType == CHAR && toType == SYMBOL)
                || (fromType == CHAR && toType == STRING);
    }

    private static int mkGeoHashType(int bits, short baseType) {
        return (baseType & ~(0xFF << BITS_OFFSET)) | (bits << BITS_OFFSET) | TYPE_FLAG_GEO_HASH; // bit 16 is GeoHash flag
    }

    static {
        overloadPriorityMatrix = new int[OVERLOAD_MATRIX_SIZE * OVERLOAD_MATRIX_SIZE];
        for (short i = UNDEFINED; i < MAX; i++) {
            for (short j = BOOLEAN; j <= MAX; j++) {
                if (i < overloadPriority.length) {
                    int index = indexOf(overloadPriority[i], j);
                    overloadPriorityMatrix[OVERLOAD_MATRIX_SIZE * i + j] = index != -1 ? index : NO_OVERLOAD;
                } else {
                    overloadPriorityMatrix[OVERLOAD_MATRIX_SIZE * i + j] = NO_OVERLOAD;
                }
            }
        }
    }

    static {
        GEO_TYPE_SIZE_POW2 = new int[GEO_HASH_MAX_BITS_LENGTH + 1];
        for (int bits = 1; bits <= GEO_HASH_MAX_BITS_LENGTH; bits++) {
            GEO_TYPE_SIZE_POW2[bits] = Numbers.msb(Numbers.ceilPow2(((bits + Byte.SIZE) & -Byte.SIZE)) >> 3);
        }

        typeNameMap.put(BOOLEAN, "BOOLEAN");
        typeNameMap.put(BYTE, "BYTE");
        typeNameMap.put(DOUBLE, "DOUBLE");
        typeNameMap.put(FLOAT, "FLOAT");
        typeNameMap.put(INT, "INT");
        typeNameMap.put(LONG, "LONG");
        typeNameMap.put(SHORT, "SHORT");
        typeNameMap.put(CHAR, "CHAR");
        typeNameMap.put(STRING, "STRING");
        typeNameMap.put(SYMBOL, "SYMBOL");
        typeNameMap.put(BINARY, "BINARY");
        typeNameMap.put(DATE, "DATE");
        typeNameMap.put(PARAMETER, "PARAMETER");
        typeNameMap.put(TIMESTAMP, "TIMESTAMP");
        typeNameMap.put(LONG256, "LONG256");
        typeNameMap.put(LONG128, "LONG128");
        typeNameMap.put(CURSOR, "CURSOR");
        typeNameMap.put(RECORD, "RECORD");
        typeNameMap.put(VAR_ARG, "VARARG");
        typeNameMap.put(GEOHASH, "GEOHASH");
        typeNameMap.put(REGCLASS, "regclass");
        typeNameMap.put(REGPROCEDURE, "regprocedure");
        typeNameMap.put(ARRAY_STRING, "text[]");

        nameTypeMap.put("boolean", BOOLEAN);
        nameTypeMap.put("byte", BYTE);
        nameTypeMap.put("double", DOUBLE);
        nameTypeMap.put("float", FLOAT);
        nameTypeMap.put("int", INT);
        nameTypeMap.put("long", LONG);
        nameTypeMap.put("short", SHORT);
        nameTypeMap.put("char", CHAR);
        nameTypeMap.put("string", STRING);
        nameTypeMap.put("symbol", SYMBOL);
        nameTypeMap.put("binary", BINARY);
        nameTypeMap.put("date", DATE);
        nameTypeMap.put("parameter", PARAMETER);
        nameTypeMap.put("timestamp", TIMESTAMP);
        nameTypeMap.put("cursor", CURSOR);
        nameTypeMap.put("long256", LONG256);
        nameTypeMap.put("long128", LONG128);
        nameTypeMap.put("geohash", GEOHASH);
        nameTypeMap.put("text", STRING);
        nameTypeMap.put("smallint", SHORT);
        nameTypeMap.put("bigint", LONG);
        nameTypeMap.put("real", FLOAT);
        nameTypeMap.put("bytea", STRING);
        nameTypeMap.put("varchar", STRING);
        nameTypeMap.put("regclass", REGCLASS);
        nameTypeMap.put("regprocedure", REGPROCEDURE);
        nameTypeMap.put("text[]", ARRAY_STRING);

        StringSink sink = new StringSink();
        for (int b = 1; b <= GEO_HASH_MAX_BITS_LENGTH; b++) {
            sink.clear();
            if (b % 5 != 0) {
                sink.put("GEOHASH(").put(b).put("b)");
            } else {
                sink.put("GEOHASH(").put(b / 5).put("c)");
            }
            String name = sink.toString();
            int type = getGeoHashTypeWithBits(b);
            typeNameMap.put(type, name);
            nameTypeMap.put(name, type);
        }

        TYPE_SIZE_POW2[UNDEFINED] = -1;
        TYPE_SIZE_POW2[BOOLEAN] = 0;
        TYPE_SIZE_POW2[BYTE] = 0;
        TYPE_SIZE_POW2[SHORT] = 1;
        TYPE_SIZE_POW2[CHAR] = 1;
        TYPE_SIZE_POW2[FLOAT] = 2;
        TYPE_SIZE_POW2[INT] = 2;
        TYPE_SIZE_POW2[SYMBOL] = 2;
        TYPE_SIZE_POW2[DOUBLE] = 3;
        TYPE_SIZE_POW2[STRING] = -1;
        TYPE_SIZE_POW2[LONG] = 3;
        TYPE_SIZE_POW2[DATE] = 3;
        TYPE_SIZE_POW2[TIMESTAMP] = 3;
        TYPE_SIZE_POW2[LONG256] = 5;
        TYPE_SIZE_POW2[GEOBYTE] = 0;
        TYPE_SIZE_POW2[GEOSHORT] = 1;
        TYPE_SIZE_POW2[GEOINT] = 2;
        TYPE_SIZE_POW2[GEOLONG] = 3;
        TYPE_SIZE_POW2[BINARY] = 2;
        TYPE_SIZE_POW2[PARAMETER] = -1;
        TYPE_SIZE_POW2[CURSOR] = -1;
        TYPE_SIZE_POW2[VAR_ARG] = -1;
        TYPE_SIZE_POW2[RECORD] = -1;
        TYPE_SIZE_POW2[NULL] = -1;
        TYPE_SIZE_POW2[LONG128] = 4;

        TYPE_SIZE[UNDEFINED] = -1;
        TYPE_SIZE[BOOLEAN] = Byte.BYTES;
        TYPE_SIZE[BYTE] = Byte.BYTES;
        TYPE_SIZE[SHORT] = Short.BYTES;
        TYPE_SIZE[CHAR] = Character.BYTES;
        TYPE_SIZE[FLOAT] = Float.BYTES;
        TYPE_SIZE[INT] = Integer.BYTES;
        TYPE_SIZE[SYMBOL] = Integer.BYTES;
        TYPE_SIZE[STRING] = 0;
        TYPE_SIZE[DOUBLE] = Double.BYTES;
        TYPE_SIZE[LONG] = Long.BYTES;
        TYPE_SIZE[DATE] = Long.BYTES;
        TYPE_SIZE[TIMESTAMP] = Long.BYTES;
        TYPE_SIZE[LONG256] = Long256.BYTES;
        TYPE_SIZE[GEOBYTE] = Byte.BYTES;
        TYPE_SIZE[GEOSHORT] = Short.BYTES;
        TYPE_SIZE[GEOINT] = Integer.BYTES;
        TYPE_SIZE[GEOLONG] = Long.BYTES;
        TYPE_SIZE[BINARY] = 0;
        TYPE_SIZE[PARAMETER] = -1;
        TYPE_SIZE[CURSOR] = -1;
        TYPE_SIZE[VAR_ARG] = -1;
        TYPE_SIZE[RECORD] = -1;
        TYPE_SIZE[NULL] = 0;
        TYPE_SIZE[LONG128] = 2 * Long.BYTES;
    }
}<|MERGE_RESOLUTION|>--- conflicted
+++ resolved
@@ -41,15 +41,8 @@
  * Column types as numeric (integer) values
  */
 public final class ColumnType {
-<<<<<<< HEAD
-    // column type version as written to the metadata file
-    public static final int VERSION = 427;
-
-    public static final short UNDEFINED = 0;
-=======
     public static final short ARRAY_STRING = 27;
     public static final short BINARY = 18;
->>>>>>> ff3f706e
     public static final short BOOLEAN = 1;
     public static final short BYTE = 2;
     public static final short CHAR = 4;
@@ -98,7 +91,7 @@
     public static final short UNDEFINED = 0;
     public static final short VAR_ARG = 21;
     // column type version as written to the metadata file
-    public static final int VERSION = 426;
+    public static final int VERSION = 427;
     static final int[] GEO_TYPE_SIZE_POW2;
     private static final int BITS_OFFSET = 8;
     // this value has to be larger than MAX type and be power of 2
