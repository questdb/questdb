/*******************************************************************************
 *     ___                  _   ____  ____
 *    / _ \ _   _  ___  ___| |_|  _ \| __ )
 *   | | | | | | |/ _ \/ __| __| | | |  _ \
 *   | |_| | |_| |  __/\__ \ |_| |_| | |_) |
 *    \__\_\\__,_|\___||___/\__|____/|____/
 *
 *  Copyright (c) 2014-2019 Appsicle
 *  Copyright (c) 2019-2022 QuestDB
 *
 *  Licensed under the Apache License, Version 2.0 (the "License");
 *  you may not use this file except in compliance with the License.
 *  You may obtain a copy of the License at
 *
 *  http://www.apache.org/licenses/LICENSE-2.0
 *
 *  Unless required by applicable law or agreed to in writing, software
 *  distributed under the License is distributed on an "AS IS" BASIS,
 *  WITHOUT WARRANTIES OR CONDITIONS OF ANY KIND, either express or implied.
 *  See the License for the specific language governing permissions and
 *  limitations under the License.
 *
 ******************************************************************************/

package io.questdb.cairo;

import io.questdb.cairo.vm.Vm;
import io.questdb.cairo.vm.api.MemoryMAR;
import io.questdb.cairo.vm.api.MemoryMR;
import io.questdb.log.Log;
import io.questdb.log.LogFactory;
import io.questdb.std.*;
import io.questdb.std.datetime.DateFormat;
import io.questdb.std.datetime.microtime.Timestamps;
import io.questdb.std.str.Path;
import io.questdb.std.str.StringSink;

import java.io.Closeable;

import static io.questdb.cairo.TableUtils.lockName;

/**
 * Rebuild index independently of TableWriter
 * Main purpose is for support cases when table data is corrupt and TableWriter cannot be opened
 */
public class RebuildIndex implements Closeable, Mutable {
    private static final int ALL = -1;
    private final Path path = new Path();
    private final MemoryMAR ddlMem = Vm.getMARInstance();

    private int rootLen;
    private CairoConfiguration configuration;
    private long lockFd;
    private final MemoryMR indexMem = Vm.getMRInstance();
    private static final Log LOG = LogFactory.getLog(RebuildIndex.class);
    private TableReaderMetadata metadata;
    private final SymbolColumnIndexer indexer = new SymbolColumnIndexer();
    private final StringSink tempStringSink = new StringSink();

    public RebuildIndex of(CharSequence tablePath, CairoConfiguration configuration) {
        this.path.concat(tablePath);
        this.rootLen = tablePath.length();
        this.configuration = configuration;
        return this;
    }

    @Override
    public void clear() {
        path.trimTo(0);
        tempStringSink.clear();
    }

    public void rebuildAll() {
        rebuildPartitionColumn(null, null);
    }

    public void rebuildColumn(CharSequence columnName) {
        rebuildPartitionColumn(null, columnName);
    }

    public void rebuildPartition(CharSequence rebuildPartitionName) {
        rebuildPartitionColumn(rebuildPartitionName, null);
    }

    public void rebuildPartitionColumn(CharSequence rebuildPartitionName, CharSequence rebuildColumn) {
        FilesFacade ff = configuration.getFilesFacade();
        path.trimTo(rootLen);
        path.concat(TableUtils.META_FILE_NAME);
        if (metadata == null) {
            metadata = new TableReaderMetadata(ff);
        }
        metadata.of(path.$(), ColumnType.VERSION);
        try {
            lock(ff);

            // Resolve column id if the column name specified
            int rebuildColumnIndex = ALL;
            if (rebuildColumn != null) {
                rebuildColumnIndex = metadata.getColumnIndexQuiet(rebuildColumn, 0, rebuildColumn.length());
                if (rebuildColumnIndex < 0) {
                    throw CairoException.instance(0).put("Column does not exist");
                }
            }

            path.trimTo(rootLen);
            int partitionBy = metadata.getPartitionBy();
            DateFormat partitionDirFormatMethod = PartitionBy.getPartitionDirFormatMethod(partitionBy);

            try (TxReader txReader = new TxReader(ff).ofRO(path, partitionBy)) {
                txReader.unsafeLoadAll();
                path.trimTo(rootLen);


<<<<<<< HEAD
                    for (int partitionIndex = txReader.getPartitionCount() - 1; partitionIndex > -1; partitionIndex--) {
                        long partitionTimestamp = txReader.getPartitionTimestamp(partitionIndex);
                        if (rebuildPartitionTs == ALL || partitionTimestamp == rebuildPartitionTs) {
                            long partitionSize = txReader.getPartitionSize(partitionIndex);
                            if (partitionIndex == txReader.getPartitionCount() - 1) {
                                partitionSize = txReader.getTransientRowCount();
                            }
                            long partitionNameTxn = txReader.getPartitionNameTxn(partitionIndex);
                            rebuildIndex(
                                    rebuildColumnIndex,
                                    ff,
                                    indexer,
                                    metadata,
                                    partitionDirFormatMethod,
                                    tempStringSink,
                                    partitionTimestamp,
                                    partitionSize,
                                    partitionNameTxn);
=======
                path.trimTo(rootLen).concat(TableUtils.COLUMN_VERSION_FILE_NAME).$();
                try (ColumnVersionReader columnVersionReader = new ColumnVersionReader().ofRO(ff, path)) {
                    final long deadline = configuration.getMicrosecondClock().getTicks() + configuration.getSpinLockTimeoutUs();
                    columnVersionReader.readSafe(configuration.getMicrosecondClock(), deadline);
                    path.trimTo(rootLen);

                    if (PartitionBy.isPartitioned(partitionBy)) {
                        // Resolve partition timestamp if partition name specified
                        long rebuildPartitionTs = ALL;
                        if (rebuildPartitionName != null) {
                            rebuildPartitionTs = PartitionBy.parsePartitionDirName(rebuildPartitionName, partitionBy);
                        }

                        for (int partitionIndex = txReader.getPartitionCount() - 1; partitionIndex > -1; partitionIndex--) {
                            long partitionTimestamp = txReader.getPartitionTimestamp(partitionIndex);
                            if (rebuildPartitionTs == ALL || partitionTimestamp == rebuildPartitionTs) {
                                long partitionSize = txReader.getPartitionSize(partitionIndex);
                                rebuildIndex(
                                        rebuildColumnIndex,
                                        ff,
                                        indexer,
                                        metadata,
                                        partitionDirFormatMethod,
                                        tempStringSink,
                                        partitionTimestamp,
                                        partitionSize,
                                        columnVersionReader);
                            }
>>>>>>> 8ab8f8b2
                        }
                    } else {
                        long partitionSize = txReader.getTransientRowCount();
                        rebuildIndex(
                                rebuildColumnIndex,
                                ff,
                                indexer,
                                metadata,
                                partitionDirFormatMethod,
                                tempStringSink,
                                Long.MIN_VALUE,
                                partitionSize,
                                columnVersionReader
                        );
                    }
<<<<<<< HEAD
                } else {
                    long partitionSize = txReader.getTransientRowCount();
                    rebuildIndex(rebuildColumnIndex, ff, indexer, metadata, partitionDirFormatMethod, tempStringSink, 0, partitionSize, -1);
=======
>>>>>>> 8ab8f8b2
                }
            }
        } finally {
            metadata.close();
            indexer.clear();
            path.trimTo(rootLen);
            lockName(path);
            releaseLock(ff);
        }
    }

<<<<<<< HEAD
    private void createIndexFiles(CharSequence columnName, int indexValueBlockCapacity, int plen, FilesFacade ff) {
        try {
            BitmapIndexUtils.keyFileName(path.trimTo(plen), columnName);
            try {
                LOG.info().$("writing ").utf8(path).$();
                System.out.println("writing " + Chars.toString(path));
=======
    private void createIndexFiles(CharSequence columnName, int indexValueBlockCapacity, int plen, FilesFacade ff, long columnNameTxn) {
        try {
            BitmapIndexUtils.keyFileName(path.trimTo(plen), columnName, columnNameTxn);
            try {
                LOG.info().$("writing ").utf8(path).$();
>>>>>>> 8ab8f8b2
                ddlMem.smallFile(ff, path, MemoryTag.MMAP_TABLE_WRITER);
                BitmapIndexWriter.initKeyMemory(ddlMem, indexValueBlockCapacity);
            } catch (CairoException e) {
                // looks like we could not create key file properly
                // lets not leave half-baked file sitting around
                LOG.error()
                        .$("could not create index [name=").utf8(path)
                        .$(", errno=").$(e.getErrno())
                        .$(']').$();
                if (!ff.remove(path)) {
                    LOG.error()
                            .$("could not remove '").utf8(path).$("'. Please remove MANUALLY.")
                            .$("[errno=").$(ff.errno())
                            .$(']').$();
<<<<<<< HEAD
                }
                throw e;
            } finally {
                ddlMem.close();
            }
            if (!ff.touch(BitmapIndexUtils.valueFileName(path.trimTo(plen), columnName))) {
                LOG.error().$("could not create index [name=").utf8(path).$(']').$();
                throw CairoException.instance(ff.errno()).put("could not create index [name=").put(path).put(']');
            }
            LOG.info().$("writing ").utf8(path).$();
        } finally {
            path.trimTo(plen);
        }
    }

    private void rebuildIndex(
            int rebuildColumnIndex,
            FilesFacade ff,
            SymbolColumnIndexer indexer,
            TableReaderMetadata metadata,
            DateFormat partitionDirFormatMethod,
            StringSink sink,
            long partitionTimestamp,
            long partitionSize,
            long partitionNameTxn
    ) {
        sink.clear();
        partitionDirFormatMethod.format(partitionTimestamp, null, null, sink);

        if (rebuildColumnIndex == ALL) {
            for (int columnIndex = metadata.getColumnCount() - 1; columnIndex > -1; columnIndex--) {
                if (metadata.isColumnIndexed(columnIndex)) {
                    CharSequence columnName = metadata.getColumnName(columnIndex);
                    int indexValueBlockCapacity = metadata.getIndexValueBlockCapacity(columnIndex);
                    rebuildIndex(indexer, columnName, sink, indexValueBlockCapacity, partitionSize, ff, partitionNameTxn);
=======
>>>>>>> 8ab8f8b2
                }
                throw e;
            } finally {
                ddlMem.close();
            }
<<<<<<< HEAD
        } else {
            if (metadata.isColumnIndexed(rebuildColumnIndex)) {
                CharSequence columnName = metadata.getColumnName(rebuildColumnIndex);
                int indexValueBlockCapacity = metadata.getIndexValueBlockCapacity(rebuildColumnIndex);
                rebuildIndex(indexer, columnName, sink, indexValueBlockCapacity, partitionSize, ff, partitionNameTxn);
            } else {
                throw CairoException.instance(0).put("Column is not indexed");
=======
            if (!ff.touch(BitmapIndexUtils.valueFileName(path.trimTo(plen), columnName, columnNameTxn))) {
                LOG.error().$("could not create index [name=").utf8(path).$(']').$();
                throw CairoException.instance(ff.errno()).put("could not create index [name=").put(path).put(']');
>>>>>>> 8ab8f8b2
            }
            LOG.info().$("writing ").utf8(path).$();
        } finally {
            path.trimTo(plen);
        }
    }

    private void rebuildIndex(
            SymbolColumnIndexer indexer,
            CharSequence columnName,
            CharSequence partitionName,
            int indexValueBlockCapacity,
            long partitionSize,
            FilesFacade ff,
<<<<<<< HEAD
            long partitionNameTxn
=======
            ColumnVersionReader columnVersionReader,
            int columnIndex,
            long partitionTimestamp
>>>>>>> 8ab8f8b2
    ) {
        path.trimTo(rootLen).concat(partitionName);
        TableUtils.txnPartitionConditionally(path, partitionNameTxn);
        LOG.info().$("testing partition path").$(path).$();
        System.out.println("partition size " + partitionSize);

        final int plen = path.length();

        if (ff.exists(path.$())) {
            try (final MemoryMR roMem = indexMem) {
                long columnNameTxn = columnVersionReader.getColumnNameTxn(partitionTimestamp, columnIndex);
                removeIndexFiles(columnName, ff, columnNameTxn);
                TableUtils.dFile(path.trimTo(plen), columnName, columnNameTxn);

                if (columnVersionReader.getColumnTopPartitionTimestamp(columnIndex) <= partitionTimestamp) {
                    LOG.info().$("indexing [path=").utf8(path).I$();
                    final long columnTop = columnVersionReader.getColumnTop(partitionTimestamp, columnIndex);
                    createIndexFiles(columnName, indexValueBlockCapacity, plen, ff, columnNameTxn);

                    if (partitionSize > columnTop) {
                        TableUtils.dFile(path.trimTo(plen), columnName, columnNameTxn);
                        final long columnSize = (partitionSize - columnTop) << ColumnType.pow2SizeOf(ColumnType.INT);
                        roMem.of(ff, path, columnSize, columnSize, MemoryTag.MMAP_TABLE_WRITER);
                        indexer.configureWriter(configuration, path.trimTo(plen), columnName, columnNameTxn, columnTop);
                        indexer.index(roMem, columnTop, partitionSize);
                    }
                }
            }
<<<<<<< HEAD
        } else {
            LOG.info().$("partition does not exit ").$(path).$();
=======
        }
    }

    private void rebuildIndex(
            int rebuildColumnIndex,
            FilesFacade ff,
            SymbolColumnIndexer indexer,
            TableReaderMetadata metadata,
            DateFormat partitionDirFormatMethod,
            StringSink sink,
            long partitionTimestamp,
            long partitionSize,
            ColumnVersionReader columnVersionReader
    ) {
        sink.clear();
        partitionDirFormatMethod.format(partitionTimestamp, null, null, sink);

        if (rebuildColumnIndex == ALL) {
            for (int columnIndex = metadata.getColumnCount() - 1; columnIndex > -1; columnIndex--) {
                if (metadata.isColumnIndexed(columnIndex)) {
                    rebuildIndexForColumn(metadata, columnIndex, indexer, sink, partitionSize, ff, columnVersionReader, partitionTimestamp);
                }
            }
        } else {
            if (metadata.isColumnIndexed(rebuildColumnIndex)) {
                rebuildIndexForColumn(metadata, rebuildColumnIndex, indexer, sink, partitionSize, ff, columnVersionReader, partitionTimestamp);
            } else {
                throw CairoException.instance(0).put("Column is not indexed");
            }
>>>>>>> 8ab8f8b2
        }
    }

    private void rebuildIndexForColumn(TableReaderMetadata metadata, int columnIndex, SymbolColumnIndexer indexer, StringSink sink, long partitionSize, FilesFacade ff, ColumnVersionReader columnVersionReader, long partitionTimestamp) {
        CharSequence columnName = metadata.getColumnName(columnIndex);
        int indexValueBlockCapacity = metadata.getIndexValueBlockCapacity(columnIndex);
        int writerIndex = metadata.getWriterIndex(columnIndex);
        rebuildIndex(indexer, columnName, sink, indexValueBlockCapacity, partitionSize, ff, columnVersionReader, writerIndex, partitionTimestamp);
    }

    private void removeIndexFiles(CharSequence columnName, FilesFacade ff, long columnNameTxn) {
        final int plen = path.length();
        BitmapIndexUtils.keyFileName(path.trimTo(plen), columnName, columnNameTxn);
        removeFile(path, ff);

        BitmapIndexUtils.valueFileName(path.trimTo(plen), columnName, columnNameTxn);
        removeFile(path, ff);
    }

    private void removeFile(Path path, FilesFacade ff) {
        LOG.info().$("deleting ").utf8(path).$();
        if (!ff.remove(this.path)) {
            if (!ff.exists(this.path)) {
                // This is fine, index can be corrupt, rewriting is what we try to do here
                LOG.info().$("index file did not exist, file will be re-written [path=").utf8(path).I$();
            } else {
                throw CairoException.instance(ff.errno()).put("cannot remove index file");
            }
        }
    }

    private void lock(FilesFacade ff) {
        try {
            path.trimTo(rootLen);
            lockName(path);
            this.lockFd = TableUtils.lock(ff, path);
        } finally {
            path.trimTo(rootLen);
        }

        if (this.lockFd == -1L) {
            throw CairoException.instance(ff.errno()).put("Cannot lock table: ").put(path.$());
        }
    }

    @Override
    public void close() {
        this.path.close();
        Misc.free(metadata);
    }

    private void releaseLock(FilesFacade ff) {
        if (lockFd != -1L) {
            ff.close(lockFd);
            try {
                path.trimTo(rootLen);
                lockName(path);
                if (ff.exists(path) && !ff.remove(path)) {
                    throw CairoException.instance(ff.errno()).put("Cannot remove ").put(path);
                }
            } finally {
                path.trimTo(rootLen);
            }
        }
    }
}<|MERGE_RESOLUTION|>--- conflicted
+++ resolved
@@ -111,26 +111,6 @@
                 path.trimTo(rootLen);
 
 
-<<<<<<< HEAD
-                    for (int partitionIndex = txReader.getPartitionCount() - 1; partitionIndex > -1; partitionIndex--) {
-                        long partitionTimestamp = txReader.getPartitionTimestamp(partitionIndex);
-                        if (rebuildPartitionTs == ALL || partitionTimestamp == rebuildPartitionTs) {
-                            long partitionSize = txReader.getPartitionSize(partitionIndex);
-                            if (partitionIndex == txReader.getPartitionCount() - 1) {
-                                partitionSize = txReader.getTransientRowCount();
-                            }
-                            long partitionNameTxn = txReader.getPartitionNameTxn(partitionIndex);
-                            rebuildIndex(
-                                    rebuildColumnIndex,
-                                    ff,
-                                    indexer,
-                                    metadata,
-                                    partitionDirFormatMethod,
-                                    tempStringSink,
-                                    partitionTimestamp,
-                                    partitionSize,
-                                    partitionNameTxn);
-=======
                 path.trimTo(rootLen).concat(TableUtils.COLUMN_VERSION_FILE_NAME).$();
                 try (ColumnVersionReader columnVersionReader = new ColumnVersionReader().ofRO(ff, path)) {
                     final long deadline = configuration.getMicrosecondClock().getTicks() + configuration.getSpinLockTimeoutUs();
@@ -148,6 +128,10 @@
                             long partitionTimestamp = txReader.getPartitionTimestamp(partitionIndex);
                             if (rebuildPartitionTs == ALL || partitionTimestamp == rebuildPartitionTs) {
                                 long partitionSize = txReader.getPartitionSize(partitionIndex);
+                                if (partitionIndex == txReader.getPartitionCount() - 1) {
+                                    partitionSize = txReader.getTransientRowCount();
+                                }
+                                long partitionNameTxn = txReader.getPartitionNameTxn(partitionIndex);
                                 rebuildIndex(
                                         rebuildColumnIndex,
                                         ff,
@@ -157,9 +141,8 @@
                                         tempStringSink,
                                         partitionTimestamp,
                                         partitionSize,
-                                        columnVersionReader);
+                                        partitionNameTxn);
                             }
->>>>>>> 8ab8f8b2
                         }
                     } else {
                         long partitionSize = txReader.getTransientRowCount();
@@ -172,15 +155,10 @@
                                 tempStringSink,
                                 Long.MIN_VALUE,
                                 partitionSize,
+                                -1L,
                                 columnVersionReader
                         );
                     }
-<<<<<<< HEAD
-                } else {
-                    long partitionSize = txReader.getTransientRowCount();
-                    rebuildIndex(rebuildColumnIndex, ff, indexer, metadata, partitionDirFormatMethod, tempStringSink, 0, partitionSize, -1);
-=======
->>>>>>> 8ab8f8b2
                 }
             }
         } finally {
@@ -192,20 +170,11 @@
         }
     }
 
-<<<<<<< HEAD
-    private void createIndexFiles(CharSequence columnName, int indexValueBlockCapacity, int plen, FilesFacade ff) {
-        try {
-            BitmapIndexUtils.keyFileName(path.trimTo(plen), columnName);
-            try {
-                LOG.info().$("writing ").utf8(path).$();
-                System.out.println("writing " + Chars.toString(path));
-=======
     private void createIndexFiles(CharSequence columnName, int indexValueBlockCapacity, int plen, FilesFacade ff, long columnNameTxn) {
         try {
             BitmapIndexUtils.keyFileName(path.trimTo(plen), columnName, columnNameTxn);
             try {
                 LOG.info().$("writing ").utf8(path).$();
->>>>>>> 8ab8f8b2
                 ddlMem.smallFile(ff, path, MemoryTag.MMAP_TABLE_WRITER);
                 BitmapIndexWriter.initKeyMemory(ddlMem, indexValueBlockCapacity);
             } catch (CairoException e) {
@@ -220,62 +189,14 @@
                             .$("could not remove '").utf8(path).$("'. Please remove MANUALLY.")
                             .$("[errno=").$(ff.errno())
                             .$(']').$();
-<<<<<<< HEAD
                 }
                 throw e;
             } finally {
                 ddlMem.close();
             }
-            if (!ff.touch(BitmapIndexUtils.valueFileName(path.trimTo(plen), columnName))) {
-                LOG.error().$("could not create index [name=").utf8(path).$(']').$();
-                throw CairoException.instance(ff.errno()).put("could not create index [name=").put(path).put(']');
-            }
-            LOG.info().$("writing ").utf8(path).$();
-        } finally {
-            path.trimTo(plen);
-        }
-    }
-
-    private void rebuildIndex(
-            int rebuildColumnIndex,
-            FilesFacade ff,
-            SymbolColumnIndexer indexer,
-            TableReaderMetadata metadata,
-            DateFormat partitionDirFormatMethod,
-            StringSink sink,
-            long partitionTimestamp,
-            long partitionSize,
-            long partitionNameTxn
-    ) {
-        sink.clear();
-        partitionDirFormatMethod.format(partitionTimestamp, null, null, sink);
-
-        if (rebuildColumnIndex == ALL) {
-            for (int columnIndex = metadata.getColumnCount() - 1; columnIndex > -1; columnIndex--) {
-                if (metadata.isColumnIndexed(columnIndex)) {
-                    CharSequence columnName = metadata.getColumnName(columnIndex);
-                    int indexValueBlockCapacity = metadata.getIndexValueBlockCapacity(columnIndex);
-                    rebuildIndex(indexer, columnName, sink, indexValueBlockCapacity, partitionSize, ff, partitionNameTxn);
-=======
->>>>>>> 8ab8f8b2
-                }
-                throw e;
-            } finally {
-                ddlMem.close();
-            }
-<<<<<<< HEAD
-        } else {
-            if (metadata.isColumnIndexed(rebuildColumnIndex)) {
-                CharSequence columnName = metadata.getColumnName(rebuildColumnIndex);
-                int indexValueBlockCapacity = metadata.getIndexValueBlockCapacity(rebuildColumnIndex);
-                rebuildIndex(indexer, columnName, sink, indexValueBlockCapacity, partitionSize, ff, partitionNameTxn);
-            } else {
-                throw CairoException.instance(0).put("Column is not indexed");
-=======
             if (!ff.touch(BitmapIndexUtils.valueFileName(path.trimTo(plen), columnName, columnNameTxn))) {
                 LOG.error().$("could not create index [name=").utf8(path).$(']').$();
                 throw CairoException.instance(ff.errno()).put("could not create index [name=").put(path).put(']');
->>>>>>> 8ab8f8b2
             }
             LOG.info().$("writing ").utf8(path).$();
         } finally {
@@ -290,19 +211,13 @@
             int indexValueBlockCapacity,
             long partitionSize,
             FilesFacade ff,
-<<<<<<< HEAD
-            long partitionNameTxn
-=======
             ColumnVersionReader columnVersionReader,
             int columnIndex,
             long partitionTimestamp
->>>>>>> 8ab8f8b2
     ) {
         path.trimTo(rootLen).concat(partitionName);
         TableUtils.txnPartitionConditionally(path, partitionNameTxn);
         LOG.info().$("testing partition path").$(path).$();
-        System.out.println("partition size " + partitionSize);
-
         final int plen = path.length();
 
         if (ff.exists(path.$())) {
@@ -324,11 +239,9 @@
                         indexer.index(roMem, columnTop, partitionSize);
                     }
                 }
-            }
-<<<<<<< HEAD
-        } else {
-            LOG.info().$("partition does not exit ").$(path).$();
-=======
+            } else {
+                LOG.info().$("partition does not exit ").$(path).$();
+            }
         }
     }
 
@@ -358,7 +271,6 @@
             } else {
                 throw CairoException.instance(0).put("Column is not indexed");
             }
->>>>>>> 8ab8f8b2
         }
     }
 
