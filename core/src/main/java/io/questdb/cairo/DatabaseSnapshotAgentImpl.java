/*******************************************************************************
 *     ___                  _   ____  ____
 *    / _ \ _   _  ___  ___| |_|  _ \| __ )
 *   | | | | | | |/ _ \/ __| __| | | |  _ \
 *   | |_| | |_| |  __/\__ \ |_| |_| | |_) |
 *    \__\_\\__,_|\___||___/\__|____/|____/
 *
 *  Copyright (c) 2014-2019 Appsicle
 *  Copyright (c) 2019-2023 QuestDB
 *
 *  Licensed under the Apache License, Version 2.0 (the "License");
 *  you may not use this file except in compliance with the License.
 *  You may obtain a copy of the License at
 *
 *  http://www.apache.org/licenses/LICENSE-2.0
 *
 *  Unless required by applicable law or agreed to in writing, software
 *  distributed under the License is distributed on an "AS IS" BASIS,
 *  WITHOUT WARRANTIES OR CONDITIONS OF ANY KIND, either express or implied.
 *  See the License for the specific language governing permissions and
 *  limitations under the License.
 *
 ******************************************************************************/

package io.questdb.cairo;

import io.questdb.cairo.pool.ex.EntryLockedException;
import io.questdb.cairo.sql.Record;
import io.questdb.cairo.sql.RecordCursor;
import io.questdb.cairo.vm.Vm;
import io.questdb.cairo.vm.api.MemoryCMARW;
import io.questdb.cairo.wal.WalUtils;
import io.questdb.cairo.wal.WalWriterMetadata;
import io.questdb.griffin.SqlException;
import io.questdb.griffin.SqlExecutionContext;
import io.questdb.griffin.engine.functions.table.AllTablesFunctionFactory;
import io.questdb.log.Log;
import io.questdb.log.LogFactory;
import io.questdb.mp.SimpleWaitingLock;
import io.questdb.std.*;
import io.questdb.std.str.Path;
import io.questdb.std.str.StringSink;
import org.jetbrains.annotations.Nullable;
import org.jetbrains.annotations.TestOnly;

import java.util.concurrent.TimeUnit;
import java.util.concurrent.atomic.AtomicBoolean;
import java.util.concurrent.atomic.AtomicInteger;
import java.util.concurrent.locks.ReentrantLock;

import static io.questdb.cairo.TableUtils.TXN_FILE_NAME;
import static io.questdb.cairo.TableUtils.openSmallFile;
import static io.questdb.cairo.wal.WalUtils.*;
import static io.questdb.cairo.wal.seq.TableTransactionLog.MAX_TXN_OFFSET;
import static io.questdb.griffin.engine.functions.catalogue.ShowTablesFunctionFactory.ShowTablesCursorFactory;

public class DatabaseSnapshotAgentImpl implements DatabaseSnapshotAgent, QuietCloseable {

    private final static Log LOG = LogFactory.getLog(DatabaseSnapshotAgentImpl.class);
    private final CairoConfiguration configuration;
    private final CairoEngine engine;
    private final FilesFacade ff;
    private final AtomicBoolean inProgress = new AtomicBoolean();
    private final ReentrantLock lock = new ReentrantLock();
    private final WalWriterMetadata metadata; // protected with #lock
    private final StringSink nameSink = new StringSink(); // protected with #lock
    private final Path path = new Path(); // protected with #lock
    private final SymbolMapUtil symbolMapUtil = new SymbolMapUtil();
    private final GrowOnlyTableNameRegistryStore tableNameRegistryStore; // protected with #lock
    private ColumnVersionReader columnVersionReader = null;
    private TableReaderMetadata tableMetadata = null;
    private TxWriter txWriter = null;
    private SimpleWaitingLock walPurgeJobRunLock = null; // used as a suspend/resume handler for the WalPurgeJob

    DatabaseSnapshotAgentImpl(CairoEngine engine) {
        this.engine = engine;
        this.configuration = engine.getConfiguration();
        this.ff = configuration.getFilesFacade();
        this.metadata = new WalWriterMetadata(ff);
        this.tableNameRegistryStore = new GrowOnlyTableNameRegistryStore(ff);
    }

    @TestOnly
    public void clear() {
        lock.lock();
        try {
            metadata.clear();
        } finally {
            lock.unlock();
        }
    }

    @Override
    public void close() {
        lock.lock();
        try {
            Misc.free(path);
            Misc.free(metadata);
            Misc.free(tableNameRegistryStore);
        } finally {
            lock.unlock();
        }
    }

    @Override
    public boolean isInProgress() {
        return inProgress.get();
    }

    public void setWalPurgeJobRunLock(@Nullable SimpleWaitingLock walPurgeJobRunLock) {
        this.walPurgeJobRunLock = walPurgeJobRunLock;
    }

<<<<<<< HEAD
    private static void copyOrError(Path srcPath, Path dstPath, FilesFacade ff, AtomicInteger counter, String fileName) {
        srcPath.concat(fileName).$();
        dstPath.concat(fileName).$();
        if (ff.copy(srcPath, dstPath) < 0) {
            LOG.error()
                    .$("could not copy ").$(fileName).$(" file [src=").$(srcPath)
                    .$(", dst=").$(dstPath)
                    .$(", errno=").$(ff.errno())
                    .I$();
        } else {
            counter.incrementAndGet();
            LOG.info()
                    .$("recovered ").$(fileName).$(" file [src=").$(srcPath)
                    .$(", dst=").$(dstPath)
                    .I$();
        }
    }

=======
>>>>>>> 4a2dcbbe
    private void rebuildSymbolFiles(Path tablePath, AtomicInteger recoveredSymbolFiles, int pathTableLen) {
        int denseSymbolIndex = 0;
        tablePath.trimTo(pathTableLen);
        for (int i = 0; i < tableMetadata.getColumnCount(); i++) {

            int columnType = tableMetadata.getColumnType(i);
            if (ColumnType.isSymbol(columnType)) {
                int cleanSymbolCount = txWriter.getSymbolValueCount(denseSymbolIndex++);
                String columnName = tableMetadata.getColumnName(i);
                LOG.info().$("rebuilding symbol files [table=").$(tablePath)
                        .$(", column=").$(columnName)
                        .$(", count=").$(cleanSymbolCount)
                        .I$();

                int writerIndex = tableMetadata.getWriterIndex(i);
                symbolMapUtil.rebuildSymbolFiles(
                        configuration,
                        tablePath,
                        columnName,
                        columnVersionReader.getDefaultColumnNameTxn(writerIndex),
                        cleanSymbolCount,
                        -1
                );
                recoveredSymbolFiles.incrementAndGet();
            }
        }
    }

    private void rebuildTableFiles(Path tablePath, AtomicInteger recoveredSymbolFiles) {
        int pathTableLen = tablePath.size();
        try {
            if (tableMetadata == null) {
                tableMetadata = new TableReaderMetadata(configuration);
            }
            tableMetadata.load(tablePath.concat(TableUtils.META_FILE_NAME).$());

            if (txWriter == null) {
                txWriter = new TxWriter(configuration.getFilesFacade(), configuration);
            }
            txWriter.ofRW(tablePath.trimTo(pathTableLen).concat(TXN_FILE_NAME).$(), tableMetadata.getPartitionBy());
            txWriter.unsafeLoadAll();

            if (columnVersionReader == null) {
                columnVersionReader = new ColumnVersionReader();
            }
            tablePath.trimTo(pathTableLen).concat(TableUtils.COLUMN_VERSION_FILE_NAME).$();
            columnVersionReader.ofRO(configuration.getFilesFacade(), tablePath);
            columnVersionReader.readUnsafe();

            // Symbols are not append only data structures, they can be corrupt
            // when symbol files are copied while written to. We need to rebuild them.
            rebuildSymbolFiles(tablePath, recoveredSymbolFiles, pathTableLen);

            if (tableMetadata.isWalEnabled() && txWriter.getLagRowCount() > 0) {
                LOG.info().$("resetting WAL lag [table=").$(tablePath)
                        .$(", walLagRowCount=").$(txWriter.getLagRowCount())
                        .I$();
                // WAL Lag values is not strictly append only data structures, it can be overwritten
                // while the snapshot was copied. Resetting it will re-apply data from copied WAL files
                txWriter.resetLagAppliedRows();
            }

        } finally {
            tablePath.trimTo(pathTableLen);
        }
    }

    void completeSnapshot() throws SqlException {
        if (!lock.tryLock()) {
            throw SqlException.position(0).put("Another snapshot command in progress");
        }
        try {
            // Delete snapshot/db directory.
            path.of(configuration.getSnapshotRoot()).concat(configuration.getDbDirectory()).$();
            ff.rmdir(path); // it's fine to ignore errors here

            // Resume the WalPurgeJob
            if (walPurgeJobRunLock != null) {
                try {
                    walPurgeJobRunLock.unlock();
                } catch (IllegalStateException ignore) {
                    // not an error here
                    // completeSnapshot can be called several time in a row.
                }
            }

            // Reset snapshot in-flight flag.
            inProgress.set(false);
        } finally {
            lock.unlock();
        }
    }

    void prepareSnapshot(SqlExecutionContext executionContext) throws SqlException {
        // Windows doesn't support sync() system call.
        if (Os.isWindows()) {
            throw SqlException.position(0).put("Snapshots are not supported on Windows");
        }

        if (!lock.tryLock()) {
            throw SqlException.position(0).put("Another snapshot command in progress");
        }
        try {
            if (!inProgress.compareAndSet(false, true)) {
                throw SqlException.position(0).put("Waiting for SNAPSHOT COMPLETE to be called");
            }

            try {
                path.of(configuration.getSnapshotRoot()).concat(configuration.getDbDirectory());
                int snapshotDbLen = path.size();
                // Delete all contents of the snapshot/db dir.
                if (ff.exists(path.slash$())) {
                    path.trimTo(snapshotDbLen).$();
                    if (!ff.rmdir(path)) {
                        throw CairoException.critical(ff.errno()).put("Could not remove snapshot dir [dir=").put(path).put(']');
                    }
                }
                // Recreate the snapshot/db dir.
                path.trimTo(snapshotDbLen).slash$();
                if (ff.mkdirs(path, configuration.getMkDirMode()) != 0) {
                    throw CairoException.critical(ff.errno()).put("Could not create [dir=").put(path).put(']');
                }

                // Suspend the WalPurgeJob
                if (walPurgeJobRunLock != null) {
                    final long timeout = configuration.getCircuitBreakerConfiguration().getQueryTimeout();
                    while (!walPurgeJobRunLock.tryLock(timeout, TimeUnit.MICROSECONDS)) {
                        executionContext.getCircuitBreaker().statefulThrowExceptionIfTrippedNoThrottle();
                    }
                }

                try {
                    // Prepare table name registry for copying.
                    path.trimTo(snapshotDbLen).$();
                    tableNameRegistryStore.of(path, 0);

                    path.trimTo(snapshotDbLen).$();
                    try (
                            ShowTablesCursorFactory factory = new ShowTablesCursorFactory(configuration, AllTablesFunctionFactory.METADATA, AllTablesFunctionFactory.SIGNATURE, true);
                            RecordCursor cursor = factory.getCursor(executionContext);
                            MemoryCMARW mem = Vm.getCMARWInstance()
                    ) {
                        final int tableNameIndex = factory.getMetadata().getColumnIndex(ShowTablesCursorFactory.TABLE_NAME_COLUMN_NAME);
                        final Record record = cursor.getRecord();

                        // Copy metadata files for all tables.
                        while (cursor.hasNext()) {
                            CharSequence tableName = record.getStr(tableNameIndex);
                            path.of(configuration.getRoot());
                            TableToken tableToken = engine.verifyTableName(tableName);
                            if (
                                    TableUtils.isValidTableName(tableName, tableName.length())
                                            && ff.exists(path.concat(tableToken).concat(TableUtils.META_FILE_NAME).$())
                            ) {
                                boolean isWalTable = engine.isWalTable(tableToken);
                                path.of(configuration.getSnapshotRoot()).concat(configuration.getDbDirectory());
                                LOG.info().$("preparing for snapshot [table=").utf8(tableName).I$();

                                path.trimTo(snapshotDbLen).concat(tableToken);
                                int rootLen = path.size();
                                if (isWalTable) {
                                    path.concat(WalUtils.SEQ_DIR);
                                }
                                if (ff.mkdirs(path.slash$(), configuration.getMkDirMode()) != 0) {
                                    throw CairoException.critical(ff.errno()).put("could not create [dir=").put(path).put(']');
                                }

                                for (; ; ) {
                                    TableReader reader = null;
                                    try {
                                        reader = engine.getReaderWithRepair(tableToken);
                                        // Copy _meta file.
                                        path.trimTo(rootLen).concat(TableUtils.META_FILE_NAME).$();
                                        mem.smallFile(ff, path, MemoryTag.MMAP_DEFAULT);
                                        reader.getMetadata().dumpTo(mem);
                                        mem.close(false);
                                        // Copy _txn file.
                                        path.trimTo(rootLen).concat(TableUtils.TXN_FILE_NAME).$();
                                        mem.smallFile(ff, path, MemoryTag.MMAP_DEFAULT);
                                        reader.getTxFile().dumpTo(mem);
                                        mem.close(false);
                                        // Copy _cv file.
                                        path.trimTo(rootLen).concat(TableUtils.COLUMN_VERSION_FILE_NAME).$();
                                        mem.smallFile(ff, path, MemoryTag.MMAP_DEFAULT);
                                        reader.getColumnVersionReader().dumpTo(mem);
                                        mem.close(false);
                                        break;
                                    } catch (EntryLockedException e) {
                                        LOG.info().$("waiting for locked table [table=").$(tableName).I$();
                                        executionContext.getCircuitBreaker().statefulThrowExceptionIfTrippedNoThrottle();
                                    } finally {
                                        Misc.free(reader);
                                    }
                                }

                                if (isWalTable) {
                                    // Add entry to table name registry copy.
                                    tableNameRegistryStore.logAddTable(tableToken);

                                    metadata.clear();
                                    long lastTxn = engine.getTableSequencerAPI().getTableMetadata(tableToken, metadata);
                                    path.trimTo(rootLen).concat(WalUtils.SEQ_DIR);
                                    metadata.switchTo(path, path.size(), true); // dump sequencer metadata to snapshot/db/tableName/txn_seq/_meta
                                    metadata.close(true, Vm.TRUNCATE_TO_POINTER);

                                    mem.smallFile(ff, path.concat(TableUtils.TXN_FILE_NAME).$(), MemoryTag.MMAP_DEFAULT);
                                    mem.putLong(lastTxn); // write lastTxn to snapshot/db/tableName/txn_seq/_txn
                                    mem.close(true, Vm.TRUNCATE_TO_POINTER);
                                }
                            } else {
                                LOG.error().$("skipping, invalid table name or missing metadata [table=").$(tableName).I$();
                            }
                        }

                        path.of(configuration.getSnapshotRoot()).concat(configuration.getDbDirectory()).concat(TableUtils.SNAPSHOT_META_FILE_NAME).$();
                        mem.smallFile(ff, path, MemoryTag.MMAP_DEFAULT);
                        mem.putStr(configuration.getSnapshotInstanceId());
                        mem.close();

                        // Flush dirty pages and filesystem metadata to disk
                        if (ff.sync() != 0) {
                            throw CairoException.critical(ff.errno()).put("Could not sync");
                        }

                        LOG.info().$("snapshot copying finished").$();
                    }
                } catch (Throwable e) {
                    // Resume the WalPurgeJob
                    if (walPurgeJobRunLock != null) {
                        walPurgeJobRunLock.unlock();
                    }
                    LOG.error().$("snapshot error [e=").$(e).I$();
                    throw e;
                } finally {
                    tableNameRegistryStore.close();
                }
            } catch (Throwable e) {
                inProgress.set(false);
                throw e;
            }
        } finally {
            lock.unlock();
        }
    }

    void completeSnapshot() throws SqlException {
        if (!lock.tryLock()) {
            throw SqlException.position(0).put("Another snapshot command in progress");
        }
        try {
            // Delete snapshot/db directory.
            path.of(configuration.getSnapshotRoot()).concat(configuration.getDbDirectory()).$();
            ff.rmdir(path); // it's fine to ignore errors here

            // Resume the WalPurgeJob
            if (walPurgeJobRunLock != null) {
                try {
                    walPurgeJobRunLock.unlock();
                } catch (IllegalStateException ignore) {
                    // not an error here
                    // completeSnapshot can be called several time in a row.
                }
            }

            // Reset snapshot in-flight flag.
            inProgress.set(false);
        } finally {
            lock.unlock();
        }
    }

    void recoverSnapshot() {
        if (!configuration.isSnapshotRecoveryEnabled()) {
            return;
        }

        final FilesFacade ff = configuration.getFilesFacade();
        final CharSequence root = configuration.getRoot();
        final CharSequence snapshotRoot = configuration.getSnapshotRoot();

        try (
                Path srcPath = new Path();
                Path dstPath = new Path();
                MemoryCMARW memFile = Vm.getCMARWInstance()
        ) {
            srcPath.of(snapshotRoot).concat(configuration.getDbDirectory());
            final int snapshotRootLen = srcPath.size();
            dstPath.of(root);
            final int rootLen = dstPath.size();

            // Check if the snapshot dir exists.
            if (!ff.exists(srcPath.slash$())) {
                return;
            }

            // Check if the snapshot metadata file exists.
            srcPath.trimTo(snapshotRootLen).concat(TableUtils.SNAPSHOT_META_FILE_NAME).$();
            if (!ff.exists(srcPath)) {
                return;
            }

            // Check if the snapshot instance id is different from what's in the snapshot.
            memFile.smallFile(ff, srcPath, MemoryTag.MMAP_DEFAULT);

            final CharSequence currentInstanceId = configuration.getSnapshotInstanceId();
            CharSequence snapshotInstanceId = memFile.getStr(0);
            if (Chars.empty(snapshotInstanceId)) {
                srcPath.trimTo(snapshotRootLen).concat(TableUtils.SNAPSHOT_META_FILE_NAME_TXT).$();
                snapshotInstanceId = TableUtils.readText(ff, srcPath);
            }

            if (Chars.empty(currentInstanceId) || Chars.empty(snapshotInstanceId) || Chars.equals(currentInstanceId, snapshotInstanceId)) {
                LOG.info()
                        .$("skipping snapshot recovery [currentId=").$(currentInstanceId)
                        .$(", previousId=").$(snapshotInstanceId)
                        .I$();
                return;
            }

            LOG.info()
                    .$("starting snapshot recovery [currentId=").$(currentInstanceId)
                    .$(", previousId=").$(snapshotInstanceId)
                    .I$();

            // OK, we need to recover from the snapshot.

            // First delete all table name registry files in dst.
            srcPath.trimTo(snapshotRootLen).$();
            final int snapshotDbLen = srcPath.size();
            for (; ; ) {
                dstPath.trimTo(rootLen).$();
                int version = TableNameRegistryStore.findLastTablesFileVersion(ff, dstPath, nameSink);
                dstPath.trimTo(rootLen).concat(WalUtils.TABLE_REGISTRY_NAME_FILE).putAscii('.').put(version).$();
                LOG.info().$("backup removing table name registry file [dst=").$(dstPath).I$();
                if (!ff.removeQuiet(dstPath)) {
                    LOG.error()
                            .$("could not remove tables.d file [dst=").$(dstPath)
                            .$(", errno=").$(ff.errno())
                            .I$();
                }
                if (version == 0) {
                    break;
                }
            }
            // Now copy the file name registry.
            srcPath.trimTo(snapshotDbLen).concat(TABLE_REGISTRY_NAME_FILE).putAscii(".0").$();
            dstPath.trimTo(rootLen).concat(WalUtils.TABLE_REGISTRY_NAME_FILE).putAscii(".0").$();
            if (ff.copy(srcPath, dstPath) < 0) {
                LOG.error()
                        .$("could not copy tables.d file [src=").$(srcPath)
                        .$(", dst=").$(dstPath)
                        .$(", errno=").$(ff.errno())
                        .I$();
            }

            AtomicInteger recoveredMetaFiles = new AtomicInteger();
            AtomicInteger recoveredTxnFiles = new AtomicInteger();
            AtomicInteger recoveredCVFiles = new AtomicInteger();
            AtomicInteger recoveredWalFiles = new AtomicInteger();
            AtomicInteger symbolFilesCount = new AtomicInteger();
            srcPath.trimTo(snapshotRootLen).$();
            ff.iterateDir(srcPath, (pUtf8NameZ, type) -> {
                if (ff.isDirOrSoftLinkDirNoDots(srcPath, snapshotDbLen, pUtf8NameZ, type)) {
                    dstPath.trimTo(rootLen).concat(pUtf8NameZ);
                    int srcPathLen = srcPath.size();
                    int dstPathLen = dstPath.size();

                    copyOrError(srcPath, dstPath, ff, recoveredMetaFiles, TableUtils.META_FILE_NAME);
                    copyOrError(srcPath.trimTo(srcPathLen), dstPath.trimTo(dstPathLen), ff, recoveredTxnFiles, TableUtils.TXN_FILE_NAME);
                    copyOrError(srcPath.trimTo(srcPathLen), dstPath.trimTo(dstPathLen), ff, recoveredCVFiles, TableUtils.COLUMN_VERSION_FILE_NAME);
                    rebuildTableFiles(dstPath.trimTo(dstPathLen), symbolFilesCount);

                    // Go inside SEQ_DIR
                    srcPath.trimTo(srcPathLen).concat(WalUtils.SEQ_DIR);
                    srcPathLen = srcPath.size();
                    srcPath.concat(TableUtils.META_FILE_NAME).$();

                    dstPath.trimTo(dstPathLen).concat(WalUtils.SEQ_DIR);
                    dstPathLen = dstPath.size();
                    dstPath.concat(TableUtils.META_FILE_NAME).$();

                    if (ff.exists(srcPath)) {
                        if (ff.copy(srcPath, dstPath) < 0) {
                            LOG.critical()
                                    .$("could not copy ").$(TableUtils.META_FILE_NAME).$(" file [src=").$(srcPath)
                                    .utf8(", dst=").$(dstPath)
                                    .$(", errno=").$(ff.errno())
                                    .I$();
                        } else {
                            try {
                                srcPath.trimTo(srcPathLen);
                                openSmallFile(ff, srcPath, srcPathLen, memFile, TableUtils.TXN_FILE_NAME, MemoryTag.MMAP_TX_LOG);
                                long newMaxTxn = memFile.getLong(0L); // snapshot/db/tableName/txn_seq/_txn

                                memFile.smallFile(ff, dstPath, MemoryTag.MMAP_SEQUENCER_METADATA);
                                dstPath.trimTo(dstPathLen);
                                openSmallFile(ff, dstPath, dstPathLen, memFile, TXNLOG_FILE_NAME_META_INX, MemoryTag.MMAP_TX_LOG);

                                if (newMaxTxn >= 0) {
                                    dstPath.trimTo(dstPathLen);
                                    openSmallFile(ff, dstPath, dstPathLen, memFile, TXNLOG_FILE_NAME, MemoryTag.MMAP_TX_LOG);
                                    // get oldMaxTxn from dbRoot/tableName/txn_seq/_txnlog
                                    long oldMaxTxn = memFile.getLong(MAX_TXN_OFFSET);
                                    if (newMaxTxn < oldMaxTxn) {
                                        // update header of dbRoot/tableName/txn_seq/_txnlog with new values
                                        memFile.putLong(MAX_TXN_OFFSET, newMaxTxn);
                                        LOG.info()
                                                .$("updated ").$(TXNLOG_FILE_NAME).$(" file [path=").$(dstPath)
                                                .$(", oldMaxTxn=").$(oldMaxTxn)
                                                .$(", newMaxTxn=").$(newMaxTxn)
                                                .I$();
                                    }
                                }
                            } catch (CairoException ex) {
                                LOG.critical()
                                        .$("could not update file [src=").$(dstPath)
                                        .$("`, ex=").$(ex.getFlyweightMessage())
                                        .$(", errno=").$(ff.errno())
                                        .I$();
                            }

                            recoveredWalFiles.incrementAndGet();
                            LOG.info()
                                    .$("recovered ").$(TableUtils.META_FILE_NAME).$(" file [src=").$(srcPath)
                                    .$(", dst=").$(dstPath)
                                    .I$();
                        }
                    }
                }
            });
            LOG.info()
                    .$("snapshot recovery finished [metaFilesCount=").$(recoveredMetaFiles.get())
                    .$(", txnFilesCount=").$(recoveredTxnFiles.get())
                    .$(", cvFilesCount=").$(recoveredCVFiles.get())
                    .$(", walFilesCount=").$(recoveredWalFiles.get())
                    .$(", symbolFilesCount=").$(symbolFilesCount.get())
                    .I$();

            // Delete snapshot directory to avoid recovery on next restart.
            srcPath.trimTo(snapshotRootLen).$();
            memFile.close();
            if (!ff.rmdir(srcPath)) {
                throw CairoException.critical(ff.errno())
                        .put("could not remove snapshot dir [dir=").put(srcPath)
                        .put(", errno=").put(ff.errno())
                        .put(']');
            }
        } finally {
            tableMetadata = Misc.free(tableMetadata);
            columnVersionReader = Misc.free(columnVersionReader);
            txWriter = Misc.free(txWriter);
        }
    }
}<|MERGE_RESOLUTION|>--- conflicted
+++ resolved
@@ -111,7 +111,6 @@
         this.walPurgeJobRunLock = walPurgeJobRunLock;
     }
 
-<<<<<<< HEAD
     private static void copyOrError(Path srcPath, Path dstPath, FilesFacade ff, AtomicInteger counter, String fileName) {
         srcPath.concat(fileName).$();
         dstPath.concat(fileName).$();
@@ -130,8 +129,6 @@
         }
     }
 
-=======
->>>>>>> 4a2dcbbe
     private void rebuildSymbolFiles(Path tablePath, AtomicInteger recoveredSymbolFiles, int pathTableLen) {
         int denseSymbolIndex = 0;
         tablePath.trimTo(pathTableLen);
@@ -377,32 +374,6 @@
         }
     }
 
-    void completeSnapshot() throws SqlException {
-        if (!lock.tryLock()) {
-            throw SqlException.position(0).put("Another snapshot command in progress");
-        }
-        try {
-            // Delete snapshot/db directory.
-            path.of(configuration.getSnapshotRoot()).concat(configuration.getDbDirectory()).$();
-            ff.rmdir(path); // it's fine to ignore errors here
-
-            // Resume the WalPurgeJob
-            if (walPurgeJobRunLock != null) {
-                try {
-                    walPurgeJobRunLock.unlock();
-                } catch (IllegalStateException ignore) {
-                    // not an error here
-                    // completeSnapshot can be called several time in a row.
-                }
-            }
-
-            // Reset snapshot in-flight flag.
-            inProgress.set(false);
-        } finally {
-            lock.unlock();
-        }
-    }
-
     void recoverSnapshot() {
         if (!configuration.isSnapshotRecoveryEnabled()) {
             return;
