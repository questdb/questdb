--- conflicted
+++ resolved
@@ -33,10 +33,7 @@
 import io.questdb.cairo.wal.WalWriterMetadata;
 import io.questdb.griffin.SqlException;
 import io.questdb.griffin.SqlExecutionContext;
-<<<<<<< HEAD
-=======
 import io.questdb.griffin.engine.table.ShowTablesRecordCursorFactory;
->>>>>>> 8b778a0d
 import io.questdb.log.Log;
 import io.questdb.log.LogFactory;
 import io.questdb.mp.SimpleWaitingLock;
@@ -180,19 +177,11 @@
 
                     path.trimTo(snapshotDbLen).$();
                     try (
-<<<<<<< HEAD
-                            TableListCursorFactory factory = new TableListCursorFactory(configuration);
-                            RecordCursor cursor = factory.getCursor(executionContext);
-                            MemoryCMARW mem = Vm.getCMARWInstance()
-                    ) {
-                        final int tableNameIndex = factory.getMetadata().getColumnIndex(TableListCursorFactory.TABLE_NAME_COLUMN_NAME);
-=======
                             ShowTablesRecordCursorFactory factory = new ShowTablesRecordCursorFactory();
                             RecordCursor cursor = factory.getCursor(executionContext);
                             MemoryCMARW mem = Vm.getCMARWInstance()
                     ) {
                         final int tableNameIndex = factory.getMetadata().getColumnIndex(ShowTablesRecordCursorFactory.TABLE_NAME_COLUMN);
->>>>>>> 8b778a0d
                         final Record record = cursor.getRecord();
 
                         // Copy metadata files for all tables.
