/*******************************************************************************
 *     ___                  _   ____  ____
 *    / _ \ _   _  ___  ___| |_|  _ \| __ )
 *   | | | | | | |/ _ \/ __| __| | | |  _ \
 *   | |_| | |_| |  __/\__ \ |_| |_| | |_) |
 *    \__\_\\__,_|\___||___/\__|____/|____/
 *
 *  Copyright (c) 2014-2019 Appsicle
 *  Copyright (c) 2019-2024 QuestDB
 *
 *  Licensed under the Apache License, Version 2.0 (the "License");
 *  you may not use this file except in compliance with the License.
 *  You may obtain a copy of the License at
 *
 *  http://www.apache.org/licenses/LICENSE-2.0
 *
 *  Unless required by applicable law or agreed to in writing, software
 *  distributed under the License is distributed on an "AS IS" BASIS,
 *  WITHOUT WARRANTIES OR CONDITIONS OF ANY KIND, either express or implied.
 *  See the License for the specific language governing permissions and
 *  limitations under the License.
 *
 ******************************************************************************/

package io.questdb.cairo;

import io.questdb.cairo.sql.PartitionFormat;
import io.questdb.cairo.sql.PartitionFrame;
import io.questdb.cairo.sql.RecordCursor;

public class FullBwdPartitionFrameCursor extends AbstractFullPartitionFrameCursor {
    protected long rowHi; // used for Parquet frames generation

    @Override
    public void calculateSize(RecordCursor.Counter counter) {
        while (partitionIndex > -1) {
            final long hi = reader.openPartition(partitionIndex);
            if (hi > 0) {
                counter.add(hi);
            }
            partitionIndex--;
        }
    }

    @Override
    public PartitionFrame next() {
        if (rowGroupIndex > -1) {
            return prepareParquetFrame();
        }

        while (partitionIndex > -1) {
            final long hi = reader.openPartition(partitionIndex);
            if (hi < 1) {
                // this partition is missing, skip
                partitionIndex--;
            } else {
                final byte format = reader.getPartitionFormat(partitionIndex);

                if (format == PartitionFormat.PARQUET) {
                    final long fd = reader.getParquetFd(partitionIndex);
                    assert fd != -1;
<<<<<<< HEAD
                    final long readSize = reader.getParquetReadSize(partitionIndex);
                    assert readSize > 0;
                    parquetDecoder.of(fd, readSize);
                    rowGroupCount = parquetDecoder.getMetadata().rowGroupCount();
=======
                    parquetDecoder.of(fd);
                    rowGroupCount = parquetDecoder.metadata().rowGroupCount();
>>>>>>> 86a5ff71
                    rowGroupIndex = rowGroupCount - 1;
                    rowHi = hi;
                    return prepareParquetFrame();
                }

                frame.partitionIndex = partitionIndex;
                frame.partitionFormat = PartitionFormat.NATIVE;
                frame.parquetFd = -1;
                frame.rowLo = 0;
                frame.rowHi = hi;
                frame.rowGroupIndex = -1;
                partitionIndex--;
                return frame;
            }
        }
        return null;
    }

    @Override
    public boolean supportsSizeCalculation() {
        return true;
    }

    @Override
    public void toTop() {
        partitionIndex = partitionHi - 1;
        rowGroupIndex = -1;
        rowGroupCount = 0;
        rowHi = 0;
    }

    private FullTablePartitionFrame prepareParquetFrame() {
        frame.partitionIndex = partitionIndex;
        frame.partitionFormat = PartitionFormat.PARQUET;
        frame.parquetFd = parquetDecoder.getFd();
        frame.parquetReadSize = parquetDecoder.getReadSize();
        frame.rowGroupLo = 0;
        frame.rowHi = rowHi;
        frame.rowLo = rowHi - parquetDecoder.metadata().rowGroupSize(rowGroupIndex);
        rowHi = frame.rowLo;
        if (--rowGroupIndex == -1) {
            // Proceed to the next partition on the next call.
            partitionIndex--;
        }
        return frame;
    }
}<|MERGE_RESOLUTION|>--- conflicted
+++ resolved
@@ -59,15 +59,10 @@
                 if (format == PartitionFormat.PARQUET) {
                     final long fd = reader.getParquetFd(partitionIndex);
                     assert fd != -1;
-<<<<<<< HEAD
                     final long readSize = reader.getParquetReadSize(partitionIndex);
                     assert readSize > 0;
                     parquetDecoder.of(fd, readSize);
-                    rowGroupCount = parquetDecoder.getMetadata().rowGroupCount();
-=======
-                    parquetDecoder.of(fd);
                     rowGroupCount = parquetDecoder.metadata().rowGroupCount();
->>>>>>> 86a5ff71
                     rowGroupIndex = rowGroupCount - 1;
                     rowHi = hi;
                     return prepareParquetFrame();
