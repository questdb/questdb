--- conflicted
+++ resolved
@@ -196,28 +196,13 @@
     }
 
     @Override
-<<<<<<< HEAD
-    public int getCreateMatViewModelPoolCapacity() {
-        return getDelegate().getCreateMatViewModelPoolCapacity();
-    }
-
-    @Override
-    public int getCreateMatViewRetryCount() {
-        return getDelegate().getCreateMatViewRetryCount();
+    public int getCreateTableColumnModelPoolCapacity() {
+        return getDelegate().getCreateTableColumnModelPoolCapacity();
     }
 
     @Override
     public long getCreateTableModelBatchSize() {
         return getDelegate().getCreateTableModelBatchSize();
-=======
-    public int getCreateTableColumnModelPoolCapacity() {
-        return getDelegate().getCreateTableColumnModelPoolCapacity();
->>>>>>> 1cb35ad7
-    }
-
-    @Override
-    public long getCreateTableModelBatchSize() {
-        return getDelegate().getCreateTableModelBatchSize();
     }
 
     @Override
