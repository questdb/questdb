--- conflicted
+++ resolved
@@ -1315,19 +1315,11 @@
         return getDelegate().mangleTableDirNames();
     }
 
-<<<<<<< HEAD
     @Override
     public int maxArrayElementCount() {
         return getDelegate().maxArrayElementCount();
     }
 
-    @Override
-    public void populateSettings(CharSequenceObjHashMap<CharSequence> settings) {
-        getDelegate().populateSettings(settings);
-    }
-
-=======
->>>>>>> 392b04ed
     public void setDelegate(CairoConfiguration delegate) {
         this.delegate.set(delegate);
     }
