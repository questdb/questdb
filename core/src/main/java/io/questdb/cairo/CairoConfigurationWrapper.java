--- conflicted
+++ resolved
@@ -116,6 +116,11 @@
     }
 
     @Override
+    public @NotNull CharSequence getCheckpointRoot() {
+        return getDelegate().getCheckpointRoot();
+    }
+
+    @Override
     public @NotNull SqlExecutionCircuitBreakerConfiguration getCircuitBreakerConfiguration() {
         return getDelegate().getCircuitBreakerConfiguration();
     }
@@ -371,6 +376,11 @@
     }
 
     @Override
+    public @NotNull CharSequence getLegacyCheckpointRoot() {
+        return getDelegate().getLegacyCheckpointRoot();
+    }
+
+    @Override
     public int getMaxCrashFiles() {
         return getDelegate().getMaxCrashFiles();
     }
@@ -576,20 +586,6 @@
     }
 
     @Override
-    public @NotNull CharSequence getCheckpointRoot() {
-        return getDelegate().getCheckpointRoot();
-    }
-
-    @Override
-<<<<<<< HEAD
-    public CharSequence getLegacyCheckpointRoot() {
-=======
-    public @NotNull CharSequence getLegacyCheckpointRoot() {
->>>>>>> 51e5052d
-        return getDelegate().getLegacyCheckpointRoot();
-    }
-
-    @Override
     public long getSpinLockTimeout() {
         return getDelegate().getSpinLockTimeout();
     }
@@ -960,6 +956,11 @@
     }
 
     @Override
+    public double getWalLagRowsMultiplier() {
+        return getDelegate().getWalLagRowsMultiplier();
+    }
+
+    @Override
     public long getWalMaxLagSize() {
         return getDelegate().getWalMaxLagSize();
     }
@@ -1000,11 +1001,6 @@
     }
 
     @Override
-    public double getWalLagRowsMultiplier() {
-        return getDelegate().getWalLagRowsMultiplier();
-    }
-
-    @Override
     public int getWalTxnNotificationQueueCapacity() {
         return getDelegate().getWalTxnNotificationQueueCapacity();
     }
@@ -1060,6 +1056,11 @@
     }
 
     @Override
+    public boolean isCheckpointRecoveryEnabled() {
+        return getDelegate().isCheckpointRecoveryEnabled();
+    }
+
+    @Override
     public boolean isDevModeEnabled() {
         return getDelegate().isDevModeEnabled();
     }
@@ -1095,11 +1096,6 @@
     }
 
     @Override
-    public boolean isCheckpointRecoveryEnabled() {
-        return getDelegate().isCheckpointRecoveryEnabled();
-    }
-
-    @Override
     public boolean isSqlJitDebugEnabled() {
         return getDelegate().isSqlJitDebugEnabled();
     }
