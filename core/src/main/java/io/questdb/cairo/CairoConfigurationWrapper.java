/*******************************************************************************
 *     ___                  _   ____  ____
 *    / _ \ _   _  ___  ___| |_|  _ \| __ )
 *   | | | | | | |/ _ \/ __| __| | | |  _ \
 *   | |_| | |_| |  __/\__ \ |_| |_| | |_) |
 *    \__\_\\__,_|\___||___/\__|____/|____/
 *
 *  Copyright (c) 2014-2019 Appsicle
 *  Copyright (c) 2019-2024 QuestDB
 *
 *  Licensed under the Apache License, Version 2.0 (the "License");
 *  you may not use this file except in compliance with the License.
 *  You may obtain a copy of the License at
 *
 *  http://www.apache.org/licenses/LICENSE-2.0
 *
 *  Unless required by applicable law or agreed to in writing, software
 *  distributed under the License is distributed on an "AS IS" BASIS,
 *  WITHOUT WARRANTIES OR CONDITIONS OF ANY KIND, either express or implied.
 *  See the License for the specific language governing permissions and
 *  limitations under the License.
 *
 ******************************************************************************/

package io.questdb.cairo;

import io.questdb.*;
import io.questdb.cairo.sql.SqlExecutionCircuitBreakerConfiguration;
import io.questdb.cutlass.text.TextConfiguration;
import io.questdb.std.CharSequenceObjHashMap;
import io.questdb.std.FilesFacade;
import io.questdb.std.ObjObjHashMap;
import io.questdb.std.datetime.DateFormat;
import io.questdb.std.datetime.DateLocale;
import io.questdb.std.datetime.microtime.MicrosecondClock;
import io.questdb.std.datetime.millitime.MillisecondClock;
import org.jetbrains.annotations.NotNull;
import org.jetbrains.annotations.Nullable;

import java.util.function.LongSupplier;

public class CairoConfigurationWrapper implements CairoConfiguration {
    private final CairoConfiguration delegate;

    protected CairoConfigurationWrapper() {
        delegate = null;
    }

    public CairoConfigurationWrapper(@NotNull CairoConfiguration delegate) {
        this.delegate = delegate;
    }

    @Override
    public boolean attachPartitionCopy() {
        return getDelegate().attachPartitionCopy();
    }

    @Override
    public boolean enableTestFactories() {
        return getDelegate().enableTestFactories();
    }

    @Override
    public @Nullable ObjObjHashMap<ConfigPropertyKey, ConfigPropertyValue> getAllPairs() {
        return getDelegate().getAllPairs();
    }

    @Override
    public boolean getAllowTableRegistrySharedWrite() {
        return getDelegate().getAllowTableRegistrySharedWrite();
    }

    @Override
    public @NotNull String getAttachPartitionSuffix() {
        return getDelegate().getAttachPartitionSuffix();
    }

    @Override
    public DateFormat getBackupDirTimestampFormat() {
        return getDelegate().getBackupDirTimestampFormat();
    }

    @Override
    public int getBackupMkDirMode() {
        return getDelegate().getBackupMkDirMode();
    }

    @Override
    public CharSequence getBackupRoot() {
        return getDelegate().getBackupRoot();
    }

    @Override
    public @NotNull CharSequence getBackupTempDirName() {
        return getDelegate().getBackupTempDirName();
    }

    @Override
    public int getBinaryEncodingMaxLength() {
        return getDelegate().getBinaryEncodingMaxLength();
    }

    @Override
    public int getBindVariablePoolSize() {
        return getDelegate().getBindVariablePoolSize();
    }

    @Override
    public @NotNull BuildInformation getBuildInformation() {
        return getDelegate().getBuildInformation();
    }

    @Override
    public boolean getCairoSqlLegacyOperatorPrecedence() {
        return getDelegate().getCairoSqlLegacyOperatorPrecedence();
    }

    @Override
    public @NotNull CharSequence getCheckpointRoot() {
        return getDelegate().getCheckpointRoot();
    }

    @Override
    public @NotNull SqlExecutionCircuitBreakerConfiguration getCircuitBreakerConfiguration() {
        return getDelegate().getCircuitBreakerConfiguration();
    }

    @Override
    public int getColumnCastModelPoolCapacity() {
        return getDelegate().getColumnCastModelPoolCapacity();
    }

    @Override
    public int getColumnIndexerQueueCapacity() {
        return getDelegate().getColumnIndexerQueueCapacity();
    }

    @Override
    public int getColumnPurgeQueueCapacity() {
        return getDelegate().getColumnPurgeQueueCapacity();
    }

    @Override
    public long getColumnPurgeRetryDelay() {
        return getDelegate().getColumnPurgeRetryDelay();
    }

    @Override
    public long getColumnPurgeRetryDelayLimit() {
        return getDelegate().getColumnPurgeRetryDelayLimit();
    }

    @Override
    public double getColumnPurgeRetryDelayMultiplier() {
        return getDelegate().getColumnPurgeRetryDelayMultiplier();
    }

    @Override
    public int getColumnPurgeTaskPoolCapacity() {
        return getDelegate().getColumnPurgeTaskPoolCapacity();
    }

    @Override
    public int getCommitMode() {
        return getDelegate().getCommitMode();
    }

    @Override
    public @NotNull CharSequence getConfRoot() {
        return getDelegate().getConfRoot();
    }

    @Override
    public @NotNull LongSupplier getCopyIDSupplier() {
        return getDelegate().getCopyIDSupplier();
    }

    @Override
    public int getCopyPoolCapacity() {
        return getDelegate().getCopyPoolCapacity();
    }

    @Override
    public int getCountDistinctCapacity() {
        return getDelegate().getCountDistinctCapacity();
    }

    @Override
    public double getCountDistinctLoadFactor() {
        return getDelegate().getCountDistinctLoadFactor();
    }

    @Override
    public int getCreateAsSelectRetryCount() {
        return getDelegate().getCreateAsSelectRetryCount();
    }

    @Override
    public long getCreateTableModelBatchSize() {
        return getDelegate().getCreateTableModelBatchSize();
    }

    @Override
    public int getCreateTableModelPoolCapacity() {
        return getDelegate().getCreateTableModelPoolCapacity();
    }

    @Override
    public long getDataAppendPageSize() {
        return getDelegate().getDataAppendPageSize();
    }

    @Override
    public long getDataIndexKeyAppendPageSize() {
        return getDelegate().getDataIndexKeyAppendPageSize();
    }

    @Override
    public long getDataIndexValueAppendPageSize() {
        return getDelegate().getDataIndexValueAppendPageSize();
    }

    @Override
    public long getDatabaseIdHi() {
        return getDelegate().getDatabaseIdHi();
    }

    @Override
    public long getDatabaseIdLo() {
        return getDelegate().getDatabaseIdLo();
    }

    @Override
    public @NotNull CharSequence getDbDirectory() {
        return getDelegate().getDbDirectory();
    }

    @Override
    public @NotNull DateLocale getDefaultDateLocale() {
        return getDelegate().getDefaultDateLocale();
    }

    @Override
    public int getDefaultSeqPartTxnCount() {
        return getDelegate().getDefaultSeqPartTxnCount();
    }

    @Override
    public boolean getDefaultSymbolCacheFlag() {
        return getDelegate().getDefaultSymbolCacheFlag();
    }

    @Override
    public int getDefaultSymbolCapacity() {
        return getDelegate().getDefaultSymbolCapacity();
    }

    @Override
    public int getDetachedMkDirMode() {
        return getDelegate().getDetachedMkDirMode();
    }

    @Override
    public int getDoubleToStrCastScale() {
        return getDelegate().getDoubleToStrCastScale();
    }

    @Override
    public int getExplainPoolCapacity() {
        return getDelegate().getExplainPoolCapacity();
    }

    @Override
    public @NotNull FactoryProvider getFactoryProvider() {
        return getDelegate().getFactoryProvider();
    }

    @Override
    public int getFileOperationRetryCount() {
        return getDelegate().getFileOperationRetryCount();
    }

    @Override
    public @NotNull FilesFacade getFilesFacade() {
        return getDelegate().getFilesFacade();
    }

    @Override
    public int getFloatToStrCastScale() {
        return getDelegate().getFloatToStrCastScale();
    }

    @Override
    public long getGroupByAllocatorDefaultChunkSize() {
        return getDelegate().getGroupByAllocatorDefaultChunkSize();
    }

    @Override
    public long getGroupByAllocatorMaxChunkSize() {
        return getDelegate().getGroupByAllocatorMaxChunkSize();
    }

    @Override
    public int getGroupByMapCapacity() {
        return getDelegate().getGroupByMapCapacity();
    }

    @Override
    public int getGroupByMergeShardQueueCapacity() {
        return getDelegate().getGroupByMergeShardQueueCapacity();
    }

    @Override
    public int getGroupByPoolCapacity() {
        return getDelegate().getGroupByPoolCapacity();
    }

    @Override
    public long getGroupByPresizeMaxHeapSize() {
        return getDelegate().getGroupByPresizeMaxHeapSize();
    }

    @Override
    public long getGroupByPresizeMaxSize() {
        return getDelegate().getGroupByPresizeMaxSize();
    }

    @Override
    public int getGroupByShardingThreshold() {
        return getDelegate().getGroupByShardingThreshold();
    }

    @Override
    public long getIdleCheckInterval() {
        return getDelegate().getIdleCheckInterval();
    }

    @Override
    public int getInactiveReaderMaxOpenPartitions() {
        return getDelegate().getInactiveReaderMaxOpenPartitions();
    }

    @Override
    public long getInactiveReaderTTL() {
        return getDelegate().getInactiveReaderTTL();
    }

    @Override
    public long getInactiveWalWriterTTL() {
        return getDelegate().getInactiveWalWriterTTL();
    }

    @Override
    public long getInactiveWriterTTL() {
        return getDelegate().getInactiveWriterTTL();
    }

    @Override
    public int getIndexValueBlockSize() {
        return getDelegate().getIndexValueBlockSize();
    }

    @Override
    public long getInsertModelBatchSize() {
        return getDelegate().getInsertModelBatchSize();
    }

    @Override
    public int getInsertModelPoolCapacity() {
        return getDelegate().getInsertModelPoolCapacity();
    }

    @Override
    public int getLatestByQueueCapacity() {
        return getDelegate().getLatestByQueueCapacity();
    }

    @Override
    public @NotNull CharSequence getLegacyCheckpointRoot() {
        return getDelegate().getLegacyCheckpointRoot();
    }

    @Override
<<<<<<< HEAD
    public boolean getLogLevelVerbose() {
        return getDelegate().getLogLevelVerbose();
=======
    public boolean getLogSqlQueryProgressExe() {
        return getDelegate().getLogSqlQueryProgressExe();
>>>>>>> c836c364
    }

    @Override
    public int getMaxCrashFiles() {
        return getDelegate().getMaxCrashFiles();
    }

    @Override
    public int getMaxFileNameLength() {
        return getDelegate().getMaxFileNameLength();
    }

    @Override
    public int getMaxSqlRecompileAttempts() {
        return getDelegate().getMaxSqlRecompileAttempts();
    }

    @Override
    public int getMaxSwapFileCount() {
        return getDelegate().getMaxSwapFileCount();
    }

    @Override
    public int getMaxSymbolNotEqualsCount() {
        return getDelegate().getMaxSymbolNotEqualsCount();
    }

    @Override
    public int getMaxUncommittedRows() {
        return getDelegate().getMaxUncommittedRows();
    }

    @Override
    public int getMetadataPoolCapacity() {
        return getDelegate().getMetadataPoolCapacity();
    }

    @Override
    public @NotNull MicrosecondClock getMicrosecondClock() {
        return getDelegate().getMicrosecondClock();
    }

    @Override
    public @NotNull MillisecondClock getMillisecondClock() {
        return getDelegate().getMillisecondClock();
    }

    @Override
    public long getMiscAppendPageSize() {
        return getDelegate().getMiscAppendPageSize();
    }

    @Override
    public int getMkDirMode() {
        return getDelegate().getMkDirMode();
    }

    @Override
    public int getO3CallbackQueueCapacity() {
        return getDelegate().getO3CallbackQueueCapacity();
    }

    @Override
    public int getO3ColumnMemorySize() {
        return getDelegate().getO3ColumnMemorySize();
    }

    @Override
    public int getO3CopyQueueCapacity() {
        return getDelegate().getO3CopyQueueCapacity();
    }

    @Override
    public int getO3LagCalculationWindowsSize() {
        return getDelegate().getO3LagCalculationWindowsSize();
    }

    @Override
    public int getO3LastPartitionMaxSplits() {
        return getDelegate().getO3LastPartitionMaxSplits();
    }

    @Override
    public long getO3MaxLag() {
        return getDelegate().getO3MaxLag();
    }

    @Override
    public int getO3MemMaxPages() {
        return getDelegate().getO3MemMaxPages();
    }

    @Override
    public long getO3MinLag() {
        return getDelegate().getO3MinLag();
    }

    @Override
    public int getO3OpenColumnQueueCapacity() {
        return getDelegate().getO3OpenColumnQueueCapacity();
    }

    @Override
    public int getO3PartitionQueueCapacity() {
        return getDelegate().getO3PartitionQueueCapacity();
    }

    @Override
    public int getO3PurgeDiscoveryQueueCapacity() {
        return getDelegate().getO3PurgeDiscoveryQueueCapacity();
    }

    @Override
    public int getPageFrameReduceColumnListCapacity() {
        return getDelegate().getPageFrameReduceColumnListCapacity();
    }

    @Override
    public int getPageFrameReduceQueueCapacity() {
        return getDelegate().getPageFrameReduceQueueCapacity();
    }

    @Override
    public int getPageFrameReduceRowIdListCapacity() {
        return getDelegate().getPageFrameReduceRowIdListCapacity();
    }

    @Override
    public int getPageFrameReduceShardCount() {
        return getDelegate().getPageFrameReduceShardCount();
    }

    @Override
    public int getParallelIndexThreshold() {
        return getDelegate().getParallelIndexThreshold();
    }

    @Override
    public long getPartitionO3SplitMinSize() {
        return getDelegate().getPartitionO3SplitMinSize();
    }

    @Override
    public int getPartitionPurgeListCapacity() {
        return getDelegate().getPartitionPurgeListCapacity();
    }

    @Override
    public int getQueryCacheEventQueueCapacity() {
        return getDelegate().getQueryCacheEventQueueCapacity();
    }

    @Override
    public int getQueryRegistryPoolSize() {
        return getDelegate().getQueryRegistryPoolSize();
    }

    @Override
    public int getReaderPoolMaxSegments() {
        return getDelegate().getReaderPoolMaxSegments();
    }

    @Override
    public int getRenameTableModelPoolCapacity() {
        return getDelegate().getRenameTableModelPoolCapacity();
    }

    @Override
    public int getRepeatMigrationsFromVersion() {
        return getDelegate().getRepeatMigrationsFromVersion();
    }

    @Override
    public int getRndFunctionMemoryMaxPages() {
        return getDelegate().getRndFunctionMemoryMaxPages();
    }

    @Override
    public int getRndFunctionMemoryPageSize() {
        return getDelegate().getRndFunctionMemoryPageSize();
    }

    @Override
    public @NotNull String getRoot() {
        return getDelegate().getRoot();
    }

    @Override
    public boolean getSampleByDefaultAlignmentCalendar() {
        return getDelegate().getSampleByDefaultAlignmentCalendar();
    }

    @Override
    public int getSampleByIndexSearchPageSize() {
        return getDelegate().getSampleByIndexSearchPageSize();
    }

    @Override
    public long getSequencerCheckInterval() {
        return getDelegate().getSequencerCheckInterval();
    }

    @Override
    public @NotNull CharSequence getSnapshotInstanceId() {
        return getDelegate().getSnapshotInstanceId();
    }

    @Override
    public long getSpinLockTimeout() {
        return getDelegate().getSpinLockTimeout();
    }

    @Override
    public int getSqlAsOfJoinLookAhead() {
        return getDelegate().getSqlAsOfJoinLookAhead();
    }

    @Override
    public int getSqlCharacterStoreCapacity() {
        return getDelegate().getSqlCharacterStoreCapacity();
    }

    @Override
    public int getSqlCharacterStoreSequencePoolCapacity() {
        return getDelegate().getSqlCharacterStoreSequencePoolCapacity();
    }

    @Override
    public int getSqlColumnPoolCapacity() {
        return getDelegate().getSqlColumnPoolCapacity();
    }

    @Override
    public int getSqlCompilerPoolCapacity() {
        return getDelegate().getSqlCompilerPoolCapacity();
    }

    @Override
    public int getSqlCopyBufferSize() {
        return getDelegate().getSqlCopyBufferSize();
    }

    @Override
    public CharSequence getSqlCopyInputRoot() {
        return getDelegate().getSqlCopyInputRoot();
    }

    @Override
    public CharSequence getSqlCopyInputWorkRoot() {
        return getDelegate().getSqlCopyInputWorkRoot();
    }

    @Override
    public int getSqlCopyLogRetentionDays() {
        return getDelegate().getSqlCopyLogRetentionDays();
    }

    @Override
    public long getSqlCopyMaxIndexChunkSize() {
        return getDelegate().getSqlCopyMaxIndexChunkSize();
    }

    @Override
    public int getSqlCopyQueueCapacity() {
        return getDelegate().getSqlCopyQueueCapacity();
    }

    @Override
    public int getSqlDistinctTimestampKeyCapacity() {
        return getDelegate().getSqlDistinctTimestampKeyCapacity();
    }

    @Override
    public double getSqlDistinctTimestampLoadFactor() {
        return getDelegate().getSqlDistinctTimestampLoadFactor();
    }

    @Override
    public int getSqlExpressionPoolCapacity() {
        return getDelegate().getSqlExpressionPoolCapacity();
    }

    @Override
    public double getSqlFastMapLoadFactor() {
        return getDelegate().getSqlFastMapLoadFactor();
    }

    @Override
    public int getSqlHashJoinLightValueMaxPages() {
        return getDelegate().getSqlHashJoinLightValueMaxPages();
    }

    @Override
    public int getSqlHashJoinLightValuePageSize() {
        return getDelegate().getSqlHashJoinLightValuePageSize();
    }

    @Override
    public int getSqlHashJoinValueMaxPages() {
        return getDelegate().getSqlHashJoinValueMaxPages();
    }

    @Override
    public int getSqlHashJoinValuePageSize() {
        return getDelegate().getSqlHashJoinValuePageSize();
    }

    @Override
    public int getSqlJitBindVarsMemoryMaxPages() {
        return getDelegate().getSqlJitBindVarsMemoryMaxPages();
    }

    @Override
    public int getSqlJitBindVarsMemoryPageSize() {
        return getDelegate().getSqlJitBindVarsMemoryPageSize();
    }

    @Override
    public int getSqlJitIRMemoryMaxPages() {
        return getDelegate().getSqlJitIRMemoryMaxPages();
    }

    @Override
    public int getSqlJitIRMemoryPageSize() {
        return getDelegate().getSqlJitIRMemoryPageSize();
    }

    @Override
    public int getSqlJitMode() {
        return getDelegate().getSqlJitMode();
    }

    @Override
    public int getSqlJitPageAddressCacheThreshold() {
        return getDelegate().getSqlJitPageAddressCacheThreshold();
    }

    @Override
    public int getSqlJoinContextPoolCapacity() {
        return getDelegate().getSqlJoinContextPoolCapacity();
    }

    @Override
    public int getSqlJoinMetadataMaxResizes() {
        return getDelegate().getSqlJoinMetadataMaxResizes();
    }

    @Override
    public int getSqlJoinMetadataPageSize() {
        return getDelegate().getSqlJoinMetadataPageSize();
    }

    @Override
    public long getSqlLatestByRowCount() {
        return getDelegate().getSqlLatestByRowCount();
    }

    @Override
    public int getSqlLexerPoolCapacity() {
        return getDelegate().getSqlLexerPoolCapacity();
    }

    @Override
    public int getSqlMapMaxPages() {
        return getDelegate().getSqlMapMaxPages();
    }

    @Override
    public int getSqlMapMaxResizes() {
        return getDelegate().getSqlMapMaxResizes();
    }

    @Override
    public int getSqlMaxNegativeLimit() {
        return getDelegate().getSqlMaxNegativeLimit();
    }

    @Override
    public int getSqlModelPoolCapacity() {
        return getDelegate().getSqlModelPoolCapacity();
    }

    @Override
    public int getSqlOrderByRadixSortThreshold() {
        return getDelegate().getSqlOrderByRadixSortThreshold();
    }

    @Override
    public int getSqlPageFrameMaxRows() {
        return getDelegate().getSqlPageFrameMaxRows();
    }

    @Override
    public int getSqlPageFrameMinRows() {
        return getDelegate().getSqlPageFrameMinRows();
    }

    @Override
    public int getSqlParallelWorkStealingThreshold() {
        return getDelegate().getSqlParallelWorkStealingThreshold();
    }

    @Override
    public int getSqlSmallMapKeyCapacity() {
        return getDelegate().getSqlSmallMapKeyCapacity();
    }

    @Override
    public long getSqlSmallMapPageSize() {
        return getDelegate().getSqlSmallMapPageSize();
    }

    @Override
    public int getSqlSortKeyMaxPages() {
        return getDelegate().getSqlSortKeyMaxPages();
    }

    @Override
    public long getSqlSortKeyPageSize() {
        return getDelegate().getSqlSortKeyPageSize();
    }

    @Override
    public int getSqlSortLightValueMaxPages() {
        return getDelegate().getSqlSortLightValueMaxPages();
    }

    @Override
    public long getSqlSortLightValuePageSize() {
        return getDelegate().getSqlSortLightValuePageSize();
    }

    @Override
    public int getSqlSortValueMaxPages() {
        return getDelegate().getSqlSortValueMaxPages();
    }

    @Override
    public int getSqlSortValuePageSize() {
        return getDelegate().getSqlSortValuePageSize();
    }

    @Override
    public int getSqlUnorderedMapMaxEntrySize() {
        return getDelegate().getSqlUnorderedMapMaxEntrySize();
    }

    @Override
    public int getSqlWindowInitialRangeBufferSize() {
        return getDelegate().getSqlWindowInitialRangeBufferSize();
    }

    @Override
    public int getSqlWindowMaxRecursion() {
        return getDelegate().getSqlWindowMaxRecursion();
    }

    @Override
    public int getSqlWindowRowIdMaxPages() {
        return getDelegate().getSqlWindowRowIdMaxPages();
    }

    @Override
    public int getSqlWindowRowIdPageSize() {
        return getDelegate().getSqlWindowRowIdPageSize();
    }

    @Override
    public int getSqlWindowStoreMaxPages() {
        return getDelegate().getSqlWindowStoreMaxPages();
    }

    @Override
    public int getSqlWindowStorePageSize() {
        return getDelegate().getSqlWindowStorePageSize();
    }

    @Override
    public int getSqlWindowTreeKeyMaxPages() {
        return getDelegate().getSqlWindowTreeKeyMaxPages();
    }

    @Override
    public int getSqlWindowTreeKeyPageSize() {
        return getDelegate().getSqlWindowTreeKeyPageSize();
    }

    @Override
    public int getStrFunctionMaxBufferLength() {
        return getDelegate().getStrFunctionMaxBufferLength();
    }

    @Override
    public long getSystemDataAppendPageSize() {
        return getDelegate().getSystemDataAppendPageSize();
    }

    @Override
    public int getSystemO3ColumnMemorySize() {
        return getDelegate().getSystemO3ColumnMemorySize();
    }

    @Override
    public @NotNull CharSequence getSystemTableNamePrefix() {
        return getDelegate().getSystemTableNamePrefix();
    }

    @Override
    public long getSystemWalDataAppendPageSize() {
        return getDelegate().getSystemWalDataAppendPageSize();
    }

    @Override
    public long getSystemWalEventAppendPageSize() {
        return getDelegate().getSystemWalEventAppendPageSize();
    }

    @Override
    public long getTableRegistryAutoReloadFrequency() {
        return getDelegate().getTableRegistryAutoReloadFrequency();
    }

    @Override
    public int getTableRegistryCompactionThreshold() {
        return getDelegate().getTableRegistryCompactionThreshold();
    }

    @Override
    public @NotNull TelemetryConfiguration getTelemetryConfiguration() {
        return getDelegate().getTelemetryConfiguration();
    }

    @Override
    public CharSequence getTempRenamePendingTablePrefix() {
        return getDelegate().getTempRenamePendingTablePrefix();
    }

    @Override
    public @NotNull TextConfiguration getTextConfiguration() {
        return getDelegate().getTextConfiguration();
    }

    @Override
    public int getTxnScoreboardEntryCount() {
        return getDelegate().getTxnScoreboardEntryCount();
    }

    @Override
    public int getVectorAggregateQueueCapacity() {
        return getDelegate().getVectorAggregateQueueCapacity();
    }

    @Override
    public @NotNull VolumeDefinitions getVolumeDefinitions() {
        return getDelegate().getVolumeDefinitions();
    }

    @Override
    public int getWalApplyLookAheadTransactionCount() {
        return getDelegate().getWalApplyLookAheadTransactionCount();
    }

    @Override
    public long getWalApplyTableTimeQuota() {
        return getDelegate().getWalApplyTableTimeQuota();
    }

    @Override
    public long getWalDataAppendPageSize() {
        return getDelegate().getWalDataAppendPageSize();
    }

    @Override
    public boolean getWalEnabledDefault() {
        return getDelegate().getWalEnabledDefault();
    }

    @Override
    public long getWalEventAppendPageSize() {
        return getDelegate().getWalEventAppendPageSize();
    }

    @Override
    public double getWalLagRowsMultiplier() {
        return getDelegate().getWalLagRowsMultiplier();
    }

    @Override
    public long getWalMaxLagSize() {
        return getDelegate().getWalMaxLagSize();
    }

    @Override
    public int getWalMaxLagTxnCount() {
        return getDelegate().getWalMaxLagTxnCount();
    }

    @Override
    public int getWalMaxSegmentFileDescriptorsCache() {
        return getDelegate().getWalMaxSegmentFileDescriptorsCache();
    }

    @Override
    public long getWalPurgeInterval() {
        return getDelegate().getWalPurgeInterval();
    }

    @Override
    public int getWalPurgeWaitBeforeDelete() {
        return getDelegate().getWalPurgeWaitBeforeDelete();
    }

    @Override
    public int getWalRecreateDistressedSequencerAttempts() {
        return getDelegate().getWalRecreateDistressedSequencerAttempts();
    }

    @Override
    public long getWalSegmentRolloverRowCount() {
        return getDelegate().getWalSegmentRolloverRowCount();
    }

    @Override
    public long getWalSegmentRolloverSize() {
        return getDelegate().getWalSegmentRolloverSize();
    }

    @Override
    public int getWalTxnNotificationQueueCapacity() {
        return getDelegate().getWalTxnNotificationQueueCapacity();
    }

    @Override
    public int getWalWriterPoolMaxSegments() {
        return getDelegate().getWalWriterPoolMaxSegments();
    }

    @Override
    public int getWindowColumnPoolCapacity() {
        return getDelegate().getWindowColumnPoolCapacity();
    }

    @Override
    public int getWithClauseModelPoolCapacity() {
        return getDelegate().getWithClauseModelPoolCapacity();
    }

    @Override
    public long getWorkStealTimeoutNanos() {
        return getDelegate().getWorkStealTimeoutNanos();
    }

    @Override
    public long getWriterAsyncCommandBusyWaitTimeout() {
        return getDelegate().getWriterAsyncCommandBusyWaitTimeout();
    }

    @Override
    public long getWriterAsyncCommandMaxTimeout() {
        return getDelegate().getWriterAsyncCommandMaxTimeout();
    }

    @Override
    public int getWriterCommandQueueCapacity() {
        return getDelegate().getWriterCommandQueueCapacity();
    }

    @Override
    public long getWriterCommandQueueSlotSize() {
        return getDelegate().getWriterCommandQueueSlotSize();
    }

    @Override
    public long getWriterFileOpenOpts() {
        return getDelegate().getWriterFileOpenOpts();
    }

    @Override
    public int getWriterTickRowsCountMod() {
        return getDelegate().getWriterTickRowsCountMod();
    }

    @Override
    public boolean isCheckpointRecoveryEnabled() {
        return getDelegate().isCheckpointRecoveryEnabled();
    }

    @Override
    public boolean isDevModeEnabled() {
        return getDelegate().isDevModeEnabled();
    }

    @Override
    public boolean isGroupByPresizeEnabled() {
        return getDelegate().isGroupByPresizeEnabled();
    }

    @Override
    public boolean isIOURingEnabled() {
        return getDelegate().isIOURingEnabled();
    }

    @Override
    public boolean isMultiKeyDedupEnabled() {
        return getDelegate().isMultiKeyDedupEnabled();
    }

    @Override
    public boolean isO3QuickSortEnabled() {
        return getDelegate().isO3QuickSortEnabled();
    }

    @Override
    public boolean isParallelIndexingEnabled() {
        return getDelegate().isParallelIndexingEnabled();
    }

    @Override
    public boolean isReadOnlyInstance() {
        return getDelegate().isReadOnlyInstance();
    }

    @Override
    public boolean isSqlJitDebugEnabled() {
        return getDelegate().isSqlJitDebugEnabled();
    }

    @Override
    public boolean isSqlOrderBySortEnabled() {
        return getDelegate().isSqlOrderBySortEnabled();
    }

    @Override
    public boolean isSqlParallelFilterEnabled() {
        return getDelegate().isSqlParallelFilterEnabled();
    }

    @Override
    public boolean isSqlParallelFilterPreTouchEnabled() {
        return getDelegate().isSqlParallelFilterPreTouchEnabled();
    }

    @Override
    public boolean isSqlParallelGroupByEnabled() {
        return getDelegate().isSqlParallelGroupByEnabled();
    }

    @Override
    public boolean isTableTypeConversionEnabled() {
        return getDelegate().isTableTypeConversionEnabled();
    }

    @Override
    public boolean isWalApplyEnabled() {
        return getDelegate().isWalApplyEnabled();
    }

    public boolean isWalSupported() {
        return getDelegate().isWalSupported();
    }

    @Override
    public boolean isWriterMixedIOEnabled() {
        return getDelegate().isWriterMixedIOEnabled();
    }

    @Override
    public boolean mangleTableDirNames() {
        return getDelegate().mangleTableDirNames();
    }

    @Override
    public void populateSettings(CharSequenceObjHashMap<CharSequence> settings) {
        getDelegate().populateSettings(settings);
    }

    @Override
    public boolean useFastAsOfJoin() {
        return getDelegate().useFastAsOfJoin();
    }

    protected CairoConfiguration getDelegate() {
        return delegate;
    }
}<|MERGE_RESOLUTION|>--- conflicted
+++ resolved
@@ -381,13 +381,13 @@
     }
 
     @Override
-<<<<<<< HEAD
     public boolean getLogLevelVerbose() {
         return getDelegate().getLogLevelVerbose();
-=======
+    }
+
+    @Override
     public boolean getLogSqlQueryProgressExe() {
         return getDelegate().getLogSqlQueryProgressExe();
->>>>>>> c836c364
     }
 
     @Override
