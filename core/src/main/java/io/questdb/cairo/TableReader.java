--- conflicted
+++ resolved
@@ -1274,16 +1274,7 @@
         symbolMapReaders.setQuick(columnIndex, reader);
     }
 
-<<<<<<< HEAD
-    private void reopenPartition(int offset, int partitionIndex, long txPartitionNameTxn) {
-        openPartition0(partitionIndex);
-        openPartitionInfo.setQuick(offset + PARTITIONS_SLOT_OFFSET_NAME_TXN, txPartitionNameTxn);
-    }
-
     private void reshuffleColumns(int columnCount, TableReaderMetadataTransitionIndex transitionIndex) {
-=======
-    private void reshuffleColumns(int columnCount, long pTransitionIndex) {
->>>>>>> c3cc2e43
         LOG.debug().$("reshuffling columns file list [table=").utf8(tableToken.getTableName()).I$();
         int iterateCount = Math.max(columnCount, this.columnCount);
 
