--- conflicted
+++ resolved
@@ -1165,7 +1165,7 @@
                         reshuffleColumns(columnCount, pTransitionIndex);
                     }
                     // rearrange symbol map reader list
-                    reshuffleSymbolMapReaders(pTransitionIndex);
+                    reshuffleSymbolMapReaders(pTransitionIndex, columnCount);
                     this.columnCount = columnCount;
                     return true;
                 } finally {
@@ -1187,14 +1187,6 @@
                     throw ex;
                 }
             }
-<<<<<<< HEAD
-=======
-            // rearrange symbol map reader list
-            reshuffleSymbolMapReaders(pTransitionIndex, columnCount);
-            this.columnCount = columnCount;
-        } finally {
-            TableUtils.freeTransitionIndex(pTransitionIndex);
->>>>>>> 7e99adab
         }
     }
 
