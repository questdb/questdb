--- conflicted
+++ resolved
@@ -162,7 +162,7 @@
                 final long parquetFileSize = isParquet ? txFile.getPartitionParquetFileSize(i) : -1;
                 assert parquetFileSize > 0 || !isParquet;
                 openPartitionInfo.setQuick(baseOffset, partitionTimestamp);
-                openPartitionInfo.setQuick(baseOffset + PARTITIONS_SLOT_OFFSET_SIZE, -1L); // -1L means it is not open
+                openPartitionInfo.setQuick(baseOffset + PARTITIONS_SLOT_OFFSET_SIZE, -1); // -1 means it is not open
                 openPartitionInfo.setQuick(baseOffset + PARTITIONS_SLOT_OFFSET_NAME_TXN, txFile.getPartitionNameTxn(i));
                 openPartitionInfo.setQuick(baseOffset + PARTITIONS_SLOT_OFFSET_COLUMN_VERSION, columnVersionReader.getMaxPartitionVersion(partitionTimestamp));
                 openPartitionInfo.setQuick(baseOffset + PARTITIONS_SLOT_OFFSET_FORMAT, isParquet ? PartitionFormat.PARQUET : PartitionFormat.NATIVE);
@@ -659,29 +659,21 @@
         partitionCount--;
     }
 
+    private void closeParquetFd(int offset) {
+        long fd = openPartitionInfo.getQuick(offset + PARTITIONS_SLOT_OFFSET_PARQUET_FD);
+        if (fd != -1) {
+            ff.close(fd);
+            openPartitionInfo.setQuick(offset + PARTITIONS_SLOT_OFFSET_PARQUET_FD, -1);
+            openPartitionInfo.setQuick(offset + PARTITIONS_SLOT_OFFSET_PARQUET_FILE_SIZE, -1);
+        }
+    }
+
     private void closePartition(int partitionIndex) {
         final int offset = partitionIndex * PARTITIONS_SLOT_SIZE;
         long partitionTimestamp = openPartitionInfo.getQuick(offset);
         long partitionSize = openPartitionInfo.getQuick(offset + PARTITIONS_SLOT_OFFSET_SIZE);
         if (partitionSize > -1) {
-<<<<<<< HEAD
-            final byte format = getPartitionFormat(partitionIndex);
-            if (format == PartitionFormat.NATIVE) {
-                for (int k = 0; k < columnCount; k++) {
-                    closePartitionColumnFile(columnBase, k);
-                }
-            } else if (format == PartitionFormat.PARQUET) {
-                long fd = openPartitionInfo.getQuick(offset + PARTITIONS_SLOT_OFFSET_PARQUET_FD);
-                if (fd != -1) {
-                    ff.close(fd);
-                    openPartitionInfo.setQuick(offset + PARTITIONS_SLOT_OFFSET_PARQUET_FD, -1);
-                    openPartitionInfo.setQuick(offset + PARTITIONS_SLOT_OFFSET_PARQUET_FILE_SIZE, -1);
-                }
-            }
-=======
             closePartitionResources(getPartitionFormat(partitionIndex), offset, getColumnBase(partitionIndex));
->>>>>>> d4e1322a
-            openPartitionInfo.setQuick(offset + PARTITIONS_SLOT_OFFSET_SIZE, -1L);
             openPartitionCount--;
 
             LOG.debug().$("closed partition [path=").$substr(dbRootSize, path).$(", timestamp=").$ts(partitionTimestamp).I$();
@@ -694,6 +686,22 @@
         Misc.free(columns.get(index + 1));
         Misc.free(bitmapIndexes.getAndSetQuick(index, null));
         Misc.free(bitmapIndexes.getAndSetQuick(index + 1, null));
+    }
+
+    private void closePartitionColumns(int columnBase) {
+        for (int i = 0; i < columnCount; i++) {
+            closePartitionColumnFile(columnBase, i);
+        }
+    }
+
+    private void closePartitionResources(byte format, int offset, int columnBase) {
+        assert format != -1;
+        if (format == PartitionFormat.PARQUET) {
+            closeParquetFd(offset);
+        } else {
+            closePartitionColumns(columnBase);
+        }
+        openPartitionInfo.setQuick(offset + PARTITIONS_SLOT_OFFSET_SIZE, -1);
     }
 
     private long closeRewrittenPartitionFiles(int partitionIndex, int oldBase) {
@@ -861,26 +869,9 @@
         Misc.freeObjList(columns);
     }
 
-    private void closeParquetFd(int offset) {
-        long fd = openPartitionInfo.getQuick(offset + PARTITIONS_SLOT_OFFSET_PARQUET_FD);
-        if (fd != -1) {
-            ff.close(fd);
-            openPartitionInfo.setQuick(offset + PARTITIONS_SLOT_OFFSET_PARQUET_FD, -1);
-        }
-    }
-
     private void freeParquetFds() {
         for (int i = 0; i < partitionCount; i++) {
-<<<<<<< HEAD
-            long fd = openPartitionInfo.getQuick(i * PARTITIONS_SLOT_SIZE + PARTITIONS_SLOT_OFFSET_PARQUET_FD);
-            if (fd != -1) {
-                ff.close(fd);
-                openPartitionInfo.setQuick(i * PARTITIONS_SLOT_SIZE + PARTITIONS_SLOT_OFFSET_PARQUET_FD, -1);
-                openPartitionInfo.setQuick(i * PARTITIONS_SLOT_SIZE + PARTITIONS_SLOT_OFFSET_PARQUET_FILE_SIZE, -1);
-            }
-=======
             closeParquetFd(i * PARTITIONS_SLOT_SIZE);
->>>>>>> d4e1322a
         }
     }
 
@@ -913,11 +904,12 @@
         final int offset = partitionIndex * PARTITIONS_SLOT_SIZE;
         openPartitionInfo.insert(offset, PARTITIONS_SLOT_SIZE);
         openPartitionInfo.setQuick(offset, timestamp);
-        openPartitionInfo.setQuick(offset + PARTITIONS_SLOT_OFFSET_SIZE, -1L);
-        openPartitionInfo.setQuick(offset + PARTITIONS_SLOT_OFFSET_NAME_TXN, -1L);
-        openPartitionInfo.setQuick(offset + PARTITIONS_SLOT_OFFSET_COLUMN_VERSION, -1L);
-        openPartitionInfo.setQuick(offset + PARTITIONS_SLOT_OFFSET_FORMAT, -1L);
-        openPartitionInfo.setQuick(offset + PARTITIONS_SLOT_OFFSET_PARQUET_FD, -1L);
+        openPartitionInfo.setQuick(offset + PARTITIONS_SLOT_OFFSET_SIZE, -1);
+        openPartitionInfo.setQuick(offset + PARTITIONS_SLOT_OFFSET_NAME_TXN, -1);
+        openPartitionInfo.setQuick(offset + PARTITIONS_SLOT_OFFSET_COLUMN_VERSION, -1);
+        openPartitionInfo.setQuick(offset + PARTITIONS_SLOT_OFFSET_FORMAT, -1);
+        openPartitionInfo.setQuick(offset + PARTITIONS_SLOT_OFFSET_PARQUET_FD, -1);
+        openPartitionInfo.setQuick(offset + PARTITIONS_SLOT_OFFSET_PARQUET_FILE_SIZE, -1);
         partitionCount++;
         LOG.debug().$("inserted partition [index=").$(partitionIndex).$(", table=").$(tableToken).$(", timestamp=").$ts(timestamp).I$();
     }
@@ -992,28 +984,13 @@
                         openPartitionInfo.setQuick(offset + PARTITIONS_SLOT_OFFSET_NAME_TXN, partitionNameTxn);
                         openPartitionInfo.setQuick(offset + PARTITIONS_SLOT_OFFSET_COLUMN_VERSION, columnVersionReader.getMaxPartitionVersion(partitionTimestamp));
                         openPartitionInfo.setQuick(offset + PARTITIONS_SLOT_OFFSET_FORMAT, PartitionFormat.PARQUET);
-<<<<<<< HEAD
-                        // TODO(puzpuzpuz): handle reopen properly - partition format may have changed
-                        if (isReopen) {
-                            ff.close(openPartitionInfo.getQuick(offset + PARTITIONS_SLOT_OFFSET_PARQUET_FD));
-                        }
+
                         final long fd = TableUtils.openRO(ff, path.$(), LOG);
+                        assert openPartitionInfo.getQuick(offset + PARTITIONS_SLOT_OFFSET_PARQUET_FD) == -1;
                         openPartitionInfo.setQuick(offset + PARTITIONS_SLOT_OFFSET_PARQUET_FD, fd);
                         final long fileSize = this.txFile.getPartitionParquetFileSize(partitionIndex);
                         openPartitionInfo.setQuick(offset + PARTITIONS_SLOT_OFFSET_PARQUET_FILE_SIZE, fileSize);
-                        if (!isReopen) {
-                            openPartitionCount++;
-                        }
-=======
-
-                        // TODO(puzpuzpuz): we need to read txn's Parquet file size and use it when reading
-                        //                  that's because O3 appends new versions of the file to its end
-                        long fd = TableUtils.openRO(ff, path.$(), LOG);
-                        assert fd > 0;
-                        assert openPartitionInfo.getQuick(offset + PARTITIONS_SLOT_OFFSET_PARQUET_FD) == -1;
-                        openPartitionInfo.setQuick(offset + PARTITIONS_SLOT_OFFSET_PARQUET_FD, fd);
                         openPartitionCount++;
->>>>>>> d4e1322a
                     }
 
                     return partitionSize;
@@ -1062,21 +1039,6 @@
             }
         } finally {
             path.trimTo(rootLen);
-        }
-    }
-
-    private void closePartitionResources(byte format, int offset, int columnBase) {
-        assert format != -1;
-        if (format == PartitionFormat.PARQUET) {
-            closeParquetFd(offset);
-        } else {
-            closePartitionColumns(columnBase);
-        }
-    }
-
-    private void closePartitionColumns(int columnBase) {
-        for (int i = 0; i < columnCount; i++) {
-            closePartitionColumnFile(columnBase, i);
         }
     }
 
