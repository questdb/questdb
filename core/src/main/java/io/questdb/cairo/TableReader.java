/*******************************************************************************
 *     ___                  _   ____  ____
 *    / _ \ _   _  ___  ___| |_|  _ \| __ )
 *   | | | | | | |/ _ \/ __| __| | | |  _ \
 *   | |_| | |_| |  __/\__ \ |_| |_| | |_) |
 *    \__\_\\__,_|\___||___/\__|____/|____/
 *
 *  Copyright (c) 2014-2019 Appsicle
 *  Copyright (c) 2019-2024 QuestDB
 *
 *  Licensed under the Apache License, Version 2.0 (the "License");
 *  you may not use this file except in compliance with the License.
 *  You may obtain a copy of the License at
 *
 *  http://www.apache.org/licenses/LICENSE-2.0
 *
 *  Unless required by applicable law or agreed to in writing, software
 *  distributed under the License is distributed on an "AS IS" BASIS,
 *  WITHOUT WARRANTIES OR CONDITIONS OF ANY KIND, either express or implied.
 *  See the License for the specific language governing permissions and
 *  limitations under the License.
 *
 ******************************************************************************/

package io.questdb.cairo;

import io.questdb.MessageBus;
import io.questdb.cairo.sql.PartitionFormat;
import io.questdb.cairo.sql.StaticSymbolTable;
import io.questdb.cairo.sql.SymbolTableSource;
import io.questdb.cairo.vm.MemoryCMRDetachedImpl;
import io.questdb.cairo.vm.NullMemoryCMR;
import io.questdb.cairo.vm.Vm;
import io.questdb.cairo.vm.api.MemoryCMR;
import io.questdb.cairo.vm.api.MemoryCR;
import io.questdb.cairo.vm.api.MemoryMR;
import io.questdb.cairo.vm.api.MemoryR;
import io.questdb.log.Log;
import io.questdb.log.LogFactory;
import io.questdb.std.FilesFacade;
import io.questdb.std.LongList;
import io.questdb.std.MemoryTag;
import io.questdb.std.Misc;
import io.questdb.std.Numbers;
import io.questdb.std.ObjList;
import io.questdb.std.Os;
import io.questdb.std.Unsafe;
import io.questdb.std.Vect;
import io.questdb.std.datetime.millitime.MillisecondClock;
import io.questdb.std.str.Path;
import io.questdb.std.str.Utf16Sink;
import org.jetbrains.annotations.NotNull;
import org.jetbrains.annotations.Nullable;
import org.jetbrains.annotations.TestOnly;

import java.io.Closeable;

import static io.questdb.cairo.TableUtils.TXN_FILE_NAME;

public class TableReader implements Closeable, SymbolTableSource {
    private static final Log LOG = LogFactory.getLog(TableReader.class);
    private static final int PARTITIONS_SLOT_OFFSET_SIZE = 1;
    private static final int PARTITIONS_SLOT_OFFSET_NAME_TXN = PARTITIONS_SLOT_OFFSET_SIZE + 1;
    private static final int PARTITIONS_SLOT_OFFSET_COLUMN_VERSION = PARTITIONS_SLOT_OFFSET_NAME_TXN + 1;
    private static final int PARTITIONS_SLOT_OFFSET_FORMAT = PARTITIONS_SLOT_OFFSET_COLUMN_VERSION + 1;
    private static final int PARTITIONS_SLOT_SIZE = 8; // must be power of 2
    private static final int PARTITIONS_SLOT_SIZE_MSB = Numbers.msb(PARTITIONS_SLOT_SIZE);
    private final MillisecondClock clock;
    private final ColumnVersionReader columnVersionReader;
    private final CairoConfiguration configuration;
    private final int dbRootSize;
    private final FilesFacade ff;
    private final int id;
    private final int maxOpenPartitions;
    private final MessageBus messageBus;
    private final TableReaderMetadata metadata;
    private final int partitionBy;
    private final PartitionOverwriteControl partitionOverwriteControl;
    private final Path path;
    private final int rootLen;
    private final ObjList<SymbolMapReader> symbolMapReaders = new ObjList<>();
    private final int timestampType;
    private final MemoryMR todoMem = Vm.getCMRInstance();
    private final TxReader txFile;
    private final TxnScoreboard txnScoreboard;
    private ObjList<BitmapIndexReader> bitmapIndexes;
    private int columnCount;
    private int columnCountShl;
    private LongList columnTops;
    private ObjList<MemoryCMR> columns;
    private int openPartitionCount;
    private LongList openPartitionInfo;
    private ObjList<MemoryCMR> parquetPartitions;
    private int partitionCount;
    private long rowCount;
    private TableToken tableToken;
    private long tempMem8b = Unsafe.malloc(8, MemoryTag.NATIVE_TABLE_READER);
    private long txColumnVersion;
    private long txPartitionVersion;
    private long txTruncateVersion;
    private long txn = TableUtils.INITIAL_TXN;
    private boolean txnAcquired = false;

    public TableReader(
            int id,
            CairoConfiguration configuration,
            @NotNull TableToken tableToken,
            TxnScoreboardPool scoreboardFactory) {
        this(id, configuration, tableToken, scoreboardFactory, null, null);
    }

    // Don't forget to change TableReader srcReader overload when changing this constructor.
    public TableReader(
            int id,
            CairoConfiguration configuration,
            @NotNull TableToken tableToken,
            TxnScoreboardPool scoreboardPool,
            @Nullable MessageBus messageBus,
            @Nullable PartitionOverwriteControl partitionOverwriteControl
    ) {
        this.id = id;
        this.configuration = configuration;
        this.clock = configuration.getMillisecondClock();
        this.maxOpenPartitions = configuration.getInactiveReaderMaxOpenPartitions();
        this.ff = configuration.getFilesFacade();
        this.tableToken = tableToken;
        this.messageBus = messageBus;
        try {
            this.path = new Path();
            this.path.of(configuration.getDbRoot());
            this.dbRootSize = path.size();
            path.concat(tableToken.getDirName());
            this.rootLen = path.size();
            path.trimTo(rootLen);
            metadata = openMetaFile();
            timestampType = metadata.getTimestampType();
            partitionBy = metadata.getPartitionBy();
            columnVersionReader = new ColumnVersionReader().ofRO(ff, path.trimTo(rootLen).concat(TableUtils.COLUMN_VERSION_FILE_NAME).$());
            txnScoreboard = scoreboardPool.getTxnScoreboard(tableToken);
            LOG.debug()
                    .$("open [id=").$(metadata.getTableId())
                    .$(", table=").$(tableToken)
                    .I$();
            txFile = new TxReader(ff).ofRO(
                    path.trimTo(rootLen).concat(TXN_FILE_NAME).$(),
                    timestampType,
                    partitionBy
            );
            path.trimTo(rootLen);
            reloadSlow(false);
            init();

            this.partitionOverwriteControl = partitionOverwriteControl;
            if (partitionOverwriteControl != null) {
                partitionOverwriteControl.acquirePartitions(this);
            }
        } catch (Throwable e) {
            close();
            throw e;
        }
    }

    // copyOf constructor.
    public TableReader(
            int id,
            CairoConfiguration configuration,
            TableReader srcReader,
            TxnScoreboardPool scoreboardPool,
            @Nullable MessageBus messageBus,
            @Nullable PartitionOverwriteControl partitionOverwriteControl
    ) {
        assert srcReader.isOpen() && srcReader.isActive();
        this.id = id;
        this.configuration = configuration;
        this.clock = configuration.getMillisecondClock();
        this.maxOpenPartitions = configuration.getInactiveReaderMaxOpenPartitions();
        this.ff = configuration.getFilesFacade();
        this.tableToken = srcReader.getTableToken();
        this.messageBus = messageBus;
        try {
            this.path = new Path();
            this.path.of(configuration.getDbRoot());
            this.dbRootSize = path.size();
            path.concat(tableToken.getDirName());
            this.rootLen = path.size();
            path.trimTo(rootLen);
            metadata = copyMeta(srcReader.metadata);
            timestampType = metadata.getTimestampType();
            partitionBy = metadata.getPartitionBy();
            columnVersionReader = new ColumnVersionReader().ofRO(ff, path.trimTo(rootLen).concat(TableUtils.COLUMN_VERSION_FILE_NAME).$());
            txnScoreboard = scoreboardPool.getTxnScoreboard(tableToken);
            LOG.debug()
                    .$("open as copy [id=").$(metadata.getTableId())
                    .$(", table=").$(tableToken)
                    .$(", srcTxn=").$(srcReader.getTxn())
                    .I$();
            txFile = new TxReader(ff).ofRO(
                    path.trimTo(rootLen).concat(TXN_FILE_NAME).$(),
                    timestampType,
                    partitionBy
            );
            path.trimTo(rootLen);
            reloadAtTxn(srcReader, false);
            txPartitionVersion = txFile.getPartitionTableVersion();
            txColumnVersion = txFile.getColumnVersion();
            txTruncateVersion = txFile.getTruncateVersion();
            init();

            this.partitionOverwriteControl = partitionOverwriteControl;
            if (partitionOverwriteControl != null) {
                partitionOverwriteControl.acquirePartitions(this);
            }
        } catch (Throwable e) {
            close();
            throw e;
        }
    }

    public static int getPrimaryColumnIndex(int base, int index) {
        return 2 + base + index * 2;
    }

    @TestOnly
    public int calculateOpenPartitionCount() {
        int openPartitionCount = 0;
        for (int partitionIndex = partitionCount - 1; partitionIndex > -1; partitionIndex--) {
            final int offset = partitionIndex * PARTITIONS_SLOT_SIZE;
            long partitionSize = openPartitionInfo.getQuick(offset + PARTITIONS_SLOT_OFFSET_SIZE);
            if (partitionSize > -1) {
                ++openPartitionCount;
            }
        }
        return openPartitionCount;
    }

    @Override
    public void close() {
        if (isOpen()) {
            goPassive();
            freeSymbolMapReaders();
            freeBitmapIndexCache();
            Misc.free(metadata);
            Misc.free(txFile);
            Misc.free(todoMem);
            freeColumns();
            freeParquetPartitions();
            freeTempMem();
            Misc.free(txnScoreboard);
            Misc.free(path);
            Misc.free(columnVersionReader);
            LOG.debug().$("closed [table=").$(tableToken).I$();
        }
    }

    public void dumpRawTxPartitionInfo(LongList container) {
        txFile.dumpRawTxPartitionInfo(container);
    }

    public long floorToPartitionTimestamp(long timestamp) {
        return txFile.getPartitionTimestampByTimestamp(timestamp);
    }

    public BitmapIndexReader getBitmapIndexReader(int partitionIndex, int columnIndex, int direction) {
        final int columnBase = getColumnBase(partitionIndex);
        final int index = getPrimaryColumnIndex(columnBase, columnIndex);
        final long partitionTimestamp = txFile.getPartitionTimestampByIndex(partitionIndex);
        final long columnNameTxn = columnVersionReader.getColumnNameTxn(partitionTimestamp, metadata.getWriterIndex(columnIndex));
        final long partitionTxn = txFile.getPartitionNameTxn(partitionIndex);
        BitmapIndexReader reader = getBitmapIndexReaderIfExists(partitionIndex, columnIndex, direction);
        if (reader != null) {
            if (reader.isOpen()) {
                assert reader.getPartitionTxn() == partitionTxn;
                assert reader.getColumnTxn() == columnNameTxn;
                reader.reloadConditionally();
            } else {
                int plen = path.size();
                try {
                    reader.of(
                            configuration,
                            pathGenNativePartition(partitionIndex, partitionTxn),
                            metadata.getColumnName(columnIndex),
                            columnNameTxn,
                            partitionTxn,
                            getColumnTop(columnBase, columnIndex)
                    );
                } finally {
                    path.trimTo(plen);
                }
            }
            return reader;
        }
        return createBitmapIndexReaderAt(index, columnBase, columnIndex, columnNameTxn, direction, partitionTxn);
    }

    public BitmapIndexReader getBitmapIndexReaderIfExists(int partitionIndex, int columnIndex, int direction) {
        final int columnBase = getColumnBase(partitionIndex);
        final int index = getPrimaryColumnIndex(columnBase, columnIndex);
        final int indexIndex = direction == BitmapIndexReader.DIR_BACKWARD ? index : index + 1;
        return bitmapIndexes.getQuick(indexIndex);
    }

    public MemoryCR getColumn(int absoluteIndex) {
        return columns.getQuick(absoluteIndex);
    }

    public int getColumnBase(int partitionIndex) {
        return partitionIndex << columnCountShl;
    }

    public int getColumnCount() {
        return columnCount;
    }

    public long getColumnTop(int base, int columnIndex) {
        return columnTops.getQuick(base / 2 + columnIndex);
    }

    public ColumnVersionReader getColumnVersionReader() {
        return columnVersionReader;
    }

    public long getDataVersion() {
        return txFile.getDataVersion();
    }

    public long getMaxTimestamp() {
        return txFile.getMaxTimestamp();
    }

    public int getMaxUncommittedRows() {
        return metadata.getMaxUncommittedRows();
    }

    public TableReaderMetadata getMetadata() {
        return metadata;
    }

    public long getMetadataVersion() {
        return txFile.getMetadataVersion();
    }

    public long getMinTimestamp() {
        return txFile.getMinTimestamp();
    }

    public long getO3MaxLag() {
        return metadata.getO3MaxLag();
    }

    public int getOpenPartitionCount() {
        return openPartitionCount;
    }

    /**
     * Returns previously open Parquet partition's mmapped address or 0 in case of a native partition.
     */
    public long getParquetAddr(int partitionIndex) {
        return parquetPartitions.getQuick(partitionIndex).addressOf(0);
    }

    /**
     * Returns previously open Parquet partition read size or -1 in case of a native partition.
     */
    public long getParquetFileSize(int partitionIndex) {
        return parquetPartitions.getQuick(partitionIndex).size();
    }

    public int getPartitionCount() {
        return partitionCount;
    }

    public byte getPartitionFormat(int partitionIndex) {
        return (byte) openPartitionInfo.getQuick(partitionIndex * PARTITIONS_SLOT_SIZE + PARTITIONS_SLOT_OFFSET_FORMAT);
    }

    public byte getPartitionFormatFromMetadata(int partitionIndex) {
        if (txFile.isPartitionParquet(partitionIndex)) {
            return PartitionFormat.PARQUET;
        }
        return PartitionFormat.NATIVE;
    }

    @TestOnly
    public int getPartitionIndex(int columnBase) {
        return columnBase >>> columnCountShl;
    }

    public int getPartitionIndexByTimestamp(long timestamp) {
        int end = openPartitionInfo.binarySearchBlock(PARTITIONS_SLOT_SIZE_MSB, timestamp, Vect.BIN_SEARCH_SCAN_UP);
        if (end < 0) {
            // This will return -1 if searched timestamp is before the first partition
            // The caller should handle negative return values
            return (-end - 2) / PARTITIONS_SLOT_SIZE;
        }
        return end / PARTITIONS_SLOT_SIZE;
    }

    /**
     * Pretty convoluted logic to calculate upper timestamp bound of the given partition, e.g., by partition index.
     * First thing of note - the upper-bound value is inclusive, it must be a value that will be able to reside in the
     * partition.
     * <p>
     * The value of the upper bound is COMPUTED, rather than retrieved from a store. The inputs for the computation are:
     * - min timestamp of the partition - this is a stored value
     * - timestamp ceil function, which depends on the partition type. E.g., you could round any timestamp to the
     * theoretical upper bound. But we cannot use only this method because of partition splits.
     * - min timestamp of the next partition, e.g., if partition was split, we cannot use ceil function but rather
     * the min timestamp of the next partition MINUS ONE (to ensure timestamp is inclusive). However, we cannot use this
     * method only because of gaps in partitions. E.g., daily partition could have a gap for weekend.
     * - we also cannot just grab the next partition, and we need to be mindful of the partition count. To avoid
     * index-out-of-bounds errors.
     * <p>
     * To calculate the bound we will:
     * 1. check if we can access the next partition. If we cannot - it means this is the last partition, and we can
     * use the ceil function and that would be it.
     * 2. We can access the next partition - great, we get its min timestamp but, next gotcha - there could be a gap,
     * so we take a min between the ceil value and the next timestamp value.
     * <p>
     * <p>
     * Clear?
     *
     * @param partitionIndex the index of the partition in question
     * @return upper bound of the timestamp that can possibly be stored in this partition, which is an inclusive value.
     */
    public long getPartitionMaxTimestampFromMetadata(int partitionIndex) {
        int next = partitionIndex + 1;
        long minTimestampCeil = txFile.getNextLogicalPartitionTimestamp(getPartitionMinTimestampFromMetadata(partitionIndex));
        return next < getPartitionCount() ? Math.min(getPartitionMinTimestampFromMetadata(next), minTimestampCeil) - 1 : minTimestampCeil;
    }

    public long getPartitionMinTimestampFromMetadata(int partitionIndex) {
        return txFile.getPartitionTimestampByIndex(partitionIndex);
    }

    public long getPartitionRowCount(int partitionIndex) {
        return openPartitionInfo.getQuick(partitionIndex * PARTITIONS_SLOT_SIZE + PARTITIONS_SLOT_OFFSET_SIZE);
    }

    public long getPartitionRowCountFromMetadata(int partitionIndex) {
        return txFile.getPartitionSize(partitionIndex);
    }

    public long getPartitionTimestampByIndex(int partitionIndex) {
        return txFile.getPartitionTimestampByIndex(partitionIndex);
    }

    public int getPartitionedBy() {
        return metadata.getPartitionBy();
    }

    public long getSeqTxn() {
        return txFile.getSeqTxn();
    }

    public SymbolMapReader getSymbolMapReader(int columnIndex) {
        return symbolMapReaders.getQuick(columnIndex);
    }

    @Override
    public StaticSymbolTable getSymbolTable(int columnIndex) {
        return getSymbolMapReader(columnIndex);
    }

    public TableToken getTableToken() {
        return tableToken;
    }

    public long getTransientRowCount() {
        return txFile.getTransientRowCount();
    }

    public TxReader getTxFile() {
        return txFile;
    }

    public long getTxn() {
        return txn;
    }

    public long getTxnMetadataVersion() {
        return txFile.getMetadataVersion();
    }

    public TxnScoreboard getTxnScoreboard() {
        return txnScoreboard;
    }

    public void goActive() {
        reload();
        if (partitionOverwriteControl != null) {
            partitionOverwriteControl.acquirePartitions(this);
        }
    }

    public void goActiveAtTxn(TableReader srcReader) {
        assert srcReader.isOpen() && srcReader.isActive();
        assert tableToken.equals(srcReader.getTableToken());

        // We may need to downgrade from newer txn to an older one.
        final boolean needsDowngrade = txn > srcReader.txn;
        if (needsDowngrade) {
            // Prepare for downgrade.
            if (partitionOverwriteControl != null) {
                // Mark partitions as unused before releasing txn in scoreboard
                // to avoid false positives in partition overwrite control
                partitionOverwriteControl.releasePartitions(this);
            }
            // close all latest partitions
            if (PartitionBy.isPartitioned(partitionBy)) {
                for (int partitionIndex = 0; partitionIndex < partitionCount; partitionIndex++) {
                    final int offset = partitionIndex * PARTITIONS_SLOT_SIZE;
                    long partitionSize = openPartitionInfo.getQuick(offset + PARTITIONS_SLOT_OFFSET_SIZE);
                    if (partitionSize > -1) {
                        closePartition(partitionIndex);
                    }
                }
            }
            freeSymbolMapReaders();
            freeBitmapIndexCache();
            freeColumns();
            freeParquetPartitions();
            // Remember to copy source metadata upfront - we don't need to deal with metadata transition index.
            metadata.loadFrom(srcReader.metadata);
        }
        // Copy source reader's state.
        reloadAtTxn(srcReader, true);
        if (needsDowngrade) {
            // We need to re-init txn versions and all lists.
            init();
        }
        // Reload partitions.
        reconcileOpenPartitions(txPartitionVersion, txColumnVersion, txTruncateVersion);
        // Save transaction details which impact the reloading.
        // Do not rely on txReader, it can be reloaded outside this method.
        txPartitionVersion = txFile.getPartitionTableVersion();
        txColumnVersion = txFile.getColumnVersion();
        txTruncateVersion = txFile.getTruncateVersion();

        if (partitionOverwriteControl != null) {
            partitionOverwriteControl.acquirePartitions(this);
        }
    }

    public void goPassive() {
        if (!isActive()) {
            return;
        }
        if (partitionOverwriteControl != null) {
            // Mark partitions as unused before releasing txn in scoreboard
            // to avoid false positives in partition overwrite control
            partitionOverwriteControl.releasePartitions(this);
        }
        if (releaseTxn() && PartitionBy.isPartitioned(partitionBy)) {
            // check if the reader unlocks a transaction in the scoreboard to
            // house-keep the partition versions
            checkSchedulePurgeO3Partitions();
        }
        // close all but N latest partitions
        if (PartitionBy.isPartitioned(partitionBy) && openPartitionCount > maxOpenPartitions) {
            final int originallyOpen = openPartitionCount;
            int openCount = 0;
            for (int partitionIndex = partitionCount - 1; partitionIndex > -1; partitionIndex--) {
                final int offset = partitionIndex * PARTITIONS_SLOT_SIZE;
                long partitionSize = openPartitionInfo.getQuick(offset + PARTITIONS_SLOT_OFFSET_SIZE);
                if (partitionSize > -1 && ++openCount > maxOpenPartitions) {
                    closePartition(partitionIndex);
                    if (openCount == originallyOpen) {
                        // ok, we've closed enough
                        break;
                    }
                }
            }
        }
    }

    public boolean isActive() {
        return txnAcquired;
    }

    public boolean isColumnCached(int columnIndex) {
        return symbolMapReaders.getQuick(columnIndex).isCached();
    }

    public boolean isOpen() {
        return tempMem8b != 0;
    }

    @Override
    public StaticSymbolTable newSymbolTable(int columnIndex) {
        return getSymbolMapReader(columnIndex).newSymbolTableView();
    }

    /**
     * Opens given partition for reading. Native partitions become immediately readable
     * after this call through mapped memory. For Parquet partitions, the file is open
     * for read with fd available via {@link #getParquetAddr(int)}} call.
     *
     * @param partitionIndex partition index
     * @return partition size in rows
     * @throws io.questdb.cairo.DataUnavailableException when the queried partition is in cold storage
     */
    public long openPartition(int partitionIndex) {
        final long size = getPartitionRowCount(partitionIndex);
        if (size != -1) {
            return size;
        }
        return openPartition0(partitionIndex);
    }

    public boolean reload() {
        if (acquireTxn()) {
            return false;
        }
        try {
            reloadSlow(true);
            // partition reload will apply truncate if necessary
            // applyTruncate for non-partitioned tables only
            reconcileOpenPartitions(txPartitionVersion, txColumnVersion, txTruncateVersion);

            // Save transaction details which impact the reloading.
            // Do not rely on txReader, it can be reloaded outside this method.
            txPartitionVersion = txFile.getPartitionTableVersion();
            txColumnVersion = txFile.getColumnVersion();
            txTruncateVersion = txFile.getTruncateVersion();

            // Useful for debugging
            // assert DebugUtils.reconcileColumnTops(PARTITIONS_SLOT_SIZE, openPartitionInfo, columnVersionReader, this);
            return true;
        } catch (Throwable e) {
            releaseTxn();
            throw e;
        }
    }

    public long size() {
        return rowCount;
    }

    public void updateTableToken(TableToken tableToken) {
        this.tableToken = tableToken;
        this.metadata.updateTableToken(tableToken);
    }

    private static int getColumnBits(int columnCount) {
        return Numbers.msb(Numbers.ceilPow2(columnCount) * 2);
    }

    private static boolean growColumn(MemoryCMRDetachedImpl mem1, MemoryCMRDetachedImpl mem2, int columnType, long rowCount) {
        if (rowCount > 0) {
            if (ColumnType.isVarSize(columnType)) {
                if (mem2 == null) {
                    return false;
                }

                // Extend aux memory
                ColumnTypeDriver columnTypeDriver = ColumnType.getDriver(columnType);
                long newSize = columnTypeDriver.getAuxVectorSize(rowCount);
                if (!mem2.tryChangeSize(newSize)) {
                    return false;
                }

                // Extend data memory
                long dataSize = columnTypeDriver.getDataVectorSizeAt(mem2.addressOf(0), rowCount - 1);
                if (mem1 != null) {
                    // because of dedup, the size of var data can grow or shrink
                    return mem1.tryChangeSize(dataSize);
                } else {
                    // dataSize can be 0 in case when it's a varchar column and all the values are inlined
                    // The data memory was not open, but now we need to open it. Mark the partition as not reloaded by returning false
                    return dataSize == 0;
                }
            } else {
                if (mem1 == null) {
                    return false;
                }

                return mem1.tryChangeSize(rowCount << ColumnType.pow2SizeOf(columnType));
            }
        }
        return true;
    }

    private boolean acquireTxn() {
        if (!txnAcquired) {
            try {
                if (txnScoreboard.acquireTxn(id, txn)) {
                    txnAcquired = true;
                } else {
                    return false;
                }
            } catch (CairoException ex) {
                // Scoreboard can be over allocated
                LOG.critical().$("cannot lock txn in scoreboard [table=").$(tableToken)
                        .$(", txn=").$(txn)
                        .$(", error=").$safe(ex.getFlyweightMessage())
                        .I$();
                throw ex;
            }
        }

        // txFile can also be reloaded in goPassive->checkSchedulePurgeO3Partitions
        // if txFile txn doesn't match reader txn, reader has to be slow reloaded
        if (txn == txFile.getTxn()) {
            // We have to be sure the last txn is acquired in Scoreboard
            // otherwise the writer can delete partition version files
            // between reading txn file and acquiring txn in the Scoreboard.
            Unsafe.getUnsafe().loadFence();
            return txFile.getVersion() == txFile.unsafeReadVersion();
        }
        return false;
    }

    private void checkSchedulePurgeO3Partitions() {
        // In scoreboard V2, it is cheap to check that the txn released is not the max txn,
        // do it as a first step before more expensive checks.
        if (txnScoreboard.isOutdated(txn)) {
            long partitionTableVersion = txFile.getPartitionTableVersion();
            // In scoreboard V2 isTxnAvailable(txn) can be relatively expensive. We do this check at the end.
            if (txFile.unsafeLoadAll() && txFile.getPartitionTableVersion() > partitionTableVersion && txnScoreboard.isTxnAvailable(txn)) {
                // The last lock for this txn is released, and this is not the latest txn number
                // Schedule a job to clean up partition versions this reader may hold
                if (TableUtils.schedulePurgeO3Partitions(messageBus, tableToken, timestampType, partitionBy)) {
                    return;
                }

                LOG.error()
                        .$("could not queue purge partition task, queue is full [")
                        .$("table=").$(tableToken)
                        .$(", txn=").$(txn)
                        .$(']').$();
            }
        }
    }

    private void closeDeletedPartition(int partitionIndex) {
        final int offset = partitionIndex * PARTITIONS_SLOT_SIZE;
        long partitionTimestamp = openPartitionInfo.getQuick(offset);
        long partitionSize = openPartitionInfo.getQuick(offset + PARTITIONS_SLOT_OFFSET_SIZE);
        closePartitionResources(partitionIndex, offset);
        if (partitionSize > -1) {
            openPartitionCount--;
        }
        int columnBase = getColumnBase(partitionIndex);
        int baseIndex = getPrimaryColumnIndex(columnBase, 0);
        int newBaseIndex = getPrimaryColumnIndex(getColumnBase(partitionIndex + 1), 0);
        columns.remove(baseIndex, newBaseIndex - 1);
        bitmapIndexes.remove(baseIndex, newBaseIndex - 1);

        int colTopStart = columnBase / 2;
        int columnSlotSize = getColumnBase(1);
        columnTops.removeIndexBlock(colTopStart, columnSlotSize / 2);

        Misc.free(parquetPartitions.get(partitionIndex));
        parquetPartitions.remove(partitionIndex);
        openPartitionInfo.removeIndexBlock(offset, PARTITIONS_SLOT_SIZE);
        LOG.info().$("closed deleted partition [table=").$(tableToken)
                .$(", ts=").$ts(ColumnType.getTimestampDriver(timestampType), partitionTimestamp)
                .$(", partitionIndex=").$(partitionIndex)
                .I$();
        partitionCount--;
    }

    private void closeIndexReader(int base, int columnIndex) {
        int index = getPrimaryColumnIndex(base, columnIndex);
        Misc.free(bitmapIndexes.getQuick(index));
        Misc.free(bitmapIndexes.getQuick(index + 1));
    }

    private void closeParquetPartition(int partitionIndex) {
        Misc.free(parquetPartitions.getQuick(partitionIndex));
        int columnBase = getColumnBase(partitionIndex);
        for (int i = 0; i < columnCount; i++) {
            closeIndexReader(columnBase, i);
        }
    }

    private void closePartition(int partitionIndex) {
        final int offset = partitionIndex * PARTITIONS_SLOT_SIZE;
        long partitionTimestamp = openPartitionInfo.getQuick(offset);
        long partitionSize = openPartitionInfo.getQuick(offset + PARTITIONS_SLOT_OFFSET_SIZE);
        closePartitionResources(partitionIndex, offset);
        LOG.info().$("closed partition [path=").$substr(dbRootSize, path)
                .$(", timestamp=").$ts(ColumnType.getTimestampDriver(timestampType), partitionTimestamp)
                .I$();
        if (partitionSize > -1) {
            openPartitionCount--;
        }
    }

    private void closePartitionColumn(int base, int columnIndex) {
        int index = getPrimaryColumnIndex(base, columnIndex);
        Misc.free(columns.get(index));
        Misc.free(columns.get(index + 1));
        closeIndexReader(base, columnIndex);
    }

    private void closePartitionColumns(int columnBase) {
        for (int i = 0; i < columnCount; i++) {
            closePartitionColumn(columnBase, i);
        }
    }

    private void closePartitionResources(int partitionIndex, int offset) {
        // we will call this method even if partition has been closed already, or it doesn't exist,
        // hence we ignore the "unknown" format
        final byte format = getPartitionFormat(partitionIndex);
        switch (format) {
            case PartitionFormat.PARQUET:
                closeParquetPartition(partitionIndex);
                break;
            case PartitionFormat.NATIVE:
                int columnBase = getColumnBase(partitionIndex);
                closePartitionColumns(columnBase);
                break;
            default:
                break;
        }
        openPartitionInfo.setQuick(offset + PARTITIONS_SLOT_OFFSET_SIZE, -1);
    }

    private long closeRewrittenPartitionFiles(int partitionIndex, int oldBase) {
        final int offset = partitionIndex * PARTITIONS_SLOT_SIZE;
        long partitionTs = openPartitionInfo.getQuick(offset);
        long existingPartitionNameTxn = openPartitionInfo.getQuick(offset + PARTITIONS_SLOT_OFFSET_NAME_TXN);
        long newNameTxn = txFile.getPartitionNameTxnByPartitionTimestamp(partitionTs);
        long newSize = txFile.getPartitionRowCountByTimestamp(partitionTs);
        if (existingPartitionNameTxn != newNameTxn || newSize < 0) {
<<<<<<< HEAD
            LOG.debug().$("close outdated partition files [table=").$safe(tableToken.getTableName()).$(", ts=")
                    .$ts(ColumnType.getTimestampDriver(timestampType), partitionTs).$(", nameTxn=").$(newNameTxn).$();
=======
            LOG.debug().$("close outdated partition files [table=").$(tableToken).$(", ts=").$ts(partitionTs).$(", nameTxn=").$(newNameTxn).$();
>>>>>>> 00965fa0
            // Close all columns, partition is overwritten. Partition reconciliation process will re-open correct files
            if (getPartitionFormat(partitionIndex) == PartitionFormat.NATIVE) {
                for (int i = 0; i < columnCount; i++) {
                    closePartitionColumn(oldBase, i);
                }
            }
            openPartitionInfo.setQuick(offset + PARTITIONS_SLOT_OFFSET_SIZE, -1);
            openPartitionCount--;
            return -1;
        }
        long nameTxn = openPartitionInfo.getQuick(partitionIndex * PARTITIONS_SLOT_SIZE + PARTITIONS_SLOT_OFFSET_NAME_TXN);
        //noinspection resource
        pathGenNativePartition(partitionIndex, nameTxn);
        return newSize;
    }

    private void copyColumns(
            int fromBase,
            int fromColumnIndex,
            ObjList<MemoryCMR> toColumns,
            LongList toColumnTops,
            ObjList<BitmapIndexReader> toIndexReaders,
            int toBase,
            int toColumnIndex
    ) {
        final int fromIndex = getPrimaryColumnIndex(fromBase, fromColumnIndex);
        final int toIndex = getPrimaryColumnIndex(toBase, toColumnIndex);

        toColumns.setQuick(toIndex, columns.getAndSetQuick(fromIndex, null));
        toColumns.setQuick(toIndex + 1, columns.getAndSetQuick(fromIndex + 1, null));
        toColumnTops.setQuick(toBase / 2 + toColumnIndex, columnTops.getQuick(fromBase / 2 + fromColumnIndex));
        toIndexReaders.setQuick(toIndex, bitmapIndexes.getAndSetQuick(fromIndex, null));
        toIndexReaders.setQuick(toIndex + 1, bitmapIndexes.getAndSetQuick(fromIndex + 1, null));
    }

    private TableReaderMetadata copyMeta(TableReaderMetadata srcMeta) {
        TableReaderMetadata metadata = new TableReaderMetadata(configuration, tableToken);
        try {
            metadata.loadFrom(srcMeta);
            return metadata;
        } catch (Throwable th) {
            metadata.close();
            throw th;
        }
    }

    private BitmapIndexReader createBitmapIndexReaderAt(int globalIndex, int columnBase, int columnIndex, long columnNameTxn, int direction, long partitionTxn) {
        BitmapIndexReader reader;
        if (!metadata.isColumnIndexed(columnIndex)) {
            throw CairoException.critical(0).put("Not indexed: ").put(metadata.getColumnName(columnIndex));
        }
        MemoryR col = columns.getQuick(globalIndex);
        if (col instanceof NullMemoryCMR) {
            if (direction == BitmapIndexReader.DIR_BACKWARD) {
                reader = new BitmapIndexBwdNullReader(columnNameTxn, partitionTxn);
                bitmapIndexes.setQuick(globalIndex, reader);
            } else {
                reader = new BitmapIndexFwdNullReader(columnNameTxn, partitionTxn);
                bitmapIndexes.setQuick(globalIndex + 1, reader);
            }
        } else {
            Path path = pathGenNativePartition(getPartitionIndex(columnBase), partitionTxn);
            try {
                if (direction == BitmapIndexReader.DIR_BACKWARD) {
                    reader = new BitmapIndexBwdReader(
                            configuration,
                            path,
                            metadata.getColumnName(columnIndex),
                            columnNameTxn,
                            partitionTxn,
                            getColumnTop(columnBase, columnIndex)
                    );
                    bitmapIndexes.setQuick(globalIndex, reader);
                } else {
                    reader = new BitmapIndexFwdReader(
                            configuration,
                            path,
                            metadata.getColumnName(columnIndex),
                            columnNameTxn,
                            partitionTxn,
                            getColumnTop(columnBase, columnIndex)
                    );
                    bitmapIndexes.setQuick(globalIndex + 1, reader);
                }
            } finally {
                path.trimTo(rootLen);
            }
        }
        return reader;
    }

    private void createNewColumnList(int columnCount, TableReaderMetadataTransitionIndex transitionIndex, int columnCountShl) {
        LOG.debug().$("resizing columns file list [table=").$(tableToken).I$();
        int capacity = partitionCount << columnCountShl;
        final ObjList<MemoryCMR> toColumns = new ObjList<>(capacity + 2);
        final LongList toColumnTops = new LongList(capacity / 2);
        final ObjList<BitmapIndexReader> toIndexReaders = new ObjList<>(capacity);
        toColumns.setPos(capacity + 2);
        toColumns.setQuick(0, NullMemoryCMR.INSTANCE);
        toColumns.setQuick(1, NullMemoryCMR.INSTANCE);
        toColumnTops.setPos(capacity / 2);
        toIndexReaders.setPos(capacity + 2);
        int iterateCount = Math.max(columnCount, this.columnCount);

        for (int partitionIndex = 0; partitionIndex < partitionCount; partitionIndex++) {
            final int toBase = partitionIndex << columnCountShl;
            final int fromBase = partitionIndex << this.columnCountShl;

            try {
                long partitionRowCount = openPartitionInfo.getQuick(partitionIndex * PARTITIONS_SLOT_SIZE + PARTITIONS_SLOT_OFFSET_SIZE);
                if (partitionRowCount > -1 && (partitionRowCount = closeRewrittenPartitionFiles(partitionIndex, fromBase)) > -1) {
                    for (int i = 0; i < iterateCount; i++) {
                        if (transitionIndex.closeColumn(i)) {
                            closePartitionColumn(fromBase, i);
                        }

                        if (transitionIndex.replaceWithNew(i)) {
                            // new instance
                            reloadColumnAt(partitionIndex, path, toColumns, toColumnTops, toIndexReaders, toBase, i, partitionRowCount);
                        } else {
                            final int fromColumnIndex = transitionIndex.getCopyFromIndex(i);
                            assert fromColumnIndex < this.columnCount;
                            copyColumns(fromBase, fromColumnIndex, toColumns, toColumnTops, toIndexReaders, toBase, i);
                        }
                    }
                }
            } catch (Throwable th) {
                closePartitionColumns(fromBase);
                openPartitionInfo.setQuick(partitionIndex * PARTITIONS_SLOT_SIZE + PARTITIONS_SLOT_OFFSET_SIZE, -1);
                Misc.freeObjListIfCloseable(toColumns);
                throw th;
            } finally {
                path.trimTo(rootLen);
            }
        }
        this.columns = toColumns;
        this.columnTops = toColumnTops;
        this.columnCountShl = columnCountShl;
        this.bitmapIndexes = toIndexReaders;
    }

    private void formatErrorPartitionDirName(int partitionIndex, Utf16Sink sink) {
        TableUtils.setSinkForNativePartition(
                sink,
                timestampType,
                partitionBy,
                openPartitionInfo.getQuick(partitionIndex * PARTITIONS_SLOT_SIZE),
                -1
        );
    }

    private void formatNativePartitionDirName(int partitionIndex, Path sink, long nameTxn) {
        TableUtils.setPathForNativePartition(
                sink,
                timestampType,
                partitionBy,
                openPartitionInfo.getQuick(partitionIndex * PARTITIONS_SLOT_SIZE),
                nameTxn
        );
    }

    private void formatParquetPartitionFileName(int partitionIndex, Path sink, long nameTxn) {
        TableUtils.setPathForParquetPartition(
                sink,
                timestampType,
                partitionBy,
                openPartitionInfo.getQuick(partitionIndex * PARTITIONS_SLOT_SIZE),
                nameTxn
        );
    }

    private void freeBitmapIndexCache() {
        Misc.freeObjList(bitmapIndexes);
    }

    private void freeColumns() {
        Misc.freeObjList(columns);
    }

    private void freeParquetPartitions() {
        Misc.freeObjList(parquetPartitions);
    }

    private void freeSymbolMapReaders() {
        for (int i = 0, n = symbolMapReaders.size(); i < n; i++) {
            Misc.freeIfCloseable(symbolMapReaders.getQuick(i));
        }
        symbolMapReaders.clear();
    }

    private void freeTempMem() {
        if (tempMem8b != 0) {
            tempMem8b = Unsafe.free(tempMem8b, Long.BYTES, MemoryTag.NATIVE_TABLE_READER);
        }
    }

    private void init() {
        txPartitionVersion = txFile.getPartitionTableVersion();
        txColumnVersion = txFile.getColumnVersion();
        txTruncateVersion = txFile.getTruncateVersion();

        columnCount = metadata.getColumnCount();
        columnCountShl = getColumnBits(columnCount);
        openSymbolMaps();
        partitionCount = txFile.getPartitionCount();

        int capacity = getColumnBase(partitionCount);
        parquetPartitions = new ObjList<>(partitionCount);
        parquetPartitions.setAll(partitionCount, NullMemoryCMR.INSTANCE);
        columns = new ObjList<>(capacity + 2);
        columns.setPos(capacity + 2);
        columns.setQuick(0, NullMemoryCMR.INSTANCE);
        columns.setQuick(1, NullMemoryCMR.INSTANCE);
        bitmapIndexes = new ObjList<>(capacity + 2);
        bitmapIndexes.setPos(capacity + 2);

        openPartitionInfo = initOpenPartitionInfo();
        columnTops = new LongList(capacity / 2);
        columnTops.setPos(capacity / 2);
    }

    private @NotNull LongList initOpenPartitionInfo() {
        final LongList openPartitionInfo = new LongList(partitionCount * PARTITIONS_SLOT_SIZE);
        openPartitionInfo.setPos(partitionCount * PARTITIONS_SLOT_SIZE);
        for (int i = 0; i < partitionCount; i++) {
            // ts, number of rows, txn, column version for each partition
            // it is compared to attachedPartitions within the txn file to determine if a partition needs to be reloaded or not
            final int baseOffset = i * PARTITIONS_SLOT_SIZE;
            final long partitionTimestamp = txFile.getPartitionTimestampByIndex(i);
            final boolean isParquet = txFile.isPartitionParquet(i);
            openPartitionInfo.setQuick(baseOffset, partitionTimestamp);
            openPartitionInfo.setQuick(baseOffset + PARTITIONS_SLOT_OFFSET_SIZE, -1); // -1 means it is not open
            openPartitionInfo.setQuick(baseOffset + PARTITIONS_SLOT_OFFSET_NAME_TXN, txFile.getPartitionNameTxn(i));
            openPartitionInfo.setQuick(baseOffset + PARTITIONS_SLOT_OFFSET_COLUMN_VERSION, columnVersionReader.getMaxPartitionVersion(partitionTimestamp));
            openPartitionInfo.setQuick(baseOffset + PARTITIONS_SLOT_OFFSET_FORMAT, isParquet ? PartitionFormat.PARQUET : PartitionFormat.NATIVE);
        }
        return openPartitionInfo;
    }

    private void insertPartition(int partitionIndex, long timestamp) {
        final int columnBase = getColumnBase(partitionIndex);
        final int columnSlotSize = getColumnBase(1);

        final int idx = getPrimaryColumnIndex(columnBase, 0);
        columns.insert(idx, columnSlotSize, NullMemoryCMR.INSTANCE);
        bitmapIndexes.insert(idx, columnSlotSize, null);
        parquetPartitions.insert(partitionIndex, 1, NullMemoryCMR.INSTANCE);

        final int topBase = columnBase / 2;
        final int topSlotSize = columnSlotSize / 2;
        columnTops.insert(topBase, topSlotSize);
        columnTops.seed(topBase, topSlotSize, 0);

        final int offset = partitionIndex * PARTITIONS_SLOT_SIZE;
        openPartitionInfo.insert(offset, PARTITIONS_SLOT_SIZE);
        openPartitionInfo.setQuick(offset, timestamp);
        openPartitionInfo.setQuick(offset + PARTITIONS_SLOT_OFFSET_SIZE, -1);
        openPartitionInfo.setQuick(offset + PARTITIONS_SLOT_OFFSET_NAME_TXN, -1);
        openPartitionInfo.setQuick(offset + PARTITIONS_SLOT_OFFSET_COLUMN_VERSION, -1);
        openPartitionInfo.setQuick(offset + PARTITIONS_SLOT_OFFSET_FORMAT, -1);
        partitionCount++;
        LOG.debug().$("inserted partition [index=").$(partitionIndex).$(", table=").$(tableToken)
                .$(", timestamp=").$ts(ColumnType.getTimestampDriver(timestampType), timestamp).I$();
    }

    // this method is not thread safe
    @NotNull
    private SymbolMapReaderImpl newSymbolMapReader(int symbolColumnIndex, int columnIndex) {
        // symbol column index is the index of symbol column in a dense array of symbol columns, e.g.,
        // if table has only one symbol columns, the symbolColumnIndex is 0 regardless of column position
        // in the metadata.
        return new SymbolMapReaderImpl(
                configuration,
                path,
                metadata.getColumnName(columnIndex),
                columnVersionReader.getDefaultColumnNameTxn(metadata.getWriterIndex(columnIndex)),
                txFile.getSymbolValueCount(symbolColumnIndex)
        );
    }

    private TableReaderMetadata openMetaFile() {
        TableReaderMetadata metadata = new TableReaderMetadata(configuration, tableToken);
        try {
            metadata.loadMetadata();
            return metadata;
        } catch (Throwable th) {
            metadata.close();
            throw th;
        }
    }

    @NotNull
    private MemoryCMRDetachedImpl openOrCreateColumnMemory(
            Path path,
            ObjList<MemoryCMR> columns,
            int primaryIndex,
            @Nullable MemoryCMR mem,
            long columnSize,
            boolean keepFdOpen
    ) {
        MemoryCMRDetachedImpl memory;
        if (mem != null && mem != NullMemoryCMR.INSTANCE) {
            memory = (MemoryCMRDetachedImpl) mem;
            memory.of(ff, path.$(), columnSize, columnSize, MemoryTag.MMAP_TABLE_READER, 0, -1, keepFdOpen);
        } else {
            memory = new MemoryCMRDetachedImpl(ff, path.$(), columnSize, MemoryTag.MMAP_TABLE_READER, keepFdOpen);
            columns.setQuick(primaryIndex, memory);
        }
        return memory;
    }

    private long openPartition0(int partitionIndex) {
        final int offset = partitionIndex * PARTITIONS_SLOT_SIZE;
        if (txFile.getPartitionCount() < 2 && txFile.getTransientRowCount() == 0) {
            return -1;
        }

        try {
            final long partitionNameTxn = txFile.getPartitionNameTxn(partitionIndex);

            if (txFile.isPartitionParquet(partitionIndex)) {
                Path path = pathGenParquetPartition(partitionIndex, partitionNameTxn);
                if (ff.exists(path.$())) {
                    final long partitionSize = getPartitionRowCountFromMetadata(partitionIndex);
                    if (partitionSize > -1) {
                        LOG.info()
                                .$("open partition [path=").$substr(dbRootSize, path)
                                .$(", rowCount=").$(partitionSize)
                                .$(", partitionIndex=").$(partitionIndex)
                                .$(", partitionCount=").$(partitionCount)
                                .$(", format=parquet")
                                .I$();

                        final long partitionTimestamp = openPartitionInfo.getQuick(partitionIndex * PARTITIONS_SLOT_SIZE);
                        openPartitionInfo.setQuick(offset + PARTITIONS_SLOT_OFFSET_SIZE, partitionSize);
                        openPartitionInfo.setQuick(offset + PARTITIONS_SLOT_OFFSET_NAME_TXN, partitionNameTxn);
                        openPartitionInfo.setQuick(offset + PARTITIONS_SLOT_OFFSET_COLUMN_VERSION, columnVersionReader.getMaxPartitionVersion(partitionTimestamp));
                        openPartitionInfo.setQuick(offset + PARTITIONS_SLOT_OFFSET_FORMAT, PartitionFormat.PARQUET);

                        final long parquetSize = txFile.getPartitionParquetFileSize(partitionIndex);
                        assert parquetSize > 0;
                        MemoryCMR parquetMem = parquetPartitions.getQuick(partitionIndex);
                        if (parquetMem != null && parquetMem != NullMemoryCMR.INSTANCE) {
                            parquetMem.of(ff, path.$(), parquetSize, parquetSize, MemoryTag.MMAP_TABLE_READER);
                        } else {
                            // Don't keep fd around to close/open reconciled parquet partitions instead of mremap'ping them.
                            parquetMem = new MemoryCMRDetachedImpl(ff, path.$(), parquetSize, MemoryTag.MMAP_TABLE_READER, false);
                            parquetPartitions.setQuick(partitionIndex, parquetMem);
                        }
                        openPartitionCount++;
                    }

                    return partitionSize;
                }
            } else { // native partition
                Path path = pathGenNativePartition(partitionIndex, partitionNameTxn);
                if (ff.exists(path.$())) {
                    final long partitionSize = getPartitionRowCountFromMetadata(partitionIndex);
                    if (partitionSize > -1) {
                        LOG.debug()
                                .$("open partition [path=").$substr(dbRootSize, path)
                                .$(", rowCount=").$(partitionSize)
                                .$(", partitionIndex=").$(partitionIndex)
                                .$(", partitionCount=").$(partitionCount)
                                .$(", format=native")
                                .I$();

                        final long partitionTimestamp = openPartitionInfo.getQuick(partitionIndex * PARTITIONS_SLOT_SIZE);
                        openPartitionInfo.setQuick(offset + PARTITIONS_SLOT_OFFSET_NAME_TXN, partitionNameTxn);
                        openPartitionInfo.setQuick(offset + PARTITIONS_SLOT_OFFSET_COLUMN_VERSION, columnVersionReader.getMaxPartitionVersion(partitionTimestamp));
                        openPartitionInfo.setQuick(offset + PARTITIONS_SLOT_OFFSET_FORMAT, PartitionFormat.NATIVE);
                        openPartitionColumns(partitionIndex, path, getColumnBase(partitionIndex), partitionSize);
                        openPartitionInfo.setQuick(offset + PARTITIONS_SLOT_OFFSET_SIZE, partitionSize);
                        openPartitionCount++;
                    }

                    return partitionSize;
                }
            }
            LOG.error().$("open partition failed, partition does not exist on the disk [path=").$(path).I$();

            if (PartitionBy.isPartitioned(getPartitionedBy())) {
                CairoException exception = CairoException.critical(0).put("Partition '");
                formatErrorPartitionDirName(partitionIndex, exception.message);
                exception.put("' does not exist in table '")
                        .put(tableToken.getTableName())
                        .put("' directory. Run [ALTER TABLE ").put(tableToken.getTableName()).put(" FORCE DROP PARTITION LIST '");
                formatErrorPartitionDirName(partitionIndex, exception.message);
                exception.put("'] to repair the table or the database from the backup.");
                throw exception;
            } else {
                throw CairoException.critical(0).put("Table '").put(tableToken.getTableName())
                        .put("' data directory does not exist on the disk at ")
                        .put(path)
                        .put(". Restore data on disk or drop the table.");
            }
        } finally {
            path.trimTo(rootLen);
        }
    }

    private void openPartitionColumns(int partitionIndex, Path path, int columnBase, long partitionRowCount) {
        try {
            for (int i = 0; i < columnCount; i++) {
                reloadColumnAt(
                        partitionIndex,
                        path,
                        columns,
                        columnTops,
                        bitmapIndexes,
                        columnBase,
                        i,
                        partitionRowCount
                );
            }
        } catch (Throwable th) {
            closePartitionColumns(columnBase);
            openPartitionInfo.setQuick(partitionIndex * PARTITIONS_SLOT_SIZE + PARTITIONS_SLOT_OFFSET_SIZE, -1);
            throw th;
        }
    }

    private void openSymbolMaps() {
        final int columnCount = metadata.getColumnCount();
        // ensure symbolMapReaders has capacity for columnCount entries
        symbolMapReaders.setPos(columnCount);
        for (int i = 0; i < columnCount; i++) {
            if (ColumnType.isSymbol(metadata.getColumnType(i))) {
                // symbolMapReaders is sparse
                symbolMapReaders.set(i, newSymbolMapReader(metadata.getDenseSymbolIndex(i), i));
            }
        }
    }

    private Path pathGenNativePartition(int partitionIndex, long nameTxn) {
        formatNativePartitionDirName(partitionIndex, path.slash(), nameTxn);
        return path;
    }

    private Path pathGenParquetPartition(int partitionIndex, long nameTxn) {
        formatParquetPartitionFileName(partitionIndex, path.slash(), nameTxn);
        return path;
    }

    private void prepareForLazyOpen(int partitionIndex) {
        closePartition(partitionIndex);
    }

    private void readTxnSlow(long deadline) {
        int count = 0;

        while (true) {
            if (txFile.unsafeLoadAll()) {
                // good, very stable, congrats
                long txn = txFile.getTxn();
                releaseTxn();
                this.txn = txn;

                if (acquireTxn()) {
                    this.rowCount = txFile.getFixedRowCount() + txFile.getTransientRowCount();
                    LOG.debug()
                            .$("new transaction [txn=").$(txn)
                            .$(", transientRowCount=").$(txFile.getTransientRowCount())
                            .$(", fixedRowCount=").$(txFile.getFixedRowCount())
                            .$(", maxTimestamp=").$ts(ColumnType.getTimestampDriver(timestampType), txFile.getMaxTimestamp())
                            .$(", attempts=").$(count)
                            .$(", thread=").$(Thread.currentThread().getName())
                            .I$();
                    break;
                }
            }
            // This is unlucky, sequences have changed while we were reading transaction data
            // We must discard and try again
            count++;
            if (clock.getTicks() > deadline) {
                throw CairoException.critical(0).put("Transaction read timeout [src=reader, table=").put(tableToken).put(", timeout=").put(configuration.getSpinLockTimeout()).put("ms]");
            }
            Os.pause();
        }
    }

    private void reconcileOpenPartitions(long prevPartitionVersion, long prevColumnVersion, long prevTruncateVersion) {
        // Reconcile partition full or partial will only update row count of last partition and append new partitions
        boolean truncateHappened = txFile.getTruncateVersion() != prevTruncateVersion;
        if (txFile.getPartitionTableVersion() == prevPartitionVersion && txFile.getColumnVersion() == prevColumnVersion && !truncateHappened) {
            int partitionIndex = Math.max(0, partitionCount - 1);
            final int txPartitionCount = txFile.getPartitionCount();
            if (partitionIndex < txPartitionCount) {
                if (partitionIndex < partitionCount) {
                    final int offset = partitionIndex * PARTITIONS_SLOT_SIZE;
                    final long openPartitionSize = openPartitionInfo.getQuick(offset + PARTITIONS_SLOT_OFFSET_SIZE);
                    // we check that open partition size is non-negative to avoid loading
                    // partition that is not yet in memory
                    if (openPartitionSize > -1) {
                        final long openPartitionNameTxn = openPartitionInfo.getQuick(offset + PARTITIONS_SLOT_OFFSET_NAME_TXN);
                        final long txPartitionSize = getPartitionRowCountFromMetadata(partitionIndex);
                        final long txPartitionNameTxn = txFile.getPartitionNameTxn(partitionIndex);
                        if (openPartitionNameTxn == txPartitionNameTxn) {
                            // We used to skip reloading partition size if the row count is the same and name txn is the same.
                            // But in case of dedup, the row count can be same, but the data can be overwritten by splitting and squashing the partition back
                            // This is ok for fixed size columns but var length columns have to be re-mapped to the bigger / smaller sizes
                            final byte format = getPartitionFormat(partitionIndex);
                            assert format != -1;
                            if (format == PartitionFormat.NATIVE) {
                                if (reloadColumnFiles(partitionIndex, txPartitionSize)) {
                                    openPartitionInfo.setQuick(offset + PARTITIONS_SLOT_OFFSET_SIZE, txPartitionSize);
                                    LOG.debug().$("updated partition size [partition=").$(openPartitionInfo.getQuick(offset)).I$();
                                } else {
                                    prepareForLazyOpen(partitionIndex);
                                }
                            } else {
                                // reload Parquet file
                                final long parquetSize = txFile.getPartitionParquetFileSize(partitionIndex);
                                if (reloadParquetFile(partitionIndex, parquetSize)) {
                                    openPartitionInfo.setQuick(offset + PARTITIONS_SLOT_OFFSET_SIZE, txPartitionSize);
                                    LOG.debug().$("updated parquet partition size [partition=").$(openPartitionInfo.getQuick(offset)).I$();
                                } else {
                                    prepareForLazyOpen(partitionIndex);
                                }
                            }
                        } else {
                            prepareForLazyOpen(partitionIndex);
                        }
                    }
                    partitionIndex++;
                }
                for (; partitionIndex < txPartitionCount; partitionIndex++) {
                    insertPartition(partitionIndex, txFile.getPartitionTimestampByIndex(partitionIndex));
                }
                reloadSymbolMapCounts();
            }
            return;
        }
        reconcileOpenPartitions0(truncateHappened);
    }

    private void reconcileOpenPartitions0(boolean forceTruncate) {
        int partitionIndex = 0;
        int txPartitionCount = txFile.getPartitionCount();
        int txPartitionIndex = partitionIndex;
        boolean changed = false;
        while (partitionIndex < partitionCount && txPartitionIndex < txPartitionCount) {
            final int offset = partitionIndex * PARTITIONS_SLOT_SIZE;
            final long txPartTs = txFile.getPartitionTimestampByIndex(txPartitionIndex);
            final long openPartitionTimestamp = openPartitionInfo.getQuick(offset);

            if (openPartitionTimestamp < txPartTs) {
                // Deleted partitions
                // This will decrement partitionCount
                closeDeletedPartition(partitionIndex);
            } else if (openPartitionTimestamp > txPartTs) {
                // Insert partition
                insertPartition(partitionIndex, txPartTs);
                changed = true;
                txPartitionIndex++;
                partitionIndex++;
            } else {
                // Refresh partition
                final long txPartitionSize = txFile.getPartitionSize(txPartitionIndex);
                final long txPartitionNameTxn = txFile.getPartitionNameTxn(partitionIndex);
                final long openPartitionSize = openPartitionInfo.getQuick(offset + PARTITIONS_SLOT_OFFSET_SIZE);
                final long openPartitionNameTxn = openPartitionInfo.getQuick(offset + PARTITIONS_SLOT_OFFSET_NAME_TXN);
                final long openPartitionColumnVersion = openPartitionInfo.getQuick(offset + PARTITIONS_SLOT_OFFSET_COLUMN_VERSION);

                if (!forceTruncate) {
                    if (openPartitionNameTxn == txPartitionNameTxn && openPartitionColumnVersion == columnVersionReader.getMaxPartitionVersion(txPartTs)) {
                        // We used to skip reloading partition size if the row count is the same and name txn is the same.
                        // But in case of dedup, the row count can be same, but the data can be overwritten by splitting and squashing the partition back
                        // This is ok for fixed size columns but var length columns have to be re-mapped to the bigger / smaller sizes
                        if (openPartitionSize > -1) {
                            final byte format = getPartitionFormat(partitionIndex);
                            assert format != -1;
                            if (format == PartitionFormat.NATIVE) {
                                if (reloadColumnFiles(partitionIndex, txPartitionSize)) {
                                    openPartitionInfo.setQuick(offset + PARTITIONS_SLOT_OFFSET_SIZE, txPartitionSize);
                                    LOG.debug().$("updated partition size [partition=").$(openPartitionTimestamp).I$();
                                } else {
                                    prepareForLazyOpen(partitionIndex);
                                }
                            } else {
                                // reload Parquet file
                                final long parquetSize = txFile.getPartitionParquetFileSize(partitionIndex);
                                if (reloadParquetFile(partitionIndex, parquetSize)) {
                                    openPartitionInfo.setQuick(offset + PARTITIONS_SLOT_OFFSET_SIZE, txPartitionSize);
                                    LOG.debug().$("updated parquet partition size [partition=").$(openPartitionInfo.getQuick(offset)).I$();
                                } else {
                                    prepareForLazyOpen(partitionIndex);
                                }
                            }
                        }
                    } else {
                        prepareForLazyOpen(partitionIndex);
                    }
                    changed = true;
                } else if (openPartitionSize > -1 && txPartitionSize > -1) { // Don't force re-open if not yet opened
                    prepareForLazyOpen(partitionIndex);
                }
                txPartitionIndex++;
                partitionIndex++;
            }
        }

        // if while finished on txPartitionIndex == txPartitionCount condition
        // removes deleted opened partitions
        while (partitionIndex < partitionCount) {
            closeDeletedPartition(partitionIndex);
            changed = true;
        }

        // if while finished on partitionIndex == partitionCount condition
        // inserts new partitions at the end
        for (; partitionIndex < txPartitionCount; partitionIndex++) {
            insertPartition(partitionIndex, txFile.getPartitionTimestampByIndex(partitionIndex));
            changed = true;
        }

        if (forceTruncate) {
            reloadAllSymbols();
        } else if (changed) {
            reloadSymbolMapCounts();
        }
    }

    private boolean releaseTxn() {
        if (txnAcquired) {
            long readerCount = txnScoreboard.releaseTxn(id, txn);
            txnAcquired = false;
            return readerCount == 0;
        }
        return false;
    }

    private void reloadAllSymbols() {
        for (int columnIndex = 0; columnIndex < columnCount; columnIndex++) {
            if (ColumnType.isSymbol(metadata.getColumnType(columnIndex))) {
                SymbolMapReader symbolMapReader = symbolMapReaders.getQuick(columnIndex);
                if (symbolMapReader instanceof SymbolMapReaderImpl) {
                    final int writerColumnIndex = metadata.getWriterIndex(columnIndex);
                    final long columnNameTxn = columnVersionReader.getDefaultColumnNameTxn(writerColumnIndex);
                    int symbolCount = txFile.getSymbolValueCount(metadata.getDenseSymbolIndex(columnIndex));
                    ((SymbolMapReaderImpl) symbolMapReader).of(configuration, path, metadata.getColumnName(columnIndex), columnNameTxn, symbolCount);
                }
            }
        }
    }

    private void reloadAtTxn(TableReader srcReader, boolean reshuffle) {
        releaseTxn();
        final long txn = srcReader.getTxn();
        if (!txnScoreboard.incrementTxn(id, txn)) {
            throw CairoException.critical(0).put("could not acquire txn for copy, source reader has to be active [table=")
                    .put(tableToken.getTableName()).put(", txn=").put(txn).put(']');
        }
        this.txn = txn;
        txnAcquired = true;
        txFile.loadAllFrom(srcReader.txFile);
        columnVersionReader.readFrom(srcReader.columnVersionReader);
        reloadMetadataFrom(srcReader.metadata, reshuffle);
    }

    private void reloadColumnAt(
            int partitionIndex,
            Path path,
            ObjList<MemoryCMR> columns,
            LongList columnTops,
            ObjList<BitmapIndexReader> indexReaders,
            int columnBase,
            int columnIndex,
            long partitionRowCount
    ) {
        final int plen = path.size();
        try {
            final CharSequence name = metadata.getColumnName(columnIndex);
            final int primaryIndex = getPrimaryColumnIndex(columnBase, columnIndex);
            final int secondaryIndex = primaryIndex + 1;
            final long partitionTimestamp = openPartitionInfo.getQuick(partitionIndex * PARTITIONS_SLOT_SIZE);
            final byte partitionFormat = (byte) openPartitionInfo.getQuick(partitionIndex * PARTITIONS_SLOT_SIZE + PARTITIONS_SLOT_OFFSET_FORMAT);
            final long partitionTxn = openPartitionInfo.getQuick(partitionIndex * PARTITIONS_SLOT_SIZE + PARTITIONS_SLOT_OFFSET_NAME_TXN);
            int writerIndex = metadata.getWriterIndex(columnIndex);
            final int versionRecordIndex = columnVersionReader.getRecordIndex(partitionTimestamp, writerIndex);
            final long columnTop = versionRecordIndex > -1 ? columnVersionReader.getColumnTopByIndex(versionRecordIndex) : 0;
            long columnTxn = versionRecordIndex > -1 ? columnVersionReader.getColumnNameTxnByIndex(versionRecordIndex) : -1;
            if (columnTxn == -1) {
                // When a column is added, a column version will have txn number for the partition
                // where it's added. It will also have the txn number in the [default] partition
                columnTxn = columnVersionReader.getDefaultColumnNameTxn(writerIndex);
            }
            final long columnRowCount = partitionRowCount - columnTop;

            // When column is added mid-table existence, the top record is only
            // created in the current partition. Older partitions would simply have no
            // column file. This makes it necessary to check the partition timestamp in Column Version file
            // of when the column was added.
            if (columnRowCount > 0 && (versionRecordIndex > -1 || columnVersionReader.getColumnTopPartitionTimestamp(writerIndex) <= partitionTimestamp)) {
                if (partitionFormat == PartitionFormat.NATIVE) {
                    final int columnType = metadata.getColumnType(columnIndex);

                    final MemoryCMR dataMem = columns.getQuick(primaryIndex);
                    // We intend to keep the file handle open only for the last partition. All other
                    // partitions will have the file handle closed after memory is mapped. The potential knock-on
                    // effect of that is when user workload is such that it involved appending to non-last partition,
                    // the reader will incur file-reopen and re-map instead of "realloc" call
                    boolean lastPartition = partitionIndex == partitionCount - 1;
                    if (ColumnType.isVarSize(columnType)) {
                        final ColumnTypeDriver columnTypeDriver = ColumnType.getDriver(columnType);
                        long auxSize = columnTypeDriver.getAuxVectorSize(columnRowCount);
                        TableUtils.iFile(path.trimTo(plen), name, columnTxn);
                        MemoryCMR auxMem = columns.getQuick(secondaryIndex);
                        // Keep aux files fds open, they are read every time TableReader partition is reopened
                        // to find out what memory to map of the data file.
                        auxMem = openOrCreateColumnMemory(path, columns, secondaryIndex, auxMem, auxSize, lastPartition);
                        long dataSize = columnTypeDriver.getDataVectorSizeAt(auxMem.addressOf(0), columnRowCount - 1);
                        if (dataSize < columnTypeDriver.getDataVectorMinEntrySize() || dataSize >= (1L << 40)) {
                            LOG.critical().$("Invalid var len column size [column=").$safe(name)
                                    .$(", size=").$(dataSize)
                                    .$(", path=").$(path)
                                    .I$();
                            throw CairoException.critical(0).put("Invalid column size [column=").put(path)
                                    .put(", size=").put(dataSize)
                                    .put(']');
                        }
                        TableUtils.dFile(path.trimTo(plen), name, columnTxn);
                        openOrCreateColumnMemory(path, columns, primaryIndex, dataMem, dataSize, lastPartition);
                    } else {
                        TableUtils.dFile(path.trimTo(plen), name, columnTxn);
                        openOrCreateColumnMemory(
                                path,
                                columns,
                                primaryIndex,
                                dataMem,
                                columnRowCount << ColumnType.pow2SizeOf(columnType),
                                lastPartition
                        );
                        Misc.free(columns.getAndSetQuick(secondaryIndex, null));
                    }
                } else {
                    assert partitionFormat == PartitionFormat.PARQUET;
                    Misc.free(columns.getAndSetQuick(primaryIndex, null));
                    Misc.free(columns.getAndSetQuick(secondaryIndex, null));
                }

                columnTops.setQuick(columnBase / 2 + columnIndex, columnTop);

                if (metadata.isColumnIndexed(columnIndex)) {
                    BitmapIndexReader indexReader = indexReaders.getQuick(primaryIndex);
                    if (indexReader != null) {
                        indexReader.of(configuration, path.trimTo(plen), name, columnTxn, partitionTxn, columnTop);
                    }
                } else {
                    Misc.free(indexReaders.getAndSetQuick(primaryIndex, null));
                    Misc.free(indexReaders.getAndSetQuick(secondaryIndex, null));
                }
            } else {
                Misc.free(columns.getAndSetQuick(primaryIndex, NullMemoryCMR.INSTANCE));
                Misc.free(columns.getAndSetQuick(secondaryIndex, NullMemoryCMR.INSTANCE));
                // the appropriate index for NUllColumn will be created lazily when requested
                // these indexes have state and may not always be required
                Misc.free(indexReaders.getAndSetQuick(primaryIndex, null));
                Misc.free(indexReaders.getAndSetQuick(secondaryIndex, null));

                // Column is not present in the partition. Set column top to be the size of the partition.
                columnTops.setQuick(columnBase / 2 + columnIndex, partitionRowCount);
            }
        } finally {
            path.trimTo(plen);
        }
    }

    /**
     * Updates boundaries of all columns in partition.
     *
     * @param partitionIndex index of partition
     * @param rowCount       number of rows in partition
     */
    private boolean reloadColumnFiles(int partitionIndex, long rowCount) {
        int columnBase = getColumnBase(partitionIndex);
        for (int i = 0; i < columnCount; i++) {
            final int index = getPrimaryColumnIndex(columnBase, i);
            MemoryCMR mem1 = columns.getQuick(index);

            long columnFilesRowCount = rowCount - getColumnTop(columnBase, i);
            if (columnFilesRowCount > 0 &&
                    (mem1 == NullMemoryCMR.INSTANCE || !growColumn(
                            (MemoryCMRDetachedImpl) mem1,
                            (MemoryCMRDetachedImpl) columns.getQuick(index + 1),
                            metadata.getColumnType(i),
                            columnFilesRowCount
                    ))) {
                return false;
            }
            closeIndexReader(columnBase, i);

        }
        return true;
    }

    private boolean reloadColumnVersion(long columnVersion, long deadline) {
        if (columnVersionReader.getVersion() != columnVersion) {
            columnVersionReader.readSafe(clock, deadline);
        }
        return columnVersionReader.getVersion() == columnVersion;
    }

    private boolean reloadMetadata(int txnMetadataVersion, long deadline, boolean reshuffleColumns) {
        // create transition index, which will help us reuse already open resources
        if (txnMetadataVersion == metadata.getMetadataVersion()) {
            return true;
        }

        while (true) {
            try {
                if (!metadata.prepareTransition(txnMetadataVersion)) {
                    if (clock.getTicks() < deadline) {
                        return false;
                    }
                    throw CairoException.critical(0).put("Metadata read timeout [src=reader, timeout=").put(configuration.getSpinLockTimeout()).put("ms]");
                }
            } catch (CairoException ex) {
                // This is a temporary solution until we can get multiple versions of metadata not overwriting each other
                TableUtils.handleMetadataLoadException(tableToken, deadline, ex, configuration.getMillisecondClock(), configuration.getSpinLockTimeout());
                continue;
            }

            assert !reshuffleColumns || metadata.getColumnCount() == this.columnCount;
            final TableReaderMetadataTransitionIndex transitionIndex = metadata.applyTransition();
            if (reshuffleColumns) {
                reshuffleColumns(transitionIndex);
            }
            return true;
        }
    }

    private void reloadMetadataFrom(TableReaderMetadata srcMeta, boolean reshuffleColumns) {
        // create transition index, which will help us reuse already open resources
        if (srcMeta.getMetadataVersion() == metadata.getMetadataVersion()) {
            return;
        }

        assert !reshuffleColumns || metadata.getColumnCount() == this.columnCount;
        final TableReaderMetadataTransitionIndex transitionIndex = metadata.applyTransitionFrom(srcMeta);
        if (reshuffleColumns) {
            reshuffleColumns(transitionIndex);
        }
    }

    private boolean reloadParquetFile(int partitionIndex, long parquetSize) {
        MemoryCMR parquetMem = parquetPartitions.getQuick(partitionIndex);
        if (parquetMem == null || parquetMem == NullMemoryCMR.INSTANCE) {
            return false;
        }
        // We don't keep fd around when mmap'ping parquet files, so the only case
        // when the below call returns true is when the file size didn't change.
        return ((MemoryCMRDetachedImpl) parquetMem).tryChangeSize(parquetSize);
    }

    private void reloadSlow(boolean reshuffle) {
        final long deadline = clock.getTicks() + configuration.getSpinLockTimeout();
        do {
            // Reload txn
            readTxnSlow(deadline);
            // Reload _meta if the structure version updated, reload _cv if column version updated
        } while (
            // Reload column versions, column version used in metadata reload column shuffle
                !reloadColumnVersion(txFile.getColumnVersion(), deadline)
                        // Start again if _meta with the matching structure version cannot be loaded
                        || !reloadMetadata(txFile.getMetadataVersion(), deadline, reshuffle)
        );
    }

    private void reloadSymbolMapCounts() {
        for (int i = 0; i < columnCount; i++) {
            if (!ColumnType.isSymbol(metadata.getColumnType(i))) {
                continue;
            }
            symbolMapReaders.getQuick(i).updateSymbolCount(txFile.getSymbolValueCount(metadata.getDenseSymbolIndex(i)));
        }
    }

    private void renewSymbolMapReader(SymbolMapReader reader, int columnIndex) {
        if (ColumnType.isSymbol(metadata.getColumnType(columnIndex))) {
            final int writerColumnIndex = metadata.getWriterIndex(columnIndex);
            final long columnNameTxn = columnVersionReader.getDefaultColumnNameTxn(writerColumnIndex);
            String columnName = metadata.getColumnName(columnIndex);
            if (!(reader instanceof SymbolMapReaderImpl)) {
                reader = new SymbolMapReaderImpl(configuration, path, columnName, columnNameTxn, 0);
            } else {
                SymbolMapReaderImpl symbolMapReader = (SymbolMapReaderImpl) reader;
                // Fully reopen the symbol map reader only when necessary
                if (symbolMapReader.needsReopen(columnNameTxn)) {
                    ((SymbolMapReaderImpl) reader).of(configuration, path, columnName, columnNameTxn, 0);
                }
            }
        } else {
            if (reader instanceof SymbolMapReaderImpl) {
                ((SymbolMapReaderImpl) reader).close();
                reader = null;
            }
        }
        symbolMapReaders.setQuick(columnIndex, reader);
    }

    private void reshuffleColumns(TableReaderMetadataTransitionIndex transitionIndex) {
        final int columnCount = metadata.getColumnCount();

        int columnCountShl = getColumnBits(columnCount);
        // when a column is added, we cannot easily reshuffle columns in-place,
        // the reason is that we'd have to create gaps in the column list between
        // partitions. It is possible in theory, but this could be an algo for
        // another day.
        if (columnCountShl > this.columnCountShl) {
            createNewColumnList(columnCount, transitionIndex, columnCountShl);
        } else {
            reshuffleColumns(columnCount, transitionIndex);
        }
        // rearrange symbol map reader list
        reshuffleSymbolMapReaders(transitionIndex, columnCount);
        this.columnCount = columnCount;
        reloadSymbolMapCounts();
    }

    private void reshuffleColumns(int columnCount, TableReaderMetadataTransitionIndex transitionIndex) {
        LOG.debug().$("reshuffling columns file list [table=").$(tableToken).I$();
        int iterateCount = Math.max(columnCount, this.columnCount);

        for (int partitionIndex = 0; partitionIndex < partitionCount; partitionIndex++) {
            int base = getColumnBase(partitionIndex);
            try {
                long partitionRowCount = openPartitionInfo.getQuick(partitionIndex * PARTITIONS_SLOT_SIZE + PARTITIONS_SLOT_OFFSET_SIZE);
                if (partitionRowCount > -1 && (partitionRowCount = closeRewrittenPartitionFiles(partitionIndex, base)) > -1) {
                    for (int i = 0; i < iterateCount; i++) {
                        final int copyFrom = transitionIndex.getCopyFromIndex(i);

                        if (transitionIndex.closeColumn(i)) {
                            // This column is deleted (not moved).
                            // Close all files
                            closePartitionColumn(base, i);
                        }

                        // We should only remove columns from existing metadata if column count has reduced.
                        // And we should not attempt to reload columns, which have no matches in the metadata
                        if (i < columnCount) {
                            if (copyFrom == i) {
                                // It appears that the column hasn't changed its position. There are three possibilities here:
                                // 1. The column has been forced out of the reader via closeColumnForRemove(). This is required
                                //    on Windows before column can be deleted. In this case, we must check for marker
                                //    instance and the column from disk
                                // 2. The column hasn't been altered, and we can skip to the next column.
                                MemoryMR col = columns.getQuick(getPrimaryColumnIndex(base, i));
                                if (col instanceof NullMemoryCMR || (col != null && !col.isOpen())) {
                                    reloadColumnAt(
                                            partitionIndex,
                                            path,
                                            columns,
                                            columnTops,
                                            bitmapIndexes,
                                            base,
                                            i,
                                            partitionRowCount
                                    );
                                }
                            } else if (copyFrom > -1) {
                                copyColumns(base, copyFrom, columns, columnTops, bitmapIndexes, base, i);
                            } else if (copyFrom != Integer.MIN_VALUE) {
                                // new instance
                                reloadColumnAt(
                                        partitionIndex,
                                        path,
                                        columns,
                                        columnTops,
                                        bitmapIndexes,
                                        base,
                                        i,
                                        partitionRowCount
                                );
                            }
                        }
                    }
                }
            } finally {
                path.trimTo(rootLen);
            }
        }
    }

    private void reshuffleSymbolMapReaders(TableReaderMetadataTransitionIndex transitionIndex, int columnCount) {
        if (columnCount > this.columnCount) {
            symbolMapReaders.setPos(columnCount);
        }

        // index structure is
        // [action: int, copy from:int]

        // action: if -1 then current column in slave is deleted or renamed, else it's reused
        // "copy from" >= 0 indicates that column is to be copied from slave position
        // "copy from" < 0  indicates that column is new and should be taken from updated metadata position
        // "copy from" == Integer.MIN_VALUE  indicates that column is deleted for good and should not be re-added from any source

        for (int i = 0, n = Math.max(columnCount, this.columnCount); i < n; i++) {
            if (transitionIndex.closeColumn(i)) {
                // deleted
                Misc.freeIfCloseable(symbolMapReaders.getAndSetQuick(i, null));
            }

            final int replaceWith = transitionIndex.getCopyFromIndex(i);
            if (replaceWith > -1) {
                SymbolMapReader rdr = symbolMapReaders.getQuick(replaceWith);
                renewSymbolMapReader(rdr, i);
            } else if (replaceWith != Integer.MIN_VALUE) {
                // new instance
                renewSymbolMapReader(null, i);
            }
        }
    }
}<|MERGE_RESOLUTION|>--- conflicted
+++ resolved
@@ -825,12 +825,8 @@
         long newNameTxn = txFile.getPartitionNameTxnByPartitionTimestamp(partitionTs);
         long newSize = txFile.getPartitionRowCountByTimestamp(partitionTs);
         if (existingPartitionNameTxn != newNameTxn || newSize < 0) {
-<<<<<<< HEAD
-            LOG.debug().$("close outdated partition files [table=").$safe(tableToken.getTableName()).$(", ts=")
+            LOG.debug().$("close outdated partition files [table=").$(tableToken).$(", ts=")
                     .$ts(ColumnType.getTimestampDriver(timestampType), partitionTs).$(", nameTxn=").$(newNameTxn).$();
-=======
-            LOG.debug().$("close outdated partition files [table=").$(tableToken).$(", ts=").$ts(partitionTs).$(", nameTxn=").$(newNameTxn).$();
->>>>>>> 00965fa0
             // Close all columns, partition is overwritten. Partition reconciliation process will re-open correct files
             if (getPartitionFormat(partitionIndex) == PartitionFormat.NATIVE) {
                 for (int i = 0; i < columnCount; i++) {
