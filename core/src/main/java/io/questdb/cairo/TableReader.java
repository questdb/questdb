--- conflicted
+++ resolved
@@ -458,9 +458,675 @@
         return openPartition0(partitionIndex);
     }
 
-<<<<<<< HEAD
-=======
-    public void reconcileOpenPartitionsFrom(int partitionIndex, boolean forceTruncate) {
+    public boolean reload() {
+        if (acquireTxn()) {
+            return false;
+        }
+        try {
+            reloadSlow(true);
+            // partition reload will apply truncate if necessary
+            // applyTruncate for non-partitioned tables only
+            reconcileOpenPartitions(txPartitionVersion, txColumnVersion, txTruncateVersion);
+
+            // Save transaction details which impact the reloading. Do not rely on txReader, it can be reloaded outside this method.
+            txPartitionVersion = txFile.getPartitionTableVersion();
+            txColumnVersion = txFile.getColumnVersion();
+            txTruncateVersion = txFile.getTruncateVersion();
+
+            // Useful for debugging
+            // assert DebugUtils.reconcileColumnTops(PARTITIONS_SLOT_SIZE, openPartitionInfo, columnVersionReader, this);
+            return true;
+        } catch (Throwable e) {
+            releaseTxn();
+            throw e;
+        }
+    }
+
+    public long size() {
+        return rowCount;
+    }
+
+    public void updateTableToken(TableToken tableToken) {
+        this.tableToken = tableToken;
+        this.metadata.updateTableToken(tableToken);
+    }
+
+    private static int getColumnBits(int columnCount) {
+        return Numbers.msb(Numbers.ceilPow2(columnCount) * 2);
+    }
+
+    private static boolean growColumn(MemoryCMRDetachedImpl mem1, MemoryCMRDetachedImpl mem2, int columnType, long rowCount) {
+        if (rowCount > 0) {
+            if (ColumnType.isVarSize(columnType)) {
+                if (mem2 == null) {
+                    return false;
+                }
+
+                // Extend aux memory
+                ColumnTypeDriver columnTypeDriver = ColumnType.getDriver(columnType);
+                long newSize = columnTypeDriver.getAuxVectorSize(rowCount);
+                if (!mem2.tryChangeSize(newSize)) {
+                    return false;
+                }
+
+                // Extend data memory
+                long dataSize = columnTypeDriver.getDataVectorSizeAt(mem2.addressOf(0), rowCount - 1);
+                if (mem1 != null) {
+                    // because of dedup, size of var data can grow or shrink
+                    return mem1.tryChangeSize(dataSize);
+                } else {
+                    // dataSize can be 0 in case when it's varchar column and all the values are inlined
+                    // The data memory was not open but now we need to open it. Mark the partition as not reloaded by returning false
+                    return dataSize == 0;
+                }
+            } else {
+                if (mem1 == null) {
+                    return false;
+                }
+
+                return mem1.tryChangeSize(rowCount << ColumnType.pow2SizeOf(columnType));
+            }
+        }
+        return true;
+    }
+
+    private boolean acquireTxn() {
+        if (!txnAcquired) {
+            try {
+                if (txnScoreboard.acquireTxn(txn)) {
+                    txnAcquired = true;
+                } else {
+                    return false;
+                }
+            } catch (CairoException ex) {
+                // Scoreboard can be over allocated
+                LOG.critical().$("cannot lock txn in scoreboard [table=")
+                        .$(tableToken)
+                        .$(", txn=").$(txn)
+                        .$(", error=").$(ex.getFlyweightMessage()).I$();
+                throw ex;
+            }
+        }
+
+        // txFile can also be reloaded in goPassive->checkSchedulePurgeO3Partitions
+        // if txFile txn doesn't much reader txn, reader has to be slow reloaded
+        if (txn == txFile.getTxn()) {
+            // We have to be sure last txn is acquired in Scoreboard
+            // otherwise writer can delete partition version files
+            // between reading txn file and acquiring txn in the Scoreboard.
+            Unsafe.getUnsafe().loadFence();
+            return txFile.getVersion() == txFile.unsafeReadVersion();
+        }
+        return false;
+    }
+
+    private void checkSchedulePurgeO3Partitions() {
+        long txnLocks = txnScoreboard.getActiveReaderCount(txn);
+        long partitionTableVersion = txFile.getPartitionTableVersion();
+        if (txnLocks == 0 && txFile.unsafeLoadAll() && txFile.getPartitionTableVersion() > partitionTableVersion) {
+            // Last lock for this txn is released and this is not latest txn number
+            // Schedule a job to clean up partition versions this reader may hold
+            if (TableUtils.schedulePurgeO3Partitions(messageBus, tableToken, partitionBy)) {
+                return;
+            }
+
+            LOG.error()
+                    .$("could not queue purge partition task, queue is full [")
+                    .$("dirName=").utf8(tableToken.getDirName())
+                    .$(", txn=").$(txn)
+                    .$(']').$();
+        }
+    }
+
+    private void closeDeletedPartition(int partitionIndex) {
+        final int offset = partitionIndex * PARTITIONS_SLOT_SIZE;
+        long partitionTimestamp = openPartitionInfo.getQuick(offset);
+        long partitionSize = openPartitionInfo.getQuick(offset + PARTITIONS_SLOT_OFFSET_SIZE);
+        int columnBase = getColumnBase(partitionIndex);
+        if (partitionSize > -1) {
+            closePartitionResources(partitionIndex, offset);
+            openPartitionCount--;
+        }
+        int baseIndex = getPrimaryColumnIndex(columnBase, 0);
+        int newBaseIndex = getPrimaryColumnIndex(getColumnBase(partitionIndex + 1), 0);
+        columns.remove(baseIndex, newBaseIndex - 1);
+
+        int colTopStart = columnBase / 2;
+        int columnSlotSize = getColumnBase(1);
+        columnTops.removeIndexBlock(colTopStart, columnSlotSize / 2);
+
+        parquetPartitions.remove(partitionIndex);
+        openPartitionInfo.removeIndexBlock(offset, PARTITIONS_SLOT_SIZE);
+        LOG.info().$("closed deleted partition [table=").$(tableToken)
+                .$(", ts=").$ts(partitionTimestamp)
+                .$(", partitionIndex=").$(partitionIndex)
+                .I$();
+        partitionCount--;
+    }
+
+    private void closeIndexReader(int base, int columnIndex) {
+        int index = getPrimaryColumnIndex(base, columnIndex);
+        Misc.free(bitmapIndexes.getAndSetQuick(index, null));
+        Misc.free(bitmapIndexes.getAndSetQuick(index + 1, null));
+    }
+
+    private void closeParquetPartition(int partitionIndex) {
+        Misc.free(parquetPartitions.getQuick(partitionIndex));
+        int columnBase = getColumnBase(partitionIndex);
+        for (int i = 0; i < columnCount; i++) {
+            closeIndexReader(columnBase, i);
+        }
+    }
+
+    private void closePartition(int partitionIndex) {
+        final int offset = partitionIndex * PARTITIONS_SLOT_SIZE;
+        long partitionTimestamp = openPartitionInfo.getQuick(offset);
+        long partitionSize = openPartitionInfo.getQuick(offset + PARTITIONS_SLOT_OFFSET_SIZE);
+        if (partitionSize > -1) {
+            closePartitionResources(partitionIndex, offset);
+            openPartitionCount--;
+
+            LOG.debug().$("closed partition [path=").$substr(dbRootSize, path).$(", timestamp=").$ts(partitionTimestamp).I$();
+        }
+    }
+
+    private void closePartitionColumn(int base, int columnIndex) {
+        int index = getPrimaryColumnIndex(base, columnIndex);
+        Misc.free(columns.get(index));
+        Misc.free(columns.get(index + 1));
+        closeIndexReader(base, columnIndex);
+    }
+
+    private void closePartitionColumns(int columnBase) {
+        for (int i = 0; i < columnCount; i++) {
+            closePartitionColumn(columnBase, i);
+        }
+    }
+
+    private void closePartitionResources(int partitionIndex, int offset) {
+        final byte format = getPartitionFormat(partitionIndex);
+        assert format != -1;
+        if (format == PartitionFormat.PARQUET) {
+            closeParquetPartition(partitionIndex);
+        } else {
+            int columnBase = getColumnBase(partitionIndex);
+            closePartitionColumns(columnBase);
+        }
+        openPartitionInfo.setQuick(offset + PARTITIONS_SLOT_OFFSET_SIZE, -1);
+    }
+
+    private long closeRewrittenPartitionFiles(int partitionIndex, int oldBase) {
+        final int offset = partitionIndex * PARTITIONS_SLOT_SIZE;
+        long partitionTs = openPartitionInfo.getQuick(offset);
+        long existingPartitionNameTxn = openPartitionInfo.getQuick(offset + PARTITIONS_SLOT_OFFSET_NAME_TXN);
+        long newNameTxn = txFile.getPartitionNameTxnByPartitionTimestamp(partitionTs);
+        long newSize = txFile.getPartitionRowCountByTimestamp(partitionTs);
+        if (existingPartitionNameTxn != newNameTxn || newSize < 0) {
+            LOG.debug().$("close outdated partition files [table=").utf8(tableToken.getTableName()).$(", ts=").$ts(partitionTs).$(", nameTxn=").$(newNameTxn).$();
+            // Close all columns, partition is overwritten. Partition reconciliation process will re-open correct files
+            if (getPartitionFormat(partitionIndex) == PartitionFormat.NATIVE) {
+                for (int i = 0; i < columnCount; i++) {
+                    closePartitionColumn(oldBase, i);
+                }
+            }
+            openPartitionInfo.setQuick(offset + PARTITIONS_SLOT_OFFSET_SIZE, -1);
+            openPartitionCount--;
+            return -1;
+        }
+        pathGenNativePartition(partitionIndex);
+        return newSize;
+    }
+
+    private void copyColumns(
+            int fromBase,
+            int fromColumnIndex,
+            ObjList<MemoryCMR> toColumns,
+            LongList toColumnTops,
+            ObjList<BitmapIndexReader> toIndexReaders,
+            int toBase,
+            int toColumnIndex
+    ) {
+        final int fromIndex = getPrimaryColumnIndex(fromBase, fromColumnIndex);
+        final int toIndex = getPrimaryColumnIndex(toBase, toColumnIndex);
+
+        toColumns.setQuick(toIndex, columns.getAndSetQuick(fromIndex, null));
+        toColumns.setQuick(toIndex + 1, columns.getAndSetQuick(fromIndex + 1, null));
+        toColumnTops.setQuick(toBase / 2 + toColumnIndex, columnTops.getQuick(fromBase / 2 + fromColumnIndex));
+        toIndexReaders.setQuick(toIndex, bitmapIndexes.getAndSetQuick(fromIndex, null));
+        toIndexReaders.setQuick(toIndex + 1, bitmapIndexes.getAndSetQuick(fromIndex + 1, null));
+    }
+
+    private BitmapIndexReader createBitmapIndexReaderAt(int globalIndex, int columnBase, int columnIndex, long columnNameTxn, int direction, long txn) {
+        BitmapIndexReader reader;
+        if (!metadata.isColumnIndexed(columnIndex)) {
+            throw CairoException.critical(0).put("Not indexed: ").put(metadata.getColumnName(columnIndex));
+        }
+
+        MemoryR col = columns.getQuick(globalIndex);
+        if (col instanceof NullMemoryCMR) {
+            if (direction == BitmapIndexReader.DIR_BACKWARD) {
+                reader = new BitmapIndexBwdNullReader();
+                bitmapIndexes.setQuick(globalIndex, reader);
+            } else {
+                reader = new BitmapIndexFwdNullReader();
+                bitmapIndexes.setQuick(globalIndex + 1, reader);
+            }
+        } else {
+            Path path = pathGenNativePartition(getPartitionIndex(columnBase), txn);
+            try {
+                if (direction == BitmapIndexReader.DIR_BACKWARD) {
+                    reader = new BitmapIndexBwdReader(
+                            configuration,
+                            path,
+                            metadata.getColumnName(columnIndex),
+                            columnNameTxn,
+                            getColumnTop(columnBase, columnIndex)
+                    );
+                    bitmapIndexes.setQuick(globalIndex, reader);
+                } else {
+                    reader = new BitmapIndexFwdReader(
+                            configuration,
+                            path,
+                            metadata.getColumnName(columnIndex),
+                            columnNameTxn,
+                            getColumnTop(columnBase, columnIndex)
+                    );
+                    bitmapIndexes.setQuick(globalIndex + 1, reader);
+                }
+            } finally {
+                path.trimTo(rootLen);
+            }
+        }
+        return reader;
+    }
+
+    private void createNewColumnList(int columnCount, TableReaderMetadataTransitionIndex transitionIndex, int columnCountShl) {
+        LOG.debug().$("resizing columns file list [table=").utf8(tableToken.getTableName()).I$();
+        int capacity = partitionCount << columnCountShl;
+        final ObjList<MemoryCMR> toColumns = new ObjList<>(capacity + 2);
+        final LongList toColumnTops = new LongList(capacity / 2);
+        final ObjList<BitmapIndexReader> toIndexReaders = new ObjList<>(capacity);
+        toColumns.setPos(capacity + 2);
+        toColumns.setQuick(0, NullMemoryCMR.INSTANCE);
+        toColumns.setQuick(1, NullMemoryCMR.INSTANCE);
+        toColumnTops.setPos(capacity / 2);
+        toIndexReaders.setPos(capacity + 2);
+        int iterateCount = Math.max(columnCount, this.columnCount);
+
+        for (int partitionIndex = 0; partitionIndex < partitionCount; partitionIndex++) {
+            final int toBase = partitionIndex << columnCountShl;
+            final int fromBase = partitionIndex << this.columnCountShl;
+
+            try {
+                long partitionRowCount = openPartitionInfo.getQuick(partitionIndex * PARTITIONS_SLOT_SIZE + PARTITIONS_SLOT_OFFSET_SIZE);
+                if (partitionRowCount > -1 && (partitionRowCount = closeRewrittenPartitionFiles(partitionIndex, fromBase)) > -1) {
+                    for (int i = 0; i < iterateCount; i++) {
+                        if (transitionIndex.closeColumn(i)) {
+                            closePartitionColumn(fromBase, i);
+                        }
+
+                        if (transitionIndex.replaceWithNew(i)) {
+                            // new instance
+                            reloadColumnAt(partitionIndex, path, toColumns, toColumnTops, toIndexReaders, toBase, i, partitionRowCount);
+                        } else {
+                            final int fromColumnIndex = transitionIndex.getCopyFromIndex(i);
+                            assert fromColumnIndex < this.columnCount;
+                            copyColumns(fromBase, fromColumnIndex, toColumns, toColumnTops, toIndexReaders, toBase, i);
+                        }
+                    }
+                }
+            } finally {
+                path.trimTo(rootLen);
+            }
+        }
+        this.columns = toColumns;
+        this.columnTops = toColumnTops;
+        this.columnCountShl = columnCountShl;
+        this.bitmapIndexes = toIndexReaders;
+    }
+
+    private void formatErrorPartitionDirName(int partitionIndex, Utf16Sink sink) {
+        TableUtils.setSinkForNativePartition(
+                sink,
+                partitionBy,
+                openPartitionInfo.getQuick(partitionIndex * PARTITIONS_SLOT_SIZE),
+                -1
+        );
+    }
+
+    private void formatNativePartitionDirName(int partitionIndex, Path sink, long nameTxn) {
+        TableUtils.setPathForNativePartition(
+                sink,
+                partitionBy,
+                openPartitionInfo.getQuick(partitionIndex * PARTITIONS_SLOT_SIZE),
+                nameTxn
+        );
+    }
+
+    private void formatParquetPartitionFileName(int partitionIndex, Path sink, long nameTxn) {
+        TableUtils.setPathForParquetPartition(
+                sink,
+                partitionBy,
+                openPartitionInfo.getQuick(partitionIndex * PARTITIONS_SLOT_SIZE),
+                nameTxn
+        );
+    }
+
+    private void freeBitmapIndexCache() {
+        Misc.freeObjList(bitmapIndexes);
+    }
+
+    private void freeColumns() {
+        Misc.freeObjList(columns);
+    }
+
+    private void freeParquetPartitions() {
+        Misc.freeObjList(parquetPartitions);
+    }
+
+    private void freeSymbolMapReaders() {
+        for (int i = 0, n = symbolMapReaders.size(); i < n; i++) {
+            Misc.freeIfCloseable(symbolMapReaders.getQuick(i));
+        }
+        symbolMapReaders.clear();
+    }
+
+    private void freeTempMem() {
+        if (tempMem8b != 0) {
+            tempMem8b = Unsafe.free(tempMem8b, Long.BYTES, MemoryTag.NATIVE_TABLE_READER);
+        }
+    }
+
+    private void insertPartition(int partitionIndex, long timestamp) {
+        final int columnBase = getColumnBase(partitionIndex);
+        final int columnSlotSize = getColumnBase(1);
+
+        final int idx = getPrimaryColumnIndex(columnBase, 0);
+        columns.insert(idx, columnSlotSize, NullMemoryCMR.INSTANCE);
+        bitmapIndexes.insert(idx, columnSlotSize, null);
+        parquetPartitions.insert(partitionIndex, 1, NullMemoryCMR.INSTANCE);
+
+        final int topBase = columnBase / 2;
+        final int topSlotSize = columnSlotSize / 2;
+        columnTops.insert(topBase, topSlotSize);
+        columnTops.seed(topBase, topSlotSize, 0);
+
+        final int offset = partitionIndex * PARTITIONS_SLOT_SIZE;
+        openPartitionInfo.insert(offset, PARTITIONS_SLOT_SIZE);
+        openPartitionInfo.setQuick(offset, timestamp);
+        openPartitionInfo.setQuick(offset + PARTITIONS_SLOT_OFFSET_SIZE, -1);
+        openPartitionInfo.setQuick(offset + PARTITIONS_SLOT_OFFSET_NAME_TXN, -1);
+        openPartitionInfo.setQuick(offset + PARTITIONS_SLOT_OFFSET_COLUMN_VERSION, -1);
+        openPartitionInfo.setQuick(offset + PARTITIONS_SLOT_OFFSET_FORMAT, -1);
+        partitionCount++;
+        LOG.debug().$("inserted partition [index=").$(partitionIndex).$(", table=").$(tableToken).$(", timestamp=").$ts(timestamp).I$();
+    }
+
+    // this method is not thread safe
+    @NotNull
+    private SymbolMapReaderImpl newSymbolMapReader(int symbolColumnIndex, int columnIndex) {
+        // symbol column index is the index of symbol column in dense array of symbol columns, e.g.
+        // if table has only one symbol columns, the symbolColumnIndex is 0 regardless of column position
+        // in the metadata.
+        return new SymbolMapReaderImpl(
+                configuration,
+                path,
+                metadata.getColumnName(columnIndex),
+                columnVersionReader.getDefaultColumnNameTxn(metadata.getWriterIndex(columnIndex)),
+                txFile.getSymbolValueCount(symbolColumnIndex)
+        );
+    }
+
+    private TableReaderMetadata openMetaFile() {
+        TableReaderMetadata metadata = new TableReaderMetadata(configuration, tableToken);
+        try {
+            metadata.load();
+            return metadata;
+        } catch (Throwable th) {
+            metadata.close();
+            throw th;
+        }
+    }
+
+    @NotNull
+    private MemoryCMRDetachedImpl openOrCreateColumnMemory(
+            Path path,
+            ObjList<MemoryCMR> columns,
+            int primaryIndex,
+            @Nullable MemoryCMR mem,
+            long columnSize,
+            boolean keepFdOpen
+    ) {
+        MemoryCMRDetachedImpl memory;
+        if (mem != null && mem != NullMemoryCMR.INSTANCE) {
+            memory = (MemoryCMRDetachedImpl) mem;
+            memory.of(ff, path.$(), columnSize, columnSize, MemoryTag.MMAP_TABLE_READER, 0, -1, keepFdOpen);
+        } else {
+            memory = new MemoryCMRDetachedImpl(ff, path.$(), columnSize, MemoryTag.MMAP_TABLE_READER, keepFdOpen);
+            columns.setQuick(primaryIndex, memory);
+        }
+        return memory;
+    }
+
+    private long openPartition0(int partitionIndex) {
+        final int offset = partitionIndex * PARTITIONS_SLOT_SIZE;
+        if (txFile.getPartitionCount() < 2 && txFile.getTransientRowCount() == 0) {
+            return -1;
+        }
+
+        try {
+            final long partitionNameTxn = txFile.getPartitionNameTxn(partitionIndex);
+
+            if (txFile.isPartitionParquet(partitionIndex)) {
+                Path path = pathGenParquetPartition(partitionIndex, partitionNameTxn);
+                if (ff.exists(path.$())) {
+                    final long partitionSize = txFile.getPartitionSize(partitionIndex);
+                    if (partitionSize > -1) {
+                        LOG.info()
+                                .$("open partition [path=").$substr(dbRootSize, path)
+                                .$(", rowCount=").$(partitionSize)
+                                .$(", partitionIndex=").$(partitionIndex)
+                                .$(", partitionCount=").$(partitionCount)
+                                .$(", format=parquet")
+                                .I$();
+
+                        final long partitionTimestamp = openPartitionInfo.getQuick(partitionIndex * PARTITIONS_SLOT_SIZE);
+                        openPartitionInfo.setQuick(offset + PARTITIONS_SLOT_OFFSET_SIZE, partitionSize);
+                        openPartitionInfo.setQuick(offset + PARTITIONS_SLOT_OFFSET_NAME_TXN, partitionNameTxn);
+                        openPartitionInfo.setQuick(offset + PARTITIONS_SLOT_OFFSET_COLUMN_VERSION, columnVersionReader.getMaxPartitionVersion(partitionTimestamp));
+                        openPartitionInfo.setQuick(offset + PARTITIONS_SLOT_OFFSET_FORMAT, PartitionFormat.PARQUET);
+
+                        final long parquetSize = txFile.getPartitionParquetFileSize(partitionIndex);
+                        assert parquetSize > 0;
+                        MemoryCMR parquetMem = parquetPartitions.getQuick(partitionIndex);
+                        if (parquetMem != null && parquetMem != NullMemoryCMR.INSTANCE) {
+                            parquetMem.of(ff, path.$(), parquetSize, parquetSize, MemoryTag.MMAP_TABLE_READER);
+                        } else {
+                            parquetMem = Vm.getCMRInstance(ff, path.$(), parquetSize, MemoryTag.MMAP_TABLE_READER);
+                            parquetPartitions.setQuick(partitionIndex, parquetMem);
+                        }
+                        openPartitionCount++;
+                    }
+
+                    return partitionSize;
+                }
+            } else { // native partition
+                Path path = pathGenNativePartition(partitionIndex, partitionNameTxn);
+                if (ff.exists(path.$())) {
+                    final long partitionSize = txFile.getPartitionSize(partitionIndex);
+                    if (partitionSize > -1) {
+                        LOG.debug()
+                                .$("open partition [path=").$substr(dbRootSize, path)
+                                .$(", rowCount=").$(partitionSize)
+                                .$(", partitionIndex=").$(partitionIndex)
+                                .$(", partitionCount=").$(partitionCount)
+                                .$(", format=native")
+                                .I$();
+
+                        final long partitionTimestamp = openPartitionInfo.getQuick(partitionIndex * PARTITIONS_SLOT_SIZE);
+                        openPartitionInfo.setQuick(offset + PARTITIONS_SLOT_OFFSET_NAME_TXN, partitionNameTxn);
+                        openPartitionInfo.setQuick(offset + PARTITIONS_SLOT_OFFSET_COLUMN_VERSION, columnVersionReader.getMaxPartitionVersion(partitionTimestamp));
+                        openPartitionInfo.setQuick(offset + PARTITIONS_SLOT_OFFSET_FORMAT, PartitionFormat.NATIVE);
+                        openPartitionColumns(partitionIndex, path, getColumnBase(partitionIndex), partitionSize);
+                        openPartitionInfo.setQuick(offset + PARTITIONS_SLOT_OFFSET_SIZE, partitionSize);
+                        openPartitionCount++;
+                    }
+
+                    return partitionSize;
+                }
+            }
+            LOG.error().$("open partition failed, partition does not exist on the disk [path=").$(path).I$();
+
+            if (PartitionBy.isPartitioned(getPartitionedBy())) {
+                CairoException exception = CairoException.critical(0).put("Partition '");
+                formatErrorPartitionDirName(partitionIndex, exception.message);
+                exception.put("' does not exist in table '")
+                        .put(tableToken.getTableName())
+                        .put("' directory. Run [ALTER TABLE ").put(tableToken.getTableName()).put(" FORCE DROP PARTITION LIST '");
+                formatErrorPartitionDirName(partitionIndex, exception.message);
+                exception.put("'] to repair the table or the database from the backup.");
+                throw exception;
+            } else {
+                throw CairoException.critical(0).put("Table '").put(tableToken.getTableName())
+                        .put("' data directory does not exist on the disk at ")
+                        .put(path)
+                        .put(". Restore data on disk or drop the table.");
+            }
+        } finally {
+            path.trimTo(rootLen);
+        }
+    }
+
+    private void openPartitionColumns(int partitionIndex, Path path, int columnBase, long partitionRowCount) {
+        for (int i = 0; i < columnCount; i++) {
+            reloadColumnAt(
+                    partitionIndex,
+                    path,
+                    columns,
+                    columnTops,
+                    bitmapIndexes,
+                    columnBase,
+                    i,
+                    partitionRowCount
+            );
+        }
+    }
+
+    private void openSymbolMaps() {
+        final int columnCount = metadata.getColumnCount();
+        // ensure symbolMapReaders has capacity for columnCount entries
+        symbolMapReaders.setPos(columnCount);
+        for (int i = 0; i < columnCount; i++) {
+            if (ColumnType.isSymbol(metadata.getColumnType(i))) {
+                // symbolMapReaders is sparse
+                symbolMapReaders.set(i, newSymbolMapReader(metadata.getDenseSymbolIndex(i), i));
+            }
+        }
+    }
+
+    private Path pathGenNativePartition(int partitionIndex) {
+        long nameTxn = openPartitionInfo.getQuick(partitionIndex * PARTITIONS_SLOT_SIZE + PARTITIONS_SLOT_OFFSET_NAME_TXN);
+        return pathGenNativePartition(partitionIndex, nameTxn);
+    }
+
+    private Path pathGenNativePartition(int partitionIndex, long nameTxn) {
+        formatNativePartitionDirName(partitionIndex, path.slash(), nameTxn);
+        return path;
+    }
+
+    private Path pathGenParquetPartition(int partitionIndex, long nameTxn) {
+        formatParquetPartitionFileName(partitionIndex, path.slash(), nameTxn);
+        return path;
+    }
+
+    private void prepareForLazyOpen(int partitionIndex) {
+        closePartition(partitionIndex);
+    }
+
+    private void readTxnSlow(long deadline) {
+        int count = 0;
+
+        while (true) {
+            if (txFile.unsafeLoadAll()) {
+                // good, very stable, congrats
+                long txn = txFile.getTxn();
+                releaseTxn();
+                this.txn = txn;
+
+                if (acquireTxn()) {
+                    this.rowCount = txFile.getFixedRowCount() + txFile.getTransientRowCount();
+                    LOG.debug()
+                            .$("new transaction [txn=").$(txn)
+                            .$(", transientRowCount=").$(txFile.getTransientRowCount())
+                            .$(", fixedRowCount=").$(txFile.getFixedRowCount())
+                            .$(", maxTimestamp=").$ts(txFile.getMaxTimestamp())
+                            .$(", attempts=").$(count)
+                            .$(", thread=").$(Thread.currentThread().getName())
+                            .I$();
+                    break;
+                }
+            }
+            // This is unlucky, sequences have changed while we were reading transaction data
+            // We must discard and try again
+            count++;
+            if (clock.getTicks() > deadline) {
+                throw CairoException.critical(0).put("Transaction read timeout [src=reader, timeout=").put(configuration.getSpinLockTimeout()).put("ms]");
+            }
+            Os.pause();
+        }
+    }
+
+    private void reconcileOpenPartitions(long prevPartitionVersion, long prevColumnVersion, long prevTruncateVersion) {
+        // Reconcile partition full or partial will only update row count of last partition and append new partitions
+        boolean truncateHappened = txFile.getTruncateVersion() != prevTruncateVersion;
+        if (txFile.getPartitionTableVersion() == prevPartitionVersion && txFile.getColumnVersion() == prevColumnVersion && !truncateHappened) {
+            int partitionIndex = Math.max(0, partitionCount - 1);
+            final int txPartitionCount = txFile.getPartitionCount();
+            if (partitionIndex < txPartitionCount) {
+                if (partitionIndex < partitionCount) {
+                    final int offset = partitionIndex * PARTITIONS_SLOT_SIZE;
+                    final long openPartitionSize = openPartitionInfo.getQuick(offset + PARTITIONS_SLOT_OFFSET_SIZE);
+                    // we check that open partition size is non-negative to avoid loading
+                    // partition that is not yet in memory
+                    if (openPartitionSize > -1) {
+                        final long openPartitionNameTxn = openPartitionInfo.getQuick(offset + PARTITIONS_SLOT_OFFSET_NAME_TXN);
+                        final long txPartitionSize = txFile.getPartitionSize(partitionIndex);
+                        final long txPartitionNameTxn = txFile.getPartitionNameTxn(partitionIndex);
+
+                        if (openPartitionNameTxn == txPartitionNameTxn) {
+                            // We used to skip reloading partition size if the row count is the same and name txn is the same
+                            // But in case of dedup the row count can be same but the data can be overwritten by splitting and squashing the partition back
+                            // This is ok for fixed size columns but var length columns have to be re-mapped to the bigger / smaller sizes
+                            final byte format = getPartitionFormat(partitionIndex);
+                            assert format != -1;
+                            if (format == PartitionFormat.NATIVE) {
+                                if (reloadPartitionFiles(partitionIndex, txPartitionSize, txPartitionNameTxn)) {
+                                    openPartitionInfo.setQuick(offset + PARTITIONS_SLOT_OFFSET_SIZE, txPartitionSize);
+                                    LOG.debug().$("updated partition size [partition=").$(openPartitionInfo.getQuick(offset)).I$();
+                                } else {
+                                    prepareForLazyOpen(partitionIndex);
+                                }
+                            } else { // else do nothing for Parquet
+                                openPartitionInfo.setQuick(offset + PARTITIONS_SLOT_OFFSET_SIZE, txPartitionSize);
+                                LOG.debug().$("updated partition size [partition=").$(openPartitionInfo.getQuick(offset)).I$();
+                            }
+                        } else {
+                            prepareForLazyOpen(partitionIndex);
+                        }
+                    }
+                    partitionIndex++;
+                }
+                for (; partitionIndex < txPartitionCount; partitionIndex++) {
+                    insertPartition(partitionIndex, txFile.getPartitionTimestampByIndex(partitionIndex));
+                }
+                reloadSymbolMapCounts();
+            }
+            return;
+        }
+        reconcileOpenPartitionsFrom(0, truncateHappened);
+    }
+
+    private void reconcileOpenPartitionsFrom(int partitionIndex, boolean forceTruncate) {
         int txPartitionCount = txFile.getPartitionCount();
         int txPartitionIndex = partitionIndex;
         boolean changed = false;
@@ -541,753 +1207,6 @@
         }
     }
 
->>>>>>> 93f3e285
-    public boolean reload() {
-        if (acquireTxn()) {
-            return false;
-        }
-        try {
-            reloadSlow(true);
-            // partition reload will apply truncate if necessary
-            // applyTruncate for non-partitioned tables only
-            reconcileOpenPartitions(txPartitionVersion, txColumnVersion, txTruncateVersion);
-
-            // Save transaction details which impact the reloading. Do not rely on txReader, it can be reloaded outside this method.
-            txPartitionVersion = txFile.getPartitionTableVersion();
-            txColumnVersion = txFile.getColumnVersion();
-            txTruncateVersion = txFile.getTruncateVersion();
-
-            // Useful for debugging
-            // assert DebugUtils.reconcileColumnTops(PARTITIONS_SLOT_SIZE, openPartitionInfo, columnVersionReader, this);
-            return true;
-        } catch (Throwable e) {
-            releaseTxn();
-            throw e;
-        }
-    }
-
-    public long size() {
-        return rowCount;
-    }
-
-    public void updateTableToken(TableToken tableToken) {
-        this.tableToken = tableToken;
-        this.metadata.updateTableToken(tableToken);
-    }
-
-    private static int getColumnBits(int columnCount) {
-        return Numbers.msb(Numbers.ceilPow2(columnCount) * 2);
-    }
-
-    private static boolean growColumn(MemoryCMRDetachedImpl mem1, MemoryCMRDetachedImpl mem2, int columnType, long rowCount) {
-        if (rowCount > 0) {
-            if (ColumnType.isVarSize(columnType)) {
-                if (mem2 == null) {
-                    return false;
-                }
-
-                // Extend aux memory
-                ColumnTypeDriver columnTypeDriver = ColumnType.getDriver(columnType);
-                long newSize = columnTypeDriver.getAuxVectorSize(rowCount);
-                if (!mem2.tryChangeSize(newSize)) {
-                    return false;
-                }
-
-                // Extend data memory
-                long dataSize = columnTypeDriver.getDataVectorSizeAt(mem2.addressOf(0), rowCount - 1);
-                if (mem1 != null) {
-                    // because of dedup, size of var data can grow or shrink
-                    return mem1.tryChangeSize(dataSize);
-                } else {
-                    // dataSize can be 0 in case when it's varchar column and all the values are inlined
-                    // The data memory was not open but now we need to open it. Mark the partition as not reloaded by returning false
-                    return dataSize == 0;
-                }
-            } else {
-                if (mem1 == null) {
-                    return false;
-                }
-
-                return mem1.tryChangeSize(rowCount << ColumnType.pow2SizeOf(columnType));
-            }
-        }
-        return true;
-    }
-
-    private boolean acquireTxn() {
-        if (!txnAcquired) {
-            try {
-                if (txnScoreboard.acquireTxn(txn)) {
-                    txnAcquired = true;
-                } else {
-                    return false;
-                }
-            } catch (CairoException ex) {
-                // Scoreboard can be over allocated
-                LOG.critical().$("cannot lock txn in scoreboard [table=")
-                        .$(tableToken)
-                        .$(", txn=").$(txn)
-                        .$(", error=").$(ex.getFlyweightMessage()).I$();
-                throw ex;
-            }
-        }
-
-        // txFile can also be reloaded in goPassive->checkSchedulePurgeO3Partitions
-        // if txFile txn doesn't much reader txn, reader has to be slow reloaded
-        if (txn == txFile.getTxn()) {
-            // We have to be sure last txn is acquired in Scoreboard
-            // otherwise writer can delete partition version files
-            // between reading txn file and acquiring txn in the Scoreboard.
-            Unsafe.getUnsafe().loadFence();
-            return txFile.getVersion() == txFile.unsafeReadVersion();
-        }
-        return false;
-    }
-
-    private void checkSchedulePurgeO3Partitions() {
-        long txnLocks = txnScoreboard.getActiveReaderCount(txn);
-        long partitionTableVersion = txFile.getPartitionTableVersion();
-        if (txnLocks == 0 && txFile.unsafeLoadAll() && txFile.getPartitionTableVersion() > partitionTableVersion) {
-            // Last lock for this txn is released and this is not latest txn number
-            // Schedule a job to clean up partition versions this reader may hold
-            if (TableUtils.schedulePurgeO3Partitions(messageBus, tableToken, partitionBy)) {
-                return;
-            }
-
-            LOG.error()
-                    .$("could not queue purge partition task, queue is full [")
-                    .$("dirName=").utf8(tableToken.getDirName())
-                    .$(", txn=").$(txn)
-                    .$(']').$();
-        }
-    }
-
-    private void closeDeletedPartition(int partitionIndex) {
-        final int offset = partitionIndex * PARTITIONS_SLOT_SIZE;
-        long partitionTimestamp = openPartitionInfo.getQuick(offset);
-        long partitionSize = openPartitionInfo.getQuick(offset + PARTITIONS_SLOT_OFFSET_SIZE);
-        int columnBase = getColumnBase(partitionIndex);
-        if (partitionSize > -1) {
-            closePartitionResources(partitionIndex, offset);
-            openPartitionCount--;
-        }
-        int baseIndex = getPrimaryColumnIndex(columnBase, 0);
-        int newBaseIndex = getPrimaryColumnIndex(getColumnBase(partitionIndex + 1), 0);
-        columns.remove(baseIndex, newBaseIndex - 1);
-
-        int colTopStart = columnBase / 2;
-        int columnSlotSize = getColumnBase(1);
-        columnTops.removeIndexBlock(colTopStart, columnSlotSize / 2);
-
-        parquetPartitions.remove(partitionIndex);
-        openPartitionInfo.removeIndexBlock(offset, PARTITIONS_SLOT_SIZE);
-        LOG.info().$("closed deleted partition [table=").$(tableToken)
-                .$(", ts=").$ts(partitionTimestamp)
-                .$(", partitionIndex=").$(partitionIndex)
-                .I$();
-        partitionCount--;
-    }
-
-    private void closeIndexReader(int base, int columnIndex) {
-        int index = getPrimaryColumnIndex(base, columnIndex);
-        Misc.free(bitmapIndexes.getAndSetQuick(index, null));
-        Misc.free(bitmapIndexes.getAndSetQuick(index + 1, null));
-    }
-
-    private void closeParquetPartition(int partitionIndex) {
-        Misc.free(parquetPartitions.getQuick(partitionIndex));
-        int columnBase = getColumnBase(partitionIndex);
-        for (int i = 0; i < columnCount; i++) {
-            closeIndexReader(columnBase, i);
-        }
-    }
-
-    private void closePartition(int partitionIndex) {
-        final int offset = partitionIndex * PARTITIONS_SLOT_SIZE;
-        long partitionTimestamp = openPartitionInfo.getQuick(offset);
-        long partitionSize = openPartitionInfo.getQuick(offset + PARTITIONS_SLOT_OFFSET_SIZE);
-        if (partitionSize > -1) {
-            closePartitionResources(partitionIndex, offset);
-            openPartitionCount--;
-
-            LOG.debug().$("closed partition [path=").$substr(dbRootSize, path).$(", timestamp=").$ts(partitionTimestamp).I$();
-        }
-    }
-
-    private void closePartitionColumn(int base, int columnIndex) {
-        int index = getPrimaryColumnIndex(base, columnIndex);
-        Misc.free(columns.get(index));
-        Misc.free(columns.get(index + 1));
-        closeIndexReader(base, columnIndex);
-    }
-
-    private void closePartitionColumns(int columnBase) {
-        for (int i = 0; i < columnCount; i++) {
-            closePartitionColumn(columnBase, i);
-        }
-    }
-
-    private void closePartitionResources(int partitionIndex, int offset) {
-        final byte format = getPartitionFormat(partitionIndex);
-        assert format != -1;
-        if (format == PartitionFormat.PARQUET) {
-            closeParquetPartition(partitionIndex);
-        } else {
-            int columnBase = getColumnBase(partitionIndex);
-            closePartitionColumns(columnBase);
-        }
-        openPartitionInfo.setQuick(offset + PARTITIONS_SLOT_OFFSET_SIZE, -1);
-    }
-
-    private long closeRewrittenPartitionFiles(int partitionIndex, int oldBase) {
-        final int offset = partitionIndex * PARTITIONS_SLOT_SIZE;
-        long partitionTs = openPartitionInfo.getQuick(offset);
-        long existingPartitionNameTxn = openPartitionInfo.getQuick(offset + PARTITIONS_SLOT_OFFSET_NAME_TXN);
-        long newNameTxn = txFile.getPartitionNameTxnByPartitionTimestamp(partitionTs);
-        long newSize = txFile.getPartitionRowCountByTimestamp(partitionTs);
-        if (existingPartitionNameTxn != newNameTxn || newSize < 0) {
-            LOG.debug().$("close outdated partition files [table=").utf8(tableToken.getTableName()).$(", ts=").$ts(partitionTs).$(", nameTxn=").$(newNameTxn).$();
-            // Close all columns, partition is overwritten. Partition reconciliation process will re-open correct files
-            if (getPartitionFormat(partitionIndex) == PartitionFormat.NATIVE) {
-                for (int i = 0; i < columnCount; i++) {
-                    closePartitionColumn(oldBase, i);
-                }
-            }
-            openPartitionInfo.setQuick(offset + PARTITIONS_SLOT_OFFSET_SIZE, -1);
-            openPartitionCount--;
-            return -1;
-        }
-        pathGenNativePartition(partitionIndex);
-        return newSize;
-    }
-
-    private void copyColumns(
-            int fromBase,
-            int fromColumnIndex,
-            ObjList<MemoryCMR> toColumns,
-            LongList toColumnTops,
-            ObjList<BitmapIndexReader> toIndexReaders,
-            int toBase,
-            int toColumnIndex
-    ) {
-        final int fromIndex = getPrimaryColumnIndex(fromBase, fromColumnIndex);
-        final int toIndex = getPrimaryColumnIndex(toBase, toColumnIndex);
-
-        toColumns.setQuick(toIndex, columns.getAndSetQuick(fromIndex, null));
-        toColumns.setQuick(toIndex + 1, columns.getAndSetQuick(fromIndex + 1, null));
-        toColumnTops.setQuick(toBase / 2 + toColumnIndex, columnTops.getQuick(fromBase / 2 + fromColumnIndex));
-        toIndexReaders.setQuick(toIndex, bitmapIndexes.getAndSetQuick(fromIndex, null));
-        toIndexReaders.setQuick(toIndex + 1, bitmapIndexes.getAndSetQuick(fromIndex + 1, null));
-    }
-
-    private BitmapIndexReader createBitmapIndexReaderAt(int globalIndex, int columnBase, int columnIndex, long columnNameTxn, int direction, long txn) {
-        BitmapIndexReader reader;
-        if (!metadata.isColumnIndexed(columnIndex)) {
-            throw CairoException.critical(0).put("Not indexed: ").put(metadata.getColumnName(columnIndex));
-        }
-
-        MemoryR col = columns.getQuick(globalIndex);
-        if (col instanceof NullMemoryCMR) {
-            if (direction == BitmapIndexReader.DIR_BACKWARD) {
-                reader = new BitmapIndexBwdNullReader();
-                bitmapIndexes.setQuick(globalIndex, reader);
-            } else {
-                reader = new BitmapIndexFwdNullReader();
-                bitmapIndexes.setQuick(globalIndex + 1, reader);
-            }
-        } else {
-            Path path = pathGenNativePartition(getPartitionIndex(columnBase), txn);
-            try {
-                if (direction == BitmapIndexReader.DIR_BACKWARD) {
-                    reader = new BitmapIndexBwdReader(
-                            configuration,
-                            path,
-                            metadata.getColumnName(columnIndex),
-                            columnNameTxn,
-                            getColumnTop(columnBase, columnIndex)
-                    );
-                    bitmapIndexes.setQuick(globalIndex, reader);
-                } else {
-                    reader = new BitmapIndexFwdReader(
-                            configuration,
-                            path,
-                            metadata.getColumnName(columnIndex),
-                            columnNameTxn,
-                            getColumnTop(columnBase, columnIndex)
-                    );
-                    bitmapIndexes.setQuick(globalIndex + 1, reader);
-                }
-            } finally {
-                path.trimTo(rootLen);
-            }
-        }
-        return reader;
-    }
-
-    private void createNewColumnList(int columnCount, TableReaderMetadataTransitionIndex transitionIndex, int columnCountShl) {
-        LOG.debug().$("resizing columns file list [table=").utf8(tableToken.getTableName()).I$();
-        int capacity = partitionCount << columnCountShl;
-        final ObjList<MemoryCMR> toColumns = new ObjList<>(capacity + 2);
-        final LongList toColumnTops = new LongList(capacity / 2);
-        final ObjList<BitmapIndexReader> toIndexReaders = new ObjList<>(capacity);
-        toColumns.setPos(capacity + 2);
-        toColumns.setQuick(0, NullMemoryCMR.INSTANCE);
-        toColumns.setQuick(1, NullMemoryCMR.INSTANCE);
-        toColumnTops.setPos(capacity / 2);
-        toIndexReaders.setPos(capacity + 2);
-        int iterateCount = Math.max(columnCount, this.columnCount);
-
-        for (int partitionIndex = 0; partitionIndex < partitionCount; partitionIndex++) {
-            final int toBase = partitionIndex << columnCountShl;
-            final int fromBase = partitionIndex << this.columnCountShl;
-
-            try {
-                long partitionRowCount = openPartitionInfo.getQuick(partitionIndex * PARTITIONS_SLOT_SIZE + PARTITIONS_SLOT_OFFSET_SIZE);
-                if (partitionRowCount > -1 && (partitionRowCount = closeRewrittenPartitionFiles(partitionIndex, fromBase)) > -1) {
-                    for (int i = 0; i < iterateCount; i++) {
-                        if (transitionIndex.closeColumn(i)) {
-                            closePartitionColumn(fromBase, i);
-                        }
-
-                        if (transitionIndex.replaceWithNew(i)) {
-                            // new instance
-                            reloadColumnAt(partitionIndex, path, toColumns, toColumnTops, toIndexReaders, toBase, i, partitionRowCount);
-                        } else {
-                            final int fromColumnIndex = transitionIndex.getCopyFromIndex(i);
-                            assert fromColumnIndex < this.columnCount;
-                            copyColumns(fromBase, fromColumnIndex, toColumns, toColumnTops, toIndexReaders, toBase, i);
-                        }
-                    }
-                }
-            } finally {
-                path.trimTo(rootLen);
-            }
-        }
-        this.columns = toColumns;
-        this.columnTops = toColumnTops;
-        this.columnCountShl = columnCountShl;
-        this.bitmapIndexes = toIndexReaders;
-    }
-
-    private void formatErrorPartitionDirName(int partitionIndex, Utf16Sink sink) {
-        TableUtils.setSinkForNativePartition(
-                sink,
-                partitionBy,
-                openPartitionInfo.getQuick(partitionIndex * PARTITIONS_SLOT_SIZE),
-                -1
-        );
-    }
-
-    private void formatNativePartitionDirName(int partitionIndex, Path sink, long nameTxn) {
-        TableUtils.setPathForNativePartition(
-                sink,
-                partitionBy,
-                openPartitionInfo.getQuick(partitionIndex * PARTITIONS_SLOT_SIZE),
-                nameTxn
-        );
-    }
-
-    private void formatParquetPartitionFileName(int partitionIndex, Path sink, long nameTxn) {
-        TableUtils.setPathForParquetPartition(
-                sink,
-                partitionBy,
-                openPartitionInfo.getQuick(partitionIndex * PARTITIONS_SLOT_SIZE),
-                nameTxn
-        );
-    }
-
-    private void freeBitmapIndexCache() {
-        Misc.freeObjList(bitmapIndexes);
-    }
-
-    private void freeColumns() {
-        Misc.freeObjList(columns);
-    }
-
-    private void freeParquetPartitions() {
-        Misc.freeObjList(parquetPartitions);
-    }
-
-    private void freeSymbolMapReaders() {
-        for (int i = 0, n = symbolMapReaders.size(); i < n; i++) {
-            Misc.freeIfCloseable(symbolMapReaders.getQuick(i));
-        }
-        symbolMapReaders.clear();
-    }
-
-    private void freeTempMem() {
-        if (tempMem8b != 0) {
-            tempMem8b = Unsafe.free(tempMem8b, Long.BYTES, MemoryTag.NATIVE_TABLE_READER);
-        }
-    }
-
-    private void insertPartition(int partitionIndex, long timestamp) {
-        final int columnBase = getColumnBase(partitionIndex);
-        final int columnSlotSize = getColumnBase(1);
-
-        final int idx = getPrimaryColumnIndex(columnBase, 0);
-        columns.insert(idx, columnSlotSize, NullMemoryCMR.INSTANCE);
-        bitmapIndexes.insert(idx, columnSlotSize, null);
-        parquetPartitions.insert(partitionIndex, 1, NullMemoryCMR.INSTANCE);
-
-        final int topBase = columnBase / 2;
-        final int topSlotSize = columnSlotSize / 2;
-        columnTops.insert(topBase, topSlotSize);
-        columnTops.seed(topBase, topSlotSize, 0);
-
-        final int offset = partitionIndex * PARTITIONS_SLOT_SIZE;
-        openPartitionInfo.insert(offset, PARTITIONS_SLOT_SIZE);
-        openPartitionInfo.setQuick(offset, timestamp);
-        openPartitionInfo.setQuick(offset + PARTITIONS_SLOT_OFFSET_SIZE, -1);
-        openPartitionInfo.setQuick(offset + PARTITIONS_SLOT_OFFSET_NAME_TXN, -1);
-        openPartitionInfo.setQuick(offset + PARTITIONS_SLOT_OFFSET_COLUMN_VERSION, -1);
-        openPartitionInfo.setQuick(offset + PARTITIONS_SLOT_OFFSET_FORMAT, -1);
-        partitionCount++;
-        LOG.debug().$("inserted partition [index=").$(partitionIndex).$(", table=").$(tableToken).$(", timestamp=").$ts(timestamp).I$();
-    }
-
-    // this method is not thread safe
-    @NotNull
-    private SymbolMapReaderImpl newSymbolMapReader(int symbolColumnIndex, int columnIndex) {
-        // symbol column index is the index of symbol column in dense array of symbol columns, e.g.
-        // if table has only one symbol columns, the symbolColumnIndex is 0 regardless of column position
-        // in the metadata.
-        return new SymbolMapReaderImpl(
-                configuration,
-                path,
-                metadata.getColumnName(columnIndex),
-                columnVersionReader.getDefaultColumnNameTxn(metadata.getWriterIndex(columnIndex)),
-                txFile.getSymbolValueCount(symbolColumnIndex)
-        );
-    }
-
-    private TableReaderMetadata openMetaFile() {
-        TableReaderMetadata metadata = new TableReaderMetadata(configuration, tableToken);
-        try {
-            metadata.load();
-            return metadata;
-        } catch (Throwable th) {
-            metadata.close();
-            throw th;
-        }
-    }
-
-    @NotNull
-<<<<<<< HEAD
-    private MemoryCMRDetachedImpl openOrCreateMemory(
-=======
-    private MemoryCMR openOrCreateColumnMemory(
->>>>>>> 93f3e285
-            Path path,
-            ObjList<MemoryCMR> columns,
-            int primaryIndex,
-            @Nullable MemoryCMR mem,
-            long columnSize,
-            boolean keepFdOpen
-    ) {
-        MemoryCMRDetachedImpl memory;
-        if (mem != null && mem != NullMemoryCMR.INSTANCE) {
-            memory = (MemoryCMRDetachedImpl) mem;
-            memory.of(ff, path.$(), columnSize, columnSize, MemoryTag.MMAP_TABLE_READER, 0, -1, keepFdOpen);
-        } else {
-            memory = new MemoryCMRDetachedImpl(ff, path.$(), columnSize, MemoryTag.MMAP_TABLE_READER, keepFdOpen);
-            columns.setQuick(primaryIndex, memory);
-        }
-        return memory;
-    }
-
-    private long openPartition0(int partitionIndex) {
-        final int offset = partitionIndex * PARTITIONS_SLOT_SIZE;
-        if (txFile.getPartitionCount() < 2 && txFile.getTransientRowCount() == 0) {
-            return -1;
-        }
-
-        try {
-            final long partitionNameTxn = txFile.getPartitionNameTxn(partitionIndex);
-
-            if (txFile.isPartitionParquet(partitionIndex)) {
-                Path path = pathGenParquetPartition(partitionIndex, partitionNameTxn);
-                if (ff.exists(path.$())) {
-                    final long partitionSize = txFile.getPartitionSize(partitionIndex);
-                    if (partitionSize > -1) {
-                        LOG.info()
-                                .$("open partition [path=").$substr(dbRootSize, path)
-                                .$(", rowCount=").$(partitionSize)
-                                .$(", partitionIndex=").$(partitionIndex)
-                                .$(", partitionCount=").$(partitionCount)
-                                .$(", format=parquet")
-                                .I$();
-
-                        final long partitionTimestamp = openPartitionInfo.getQuick(partitionIndex * PARTITIONS_SLOT_SIZE);
-                        openPartitionInfo.setQuick(offset + PARTITIONS_SLOT_OFFSET_SIZE, partitionSize);
-                        openPartitionInfo.setQuick(offset + PARTITIONS_SLOT_OFFSET_NAME_TXN, partitionNameTxn);
-                        openPartitionInfo.setQuick(offset + PARTITIONS_SLOT_OFFSET_COLUMN_VERSION, columnVersionReader.getMaxPartitionVersion(partitionTimestamp));
-                        openPartitionInfo.setQuick(offset + PARTITIONS_SLOT_OFFSET_FORMAT, PartitionFormat.PARQUET);
-
-                        final long parquetSize = txFile.getPartitionParquetFileSize(partitionIndex);
-                        assert parquetSize > 0;
-                        MemoryCMR parquetMem = parquetPartitions.getQuick(partitionIndex);
-                        if (parquetMem != null && parquetMem != NullMemoryCMR.INSTANCE) {
-                            parquetMem.of(ff, path.$(), parquetSize, parquetSize, MemoryTag.MMAP_TABLE_READER);
-                        } else {
-                            parquetMem = Vm.getCMRInstance(ff, path.$(), parquetSize, MemoryTag.MMAP_TABLE_READER);
-                            parquetPartitions.setQuick(partitionIndex, parquetMem);
-                        }
-                        openPartitionCount++;
-                    }
-
-                    return partitionSize;
-                }
-            } else { // native partition
-                Path path = pathGenNativePartition(partitionIndex, partitionNameTxn);
-                if (ff.exists(path.$())) {
-                    final long partitionSize = txFile.getPartitionSize(partitionIndex);
-                    if (partitionSize > -1) {
-                        LOG.debug()
-                                .$("open partition [path=").$substr(dbRootSize, path)
-                                .$(", rowCount=").$(partitionSize)
-                                .$(", partitionIndex=").$(partitionIndex)
-                                .$(", partitionCount=").$(partitionCount)
-                                .$(", format=native")
-                                .I$();
-
-                        final long partitionTimestamp = openPartitionInfo.getQuick(partitionIndex * PARTITIONS_SLOT_SIZE);
-                        openPartitionInfo.setQuick(offset + PARTITIONS_SLOT_OFFSET_NAME_TXN, partitionNameTxn);
-                        openPartitionInfo.setQuick(offset + PARTITIONS_SLOT_OFFSET_COLUMN_VERSION, columnVersionReader.getMaxPartitionVersion(partitionTimestamp));
-                        openPartitionInfo.setQuick(offset + PARTITIONS_SLOT_OFFSET_FORMAT, PartitionFormat.NATIVE);
-                        openPartitionColumns(partitionIndex, path, getColumnBase(partitionIndex), partitionSize);
-                        openPartitionInfo.setQuick(offset + PARTITIONS_SLOT_OFFSET_SIZE, partitionSize);
-                        openPartitionCount++;
-                    }
-
-                    return partitionSize;
-                }
-            }
-            LOG.error().$("open partition failed, partition does not exist on the disk [path=").$(path).I$();
-
-            if (PartitionBy.isPartitioned(getPartitionedBy())) {
-                CairoException exception = CairoException.critical(0).put("Partition '");
-                formatErrorPartitionDirName(partitionIndex, exception.message);
-                exception.put("' does not exist in table '")
-                        .put(tableToken.getTableName())
-                        .put("' directory. Run [ALTER TABLE ").put(tableToken.getTableName()).put(" FORCE DROP PARTITION LIST '");
-                formatErrorPartitionDirName(partitionIndex, exception.message);
-                exception.put("'] to repair the table or the database from the backup.");
-                throw exception;
-            } else {
-                throw CairoException.critical(0).put("Table '").put(tableToken.getTableName())
-                        .put("' data directory does not exist on the disk at ")
-                        .put(path)
-                        .put(". Restore data on disk or drop the table.");
-            }
-        } finally {
-            path.trimTo(rootLen);
-        }
-    }
-
-    private void openPartitionColumns(int partitionIndex, Path path, int columnBase, long partitionRowCount) {
-        for (int i = 0; i < columnCount; i++) {
-            reloadColumnAt(
-                    partitionIndex,
-                    path,
-                    columns,
-                    columnTops,
-                    bitmapIndexes,
-                    columnBase,
-                    i,
-                    partitionRowCount
-            );
-        }
-    }
-
-    private void openSymbolMaps() {
-        final int columnCount = metadata.getColumnCount();
-        // ensure symbolMapReaders has capacity for columnCount entries
-        symbolMapReaders.setPos(columnCount);
-        for (int i = 0; i < columnCount; i++) {
-            if (ColumnType.isSymbol(metadata.getColumnType(i))) {
-                // symbolMapReaders is sparse
-                symbolMapReaders.set(i, newSymbolMapReader(metadata.getDenseSymbolIndex(i), i));
-            }
-        }
-    }
-
-    private Path pathGenNativePartition(int partitionIndex) {
-        long nameTxn = openPartitionInfo.getQuick(partitionIndex * PARTITIONS_SLOT_SIZE + PARTITIONS_SLOT_OFFSET_NAME_TXN);
-        return pathGenNativePartition(partitionIndex, nameTxn);
-    }
-
-    private Path pathGenNativePartition(int partitionIndex, long nameTxn) {
-        formatNativePartitionDirName(partitionIndex, path.slash(), nameTxn);
-        return path;
-    }
-
-    private Path pathGenParquetPartition(int partitionIndex, long nameTxn) {
-        formatParquetPartitionFileName(partitionIndex, path.slash(), nameTxn);
-        return path;
-    }
-
-    private void prepareForLazyOpen(int partitionIndex) {
-        closePartition(partitionIndex);
-    }
-
-    private void readTxnSlow(long deadline) {
-        int count = 0;
-
-        while (true) {
-            if (txFile.unsafeLoadAll()) {
-                // good, very stable, congrats
-                long txn = txFile.getTxn();
-                releaseTxn();
-                this.txn = txn;
-
-                if (acquireTxn()) {
-                    this.rowCount = txFile.getFixedRowCount() + txFile.getTransientRowCount();
-                    LOG.debug()
-                            .$("new transaction [txn=").$(txn)
-                            .$(", transientRowCount=").$(txFile.getTransientRowCount())
-                            .$(", fixedRowCount=").$(txFile.getFixedRowCount())
-                            .$(", maxTimestamp=").$ts(txFile.getMaxTimestamp())
-                            .$(", attempts=").$(count)
-                            .$(", thread=").$(Thread.currentThread().getName())
-                            .I$();
-                    break;
-                }
-            }
-            // This is unlucky, sequences have changed while we were reading transaction data
-            // We must discard and try again
-            count++;
-            if (clock.getTicks() > deadline) {
-                throw CairoException.critical(0).put("Transaction read timeout [src=reader, timeout=").put(configuration.getSpinLockTimeout()).put("ms]");
-            }
-            Os.pause();
-        }
-    }
-
-    private void reconcileOpenPartitions(long prevPartitionVersion, long prevColumnVersion, long prevTruncateVersion) {
-        // Reconcile partition full or partial will only update row count of last partition and append new partitions
-        boolean truncateHappened = txFile.getTruncateVersion() != prevTruncateVersion;
-        if (txFile.getPartitionTableVersion() == prevPartitionVersion && txFile.getColumnVersion() == prevColumnVersion && !truncateHappened) {
-            int partitionIndex = Math.max(0, partitionCount - 1);
-            final int txPartitionCount = txFile.getPartitionCount();
-            if (partitionIndex < txPartitionCount) {
-                if (partitionIndex < partitionCount) {
-                    final int offset = partitionIndex * PARTITIONS_SLOT_SIZE;
-                    final long openPartitionSize = openPartitionInfo.getQuick(offset + PARTITIONS_SLOT_OFFSET_SIZE);
-                    // we check that open partition size is non-negative to avoid loading
-                    // partition that is not yet in memory
-                    if (openPartitionSize > -1) {
-                        final long openPartitionNameTxn = openPartitionInfo.getQuick(offset + PARTITIONS_SLOT_OFFSET_NAME_TXN);
-                        final long txPartitionSize = txFile.getPartitionSize(partitionIndex);
-                        final long txPartitionNameTxn = txFile.getPartitionNameTxn(partitionIndex);
-
-                        if (openPartitionNameTxn == txPartitionNameTxn) {
-                            // We used to skip reloading partition size if the row count is the same and name txn is the same
-                            // But in case of dedup the row count can be same but the data can be overwritten by splitting and squashing the partition back
-                            // This is ok for fixed size columns but var length columns have to be re-mapped to the bigger / smaller sizes
-                            final byte format = getPartitionFormat(partitionIndex);
-                            assert format != -1;
-                            if (format == PartitionFormat.NATIVE) {
-                                if (reloadPartitionFiles(partitionIndex, txPartitionSize, txPartitionNameTxn)) {
-                                    openPartitionInfo.setQuick(offset + PARTITIONS_SLOT_OFFSET_SIZE, txPartitionSize);
-                                    LOG.debug().$("updated partition size [partition=").$(openPartitionInfo.getQuick(offset)).I$();
-                                } else {
-                                    prepareForLazyOpen(partitionIndex);
-                                }
-                            } else { // else do nothing for Parquet
-                                openPartitionInfo.setQuick(offset + PARTITIONS_SLOT_OFFSET_SIZE, txPartitionSize);
-                                LOG.debug().$("updated partition size [partition=").$(openPartitionInfo.getQuick(offset)).I$();
-                            }
-                        } else {
-                            prepareForLazyOpen(partitionIndex);
-                        }
-                    }
-                    partitionIndex++;
-                }
-                for (; partitionIndex < txPartitionCount; partitionIndex++) {
-                    insertPartition(partitionIndex, txFile.getPartitionTimestampByIndex(partitionIndex));
-                }
-                reloadSymbolMapCounts();
-            }
-            return;
-        }
-        reconcileOpenPartitionsFrom(0, truncateHappened);
-    }
-
-    private void reconcileOpenPartitionsFrom(int partitionIndex, boolean forceTruncate) {
-        int txPartitionCount = txFile.getPartitionCount();
-        int txPartitionIndex = partitionIndex;
-        boolean changed = false;
-
-        while (partitionIndex < partitionCount && txPartitionIndex < txPartitionCount) {
-            final int offset = partitionIndex * PARTITIONS_SLOT_SIZE;
-            final long txPartTs = txFile.getPartitionTimestampByIndex(txPartitionIndex);
-            final long openPartitionTimestamp = openPartitionInfo.getQuick(offset);
-
-            if (openPartitionTimestamp < txPartTs) {
-                // Deleted partitions
-                // This will decrement partitionCount
-                closeDeletedPartition(partitionIndex);
-            } else if (openPartitionTimestamp > txPartTs) {
-                // Insert partition
-                insertPartition(partitionIndex, txPartTs);
-                changed = true;
-                txPartitionIndex++;
-                partitionIndex++;
-            } else {
-                // Refresh partition
-                final long newPartitionSize = txFile.getPartitionSize(txPartitionIndex);
-                final long txPartitionNameTxn = txFile.getPartitionNameTxn(partitionIndex);
-                final long openPartitionSize = openPartitionInfo.getQuick(offset + PARTITIONS_SLOT_OFFSET_SIZE);
-                final long openPartitionNameTxn = openPartitionInfo.getQuick(offset + PARTITIONS_SLOT_OFFSET_NAME_TXN);
-                final long openPartitionColumnVersion = openPartitionInfo.getQuick(offset + PARTITIONS_SLOT_OFFSET_COLUMN_VERSION);
-
-                if (!forceTruncate) {
-                    if (openPartitionNameTxn == txPartitionNameTxn && openPartitionColumnVersion == columnVersionReader.getMaxPartitionVersion(txPartTs)) {
-                        // We used to skip reloading partition size if the row count is the same and name txn is the same
-                        // But in case of dedup the row count can be same but the data can be overwritten by splitting and squashing the partition back
-                        // This is ok for fixed size columns but var length columns have to be re-mapped to the bigger / smaller sizes
-                        if (openPartitionSize > -1L) {
-                            if (reloadPartitionFiles(partitionIndex, newPartitionSize, txPartitionNameTxn)) {
-                                openPartitionInfo.setQuick(offset + PARTITIONS_SLOT_OFFSET_SIZE, newPartitionSize);
-                                LOG.debug().$("updated partition size [partition=").$(openPartitionTimestamp).I$();
-                            } else {
-                                prepareForLazyOpen(partitionIndex);
-                            }
-                        }
-                    } else {
-                        prepareForLazyOpen(partitionIndex);
-                    }
-                    changed = true;
-                } else if (openPartitionSize > -1L && newPartitionSize > -1L) { // Don't force re-open if not yet opened
-                    prepareForLazyOpen(partitionIndex);
-                }
-                txPartitionIndex++;
-                partitionIndex++;
-            }
-        }
-
-        // if while finished on txPartitionIndex == txPartitionCount condition
-        // remove deleted opened partitions
-        while (partitionIndex < partitionCount) {
-            closeDeletedPartition(partitionIndex);
-            changed = true;
-        }
-
-        // if while finished on partitionIndex == partitionCount condition
-        // insert new partitions at the end
-        for (; partitionIndex < txPartitionCount; partitionIndex++) {
-            insertPartition(partitionIndex, txFile.getPartitionTimestampByIndex(partitionIndex));
-            changed = true;
-        }
-
-        if (forceTruncate) {
-            reloadAllSymbols();
-        } else if (changed) {
-            reloadSymbolMapCounts();
-        }
-    }
-
     private boolean releaseTxn() {
         if (txnAcquired) {
             long readerCount = txnScoreboard.releaseTxn(txn);
@@ -1344,51 +1263,23 @@
             // column file. This makes it necessary to check the partition timestamp in Column Version file
             // of when the column was added.
             if (columnRowCount > 0 && (versionRecordIndex > -1 || columnVersionReader.getColumnTopPartitionTimestamp(writerIndex) <= partitionTimestamp)) {
-<<<<<<< HEAD
-                final int columnType = metadata.getColumnType(columnIndex);
-
-                final MemoryCMR dataMem = columns.getQuick(primaryIndex);
-                // We intend to keep file handle open only for the last partition. All other
-                // partitions will have file handle closed after memory is mapped. The potential knock-on
-                // effect of that is when user workload is such that it involved appending to non-last partition,
-                // the reader will incur file-reopen and re-map instead of "realloc" call
-                boolean lastPartition = partitionIndex == partitionCount - 1;
-                if (ColumnType.isVarSize(columnType)) {
-                    final ColumnTypeDriver columnTypeDriver = ColumnType.getDriver(columnType);
-                    long auxSize = columnTypeDriver.getAuxVectorSize(columnRowCount);
-                    TableUtils.iFile(path.trimTo(plen), name, columnTxn);
-                    MemoryCMR auxMem = columns.getQuick(secondaryIndex);
-                    // Keep aux files fds open, they are read every time TableReader partition is reopened
-                    // to find out what memory to map of the data file.
-                    auxMem = openOrCreateMemory(path, columns, secondaryIndex, auxMem, auxSize, lastPartition);
-                    long dataSize = columnTypeDriver.getDataVectorSizeAt(auxMem.addressOf(0), columnRowCount - 1);
-                    if (dataSize < columnTypeDriver.getDataVectorMinEntrySize() || dataSize >= (1L << 40)) {
-                        LOG.critical().$("Invalid var len column size [column=").$(name).$(", size=").$(dataSize).$(", path=").$(path).I$();
-                        throw CairoException.critical(0).put("Invalid column size [column=").put(path).put(", size=").put(dataSize).put(']');
-                    }
-                    TableUtils.dFile(path.trimTo(plen), name, columnTxn);
-                    openOrCreateMemory(path, columns, primaryIndex, dataMem, dataSize, lastPartition);
-                } else {
-                    TableUtils.dFile(path.trimTo(plen), name, columnTxn);
-                    openOrCreateMemory(
-                            path,
-                            columns,
-                            primaryIndex,
-                            dataMem,
-                            columnRowCount << ColumnType.pow2SizeOf(columnType),
-                            lastPartition
-                    );
-=======
                 if (partitionFormat == PartitionFormat.NATIVE) {
                     final int columnType = metadata.getColumnType(columnIndex);
 
                     final MemoryCMR dataMem = columns.getQuick(primaryIndex);
+                    // We intend to keep file handle open only for the last partition. All other
+                    // partitions will have file handle closed after memory is mapped. The potential knock-on
+                    // effect of that is when user workload is such that it involved appending to non-last partition,
+                    // the reader will incur file-reopen and re-map instead of "realloc" call
+                    boolean lastPartition = partitionIndex == partitionCount - 1;
                     if (ColumnType.isVarSize(columnType)) {
                         final ColumnTypeDriver columnTypeDriver = ColumnType.getDriver(columnType);
                         long auxSize = columnTypeDriver.getAuxVectorSize(columnRowCount);
                         TableUtils.iFile(path.trimTo(plen), name, columnTxn);
                         MemoryCMR auxMem = columns.getQuick(secondaryIndex);
-                        auxMem = openOrCreateColumnMemory(path, columns, secondaryIndex, auxMem, auxSize);
+                        // Keep aux files fds open, they are read every time TableReader partition is reopened
+                        // to find out what memory to map of the data file.
+                        auxMem = openOrCreateColumnMemory(path, columns, secondaryIndex, auxMem, auxSize, lastPartition);
                         long dataSize = columnTypeDriver.getDataVectorSizeAt(auxMem.addressOf(0), columnRowCount - 1);
                         if (dataSize < columnTypeDriver.getDataVectorMinEntrySize() || dataSize >= (1L << 40)) {
                             LOG.critical().$("Invalid var len column size [column=").$(name)
@@ -1400,7 +1291,7 @@
                                     .put(']');
                         }
                         TableUtils.dFile(path.trimTo(plen), name, columnTxn);
-                        openOrCreateColumnMemory(path, columns, primaryIndex, dataMem, dataSize);
+                        openOrCreateColumnMemory(path, columns, primaryIndex, dataMem, dataSize, lastPartition);
                     } else {
                         TableUtils.dFile(path.trimTo(plen), name, columnTxn);
                         openOrCreateColumnMemory(
@@ -1408,14 +1299,14 @@
                                 columns,
                                 primaryIndex,
                                 dataMem,
-                                columnRowCount << ColumnType.pow2SizeOf(columnType)
+                                columnRowCount << ColumnType.pow2SizeOf(columnType),
+                                lastPartition
                         );
                         Misc.free(columns.getAndSetQuick(secondaryIndex, null));
                     }
                 } else {
                     assert partitionFormat == PartitionFormat.PARQUET;
                     Misc.free(columns.getAndSetQuick(primaryIndex, null));
->>>>>>> 93f3e285
                     Misc.free(columns.getAndSetQuick(secondaryIndex, null));
                 }
 
@@ -1509,7 +1400,6 @@
             int columnBase = getColumnBase(partitionIndex);
             for (int i = 0; i < columnCount; i++) {
                 final int index = getPrimaryColumnIndex(columnBase, i);
-<<<<<<< HEAD
                 MemoryCMR mem1 = columns.getQuick(index);
 
                 long columnFilesRowCount = rowCount - getColumnTop(columnBase, i);
@@ -1520,17 +1410,6 @@
                                 metadata.getColumnType(i),
                                 columnFilesRowCount
                         ))) {
-=======
-
-                if (
-                        !growColumn(
-                                columns.getQuick(index),
-                                columns.getQuick(index + 1),
-                                metadata.getColumnType(i),
-                                rowCount - getColumnTop(columnBase, i)
-                        )
-                ) {
->>>>>>> 93f3e285
                     return false;
                 }
             }
