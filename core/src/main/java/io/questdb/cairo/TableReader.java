--- conflicted
+++ resolved
@@ -150,14 +150,9 @@
                 openPartitionInfo.setQuick(baseOffset, partitionTimestamp);
                 openPartitionInfo.setQuick(baseOffset + PARTITIONS_SLOT_OFFSET_SIZE, -1L); // -1L means it is not open
                 openPartitionInfo.setQuick(baseOffset + PARTITIONS_SLOT_OFFSET_NAME_TXN, txFile.getPartitionNameTxn(i));
-<<<<<<< HEAD
                 openPartitionInfo.setQuick(baseOffset + PARTITIONS_SLOT_OFFSET_COLUMN_VERSION, columnVersionReader.getMaxPartitionVersion(partitionTimestamp));
                 openPartitionInfo.setQuick(baseOffset + PARTITIONS_SLOT_OFFSET_FORMAT, txFile.isPartitionParquet(i) ? PartitionFormat.PARQUET : PartitionFormat.NATIVE);
                 openPartitionInfo.setQuick(baseOffset + PARTITIONS_SLOT_OFFSET_PARQUET_FD, -1);
-=======
-                // -2 means it is not open, -1 is reserved as a valid not-found result of columnVersionReader.getMaxPartitionVersion()
-                openPartitionInfo.setQuick(baseOffset + PARTITIONS_SLOT_OFFSET_COLUMN_VERSION, -2);
->>>>>>> 2117610f
             }
             columnTops = new LongList(capacity / 2);
             columnTops.setPos(capacity / 2);
@@ -924,14 +919,13 @@
 
         try {
             final long partitionNameTxn = txFile.getPartitionNameTxn(partitionIndex);
-<<<<<<< HEAD
 
             if (txFile.isPartitionParquet(partitionIndex)) { // parquet partition
                 Path path = pathGenParquetPartition(partitionIndex, partitionNameTxn);
                 if (ff.exists(path.$())) {
                     final long partitionSize = txFile.getPartitionSize(partitionIndex);
                     if (partitionSize > -1L) {
-                        LOG.debug()
+                        LOG.info()
                                 .$("open partition [path=").$substr(dbRootSize, path)
                                 .$(", rowCount=").$(partitionSize)
                                 .$(", partitionIndex=").$(partitionIndex)
@@ -941,7 +935,8 @@
 
                         openPartitionInfo.setQuick(offset + PARTITIONS_SLOT_OFFSET_SIZE, partitionSize);
                         openPartitionInfo.setQuick(offset + PARTITIONS_SLOT_OFFSET_NAME_TXN, partitionNameTxn);
-                        openPartitionInfo.setQuick(offset + PARTITIONS_SLOT_OFFSET_COLUMN_VERSION, columnVersionReader.getVersion());
+                        final long partitionTimestamp = openPartitionInfo.getQuick(partitionIndex * PARTITIONS_SLOT_SIZE);
+                        openPartitionInfo.setQuick(offset + PARTITIONS_SLOT_OFFSET_COLUMN_VERSION, columnVersionReader.getMaxPartitionVersion(partitionTimestamp));
                         openPartitionInfo.setQuick(offset + PARTITIONS_SLOT_OFFSET_FORMAT, PartitionFormat.PARQUET);
                         // TODO(puzpuzpuz): handle reopen properly - partition format may have changed
                         if (isReopen) {
@@ -954,27 +949,6 @@
                         if (!isReopen) {
                             openPartitionCount++;
                         }
-=======
-            Path path = pathGenPartitioned(partitionIndex, partitionNameTxn);
-
-            if (ff.exists(path.$())) {
-                final long partitionSize = txFile.getPartitionSize(partitionIndex);
-                if (partitionSize > -1L) {
-                    LOG.info()
-                            .$("open partition [path=").$substr(dbRootSize, path)
-                            .$(", rowCount=").$(partitionSize)
-                            .$(", partitionIndex=").$(partitionIndex)
-                            .$(", partitionCount=").$(partitionCount)
-                            .I$();
-
-                    openPartitionColumns(partitionIndex, path, getColumnBase(partitionIndex), partitionSize);
-                    openPartitionInfo.setQuick(offset + PARTITIONS_SLOT_OFFSET_SIZE, partitionSize);
-                    openPartitionInfo.setQuick(offset + PARTITIONS_SLOT_OFFSET_NAME_TXN, partitionNameTxn);
-                    final long partitionTimestamp = openPartitionInfo.getQuick(partitionIndex * PARTITIONS_SLOT_SIZE);
-                    openPartitionInfo.setQuick(offset + PARTITIONS_SLOT_OFFSET_COLUMN_VERSION, columnVersionReader.getMaxPartitionVersion(partitionTimestamp));
-                    if (!isReopen) {
-                        openPartitionCount++;
->>>>>>> 2117610f
                     }
 
                     return partitionSize;
@@ -995,7 +969,8 @@
                         openPartitionColumns(partitionIndex, path, getColumnBase(partitionIndex), partitionSize);
                         openPartitionInfo.setQuick(offset + PARTITIONS_SLOT_OFFSET_SIZE, partitionSize);
                         openPartitionInfo.setQuick(offset + PARTITIONS_SLOT_OFFSET_NAME_TXN, partitionNameTxn);
-                        openPartitionInfo.setQuick(offset + PARTITIONS_SLOT_OFFSET_COLUMN_VERSION, columnVersionReader.getVersion());
+                        final long partitionTimestamp = openPartitionInfo.getQuick(partitionIndex * PARTITIONS_SLOT_SIZE);
+                        openPartitionInfo.setQuick(offset + PARTITIONS_SLOT_OFFSET_COLUMN_VERSION, columnVersionReader.getMaxPartitionVersion(partitionTimestamp));
                         openPartitionInfo.setQuick(offset + PARTITIONS_SLOT_OFFSET_FORMAT, PartitionFormat.NATIVE);
                         if (!isReopen) {
                             openPartitionCount++;
