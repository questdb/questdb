--- conflicted
+++ resolved
@@ -759,13 +759,9 @@
     }
 
     private TableReaderMetadata openMetaFile() {
-        TableReaderMetadata metadata = new TableReaderMetadata(configuration, tableName);
+        TableReaderMetadata metadata = new TableReaderMetadata(configuration, tableName, systemTableName);
         try {
-<<<<<<< HEAD
-            metadata.readSafe(configuration.getRoot(), tableName, systemTableName, configuration.getMillisecondClock(), configuration.getSpinLockTimeout());
-=======
             metadata.load();
->>>>>>> cb6b6728
             return metadata;
         } catch (Throwable th) {
             metadata.close();
