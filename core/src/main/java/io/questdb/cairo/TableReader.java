/*******************************************************************************
 *     ___                  _   ____  ____
 *    / _ \ _   _  ___  ___| |_|  _ \| __ )
 *   | | | | | | |/ _ \/ __| __| | | |  _ \
 *   | |_| | |_| |  __/\__ \ |_| |_| | |_) |
 *    \__\_\\__,_|\___||___/\__|____/|____/
 *
 *  Copyright (c) 2014-2019 Appsicle
 *  Copyright (c) 2019-2022 QuestDB
 *
 *  Licensed under the Apache License, Version 2.0 (the "License");
 *  you may not use this file except in compliance with the License.
 *  You may obtain a copy of the License at
 *
 *  http://www.apache.org/licenses/LICENSE-2.0
 *
 *  Unless required by applicable law or agreed to in writing, software
 *  distributed under the License is distributed on an "AS IS" BASIS,
 *  WITHOUT WARRANTIES OR CONDITIONS OF ANY KIND, either express or implied.
 *  See the License for the specific language governing permissions and
 *  limitations under the License.
 *
 ******************************************************************************/

package io.questdb.cairo;

import io.questdb.MessageBus;
import io.questdb.cairo.sql.SymbolTable;
import io.questdb.cairo.sql.SymbolTableSource;
import io.questdb.cairo.vm.MemoryCMRImpl;
import io.questdb.cairo.vm.Vm;
import io.questdb.cairo.vm.api.MemoryMR;
import io.questdb.cairo.vm.api.MemoryR;
import io.questdb.log.Log;
import io.questdb.log.LogFactory;
import io.questdb.mp.MPSequence;
import io.questdb.std.*;
import io.questdb.std.datetime.DateFormat;
import io.questdb.std.str.CharSink;
import io.questdb.std.str.Path;
import io.questdb.tasks.O3PurgeDiscoveryTask;
import org.jetbrains.annotations.NotNull;
import org.jetbrains.annotations.Nullable;

import java.io.Closeable;
import java.util.concurrent.locks.LockSupport;

public class TableReader implements Closeable, SymbolTableSource {
    private static final Log LOG = LogFactory.getLog(TableReader.class);
    private static final int PARTITIONS_SLOT_SIZE = 4;
    private static final int PARTITIONS_SLOT_OFFSET_SIZE = 1;
    private static final int PARTITIONS_SLOT_OFFSET_NAME_TXN = 2;
    private static final int PARTITIONS_SLOT_OFFSET_DATA_TXN = 3;
    private static final int PARTITIONS_SLOT_SIZE_MSB = Numbers.msb(PARTITIONS_SLOT_SIZE);
    private final ColumnCopyStruct tempCopyStruct = new ColumnCopyStruct();
    private final FilesFacade ff;
    private final Path path;
    private final int partitionBy;
    private final int rootLen;
    private final TableReaderMetadata metadata;
    private final DateFormat partitionDirFormatMethod;
    private final LongList openPartitionInfo;
    private final TableReaderRecordCursor recordCursor = new TableReaderRecordCursor();
    private final PartitionBy.PartitionFloorMethod partitionFloorMethod;
    private final String tableName;
    private final MessageBus messageBus;
    private final ObjList<SymbolMapReader> symbolMapReaders = new ObjList<>();
    private final CairoConfiguration configuration;
    private final IntList symbolCountSnapshot = new IntList();
    private final TxReader txFile;
    private final MemoryMR todoMem = Vm.getMRInstance();
    private final TxnScoreboard txnScoreboard;
    private int partitionCount;
    private LongList columnTops;
    private ObjList<MemoryMR> columns;
    private ObjList<BitmapIndexReader> bitmapIndexes;
    private int columnCount;
    private int columnCountBits;
    private long rowCount;
    private long txn = TableUtils.INITIAL_TXN;
    private long tempMem8b = Unsafe.malloc(8, MemoryTag.NATIVE_DEFAULT);
    private boolean active;
    private boolean txnAcquired = false;

    public TableReader(CairoConfiguration configuration, CharSequence tableName) {
        this(configuration, tableName, null);
    }

    public TableReader(CairoConfiguration configuration, CharSequence tableName, @Nullable MessageBus messageBus) {
        this.configuration = configuration;
        this.ff = configuration.getFilesFacade();
        this.tableName = Chars.toString(tableName);
        this.messageBus = messageBus;
        this.path = new Path();
        this.path.of(configuration.getRoot()).concat(this.tableName);
        this.rootLen = path.length();
        try {
            this.metadata = openMetaFile();
            this.columnCount = this.metadata.getColumnCount();
            this.columnCountBits = getColumnBits(columnCount);
            this.partitionBy = this.metadata.getPartitionBy();
            this.txnScoreboard = new TxnScoreboard(ff, configuration.getTxnScoreboardEntryCount()).ofRW(path.trimTo(rootLen));
            path.trimTo(rootLen);
            LOG.debug()
                    .$("open [id=").$(metadata.getId())
                    .$(", table=").$(this.tableName)
                    .I$();
            this.txFile = new TxReader(ff).ofRO(path, partitionBy);
            path.trimTo(rootLen);
            readTxnSlow();
            openSymbolMaps();
            partitionCount = txFile.getPartitionCount();
            partitionDirFormatMethod = PartitionBy.getPartitionDirFormatMethod(partitionBy);
            partitionFloorMethod = PartitionBy.getPartitionFloorMethod(partitionBy);

            int capacity = getColumnBase(partitionCount);
            this.columns = new ObjList<>(capacity);
            this.columns.setPos(capacity + 2);
            this.columns.setQuick(0, NullColumn.INSTANCE);
            this.columns.setQuick(1, NullColumn.INSTANCE);
            this.bitmapIndexes = new ObjList<>(capacity);
            this.bitmapIndexes.setPos(capacity + 2);

            this.openPartitionInfo = new LongList(partitionCount * PARTITIONS_SLOT_SIZE);
            this.openPartitionInfo.setPos(partitionCount * PARTITIONS_SLOT_SIZE);
            for (int i = 0; i < partitionCount; i++) {
                this.openPartitionInfo.setQuick(i * PARTITIONS_SLOT_SIZE, txFile.getPartitionTimestamp(i));
                this.openPartitionInfo.setQuick(i * PARTITIONS_SLOT_SIZE + PARTITIONS_SLOT_OFFSET_SIZE, -1); // size
                this.openPartitionInfo.setQuick(i * PARTITIONS_SLOT_SIZE + PARTITIONS_SLOT_OFFSET_NAME_TXN, txFile.getPartitionNameTxn(i)); // txn
                this.openPartitionInfo.setQuick(i * PARTITIONS_SLOT_SIZE + PARTITIONS_SLOT_OFFSET_DATA_TXN, txFile.getPartitionDataTxn(i)); // txn
            }
            this.columnTops = new LongList(capacity / 2);
            this.columnTops.setPos(capacity / 2);
            this.recordCursor.of(this);
        } catch (Throwable e) {
            close();
            throw e;
        }
    }

    public static int getPrimaryColumnIndex(int base, int index) {
        return 2 + base + index * 2;
    }

    public double avgDouble(int columnIndex) {
        double result = 0;
        long countTotal = 0;
        for (int i = 0; i < partitionCount; i++) {
            openPartition(i);
            final int base = getColumnBase(i);
            final int index = getPrimaryColumnIndex(base, columnIndex);
            final MemoryR column = columns.getQuick(index);
            if (column != null) {
                final long count = column.getPageSize() / Double.BYTES;
                for (int pageIndex = 0, pageCount = column.getPageCount(); pageIndex < pageCount; pageIndex++) {
                    result += Vect.avgDouble(column.getPageAddress(pageIndex), count);
                    countTotal++;
                }
            }
        }

        if (countTotal == 0) {
            return 0;
        }

        return result / countTotal;
    }

    @Override
    public void close() {
        if (isOpen()) {
            releaseTxn();
            freeSymbolMapReaders();
            freeBitmapIndexCache();
            Misc.free(metadata);
            goPassive();
            Misc.free(txFile);
            Misc.free(todoMem);
            freeColumns();
            freeTempMem();
            Misc.free(txnScoreboard);
            Misc.free(path);
            LOG.debug().$("closed '").utf8(tableName).$('\'').$();
        }
    }

    /**
     * Closed column files. Similarly to {@link #closeColumnForRemove(CharSequence)} closed reader column files before
     * column can be removed. This method takes column index usually resolved from column name by #TableReaderMetadata.
     * Bounds checking is performed via assertion.
     *
     * @param columnIndex column index
     */
    public void closeColumnForRemove(int columnIndex) {
        assert columnIndex > -1 && columnIndex < columnCount;
        for (int partitionIndex = 0; partitionIndex < partitionCount; partitionIndex++) {
            // replace columns we force closed with special marker object
            // when we come to reloading table reader we would be able to
            // tell that column has to be attempted to be read from disk
            closeColumn(getColumnBase(partitionIndex), columnIndex);
        }

        if (ColumnType.isSymbol(metadata.getColumnType(columnIndex))) {
            // same goes for symbol map reader - replace object with maker instance
            Misc.free(symbolMapReaders.getAndSetQuick(columnIndex, EmptySymbolMapReader.INSTANCE));
        }
    }

    /**
     * Closes column files. This method should be used before call to TableWriter.removeColumn() on
     * Windows OS.
     *
     * @param columnName name of column to be closed.
     */
    public void closeColumnForRemove(CharSequence columnName) {
        closeColumnForRemove(metadata.getColumnIndex(columnName));
    }

    public long floorToPartitionTimestamp(long timestamp) {
        return partitionFloorMethod.floor(timestamp);
    }

    public BitmapIndexReader getBitmapIndexReader(int partitionIndex, int columnIndex, int direction) {
        int columnBase = getColumnBase(partitionIndex);
        return getBitmapIndexReader(partitionIndex, columnBase, columnIndex, direction);
    }

    public BitmapIndexReader getBitmapIndexReader(int partitionIndex, int columnBase, int columnIndex, int direction) {
        final int index = getPrimaryColumnIndex(columnBase, columnIndex);
        BitmapIndexReader reader = bitmapIndexes.getQuick(direction == BitmapIndexReader.DIR_BACKWARD ? index : index + 1);
        return reader == null ? createBitmapIndexReaderAt(index, columnBase, columnIndex, direction, txFile.getPartitionNameTxn(partitionIndex)) : reader;
    }

    public MemoryR getColumn(int absoluteIndex) {
        return columns.getQuick(absoluteIndex);
    }

    public int getColumnBase(int partitionIndex) {
        return partitionIndex << columnCountBits;
    }

    public long getColumnTop(int base, int columnIndex) {
        return this.columnTops.getQuick(base / 2 + columnIndex);
    }

    public long getCommitLag() {
        return metadata.getCommitLag();
    }

    public TableReaderRecordCursor getCursor() {
        recordCursor.toTop();
        return recordCursor;
    }

    public long getDataVersion() {
        return this.txFile.getDataVersion();
    }

    public long getMaxTimestamp() {
        return txFile.getMaxTimestamp();
    }

    public int getMaxUncommittedRows() {
        return metadata.getMaxUncommittedRows();
    }

    public TableReaderMetadata getMetadata() {
        return metadata;
    }

    public long getMinTimestamp() {
        return txFile.getMinTimestamp();
    }

    public int getPartitionCount() {
        return partitionCount;
    }

    public int getPartitionIndexByTimestamp(long timestamp) {
        int end = openPartitionInfo.binarySearchBlock(PARTITIONS_SLOT_SIZE_MSB, timestamp, BinarySearch.SCAN_UP);
        if (end < 0) {
            // This will return -1 if searched timestamp is before the first partition
            // The caller should handle negative return values
            return (-end - 2) / PARTITIONS_SLOT_SIZE;
        }
        return end / PARTITIONS_SLOT_SIZE;
    }

    public long getPartitionTimestampByIndex(int partitionIndex) {
        return txFile.getPartitionTimestamp(partitionIndex);
    }

    public int getPartitionedBy() {
        return metadata.getPartitionBy();
    }

    public SymbolMapReader getSymbolMapReader(int columnIndex) {
        return symbolMapReaders.getQuick(columnIndex);
    }

    @Override
    public SymbolTable getSymbolTable(int columnIndex) {
        return getSymbolMapReader(columnIndex);
    }

    public String getTableName() {
        return tableName;
    }

    public long getTransientRowCount() {
        return txFile.getTransientRowCount();
    }

    public long getVersion() {
        return this.txFile.getStructureVersion();
    }

    public void goActive() {
        if (active) {
            return;
        }
        reload(true);
        active = true;
    }

    public void goPassive() {
        // check for double-close
        if (active) {
            active = false;
<<<<<<< HEAD
            txnScoreboard.releaseTxn(txn);

            if (PartitionBy.isPartitioned(this.partitionBy)) {
                long txnLocks = txnScoreboard.getActiveReaderCount(txn);
                long committedTxn = txFile.unsafeReadTxn();
                if (txnLocks == 0 && committedTxn > txn) {
                    // Last lock for this txn is released and this is not latest txn number
                    // Schedule a job to clean up partition versions this reader may held
                    purgeO3Partitions();
                }
            }
        }
    }

    private void purgeO3Partitions() {
        final MPSequence seq = messageBus.getO3PurgeDiscoveryPubSeq();
        long cursor = seq.next();
        if (cursor > -1) {
            O3PurgeDiscoveryTask task = messageBus.getO3PurgeDiscoveryQueue().get(cursor);
            task.of(tableName, metadata.getPartitionBy());
            seq.done(cursor);
        } else {
            LOG.error()
                    .$("could queue to purge [errno=").$(ff.errno())
                    .$(", table=").$(tableName)
                    .$(", txn=").$(txn)
                    .$(']').$();
=======
>>>>>>> e01bd63f
        }
        releaseTxn();
    }

    public boolean isOpen() {
        return tempMem8b != 0;
    }

    public double maxDouble(int columnIndex) {
        double max = Double.NEGATIVE_INFINITY;
        for (int i = 0; i < partitionCount; i++) {
            openPartition(i);
            final int base = getColumnBase(i);
            final int index = getPrimaryColumnIndex(base, columnIndex);
            final MemoryR column = columns.getQuick(index);
            if (column != null) {
                final long count = column.getPageSize() / Double.BYTES;
                for (int pageIndex = 0, pageCount = column.getPageCount(); pageIndex < pageCount; pageIndex++) {
                    long a = column.getPageAddress(pageIndex);
                    double x = Vect.maxDouble(a, count);
                    if (x > max) {
                        max = x;
                    }
                }
            }
        }
        return max;
    }

    public double minDouble(int columnIndex) {
        double min = Double.POSITIVE_INFINITY;
        for (int i = 0; i < partitionCount; i++) {
            openPartition(i);
            final int base = getColumnBase(i);
            final int index = getPrimaryColumnIndex(base, columnIndex);
            final MemoryR column = columns.getQuick(index);
            if (column != null) {
                final long count = column.getPageSize() / Double.BYTES;
                for (int pageIndex = 0, pageCount = column.getPageCount(); pageIndex < pageCount; pageIndex++) {
                    long a = column.getPageAddress(pageIndex);
                    double x = Vect.minDouble(a, count);
                    if (x < min) {
                        min = x;
                    }
                }
            }
        }
        return min;
    }

    public long openPartition(int partitionIndex) {
        final long size = getPartitionRowCount(partitionIndex);
        if (size != -1) {
            return size;
        }
        return openPartition0(partitionIndex);
    }

    public void reconcileOpenPartitionsFrom(int partitionIndex) {
        int txPartitionCount = txFile.getPartitionCount();
        int txPartitionIndex = partitionIndex;
        boolean changed = false;

        while (partitionIndex < partitionCount && txPartitionIndex < txPartitionCount) {
            final int offset = partitionIndex * PARTITIONS_SLOT_SIZE;
            final long openPartitionTimestamp = openPartitionInfo.getQuick(offset);
            final long openPartitionSize = openPartitionInfo.getQuick(offset + PARTITIONS_SLOT_OFFSET_SIZE);
            final long openPartitionDataTxn = openPartitionInfo.getQuick(offset + PARTITIONS_SLOT_OFFSET_DATA_TXN);
            final long openPartitionNameTxn = openPartitionInfo.getQuick(offset + PARTITIONS_SLOT_OFFSET_NAME_TXN);

            long txPartTs = txFile.getPartitionTimestamp(txPartitionIndex);

            if (openPartitionTimestamp < txPartTs) {
                // Deleted partitions
                // This will decrement partitionCount
                deletePartition(partitionIndex);
            } else if (openPartitionTimestamp > txPartTs) {
                // Insert partition
                insertPartition(partitionIndex, txPartTs);
                changed = true;
                txPartitionIndex++;
                partitionIndex++;
            } else {
                // Refresh partition
                long newPartitionSize = txFile.getPartitionSize(txPartitionIndex);
                final long txPartitionDataTxn = txFile.getPartitionDataTxn(partitionIndex);
                final long txPartitionNameTxn = txFile.getPartitionNameTxn(partitionIndex);
                if (openPartitionNameTxn == txPartitionNameTxn && openPartitionDataTxn == txPartitionDataTxn) {
                    if (openPartitionSize != newPartitionSize) {
                        if (openPartitionSize > -1L) {
                            reloadPartition(partitionIndex, newPartitionSize, txPartitionNameTxn);
                            this.openPartitionInfo.setQuick(partitionIndex * PARTITIONS_SLOT_SIZE + PARTITIONS_SLOT_OFFSET_SIZE, newPartitionSize);
                            LOG.debug().$("updated partition size [partition=").$(openPartitionTimestamp).I$();
                        }
                        changed = true;
                    }
                } else {
                    // clear the partition size in case we truncated it
                    this.openPartitionInfo.setQuick(offset + PARTITIONS_SLOT_OFFSET_SIZE, -1);
                    openPartition0(partitionIndex);
                    this.openPartitionInfo.setQuick(offset + PARTITIONS_SLOT_OFFSET_NAME_TXN, txPartitionNameTxn);
                    changed = true;
                }
                txPartitionIndex++;
                partitionIndex++;
            }
        }

        // if while finished on txPartitionIndex == txPartitionCount condition
        // remove deleted opened partitions
        while (partitionIndex < partitionCount) {
            deletePartition(partitionIndex);
            changed = true;
        }

        // if while finished on partitionIndex == partitionCount condition
        // insert new partitions at the end
        for (; partitionIndex < txPartitionCount; partitionIndex++) {
            insertPartition(partitionIndex, txFile.getPartitionTimestamp(partitionIndex));
            changed = true;
        }

        if (changed) {
            reloadSymbolMapCounts();
        }
    }

    public boolean reload() {
        return reload(false);
    }

    public void reshuffleSymbolMapReaders(long pTransitionIndex) {
        final int columnCount = Unsafe.getUnsafe().getInt(pTransitionIndex + 4);
        final long index = pTransitionIndex + 8;
        final long stateAddress = index + columnCount * 8L;

        if (columnCount > this.columnCount) {
            symbolMapReaders.setPos(columnCount);
        }

        Vect.memset(stateAddress, columnCount, 0);

        // this is a silly exercise in walking the index
        for (int i = 0; i < columnCount; i++) {

            // prevent writing same entry once
            if (Unsafe.getUnsafe().getByte(stateAddress + i) == -1) {
                continue;
            }

            Unsafe.getUnsafe().putByte(stateAddress + i, (byte) -1);

            int copyFrom = Unsafe.getUnsafe().getInt(index + i * 8L);

            // don't copy entries to themselves, unless symbol map was deleted
            if (copyFrom == i + 1 && copyFrom < columnCount) {
                SymbolMapReader reader = symbolMapReaders.getQuick(copyFrom);
                if (reader != null && reader.isDeleted()) {
                    symbolMapReaders.setQuick(copyFrom, reloadSymbolMapReader(copyFrom, reader));
                }
                continue;
            }

            // check where we source entry:
            // 1. from another entry
            // 2. create new instance
            SymbolMapReader tmp;
            if (copyFrom > 0) {
                tmp = copyOrRenewSymbolMapReader(symbolMapReaders.getAndSetQuick(copyFrom - 1, null), i);

                int copyTo = Unsafe.getUnsafe().getInt(index + i * 8L + 4);

                // now we copied entry, what do we do with value that was already there?
                // do we copy it somewhere else?
                while (copyTo > 0) {
                    // Yeah, we do. This can get recursive!
                    // prevent writing same entry twice
                    if (Unsafe.getUnsafe().getByte(stateAddress + copyTo - 1) == -1) {
                        break;
                    }
                    Unsafe.getUnsafe().putByte(stateAddress + copyTo - 1, (byte) -1);

                    tmp = copyOrRenewSymbolMapReader(tmp, copyTo - 1);
                    copyTo = Unsafe.getUnsafe().getInt(index + (copyTo - 1) * 8L + 4);
                }
                Misc.free(tmp);
            } else {
                // new instance
                Misc.free(symbolMapReaders.getAndSetQuick(i, reloadSymbolMapReader(i, null)));
            }
        }

        // ended up with fewer columns than before?
        // free resources for the "extra" symbol map readers and contract the list
        if (columnCount < this.columnCount) {
            for (int i = columnCount; i < this.columnCount; i++) {
                Misc.free(symbolMapReaders.getQuick(i));
            }
            symbolMapReaders.setPos(columnCount);
        }
    }

    public long size() {
        return rowCount;
    }

    public double sumDouble(int columnIndex) {
        double result = 0;
        for (int i = 0; i < partitionCount; i++) {
            openPartition(i);
            final int base = getColumnBase(i);
            final int index = getPrimaryColumnIndex(base, columnIndex);
            final MemoryR column = columns.getQuick(index);
            if (column != null) {
                final long count = column.getPageSize() / Double.BYTES;
                for (int pageIndex = 0, pageCount = column.getPageCount(); pageIndex < pageCount; pageIndex++) {
                    long a = column.getPageAddress(pageIndex);
                    result += Vect.sumDouble(a, count);
                }
            }
        }
        return result;
    }

    private static int getColumnBits(int columnCount) {
        return Numbers.msb(Numbers.ceilPow2(columnCount) * 2);
    }

    private static void growColumn(MemoryR mem1, MemoryR mem2, int type, long rowCount) {
        if (rowCount > 0) {
            if (ColumnType.isVariableLength(type)) {
                assert mem2 != null;
                mem2.extend((rowCount + 1) * 8);
                mem1.extend(mem2.getLong(rowCount * 8));
            } else {
                mem1.extend(rowCount << ColumnType.pow2SizeOf(type));
            }
        }
    }

    private void acquireTxn() {
        if (txnAcquired) {
            return;
        }
        txnScoreboard.acquireTxn(txn);
        txnAcquired = true;
    }

    private void closeColumn(int columnBase, int columnIndex) {
        final int index = getPrimaryColumnIndex(columnBase, columnIndex);
        Misc.free(columns.getAndSetQuick(index, NullColumn.INSTANCE));
        Misc.free(columns.getAndSetQuick(index + 1, NullColumn.INSTANCE));
        Misc.free(bitmapIndexes.getAndSetQuick(index, null));
        Misc.free(bitmapIndexes.getAndSetQuick(index + 1, null));
    }

    private void copyColumnsTo(
            ObjList<MemoryMR> columns,
            LongList columnTops,
            ObjList<BitmapIndexReader> indexReaders,
            int columnBase,
            int columnIndex,
            long partitionRowCount
    ) {
        MemoryMR mem1 = tempCopyStruct.mem1;
        final boolean reload = mem1 != null && mem1.isDeleted();
        final int index = getPrimaryColumnIndex(columnBase, columnIndex);
        tempCopyStruct.mem1 = columns.getAndSetQuick(index, mem1);
        tempCopyStruct.mem2 = columns.getAndSetQuick(index + 1, tempCopyStruct.mem2);
        tempCopyStruct.top = columnTops.getAndSetQuick(columnBase / 2 + columnIndex, tempCopyStruct.top);
        tempCopyStruct.backwardReader = indexReaders.getAndSetQuick(index, tempCopyStruct.backwardReader);
        tempCopyStruct.forwardReader = indexReaders.getAndSetQuick(index + 1, tempCopyStruct.forwardReader);
        if (reload) {
            reloadColumnAt(
                    path,
                    columns,
                    columnTops,
                    indexReaders,
                    columnBase,
                    columnIndex,
                    partitionRowCount
            );
        }
    }

    private SymbolMapReader copyOrRenewSymbolMapReader(SymbolMapReader reader, int columnIndex) {
        if (reader != null && reader.isDeleted()) {
            reader = reloadSymbolMapReader(columnIndex, reader);
        }
        return symbolMapReaders.getAndSetQuick(columnIndex, reader);
    }

    private BitmapIndexReader createBitmapIndexReaderAt(int globalIndex, int columnBase, int columnIndex, int direction, long txn) {
        BitmapIndexReader reader;
        if (!metadata.isColumnIndexed(columnIndex)) {
            throw CairoException.instance(0).put("Not indexed: ").put(metadata.getColumnName(columnIndex));
        }

        MemoryR col = columns.getQuick(globalIndex);
        if (col instanceof NullColumn) {
            if (direction == BitmapIndexReader.DIR_BACKWARD) {
                reader = new BitmapIndexBwdNullReader();
                bitmapIndexes.setQuick(globalIndex, reader);
            } else {
                reader = new BitmapIndexFwdNullReader();
                bitmapIndexes.setQuick(globalIndex + 1, reader);
            }
        } else {
            Path path = pathGenPartitioned(getPartitionIndex(columnBase));
            try {
                if (direction == BitmapIndexReader.DIR_BACKWARD) {
                    reader = new BitmapIndexBwdReader(
                            configuration,
                            path,
                            metadata.getColumnName(columnIndex),
                            getColumnTop(columnBase, columnIndex),
                            txn
                    );
                    bitmapIndexes.setQuick(globalIndex, reader);
                } else {
                    reader = new BitmapIndexFwdReader(
                            configuration,
                            path,
                            metadata.getColumnName(columnIndex),
                            getColumnTop(columnBase, columnIndex),
                            txn
                    );
                    bitmapIndexes.setQuick(globalIndex + 1, reader);
                }
            } finally {
                path.trimTo(rootLen);
            }
        }
        return reader;
    }

    private void createNewColumnList(int columnCount, long pTransitionIndex, int columnBits) {
        int capacity = partitionCount << columnBits;
        final ObjList<MemoryMR> columns = new ObjList<>(capacity);
        final LongList columnTops = new LongList(capacity / 2);
        final ObjList<BitmapIndexReader> indexReaders = new ObjList<>(capacity);
        columns.setPos(capacity + 2);
        columns.setQuick(0, NullColumn.INSTANCE);
        columns.setQuick(1, NullColumn.INSTANCE);
        columnTops.setPos(capacity / 2);
        indexReaders.setPos(capacity + 2);
        final long pIndexBase = pTransitionIndex + 8;

        for (int partitionIndex = 0; partitionIndex < partitionCount; partitionIndex++) {
            final int base = partitionIndex << columnBits;
            final int oldBase = partitionIndex << columnCountBits;
            try {
                final Path path = pathGenPartitioned(partitionIndex).$();
                long partitionRowCount = openPartitionInfo.getQuick(partitionIndex * PARTITIONS_SLOT_SIZE + PARTITIONS_SLOT_OFFSET_SIZE);
                for (int i = 0; i < columnCount; i++) {
                    final int copyFrom = Unsafe.getUnsafe().getInt(pIndexBase + i * 8L) - 1;
                    if (copyFrom > -1) {
                        fetchColumnsFrom(oldBase, copyFrom);
                        copyColumnsTo(columns, columnTops, indexReaders, base, i, partitionRowCount);
                    } else {
                        // new instance
                        reloadColumnAt(path, columns, columnTops, indexReaders, base, i, partitionRowCount);
                    }
                }

                // free remaining columns
                for (int i = 0; i < this.columnCount; i++) {
                    final int index = getPrimaryColumnIndex(oldBase, i);
                    Misc.free(this.columns.getQuick(index));
                    Misc.free(this.columns.getQuick(index + 1));
                }
            } finally {
                path.trimTo(rootLen);
            }
        }
        this.columns = columns;
        this.columnTops = columnTops;
        this.columnCountBits = columnBits;
        this.bitmapIndexes = indexReaders;
    }

    private void deletePartition(int partitionIndex) {
        final int offset = partitionIndex * PARTITIONS_SLOT_SIZE;
        long partitionTimestamp = openPartitionInfo.getQuick(offset);
        long partitionSize = openPartitionInfo.getQuick(offset + PARTITIONS_SLOT_OFFSET_SIZE);
        int columnBase = getColumnBase(partitionIndex);
        if (partitionSize > -1L) {
            for (int k = 0; k < columnCount; k++) {
                closeColumn(columnBase, k);
            }
        }
        int baseIndex = getPrimaryColumnIndex(columnBase, 0);
        int newBaseIndex = getPrimaryColumnIndex(getColumnBase(partitionIndex + 1), 0);
        columns.remove(baseIndex, newBaseIndex - 1);
        openPartitionInfo.removeIndexBlock(offset, PARTITIONS_SLOT_SIZE);

        LOG.info().$("deleted partition [path=").$(path).$(",timestamp=").$ts(partitionTimestamp).I$();
        partitionCount--;
    }

    private void fetchColumnsFrom(
            int columnBase,
            int columnIndex
    ) {
        final int index = getPrimaryColumnIndex(columnBase, columnIndex);
        tempCopyStruct.mem1 = columns.getAndSetQuick(index, null);
        tempCopyStruct.mem2 = columns.getAndSetQuick(index + 1, null);
        tempCopyStruct.top = columnTops.getQuick(columnBase / 2 + columnIndex);
        tempCopyStruct.backwardReader = bitmapIndexes.getAndSetQuick(index, null);
        tempCopyStruct.forwardReader = bitmapIndexes.getAndSetQuick(index + 1, null);
    }

    private void formatPartitionDirName(int partitionIndex, CharSink sink) {
        partitionDirFormatMethod.format(
                openPartitionInfo.getQuick(partitionIndex * PARTITIONS_SLOT_SIZE),
                null, // this format does not need locale access
                null,
                sink
        );
    }

    private void freeBitmapIndexCache() {
        Misc.freeObjList(bitmapIndexes);
    }

    private void freeColumns() {
        Misc.freeObjList(columns);
    }

    private void freeSymbolMapReaders() {
        for (int i = 0, n = symbolMapReaders.size(); i < n; i++) {
            Misc.free(symbolMapReaders.getQuick(i));
        }
        symbolMapReaders.clear();
    }

    private void freeTempMem() {
        if (tempMem8b != 0) {
            Unsafe.free(tempMem8b, 8, MemoryTag.NATIVE_DEFAULT);
            tempMem8b = 0;
        }
    }

    int getColumnCount() {
        return columnCount;
    }

    int getPartitionIndex(int columnBase) {
        return columnBase >>> columnCountBits;
    }

    long getPartitionRowCount(int partitionIndex) {
        return openPartitionInfo.getQuick(partitionIndex * PARTITIONS_SLOT_SIZE + PARTITIONS_SLOT_OFFSET_SIZE);
    }

    long getTxn() {
        return txn;
    }

    TxnScoreboard getTxnScoreboard() {
        return txnScoreboard;
    }

    private void insertPartition(int partitionIndex, long timestamp) {
        final int columnBase = getColumnBase(partitionIndex);
        final int columnSlotSize = getColumnBase(1);
        final int topBase = columnBase / 2;
        final int topSlotSize = columnSlotSize / 2;
        final int idx = getPrimaryColumnIndex(columnBase, 0);
        columns.insert(idx, columnSlotSize);
        columns.set(idx, columnBase + columnSlotSize + 1, NullColumn.INSTANCE);
        bitmapIndexes.insert(idx, columnSlotSize);
        bitmapIndexes.set(idx, columnBase + columnSlotSize, null);
        columnTops.insert(topBase, topSlotSize);
        columnTops.seed(topBase, topSlotSize, 0);

        final int offset = partitionIndex * PARTITIONS_SLOT_SIZE;
        openPartitionInfo.insert(offset, PARTITIONS_SLOT_SIZE);
        openPartitionInfo.setQuick(offset, timestamp);
        openPartitionInfo.setQuick(offset + PARTITIONS_SLOT_OFFSET_SIZE, -1L); // size
        openPartitionInfo.setQuick(offset + PARTITIONS_SLOT_OFFSET_NAME_TXN, -1L); // name txn
        openPartitionInfo.setQuick(offset + PARTITIONS_SLOT_OFFSET_DATA_TXN, -1L); // data txn
        partitionCount++;
        LOG.debug().$("inserted partition [path=").$(path).$(",timestamp=").$ts(timestamp).I$();
    }

    boolean isColumnCached(int columnIndex) {
        return symbolMapReaders.getQuick(columnIndex).isCached();
    }

    private TableReaderMetadata openMetaFile() {
        try {
            return new TableReaderMetadata(ff, path.concat(TableUtils.META_FILE_NAME).$());
        } finally {
            path.trimTo(rootLen);
        }
    }

    @NotNull
    private MemoryMR openOrCreateMemory(
            Path path,
            ObjList<MemoryMR> columns,
            int primaryIndex,
            MemoryMR mem,
            long columnSize
    ) {
        if (mem != null && mem != NullColumn.INSTANCE) {
            mem.of(ff, path, columnSize, columnSize, MemoryTag.MMAP_TABLE_READER);
        } else {
            mem = Vm.getMRInstance(ff, path, columnSize, MemoryTag.MMAP_TABLE_READER);
            columns.setQuick(primaryIndex, mem);
        }
        return mem;
    }

    private long openPartition0(int partitionIndex) {
        if (txFile.getPartitionCount() < 2 && txFile.getTransientRowCount() == 0) {
            return -1;
        }

        try {
            final long partitionNameTxn = txFile.getPartitionNameTxn(partitionIndex);
            Path path = pathGenPartitioned(partitionIndex);
            TableUtils.txnPartitionConditionally(path, partitionNameTxn);

            if (ff.exists(path.$())) {
                path.chop$();

                final long partitionSize = txFile.getPartitionSize(partitionIndex);

                LOG.info()
                        .$("open partition ").utf8(path.$())
                        .$(" [rowCount=").$(partitionSize)
                        .$(", partitionNameTxn=").$(partitionNameTxn)
                        .$(", transientRowCount=").$(txFile.getTransientRowCount())
                        .$(", partitionIndex=").$(partitionIndex)
                        .$(", partitionCount=").$(partitionCount)
                        .$(']').$();

                if (partitionSize > 0) {
                    openPartitionColumns(path, getColumnBase(partitionIndex), partitionSize);
                    final int offset = partitionIndex * PARTITIONS_SLOT_SIZE;
                    this.openPartitionInfo.setQuick(offset + PARTITIONS_SLOT_OFFSET_SIZE, partitionSize);
                }

                return partitionSize;
            }
            LOG.error().$("open partition failed, partition does not exist on the disk. [path=").utf8(path.$()).I$();

            if (PartitionBy.isPartitioned(getPartitionedBy())) {
                CairoException exception = CairoException.instance(0).put("Partition '");
                formatPartitionDirName(partitionIndex, exception.message);
                TableUtils.txnPartitionConditionally(exception.message, partitionNameTxn);
                exception.put("' does not exist in table '")
                        .put(tableName)
                        .put("' directory. Run [ALTER TABLE ").put(tableName).put(" DROP PARTITION LIST '");
                formatPartitionDirName(partitionIndex, exception.message);
                TableUtils.txnPartitionConditionally(exception.message, partitionNameTxn);
                exception.put("'] to repair the table or restore the partition directory.");
                throw exception;
            } else {
                throw CairoException.instance(0).put("Table '").put(tableName)
                        .put("' data directory does not exist on the disk at ")
                        .put(path)
                        .put(". Restore data on disk or drop the table.");
            }
        } finally {
            path.trimTo(rootLen);
        }
    }

    private void openPartitionColumns(Path path, int columnBase, long partitionRowCount) {
        for (int i = 0; i < columnCount; i++) {
            reloadColumnAt(
                    path,
                    this.columns,
                    this.columnTops,
                    this.bitmapIndexes,
                    columnBase,
                    i,
                    partitionRowCount
            );
        }
    }

    private void openSymbolMaps() {
        int symbolColumnIndex = 0;
        final int columnCount = metadata.getColumnCount();
        symbolMapReaders.setPos(columnCount);
        for (int i = 0; i < columnCount; i++) {
            if (ColumnType.isSymbol(metadata.getColumnType(i))) {
                SymbolMapReaderImpl symbolMapReader = new SymbolMapReaderImpl(configuration, path, metadata.getColumnName(i), symbolCountSnapshot.getQuick(symbolColumnIndex++));
                symbolMapReaders.extendAndSet(i, symbolMapReader);
            }
        }
    }

    private Path pathGenPartitioned(int partitionIndex) {
        formatPartitionDirName(partitionIndex, path.slash());
        return path;
    }

    private void readTxnSlow() {
        int count = 0;
        final long deadline = configuration.getMicrosecondClock().getTicks() + configuration.getSpinLockTimeoutUs();
        while (true) {

            // Note that txn numbers should be read in the reverse order to how they are written
            // writer writes `txn` followed by `txn_check` when all is written out.
            // Reader must begin with `txn_check` followed by verifying that `txn` remains the same.

            long txn = txFile.unsafeReadTxnCheck();

            // make sure this isn't re-ordered
            Unsafe.getUnsafe().loadFence();

            // do start and end sequences match? if so we have a chance at stable read
            if (txn == txFile.unsafeReadTxn()) {
                // great, we seem to have got stable read, lets do some reading
                // and check later if it was worth it

                Unsafe.getUnsafe().loadFence();
                txFile.unsafeLoadAll();

                this.symbolCountSnapshot.clear();
                this.txFile.unsafeLoadSymbolCounts(this.symbolCountSnapshot);

                Unsafe.getUnsafe().loadFence();
                // ok, we have snapshot, check if our snapshot is stable
                if (txn == txFile.unsafeReadTxn()) {
                    // good, very stable, congrats
                    releaseTxn();
                    this.txn = txn;
                    acquireTxn();
                    this.rowCount = txFile.getFixedRowCount() + txFile.getTransientRowCount();
                    LOG.debug()
                            .$("new transaction [txn=").$(txn)
                            .$(", transientRowCount=").$(txFile.getTransientRowCount())
                            .$(", fixedRowCount=").$(txFile.getFixedRowCount())
                            .$(", maxTimestamp=").$ts(txFile.getMaxTimestamp())
                            .$(", attempts=").$(count)
                            .$(", thread=").$(Thread.currentThread().getName())
                            .$(']').$();
                    break;
                }
                // This is unlucky, sequences have changed while we were reading transaction data
                // We must discard and try again
            }
            count++;
            if (configuration.getMicrosecondClock().getTicks() > deadline) {
                LOG.error().$("tx read timeout [timeout=").$(configuration.getSpinLockTimeoutUs()).utf8("μs]").$();
                throw CairoException.instance(0).put("Transaction read timeout");
            }
            LockSupport.parkNanos(1);
        }
    }

    private void reconcileOpenPartitions(long prevPartitionVersion) {
        // Reconcile partition full or partial will only update row count of last partition and append new partitions
        if (this.txFile.getPartitionTableVersion() == prevPartitionVersion) {
            int partitionIndex = Math.max(0, partitionCount - 1);
            final int txPartitionCount = txFile.getPartitionCount();
            if (partitionIndex < txPartitionCount) {
                if (partitionIndex < partitionCount) {
                    final int offset = partitionIndex * PARTITIONS_SLOT_SIZE;
                    final long openPartitionSize = openPartitionInfo.getQuick(offset + PARTITIONS_SLOT_OFFSET_SIZE);
                    // we check that open partition size is non-negative to avoid loading
                    // partition that is not yet in memory
                    if (openPartitionSize > -1) {
                        final long openPartitionNameTxn = openPartitionInfo.getQuick(offset + PARTITIONS_SLOT_OFFSET_NAME_TXN);
                        final long openPartitionDataTxn = openPartitionInfo.getQuick(offset + PARTITIONS_SLOT_OFFSET_DATA_TXN);
                        final long txPartitionSize = txFile.getPartitionSize(partitionIndex);
                        final long txPartitionNameTxn = txFile.getPartitionNameTxn(partitionIndex);
                        final long txPartitionDataTxn = txFile.getPartitionDataTxn(partitionIndex);

                        if (openPartitionNameTxn == txPartitionNameTxn && openPartitionDataTxn == txPartitionDataTxn) {
                            if (openPartitionSize != txPartitionSize) {
                                reloadPartition(partitionIndex, txPartitionSize, txPartitionNameTxn);
                                this.openPartitionInfo.setQuick(partitionIndex * PARTITIONS_SLOT_SIZE + PARTITIONS_SLOT_OFFSET_SIZE, txPartitionSize);
                                LOG.debug().$("updated partition size [partition=").$(openPartitionInfo.getQuick(offset)).I$();
                            }
                        } else {
                            openPartition0(partitionIndex);
                            this.openPartitionInfo.setQuick(offset + PARTITIONS_SLOT_OFFSET_NAME_TXN, txPartitionNameTxn);
                        }
                    }
                    partitionIndex++;
                }
                for (; partitionIndex < txPartitionCount; partitionIndex++) {
                    insertPartition(partitionIndex, txFile.getPartitionTimestamp(partitionIndex));
                }
                reloadSymbolMapCounts();
            }
            return;
        }
        reconcileOpenPartitionsFrom(0);
    }

    private void releaseTxn() {
        if (txnAcquired) {
            txnScoreboard.releaseTxn(txn);
            txnAcquired = false;
        }
    }

    private boolean reload(boolean activation) {
        if (this.txn == txFile.unsafeReadTxn()) {
            if (activation) {
                acquireTxn();
            }
            return false;
        }
        try {
            reloadSlow();
            return true;
        } catch (Throwable e) {
            releaseTxn();
            throw e;
        }
    }

    private void reloadColumnAt(
            Path path,
            ObjList<MemoryMR> columns,
            LongList columnTops,
            ObjList<BitmapIndexReader> indexReaders,
            int columnBase,
            int columnIndex,
            long partitionRowCount
    ) {
        final int plen = path.length();
        try {
            final CharSequence name = metadata.getColumnName(columnIndex);
            final int primaryIndex = getPrimaryColumnIndex(columnBase, columnIndex);
            final int secondaryIndex = primaryIndex + 1;

            MemoryMR mem1 = columns.getQuick(primaryIndex);
            MemoryMR mem2 = columns.getQuick(secondaryIndex);

            final long columnTop = TableUtils.readColumnTop(ff, path.trimTo(plen), name, plen, false);
            final long columnRowCount = partitionRowCount - columnTop;

            // When column is added mid-table existence the .top file is only
            // created in the current partition. Older partitions would simply have no
            // column file. This makes it necessary to check for .d file existence
            if (partitionRowCount > 0 && ff.exists(TableUtils.dFile(path.trimTo(plen), name))) {
                final int columnType = metadata.getColumnType(columnIndex);

                if (ColumnType.isVariableLength(columnType)) {
                    long columnSize = columnRowCount * 8L + 8L;
                    TableUtils.iFile(path.trimTo(plen), name);
                    mem2 = openOrCreateMemory(path, columns, secondaryIndex, mem2, columnSize);
                    columnSize = mem2.getLong(columnRowCount * 8L);
                    TableUtils.dFile(path.trimTo(plen), name);
                    openOrCreateMemory(path, columns, primaryIndex, mem1, columnSize);
                } else {
                    long columnSize = columnRowCount << ColumnType.pow2SizeOf(columnType);
                    TableUtils.dFile(path.trimTo(plen), name);
                    openOrCreateMemory(path, columns, primaryIndex, mem1, columnSize);
                    Misc.free(columns.getAndSetQuick(secondaryIndex, null));
                }

                columnTops.setQuick(columnBase / 2 + columnIndex, columnTop);

                if (metadata.isColumnIndexed(columnIndex)) {
                    BitmapIndexReader indexReader = indexReaders.getQuick(primaryIndex);
                    if (indexReader instanceof BitmapIndexBwdReader) {
                        // name txn is -1 because the parent call sets up partition name for us
                        ((BitmapIndexBwdReader) indexReader).of(configuration, path.trimTo(plen), name, columnTop, -1);
                    }

                    indexReader = indexReaders.getQuick(secondaryIndex);
                    if (indexReader instanceof BitmapIndexFwdReader) {
                        ((BitmapIndexFwdReader) indexReader).of(configuration, path.trimTo(plen), name, columnTop, -1);
                    }

                } else {
                    Misc.free(indexReaders.getAndSetQuick(primaryIndex, null));
                    Misc.free(indexReaders.getAndSetQuick(secondaryIndex, null));
                }
            } else {
                Misc.free(columns.getAndSetQuick(primaryIndex, NullColumn.INSTANCE));
                Misc.free(columns.getAndSetQuick(secondaryIndex, NullColumn.INSTANCE));
                // the appropriate index for NUllColumn will be created lazily when requested
                // these indexes have state and may not be always required
                Misc.free(indexReaders.getAndSetQuick(primaryIndex, null));
                Misc.free(indexReaders.getAndSetQuick(secondaryIndex, null));
            }
        } finally {
            path.trimTo(plen);
        }
    }

    private void reloadColumnChanges() {
        // create transition index, which will help us reuse already open resources
        long pTransitionIndex = metadata.createTransitionIndex();
        try {
            metadata.applyTransitionIndex(pTransitionIndex);
            final int columnCount = Unsafe.getUnsafe().getInt(pTransitionIndex + 4);

            int columnCountBits = getColumnBits(columnCount);
            // when a column is added we cannot easily reshuffle columns in-place
            // the reason is that we'd have to create gaps in columns list between
            // partitions. It is possible in theory, but this could be an algo for
            // another day.
            if (columnCountBits > this.columnCountBits) {
                createNewColumnList(columnCount, pTransitionIndex, columnCountBits);
            } else {
                reshuffleColumns(columnCount, pTransitionIndex);
            }
            // rearrange symbol map reader list
            reshuffleSymbolMapReaders(pTransitionIndex);
            this.columnCount = columnCount;
        } finally {
            TableUtils.freeTransitionIndex(pTransitionIndex);
        }
    }

    /**
     * Updates boundaries of all columns in partition.
     *
     * @param partitionIndex index of partition
     * @param rowCount       number of rows in partition
     */
    private void reloadPartition(int partitionIndex, long rowCount, long openPartitionNameTxn) {
        Path path = pathGenPartitioned(partitionIndex);
        TableUtils.txnPartitionConditionally(path, openPartitionNameTxn);
        try {
            int symbolMapIndex = 0;
            int columnBase = getColumnBase(partitionIndex);
            for (int i = 0; i < columnCount; i++) {
                final int index = getPrimaryColumnIndex(columnBase, i);
                final MemoryMR mem1 = columns.getQuick(index);
                if (mem1 instanceof NullColumn) {
                    reloadColumnAt(
                            path,
                            columns,
                            columnTops,
                            bitmapIndexes,
                            columnBase,
                            i,
                            rowCount
                    );
                } else {
                    growColumn(
                            mem1,
                            columns.getQuick(index + 1),
                            metadata.getColumnType(i),
                            rowCount - getColumnTop(columnBase, i)
                    );
                }

                // reload symbol map
                SymbolMapReader reader = symbolMapReaders.getQuick(i);
                if (reader == null) {
                    continue;
                }
                reader.updateSymbolCount(symbolCountSnapshot.getQuick(symbolMapIndex++));
            }
        } finally {
            path.trimTo(rootLen);
        }
    }

    private void reloadSlow() {
        // Save tx file versions on stack
        final long prevStructVersion = this.txFile.getStructureVersion();
        final long prevPartitionVersion = this.txFile.getPartitionTableVersion();

        // reload tx file, this will update the versions
        this.readTxnSlow();
        reloadStruct(prevStructVersion);
        // partition reload will apply truncate if necessary
        // applyTruncate for non-partitioned tables only
        reconcileOpenPartitions(prevPartitionVersion);
    }

    private void reloadStruct(long prevStructVersion) {
        if (prevStructVersion == txFile.getStructureVersion()) {
            return;
        }
        reloadStructSlow();
    }

    private void reloadStructSlow() {
        reloadColumnChanges();
        reloadSymbolMapCounts();
    }

    private void reloadSymbolMapCounts() {
        int symbolMapIndex = 0;
        for (int i = 0; i < columnCount; i++) {
            if (!ColumnType.isSymbol(metadata.getColumnType(i))) {
                continue;
            }
            symbolMapReaders.getQuick(i).updateSymbolCount(symbolCountSnapshot.getQuick(symbolMapIndex++));
        }
    }

    private SymbolMapReader reloadSymbolMapReader(int columnIndex, SymbolMapReader reader) {
        if (ColumnType.isSymbol(metadata.getColumnType(columnIndex))) {
            if (reader instanceof SymbolMapReaderImpl) {
                ((SymbolMapReaderImpl) reader).of(configuration, path, metadata.getColumnName(columnIndex), 0);
                return reader;
            }
            return new SymbolMapReaderImpl(configuration, path, metadata.getColumnName(columnIndex), 0);
        } else {
            return reader;
        }
    }

    private void reshuffleColumns(int columnCount, long pTransitionIndex) {

        final long pIndexBase = pTransitionIndex + 8;
        final long pState = pIndexBase + columnCount * 8L;

        for (int partitionIndex = 0; partitionIndex < partitionCount; partitionIndex++) {
            int base = getColumnBase(partitionIndex);
            try {
                final Path path = pathGenPartitioned(partitionIndex).$();
                final long partitionRowCount = openPartitionInfo.getQuick(partitionIndex * PARTITIONS_SLOT_SIZE + PARTITIONS_SLOT_OFFSET_SIZE);

                Vect.memset(pState, columnCount, 0);

                for (int i = 0; i < columnCount; i++) {

                    if (TableUtils.isEntryToBeProcessed(pState, i)) {
                        final int copyFrom = Unsafe.getUnsafe().getInt(pIndexBase + i * 8L) - 1;

                        if (copyFrom == i) {
                            // It appears that column hasn't changed its position. There are three possibilities here:
                            // 1. Column has been deleted and re-added by the same name. We must check if file
                            //    descriptor is still valid. If it isn't, reload the column from disk
                            // 2. Column has been forced out of the reader via closeColumnForRemove(). This is required
                            //    on Windows before column can be deleted. In this case we must check for marker
                            //    instance and the column from disk
                            // 3. Column hasn't been altered and we can skip to next column.
                            MemoryMR col = columns.getQuick(getPrimaryColumnIndex(base, i));
                            if ((col instanceof MemoryCMRImpl && col.isDeleted()) || col instanceof NullColumn) {
                                reloadColumnAt(
                                        path,
                                        columns,
                                        columnTops,
                                        bitmapIndexes,
                                        base,
                                        i,
                                        partitionRowCount
                                );
                            }
                            continue;
                        }

                        if (copyFrom > -1) {
                            fetchColumnsFrom(base, copyFrom);
                            copyColumnsTo(this.columns, this.columnTops, this.bitmapIndexes, base, i, partitionRowCount);
                            int copyTo = Unsafe.getUnsafe().getInt(pIndexBase + i * 8L + 4) - 1;
                            while (copyTo > -1 && TableUtils.isEntryToBeProcessed(pState, copyTo)) {
                                copyColumnsTo(this.columns, this.columnTops, this.bitmapIndexes, base, copyTo, partitionRowCount);
                                copyTo = Unsafe.getUnsafe().getInt(pIndexBase + (copyTo - 1) * 8L + 4);
                            }
                            Misc.free(tempCopyStruct.mem1);
                            Misc.free(tempCopyStruct.mem2);
                            Misc.free(tempCopyStruct.backwardReader);
                            Misc.free(tempCopyStruct.forwardReader);
                        } else {
                            // new instance
                            reloadColumnAt(
                                    path,
                                    columns,
                                    columnTops,
                                    bitmapIndexes,
                                    base,
                                    i,
                                    partitionRowCount
                            );
                        }
                    }
                }
                for (int i = columnCount; i < this.columnCount; i++) {
                    int index = getPrimaryColumnIndex(base, i);
                    Misc.free(columns.getQuick(index));
                    Misc.free(columns.getQuick(index + 1));
                }
            } finally {
                path.trimTo(rootLen);
            }
        }
    }

    private static class ColumnCopyStruct {
        MemoryMR mem1;
        MemoryMR mem2;
        BitmapIndexReader backwardReader;
        BitmapIndexReader forwardReader;
        long top;
    }
}<|MERGE_RESOLUTION|>--- conflicted
+++ resolved
@@ -327,38 +327,18 @@
         // check for double-close
         if (active) {
             active = false;
-<<<<<<< HEAD
-            txnScoreboard.releaseTxn(txn);
-
-            if (PartitionBy.isPartitioned(this.partitionBy)) {
-                long txnLocks = txnScoreboard.getActiveReaderCount(txn);
-                long committedTxn = txFile.unsafeReadTxn();
-                if (txnLocks == 0 && committedTxn > txn) {
-                    // Last lock for this txn is released and this is not latest txn number
-                    // Schedule a job to clean up partition versions this reader may held
-                    purgeO3Partitions();
-                }
-            }
-        }
-    }
-
-    private void purgeO3Partitions() {
-        final MPSequence seq = messageBus.getO3PurgeDiscoveryPubSeq();
-        long cursor = seq.next();
-        if (cursor > -1) {
-            O3PurgeDiscoveryTask task = messageBus.getO3PurgeDiscoveryQueue().get(cursor);
-            task.of(tableName, metadata.getPartitionBy());
-            seq.done(cursor);
-        } else {
-            LOG.error()
-                    .$("could queue to purge [errno=").$(ff.errno())
-                    .$(", table=").$(tableName)
-                    .$(", txn=").$(txn)
-                    .$(']').$();
-=======
->>>>>>> e01bd63f
         }
         releaseTxn();
+
+        if (PartitionBy.isPartitioned(this.partitionBy)) {
+            long txnLocks = txnScoreboard.getActiveReaderCount(txn);
+            long committedTxn = txFile.unsafeReadTxn();
+            if (txnLocks == 0 && committedTxn > txn) {
+                // Last lock for this txn is released and this is not latest txn number
+                // Schedule a job to clean up partition versions this reader may held
+                purgeO3Partitions();
+            }
+        }
     }
 
     public boolean isOpen() {
@@ -957,6 +937,22 @@
     private Path pathGenPartitioned(int partitionIndex) {
         formatPartitionDirName(partitionIndex, path.slash());
         return path;
+    }
+
+    private void purgeO3Partitions() {
+        final MPSequence seq = messageBus.getO3PurgeDiscoveryPubSeq();
+        long cursor = seq.next();
+        if (cursor > -1) {
+            O3PurgeDiscoveryTask task = messageBus.getO3PurgeDiscoveryQueue().get(cursor);
+            task.of(tableName, metadata.getPartitionBy());
+            seq.done(cursor);
+        } else {
+            LOG.error()
+                    .$("could queue to purge [errno=").$(ff.errno())
+                    .$(", table=").$(tableName)
+                    .$(", txn=").$(txn)
+                    .$(']').$();
+        }
     }
 
     private void readTxnSlow() {
