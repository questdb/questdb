--- conflicted
+++ resolved
@@ -76,12 +76,8 @@
     private ObjList<MemoryMR> columns;
     private int partitionCount;
     private long rowCount;
-<<<<<<< HEAD
-    private long tempMem8b = Unsafe.malloc(Long.BYTES, MemoryTag.NATIVE_TABLE_READER);
-=======
     private TableToken tableToken;
     private long tempMem8b = Unsafe.malloc(8, MemoryTag.NATIVE_TABLE_READER);
->>>>>>> 5d42ab69
     private long txColumnVersion = -1;
     private long txPartitionVersion = -1;
     private long txTruncateVersion = -1;
@@ -97,15 +93,6 @@
                        @Nullable MessageBus messageBus
     ) {
         this.configuration = configuration;
-<<<<<<< HEAD
-        this.tableName = Chars.toString(tableName);
-        this.messageBus = messageBus;
-        ff = configuration.getFilesFacade();
-        clock = configuration.getMillisecondClock();
-        path = new Path();
-        path.of(configuration.getRoot()).concat(this.tableName);
-        rootLen = path.length();
-=======
         this.clock = configuration.getMillisecondClock();
         this.ff = configuration.getFilesFacade();
         this.tableToken = tableToken;
@@ -114,7 +101,6 @@
         this.path.of(configuration.getRoot()).concat(this.tableToken.getDirName());
         this.rootLen = path.length();
         path.trimTo(rootLen);
->>>>>>> 5d42ab69
         try {
             metadata = openMetaFile();
             partitionBy = metadata.getPartitionBy();
@@ -122,12 +108,8 @@
             txnScoreboard = new TxnScoreboard(ff, configuration.getTxnScoreboardEntryCount()).ofRW(path.trimTo(rootLen));
             LOG.debug()
                     .$("open [id=").$(metadata.getTableId())
-<<<<<<< HEAD
-                    .$(", table=").utf8(this.tableName)
-=======
                     .$(", table=").utf8(this.tableToken.getTableName())
                     .$(", dirName=").utf8(this.tableToken.getDirName())
->>>>>>> 5d42ab69
                     .I$();
             txFile = new TxReader(ff).ofRO(path.trimTo(rootLen).concat(TXN_FILE_NAME).$(), partitionBy);
             path.trimTo(rootLen);
@@ -554,11 +536,7 @@
         long newNameTxn = txFile.getPartitionNameTxnByPartitionTimestamp(partitionTs);
         long newSize = txFile.getPartitionSizeByPartitionTimestamp(partitionTs);
         if (existingPartitionNameTxn != newNameTxn || newSize < 0) {
-<<<<<<< HEAD
-            LOG.debugW().$("close outdated partition files [table=").utf8(tableName).$(", ts=").$ts(partitionTs).$(", nameTxn=").$(newNameTxn).I$();
-=======
             LOG.debugW().$("close outdated partition files [table=").utf8(tableToken.getTableName()).$(", ts=").$ts(partitionTs).$(", nameTxn=").$(newNameTxn).$();
->>>>>>> 5d42ab69
             // Close all columns, partition is overwritten. Partition reconciliation process will re-open correct files
             for (int i = 0; i < this.columnCount; i++) {
                 closePartitionColumnFile(oldBase, i);
@@ -1217,13 +1195,8 @@
     }
 
     private void reshuffleColumns(int columnCount, long pTransitionIndex) {
-<<<<<<< HEAD
-        LOG.debug().$("reshuffling columns file list [table=").$(tableName).I$();
-        final long pIndexBase = pTransitionIndex + Long.BYTES;
-=======
         LOG.debug().$("reshuffling columns file list [table=").utf8(tableToken.getTableName()).I$();
         final long pIndexBase = pTransitionIndex + 8;
->>>>>>> 5d42ab69
         int iterateCount = Math.max(columnCount, this.columnCount);
 
         for (int partitionIndex = 0; partitionIndex < partitionCount; partitionIndex++) {
