/*******************************************************************************
 *     ___                  _   ____  ____
 *    / _ \ _   _  ___  ___| |_|  _ \| __ )
 *   | | | | | | |/ _ \/ __| __| | | |  _ \
 *   | |_| | |_| |  __/\__ \ |_| |_| | |_) |
 *    \__\_\\__,_|\___||___/\__|____/|____/
 *
 *  Copyright (c) 2014-2019 Appsicle
 *  Copyright (c) 2019-2022 QuestDB
 *
 *  Licensed under the Apache License, Version 2.0 (the "License");
 *  you may not use this file except in compliance with the License.
 *  You may obtain a copy of the License at
 *
 *  http://www.apache.org/licenses/LICENSE-2.0
 *
 *  Unless required by applicable law or agreed to in writing, software
 *  distributed under the License is distributed on an "AS IS" BASIS,
 *  WITHOUT WARRANTIES OR CONDITIONS OF ANY KIND, either express or implied.
 *  See the License for the specific language governing permissions and
 *  limitations under the License.
 *
 ******************************************************************************/

package io.questdb.cairo;

import io.questdb.MessageBus;
import io.questdb.cairo.sql.Function;
import io.questdb.cairo.sql.RecordMetadata;
import io.questdb.cairo.sql.SymbolTable;
import io.questdb.cairo.vm.Vm;
import io.questdb.cairo.vm.api.*;
import io.questdb.griffin.AnyRecordMetadata;
import io.questdb.griffin.FunctionParser;
import io.questdb.griffin.SqlException;
import io.questdb.griffin.SqlExecutionContext;
import io.questdb.griffin.engine.functions.constants.Long128Constant;
import io.questdb.griffin.model.QueryModel;
import io.questdb.log.Log;
import io.questdb.log.LogFactory;
import io.questdb.mp.MPSequence;
import io.questdb.std.*;
import io.questdb.std.datetime.millitime.MillisecondClock;
import io.questdb.std.str.CharSink;
import io.questdb.std.str.LPSZ;
import io.questdb.std.str.Path;
import io.questdb.tasks.O3PartitionPurgeTask;
import org.jetbrains.annotations.NotNull;
import org.jetbrains.annotations.Nullable;

import static io.questdb.cairo.MapWriter.createSymbolMapFiles;

public final class TableUtils {
    public static final int ANY_TABLE_ID = -1;
    public static final int ANY_TABLE_VERSION = -1;
    public static final String ATTACHABLE_DIR_MARKER = ".attachable";
    public static final long COLUMN_NAME_TXN_NONE = -1L;
    public static final String COLUMN_VERSION_FILE_NAME = "_cv";
    public static final String DEFAULT_PARTITION_NAME = "default";
    public static final String DETACHED_DIR_MARKER = ".detached";
    public static final String FILE_SUFFIX_D = ".d";
    public static final String FILE_SUFFIX_I = ".i";
    public static final int INITIAL_TXN = 0;
    public static final int LONGS_PER_TX_ATTACHED_PARTITION = 4;
    public static final int LONGS_PER_TX_ATTACHED_PARTITION_MSB = Numbers.msb(LONGS_PER_TX_ATTACHED_PARTITION);
    public static final long META_COLUMN_DATA_SIZE = 32;
    public static final String META_FILE_NAME = "_meta";
    public static final long META_OFFSET_COLUMN_TYPES = 128;
    public static final long META_OFFSET_COUNT = 0;
    public static final long META_OFFSET_MAX_UNCOMMITTED_ROWS = 20; // LONG
    public static final long META_OFFSET_O3_MAX_LAG = 24; // LONG
    public static final long META_OFFSET_STRUCTURE_VERSION = 32; // LONG
    public static final long META_OFFSET_TABLE_ID = 16;
    public static final long META_OFFSET_TIMESTAMP_INDEX = 8;
    public static final long META_OFFSET_VERSION = 12;
    public static final long META_OFFSET_WAL_ENABLED = 40; // BOOLEAN
    public static final int NULL_LEN = -1;
    public static final String SNAPSHOT_META_FILE_NAME = "_snapshot";
    public static final String SYMBOL_KEY_REMAP_FILE_SUFFIX = ".r";
    public static final char SYSTEM_TABLE_NAME_SUFFIX = '~';
    public static final int TABLE_DOES_NOT_EXIST = 1;
    public static final int TABLE_EXISTS = 0;
    public static final String TABLE_NAME_FILE = "_name";
    public static final int TABLE_RESERVED = 2;
    public static final String TAB_INDEX_FILE_NAME = "_tab_index.d";
    public static final String TXN_FILE_NAME = "_txn";
    public static final String TXN_SCOREBOARD_FILE_NAME = "_txn_scoreboard";
    // transaction file structure
    public static final int TX_BASE_HEADER_SECTION_PADDING = 12; // Add some free space into header for future use
    public static final long TX_BASE_OFFSET_VERSION_64 = 0;
    public static final long TX_BASE_OFFSET_A_32 = TX_BASE_OFFSET_VERSION_64 + 8;
    public static final long TX_BASE_OFFSET_SYMBOLS_SIZE_A_32 = TX_BASE_OFFSET_A_32 + 4;
    public static final long TX_BASE_OFFSET_PARTITIONS_SIZE_A_32 = TX_BASE_OFFSET_SYMBOLS_SIZE_A_32 + 4;
    public static final long TX_BASE_OFFSET_B_32 = TX_BASE_OFFSET_PARTITIONS_SIZE_A_32 + 4 + TX_BASE_HEADER_SECTION_PADDING;
    public static final long TX_BASE_OFFSET_SYMBOLS_SIZE_B_32 = TX_BASE_OFFSET_B_32 + 4;
    public static final long TX_BASE_OFFSET_PARTITIONS_SIZE_B_32 = TX_BASE_OFFSET_SYMBOLS_SIZE_B_32 + 4;
    public static final int TX_BASE_HEADER_SIZE = (int) Math.max(TX_BASE_OFFSET_PARTITIONS_SIZE_B_32 + 4 + TX_BASE_HEADER_SECTION_PADDING, 64);
    public static final long TX_OFFSET_MAP_WRITER_COUNT_32 = 128;
    public static final long TX_OFFSET_TXN_64 = 0;
    public static final long TX_OFFSET_TRANSIENT_ROW_COUNT_64 = TX_OFFSET_TXN_64 + 8;
    public static final long TX_OFFSET_FIXED_ROW_COUNT_64 = TX_OFFSET_TRANSIENT_ROW_COUNT_64 + 8;
    public static final long TX_OFFSET_MIN_TIMESTAMP_64 = TX_OFFSET_FIXED_ROW_COUNT_64 + 8;
    public static final long TX_OFFSET_MAX_TIMESTAMP_64 = TX_OFFSET_MIN_TIMESTAMP_64 + 8;
    public static final long TX_OFFSET_STRUCT_VERSION_64 = TX_OFFSET_MAX_TIMESTAMP_64 + 8;
    public static final long TX_OFFSET_DATA_VERSION_64 = TX_OFFSET_STRUCT_VERSION_64 + 8;
    public static final long TX_OFFSET_PARTITION_TABLE_VERSION_64 = TX_OFFSET_DATA_VERSION_64 + 8;
    public static final long TX_OFFSET_COLUMN_VERSION_64 = TX_OFFSET_PARTITION_TABLE_VERSION_64 + 8;
    public static final long TX_OFFSET_TRUNCATE_VERSION_64 = TX_OFFSET_COLUMN_VERSION_64 + 8;
    public static final long TX_OFFSET_SEQ_TXN_64 = TX_OFFSET_TRUNCATE_VERSION_64 + 8;
    public static final int TX_RECORD_HEADER_SIZE = (int) TX_OFFSET_MAP_WRITER_COUNT_32 + Integer.BYTES;
    public static final String UPGRADE_FILE_NAME = "_upgrade.d";
    static final int COLUMN_VERSION_FILE_HEADER_SIZE = 40;
    static final int META_FLAG_BIT_INDEXED = 1;
    static final int META_FLAG_BIT_NOT_INDEXED = 0;
    static final int META_FLAG_BIT_SEQUENTIAL = 1 << 1;
    // INT - symbol map count, this is a variable part of transaction file
    // below this offset we will have INT values for symbol map size
    static final long META_OFFSET_PARTITION_BY = 4;
    static final String META_PREV_FILE_NAME = "_meta.prev";
    /**
     * TXN file structure
     * struct {
     * long txn;
     * long transient_row_count; // rows count in last partition
     * long fixed_row_count; // row count in table excluding count in last partition
     * long max_timestamp; // last timestamp written to table
     * long struct_version; // data structure version; whenever columns added or removed this version changes.
     * long partition_version; // version that increments whenever non-current partitions are modified/added/removed
     * long txn_check; // same as txn - sanity check for concurrent reads and writes
     * int  map_writer_count; // symbol writer count
     * int  map_writer_position[map_writer_count]; // position of each of map writers
     * }
     * <p>
     * TableUtils.resetTxn() writes to this file, it could be using different offsets, beware
     */

    static final String META_SWAP_FILE_NAME = "_meta.swp";
    static final int MIN_INDEX_VALUE_BLOCK_SIZE = Numbers.ceilPow2(4);
    static final String TODO_FILE_NAME = "_todo_";
    static final byte TODO_RESTORE_META = 2;
    static final byte TODO_TRUNCATE = 1;
    private final static Log LOG = LogFactory.getLog(TableUtils.class);
    private static final int MAX_INDEX_VALUE_BLOCK_SIZE = Numbers.ceilPow2(8 * 1024 * 1024);
    private static final int MAX_SYMBOL_CAPACITY = Numbers.ceilPow2(Integer.MAX_VALUE);
    private static final int MAX_SYMBOL_CAPACITY_CACHED = Numbers.ceilPow2(30_000_000);
    private static final int MIN_SYMBOL_CAPACITY = 2;

    private TableUtils() {
    }

    public static void allocateDiskSpace(FilesFacade ff, int fd, long size) {
        if (ff.length(fd) < size && !ff.allocate(fd, size)) {
            throw CairoException.critical(ff.errno()).put("No space left [size=").put(size).put(", fd=").put(fd).put(']');
        }
    }

    public static int calculateTxRecordSize(int bytesSymbols, int bytesPartitions) {
        return TX_RECORD_HEADER_SIZE + Integer.BYTES + bytesSymbols + Integer.BYTES + bytesPartitions;
    }

    public static Path charFileName(Path path, CharSequence columnName, long columnNameTxn) {
        path.concat(columnName).put(".c");
        if (columnNameTxn > COLUMN_NAME_TXN_NONE) {
            path.put('.').put(columnNameTxn);
        }
        return path.$();
    }

    public static long checkMemSize(MemoryMR metaMem, long minSize) {
        final long memSize = metaMem.size();
        if (memSize < minSize) {
            throw CairoException.critical(0).put("File is too small, size=").put(memSize).put(", required=").put(minSize);
        }
        return memSize;
    }

    public static int compressColumnCount(RecordMetadata metadata) {
        int count = 0;
        for (int i = 0, n = metadata.getColumnCount(); i < n; i++) {
            if (metadata.getColumnType(i) > 0) {
                count++;
            }
        }
        return count;
    }

    public static void createColumnVersionFile(MemoryMARW mem) {
        // Create page of 0s for Column Version file "_cv"
        mem.extend(COLUMN_VERSION_FILE_HEADER_SIZE);
        mem.jumpTo(COLUMN_VERSION_FILE_HEADER_SIZE);
        mem.zero();
    }

    @NotNull
    public static Function createCursorFunction(
            FunctionParser functionParser,
            @NotNull QueryModel model,
            @NotNull SqlExecutionContext executionContext
    ) throws SqlException {
        final Function function = functionParser.parseFunction(model.getTableName(), AnyRecordMetadata.INSTANCE, executionContext);
        if (!ColumnType.isCursor(function.getType())) {
            throw SqlException.$(model.getTableName().position, "function must return CURSOR");
        }
        return function;
    }

    public static void createTable(
            CairoConfiguration configuration,
            MemoryMARW memory,
            Path path,
            boolean pathIsOtherVolume,
            TableStructure structure,
            int tableId
    ) {
        createTable(configuration, memory, path, pathIsOtherVolume, structure, ColumnType.VERSION, tableId);
    }

    public static void createTable(
            CairoConfiguration configuration,
            MemoryMARW memory,
            Path path,
            TableStructure structure,
            int tableId,
            CharSequence dirName
    ) {
<<<<<<< HEAD
        createTable(configuration, memory, path, false, structure, ColumnType.VERSION, tableId);
=======
        createTable(configuration, memory, path, structure, ColumnType.VERSION, tableId, dirName);
>>>>>>> 5d42ab69
    }

    public static void createTable(
            CairoConfiguration configuration,
            MemoryMARW memory,
            Path path,
            boolean pathIsOtherVolume,
            TableStructure structure,
            int tableVersion,
            int tableId,
            CharSequence dirName
    ) {
        final FilesFacade ff = configuration.getFilesFacade();
        final CharSequence root = configuration.getRoot();
        final int mkDirMode = configuration.getMkDirMode();
<<<<<<< HEAD
        createTable(ff, root, mkDirMode, memory, path, pathIsOtherVolume, structure, tableVersion, tableId);
=======
        createTable(ff, root, mkDirMode, memory, path, structure, tableVersion, tableId, dirName);
>>>>>>> 5d42ab69
    }

    public static void createTable(
            FilesFacade ff,
            CharSequence root,
            int mkDirMode,
            MemoryMARW memory,
            Path path,
            boolean pathIsOtherVolume,
            TableStructure structure,
            int tableVersion,
            int tableId,
            CharSequence dirName
    ) {
<<<<<<< HEAD
        createTable(ff, root, mkDirMode, memory, path, pathIsOtherVolume, structure.getTableName(), structure, tableVersion, tableId);
=======
        createTable(ff, root, mkDirMode, memory, path, dirName, structure, tableVersion, tableId);
>>>>>>> 5d42ab69
    }

    public static void createTable(
            FilesFacade ff,
            CharSequence root,
            int mkDirMode,
            MemoryMARW memory,
            Path path,
<<<<<<< HEAD
            TableStructure structure,
            int tableVersion,
            int tableId
    ) {
        createTable(ff, root, mkDirMode, memory, path, false, structure.getTableName(), structure, tableVersion, tableId);
    }

    public static void createTable(
            FilesFacade ff,
            CharSequence root,
            int mkDirMode,
            MemoryMARW memory,
            Path path,
            boolean pathIsOtherVolume,
            CharSequence tableName,
=======
            CharSequence tableDir,
>>>>>>> 5d42ab69
            TableStructure structure,
            int tableVersion,
            int tableId
    ) {
<<<<<<< HEAD
        LOG.debug().$("create table [name=").$(tableName).I$();
=======
        LOG.debug().$("create table [name=").$(tableDir).$(']').$();
        path.of(root).concat(tableDir);
>>>>>>> 5d42ab69

        // path may have been set by CREATE TABLE ... [IN VOLUME 'path'].
        // if so, it is a valid folder or link to folder
        if (!pathIsOtherVolume) {
            path.of(root);
        }
        path.concat(tableName);
        final int rootLen = path.length();

        if (ff.isDirOrSoftLinkDir(path.$())) {
            throw CairoException.critical(ff.errno()).put("table folder already exists in volume [path=").put(path).put(']');
        }
        if (ff.mkdirs(path.slash$(), mkDirMode) != 0) {
            throw CairoException.critical(ff.errno()).put("could not create [dir=").put(path).put(']');
        }
        if (pathIsOtherVolume && ff.softLink(path.trimTo(rootLen).$(), Path.getThreadLocal2(root).concat(tableName).$()) != 0) {
            throw CairoException.critical(ff.errno()).put("could not create soft link [src=").put(path).put(", tableName=").put(tableName).put(']');
        }

        final int dirFd = !ff.isRestrictedFileSystem() ? TableUtils.openRO(ff, path.$(), LOG) : 0;
        try (MemoryMARW mem = memory) {
            mem.smallFile(ff, path.trimTo(rootLen).concat(META_FILE_NAME).$(), MemoryTag.MMAP_DEFAULT);
            mem.jumpTo(0);
            final int count = structure.getColumnCount();
            path.trimTo(rootLen);
            mem.putInt(count);
            mem.putInt(structure.getPartitionBy());
            int timestampIndex = structure.getTimestampIndex();
            assert timestampIndex == -1 ||
                    (timestampIndex >= 0 && timestampIndex < count && structure.getColumnType(timestampIndex) == ColumnType.TIMESTAMP);
            mem.putInt(timestampIndex);
            mem.putInt(tableVersion);
            mem.putInt(tableId);
            mem.putInt(structure.getMaxUncommittedRows());
            mem.putLong(structure.getO3MaxLag());
            mem.putLong(0); // Structure version.
            mem.putInt(structure.isWalEnabled() ? 1 : 0);
            mem.jumpTo(TableUtils.META_OFFSET_COLUMN_TYPES);

            assert count > 0;

            for (int i = 0; i < count; i++) {
                mem.putInt(structure.getColumnType(i));
                long flags = 0;
                if (structure.isIndexed(i)) {
                    flags |= META_FLAG_BIT_INDEXED;
                }

                if (structure.isSequential(i)) {
                    flags |= META_FLAG_BIT_SEQUENTIAL;
                }

                mem.putLong(flags);
                mem.putInt(structure.getIndexBlockCapacity(i));
                // reserved
                mem.skip(16);
            }

            for (int i = 0; i < count; i++) {
                mem.putStr(structure.getColumnName(i));
            }

            // create symbol maps
            int symbolMapCount = 0;
            for (int i = 0; i < count; i++) {
                if (ColumnType.isSymbol(structure.getColumnType(i))) {
                    createSymbolMapFiles(
                            ff,
                            mem,
                            path.trimTo(rootLen),
                            structure.getColumnName(i),
                            COLUMN_NAME_TXN_NONE,
                            structure.getSymbolCapacity(i),
                            structure.getSymbolCacheFlag(i)
                    );
                    symbolMapCount++;
                }
            }
            mem.smallFile(ff, path.trimTo(rootLen).concat(TXN_FILE_NAME).$(), MemoryTag.MMAP_DEFAULT);
            createTxn(mem, symbolMapCount, 0L, 0L, INITIAL_TXN, 0L, 0L, 0L, 0L);

            mem.smallFile(ff, path.trimTo(rootLen).concat(COLUMN_VERSION_FILE_NAME).$(), MemoryTag.MMAP_DEFAULT);
            createColumnVersionFile(mem);
            mem.close();

            resetTodoLog(ff, path, rootLen, mem);
            // allocate txn scoreboard
            path.trimTo(rootLen).concat(TXN_SCOREBOARD_FILE_NAME).$();

            mem.smallFile(ff, path.trimTo(rootLen).concat(TABLE_NAME_FILE).$(), MemoryTag.MMAP_DEFAULT);
            createTableNameFile(mem, getTableNameFromDirName(tableDir));
        } finally {
            if (dirFd > 0) {
                if (ff.fsync(dirFd) != 0) {
                    LOG.error()
                            .$("could not fsync [fd=").$(dirFd)
                            .$(", errno=").$(ff.errno())
                            .I$();
                }
                ff.close(dirFd);
            }
        }
    }

    public static long createTransitionIndex(
            MemoryR masterMeta,
            AbstractRecordMetadata slaveMeta
    ) {
        int slaveColumnCount = slaveMeta.columnCount;
        int masterColumnCount = masterMeta.getInt(META_OFFSET_COUNT);
        final long pTransitionIndex;
        final int size = 8 + masterColumnCount * 8;

        long index = pTransitionIndex = Unsafe.calloc(size, MemoryTag.NATIVE_TABLE_READER);
        Unsafe.getUnsafe().putInt(index, size);
        index += 8;

        // index structure is
        // [action: int, copy from:int]

        // action: if -1 then current column in slave is deleted or renamed, else it's reused
        // "copy from" >= 0 indicates that column is to be copied from slave position
        // "copy from" < 0  indicates that column is new and should be taken from updated metadata position
        // "copy from" == Integer.MIN_VALUE  indicates that column is deleted for good and should not be re-added from any source

        long offset = getColumnNameOffset(masterColumnCount);
        int slaveIndex = 0;
        int shiftLeft = 0;
        for (int masterIndex = 0; masterIndex < masterColumnCount; masterIndex++) {
            CharSequence name = masterMeta.getStr(offset);
            offset += Vm.getStorageLength(name);
            int masterColumnType = getColumnType(masterMeta, masterIndex);

            if (slaveIndex < slaveColumnCount) {
                int existingWriterIndex = slaveMeta.getWriterIndex(slaveIndex);
                if (existingWriterIndex > masterIndex) {
                    // This column must be deleted so existing dense columns do not contain it
                    assert masterColumnType < 0;
                    continue;
                }
                assert existingWriterIndex == masterIndex;
            }

            int outIndex = slaveIndex - shiftLeft;
            if (masterColumnType < 0) {
                shiftLeft++; // Deleted in master
                if (slaveIndex < slaveColumnCount) {
                    Unsafe.getUnsafe().putInt(index + slaveIndex * 8L, -1);
                    Unsafe.getUnsafe().putInt(index + slaveIndex * 8L + 4, Integer.MIN_VALUE);
                }
            } else {
                if (
                        slaveIndex < slaveColumnCount
                                && isColumnIndexed(masterMeta, masterIndex) == slaveMeta.isColumnIndexed(slaveIndex)
                                && Chars.equals(name, slaveMeta.getColumnName(slaveIndex))
                ) {
                    // reuse
                    Unsafe.getUnsafe().putInt(index + outIndex * 8L + 4, slaveIndex);
                    if (slaveIndex > outIndex) {
                        // mark to do nothing with existing column, this may be overwritten later
                        Unsafe.getUnsafe().putInt(index + slaveIndex * 8L + 4, Integer.MIN_VALUE);
                    }
                } else {
                    // new
                    if (slaveIndex < slaveColumnCount) {
                        // free
                        Unsafe.getUnsafe().putInt(index + slaveIndex * 8L, -1);
                    }
                    Unsafe.getUnsafe().putInt(index + outIndex * 8L + 4, -masterIndex - 1);
                }
            }
            slaveIndex++;
        }
        Unsafe.getUnsafe().putInt(pTransitionIndex + 4, slaveIndex - shiftLeft);
        return pTransitionIndex;
    }

    public static void createTxn(MemoryMW txMem, int symbolMapCount, long txn, long seqTxn, long dataVersion, long partitionTableVersion, long structureVersion, long columnVersion, long truncateVersion) {
        txMem.putInt(TX_BASE_OFFSET_A_32, TX_BASE_HEADER_SIZE);
        txMem.putInt(TX_BASE_OFFSET_SYMBOLS_SIZE_A_32, symbolMapCount * 8);
        txMem.putInt(TX_BASE_OFFSET_PARTITIONS_SIZE_A_32, 0);
        resetTxn(txMem, TX_BASE_HEADER_SIZE, symbolMapCount, txn, seqTxn, dataVersion, partitionTableVersion, structureVersion, columnVersion, truncateVersion);
        txMem.setTruncateSize(TX_BASE_HEADER_SIZE + TX_RECORD_HEADER_SIZE);
    }

    public static LPSZ dFile(Path path, CharSequence columnName, long columnTxn) {
        path.concat(columnName).put(FILE_SUFFIX_D);
        if (columnTxn > COLUMN_NAME_TXN_NONE) {
            path.put('.').put(columnTxn);
        }
        return path.$();
    }

    public static LPSZ dFile(Path path, CharSequence columnName) {
        return dFile(path, columnName, COLUMN_NAME_TXN_NONE);
    }

    public static int exists(FilesFacade ff, Path path, CharSequence root, CharSequence name) {
        return exists(ff, path, root, name, 0, name.length());
    }

    public static int exists(FilesFacade ff, Path path, CharSequence root, CharSequence name, int lo, int hi) {
        path.of(root).concat(name, lo, hi).$();
        if (ff.exists(path)) {
            // prepare to replace trailing \0
            if (ff.exists(path.concat(TXN_FILE_NAME).$())) {
                return TABLE_EXISTS;
            } else {
                return TABLE_RESERVED;
            }
        } else {
            return TABLE_DOES_NOT_EXIST;
        }
    }

    public static void freeTransitionIndex(long address) {
        if (address == 0) {
            return;
        }
        Unsafe.free(address, Unsafe.getUnsafe().getInt(address), MemoryTag.NATIVE_TABLE_READER);
    }

    public static int getColumnCount(MemoryMR metaMem, long offset) {
        final int columnCount = metaMem.getInt(offset);
        if (columnCount < 0) {
            throw validationException(metaMem).put("Incorrect columnCount: ").put(columnCount);
        }
        return columnCount;
    }

    public static CharSequence getColumnName(MemoryMR metaMem, long memSize, long offset, int columnIndex) {
        final int strLength = getInt(metaMem, memSize, offset);
        if (strLength == TableUtils.NULL_LEN) {
            throw validationException(metaMem).put("NULL column name at [").put(columnIndex).put(']');
        }
        return getCharSequence(metaMem, memSize, offset, strLength);
    }

    public static long getColumnNameOffset(int columnCount) {
        return META_OFFSET_COLUMN_TYPES + columnCount * META_COLUMN_DATA_SIZE;
    }

    public static int getColumnType(MemoryR metaMem, int columnIndex) {
        return metaMem.getInt(META_OFFSET_COLUMN_TYPES + columnIndex * META_COLUMN_DATA_SIZE);
    }

    public static int getColumnType(MemoryMR metaMem, long memSize, long offset, int columnIndex) {
        final int type = getInt(metaMem, memSize, offset);
        if (type >= 0 && ColumnType.sizeOf(type) == -1) {
            throw validationException(metaMem).put("Invalid column type ").put(type).put(" at [").put(columnIndex).put(']');
        }
        return type;
    }

    public static long getPartitionTableIndexOffset(int symbolWriterCount, int index) {
        return getPartitionTableIndexOffset(getPartitionTableSizeOffset(symbolWriterCount), index);
    }

    public static long getPartitionTableIndexOffset(long partitionTableOffset, int index) {
        return partitionTableOffset + 4 + index * 8L;
    }

    public static long getPartitionTableSizeOffset(int symbolWriterCount) {
        return getSymbolWriterIndexOffset(symbolWriterCount);
    }

    public static long getSymbolWriterIndexOffset(int index) {
        return TX_OFFSET_MAP_WRITER_COUNT_32 + 4 + index * 8L;
    }

    public static long getSymbolWriterTransientIndexOffset(int index) {
        return getSymbolWriterIndexOffset(index) + Integer.BYTES;
    }

    @NotNull
    public static String getTableDir(boolean mangleDirNames, @NotNull String tableName, int tableId, boolean isWal) {
        String dirName = tableName;
        if (isWal) {
            dirName += TableUtils.SYSTEM_TABLE_NAME_SUFFIX;
            dirName += tableId;
        } else if (mangleDirNames) {
            dirName += TableUtils.SYSTEM_TABLE_NAME_SUFFIX;
        }
        return dirName;
    }

    public static CharSequence getTableNameFromDirName(CharSequence privateName) {
        int suffixIndex = Chars.indexOf(privateName, SYSTEM_TABLE_NAME_SUFFIX);
        if (suffixIndex == -1) {
            return privateName;
        }
        return Chars.toString(privateName).substring(0, suffixIndex);
    }

    public static int getTimestampIndex(MemoryMR metaMem, long offset, int columnCount) {
        final int timestampIndex = metaMem.getInt(offset);
        if (timestampIndex < -1 || timestampIndex >= columnCount) {
            throw validationException(metaMem).put("Timestamp index is outside of range, timestampIndex=").put(timestampIndex);
        }
        return timestampIndex;
    }

    public static void handleMetadataLoadException(CharSequence tableName, long deadline, CairoException ex, MillisecondClock millisecondClock, long spinLockTimeout) {
        // This is temporary solution until we can get multiple version of metadata not overwriting each other
        if (ex.errnoReadPathDoesNotExist()) {
            if (millisecondClock.getTicks() < deadline) {
                LOG.info().$("error reloading metadata [table=").utf8(tableName)
                        .$(", errno=").$(ex.getErrno())
                        .$(", error=").utf8(ex.getFlyweightMessage()).I$();
                Os.pause();
            } else {
                LOG.error().$("metadata read timeout [timeout=").$(spinLockTimeout).utf8("μs]").$();
                throw CairoException.critical(ex.getErrno()).put("Metadata read timeout. Last error: ").put(ex.getFlyweightMessage());
            }
        } else {
            throw ex;
        }
    }

    public static LPSZ iFile(Path path, CharSequence columnName, long columnTxn) {
        path.concat(columnName).put(FILE_SUFFIX_I);
        if (columnTxn > COLUMN_NAME_TXN_NONE) {
            path.put('.').put(columnTxn);
        }
        return path.$();
    }

    public static LPSZ iFile(Path path, CharSequence columnName) {
        return iFile(path, columnName, COLUMN_NAME_TXN_NONE);
    }

    public static boolean isValidColumnName(CharSequence seq, int fsFileNameLimit) {
        int l = seq.length();
        if (l > fsFileNameLimit) {
            // Most file systems don't support files name longer than 255 bytes
            return false;
        }

        for (int i = 0; i < l; i++) {
            char c = seq.charAt(i);
            switch (c) {
                case '?':
                case '.':
                case ',':
                case '\'':
                case '\"':
                case '\\':
                case '/':
                case ':':
                case ')':
                case '(':
                case '+':
                case '-':
                case '*':
                case '%':
                case '~':
                case '\u0000': // Control characters
                case '\u0001':
                case '\u0002':
                case '\u0003':
                case '\u0004':
                case '\u0005':
                case '\u0006':
                case '\u0007':
                case '\u0008':
                case '\u0009':
                case '\u000B':
                case '\u000c':
                case '\n':
                case '\r':
                case '\u000e':
                case '\u000f':
                case '\u007f':
                case 0xfeff: // UTF-8 BOM (Byte Order Mark) can appear at the beginning of a character stream
                    return false;
                default:
                    break;
            }
        }
        return l > 0;
    }

    public static boolean isValidTableName(CharSequence tableName, int fsFileNameLimit) {
        int l = tableName.length();
        if (l > fsFileNameLimit) {
            // Most file systems don't support files name longer than 255 bytes
            return false;
        }
        for (int i = 0; i < l; i++) {
            char c = tableName.charAt(i);
            switch (c) {
                case '.':
                    if (i == 0 || i == l - 1 || tableName.charAt(i - 1) == '.') {
                        // Single dot in the middle is allowed only
                        // Starting from . hides directory in Linux
                        // Ending . can be trimmed by some Windows versions / file systems
                        // Double, triple dot look suspicious
                        // Single dot allowed as compatibility,
                        // when someone uploads 'file_name.csv' the file name used as the table name
                        return false;
                    }
                    break;
                case '?':
                case ',':
                case '\'':
                case '\"':
                case '\\':
                case '/':
                case ':':
                case ')':
                case '(':
                case '+':
                case '*':
                case '%':
                case '~':
                case '\u0000':  // Control characters
                case '\u0001':
                case '\u0002':
                case '\u0003':
                case '\u0004':
                case '\u0005':
                case '\u0006':
                case '\u0007':
                case '\u0008':
                case '\u0009':
                case '\u000B':
                case '\u000c':
                case '\r':
                case '\n':
                case '\u000e':
                case '\u000f':
                case '\u007f':
                case 0xfeff: // UTF-8 BOM (Byte Order Mark) can appear at the beginning of a character stream
                    return false;
            }
        }
        return tableName.length() > 0 && tableName.charAt(0) != ' ' && tableName.charAt(l - 1) != ' ';
    }

    public static int lock(FilesFacade ff, Path path, boolean logOnError) {
        final int fd = ff.openRW(path, CairoConfiguration.O_NONE);
        if (fd == -1) {
            if (logOnError) {
                LOG.error().$("cannot open '").utf8(path).$("' to lock [errno=").$(ff.errno()).$(']').$();
            }
            return -1;
        }

        if (ff.lock(fd) != 0) {
            if (logOnError) {
                LOG.error().$("cannot lock '").utf8(path).$("' [errno=").$(ff.errno()).$(", fd=").$(fd).$(']').$();
            }
            ff.close(fd);
            return -1;
        }

        LOG.info().$("locked '").utf8(path).$("' [fd=").$(fd).I$();
        return fd;
    }

    public static int lock(FilesFacade ff, Path path) {
        return lock(ff, path, true);
    }

    public static void lockName(Path path) {
        path.put(".lock").$();
    }

    public static long mapRO(FilesFacade ff, int fd, long size, int memoryTag) {
        return mapRO(ff, fd, size, 0, memoryTag);
    }

    /**
     * Maps a file in read-only mode.
     * <p>
     * Important note. Linux requires the offset to be page aligned.
     *
     * @param ff        files facade, - intermediary to allow intercepting calls to the OS.
     * @param fd        file descriptor, previously provided by one of openFile() functions
     * @param size      size of the mapped file region
     * @param offset    offset in file to begin mapping
     * @param memoryTag bucket to trace memory allocation calls
     * @return read-only memory address
     */
    public static long mapRO(FilesFacade ff, int fd, long size, long offset, int memoryTag) {
        assert fd != -1;
        assert offset % ff.getPageSize() == 0;
        final long address = ff.mmap(fd, size, offset, Files.MAP_RO, memoryTag);
        if (address == FilesFacade.MAP_FAILED) {
            throw CairoException.critical(ff.errno())
                    .put("could not mmap ")
                    .put(" [size=").put(size)
                    .put(", offset=").put(offset)
                    .put(", fd=").put(fd)
                    .put(", memUsed=").put(Unsafe.getMemUsed())
                    .put(", fileLen=").put(ff.length(fd))
                    .put(']');
        }
        return address;
    }

    public static long mapRW(FilesFacade ff, int fd, long size, int memoryTag) {
        return mapRW(ff, fd, size, 0, memoryTag);
    }

    /**
     * Maps a file in read-write mode.
     * <p>
     * Important note. Linux requires the offset to be page aligned.
     *
     * @param ff        files facade, - intermediary to allow intercepting calls to the OS.
     * @param fd        file descriptor, previously provided by one of openFile() functions. File has to be opened read-write
     * @param size      size of the mapped file region
     * @param offset    offset in file to begin mapping
     * @param memoryTag bucket to trace memory allocation calls
     * @return read-write memory address
     */
    public static long mapRW(FilesFacade ff, int fd, long size, long offset, int memoryTag) {
        assert fd != -1;
        assert offset % ff.getPageSize() == 0;
        allocateDiskSpace(ff, fd, size + offset);
        long addr = ff.mmap(fd, size, offset, Files.MAP_RW, memoryTag);
        if (addr > -1) {
            return addr;
        }
        int errno = ff.errno();
        if (Os.type != Os.WINDOWS || errno != 112) {
            throw CairoException.critical(ff.errno()).put("could not mmap column [fd=").put(fd).put(", size=").put(size).put(']');
        }
        throw CairoException.critical(ff.errno()).put("No space left [size=").put(size).put(", fd=").put(fd).put(']');
    }

    public static long mapRWOrClose(FilesFacade ff, int fd, long size, int memoryTag) {
        try {
            return TableUtils.mapRW(ff, fd, size, memoryTag);
        } catch (CairoException e) {
            ff.close(fd);
            throw e;
        }
    }

    public static long mremap(
            FilesFacade ff,
            int fd,
            long prevAddress,
            long prevSize,
            long newSize,
            int mapMode,
            int memoryTag
    ) {
        return mremap(ff, fd, prevAddress, prevSize, newSize, 0L, mapMode, memoryTag);
    }

    public static long mremap(
            FilesFacade ff,
            int fd,
            long prevAddress,
            long prevSize,
            long newSize,
            long offset,
            int mapMode,
            int memoryTag
    ) {
        final long page = ff.mremap(fd, prevAddress, prevSize, newSize, offset, mapMode, memoryTag);
        if (page == FilesFacade.MAP_FAILED) {
            int errno = ff.errno();
            // Closing memory will truncate size to current append offset.
            // Since the failed resize can occur before append offset can be
            // explicitly set, we must assume that file size should be
            // equal to previous memory size
            throw CairoException.critical(errno).put("could not remap file [previousSize=").put(prevSize).put(", newSize=").put(newSize).put(", offset=").put(offset).put(", fd=").put(fd).put(']');
        }
        return page;
    }

    public static Path offsetFileName(Path path, CharSequence columnName, long columnNameTxn) {
        path.concat(columnName).put(".o");
        if (columnNameTxn > COLUMN_NAME_TXN_NONE) {
            path.put('.').put(columnNameTxn);
        }
        return path.$();
    }

    public static void oldPartitionName(Path path, long txn) {
        path.put("-x-").put(txn);
    }

    public static int openFileRWOrFail(FilesFacade ff, LPSZ path, long opts) {
        return openRW(ff, path, LOG, opts);
    }

    public static int openRO(FilesFacade ff, Path path, CharSequence fileName, Log log) {
        final int rootLen = path.length();
        path.concat(fileName).$();
        try {
            return TableUtils.openRO(ff, path, log);
        } finally {
            path.trimTo(rootLen);
        }
    }

    public static int openRO(FilesFacade ff, LPSZ path, Log log) {
        final int fd = ff.openRO(path);
        if (fd > -1) {
            log.debug().$("open [file=").$(path).$(", fd=").$(fd).$(']').$();
            return fd;
        }
        throw CairoException.critical(ff.errno()).put("could not open read-only [file=").put(path).put(']');
    }

    public static int openRW(FilesFacade ff, LPSZ path, Log log, long opts) {
        final int fd = ff.openRW(path, opts);
        if (fd > -1) {
            log.debug().$("open [file=").$(path).$(", fd=").$(fd).$(']').$();
            return fd;
        }
        throw CairoException.critical(ff.errno()).put("could not open read-write [file=").put(path).put(']');
    }

    public static void openSmallFile(FilesFacade ff, Path path, int rootLen, MemoryMR metaMem, CharSequence fileName, int memoryTag) {
        path.concat(fileName).$();
        try {
            metaMem.smallFile(ff, path, memoryTag);
        } finally {
            path.trimTo(rootLen);
        }
    }

    public static void overwriteTableNameFile(Path tablePath, MemoryMARW memory, FilesFacade ff, TableToken newTableToken) {
        // Update name in _name file.
        // This is potentially racy but the file only read on startup when the tables.d file is missing 
        // so very limited circumstances.
        Path nameFilePath = tablePath.concat(TABLE_NAME_FILE).$();
        memory.smallFile(ff, nameFilePath, MemoryTag.MMAP_TABLE_WRITER);
        memory.jumpTo(0);
        createTableNameFile(memory, newTableToken.getTableName());
        memory.close(true, Vm.TRUNCATE_TO_POINTER);
    }

    public static int readIntOrFail(FilesFacade ff, int fd, long offset, long tempMem8b, Path path) {
        if (ff.read(fd, tempMem8b, Integer.BYTES, offset) != Integer.BYTES) {
            throw CairoException.critical(ff.errno()).put("Cannot read: ").put(path);
        }
        return Unsafe.getUnsafe().getInt(tempMem8b);
    }

    public static long readLongAtOffset(FilesFacade ff, Path path, long tempMem8b, long offset) {
        final int fd = TableUtils.openRO(ff, path, LOG);
        try {
            return readLongOrFail(ff, fd, offset, tempMem8b, path);
        } finally {
            ff.close(fd);
        }
    }

    public static long readLongOrFail(FilesFacade ff, int fd, long offset, long tempMem8b, @Nullable Path path) {
        if (ff.read(fd, tempMem8b, Long.BYTES, offset) != Long.BYTES) {
            if (path != null) {
                throw CairoException.critical(ff.errno()).put("could not read long [path=").put(path).put(", fd=").put(fd).put(", offset=").put(offset);
            }
            throw CairoException.critical(ff.errno()).put("could not read long [fd=").put(fd).put(", offset=").put(offset);
        }
        return Unsafe.getUnsafe().getLong(tempMem8b);
    }

    public static void removeOrException(FilesFacade ff, int fd, LPSZ path) {
        if (ff.exists(path) && !ff.closeRemove(fd, path)) {
            throw CairoException.critical(ff.errno()).put("Cannot remove ").put(path);
        }
    }

    public static void renameOrFail(FilesFacade ff, Path src, Path dst) {
        if (ff.rename(src, dst) != Files.FILES_RENAME_OK) {
            throw CairoException.critical(ff.errno()).put("could not rename ").put(src).put(" -> ").put(dst);
        }
    }

    public static void resetTodoLog(FilesFacade ff, Path path, int rootLen, MemoryMARW mem) {
        mem.smallFile(ff, path.trimTo(rootLen).concat(TODO_FILE_NAME).$(), MemoryTag.MMAP_DEFAULT);
        mem.jumpTo(0);
        mem.putLong(24, 0); // txn check
        Unsafe.getUnsafe().storeFence();
        mem.putLong(8, 0); // hashLo
        mem.putLong(16, 0); // hashHi
        Unsafe.getUnsafe().storeFence();
        mem.putLong(0, 0); // txn
        mem.putLong(32, 0); // count
        mem.jumpTo(40);
    }

    public static void resetTxn(MemoryMW txMem, long baseOffset, int symbolMapCount, long txn, long seqTxn, long dataVersion, long partitionTableVersion, long structureVersion, long columnVersion, long truncateVersion) {
        // txn to let readers know table is being reset
        txMem.putLong(baseOffset + TX_OFFSET_TXN_64, txn);

        // transient row count
        txMem.putLong(baseOffset + TX_OFFSET_TRANSIENT_ROW_COUNT_64, 0);
        // fixed row count
        txMem.putLong(baseOffset + TX_OFFSET_FIXED_ROW_COUNT_64, 0);
        // min timestamp value in table
        txMem.putLong(baseOffset + TX_OFFSET_MIN_TIMESTAMP_64, Long.MAX_VALUE);
        // max timestamp value in table
        txMem.putLong(baseOffset + TX_OFFSET_MAX_TIMESTAMP_64, Long.MIN_VALUE);
        // structure version
        txMem.putLong(baseOffset + TX_OFFSET_STRUCT_VERSION_64, structureVersion);
        // data version
        txMem.putLong(baseOffset + TX_OFFSET_DATA_VERSION_64, dataVersion);
        // partition table version
        txMem.putLong(baseOffset + TX_OFFSET_PARTITION_TABLE_VERSION_64, partitionTableVersion);
        // column version
        txMem.putLong(baseOffset + TX_OFFSET_COLUMN_VERSION_64, columnVersion);
        // truncate version
        txMem.putLong(baseOffset + TX_OFFSET_TRUNCATE_VERSION_64, truncateVersion);
        // sequencer txn
        txMem.putLong(baseOffset + TX_OFFSET_SEQ_TXN_64, seqTxn);

        txMem.putInt(baseOffset + TX_OFFSET_MAP_WRITER_COUNT_32, symbolMapCount);
        for (int i = 0; i < symbolMapCount; i++) {
            long offset = getSymbolWriterIndexOffset(i);
            txMem.putInt(baseOffset + offset, 0);
            offset += Integer.BYTES;
            txMem.putInt(baseOffset + offset, 0);
        }

        // partition update count
        txMem.putInt(baseOffset + getPartitionTableSizeOffset(symbolMapCount), 0);
    }

    public static void safeReadTxn(TxReader txReader, MillisecondClock clock, long spinLockTimeout) {
        long deadline = clock.getTicks() + spinLockTimeout;
        if (txReader.unsafeReadVersion() == txReader.getVersion()) {
            LOG.debug().$("checked clean txn, version ").$(txReader.getVersion()).$(", txn=").$(txReader.getTxn()).$();
            return;
        }

        while (true) {
            if (txReader.unsafeLoadAll()) {
                LOG.debug().$("loaded clean txn, version ").$(txReader.getVersion())
                        .$(", offset=").$(txReader.getBaseOffset())
                        .$(", size=").$(txReader.getRecordSize())
                        .$(", txn=").$(txReader.getTxn()).$();
                // All good, snapshot read
                return;
            }
            // This is unlucky, sequences have changed while we were reading transaction data
            // We must discard and try again
            if (clock.getTicks() > deadline) {
                LOG.error().$("tx read timeout [timeout=").$(spinLockTimeout).utf8("ms]").$();
                throw CairoException.critical(0).put("Transaction read timeout");
            }

            LOG.debug().$("loaded __dirty__ txn, version ").$(txReader.getVersion()).$();
            Os.pause();
        }
    }

    public static boolean schedulePurgeO3Partitions(MessageBus messageBus, TableToken tableName, int partitionBy) {
        final MPSequence seq = messageBus.getO3PurgeDiscoveryPubSeq();
        while (true) {
            long cursor = seq.next();
            if (cursor > -1) {
                O3PartitionPurgeTask task = messageBus.getO3PurgeDiscoveryQueue().get(cursor);
                task.of(tableName, partitionBy);
                seq.done(cursor);
                return true;
            } else if (cursor == -1) {
                return false;
            }
            Os.pause();
        }
    }

    public static void setNull(int columnType, long addr, long count) {
        switch (ColumnType.tagOf(columnType)) {
            case ColumnType.BOOLEAN:
            case ColumnType.BYTE:
                Vect.memset(addr, count, 0);
                break;
            case ColumnType.GEOBYTE:
                Vect.memset(addr, count, GeoHashes.BYTE_NULL);
                break;
            case ColumnType.CHAR:
            case ColumnType.SHORT:
                Vect.setMemoryShort(addr, (short) 0, count);
                break;
            case ColumnType.GEOSHORT:
                Vect.setMemoryShort(addr, GeoHashes.SHORT_NULL, count);
                break;
            case ColumnType.INT:
                Vect.setMemoryInt(addr, Numbers.INT_NaN, count);
                break;
            case ColumnType.GEOINT:
                Vect.setMemoryInt(addr, GeoHashes.INT_NULL, count);
                break;
            case ColumnType.FLOAT:
                Vect.setMemoryFloat(addr, Float.NaN, count);
                break;
            case ColumnType.SYMBOL:
                Vect.setMemoryInt(addr, SymbolTable.VALUE_IS_NULL, count);
                break;
            case ColumnType.LONG:
            case ColumnType.DATE:
            case ColumnType.TIMESTAMP:
                Vect.setMemoryLong(addr, Numbers.LONG_NaN, count);
                break;
            case ColumnType.GEOLONG:
                Vect.setMemoryLong(addr, GeoHashes.NULL, count);
                break;
            case ColumnType.DOUBLE:
                Vect.setMemoryDouble(addr, Double.NaN, count);
                break;
            case ColumnType.LONG256:
                // Long256 is null when all 4 longs are NaNs
                Vect.setMemoryLong(addr, Numbers.LONG_NaN, count * 4);
                break;
            case ColumnType.LONG128:
                // Long128 is null when all 2 longs are NaNs
                //noinspection ConstantConditions
                assert Long128Constant.NULL_HI == Long128Constant.NULL_LO;
                Vect.setMemoryLong(addr, Long128Constant.NULL_HI, count * 2);
                break;
            default:
                break;
        }
    }

    /**
     * Sets the path to the directory of a partition taking into account the timestamp, the partitioning scheme
     * and the partition version.
     *
     * @param tablePath        Set to the root directory for a table, this will be updated to the root directory of the partition
     * @param tableRootLen     Trim to this length to go back to the root path of the table
     * @param partitionBy      Partitioning scheme
     * @param timestamp        A timestamp in the partition
     * @param partitionNameTxn Partition txn suffix
     */
    public static void setPathForPartition(
            Path tablePath,
            int tableRootLen,
            int partitionBy,
            long timestamp,
            long partitionNameTxn
    ) {
        tablePath.trimTo(tableRootLen);
        TableUtils.setPathForPartition(tablePath, partitionBy, timestamp, false);
        TableUtils.txnPartitionConditionally(tablePath, partitionNameTxn);
    }

    /**
     * Sets the path to the directory of a partition taking into account the timestamp and the partitioning scheme.
     *
     * @param path                  Set to the root directory for a table, this will be updated to the root directory of the partition
     * @param partitionBy           Partitioning scheme
     * @param timestamp             A timestamp in the partition
     * @param calculatePartitionMax flag when caller is going to use the return value of this method
     * @return The last timestamp in the partition
     */
    public static long setPathForPartition(Path path, int partitionBy, long timestamp, boolean calculatePartitionMax) {
        return PartitionBy.setSinkForPartition(path.slash(), partitionBy, timestamp, calculatePartitionMax);
    }

    public static int toIndexKey(int symbolKey) {
        return symbolKey == SymbolTable.VALUE_IS_NULL ? 0 : symbolKey + 1;
    }

    public static void txnPartition(CharSink path, long txn) {
        path.put('.').put(txn);
    }

    public static void txnPartitionConditionally(CharSink path, long txn) {
        if (txn > -1) {
            txnPartition(path, txn);
        }
    }

    public static void validateIndexValueBlockSize(int position, int indexValueBlockSize) throws SqlException {
        if (indexValueBlockSize < MIN_INDEX_VALUE_BLOCK_SIZE) {
            throw SqlException.$(position, "min index block capacity is ").put(MIN_INDEX_VALUE_BLOCK_SIZE);
        }
        if (indexValueBlockSize > MAX_INDEX_VALUE_BLOCK_SIZE) {
            throw SqlException.$(position, "max index block capacity is ").put(MAX_INDEX_VALUE_BLOCK_SIZE);
        }
    }

    public static void validateMeta(
            MemoryMR metaMem,
            LowerCaseCharSequenceIntHashMap nameIndex,
            int expectedVersion
    ) {
        try {
            final long memSize = checkMemSize(metaMem, META_OFFSET_COLUMN_TYPES);
            validateMetaVersion(metaMem, META_OFFSET_VERSION, expectedVersion);
            final int columnCount = getColumnCount(metaMem, META_OFFSET_COUNT);

            long offset = getColumnNameOffset(columnCount);
            if (memSize < offset) {
                throw validationException(metaMem).put("File is too small, column types are missing ").put(memSize);
            }

            // validate designated timestamp column
            final int timestampIndex = getTimestampIndex(metaMem, META_OFFSET_TIMESTAMP_INDEX, columnCount);
            if (timestampIndex != -1) {
                final int timestampType = getColumnType(metaMem, timestampIndex);
                if (!ColumnType.isTimestamp(timestampType)) {
                    throw validationException(metaMem).put("Timestamp column must be TIMESTAMP, but found ").put(ColumnType.nameOf(timestampType));
                }
            }

            // validate column types and index attributes
            for (int i = 0; i < columnCount; i++) {
                final int type = Math.abs(getColumnType(metaMem, i));
                if (ColumnType.sizeOf(type) == -1) {
                    throw validationException(metaMem).put("Invalid column type ").put(type).put(" at [").put(i).put(']');
                }

                if (isColumnIndexed(metaMem, i)) {
                    if (!ColumnType.isSymbol(type)) {
                        throw validationException(metaMem).put("Index flag is only supported for SYMBOL").put(" at [").put(i).put(']');
                    }

                    if (getIndexBlockCapacity(metaMem, i) < 2) {
                        throw validationException(metaMem).put("Invalid index value block capacity ").put(getIndexBlockCapacity(metaMem, i)).put(" at [").put(i).put(']');
                    }
                }
            }

            // validate column names
            int denseCount = 0;
            for (int i = 0; i < columnCount; i++) {
                final CharSequence name = getColumnName(metaMem, memSize, offset, i);
                if (getColumnType(metaMem, i) < 0 || nameIndex.put(name, denseCount++)) {
                    offset += Vm.getStorageLength(name);
                } else {
                    throw validationException(metaMem).put("Duplicate column [name=").put(name).put("] at ").put(i);
                }
            }
        } catch (Throwable e) {
            nameIndex.clear();
            throw e;
        }
    }

    public static void validateMetaVersion(MemoryMR metaMem, long metaVersionOffset, int expectedVersion) {
        final int metaVersion = metaMem.getInt(metaVersionOffset);
        if (expectedVersion != metaVersion) {
            throw validationException(metaMem)
                    .put("Metadata version does not match runtime version [expected=").put(expectedVersion)
                    .put(", actual=").put(metaVersion)
                    .put(']');
        }
    }

    public static void validateSymbolCapacity(int position, int symbolCapacity) throws SqlException {
        if (symbolCapacity < MIN_SYMBOL_CAPACITY) {
            throw SqlException.$(position, "min symbol capacity is ").put(MIN_SYMBOL_CAPACITY);
        }
        if (symbolCapacity > MAX_SYMBOL_CAPACITY) {
            throw SqlException.$(position, "max symbol capacity is ").put(MAX_SYMBOL_CAPACITY);
        }
    }

    public static void validateSymbolCapacityCached(boolean cache, int symbolCapacity, int cacheKeywordPosition) throws SqlException {
        if (cache && symbolCapacity > MAX_SYMBOL_CAPACITY_CACHED) {
            throw SqlException.$(cacheKeywordPosition, "max cached symbol capacity is ").put(MAX_SYMBOL_CAPACITY_CACHED);
        }
    }

    public static CairoException validationException(MemoryMR mem) {
        return CairoException.critical(CairoException.METADATA_VALIDATION).put("Invalid metadata at fd=").put(mem.getFd()).put(". ");
    }

    public static void writeIntOrFail(FilesFacade ff, int fd, long offset, int value, long tempMem8b, Path path) {
        Unsafe.getUnsafe().putInt(tempMem8b, value);
        if (ff.write(fd, tempMem8b, Integer.BYTES, offset) != Integer.BYTES) {
            throw CairoException.critical(ff.errno())
                    .put("could not write 8 bytes [path=").put(path)
                    .put(", fd=").put(fd)
                    .put(", offset=").put(offset)
                    .put(", value=").put(value)
                    .put(']');
        }
    }

    public static void writeLongOrFail(FilesFacade ff, int fd, long offset, long value, long tempMem8b, Path path) {
        Unsafe.getUnsafe().putLong(tempMem8b, value);
        if (ff.write(fd, tempMem8b, Long.BYTES, offset) != Long.BYTES) {
            throw CairoException.critical(ff.errno())
                    .put("could not write 8 bytes [path=").put(path)
                    .put(", fd=").put(fd)
                    .put(", offset=").put(offset)
                    .put(", value=").put(value)
                    .put(']');
        }
    }

    private static void createTableNameFile(MemoryMARW mem, CharSequence charSequence) {
        mem.putStr(charSequence);
        mem.putByte((byte) 0);
        mem.close(true, Vm.TRUNCATE_TO_POINTER);
    }

    private static CharSequence getCharSequence(MemoryMR metaMem, long memSize, long offset, int strLength) {
        if (strLength < 1 || strLength > 255) {
            // EXT4 and many others do not allow file name length > 255 bytes
            throw validationException(metaMem).put("String length of ").put(strLength).put(" is invalid at offset ").put(offset);
        }
        final long storageLength = Vm.getStorageLength(strLength);
        if (offset + storageLength > memSize) {
            throw CairoException.critical(0).put("File is too small, size=").put(memSize).put(", required=").put(offset + storageLength);
        }
        return metaMem.getStr(offset);
    }

    private static int getInt(MemoryMR metaMem, long memSize, long offset) {
        if (memSize < offset + Integer.BYTES) {
            throw CairoException.critical(0).put("File is too small, size=").put(memSize).put(", required=").put(offset + Integer.BYTES);
        }
        return metaMem.getInt(offset);
    }

    static void createDirsOrFail(FilesFacade ff, Path path, int mkDirMode) {
        if (ff.mkdirs(path, mkDirMode) != 0) {
            throw CairoException.critical(ff.errno()).put("could not create directories [file=").put(path).put(']');
        }
    }

    static long getColumnFlags(MemoryR metaMem, int columnIndex) {
        return metaMem.getLong(META_OFFSET_COLUMN_TYPES + columnIndex * META_COLUMN_DATA_SIZE + 4);
    }

    static int getIndexBlockCapacity(MemoryR metaMem, int columnIndex) {
        return metaMem.getInt(META_OFFSET_COLUMN_TYPES + columnIndex * META_COLUMN_DATA_SIZE + 4 + 8);
    }

    static boolean isColumnIndexed(MemoryR metaMem, int columnIndex) {
        return (getColumnFlags(metaMem, columnIndex) & META_FLAG_BIT_INDEXED) != 0;
    }

    static boolean isSequential(MemoryR metaMem, int columnIndex) {
        return (getColumnFlags(metaMem, columnIndex) & META_FLAG_BIT_SEQUENTIAL) != 0;
    }

    static int openMetaSwapFile(FilesFacade ff, MemoryMA mem, Path path, int rootLen, int retryCount) {
        try {
            path.concat(META_SWAP_FILE_NAME).$();
            int l = path.length();
            int index = 0;
            do {
                if (index > 0) {
                    path.trimTo(l).put('.').put(index);
                    path.$();
                }

                if (!ff.exists(path) || ff.remove(path)) {
                    try {
                        mem.smallFile(ff, path, MemoryTag.MMAP_DEFAULT);
                        mem.jumpTo(0);
                        return index;
                    } catch (CairoException e) {
                        // right, cannot open file for some reason?
                        LOG.error()
                                .$("could not open swap [file=").$(path)
                                .$(", errno=").$(e.getErrno())
                                .$(']').$();
                    }
                } else {
                    LOG.error()
                            .$("could not remove swap [file=").$(path)
                            .$(", errno=").$(ff.errno())
                            .$(']').$();
                }
            } while (++index < retryCount);
            throw CairoException.critical(0).put("Cannot open indexed file. Max number of attempts reached [").put(index).put("]. Last file tried: ").put(path);
        } finally {
            path.trimTo(rootLen);
        }
    }

    static void openMetaSwapFileByIndex(FilesFacade ff, MemoryMA mem, Path path, int rootLen, int swapIndex) {
        try {
            path.concat(META_SWAP_FILE_NAME);
            if (swapIndex > 0) {
                path.put('.').put(swapIndex);
            }
            path.$();
            mem.smallFile(ff, path, MemoryTag.MMAP_DEFAULT);
        } finally {
            path.trimTo(rootLen);
        }
    }

    public interface FailureCloseable {
        void close(long prevSize);
    }
}<|MERGE_RESOLUTION|>--- conflicted
+++ resolved
@@ -210,9 +210,10 @@
             Path path,
             boolean pathIsOtherVolume,
             TableStructure structure,
-            int tableId
+            int tableId,
+            CharSequence dirName
     ) {
-        createTable(configuration, memory, path, pathIsOtherVolume, structure, ColumnType.VERSION, tableId);
+        createTable(configuration, memory, path, structure, ColumnType.VERSION, tableId, dirName);
     }
 
     public static void createTable(
@@ -220,14 +221,9 @@
             MemoryMARW memory,
             Path path,
             TableStructure structure,
-            int tableId,
-            CharSequence dirName
+            int tableId
     ) {
-<<<<<<< HEAD
         createTable(configuration, memory, path, false, structure, ColumnType.VERSION, tableId);
-=======
-        createTable(configuration, memory, path, structure, ColumnType.VERSION, tableId, dirName);
->>>>>>> 5d42ab69
     }
 
     public static void createTable(
@@ -243,11 +239,7 @@
         final FilesFacade ff = configuration.getFilesFacade();
         final CharSequence root = configuration.getRoot();
         final int mkDirMode = configuration.getMkDirMode();
-<<<<<<< HEAD
-        createTable(ff, root, mkDirMode, memory, path, pathIsOtherVolume, structure, tableVersion, tableId);
-=======
         createTable(ff, root, mkDirMode, memory, path, structure, tableVersion, tableId, dirName);
->>>>>>> 5d42ab69
     }
 
     public static void createTable(
@@ -262,11 +254,7 @@
             int tableId,
             CharSequence dirName
     ) {
-<<<<<<< HEAD
-        createTable(ff, root, mkDirMode, memory, path, pathIsOtherVolume, structure.getTableName(), structure, tableVersion, tableId);
-=======
         createTable(ff, root, mkDirMode, memory, path, dirName, structure, tableVersion, tableId);
->>>>>>> 5d42ab69
     }
 
     public static void createTable(
@@ -275,53 +263,31 @@
             int mkDirMode,
             MemoryMARW memory,
             Path path,
-<<<<<<< HEAD
+            CharSequence tableDir,
             TableStructure structure,
             int tableVersion,
             int tableId
     ) {
-        createTable(ff, root, mkDirMode, memory, path, false, structure.getTableName(), structure, tableVersion, tableId);
-    }
-
-    public static void createTable(
-            FilesFacade ff,
-            CharSequence root,
-            int mkDirMode,
-            MemoryMARW memory,
-            Path path,
-            boolean pathIsOtherVolume,
-            CharSequence tableName,
-=======
-            CharSequence tableDir,
->>>>>>> 5d42ab69
-            TableStructure structure,
-            int tableVersion,
-            int tableId
-    ) {
-<<<<<<< HEAD
-        LOG.debug().$("create table [name=").$(tableName).I$();
-=======
         LOG.debug().$("create table [name=").$(tableDir).$(']').$();
         path.of(root).concat(tableDir);
->>>>>>> 5d42ab69
-
-        // path may have been set by CREATE TABLE ... [IN VOLUME 'path'].
-        // if so, it is a valid folder or link to folder
-        if (!pathIsOtherVolume) {
-            path.of(root);
-        }
-        path.concat(tableName);
-        final int rootLen = path.length();
-
-        if (ff.isDirOrSoftLinkDir(path.$())) {
-            throw CairoException.critical(ff.errno()).put("table folder already exists in volume [path=").put(path).put(']');
-        }
-        if (ff.mkdirs(path.slash$(), mkDirMode) != 0) {
-            throw CairoException.critical(ff.errno()).put("could not create [dir=").put(path).put(']');
-        }
-        if (pathIsOtherVolume && ff.softLink(path.trimTo(rootLen).$(), Path.getThreadLocal2(root).concat(tableName).$()) != 0) {
-            throw CairoException.critical(ff.errno()).put("could not create soft link [src=").put(path).put(", tableName=").put(tableName).put(']');
-        }
+
+//        // path may have been set by CREATE TABLE ... [IN VOLUME 'path'].
+//        // if so, it is a valid folder or link to folder
+//        if (!pathIsOtherVolume) {
+//            path.of(root);
+//        }
+//        path.concat(tableName);
+//        final int rootLen = path.length();
+//
+//        if (ff.isDirOrSoftLinkDir(path.$())) {
+//            throw CairoException.critical(ff.errno()).put("table folder already exists in volume [path=").put(path).put(']');
+//        }
+//        if (ff.mkdirs(path.slash$(), mkDirMode) != 0) {
+//            throw CairoException.critical(ff.errno()).put("could not create [dir=").put(path).put(']');
+//        }
+//        if (pathIsOtherVolume && ff.softLink(path.trimTo(rootLen).$(), Path.getThreadLocal2(root).concat(tableName).$()) != 0) {
+//            throw CairoException.critical(ff.errno()).put("could not create soft link [src=").put(path).put(", tableName=").put(tableName).put(']');
+//        }
 
         final int dirFd = !ff.isRestrictedFileSystem() ? TableUtils.openRO(ff, path.$(), LOG) : 0;
         try (MemoryMARW mem = memory) {
