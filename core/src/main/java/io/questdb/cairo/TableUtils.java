/*******************************************************************************
 *     ___                  _   ____  ____
 *    / _ \ _   _  ___  ___| |_|  _ \| __ )
 *   | | | | | | |/ _ \/ __| __| | | |  _ \
 *   | |_| | |_| |  __/\__ \ |_| |_| | |_) |
 *    \__\_\\__,_|\___||___/\__|____/|____/
 *
 *  Copyright (c) 2014-2019 Appsicle
 *  Copyright (c) 2019-2022 QuestDB
 *
 *  Licensed under the Apache License, Version 2.0 (the "License");
 *  you may not use this file except in compliance with the License.
 *  You may obtain a copy of the License at
 *
 *  http://www.apache.org/licenses/LICENSE-2.0
 *
 *  Unless required by applicable law or agreed to in writing, software
 *  distributed under the License is distributed on an "AS IS" BASIS,
 *  WITHOUT WARRANTIES OR CONDITIONS OF ANY KIND, either express or implied.
 *  See the License for the specific language governing permissions and
 *  limitations under the License.
 *
 ******************************************************************************/

package io.questdb.cairo;

import io.questdb.MessageBus;
import io.questdb.cairo.sql.Function;
import io.questdb.cairo.sql.RecordMetadata;
import io.questdb.cairo.sql.SymbolTable;
import io.questdb.cairo.vm.Vm;
import io.questdb.cairo.vm.api.*;
import io.questdb.griffin.AnyRecordMetadata;
import io.questdb.griffin.FunctionParser;
import io.questdb.griffin.SqlException;
import io.questdb.griffin.SqlExecutionContext;
<<<<<<< HEAD
=======
import io.questdb.griffin.engine.functions.constants.Long128Constant;
import io.questdb.griffin.model.ExpressionNode;
>>>>>>> 6f50137e
import io.questdb.griffin.model.QueryModel;
import io.questdb.log.Log;
import io.questdb.log.LogFactory;
import io.questdb.mp.MPSequence;
import io.questdb.std.*;
import io.questdb.std.datetime.millitime.MillisecondClock;
import io.questdb.std.str.CharSink;
import io.questdb.std.str.LPSZ;
import io.questdb.std.str.Path;
import io.questdb.tasks.O3PartitionPurgeTask;
import org.jetbrains.annotations.NotNull;
import org.jetbrains.annotations.Nullable;

import static io.questdb.cairo.MapWriter.createSymbolMapFiles;

public final class TableUtils {
    public static final int ANY_TABLE_ID = -1;
    public static final int ANY_TABLE_VERSION = -1;
    public static final String ATTACHABLE_DIR_MARKER = ".attachable";
    public static final long COLUMN_NAME_TXN_NONE = -1L;
    public static final String COLUMN_VERSION_FILE_NAME = "_cv";
    public static final String DEFAULT_PARTITION_NAME = "default";
    public static final String DETACHED_DIR_MARKER = ".detached";
    public static final String FILE_SUFFIX_D = ".d";
    public static final String FILE_SUFFIX_I = ".i";
    public static final int INITIAL_TXN = 0;
    public static final int LONGS_PER_TX_ATTACHED_PARTITION = 4;
    public static final int LONGS_PER_TX_ATTACHED_PARTITION_MSB = Numbers.msb(LONGS_PER_TX_ATTACHED_PARTITION);
    public static final long META_COLUMN_DATA_SIZE = 32;
    public static final String META_FILE_NAME = "_meta";
    public static final long META_OFFSET_COLUMN_TYPES = 128;
    public static final long META_OFFSET_COUNT = 0;
    public static final long META_OFFSET_MAX_UNCOMMITTED_ROWS = 20; // LONG
    public static final long META_OFFSET_O3_MAX_LAG = 24; // LONG
    public static final long META_OFFSET_STRUCTURE_VERSION = 32; // LONG
    public static final long META_OFFSET_TABLE_ID = 16;
    public static final long META_OFFSET_TIMESTAMP_INDEX = 8;
    public static final long META_OFFSET_VERSION = 12;
    public static final long META_OFFSET_WAL_ENABLED = 40; // BOOLEAN
    public static final int NULL_LEN = -1;
    public static final String SNAPSHOT_META_FILE_NAME = "_snapshot";
    public static final String SYMBOL_KEY_REMAP_FILE_SUFFIX = ".r";
    public static final char SYSTEM_TABLE_NAME_SUFFIX = '~';
    public static final int TABLE_DOES_NOT_EXIST = 1;
    public static final int TABLE_EXISTS = 0;
    public static final String TABLE_NAME_FILE = "_name";
    public static final int TABLE_RESERVED = 2;
    public static final String TAB_INDEX_FILE_NAME = "_tab_index.d";
    public static final String TXN_FILE_NAME = "_txn";
    public static final String TXN_SCOREBOARD_FILE_NAME = "_txn_scoreboard";
    // transaction file structure
    public static final int TX_BASE_HEADER_SECTION_PADDING = 12; // Add some free space into header for future use
    public static final long TX_BASE_OFFSET_VERSION_64 = 0;
    public static final long TX_BASE_OFFSET_A_32 = TX_BASE_OFFSET_VERSION_64 + 8;
    public static final long TX_BASE_OFFSET_SYMBOLS_SIZE_A_32 = TX_BASE_OFFSET_A_32 + 4;
    public static final long TX_BASE_OFFSET_PARTITIONS_SIZE_A_32 = TX_BASE_OFFSET_SYMBOLS_SIZE_A_32 + 4;
    public static final long TX_BASE_OFFSET_B_32 = TX_BASE_OFFSET_PARTITIONS_SIZE_A_32 + 4 + TX_BASE_HEADER_SECTION_PADDING;
    public static final long TX_BASE_OFFSET_SYMBOLS_SIZE_B_32 = TX_BASE_OFFSET_B_32 + 4;
    public static final long TX_BASE_OFFSET_PARTITIONS_SIZE_B_32 = TX_BASE_OFFSET_SYMBOLS_SIZE_B_32 + 4;
    public static final int TX_BASE_HEADER_SIZE = (int) Math.max(TX_BASE_OFFSET_PARTITIONS_SIZE_B_32 + 4 + TX_BASE_HEADER_SECTION_PADDING, 64);
    public static final long TX_OFFSET_MAP_WRITER_COUNT_32 = 128;
    public static final long TX_OFFSET_TXN_64 = 0;
    public static final long TX_OFFSET_TRANSIENT_ROW_COUNT_64 = TX_OFFSET_TXN_64 + 8;
    public static final long TX_OFFSET_FIXED_ROW_COUNT_64 = TX_OFFSET_TRANSIENT_ROW_COUNT_64 + 8;
    public static final long TX_OFFSET_MIN_TIMESTAMP_64 = TX_OFFSET_FIXED_ROW_COUNT_64 + 8;
    public static final long TX_OFFSET_MAX_TIMESTAMP_64 = TX_OFFSET_MIN_TIMESTAMP_64 + 8;
    public static final long TX_OFFSET_STRUCT_VERSION_64 = TX_OFFSET_MAX_TIMESTAMP_64 + 8;
    public static final long TX_OFFSET_DATA_VERSION_64 = TX_OFFSET_STRUCT_VERSION_64 + 8;
    public static final long TX_OFFSET_PARTITION_TABLE_VERSION_64 = TX_OFFSET_DATA_VERSION_64 + 8;
    public static final long TX_OFFSET_COLUMN_VERSION_64 = TX_OFFSET_PARTITION_TABLE_VERSION_64 + 8;
    public static final long TX_OFFSET_TRUNCATE_VERSION_64 = TX_OFFSET_COLUMN_VERSION_64 + 8;
    public static final long TX_OFFSET_SEQ_TXN_64 = TX_OFFSET_TRUNCATE_VERSION_64 + 8;
    public static final int TX_RECORD_HEADER_SIZE = (int) TX_OFFSET_MAP_WRITER_COUNT_32 + Integer.BYTES;
    public static final String UPGRADE_FILE_NAME = "_upgrade.d";
    static final int COLUMN_VERSION_FILE_HEADER_SIZE = 40;
    static final int META_FLAG_BIT_INDEXED = 1;
    static final int META_FLAG_BIT_NOT_INDEXED = 0;
    static final int META_FLAG_BIT_SEQUENTIAL = 1 << 1;
    // INT - symbol map count, this is a variable part of transaction file
    // below this offset we will have INT values for symbol map size
    static final long META_OFFSET_PARTITION_BY = 4;
    static final String META_PREV_FILE_NAME = "_meta.prev";
    /**
     * TXN file structure
     * struct {
     * long txn;
     * long transient_row_count; // rows count in last partition
     * long fixed_row_count; // row count in table excluding count in last partition
     * long max_timestamp; // last timestamp written to table
     * long struct_version; // data structure version; whenever columns added or removed this version changes.
     * long partition_version; // version that increments whenever non-current partitions are modified/added/removed
     * long txn_check; // same as txn - sanity check for concurrent reads and writes
     * int  map_writer_count; // symbol writer count
     * int  map_writer_position[map_writer_count]; // position of each of map writers
     * }
     * <p>
     * TableUtils.resetTxn() writes to this file, it could be using different offsets, beware
     */

    static final String META_SWAP_FILE_NAME = "_meta.swp";
    static final int MIN_INDEX_VALUE_BLOCK_SIZE = Numbers.ceilPow2(4);
    static final String TODO_FILE_NAME = "_todo_";
    static final byte TODO_RESTORE_META = 2;
    static final byte TODO_TRUNCATE = 1;
    private final static Log LOG = LogFactory.getLog(TableUtils.class);
    private static final int MAX_INDEX_VALUE_BLOCK_SIZE = Numbers.ceilPow2(8 * 1024 * 1024);
    private static final int MAX_SYMBOL_CAPACITY = Numbers.ceilPow2(Integer.MAX_VALUE);
    private static final int MAX_SYMBOL_CAPACITY_CACHED = Numbers.ceilPow2(30_000_000);
    private static final int MIN_SYMBOL_CAPACITY = 2;

    private TableUtils() {
    }

    public static void allocateDiskSpace(FilesFacade ff, int fd, long size) {
        if (ff.length(fd) < size && !ff.allocate(fd, size)) {
            throw CairoException.critical(ff.errno()).put("No space left [size=").put(size).put(", fd=").put(fd).put(']');
        }
    }

    public static int calculateTxRecordSize(int bytesSymbols, int bytesPartitions) {
        return TX_RECORD_HEADER_SIZE + Integer.BYTES + bytesSymbols + Integer.BYTES + bytesPartitions;
    }

    public static Path charFileName(Path path, CharSequence columnName, long columnNameTxn) {
        path.concat(columnName).put(".c");
        if (columnNameTxn > COLUMN_NAME_TXN_NONE) {
            path.put('.').put(columnNameTxn);
        }
        return path.$();
    }

    public static long checkMemSize(MemoryMR metaMem, long minSize) {
        final long memSize = metaMem.size();
        if (memSize < minSize) {
            throw CairoException.critical(0).put("File is too small, size=").put(memSize).put(", required=").put(minSize);
        }
        return memSize;
    }

    public static int compressColumnCount(RecordMetadata metadata) {
        int count = 0;
        for (int i = 0, n = metadata.getColumnCount(); i < n; i++) {
            if (metadata.getColumnType(i) > 0) {
                count++;
            }
        }
        return count;
    }

    public static void createColumnVersionFile(MemoryMARW mem) {
        // Create page of 0s for Column Version file "_cv"
        mem.extend(COLUMN_VERSION_FILE_HEADER_SIZE);
        mem.jumpTo(COLUMN_VERSION_FILE_HEADER_SIZE);
        mem.zero();
    }

    @NotNull
    public static Function createCursorFunction(
            FunctionParser functionParser,
            @NotNull QueryModel model,
            @NotNull SqlExecutionContext executionContext
    ) throws SqlException {
        final ExpressionNode tableNameExpr = model.getTableNameExpr();
        final Function function = functionParser.parseFunction(
                tableNameExpr, 
                AnyRecordMetadata.INSTANCE, 
                executionContext
        );
        if (!ColumnType.isCursor(function.getType())) {
            throw SqlException.$(tableNameExpr.position, "function must return CURSOR");
        }
        return function;
    }

    public static void createTable(
            CairoConfiguration configuration,
            MemoryMARW memory,
            Path path,
            TableStructure structure,
            int tableId,
            CharSequence dirName
    ) {
        createTable(configuration, memory, path, structure, ColumnType.VERSION, tableId, dirName);
    }

    public static void createTable(
            CairoConfiguration configuration,
            MemoryMARW memory,
            Path path,
            TableStructure structure,
            int tableVersion,
            int tableId,
            CharSequence dirName
    ) {
        final FilesFacade ff = configuration.getFilesFacade();
        final CharSequence root = configuration.getRoot();
        final int mkDirMode = configuration.getMkDirMode();
        createTable(ff, root, mkDirMode, memory, path, structure, tableVersion, tableId, dirName);
    }

    public static void createTable(
            FilesFacade ff,
            CharSequence root,
            int mkDirMode,
            MemoryMARW memory,
            Path path,
            TableStructure structure,
            int tableVersion,
            int tableId,
            CharSequence dirName
    ) {
        createTable(ff, root, mkDirMode, memory, path, dirName, structure, tableVersion, tableId);
    }

    public static void createTable(
            FilesFacade ff,
            CharSequence root,
            int mkDirMode,
            MemoryMARW memory,
            Path path,
            CharSequence tableDir,
            TableStructure structure,
            int tableVersion,
            int tableId
    ) {
        LOG.debug().$("create table [name=").$(tableDir).$(']').$();
        path.of(root).concat(tableDir);

        if (ff.mkdirs(path.slash$(), mkDirMode) != 0) {
            throw CairoException.critical(ff.errno()).put("could not create [dir=").put(path).put(']');
        }

        final int rootLen = path.length();

        final int dirFd = !ff.isRestrictedFileSystem() ? TableUtils.openRO(ff, path.$(), LOG) : 0;
        try (MemoryMARW mem = memory) {
            mem.smallFile(ff, path.trimTo(rootLen).concat(META_FILE_NAME).$(), MemoryTag.MMAP_DEFAULT);
            mem.jumpTo(0);
            final int count = structure.getColumnCount();
            path.trimTo(rootLen);
            mem.putInt(count);
            mem.putInt(structure.getPartitionBy());
            int timestampIndex = structure.getTimestampIndex();
            assert timestampIndex == -1 ||
                    (timestampIndex >= 0 && timestampIndex < count && structure.getColumnType(timestampIndex) == ColumnType.TIMESTAMP);
            mem.putInt(timestampIndex);
            mem.putInt(tableVersion);
            mem.putInt(tableId);
            mem.putInt(structure.getMaxUncommittedRows());
            mem.putLong(structure.getO3MaxLag());
            mem.putLong(0); // Structure version.
            mem.putInt(structure.isWalEnabled() ? 1 : 0);
            mem.jumpTo(TableUtils.META_OFFSET_COLUMN_TYPES);

            assert count > 0;

            for (int i = 0; i < count; i++) {
                mem.putInt(structure.getColumnType(i));
                long flags = 0;
                if (structure.isIndexed(i)) {
                    flags |= META_FLAG_BIT_INDEXED;
                }

                if (structure.isSequential(i)) {
                    flags |= META_FLAG_BIT_SEQUENTIAL;
                }

                mem.putLong(flags);
                mem.putInt(structure.getIndexBlockCapacity(i));
                // reserved
                mem.skip(16);
            }

            for (int i = 0; i < count; i++) {
                mem.putStr(structure.getColumnName(i));
            }

            // create symbol maps
            int symbolMapCount = 0;
            for (int i = 0; i < count; i++) {
                if (ColumnType.isSymbol(structure.getColumnType(i))) {
                    createSymbolMapFiles(
                            ff,
                            mem,
                            path.trimTo(rootLen),
                            structure.getColumnName(i),
                            COLUMN_NAME_TXN_NONE,
                            structure.getSymbolCapacity(i),
                            structure.getSymbolCacheFlag(i)
                    );
                    symbolMapCount++;
                }
            }
            mem.smallFile(ff, path.trimTo(rootLen).concat(TXN_FILE_NAME).$(), MemoryTag.MMAP_DEFAULT);
            createTxn(mem, symbolMapCount, 0L, 0L, INITIAL_TXN, 0L, 0L, 0L, 0L);

            mem.smallFile(ff, path.trimTo(rootLen).concat(COLUMN_VERSION_FILE_NAME).$(), MemoryTag.MMAP_DEFAULT);
            createColumnVersionFile(mem);
            mem.close();

            resetTodoLog(ff, path, rootLen, mem);
            // allocate txn scoreboard
            path.trimTo(rootLen).concat(TXN_SCOREBOARD_FILE_NAME).$();

            mem.smallFile(ff, path.trimTo(rootLen).concat(TABLE_NAME_FILE).$(), MemoryTag.MMAP_DEFAULT);
            createTableNameFile(mem, getTableNameFromDirName(tableDir));
        } finally {
            if (dirFd > 0) {
                if (ff.fsync(dirFd) != 0) {
                    LOG.error()
                            .$("could not fsync [fd=").$(dirFd)
                            .$(", errno=").$(ff.errno())
                            .I$();
                }
                ff.close(dirFd);
            }
        }
    }

    public static long createTransitionIndex(
            MemoryR masterMeta,
            AbstractRecordMetadata slaveMeta
    ) {
        int slaveColumnCount = slaveMeta.columnCount;
        int masterColumnCount = masterMeta.getInt(META_OFFSET_COUNT);
        final long pTransitionIndex;
        final int size = 8 + masterColumnCount * 8;

        long index = pTransitionIndex = Unsafe.calloc(size, MemoryTag.NATIVE_TABLE_READER);
        Unsafe.getUnsafe().putInt(index, size);
        index += 8;

        // index structure is
        // [action: int, copy from:int]

        // action: if -1 then current column in slave is deleted or renamed, else it's reused
        // "copy from" >= 0 indicates that column is to be copied from slave position
        // "copy from" < 0  indicates that column is new and should be taken from updated metadata position
        // "copy from" == Integer.MIN_VALUE  indicates that column is deleted for good and should not be re-added from any source

        long offset = getColumnNameOffset(masterColumnCount);
        int slaveIndex = 0;
        int shiftLeft = 0;
        for (int masterIndex = 0; masterIndex < masterColumnCount; masterIndex++) {
            CharSequence name = masterMeta.getStr(offset);
            offset += Vm.getStorageLength(name);
            int masterColumnType = getColumnType(masterMeta, masterIndex);

            if (slaveIndex < slaveColumnCount) {
                int existingWriterIndex = slaveMeta.getWriterIndex(slaveIndex);
                if (existingWriterIndex > masterIndex) {
                    // This column must be deleted so existing dense columns do not contain it
                    assert masterColumnType < 0;
                    continue;
                }
                assert existingWriterIndex == masterIndex;
            }

            int outIndex = slaveIndex - shiftLeft;
            if (masterColumnType < 0) {
                shiftLeft++; // Deleted in master
                if (slaveIndex < slaveColumnCount) {
                    Unsafe.getUnsafe().putInt(index + slaveIndex * 8L, -1);
                    Unsafe.getUnsafe().putInt(index + slaveIndex * 8L + 4, Integer.MIN_VALUE);
                }
            } else {
                if (
                        slaveIndex < slaveColumnCount
                                && isColumnIndexed(masterMeta, masterIndex) == slaveMeta.isColumnIndexed(slaveIndex)
                                && Chars.equals(name, slaveMeta.getColumnName(slaveIndex))
                ) {
                    // reuse
                    Unsafe.getUnsafe().putInt(index + outIndex * 8L + 4, slaveIndex);
                    if (slaveIndex > outIndex) {
                        // mark to do nothing with existing column, this may be overwritten later
                        Unsafe.getUnsafe().putInt(index + slaveIndex * 8L + 4, Integer.MIN_VALUE);
                    }
                } else {
                    // new
                    if (slaveIndex < slaveColumnCount) {
                        // free
                        Unsafe.getUnsafe().putInt(index + slaveIndex * 8L, -1);
                    }
                    Unsafe.getUnsafe().putInt(index + outIndex * 8L + 4, -masterIndex - 1);
                }
            }
            slaveIndex++;
        }
        Unsafe.getUnsafe().putInt(pTransitionIndex + 4, slaveIndex - shiftLeft);
        return pTransitionIndex;
    }

    public static void createTxn(MemoryMW txMem, int symbolMapCount, long txn, long seqTxn, long dataVersion, long partitionTableVersion, long structureVersion, long columnVersion, long truncateVersion) {
        txMem.putInt(TX_BASE_OFFSET_A_32, TX_BASE_HEADER_SIZE);
        txMem.putInt(TX_BASE_OFFSET_SYMBOLS_SIZE_A_32, symbolMapCount * 8);
        txMem.putInt(TX_BASE_OFFSET_PARTITIONS_SIZE_A_32, 0);
        resetTxn(txMem, TX_BASE_HEADER_SIZE, symbolMapCount, txn, seqTxn, dataVersion, partitionTableVersion, structureVersion, columnVersion, truncateVersion);
        txMem.setTruncateSize(TX_BASE_HEADER_SIZE + TX_RECORD_HEADER_SIZE);
    }

    public static LPSZ dFile(Path path, CharSequence columnName, long columnTxn) {
        path.concat(columnName).put(FILE_SUFFIX_D);
        if (columnTxn > COLUMN_NAME_TXN_NONE) {
            path.put('.').put(columnTxn);
        }
        return path.$();
    }

    public static LPSZ dFile(Path path, CharSequence columnName) {
        return dFile(path, columnName, COLUMN_NAME_TXN_NONE);
    }

    public static int exists(FilesFacade ff, Path path, CharSequence root, CharSequence name) {
        return exists(ff, path, root, name, 0, name.length());
    }

    public static int exists(FilesFacade ff, Path path, CharSequence root, CharSequence name, int lo, int hi) {
        path.of(root).concat(name, lo, hi).$();
        if (ff.exists(path)) {
            if (ff.exists(path.concat(TXN_FILE_NAME).$())) {
                return TABLE_EXISTS;
            } else {
                return TABLE_RESERVED;
            }
        } else {
            return TABLE_DOES_NOT_EXIST;
        }
    }

    public static void freeTransitionIndex(long address) {
        if (address == 0) {
            return;
        }
        Unsafe.free(address, Unsafe.getUnsafe().getInt(address), MemoryTag.NATIVE_TABLE_READER);
    }

    public static int getColumnCount(MemoryMR metaMem, long offset) {
        final int columnCount = metaMem.getInt(offset);
        if (columnCount < 0) {
            throw validationException(metaMem).put("Incorrect columnCount: ").put(columnCount);
        }
        return columnCount;
    }

    public static CharSequence getColumnName(MemoryMR metaMem, long memSize, long offset, int columnIndex) {
        final int strLength = getInt(metaMem, memSize, offset);
        if (strLength == TableUtils.NULL_LEN) {
            throw validationException(metaMem).put("NULL column name at [").put(columnIndex).put(']');
        }
        return getCharSequence(metaMem, memSize, offset, strLength);
    }

    public static long getColumnNameOffset(int columnCount) {
        return META_OFFSET_COLUMN_TYPES + columnCount * META_COLUMN_DATA_SIZE;
    }

    public static int getColumnType(MemoryR metaMem, int columnIndex) {
        return metaMem.getInt(META_OFFSET_COLUMN_TYPES + columnIndex * META_COLUMN_DATA_SIZE);
    }

    public static int getColumnType(MemoryMR metaMem, long memSize, long offset, int columnIndex) {
        final int type = getInt(metaMem, memSize, offset);
        if (type >= 0 && ColumnType.sizeOf(type) == -1) {
            throw validationException(metaMem).put("Invalid column type ").put(type).put(" at [").put(columnIndex).put(']');
        }
        return type;
    }

    public static long getPartitionTableIndexOffset(int symbolWriterCount, int index) {
        return getPartitionTableIndexOffset(getPartitionTableSizeOffset(symbolWriterCount), index);
    }

    public static long getPartitionTableIndexOffset(long partitionTableOffset, int index) {
        return partitionTableOffset + 4 + index * 8L;
    }

    public static long getPartitionTableSizeOffset(int symbolWriterCount) {
        return getSymbolWriterIndexOffset(symbolWriterCount);
    }

    public static long getSymbolWriterIndexOffset(int index) {
        return TX_OFFSET_MAP_WRITER_COUNT_32 + 4 + index * 8L;
    }

    public static long getSymbolWriterTransientIndexOffset(int index) {
        return getSymbolWriterIndexOffset(index) + Integer.BYTES;
    }

    @NotNull
    public static String getTableDir(boolean mangleDirNames, @NotNull String tableName, int tableId, boolean isWal) {
        String dirName = tableName;
        if (isWal) {
            dirName += TableUtils.SYSTEM_TABLE_NAME_SUFFIX;
            dirName += tableId;
        } else if (mangleDirNames) {
            dirName += TableUtils.SYSTEM_TABLE_NAME_SUFFIX;
        }
        return dirName;
    }

    public static CharSequence getTableNameFromDirName(CharSequence privateName) {
        int suffixIndex = Chars.indexOf(privateName, SYSTEM_TABLE_NAME_SUFFIX);
        if (suffixIndex == -1) {
            return privateName;
        }
        return Chars.toString(privateName).substring(0, suffixIndex);
    }

    public static int getTimestampIndex(MemoryMR metaMem, long offset, int columnCount) {
        final int timestampIndex = metaMem.getInt(offset);
        if (timestampIndex < -1 || timestampIndex >= columnCount) {
            throw validationException(metaMem).put("Timestamp index is outside of range, timestampIndex=").put(timestampIndex);
        }
        return timestampIndex;
    }

    public static void handleMetadataLoadException(CharSequence tableName, long deadline, CairoException ex, MillisecondClock millisecondClock, long spinLockTimeout) {
        // This is temporary solution until we can get multiple version of metadata not overwriting each other
        if (ex.errnoReadPathDoesNotExist()) {
            if (millisecondClock.getTicks() < deadline) {
                LOG.info().$("error reloading metadata [table=").utf8(tableName)
                        .$(", errno=").$(ex.getErrno())
                        .$(", error=").utf8(ex.getFlyweightMessage()).I$();
                Os.pause();
            } else {
                LOG.error().$("metadata read timeout [timeout=").$(spinLockTimeout).utf8("μs]").$();
                throw CairoException.critical(ex.getErrno()).put("Metadata read timeout. Last error: ").put(ex.getFlyweightMessage());
            }
        } else {
            throw ex;
        }
    }

    public static LPSZ iFile(Path path, CharSequence columnName, long columnTxn) {
        path.concat(columnName).put(FILE_SUFFIX_I);
        if (columnTxn > COLUMN_NAME_TXN_NONE) {
            path.put('.').put(columnTxn);
        }
        return path.$();
    }

    public static LPSZ iFile(Path path, CharSequence columnName) {
        return iFile(path, columnName, COLUMN_NAME_TXN_NONE);
    }

    public static boolean isValidColumnName(CharSequence seq, int fsFileNameLimit) {
        int l = seq.length();
        if (l > fsFileNameLimit) {
            // Most file systems don't support files name longer than 255 bytes
            return false;
        }

        for (int i = 0; i < l; i++) {
            char c = seq.charAt(i);
            switch (c) {
                case '?':
                case '.':
                case ',':
                case '\'':
                case '\"':
                case '\\':
                case '/':
                case ':':
                case ')':
                case '(':
                case '+':
                case '-':
                case '*':
                case '%':
                case '~':
                case '\u0000': // Control characters
                case '\u0001':
                case '\u0002':
                case '\u0003':
                case '\u0004':
                case '\u0005':
                case '\u0006':
                case '\u0007':
                case '\u0008':
                case '\u0009':
                case '\u000B':
                case '\u000c':
                case '\n':
                case '\r':
                case '\u000e':
                case '\u000f':
                case '\u007f':
                case 0xfeff: // UTF-8 BOM (Byte Order Mark) can appear at the beginning of a character stream
                    return false;
                default:
                    break;
            }
        }
        return l > 0;
    }

    public static boolean isValidTableName(CharSequence tableName, int fsFileNameLimit) {
        int l = tableName.length();
        if (l > fsFileNameLimit) {
            // Most file systems don't support files name longer than 255 bytes
            return false;
        }
        for (int i = 0; i < l; i++) {
            char c = tableName.charAt(i);
            switch (c) {
                case '.':
                    if (i == 0 || i == l - 1 || tableName.charAt(i - 1) == '.') {
                        // Single dot in the middle is allowed only
                        // Starting from . hides directory in Linux
                        // Ending . can be trimmed by some Windows versions / file systems
                        // Double, triple dot look suspicious
                        // Single dot allowed as compatibility,
                        // when someone uploads 'file_name.csv' the file name used as the table name
                        return false;
                    }
                    break;
                case '?':
                case ',':
                case '\'':
                case '\"':
                case '\\':
                case '/':
                case ':':
                case ')':
                case '(':
                case '+':
                case '*':
                case '%':
                case '~':
                case '\u0000':  // Control characters
                case '\u0001':
                case '\u0002':
                case '\u0003':
                case '\u0004':
                case '\u0005':
                case '\u0006':
                case '\u0007':
                case '\u0008':
                case '\u0009':
                case '\u000B':
                case '\u000c':
                case '\r':
                case '\n':
                case '\u000e':
                case '\u000f':
                case '\u007f':
                case 0xfeff: // UTF-8 BOM (Byte Order Mark) can appear at the beginning of a character stream
                    return false;
            }
        }
        return tableName.length() > 0 && tableName.charAt(0) != ' ' && tableName.charAt(l - 1) != ' ';
    }

    public static int lock(FilesFacade ff, Path path, boolean logOnError) {
        final int fd = ff.openRW(path, CairoConfiguration.O_NONE);
        if (fd == -1) {
            if (logOnError) {
                LOG.error().$("cannot open '").utf8(path).$("' to lock [errno=").$(ff.errno()).$(']').$();
            }
            return -1;
        }

        if (ff.lock(fd) != 0) {
            if (logOnError) {
                LOG.error().$("cannot lock '").utf8(path).$("' [errno=").$(ff.errno()).$(", fd=").$(fd).$(']').$();
            }
            ff.close(fd);
            return -1;
        }

        LOG.info().$("locked '").utf8(path).$("' [fd=").$(fd).I$();
        return fd;
    }

    public static int lock(FilesFacade ff, Path path) {
        return lock(ff, path, true);
    }

    public static void lockName(Path path) {
        path.put(".lock").$();
    }

    public static long mapRO(FilesFacade ff, int fd, long size, int memoryTag) {
        return mapRO(ff, fd, size, 0, memoryTag);
    }

    /**
     * Maps a file in read-only mode.
     * <p>
     * Important note. Linux requires the offset to be page aligned.
     *
     * @param ff        files facade, - intermediary to allow intercepting calls to the OS.
     * @param fd        file descriptor, previously provided by one of openFile() functions
     * @param size      size of the mapped file region
     * @param offset    offset in file to begin mapping
     * @param memoryTag bucket to trace memory allocation calls
     * @return read-only memory address
     */
    public static long mapRO(FilesFacade ff, int fd, long size, long offset, int memoryTag) {
        assert fd != -1;
        assert offset % ff.getPageSize() == 0;
        final long address = ff.mmap(fd, size, offset, Files.MAP_RO, memoryTag);
        if (address == FilesFacade.MAP_FAILED) {
            throw CairoException.critical(ff.errno())
                    .put("could not mmap ")
                    .put(" [size=").put(size)
                    .put(", offset=").put(offset)
                    .put(", fd=").put(fd)
                    .put(", memUsed=").put(Unsafe.getMemUsed())
                    .put(", fileLen=").put(ff.length(fd))
                    .put(']');
        }
        return address;
    }

    public static long mapRW(FilesFacade ff, int fd, long size, int memoryTag) {
        return mapRW(ff, fd, size, 0, memoryTag);
    }

    /**
     * Maps a file in read-write mode.
     * <p>
     * Important note. Linux requires the offset to be page aligned.
     *
     * @param ff        files facade, - intermediary to allow intercepting calls to the OS.
     * @param fd        file descriptor, previously provided by one of openFile() functions. File has to be opened read-write
     * @param size      size of the mapped file region
     * @param offset    offset in file to begin mapping
     * @param memoryTag bucket to trace memory allocation calls
     * @return read-write memory address
     */
    public static long mapRW(FilesFacade ff, int fd, long size, long offset, int memoryTag) {
        assert fd != -1;
        assert offset % ff.getPageSize() == 0;
        allocateDiskSpace(ff, fd, size + offset);
        long addr = ff.mmap(fd, size, offset, Files.MAP_RW, memoryTag);
        if (addr > -1) {
            return addr;
        }
        int errno = ff.errno();
        if (Os.type != Os.WINDOWS || errno != 112) {
            throw CairoException.critical(ff.errno()).put("could not mmap column [fd=").put(fd).put(", size=").put(size).put(']');
        }
        throw CairoException.critical(ff.errno()).put("No space left [size=").put(size).put(", fd=").put(fd).put(']');
    }

    public static long mapRWOrClose(FilesFacade ff, int fd, long size, int memoryTag) {
        try {
            return TableUtils.mapRW(ff, fd, size, memoryTag);
        } catch (CairoException e) {
            ff.close(fd);
            throw e;
        }
    }

    public static long mremap(
            FilesFacade ff,
            int fd,
            long prevAddress,
            long prevSize,
            long newSize,
            int mapMode,
            int memoryTag
    ) {
        return mremap(ff, fd, prevAddress, prevSize, newSize, 0L, mapMode, memoryTag);
    }

    public static long mremap(
            FilesFacade ff,
            int fd,
            long prevAddress,
            long prevSize,
            long newSize,
            long offset,
            int mapMode,
            int memoryTag
    ) {
        final long page = ff.mremap(fd, prevAddress, prevSize, newSize, offset, mapMode, memoryTag);
        if (page == FilesFacade.MAP_FAILED) {
            int errno = ff.errno();
            // Closing memory will truncate size to current append offset.
            // Since the failed resize can occur before append offset can be
            // explicitly set, we must assume that file size should be
            // equal to previous memory size
            throw CairoException.critical(errno).put("could not remap file [previousSize=").put(prevSize).put(", newSize=").put(newSize).put(", offset=").put(offset).put(", fd=").put(fd).put(']');
        }
        return page;
    }

    public static Path offsetFileName(Path path, CharSequence columnName, long columnNameTxn) {
        path.concat(columnName).put(".o");
        if (columnNameTxn > COLUMN_NAME_TXN_NONE) {
            path.put('.').put(columnNameTxn);
        }
        return path.$();
    }

    public static void oldPartitionName(Path path, long txn) {
        path.put("-x-").put(txn);
    }

    public static int openFileRWOrFail(FilesFacade ff, LPSZ path, long opts) {
        return openRW(ff, path, LOG, opts);
    }

    public static int openRO(FilesFacade ff, Path path, CharSequence fileName, Log log) {
        final int rootLen = path.length();
        path.concat(fileName).$();
        try {
            return TableUtils.openRO(ff, path, log);
        } finally {
            path.trimTo(rootLen);
        }
    }

    public static int openRO(FilesFacade ff, LPSZ path, Log log) {
        final int fd = ff.openRO(path);
        if (fd > -1) {
            log.debug().$("open [file=").$(path).$(", fd=").$(fd).$(']').$();
            return fd;
        }
        throw CairoException.critical(ff.errno()).put("could not open read-only [file=").put(path).put(']');
    }

    public static int openRW(FilesFacade ff, LPSZ path, Log log, long opts) {
        final int fd = ff.openRW(path, opts);
        if (fd > -1) {
            log.debug().$("open [file=").$(path).$(", fd=").$(fd).$(']').$();
            return fd;
        }
        throw CairoException.critical(ff.errno()).put("could not open read-write [file=").put(path).put(']');
    }

    public static void openSmallFile(FilesFacade ff, Path path, int rootLen, MemoryMR metaMem, CharSequence fileName, int memoryTag) {
        path.concat(fileName).$();
        try {
            metaMem.smallFile(ff, path, memoryTag);
        } finally {
            path.trimTo(rootLen);
        }
    }

    public static void overwriteTableNameFile(Path tablePath, MemoryMARW memory, FilesFacade ff, TableToken newTableToken) {
        // Update name in _name file.
        // This is potentially racy but the file only read on startup when the tables.d file is missing 
        // so very limited circumstances.
        Path nameFilePath = tablePath.concat(TABLE_NAME_FILE).$();
        memory.smallFile(ff, nameFilePath, MemoryTag.MMAP_TABLE_WRITER);
        memory.jumpTo(0);
        createTableNameFile(memory, newTableToken.getTableName());
        memory.close(true, Vm.TRUNCATE_TO_POINTER);
    }

    public static int readIntOrFail(FilesFacade ff, int fd, long offset, long tempMem8b, Path path) {
        if (ff.read(fd, tempMem8b, Integer.BYTES, offset) != Integer.BYTES) {
            throw CairoException.critical(ff.errno()).put("Cannot read: ").put(path);
        }
        return Unsafe.getUnsafe().getInt(tempMem8b);
    }

    public static long readLongAtOffset(FilesFacade ff, Path path, long tempMem8b, long offset) {
        final int fd = TableUtils.openRO(ff, path, LOG);
        try {
            return readLongOrFail(ff, fd, offset, tempMem8b, path);
        } finally {
            ff.close(fd);
        }
    }

    public static long readLongOrFail(FilesFacade ff, int fd, long offset, long tempMem8b, @Nullable Path path) {
        if (ff.read(fd, tempMem8b, Long.BYTES, offset) != Long.BYTES) {
            if (path != null) {
                throw CairoException.critical(ff.errno()).put("could not read long [path=").put(path).put(", fd=").put(fd).put(", offset=").put(offset);
            }
            throw CairoException.critical(ff.errno()).put("could not read long [fd=").put(fd).put(", offset=").put(offset);
        }
        return Unsafe.getUnsafe().getLong(tempMem8b);
    }

    public static void removeOrException(FilesFacade ff, int fd, LPSZ path) {
        if (ff.exists(path) && !ff.closeRemove(fd, path)) {
            throw CairoException.critical(ff.errno()).put("Cannot remove ").put(path);
        }
    }

    public static void renameOrFail(FilesFacade ff, Path src, Path dst) {
        if (ff.rename(src, dst) != Files.FILES_RENAME_OK) {
            throw CairoException.critical(ff.errno()).put("could not rename ").put(src).put(" -> ").put(dst);
        }
    }

    public static void resetTodoLog(FilesFacade ff, Path path, int rootLen, MemoryMARW mem) {
        mem.smallFile(ff, path.trimTo(rootLen).concat(TODO_FILE_NAME).$(), MemoryTag.MMAP_DEFAULT);
        mem.jumpTo(0);
        mem.putLong(24, 0); // txn check
        Unsafe.getUnsafe().storeFence();
        mem.putLong(8, 0); // hashLo
        mem.putLong(16, 0); // hashHi
        Unsafe.getUnsafe().storeFence();
        mem.putLong(0, 0); // txn
        mem.putLong(32, 0); // count
        mem.jumpTo(40);
    }

    public static void resetTxn(MemoryMW txMem, long baseOffset, int symbolMapCount, long txn, long seqTxn, long dataVersion, long partitionTableVersion, long structureVersion, long columnVersion, long truncateVersion) {
        // txn to let readers know table is being reset
        txMem.putLong(baseOffset + TX_OFFSET_TXN_64, txn);

        // transient row count
        txMem.putLong(baseOffset + TX_OFFSET_TRANSIENT_ROW_COUNT_64, 0);
        // fixed row count
        txMem.putLong(baseOffset + TX_OFFSET_FIXED_ROW_COUNT_64, 0);
        // min timestamp value in table
        txMem.putLong(baseOffset + TX_OFFSET_MIN_TIMESTAMP_64, Long.MAX_VALUE);
        // max timestamp value in table
        txMem.putLong(baseOffset + TX_OFFSET_MAX_TIMESTAMP_64, Long.MIN_VALUE);
        // structure version
        txMem.putLong(baseOffset + TX_OFFSET_STRUCT_VERSION_64, structureVersion);
        // data version
        txMem.putLong(baseOffset + TX_OFFSET_DATA_VERSION_64, dataVersion);
        // partition table version
        txMem.putLong(baseOffset + TX_OFFSET_PARTITION_TABLE_VERSION_64, partitionTableVersion);
        // column version
        txMem.putLong(baseOffset + TX_OFFSET_COLUMN_VERSION_64, columnVersion);
        // truncate version
        txMem.putLong(baseOffset + TX_OFFSET_TRUNCATE_VERSION_64, truncateVersion);
        // sequencer txn
        txMem.putLong(baseOffset + TX_OFFSET_SEQ_TXN_64, seqTxn);

        txMem.putInt(baseOffset + TX_OFFSET_MAP_WRITER_COUNT_32, symbolMapCount);
        for (int i = 0; i < symbolMapCount; i++) {
            long offset = getSymbolWriterIndexOffset(i);
            txMem.putInt(baseOffset + offset, 0);
            offset += Integer.BYTES;
            txMem.putInt(baseOffset + offset, 0);
        }

        // partition update count
        txMem.putInt(baseOffset + getPartitionTableSizeOffset(symbolMapCount), 0);
    }

    public static void safeReadTxn(TxReader txReader, MillisecondClock clock, long spinLockTimeout) {
        long deadline = clock.getTicks() + spinLockTimeout;
        if (txReader.unsafeReadVersion() == txReader.getVersion()) {
            LOG.debug().$("checked clean txn, version ").$(txReader.getVersion()).$(", txn=").$(txReader.getTxn()).$();
            return;
        }

        while (true) {
            if (txReader.unsafeLoadAll()) {
                LOG.debug().$("loaded clean txn, version ").$(txReader.getVersion())
                        .$(", offset=").$(txReader.getBaseOffset())
                        .$(", size=").$(txReader.getRecordSize())
                        .$(", txn=").$(txReader.getTxn()).$();
                // All good, snapshot read
                return;
            }
            // This is unlucky, sequences have changed while we were reading transaction data
            // We must discard and try again
            if (clock.getTicks() > deadline) {
                LOG.error().$("tx read timeout [timeout=").$(spinLockTimeout).utf8("ms]").$();
                throw CairoException.critical(0).put("Transaction read timeout");
            }

            LOG.debug().$("loaded __dirty__ txn, version ").$(txReader.getVersion()).$();
            Os.pause();
        }
    }

    public static boolean schedulePurgeO3Partitions(MessageBus messageBus, TableToken tableName, int partitionBy) {
        final MPSequence seq = messageBus.getO3PurgeDiscoveryPubSeq();
        while (true) {
            long cursor = seq.next();
            if (cursor > -1) {
                O3PartitionPurgeTask task = messageBus.getO3PurgeDiscoveryQueue().get(cursor);
                task.of(tableName, partitionBy);
                seq.done(cursor);
                return true;
            } else if (cursor == -1) {
                return false;
            }
            Os.pause();
        }
    }

    public static void setNull(int columnType, long addr, long count) {
        switch (ColumnType.tagOf(columnType)) {
            case ColumnType.BOOLEAN:
            case ColumnType.BYTE:
                Vect.memset(addr, count, 0);
                break;
            case ColumnType.GEOBYTE:
                Vect.memset(addr, count, GeoHashes.BYTE_NULL);
                break;
            case ColumnType.CHAR:
            case ColumnType.SHORT:
                Vect.setMemoryShort(addr, (short) 0, count);
                break;
            case ColumnType.GEOSHORT:
                Vect.setMemoryShort(addr, GeoHashes.SHORT_NULL, count);
                break;
            case ColumnType.INT:
                Vect.setMemoryInt(addr, Numbers.INT_NaN, count);
                break;
            case ColumnType.GEOINT:
                Vect.setMemoryInt(addr, GeoHashes.INT_NULL, count);
                break;
            case ColumnType.FLOAT:
                Vect.setMemoryFloat(addr, Float.NaN, count);
                break;
            case ColumnType.SYMBOL:
                Vect.setMemoryInt(addr, SymbolTable.VALUE_IS_NULL, count);
                break;
            case ColumnType.LONG:
            case ColumnType.DATE:
            case ColumnType.TIMESTAMP:
                Vect.setMemoryLong(addr, Numbers.LONG_NaN, count);
                break;
            case ColumnType.GEOLONG:
                Vect.setMemoryLong(addr, GeoHashes.NULL, count);
                break;
            case ColumnType.DOUBLE:
                Vect.setMemoryDouble(addr, Double.NaN, count);
                break;
            case ColumnType.LONG256:
                // Long256 is null when all 4 longs are NaNs
                Vect.setMemoryLong(addr, Numbers.LONG_NaN, count * 4);
                break;
            case ColumnType.LONG128:
                // fall through
            case ColumnType.UUID:
                // Long128 and UUID are null when all 2 longs are NaNs
                //noinspection ConstantConditions
                Vect.setMemoryLong(addr, Numbers.LONG_NaN, count * 2);
                break;
            default:
                break;
        }
    }

    /**
     * Sets the path to the directory of a partition taking into account the timestamp, the partitioning scheme
     * and the partition version.
     *
     * @param tablePath        Set to the root directory for a table, this will be updated to the root directory of the partition
     * @param tableRootLen     Trim to this length to go back to the root path of the table
     * @param partitionBy      Partitioning scheme
     * @param timestamp        A timestamp in the partition
     * @param partitionNameTxn Partition txn suffix
     */
    public static void setPathForPartition(
            Path tablePath,
            int tableRootLen,
            int partitionBy,
            long timestamp,
            long partitionNameTxn
    ) {
        tablePath.trimTo(tableRootLen);
        TableUtils.setPathForPartition(tablePath, partitionBy, timestamp, false);
        TableUtils.txnPartitionConditionally(tablePath, partitionNameTxn);
    }

    /**
     * Sets the path to the directory of a partition taking into account the timestamp and the partitioning scheme.
     *
     * @param path                  Set to the root directory for a table, this will be updated to the root directory of the partition
     * @param partitionBy           Partitioning scheme
     * @param timestamp             A timestamp in the partition
     * @param calculatePartitionMax flag when caller is going to use the return value of this method
     * @return The last timestamp in the partition
     */
    public static long setPathForPartition(Path path, int partitionBy, long timestamp, boolean calculatePartitionMax) {
        return PartitionBy.setSinkForPartition(path.slash(), partitionBy, timestamp, calculatePartitionMax);
    }

    public static int toIndexKey(int symbolKey) {
        return symbolKey == SymbolTable.VALUE_IS_NULL ? 0 : symbolKey + 1;
    }

    public static void txnPartition(CharSink path, long txn) {
        path.put('.').put(txn);
    }

    public static void txnPartitionConditionally(CharSink path, long txn) {
        if (txn > -1) {
            txnPartition(path, txn);
        }
    }

    public static void validateIndexValueBlockSize(int position, int indexValueBlockSize) throws SqlException {
        if (indexValueBlockSize < MIN_INDEX_VALUE_BLOCK_SIZE) {
            throw SqlException.$(position, "min index block capacity is ").put(MIN_INDEX_VALUE_BLOCK_SIZE);
        }
        if (indexValueBlockSize > MAX_INDEX_VALUE_BLOCK_SIZE) {
            throw SqlException.$(position, "max index block capacity is ").put(MAX_INDEX_VALUE_BLOCK_SIZE);
        }
    }

    public static void validateMeta(
            MemoryMR metaMem,
            LowerCaseCharSequenceIntHashMap nameIndex,
            int expectedVersion
    ) {
        try {
            final long memSize = checkMemSize(metaMem, META_OFFSET_COLUMN_TYPES);
            validateMetaVersion(metaMem, META_OFFSET_VERSION, expectedVersion);
            final int columnCount = getColumnCount(metaMem, META_OFFSET_COUNT);

            long offset = getColumnNameOffset(columnCount);
            if (memSize < offset) {
                throw validationException(metaMem).put("File is too small, column types are missing ").put(memSize);
            }

            // validate designated timestamp column
            final int timestampIndex = getTimestampIndex(metaMem, META_OFFSET_TIMESTAMP_INDEX, columnCount);
            if (timestampIndex != -1) {
                final int timestampType = getColumnType(metaMem, timestampIndex);
                if (!ColumnType.isTimestamp(timestampType)) {
                    throw validationException(metaMem).put("Timestamp column must be TIMESTAMP, but found ").put(ColumnType.nameOf(timestampType));
                }
            }

            // validate column types and index attributes
            for (int i = 0; i < columnCount; i++) {
                final int type = Math.abs(getColumnType(metaMem, i));
                if (ColumnType.sizeOf(type) == -1) {
                    throw validationException(metaMem).put("Invalid column type ").put(type).put(" at [").put(i).put(']');
                }

                if (isColumnIndexed(metaMem, i)) {
                    if (!ColumnType.isSymbol(type)) {
                        throw validationException(metaMem).put("Index flag is only supported for SYMBOL").put(" at [").put(i).put(']');
                    }

                    if (getIndexBlockCapacity(metaMem, i) < 2) {
                        throw validationException(metaMem).put("Invalid index value block capacity ").put(getIndexBlockCapacity(metaMem, i)).put(" at [").put(i).put(']');
                    }
                }
            }

            // validate column names
            int denseCount = 0;
            for (int i = 0; i < columnCount; i++) {
                final CharSequence name = getColumnName(metaMem, memSize, offset, i);
                if (getColumnType(metaMem, i) < 0 || nameIndex.put(name, denseCount++)) {
                    offset += Vm.getStorageLength(name);
                } else {
                    throw validationException(metaMem).put("Duplicate column [name=").put(name).put("] at ").put(i);
                }
            }
        } catch (Throwable e) {
            nameIndex.clear();
            throw e;
        }
    }

    public static void validateMetaVersion(MemoryMR metaMem, long metaVersionOffset, int expectedVersion) {
        final int metaVersion = metaMem.getInt(metaVersionOffset);
        if (expectedVersion != metaVersion) {
            throw validationException(metaMem)
                    .put("Metadata version does not match runtime version [expected=").put(expectedVersion)
                    .put(", actual=").put(metaVersion)
                    .put(']');
        }
    }

    public static void validateSymbolCapacity(int position, int symbolCapacity) throws SqlException {
        if (symbolCapacity < MIN_SYMBOL_CAPACITY) {
            throw SqlException.$(position, "min symbol capacity is ").put(MIN_SYMBOL_CAPACITY);
        }
        if (symbolCapacity > MAX_SYMBOL_CAPACITY) {
            throw SqlException.$(position, "max symbol capacity is ").put(MAX_SYMBOL_CAPACITY);
        }
    }

    public static void validateSymbolCapacityCached(boolean cache, int symbolCapacity, int cacheKeywordPosition) throws SqlException {
        if (cache && symbolCapacity > MAX_SYMBOL_CAPACITY_CACHED) {
            throw SqlException.$(cacheKeywordPosition, "max cached symbol capacity is ").put(MAX_SYMBOL_CAPACITY_CACHED);
        }
    }

    public static CairoException validationException(MemoryMR mem) {
        return CairoException.critical(CairoException.METADATA_VALIDATION).put("Invalid metadata at fd=").put(mem.getFd()).put(". ");
    }

    public static void writeIntOrFail(FilesFacade ff, int fd, long offset, int value, long tempMem8b, Path path) {
        Unsafe.getUnsafe().putInt(tempMem8b, value);
        if (ff.write(fd, tempMem8b, Integer.BYTES, offset) != Integer.BYTES) {
            throw CairoException.critical(ff.errno())
                    .put("could not write 8 bytes [path=").put(path)
                    .put(", fd=").put(fd)
                    .put(", offset=").put(offset)
                    .put(", value=").put(value)
                    .put(']');
        }
    }

    public static void writeLongOrFail(FilesFacade ff, int fd, long offset, long value, long tempMem8b, Path path) {
        Unsafe.getUnsafe().putLong(tempMem8b, value);
        if (ff.write(fd, tempMem8b, Long.BYTES, offset) != Long.BYTES) {
            throw CairoException.critical(ff.errno())
                    .put("could not write 8 bytes [path=").put(path)
                    .put(", fd=").put(fd)
                    .put(", offset=").put(offset)
                    .put(", value=").put(value)
                    .put(']');
        }
    }

    private static void createTableNameFile(MemoryMARW mem, CharSequence charSequence) {
        mem.putStr(charSequence);
        mem.putByte((byte) 0);
        mem.close(true, Vm.TRUNCATE_TO_POINTER);
    }

    private static CharSequence getCharSequence(MemoryMR metaMem, long memSize, long offset, int strLength) {
        if (strLength < 1 || strLength > 255) {
            // EXT4 and many others do not allow file name length > 255 bytes
            throw validationException(metaMem).put("String length of ").put(strLength).put(" is invalid at offset ").put(offset);
        }
        final long storageLength = Vm.getStorageLength(strLength);
        if (offset + storageLength > memSize) {
            throw CairoException.critical(0).put("File is too small, size=").put(memSize).put(", required=").put(offset + storageLength);
        }
        return metaMem.getStr(offset);
    }

    private static int getInt(MemoryMR metaMem, long memSize, long offset) {
        if (memSize < offset + Integer.BYTES) {
            throw CairoException.critical(0).put("File is too small, size=").put(memSize).put(", required=").put(offset + Integer.BYTES);
        }
        return metaMem.getInt(offset);
    }

    static void createDirsOrFail(FilesFacade ff, Path path, int mkDirMode) {
        if (ff.mkdirs(path, mkDirMode) != 0) {
            throw CairoException.critical(ff.errno()).put("could not create directories [file=").put(path).put(']');
        }
    }

    static long getColumnFlags(MemoryR metaMem, int columnIndex) {
        return metaMem.getLong(META_OFFSET_COLUMN_TYPES + columnIndex * META_COLUMN_DATA_SIZE + 4);
    }

    static int getIndexBlockCapacity(MemoryR metaMem, int columnIndex) {
        return metaMem.getInt(META_OFFSET_COLUMN_TYPES + columnIndex * META_COLUMN_DATA_SIZE + 4 + 8);
    }

    static boolean isColumnIndexed(MemoryR metaMem, int columnIndex) {
        return (getColumnFlags(metaMem, columnIndex) & META_FLAG_BIT_INDEXED) != 0;
    }

    static boolean isSequential(MemoryR metaMem, int columnIndex) {
        return (getColumnFlags(metaMem, columnIndex) & META_FLAG_BIT_SEQUENTIAL) != 0;
    }

    static int openMetaSwapFile(FilesFacade ff, MemoryMA mem, Path path, int rootLen, int retryCount) {
        try {
            path.concat(META_SWAP_FILE_NAME).$();
            int l = path.length();
            int index = 0;
            do {
                if (index > 0) {
                    path.trimTo(l).put('.').put(index);
                    path.$();
                }

                if (!ff.exists(path) || ff.remove(path)) {
                    try {
                        mem.smallFile(ff, path, MemoryTag.MMAP_DEFAULT);
                        mem.jumpTo(0);
                        return index;
                    } catch (CairoException e) {
                        // right, cannot open file for some reason?
                        LOG.error()
                                .$("could not open swap [file=").$(path)
                                .$(", errno=").$(e.getErrno())
                                .$(']').$();
                    }
                } else {
                    LOG.error()
                            .$("could not remove swap [file=").$(path)
                            .$(", errno=").$(ff.errno())
                            .$(']').$();
                }
            } while (++index < retryCount);
            throw CairoException.critical(0).put("Cannot open indexed file. Max number of attempts reached [").put(index).put("]. Last file tried: ").put(path);
        } finally {
            path.trimTo(rootLen);
        }
    }

    static void openMetaSwapFileByIndex(FilesFacade ff, MemoryMA mem, Path path, int rootLen, int swapIndex) {
        try {
            path.concat(META_SWAP_FILE_NAME);
            if (swapIndex > 0) {
                path.put('.').put(swapIndex);
            }
            path.$();
            mem.smallFile(ff, path, MemoryTag.MMAP_DEFAULT);
        } finally {
            path.trimTo(rootLen);
        }
    }

    public interface FailureCloseable {
        void close(long prevSize);
    }
}<|MERGE_RESOLUTION|>--- conflicted
+++ resolved
@@ -34,11 +34,7 @@
 import io.questdb.griffin.FunctionParser;
 import io.questdb.griffin.SqlException;
 import io.questdb.griffin.SqlExecutionContext;
-<<<<<<< HEAD
-=======
-import io.questdb.griffin.engine.functions.constants.Long128Constant;
 import io.questdb.griffin.model.ExpressionNode;
->>>>>>> 6f50137e
 import io.questdb.griffin.model.QueryModel;
 import io.questdb.log.Log;
 import io.questdb.log.LogFactory;
@@ -203,8 +199,8 @@
     ) throws SqlException {
         final ExpressionNode tableNameExpr = model.getTableNameExpr();
         final Function function = functionParser.parseFunction(
-                tableNameExpr, 
-                AnyRecordMetadata.INSTANCE, 
+                tableNameExpr,
+                AnyRecordMetadata.INSTANCE,
                 executionContext
         );
         if (!ColumnType.isCursor(function.getType())) {
