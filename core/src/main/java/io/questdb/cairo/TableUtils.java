/*******************************************************************************
 *     ___                  _   ____  ____
 *    / _ \ _   _  ___  ___| |_|  _ \| __ )
 *   | | | | | | |/ _ \/ __| __| | | |  _ \
 *   | |_| | |_| |  __/\__ \ |_| |_| | |_) |
 *    \__\_\\__,_|\___||___/\__|____/|____/
 *
 *  Copyright (c) 2014-2019 Appsicle
 *  Copyright (c) 2019-2023 QuestDB
 *
 *  Licensed under the Apache License, Version 2.0 (the "License");
 *  you may not use this file except in compliance with the License.
 *  You may obtain a copy of the License at
 *
 *  http://www.apache.org/licenses/LICENSE-2.0
 *
 *  Unless required by applicable law or agreed to in writing, software
 *  distributed under the License is distributed on an "AS IS" BASIS,
 *  WITHOUT WARRANTIES OR CONDITIONS OF ANY KIND, either express or implied.
 *  See the License for the specific language governing permissions and
 *  limitations under the License.
 *
 ******************************************************************************/

package io.questdb.cairo;

import io.questdb.MessageBus;
import io.questdb.cairo.sql.*;
import io.questdb.cairo.vm.Vm;
import io.questdb.cairo.vm.api.*;
import io.questdb.griffin.AnyRecordMetadata;
import io.questdb.griffin.FunctionParser;
import io.questdb.griffin.SqlException;
import io.questdb.griffin.SqlExecutionContext;
import io.questdb.griffin.model.ExpressionNode;
import io.questdb.griffin.model.QueryModel;
import io.questdb.log.Log;
import io.questdb.log.LogFactory;
import io.questdb.mp.MPSequence;
import io.questdb.std.*;
import io.questdb.std.datetime.millitime.MillisecondClock;
import io.questdb.std.str.CharSink;
import io.questdb.std.str.LPSZ;
import io.questdb.std.str.Path;
import io.questdb.tasks.O3PartitionPurgeTask;
import org.jetbrains.annotations.NotNull;
import org.jetbrains.annotations.Nullable;

import static io.questdb.cairo.MapWriter.createSymbolMapFiles;
import static io.questdb.cairo.wal.WalUtils.CONVERT_FILE_NAME;

public final class TableUtils {
    public static final int ANY_TABLE_ID = -1;
    public static final int ANY_TABLE_VERSION = -1;
    public static final String ATTACHABLE_DIR_MARKER = ".attachable";
    public static final long COLUMN_NAME_TXN_NONE = -1L;
    public static final String COLUMN_VERSION_FILE_NAME = "_cv";
    public static final String DEFAULT_PARTITION_NAME = "default";
    public static final String DETACHED_DIR_MARKER = ".detached";
    public static final long ESTIMATED_VAR_COL_SIZE = 28;
    public static final String FILE_SUFFIX_D = ".d";
    public static final String FILE_SUFFIX_I = ".i";
    public static final int INITIAL_TXN = 0;
    public static final int LONGS_PER_TX_ATTACHED_PARTITION = 4;
    public static final int LONGS_PER_TX_ATTACHED_PARTITION_MSB = Numbers.msb(LONGS_PER_TX_ATTACHED_PARTITION);
    public static final long META_COLUMN_DATA_SIZE = 32;
    public static final String META_FILE_NAME = "_meta";
    public static final long META_OFFSET_COLUMN_TYPES = 128;
    public static final long META_OFFSET_COUNT = 0;
    public static final long META_OFFSET_MAX_UNCOMMITTED_ROWS = 20; // LONG
    public static final long META_OFFSET_METADATA_VERSION = 32; // LONG
    public static final long META_OFFSET_O3_MAX_LAG = 24; // LONG
    // INT - symbol map count, this is a variable part of transaction file
    // below this offset we will have INT values for symbol map size
    public static final long META_OFFSET_PARTITION_BY = 4;
    public static final long META_OFFSET_TABLE_ID = 16;
    public static final long META_OFFSET_TIMESTAMP_INDEX = 8;
    public static final long META_OFFSET_VERSION = 12;
    public static final long META_OFFSET_WAL_ENABLED = 40; // BOOLEAN
    public static final String META_PREV_FILE_NAME = "_meta.prev";
    /**
     * TXN file structure
     * struct {
     * long txn;
     * long transient_row_count; // rows count in last partition
     * long fixed_row_count; // row count in table excluding count in last partition
     * long max_timestamp; // last timestamp written to table
     * long struct_version; // data structure version; whenever columns added or removed this version changes.
     * long partition_version; // version that increments whenever non-current partitions are modified/added/removed
     * long txn_check; // same as txn - sanity check for concurrent reads and writes
     * int  map_writer_count; // symbol writer count
     * int  map_writer_position[map_writer_count]; // position of each of map writers
     * }
     * <p>
     * TableUtils.resetTxn() writes to this file, it could be using different offsets, beware
     */

    public static final String META_SWAP_FILE_NAME = "_meta.swp";
    public static final int MIN_INDEX_VALUE_BLOCK_SIZE = Numbers.ceilPow2(4);
    public static final int NULL_LEN = -1;
    public static final String SNAPSHOT_META_FILE_NAME = "_snapshot";
    public static final String SYMBOL_KEY_REMAP_FILE_SUFFIX = ".r";
    public static final char SYSTEM_TABLE_NAME_SUFFIX = '~';
    public static final int TABLE_DOES_NOT_EXIST = 1;
    public static final int TABLE_EXISTS = 0;
    public static final String TABLE_NAME_FILE = "_name";
    public static final int TABLE_RESERVED = 2;
    public static final int TABLE_TYPE_NON_WAL = 0;
    public static final int TABLE_TYPE_WAL = 1;
    public static final String TAB_INDEX_FILE_NAME = "_tab_index.d";
    /**
     * TXN file structure
     * struct {
     * long txn;
     * long transient_row_count; // rows count in last partition
     * long fixed_row_count; // row count in table excluding count in last partition
     * long max_timestamp; // last timestamp written to table
     * long struct_version; // data structure version; whenever columns added or removed this version changes.
     * long partition_version; // version that increments whenever non-current partitions are modified/added/removed
     * long txn_check; // same as txn - sanity check for concurrent reads and writes
     * int  map_writer_count; // symbol writer count
     * int  map_writer_position[map_writer_count]; // position of each of map writers
     * }
     * <p>
     * TableUtils.resetTxn() writes to this file, it could be using different offsets, beware
     */

    public static final String TODO_FILE_NAME = "_todo_";
    public static final String TXN_FILE_NAME = "_txn";
    public static final String TXN_SCOREBOARD_FILE_NAME = "_txn_scoreboard";
    // transaction file structure
    // @formatter:off
    public static final int TX_BASE_HEADER_SECTION_PADDING = 12; // Add some free space into header for future use
    public static final long TX_BASE_OFFSET_VERSION_64 = 0;
    public static final long TX_BASE_OFFSET_A_32 = TX_BASE_OFFSET_VERSION_64 + 8;
    public static final long TX_BASE_OFFSET_SYMBOLS_SIZE_A_32 = TX_BASE_OFFSET_A_32 + 4;
    public static final long TX_BASE_OFFSET_PARTITIONS_SIZE_A_32 = TX_BASE_OFFSET_SYMBOLS_SIZE_A_32 + 4;
    public static final long TX_BASE_OFFSET_B_32 = TX_BASE_OFFSET_PARTITIONS_SIZE_A_32 + 4 + TX_BASE_HEADER_SECTION_PADDING;
    public static final long TX_BASE_OFFSET_SYMBOLS_SIZE_B_32 = TX_BASE_OFFSET_B_32 + 4;
    public static final long TX_BASE_OFFSET_PARTITIONS_SIZE_B_32 = TX_BASE_OFFSET_SYMBOLS_SIZE_B_32 + 4;
    public static final int TX_BASE_HEADER_SIZE = (int) Math.max(TX_BASE_OFFSET_PARTITIONS_SIZE_B_32 + 4 + TX_BASE_HEADER_SECTION_PADDING, 64);
    public static final long TX_OFFSET_MAP_WRITER_COUNT_32 = 128;
    public static final long TX_OFFSET_TXN_64 = 0;
    public static final long TX_OFFSET_TRANSIENT_ROW_COUNT_64 = TX_OFFSET_TXN_64 + 8;
    public static final long TX_OFFSET_FIXED_ROW_COUNT_64 = TX_OFFSET_TRANSIENT_ROW_COUNT_64 + 8;
    public static final long TX_OFFSET_MIN_TIMESTAMP_64 = TX_OFFSET_FIXED_ROW_COUNT_64 + 8;
    public static final long TX_OFFSET_MAX_TIMESTAMP_64 = TX_OFFSET_MIN_TIMESTAMP_64 + 8;
    public static final long TX_OFFSET_STRUCT_VERSION_64 = TX_OFFSET_MAX_TIMESTAMP_64 + 8;
    public static final long TX_OFFSET_DATA_VERSION_64 = TX_OFFSET_STRUCT_VERSION_64 + 8;
    public static final long TX_OFFSET_PARTITION_TABLE_VERSION_64 = TX_OFFSET_DATA_VERSION_64 + 8;
    public static final long TX_OFFSET_COLUMN_VERSION_64 = TX_OFFSET_PARTITION_TABLE_VERSION_64 + 8;
    public static final long TX_OFFSET_TRUNCATE_VERSION_64 = TX_OFFSET_COLUMN_VERSION_64 + 8;
    public static final long TX_OFFSET_SEQ_TXN_64 = TX_OFFSET_TRUNCATE_VERSION_64 + 8;
    public static final long TX_OFFSET_CHECKSUM_32 = TX_OFFSET_SEQ_TXN_64 + 8;
    public static final long TX_OFFSET_LAG_TXN_COUNT_32 = TX_OFFSET_CHECKSUM_32 + 4;
    public static final long TX_OFFSET_LAG_ROW_COUNT_32 = TX_OFFSET_LAG_TXN_COUNT_32 + 4;
    public static final long TX_OFFSET_LAG_MIN_TIMESTAMP_64 = TX_OFFSET_LAG_ROW_COUNT_32 + 4;
    public static final long TX_OFFSET_LAG_MAX_TIMESTAMP_64 = TX_OFFSET_LAG_MIN_TIMESTAMP_64 + 8;
    // @formatter:on
    public static final int TX_RECORD_HEADER_SIZE = (int) TX_OFFSET_MAP_WRITER_COUNT_32 + Integer.BYTES;
    public static final String UPGRADE_FILE_NAME = "_upgrade.d";
    static final int COLUMN_VERSION_FILE_HEADER_SIZE = 40;
    static final int META_FLAG_BIT_INDEXED = 1;
    static final int META_FLAG_BIT_NOT_INDEXED = 0;
    static final int META_FLAG_BIT_SEQUENTIAL = 1 << 1;
    static final int META_FLAG_BIT_SYMBOL_CACHE = META_FLAG_BIT_SEQUENTIAL << 1;
    static final int META_FLAG_BIT_DEDUP_KEY = META_FLAG_BIT_SYMBOL_CACHE << 1;
    static final byte TODO_RESTORE_META = 2;
    static final byte TODO_TRUNCATE = 1;
    private static final int EMPTY_TABLE_LAG_CHECKSUM = calculateTxnLagChecksum(0, 0, 0, Long.MAX_VALUE, Long.MIN_VALUE, 0);
    private final static Log LOG = LogFactory.getLog(TableUtils.class);
    private static final int MAX_INDEX_VALUE_BLOCK_SIZE = Numbers.ceilPow2(8 * 1024 * 1024);
    private static final int MAX_SYMBOL_CAPACITY = Numbers.ceilPow2(Integer.MAX_VALUE);
    private static final int MAX_SYMBOL_CAPACITY_CACHED = Numbers.ceilPow2(30_000_000);
    private static final int MIN_SYMBOL_CAPACITY = 2;

    private TableUtils() {
    }

    public static void allocateDiskSpace(FilesFacade ff, int fd, long size) {
        if (ff.length(fd) < size && !ff.allocate(fd, size)) {
            throw CairoException.critical(ff.errno()).put("No space left [size=").put(size).put(", fd=").put(fd).put(']');
        }
    }

    public static void allocateDiskSpaceToPage(FilesFacade ff, int fd, long size) {
        size = Files.ceilPageSize(size);
        allocateDiskSpace(ff, fd, size);
    }

    public static int calculateTxRecordSize(int bytesSymbols, int bytesPartitions) {
        return TX_RECORD_HEADER_SIZE + Integer.BYTES + bytesSymbols + Integer.BYTES + bytesPartitions;
    }

    public static int calculateTxnLagChecksum(long txn, long seqTxn, int lagRowCount, long lagMinTimestamp, long lagMaxTimestamp, int lagTxnCount) {
        long checkSum = lagMinTimestamp;
        checkSum = checkSum * 31 + lagMaxTimestamp;
        checkSum = checkSum * 31 + txn;
        checkSum = checkSum * 31 + seqTxn;
        checkSum = checkSum * 31 + lagRowCount;
        checkSum = checkSum * 31 + lagTxnCount;
        return (int) (checkSum ^ (checkSum >>> 32));
    }

    public static Path charFileName(Path path, CharSequence columnName, long columnNameTxn) {
        path.concat(columnName).put(".c");
        if (columnNameTxn > COLUMN_NAME_TXN_NONE) {
            path.put('.').put(columnNameTxn);
        }
        return path.$();
    }

    public static long checkMemSize(MemoryMR metaMem, long minSize) {
        final long memSize = metaMem.size();
        if (memSize < minSize) {
            throw CairoException.critical(0).put("File is too small, size=").put(memSize).put(", required=").put(minSize);
        }
        return memSize;
    }

    public static int compressColumnCount(RecordMetadata metadata) {
        int count = 0;
        for (int i = 0, n = metadata.getColumnCount(); i < n; i++) {
            if (metadata.getColumnType(i) > 0) {
                count++;
            }
        }
        return count;
    }

    public static void createColumnVersionFile(MemoryMARW mem) {
        // Create page of 0s for Column Version file "_cv"
        mem.extend(COLUMN_VERSION_FILE_HEADER_SIZE);
        mem.jumpTo(COLUMN_VERSION_FILE_HEADER_SIZE);
        mem.zero();
    }

    public static void createConvertFile(FilesFacade ff, Path path, byte walFlag) {
        long addr = 0;
        int fd = -1;
        try {
            fd = ff.openRW(path.concat(CONVERT_FILE_NAME).$(), CairoConfiguration.O_NONE);
            if (fd < 1) {
                throw CairoException.critical(ff.errno()).put("Could not open file [path=").put(path).put(']');
            }
            addr = Unsafe.malloc(Byte.BYTES, MemoryTag.MMAP_TABLE_WAL_WRITER);
            if (addr < 1) {
                throw CairoException.critical(ff.errno()).put("Could not allocate 1 byte");
            }
            Unsafe.getUnsafe().putByte(addr, walFlag);
            ff.write(fd, addr, Byte.BYTES, 0);
        } finally {
            if (addr > 0) {
                Unsafe.free(addr, Byte.BYTES, MemoryTag.MMAP_TABLE_WAL_WRITER);
            }
            ff.close(fd);
        }
    }

    @NotNull
    public static Function createCursorFunction(
            FunctionParser functionParser,
            @NotNull QueryModel model,
            @NotNull SqlExecutionContext executionContext
    ) throws SqlException {
        final ExpressionNode tableNameExpr = model.getTableNameExpr();
        final Function function = functionParser.parseFunction(
                tableNameExpr,
                AnyRecordMetadata.INSTANCE,
                executionContext
        );
        if (!ColumnType.isCursor(function.getType())) {
            throw SqlException.$(tableNameExpr.position, "function must return CURSOR");
        }
        return function;
    }

    public static void createTable(
            CairoConfiguration configuration,
            MemoryMARW memory,
            Path path,
            TableStructure structure,
            int tableId,
            CharSequence dirName
    ) {
        createTable(configuration, memory, path, structure, ColumnType.VERSION, tableId, dirName);
    }

    public static void createTable(
            CairoConfiguration configuration,
            MemoryMARW memory,
            Path path,
            TableStructure structure,
            int tableVersion,
            int tableId,
            CharSequence dirName
    ) {
        final FilesFacade ff = configuration.getFilesFacade();
        final CharSequence root = configuration.getRoot();
        final int mkDirMode = configuration.getMkDirMode();
        createTable(ff, root, mkDirMode, memory, path, structure, tableVersion, tableId, dirName);
    }

    public static void createTable(
            FilesFacade ff,
            CharSequence root,
            int mkDirMode,
            MemoryMARW memory,
            Path path,
            TableStructure structure,
            int tableVersion,
            int tableId,
            CharSequence dirName
    ) {
        createTable(ff, root, mkDirMode, memory, path, dirName, structure, tableVersion, tableId);
    }

    public static void createTable(
            FilesFacade ff,
            CharSequence root,
            int mkDirMode,
            MemoryMARW memory,
            Path path,
            CharSequence tableDir,
            TableStructure structure,
            int tableVersion,
            int tableId
    ) {
        LOG.debug().$("create table [name=").utf8(tableDir).I$();
        path.of(root).concat(tableDir).$();
        if (ff.isDirOrSoftLinkDir(path)) {
            throw CairoException.critical(ff.errno()).put("table directory already exists [path=").put(path).put(']');
        }
        int rootLen = path.length();
        try {
            if (ff.mkdirs(path.slash$(), mkDirMode) != 0) {
                throw CairoException.critical(ff.errno()).put("could not create [dir=").put(path.trimTo(rootLen).$()).put(']');
            }
            createTableFiles(ff, memory, path, rootLen, tableDir, structure, tableVersion, tableId);
        } finally {
            path.trimTo(rootLen);
        }
    }

    public static void createTableFiles(
            FilesFacade ff,
            MemoryMARW memory,
            Path path,
            int rootLen,
            CharSequence tableDir,
            TableStructure structure,
            int tableVersion,
            int tableId
    ) {
        final int dirFd = !ff.isRestrictedFileSystem() ? TableUtils.openRO(ff, path.trimTo(rootLen).$(), LOG) : 0;
        try (MemoryMARW mem = memory) {
            mem.smallFile(ff, path.trimTo(rootLen).concat(META_FILE_NAME).$(), MemoryTag.MMAP_DEFAULT);
            mem.jumpTo(0);
            final int count = structure.getColumnCount();
            path.trimTo(rootLen);
            writeMetadata(structure, tableVersion, tableId, mem);
            mem.sync(false);

            // create symbol maps
            int symbolMapCount = 0;
            for (int i = 0; i < count; i++) {
                if (ColumnType.isSymbol(structure.getColumnType(i))) {
                    createSymbolMapFiles(
                            ff,
                            mem,
                            path.trimTo(rootLen),
                            structure.getColumnName(i),
                            COLUMN_NAME_TXN_NONE,
                            structure.getSymbolCapacity(i),
                            structure.getSymbolCacheFlag(i)
                    );
                    symbolMapCount++;
                }
            }
            mem.smallFile(ff, path.trimTo(rootLen).concat(TXN_FILE_NAME).$(), MemoryTag.MMAP_DEFAULT);
            createTxn(mem, symbolMapCount, 0L, 0L, INITIAL_TXN, 0L, 0L, 0L, 0L);
            mem.sync(false);
            mem.smallFile(ff, path.trimTo(rootLen).concat(COLUMN_VERSION_FILE_NAME).$(), MemoryTag.MMAP_DEFAULT);
            createColumnVersionFile(mem);
            mem.sync(false);
            mem.close();

            resetTodoLog(ff, path, rootLen, mem);
            // allocate txn scoreboard
            path.trimTo(rootLen).concat(TXN_SCOREBOARD_FILE_NAME).$();

            mem.smallFile(ff, path.trimTo(rootLen).concat(TABLE_NAME_FILE).$(), MemoryTag.MMAP_DEFAULT);
            createTableNameFile(mem, getTableNameFromDirName(tableDir));
        } finally {
            if (dirFd > 0) {
                ff.fsyncAndClose(dirFd);
            }
        }
    }

    public static void createTableInVolume(
            FilesFacade ff,
            CharSequence root,
            int mkDirMode,
            MemoryMARW memory,
            Path path,
            CharSequence tableDir,
            TableStructure structure,
            int tableVersion,
            int tableId
    ) {
        LOG.info().$("create table in volume [path=").utf8(path).I$();
        Path normalPath = Path.getThreadLocal2(root).concat(tableDir).$();
        assert normalPath != path;
        if (ff.isDirOrSoftLinkDir(normalPath)) {
            throw CairoException.critical(ff.errno()).put("table directory already exists [path=").put(normalPath).put(']');
        }
        // path has been set by CREATE TABLE ... [IN VOLUME 'path'].
        // it is a valid directory, or link to a directory, checked at bootstrap
        if (ff.isDirOrSoftLinkDir(path)) {
            throw CairoException.critical(ff.errno()).put("table directory already exists in volume [path=").put(path).put(']');
        }
        int rootLen = path.length();
        try {
            if (ff.mkdirs(path.slash$(), mkDirMode) != 0) {
                throw CairoException.critical(ff.errno()).put("could not create [dir=").put(path).put(']');
            }
            if (ff.softLink(path.trimTo(rootLen).$(), normalPath) != 0) {
                if (ff.rmdir(path.slash$()) != 0) {
                    LOG.error().$("cannot remove table directory in volume [errno=").$(ff.errno()).$(", path=").utf8(path.trimTo(rootLen).$()).I$();
                }
                throw CairoException.critical(ff.errno()).put("could not create soft link [src=").put(path.trimTo(rootLen).$()).put(", tableDir=").put(tableDir).put(']');
            }
            createTableFiles(ff, memory, path, rootLen, tableDir, structure, tableVersion, tableId);
        } finally {
            path.trimTo(rootLen);
        }
    }

    public static void createTableNameFile(MemoryMAR mem, CharSequence charSequence) {
        mem.putStr(charSequence);
        mem.putByte((byte) 0);
        mem.sync(false);
        mem.close(true, Vm.TRUNCATE_TO_POINTER);
    }

    public static long createTransitionIndex(
            MemoryR masterMeta,
            AbstractRecordMetadata slaveMeta
    ) {
        int slaveColumnCount = slaveMeta.columnCount;
        int masterColumnCount = masterMeta.getInt(META_OFFSET_COUNT);
        final long pTransitionIndex;
        final int size = 8 + masterColumnCount * 8;

        long index = pTransitionIndex = Unsafe.calloc(size, MemoryTag.NATIVE_TABLE_READER);
        Unsafe.getUnsafe().putInt(index, size);
        index += 8;

        // index structure is
        // [action: int, copy from:int]

        // action: if -1 then current column in slave is deleted or renamed, else it's reused
        // "copy from" >= 0 indicates that column is to be copied from slave position
        // "copy from" < 0  indicates that column is new and should be taken from updated metadata position
        // "copy from" == Integer.MIN_VALUE  indicates that column is deleted for good and should not be re-added from any source

        long offset = getColumnNameOffset(masterColumnCount);
        int slaveIndex = 0;
        int shiftLeft = 0;
        for (int masterIndex = 0; masterIndex < masterColumnCount; masterIndex++) {
            CharSequence name = masterMeta.getStr(offset);
            offset += Vm.getStorageLength(name);
            int masterColumnType = getColumnType(masterMeta, masterIndex);

            if (slaveIndex < slaveColumnCount) {
                int existingWriterIndex = slaveMeta.getWriterIndex(slaveIndex);
                if (existingWriterIndex > masterIndex) {
                    // This column must be deleted so existing dense columns do not contain it
                    assert masterColumnType < 0;
                    continue;
                }
                assert existingWriterIndex == masterIndex;
            }

            int outIndex = slaveIndex - shiftLeft;
            if (masterColumnType < 0) {
                shiftLeft++; // Deleted in master
                if (slaveIndex < slaveColumnCount) {
                    Unsafe.getUnsafe().putInt(index + slaveIndex * 8L, -1);
                    Unsafe.getUnsafe().putInt(index + slaveIndex * 8L + 4, Integer.MIN_VALUE);
                }
            } else {
                if (
                        slaveIndex < slaveColumnCount
                                && isColumnIndexed(masterMeta, masterIndex) == slaveMeta.isColumnIndexed(slaveIndex)
                                && Chars.equals(name, slaveMeta.getColumnName(slaveIndex))
                ) {
                    // reuse
                    Unsafe.getUnsafe().putInt(index + outIndex * 8L + 4, slaveIndex);
                    if (slaveIndex > outIndex) {
                        // mark to do nothing with existing column, this may be overwritten later
                        Unsafe.getUnsafe().putInt(index + slaveIndex * 8L + 4, Integer.MIN_VALUE);
                    }
                } else {
                    // new
                    if (slaveIndex < slaveColumnCount) {
                        // free
                        Unsafe.getUnsafe().putInt(index + slaveIndex * 8L, -1);
                    }
                    Unsafe.getUnsafe().putInt(index + outIndex * 8L + 4, -masterIndex - 1);
                }
            }
            slaveIndex++;
        }
        Unsafe.getUnsafe().putInt(pTransitionIndex + 4, slaveIndex - shiftLeft);
        return pTransitionIndex;
    }

    public static void createTxn(
            MemoryMW txMem,
            int symbolMapCount,
            long txn,
            long seqTxn,
            long dataVersion,
            long partitionTableVersion,
            long structureVersion,
            long columnVersion,
            long truncateVersion
    ) {
        txMem.putInt(TX_BASE_OFFSET_A_32, TX_BASE_HEADER_SIZE);
        txMem.putInt(TX_BASE_OFFSET_SYMBOLS_SIZE_A_32, symbolMapCount * 8);
        txMem.putInt(TX_BASE_OFFSET_PARTITIONS_SIZE_A_32, 0);
        resetTxn(
                txMem,
                TX_BASE_HEADER_SIZE,
                symbolMapCount,
                txn,
                seqTxn,
                dataVersion,
                partitionTableVersion,
                structureVersion,
                columnVersion,
                truncateVersion
        );
        txMem.setTruncateSize(TX_BASE_HEADER_SIZE + TX_RECORD_HEADER_SIZE);
    }

    public static LPSZ dFile(Path path, CharSequence columnName, long columnTxn) {
        path.concat(columnName).put(FILE_SUFFIX_D);
        if (columnTxn > COLUMN_NAME_TXN_NONE) {
            path.put('.').put(columnTxn);
        }
        return path.$();
    }

    public static LPSZ dFile(Path path, CharSequence columnName) {
        return dFile(path, columnName, COLUMN_NAME_TXN_NONE);
    }

    public static long estimateAvgRecordSize(RecordMetadata metadata) {
        long recSize = 0;
        for (int i = 0, n = metadata.getColumnCount(); i < n; i++) {
            int columnType = metadata.getColumnType(i);
            if (ColumnType.isVariableLength(columnType)) {
                // Estimate size of variable length column as 28 bytes
                recSize += ESTIMATED_VAR_COL_SIZE;
            } else if (columnType > 0) {
                recSize += ColumnType.sizeOf(columnType);
            }
        }
        return recSize;
    }

    public static int exists(FilesFacade ff, Path path, CharSequence root, CharSequence name) {
        return exists(ff, path.of(root).concat(name).$());
    }

    public static int existsInVolume(FilesFacade ff, Path volumePath, CharSequence name) {
        return exists(ff, volumePath.concat(name).$());
    }

    public static void freeTransitionIndex(long address) {
        if (address == 0) {
            return;
        }
        Unsafe.free(address, Unsafe.getUnsafe().getInt(address), MemoryTag.NATIVE_TABLE_READER);
    }

    public static int getColumnCount(MemoryMR metaMem, long offset) {
        final int columnCount = metaMem.getInt(offset);
        if (columnCount < 0) {
            throw validationException(metaMem).put("Incorrect columnCount: ").put(columnCount);
        }
        return columnCount;
    }

    public static CharSequence getColumnName(MemoryMR metaMem, long memSize, long offset, int columnIndex) {
        final int strLength = getInt(metaMem, memSize, offset);
        if (strLength == TableUtils.NULL_LEN) {
            throw validationException(metaMem).put("NULL column name at [").put(columnIndex).put(']');
        }
        return getCharSequence(metaMem, memSize, offset, strLength);
    }

    public static long getColumnNameOffset(int columnCount) {
        return META_OFFSET_COLUMN_TYPES + columnCount * META_COLUMN_DATA_SIZE;
    }

    public static int getColumnType(MemoryR metaMem, int columnIndex) {
        return metaMem.getInt(META_OFFSET_COLUMN_TYPES + columnIndex * META_COLUMN_DATA_SIZE);
    }

    public static int getColumnType(MemoryMR metaMem, long memSize, long offset, int columnIndex) {
        final int type = getInt(metaMem, memSize, offset);
        if (type >= 0 && ColumnType.sizeOf(type) == -1) {
            throw validationException(metaMem).put("Invalid column type ").put(type).put(" at [").put(columnIndex).put(']');
        }
        return type;
    }

    public static int getMaxUncommittedRows(TableRecordMetadata metadata, CairoEngine engine) {
        if (!metadata.isWalEnabled() && metadata instanceof TableWriterMetadata) {
            return ((TableWriterMetadata) metadata).getMaxUncommittedRows();
        }
        try (TableMetadata tableMetadata = engine.getMetadata(metadata.getTableToken())) {
            return tableMetadata.getMaxUncommittedRows();
        }
    }

    public static long getNullLong(int columnType, @SuppressWarnings("unused") int longIndex) {
        // In theory, we can have a column type where `NULL` value will be different `LONG` values,
        // then this should return different values on longIndex. At the moment there are no such types.
        switch (ColumnType.tagOf(columnType)) {
            case ColumnType.BOOLEAN:
            case ColumnType.BYTE:
            case ColumnType.CHAR:
            case ColumnType.SHORT:
                return 0L;
            case ColumnType.SYMBOL:
                return Numbers.encodeLowHighInts(SymbolTable.VALUE_IS_NULL, 0);
            case ColumnType.FLOAT:
                return Float.floatToIntBits(Float.NaN);
            case ColumnType.DOUBLE:
                return Double.doubleToLongBits(Double.NaN);
            case ColumnType.LONG256:
            case ColumnType.INT:
            case ColumnType.LONG:
            case ColumnType.DATE:
            case ColumnType.TIMESTAMP:
            case ColumnType.LONG128:
            case ColumnType.UUID:
                // Long128 and UUID are null when all 2 longs are NaNs
                // Long256 is null when all 4 longs are NaNs
                return Numbers.LONG_NaN;
            case ColumnType.GEOBYTE:
            case ColumnType.GEOLONG:
            case ColumnType.GEOSHORT:
            case ColumnType.GEOINT:
                return GeoHashes.NULL;
            case ColumnType.IPv4:
                return Numbers.IPv4_NULL;
            default:
                assert false : "Invalid column type: " + columnType;
                return 0;
        }
    }

    public static long getO3MaxLag(TableRecordMetadata metadata, CairoEngine engine) {
        if (!metadata.isWalEnabled()) {
            if (metadata instanceof TableWriterMetadata) {
                return ((TableWriterMetadata) metadata).getO3MaxLag();
            }

            try (TableMetadata tableMetadata = engine.getMetadata(metadata.getTableToken())) {
                return tableMetadata.getO3MaxLag();
            }
        }
        // Does not have effect for WAL enabled tables
        return 0;
    }

    public static int getPartitionBy(TableRecordMetadata metadata, CairoEngine engine) {
        if (!metadata.isWalEnabled() && metadata instanceof TableWriterMetadata) {
            return ((TableWriterMetadata) metadata).getPartitionBy();
        }
        try (TableMetadata tableMetadata = engine.getMetadata(metadata.getTableToken())) {
            return tableMetadata.getPartitionBy();
        }
    }

    public static long getPartitionTableIndexOffset(long partitionTableOffset, int index) {
        return partitionTableOffset + 4 + index * 8L;
    }

    public static long getPartitionTableSizeOffset(int symbolWriterCount) {
        return getSymbolWriterIndexOffset(symbolWriterCount);
    }

    public static int getSymbolCapacity(MemoryMR metaMem, int columnIndex) {
        return metaMem.getInt(META_OFFSET_COLUMN_TYPES + columnIndex * META_COLUMN_DATA_SIZE + 4 + 8 + 4);
    }

    public static long getSymbolWriterIndexOffset(int index) {
        return TX_OFFSET_MAP_WRITER_COUNT_32 + Integer.BYTES + (long) index * Long.BYTES;
    }

    public static long getSymbolWriterTransientIndexOffset(int index) {
        return getSymbolWriterIndexOffset(index) + Integer.BYTES;
    }

    @NotNull
    public static String getTableDir(boolean mangleDirNames, @NotNull String tableName, int tableId, boolean isWal) {
        String dirName = tableName;
        if (isWal) {
            dirName += TableUtils.SYSTEM_TABLE_NAME_SUFFIX;
            dirName += tableId;
        } else if (mangleDirNames) {
            dirName += TableUtils.SYSTEM_TABLE_NAME_SUFFIX;
        }
        return dirName;
    }

    public static CharSequence getTableNameFromDirName(CharSequence privateName) {
        int suffixIndex = Chars.indexOf(privateName, SYSTEM_TABLE_NAME_SUFFIX);
        if (suffixIndex == -1) {
            return privateName;
        }
        return Chars.toString(privateName).substring(0, suffixIndex);
    }

    public static int getTimestampIndex(MemoryMR metaMem, long offset, int columnCount) {
        final int timestampIndex = metaMem.getInt(offset);
        if (timestampIndex < -1 || timestampIndex >= columnCount) {
            throw validationException(metaMem).put("Timestamp index is outside of range, timestampIndex=").put(timestampIndex);
        }
        return timestampIndex;
    }

    public static void handleMetadataLoadException(CharSequence tableName, long deadline, CairoException ex, MillisecondClock millisecondClock, long spinLockTimeout) {
        // This is temporary solution until we can get multiple version of metadata not overwriting each other
        if (ex.errnoReadPathDoesNotExist()) {
            if (millisecondClock.getTicks() < deadline) {
                LOG.info().$("error reloading metadata [table=").utf8(tableName)
                        .$(", errno=").$(ex.getErrno())
                        .$(", error=").utf8(ex.getFlyweightMessage()).I$();
                Os.pause();
            } else {
                LOG.error().$("metadata read timeout [timeout=").$(spinLockTimeout).utf8("μs]").$();
                throw CairoException.critical(ex.getErrno()).put("Metadata read timeout. Last error: ").put(ex.getFlyweightMessage());
            }
        } else {
            throw ex;
        }
    }

    public static LPSZ iFile(Path path, CharSequence columnName, long columnTxn) {
        path.concat(columnName).put(FILE_SUFFIX_I);
        if (columnTxn > COLUMN_NAME_TXN_NONE) {
            path.put('.').put(columnTxn);
        }
        return path.$();
    }

    public static LPSZ iFile(Path path, CharSequence columnName) {
        return iFile(path, columnName, COLUMN_NAME_TXN_NONE);
    }

    public static boolean isPendingRenameTempTableName(String tableName, CharSequence tempTablePrefix) {
        return Chars.startsWith(tableName, tempTablePrefix);
    }

<<<<<<< HEAD
=======
    public static boolean isSymbolCached(MemoryMR metaMem, int columnIndex) {
        return (getColumnFlags(metaMem, columnIndex) & META_FLAG_BIT_SYMBOL_CACHE) != 0;
    }

>>>>>>> 54fb15fc
    public static boolean isValidColumnName(CharSequence seq, int fsFileNameLimit) {
        int l = seq.length();
        if (l > fsFileNameLimit) {
            // Most file systems don't support files name longer than 255 bytes
            return false;
        }

        for (int i = 0; i < l; i++) {
            char c = seq.charAt(i);
            switch (c) {
                case '?':
                case '.':
                case ',':
                case '\'':
                case '\"':
                case '\\':
                case '/':
                case ':':
                case ')':
                case '(':
                case '+':
                case '-':
                case '*':
                case '%':
                case '~':
                case '\u0000': // Control characters
                case '\u0001':
                case '\u0002':
                case '\u0003':
                case '\u0004':
                case '\u0005':
                case '\u0006':
                case '\u0007':
                case '\u0008':
                case '	':
                case '\u000B':
                case '\u000c':
                case '\n':
                case '\r':
                case '\u000e':
                case '\u000f':
                case '\u007f':
                case 0xfeff: // UTF-8 BOM (Byte Order Mark) can appear at the beginning of a character stream
                    return false;
                default:
                    break;
            }
        }
        return l > 0;
    }

    public static boolean isValidTableName(CharSequence tableName, int fsFileNameLimit) {
        int l = tableName.length();
        if (l > fsFileNameLimit) {
            // Most file systems don't support files name longer than 255 bytes
            return false;
        }
        for (int i = 0; i < l; i++) {
            char c = tableName.charAt(i);
            switch (c) {
                case '.':
                    if (i == 0 || i == l - 1 || tableName.charAt(i - 1) == '.') {
                        // Single dot in the middle is allowed only
                        // Starting from . hides directory in Linux
                        // Ending . can be trimmed by some Windows versions / file systems
                        // Double, triple dot look suspicious
                        // Single dot allowed as compatibility,
                        // when someone uploads 'file_name.csv' the file name used as the table name
                        return false;
                    }
                    break;
                case '?':
                case ',':
                case '\'':
                case '\"':
                case '\\':
                case '/':
                case ':':
                case ')':
                case '(':
                case '+':
                case '*':
                case '%':
                case '~':
                case '\u0000':  // Control characters
                case '\u0001':
                case '\u0002':
                case '\u0003':
                case '\u0004':
                case '\u0005':
                case '\u0006':
                case '\u0007':
                case '\u0008':
                case '	':
                case '\u000B':
                case '\u000c':
                case '\r':
                case '\n':
                case '\u000e':
                case '\u000f':
                case '\u007f':
                case 0xfeff: // UTF-8 BOM (Byte Order Mark) can appear at the beginning of a character stream
                    return false;
            }
        }
        return tableName.length() > 0 && tableName.charAt(0) != ' ' && tableName.charAt(l - 1) != ' ';
    }

    public static int lock(FilesFacade ff, Path path, boolean verbose) {
        final int fd = ff.openRW(path, CairoConfiguration.O_NONE);
        if (fd == -1) {
            if (verbose) {
                LOG.error().$("cannot open '").utf8(path).$("' to lock [errno=").$(ff.errno()).I$();
            }
            return -1;
        }

        if (ff.lock(fd) != 0) {
            if (verbose) {
                LOG.error().$("cannot lock '").utf8(path).$("' [errno=").$(ff.errno()).$(", fd=").$(fd).I$();
            }
            ff.close(fd);
            return -1;
        }

        if (verbose) {
            LOG.debug().$("locked '").utf8(path).$("' [fd=").$(fd).I$();
        }
        return fd;
    }

    public static int lock(FilesFacade ff, Path path) {
        return lock(ff, path, true);
    }

    public static void lockName(Path path) {
        path.put(".lock").$();
    }

    public static long mapAppendColumnBuffer(FilesFacade ff, int fd, long offset, long size, boolean rw, int memoryTag) {
        assert !Vm.PARANOIA_MODE || ff.length(fd) >= offset + size : "mmap ro buffer is beyond EOF";

        // Linux requires the mmap offset to be page aligned
        long alignedOffset = Files.floorPageSize(offset);
        long alignedExtraLen = offset - alignedOffset;
        long mapAddr = rw ?
                mapRWNoAlloc(ff, fd, size + alignedExtraLen, alignedOffset, memoryTag) :
                mapRO(ff, fd, size + alignedExtraLen, alignedOffset, memoryTag);
        ff.madvise(mapAddr, size + alignedExtraLen, rw ? Files.POSIX_MADV_RANDOM : Files.POSIX_MADV_SEQUENTIAL);
        return mapAddr + alignedExtraLen;
    }

    public static void mapAppendColumnBufferRelease(FilesFacade ff, long address, long offset, long size, int memoryTag) {
        long alignedOffset = Files.floorPageSize(offset);
        long alignedExtraLen = offset - alignedOffset;
        ff.munmap(address - alignedExtraLen, size + alignedExtraLen, memoryTag);
    }

    public static long mapRO(FilesFacade ff, int fd, long size, int memoryTag) {
        return mapRO(ff, fd, size, 0, memoryTag);
    }

    /**
     * Maps a file in read-only mode.
     * <p>
     * Important note. Linux requires the offset to be page aligned.
     *
     * @param ff        files facade, - intermediary to allow intercepting calls to the OS.
     * @param fd        file descriptor, previously provided by one of openFile() functions
     * @param size      size of the mapped file region
     * @param offset    offset in file to begin mapping
     * @param memoryTag bucket to trace memory allocation calls
     * @return read-only memory address
     */
    public static long mapRO(FilesFacade ff, int fd, long size, long offset, int memoryTag) {
        assert fd != -1;
        assert offset % ff.getPageSize() == 0;
        final long address = ff.mmap(fd, size, offset, Files.MAP_RO, memoryTag);
        if (address == FilesFacade.MAP_FAILED) {
            throw CairoException.critical(ff.errno())
                    .put("could not mmap ")
                    .put(" [size=").put(size)
                    .put(", offset=").put(offset)
                    .put(", fd=").put(fd)
                    .put(", memUsed=").put(Unsafe.getMemUsed())
                    .put(", fileLen=").put(ff.length(fd))
                    .put(']');
        }
        return address;
    }

    public static long mapRW(FilesFacade ff, int fd, long size, int memoryTag) {
        return mapRW(ff, fd, size, 0, memoryTag);
    }

    /**
     * Maps a file in read-write mode.
     * <p>
     * Important note. Linux requires the offset to be page aligned.
     *
     * @param ff        files facade, - intermediary to allow intercepting calls to the OS.
     * @param fd        file descriptor, previously provided by one of openFile() functions. File has to be opened read-write
     * @param size      size of the mapped file region
     * @param offset    offset in file to begin mapping
     * @param memoryTag bucket to trace memory allocation calls
     * @return read-write memory address
     */
    public static long mapRW(FilesFacade ff, int fd, long size, long offset, int memoryTag) {
        assert fd != -1;
        assert offset % ff.getPageSize() == 0;
        allocateDiskSpace(ff, fd, size + offset);
        return mapRWNoAlloc(ff, fd, size, offset, memoryTag);
    }

    /**
     * Maps a file in read-write mode without allocating the disk space.
     * <p>
     * Important note. Linux requires the offset to be page aligned.
     *
     * @param ff        files facade, - intermediary to allow intercepting calls to the OS.
     * @param fd        file descriptor, previously provided by one of openFile() functions. File has to be opened read-write
     * @param size      size of the mapped file region
     * @param offset    offset in file to begin mapping
     * @param memoryTag bucket to trace memory allocation calls
     * @return read-write memory address
     */
    public static long mapRWNoAlloc(FilesFacade ff, int fd, long size, long offset, int memoryTag) {
        long addr = ff.mmap(fd, size, offset, Files.MAP_RW, memoryTag);
        if (addr > -1) {
            return addr;
        }
        int errno = ff.errno();
        if (Os.type != Os.WINDOWS || errno != 112) {
            throw CairoException.critical(ff.errno()).put("could not mmap column [fd=").put(fd).put(", size=").put(size).put(']');
        }
        throw CairoException.critical(ff.errno()).put("No space left [size=").put(size).put(", fd=").put(fd).put(']');
    }

    public static long mapRWOrClose(FilesFacade ff, int fd, long size, int memoryTag) {
        try {
            return TableUtils.mapRW(ff, fd, size, memoryTag);
        } catch (CairoException e) {
            ff.close(fd);
            throw e;
        }
    }

    public static long mremap(
            FilesFacade ff,
            int fd,
            long prevAddress,
            long prevSize,
            long newSize,
            int mapMode,
            int memoryTag
    ) {
        return mremap(ff, fd, prevAddress, prevSize, newSize, 0L, mapMode, memoryTag);
    }

    public static long mremap(
            FilesFacade ff,
            int fd,
            long prevAddress,
            long prevSize,
            long newSize,
            long offset,
            int mapMode,
            int memoryTag
    ) {
        final long page = ff.mremap(fd, prevAddress, prevSize, newSize, offset, mapMode, memoryTag);
        if (page == FilesFacade.MAP_FAILED) {
            int errno = ff.errno();
            // Closing memory will truncate size to current append offset.
            // Since the failed resize can occur before append offset can be
            // explicitly set, we must assume that file size should be
            // equal to previous memory size
            throw CairoException.critical(errno).put("could not remap file [previousSize=").put(prevSize)
                    .put(", newSize=").put(newSize)
                    .put(", offset=").put(offset)
                    .put(", fd=").put(fd)
                    .put(']');
        }
        return page;
    }

    public static Path offsetFileName(Path path, CharSequence columnName, long columnNameTxn) {
        path.concat(columnName).put(".o");
        if (columnNameTxn > COLUMN_NAME_TXN_NONE) {
            path.put('.').put(columnNameTxn);
        }
        return path.$();
    }

    public static void oldPartitionName(Path path, long txn) {
        path.put("-x-").put(txn);
    }

    public static int openFileRWOrFail(FilesFacade ff, LPSZ path, long opts) {
        return openRW(ff, path, LOG, opts);
    }

    public static int openRO(FilesFacade ff, Path path, CharSequence fileName, Log log) {
        final int rootLen = path.length();
        path.concat(fileName).$();
        try {
            return TableUtils.openRO(ff, path, log);
        } finally {
            path.trimTo(rootLen);
        }
    }

    public static int openRO(FilesFacade ff, LPSZ path, Log log) {
        final int fd = ff.openRO(path);
        if (fd > -1) {
            log.debug().$("open [file=").$(path).$(", fd=").$(fd).I$();
            return fd;
        }
        throw CairoException.critical(ff.errno()).put("could not open read-only [file=").put(path).put(']');
    }

    public static int openRW(FilesFacade ff, LPSZ path, Log log, long opts) {
        final int fd = ff.openRW(path, opts);
        if (fd > -1) {
            log.debug().$("open [file=").$(path).$(", fd=").$(fd).I$();
            return fd;
        }
        throw CairoException.critical(ff.errno()).put("could not open read-write [file=").put(path).put(']');
    }

    public static void openSmallFile(FilesFacade ff, Path path, int rootLen, MemoryMR metaMem, CharSequence fileName, int memoryTag) {
        path.concat(fileName).$();
        try {
            metaMem.smallFile(ff, path, memoryTag);
        } finally {
            path.trimTo(rootLen);
        }
    }

    public static void overwriteTableNameFile(Path tablePath, MemoryMAR memory, FilesFacade ff, @NotNull CharSequence tableName) {
        // Update name in _name file.
        // This is potentially racy but the file only read on startup when the tables.d file is missing
        // so very limited circumstances.
        Path nameFilePath = tablePath.concat(TABLE_NAME_FILE).$();
        memory.smallFile(ff, nameFilePath, MemoryTag.MMAP_TABLE_WRITER);
        memory.jumpTo(0);
        createTableNameFile(memory, tableName);
        memory.close(true, Vm.TRUNCATE_TO_POINTER);
    }

    public static int readIntOrFail(FilesFacade ff, int fd, long offset, long tempMem8b, Path path) {
        if (ff.read(fd, tempMem8b, Integer.BYTES, offset) != Integer.BYTES) {
            throw CairoException.critical(ff.errno()).put("Cannot read: ").put(path);
        }
        return Unsafe.getUnsafe().getInt(tempMem8b);
    }

    public static long readLongAtOffset(FilesFacade ff, Path path, long tempMem8b, long offset) {
        final int fd = TableUtils.openRO(ff, path, LOG);
        try {
            return readLongOrFail(ff, fd, offset, tempMem8b, path);
        } finally {
            ff.close(fd);
        }
    }

    public static long readLongOrFail(FilesFacade ff, int fd, long offset, long tempMem8b, @Nullable Path path) {
        if (ff.read(fd, tempMem8b, Long.BYTES, offset) != Long.BYTES) {
            if (path != null) {
                throw CairoException.critical(ff.errno()).put("could not read long [path=").put(path).put(", fd=").put(fd).put(", offset=").put(offset);
            }
            throw CairoException.critical(ff.errno()).put("could not read long [fd=").put(fd).put(", offset=").put(offset);
        }
        return Unsafe.getUnsafe().getLong(tempMem8b);
    }

    public static String readTableName(Path path, int rootLen, MemoryCMR mem, FilesFacade ff) {
        int fd = -1;
        try {
            path.concat(TableUtils.TABLE_NAME_FILE).$();
            fd = ff.openRO(path);
            if (fd < 1) {
                return null;
            }

            long fileLen = ff.length(fd);
            if (fileLen > Integer.BYTES) {
                int charLen = ff.readNonNegativeInt(fd, 0);
                if (charLen * 2L + Integer.BYTES != fileLen - 1) {
                    LOG.error().$("invalid table name file [path=").$(path).$(", headerLen=").$(charLen).$(", fileLen=").$(fileLen).I$();
                    return null;
                }

                mem.of(ff, path, fileLen, fileLen, MemoryTag.MMAP_DEFAULT);
                return Chars.toString(mem.getStr(0));
            } else {
                LOG.error().$("invalid table name file [path=").$(path).$(", fileLen=").$(fileLen).I$();
                return null;
            }
        } finally {
            path.trimTo(rootLen);
            ff.close(fd);
        }
    }

    public static void removeColumnFromMetadata(
            CharSequence columnName,
            LowerCaseCharSequenceIntHashMap columnNameIndexMap,
            ObjList<TableColumnMetadata> columnMetadata
    ) {
        final int columnIndex = columnNameIndexMap.get(columnName);
        if (columnIndex < 0) {
            throw CairoException.critical(0).put("Column not found: ").put(columnName);
        }

        columnNameIndexMap.remove(columnName);
        final TableColumnMetadata deletedMeta = columnMetadata.getQuick(columnIndex);
        deletedMeta.markDeleted();
    }

    public static void removeOrException(FilesFacade ff, int fd, LPSZ path) {
        if (ff.exists(path) && !ff.closeRemove(fd, path)) {
            throw CairoException.critical(ff.errno()).put("Cannot remove ").put(path);
        }
    }

    public static void renameColumnInMetadata(
            CharSequence columnName,
            CharSequence newName,
            LowerCaseCharSequenceIntHashMap columnNameIndexMap,
            ObjList<TableColumnMetadata> columnMetadata
    ) {
        final int columnIndex = columnNameIndexMap.get(columnName);
        if (columnIndex < 0) {
            throw CairoException.critical(0).put("Column not found: ").put(columnName);
        }
        final String newNameStr = newName.toString();
        columnMetadata.getQuick(columnIndex).setName(newNameStr);

        columnNameIndexMap.removeEntry(columnName);
        columnNameIndexMap.put(newNameStr, columnIndex);
    }

    public static void renameOrFail(FilesFacade ff, Path src, Path dst) {
        if (ff.rename(src, dst) != Files.FILES_RENAME_OK) {
            throw CairoException.critical(ff.errno()).put("could not rename ").put(src).put(" -> ").put(dst);
        }
    }

    public static void resetTodoLog(FilesFacade ff, Path path, int rootLen, MemoryMARW mem) {
        mem.smallFile(ff, path.trimTo(rootLen).concat(TODO_FILE_NAME).$(), MemoryTag.MMAP_DEFAULT);
        mem.jumpTo(0);
        mem.putLong(24, 0); // txn check
        Unsafe.getUnsafe().storeFence();
        mem.putLong(8, 0); // hashLo
        mem.putLong(16, 0); // hashHi
        Unsafe.getUnsafe().storeFence();
        mem.putLong(0, 0); // txn
        mem.putLong(32, 0); // count
        mem.jumpTo(40);
        mem.sync(false);
    }

    public static void resetTxn(
            MemoryMW txMem,
            long baseOffset,
            int symbolMapCount,
            long txn,
            long seqTxn,
            long dataVersion,
            long partitionTableVersion,
            long structureVersion,
            long columnVersion,
            long truncateVersion
    ) {
        // txn to let readers know table is being reset
        txMem.putLong(baseOffset + TX_OFFSET_TXN_64, txn);

        // transient row count
        txMem.putLong(baseOffset + TX_OFFSET_TRANSIENT_ROW_COUNT_64, 0);
        // fixed row count
        txMem.putLong(baseOffset + TX_OFFSET_FIXED_ROW_COUNT_64, 0);
        // min timestamp value in table
        txMem.putLong(baseOffset + TX_OFFSET_MIN_TIMESTAMP_64, Long.MAX_VALUE);
        // max timestamp value in table
        txMem.putLong(baseOffset + TX_OFFSET_MAX_TIMESTAMP_64, Long.MIN_VALUE);
        // structure version
        txMem.putLong(baseOffset + TX_OFFSET_STRUCT_VERSION_64, structureVersion);
        // data version
        txMem.putLong(baseOffset + TX_OFFSET_DATA_VERSION_64, dataVersion);
        // partition table version
        txMem.putLong(baseOffset + TX_OFFSET_PARTITION_TABLE_VERSION_64, partitionTableVersion);
        // column version
        txMem.putLong(baseOffset + TX_OFFSET_COLUMN_VERSION_64, columnVersion);
        // truncate version
        txMem.putLong(baseOffset + TX_OFFSET_TRUNCATE_VERSION_64, truncateVersion);
        // sequencer txn
        txMem.putLong(baseOffset + TX_OFFSET_SEQ_TXN_64, seqTxn);

        txMem.putInt(baseOffset + TX_OFFSET_MAP_WRITER_COUNT_32, symbolMapCount);

        txMem.putLong(baseOffset + TX_OFFSET_LAG_MIN_TIMESTAMP_64, Long.MAX_VALUE);
        txMem.putLong(baseOffset + TX_OFFSET_LAG_MAX_TIMESTAMP_64, Long.MIN_VALUE);
        txMem.putInt(baseOffset + TX_OFFSET_LAG_ROW_COUNT_32, 0);
        txMem.putInt(baseOffset + TX_OFFSET_LAG_TXN_COUNT_32, 0);
        txMem.putInt(baseOffset + TX_OFFSET_CHECKSUM_32, EMPTY_TABLE_LAG_CHECKSUM);

        for (int i = 0; i < symbolMapCount; i++) {
            long offset = getSymbolWriterIndexOffset(i);
            txMem.putInt(baseOffset + offset, 0);
            offset += Integer.BYTES;
            txMem.putInt(baseOffset + offset, 0);
        }

        // partition update count
        txMem.putInt(baseOffset + getPartitionTableSizeOffset(symbolMapCount), 0);
    }

    public static void safeReadTxn(TxReader txReader, MillisecondClock clock, long spinLockTimeout) {
        long deadline = clock.getTicks() + spinLockTimeout;
        if (txReader.unsafeReadVersion() == txReader.getVersion()) {
            LOG.debug().$("checked clean txn, version ").$(txReader.getVersion()).$(", txn=").$(txReader.getTxn()).$();
            return;
        }

        while (true) {
            if (txReader.unsafeLoadAll()) {
                LOG.debug().$("loaded clean txn, version ").$(txReader.getVersion())
                        .$(", offset=").$(txReader.getBaseOffset())
                        .$(", size=").$(txReader.getRecordSize())
                        .$(", txn=").$(txReader.getTxn()).$();
                // All good, snapshot read
                return;
            }
            // This is unlucky, sequences have changed while we were reading transaction data
            // We must discard and try again
            if (clock.getTicks() > deadline) {
                LOG.error().$("tx read timeout [timeout=").$(spinLockTimeout).utf8("ms]").$();
                throw CairoException.critical(0).put("Transaction read timeout");
            }

            LOG.debug().$("loaded __dirty__ txn, version ").$(txReader.getVersion()).$();
            Os.pause();
        }
    }

    public static boolean schedulePurgeO3Partitions(MessageBus messageBus, TableToken tableName, int partitionBy) {
        final MPSequence seq = messageBus.getO3PurgeDiscoveryPubSeq();
        while (true) {
            long cursor = seq.next();
            if (cursor > -1) {
                O3PartitionPurgeTask task = messageBus.getO3PurgeDiscoveryQueue().get(cursor);
                task.of(tableName, partitionBy);
                seq.done(cursor);
                return true;
            } else if (cursor == -1) {
                return false;
            }
            Os.pause();
        }
    }

    public static void setNull(int columnType, long addr, long count) {
        switch (ColumnType.tagOf(columnType)) {
            case ColumnType.BOOLEAN:
            case ColumnType.BYTE:
                Vect.memset(addr, count, 0);
                break;
            case ColumnType.GEOBYTE:
                Vect.memset(addr, count, GeoHashes.BYTE_NULL);
                break;
            case ColumnType.CHAR:
            case ColumnType.SHORT:
                Vect.setMemoryShort(addr, (short) 0, count);
                break;
            case ColumnType.GEOSHORT:
                Vect.setMemoryShort(addr, GeoHashes.SHORT_NULL, count);
                break;
            case ColumnType.INT:
                Vect.setMemoryInt(addr, Numbers.INT_NaN, count);
                break;
            case ColumnType.IPv4:
                Vect.setMemoryInt(addr, Numbers.IPv4_NULL, count);
                break;
            case ColumnType.GEOINT:
                Vect.setMemoryInt(addr, GeoHashes.INT_NULL, count);
                break;
            case ColumnType.FLOAT:
                Vect.setMemoryFloat(addr, Float.NaN, count);
                break;
            case ColumnType.SYMBOL:
                Vect.setMemoryInt(addr, SymbolTable.VALUE_IS_NULL, count);
                break;
            case ColumnType.LONG:
            case ColumnType.DATE:
            case ColumnType.TIMESTAMP:
                Vect.setMemoryLong(addr, Numbers.LONG_NaN, count);
                break;
            case ColumnType.GEOLONG:
                Vect.setMemoryLong(addr, GeoHashes.NULL, count);
                break;
            case ColumnType.DOUBLE:
                Vect.setMemoryDouble(addr, Double.NaN, count);
                break;
            case ColumnType.LONG256:
                // Long256 is null when all 4 longs are NaNs
                Vect.setMemoryLong(addr, Numbers.LONG_NaN, count * 4);
                break;
            case ColumnType.LONG128:
                // fall through
            case ColumnType.UUID:
                // Long128 and UUID are null when all 2 longs are NaNs
                Vect.setMemoryLong(addr, Numbers.LONG_NaN, count * 2);
                break;
            default:
                break;
        }
    }

    /**
     * Sets the path to the directory of a partition taking into account the timestamp, the partitioning scheme
     * and the partition version.
     *
     * @param path        Set to the root directory for a table, this will be updated to the root directory of the partition
     * @param partitionBy Partitioning scheme
     * @param timestamp   A timestamp in the partition
     * @param nameTxn     Partition txn suffix
     */
    public static void setPathForPartition(Path path, int partitionBy, long timestamp, long nameTxn) {
        setSinkForPartition(path.slash(), partitionBy, timestamp, nameTxn);
    }

    /**
     * Sets the sink to the directory of a partition taking into account the timestamp, the partitioning scheme
     * and the partition version.
     *
     * @param sink        Set to the root directory for a table, this will be updated to the root directory of the partition
     * @param partitionBy Partitioning scheme
     * @param timestamp   A timestamp in the partition
     * @param nameTxn     Partition txn suffix
     */
    public static void setSinkForPartition(CharSink sink, int partitionBy, long timestamp, long nameTxn) {
        PartitionBy.setSinkForPartition(sink, partitionBy, timestamp);
        if (nameTxn > -1L) {
            sink.put('.').put(nameTxn);
        }
    }

    public static int toIndexKey(int symbolKey) {
        return symbolKey == SymbolTable.VALUE_IS_NULL ? 0 : symbolKey + 1;
    }

    public static void validateIndexValueBlockSize(int position, int indexValueBlockSize) throws SqlException {
        if (indexValueBlockSize < MIN_INDEX_VALUE_BLOCK_SIZE) {
            throw SqlException.$(position, "min index block capacity is ").put(MIN_INDEX_VALUE_BLOCK_SIZE);
        }
        if (indexValueBlockSize > MAX_INDEX_VALUE_BLOCK_SIZE) {
            throw SqlException.$(position, "max index block capacity is ").put(MAX_INDEX_VALUE_BLOCK_SIZE);
        }
    }

    public static void validateMeta(
            MemoryMR metaMem,
            LowerCaseCharSequenceIntHashMap nameIndex,
            int expectedVersion
    ) {
        try {
            final long memSize = checkMemSize(metaMem, META_OFFSET_COLUMN_TYPES);
            validateMetaVersion(metaMem, META_OFFSET_VERSION, expectedVersion);
            final int columnCount = getColumnCount(metaMem, META_OFFSET_COUNT);

            long offset = getColumnNameOffset(columnCount);
            if (memSize < offset) {
                throw validationException(metaMem).put("File is too small, column types are missing ").put(memSize);
            }

            // validate designated timestamp column
            final int timestampIndex = getTimestampIndex(metaMem, META_OFFSET_TIMESTAMP_INDEX, columnCount);
            if (timestampIndex != -1) {
                final int timestampType = getColumnType(metaMem, timestampIndex);
                if (!ColumnType.isTimestamp(timestampType)) {
                    throw validationException(metaMem).put("Timestamp column must be TIMESTAMP, but found ").put(ColumnType.nameOf(timestampType));
                }
            }

            // validate column types and index attributes
            for (int i = 0; i < columnCount; i++) {
                final int type = Math.abs(getColumnType(metaMem, i));
                if (ColumnType.sizeOf(type) == -1) {
                    throw validationException(metaMem).put("Invalid column type ").put(type).put(" at [").put(i).put(']');
                }

                if (isColumnDedupKey(metaMem, i)) {
                    if (ColumnType.isVariableLength(type)) {
                        throw validationException(metaMem).put("DEDUPLICATION KEY flag is only supported for fixed size column types").put(" at [").put(i).put(']');
                    }
                }

                if (isColumnIndexed(metaMem, i)) {
                    if (!ColumnType.isSymbol(type)) {
                        throw validationException(metaMem).put("Index flag is only supported for SYMBOL").put(" at [").put(i).put(']');
                    }

                    if (getIndexBlockCapacity(metaMem, i) < 2) {
                        throw validationException(metaMem).put("Invalid index value block capacity ").put(getIndexBlockCapacity(metaMem, i)).put(" at [").put(i).put(']');
                    }
                }
            }

            // validate column names
            int denseCount = 0;
            for (int i = 0; i < columnCount; i++) {
                final CharSequence name = getColumnName(metaMem, memSize, offset, i);
                if (getColumnType(metaMem, i) < 0 || nameIndex.put(name, denseCount++)) {
                    offset += Vm.getStorageLength(name);
                } else {
                    throw validationException(metaMem).put("Duplicate column [name=").put(name).put("] at ").put(i);
                }
            }
        } catch (Throwable e) {
            nameIndex.clear();
            throw e;
        }
    }

    public static void validateMetaVersion(MemoryMR metaMem, long metaVersionOffset, int expectedVersion) {
        final int metaVersion = metaMem.getInt(metaVersionOffset);
        if (expectedVersion != metaVersion) {
            throw validationException(metaMem)
                    .put("Metadata version does not match runtime version [expected=").put(expectedVersion)
                    .put(", actual=").put(metaVersion)
                    .put(']');
        }
    }

    public static void validateSymbolCapacity(int position, int symbolCapacity) throws SqlException {
        if (symbolCapacity < MIN_SYMBOL_CAPACITY) {
            throw SqlException.$(position, "min symbol capacity is ").put(MIN_SYMBOL_CAPACITY);
        }
        if (symbolCapacity > MAX_SYMBOL_CAPACITY) {
            throw SqlException.$(position, "max symbol capacity is ").put(MAX_SYMBOL_CAPACITY);
        }
    }

    public static void validateSymbolCapacityCached(boolean cache, int symbolCapacity, int cacheKeywordPosition) throws SqlException {
        if (cache && symbolCapacity > MAX_SYMBOL_CAPACITY_CACHED) {
            throw SqlException.$(cacheKeywordPosition, "max cached symbol capacity is ").put(MAX_SYMBOL_CAPACITY_CACHED);
        }
    }

    public static CairoException validationException(MemoryMR mem) {
        return CairoException.critical(CairoException.METADATA_VALIDATION).put("Invalid metadata at fd=").put(mem.getFd()).put(". ");
    }

    public static void writeIntOrFail(FilesFacade ff, int fd, long offset, int value, long tempMem8b, Path path) {
        Unsafe.getUnsafe().putInt(tempMem8b, value);
        if (ff.write(fd, tempMem8b, Integer.BYTES, offset) != Integer.BYTES) {
            throw CairoException.critical(ff.errno())
                    .put("could not write 8 bytes [path=").put(path)
                    .put(", fd=").put(fd)
                    .put(", offset=").put(offset)
                    .put(", value=").put(value)
                    .put(']');
        }
    }

    public static void writeLongOrFail(FilesFacade ff, int fd, long offset, long value, long tempMem8b, Path path) {
        Unsafe.getUnsafe().putLong(tempMem8b, value);
        if (ff.write(fd, tempMem8b, Long.BYTES, offset) != Long.BYTES) {
            throw CairoException.critical(ff.errno())
                    .put("could not write 8 bytes [path=").put(path)
                    .put(", fd=").put(fd)
                    .put(", offset=").put(offset)
                    .put(", value=").put(value)
                    .put(']');
        }
    }

    public static void writeMetadata(TableStructure tableStruct, int tableVersion, int tableId, MemoryA mem) {
        int count = tableStruct.getColumnCount();
        mem.putInt(count);
        mem.putInt(tableStruct.getPartitionBy());
        int timestampIndex = tableStruct.getTimestampIndex();
        assert timestampIndex == -1 ||
                (timestampIndex >= 0 && timestampIndex < count && tableStruct.getColumnType(timestampIndex) == ColumnType.TIMESTAMP);
        mem.putInt(timestampIndex);
        mem.putInt(tableVersion);
        mem.putInt(tableId);
        mem.putInt(tableStruct.getMaxUncommittedRows());
        mem.putLong(tableStruct.getO3MaxLag());
        mem.putLong(0); // Structure version.
        mem.putInt(tableStruct.isWalEnabled() ? 1 : 0);
        mem.jumpTo(TableUtils.META_OFFSET_COLUMN_TYPES);

        assert count > 0;

        for (int i = 0; i < count; i++) {
            mem.putInt(tableStruct.getColumnType(i));
            long flags = 0;
            if (tableStruct.isIndexed(i)) {
                flags |= META_FLAG_BIT_INDEXED;
            }

            if (tableStruct.isSequential(i)) {
                flags |= META_FLAG_BIT_SEQUENTIAL;
            }

            if (tableStruct.getSymbolCacheFlag(i)) {
                flags |= META_FLAG_BIT_SYMBOL_CACHE;
            }

            if (tableStruct.isDedupKey(i)) {
                flags |= META_FLAG_BIT_DEDUP_KEY;
            }

            mem.putLong(flags);
            mem.putInt(tableStruct.getIndexBlockCapacity(i));
            mem.putInt(tableStruct.getSymbolCapacity(i));
            // reserved
            mem.skip(12);
        }

        for (int i = 0; i < count; i++) {
            mem.putStr(tableStruct.getColumnName(i));
        }
    }

    private static int exists(FilesFacade ff, Path path) {
        if (ff.exists(path)) { // it can also be a file, for example created with touch
            if (ff.exists(path.concat(TXN_FILE_NAME).$())) {
                return TABLE_EXISTS;
            } else {
                return TABLE_RESERVED;
            }
        } else {
            return TABLE_DOES_NOT_EXIST;
        }
    }

    private static CharSequence getCharSequence(MemoryMR metaMem, long memSize, long offset, int strLength) {
        if (strLength < 1 || strLength > 255) {
            // EXT4 and many others do not allow file name length > 255 bytes
            throw validationException(metaMem).put("String length of ").put(strLength).put(" is invalid at offset ").put(offset);
        }
        final long storageLength = Vm.getStorageLength(strLength);
        if (offset + storageLength > memSize) {
            throw CairoException.critical(0).put("File is too small, size=").put(memSize).put(", required=").put(offset + storageLength);
        }
        return metaMem.getStr(offset);
    }

    private static int getInt(MemoryMR metaMem, long memSize, long offset) {
        if (memSize < offset + Integer.BYTES) {
            throw CairoException.critical(0).put("File is too small, size=").put(memSize).put(", required=").put(offset + Integer.BYTES);
        }
        return metaMem.getInt(offset);
    }

    // Utility method for debugging. This method is not used in production.
    @SuppressWarnings("unused")
    static boolean assertTimestampInOrder(long srcTimestampAddr, long srcDataMax) {
        long prev = Long.MIN_VALUE;
        for (long i = 0; i < srcDataMax; i++) {
            long newTs = Unsafe.getUnsafe().getLong(srcTimestampAddr + i * Long.BYTES);
            if (newTs < prev) {
                return false;
            }
            prev = newTs;
        }
        return true;
    }

    static void createDirsOrFail(FilesFacade ff, Path path, int mkDirMode) {
        if (ff.mkdirs(path, mkDirMode) != 0) {
            throw CairoException.critical(ff.errno()).put("could not create directories [file=").put(path).put(']');
        }
    }

    static long getColumnFlags(MemoryR metaMem, int columnIndex) {
        return metaMem.getLong(META_OFFSET_COLUMN_TYPES + columnIndex * META_COLUMN_DATA_SIZE + 4);
    }

    static int getIndexBlockCapacity(MemoryR metaMem, int columnIndex) {
        return metaMem.getInt(META_OFFSET_COLUMN_TYPES + columnIndex * META_COLUMN_DATA_SIZE + 4 + 8);
    }

    static boolean isColumnDedupKey(MemoryMR metaMem, int columnIndex) {
        return (getColumnFlags(metaMem, columnIndex) & META_FLAG_BIT_DEDUP_KEY) != 0;
    }

    static boolean isColumnIndexed(MemoryR metaMem, int columnIndex) {
        return (getColumnFlags(metaMem, columnIndex) & META_FLAG_BIT_INDEXED) != 0;
    }

    static boolean isSequential(MemoryR metaMem, int columnIndex) {
        return (getColumnFlags(metaMem, columnIndex) & META_FLAG_BIT_SEQUENTIAL) != 0;
    }

    static int openMetaSwapFile(FilesFacade ff, MemoryMA mem, Path path, int rootLen, int retryCount) {
        try {
            path.concat(META_SWAP_FILE_NAME).$();
            int l = path.length();
            int index = 0;
            do {
                if (index > 0) {
                    path.trimTo(l).put('.').put(index);
                    path.$();
                }

                if (!ff.exists(path) || ff.remove(path)) {
                    try {
                        mem.smallFile(ff, path, MemoryTag.MMAP_DEFAULT);
                        mem.jumpTo(0);
                        return index;
                    } catch (CairoException e) {
                        // right, cannot open file for some reason?
                        LOG.error()
                                .$("could not open swap [file=").$(path)
                                .$(", errno=").$(e.getErrno())
                                .I$();
                    }
                } else {
                    LOG.error()
                            .$("could not remove swap [file=").$(path)
                            .$(", errno=").$(ff.errno())
                            .I$();
                }
            } while (++index < retryCount);
            throw CairoException.critical(0).put("Cannot open indexed file. Max number of attempts reached [").put(index).put("]. Last file tried: ").put(path);
        } finally {
            path.trimTo(rootLen);
        }
    }

    static void openMetaSwapFileByIndex(FilesFacade ff, MemoryMA mem, Path path, int rootLen, int swapIndex) {
        try {
            path.concat(META_SWAP_FILE_NAME);
            if (swapIndex > 0) {
                path.put('.').put(swapIndex);
            }
            path.$();
            mem.smallFile(ff, path, MemoryTag.MMAP_DEFAULT);
        } finally {
            path.trimTo(rootLen);
        }
    }

    public interface FailureCloseable {
        void close(long prevSize);
    }

    static {
        //noinspection ConstantValue
        assert TX_OFFSET_LAG_MAX_TIMESTAMP_64 + 8 <= TX_OFFSET_MAP_WRITER_COUNT_32;
    }
}<|MERGE_RESOLUTION|>--- conflicted
+++ resolved
@@ -770,13 +770,10 @@
         return Chars.startsWith(tableName, tempTablePrefix);
     }
 
-<<<<<<< HEAD
-=======
     public static boolean isSymbolCached(MemoryMR metaMem, int columnIndex) {
         return (getColumnFlags(metaMem, columnIndex) & META_FLAG_BIT_SYMBOL_CACHE) != 0;
     }
 
->>>>>>> 54fb15fc
     public static boolean isValidColumnName(CharSequence seq, int fsFileNameLimit) {
         int l = seq.length();
         if (l > fsFileNameLimit) {
