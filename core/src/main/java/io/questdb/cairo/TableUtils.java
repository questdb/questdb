--- conflicted
+++ resolved
@@ -486,25 +486,12 @@
         return tableExists(ff, path.of(root).concat(name, 0, name.length()).$());
     }
 
+    public static int exists(FilesFacade ff, Path path, CharSequence name) {
+        return tableExists(ff, path.concat(name, 0, name.length()).$());
+    }
+
     public static int exists(FilesFacade ff, Path path, CharSequence root, CharSequence name, int lo, int hi) {
-<<<<<<< HEAD
         return tableExists(ff, path.of(root).concat(name, lo, hi).$());
-    }
-
-    public static int exists(FilesFacade ff, Path path, CharSequence name) {
-        return tableExists(ff, path.concat(name).$());
-=======
-        path.of(root).concat(name, lo, hi).$();
-        if (ff.exists(path)) {
-            if (ff.exists(path.concat(TXN_FILE_NAME).$())) {
-                return TABLE_EXISTS;
-            } else {
-                return TABLE_RESERVED;
-            }
-        } else {
-            return TABLE_DOES_NOT_EXIST;
-        }
->>>>>>> 78134c2a
     }
 
     public static void freeTransitionIndex(long address) {
