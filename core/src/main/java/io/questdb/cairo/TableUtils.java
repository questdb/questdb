/*******************************************************************************
 *     ___                  _   ____  ____
 *    / _ \ _   _  ___  ___| |_|  _ \| __ )
 *   | | | | | | |/ _ \/ __| __| | | |  _ \
 *   | |_| | |_| |  __/\__ \ |_| |_| | |_) |
 *    \__\_\\__,_|\___||___/\__|____/|____/
 *
 *  Copyright (c) 2014-2019 Appsicle
 *  Copyright (c) 2019-2024 QuestDB
 *
 *  Licensed under the Apache License, Version 2.0 (the "License");
 *  you may not use this file except in compliance with the License.
 *  You may obtain a copy of the License at
 *
 *  http://www.apache.org/licenses/LICENSE-2.0
 *
 *  Unless required by applicable law or agreed to in writing, software
 *  distributed under the License is distributed on an "AS IS" BASIS,
 *  WITHOUT WARRANTIES OR CONDITIONS OF ANY KIND, either express or implied.
 *  See the License for the specific language governing permissions and
 *  limitations under the License.
 *
 ******************************************************************************/

package io.questdb.cairo;

import io.questdb.MessageBus;
import io.questdb.cairo.map.Map;
import io.questdb.cairo.map.MapKey;
import io.questdb.cairo.map.MapValue;
import io.questdb.cairo.mv.MatViewDefinition;
import io.questdb.cairo.sql.Function;
import io.questdb.cairo.sql.Record;
import io.questdb.cairo.sql.RecordCursor;
import io.questdb.cairo.sql.RecordMetadata;
import io.questdb.cairo.sql.SqlExecutionCircuitBreaker;
import io.questdb.cairo.sql.SymbolTable;
import io.questdb.cairo.sql.TableMetadata;
import io.questdb.cairo.sql.TableRecordMetadata;
import io.questdb.cairo.vm.Vm;
import io.questdb.cairo.vm.api.MemoryA;
import io.questdb.cairo.vm.api.MemoryCMR;
import io.questdb.cairo.vm.api.MemoryMA;
import io.questdb.cairo.vm.api.MemoryMAR;
import io.questdb.cairo.vm.api.MemoryMARW;
import io.questdb.cairo.vm.api.MemoryMR;
import io.questdb.cairo.vm.api.MemoryMW;
import io.questdb.cairo.vm.api.MemoryR;
import io.questdb.griffin.AnyRecordMetadata;
import io.questdb.griffin.FunctionParser;
import io.questdb.griffin.SqlException;
import io.questdb.griffin.SqlExecutionContext;
import io.questdb.griffin.model.ExpressionNode;
import io.questdb.griffin.model.QueryModel;
import io.questdb.log.Log;
import io.questdb.log.LogFactory;
import io.questdb.mp.MPSequence;
import io.questdb.std.Chars;
import io.questdb.std.Files;
import io.questdb.std.FilesFacade;
import io.questdb.std.IntList;
import io.questdb.std.LowerCaseCharSequenceIntHashMap;
import io.questdb.std.MemoryTag;
import io.questdb.std.Misc;
import io.questdb.std.Numbers;
import io.questdb.std.ObjList;
import io.questdb.std.Os;
import io.questdb.std.Unsafe;
import io.questdb.std.Vect;
import io.questdb.std.datetime.millitime.MillisecondClock;
import io.questdb.std.str.CharSink;
import io.questdb.std.str.LPSZ;
import io.questdb.std.str.Path;
import io.questdb.std.str.Utf8Sequence;
import io.questdb.std.str.Utf8s;
import io.questdb.tasks.O3PartitionPurgeTask;
import org.jetbrains.annotations.NotNull;
import org.jetbrains.annotations.Nullable;

import static io.questdb.cairo.MapWriter.createSymbolMapFiles;
import static io.questdb.cairo.wal.WalUtils.CONVERT_FILE_NAME;

public final class TableUtils {
    public static final int ANY_TABLE_VERSION = -1;
    public static final String ATTACHABLE_DIR_MARKER = ".attachable";
    public static final String CHECKPOINT_DIRECTORY = ".checkpoint";
    public static final String CHECKPOINT_LEGACY_META_FILE_NAME = "_snapshot";
    public static final String CHECKPOINT_LEGACY_META_FILE_NAME_TXT = "_snapshot.txt";
    public static final String CHECKPOINT_META_FILE_NAME = "_checkpoint_meta.d";
    public static final long COLUMN_NAME_TXN_NONE = -1L;
    public static final String COLUMN_VERSION_FILE_NAME = "_cv";
    public static final String DEFAULT_PARTITION_NAME = "default";
    public static final String DETACHED_DIR_MARKER = ".detached";
    public static final long ESTIMATED_VAR_COL_SIZE = 28;
    public static final String FILE_SUFFIX_D = ".d";
    public static final String FILE_SUFFIX_I = ".i";
    public static final int INITIAL_TXN = 0;
    public static final String LEGACY_CHECKPOINT_DIRECTORY = "snapshot";
    public static final int LONGS_PER_TX_ATTACHED_PARTITION = 4;
    public static final int LONGS_PER_TX_ATTACHED_PARTITION_MSB = Numbers.msb(LONGS_PER_TX_ATTACHED_PARTITION);
    public static final String MAT_VIEW_FILE_NAME = "_mv";
    public static final String MAT_VIEW_QUERY_FILE_NAME = "_mv.q";
    public static final long META_COLUMN_DATA_SIZE = 32;
    public static final String META_FILE_NAME = "_meta";
    public static final short META_MINOR_VERSION_LATEST = 1;
    public static final long META_OFFSET_COLUMN_TYPES = 128;
    public static final long META_OFFSET_COUNT = 0;
    public static final long META_OFFSET_MAX_UNCOMMITTED_ROWS = 20; // INT
    public static final long META_OFFSET_METADATA_VERSION = 32; // LONG
    public static final long META_OFFSET_O3_MAX_LAG = 24; // LONG
    // INT - symbol map count, this is a variable part of transaction file
    // below this offset we will have INT values for symbol map size
    public static final long META_OFFSET_PARTITION_BY = 4;
    public static final long META_OFFSET_TABLE_ID = 16;
    public static final long META_OFFSET_TIMESTAMP_INDEX = 8;
    public static final long META_OFFSET_VERSION = 12;
    public static final long META_OFFSET_WAL_ENABLED = 40; // BOOLEAN
    public static final long META_OFFSET_META_FORMAT_MINOR_VERSION = META_OFFSET_WAL_ENABLED + 1; // INT
    public static final String META_PREV_FILE_NAME = "_meta.prev";
    /**
     * TXN file structure
     * struct {
     * long txn;
     * long transient_row_count; // rows count in last partition
     * long fixed_row_count; // row count in table excluding count in last partition
     * long max_timestamp; // last timestamp written to table
     * long struct_version; // data structure version; whenever columns added or removed this version changes.
     * long partition_version; // version that increments whenever non-current partitions are modified/added/removed
     * long txn_check; // same as txn - sanity check for concurrent reads and writes
     * int  map_writer_count; // symbol writer count
     * int  map_writer_position[map_writer_count]; // position of each of map writers
     * }
     * <p>
     * TableUtils.resetTxn() writes to this file, it could be using different offsets, beware
     */

    public static final String META_SWAP_FILE_NAME = "_meta.swp";
    public static final int MIN_INDEX_VALUE_BLOCK_SIZE = Numbers.ceilPow2(4);
    // 24-byte header left empty for possible future use
    // in case we decide to support ALTER MAT VIEW, and modify mat view metadata
    public static final int MV_HEADER_SIZE = 24;
    public static final int NULL_LEN = -1;
    public static final String PARQUET_PARTITION_NAME = "data.parquet";
    public static final String RESTORE_FROM_CHECKPOINT_TRIGGER_FILE_NAME = "_restore";
    public static final String SYMBOL_KEY_REMAP_FILE_SUFFIX = ".r";
    public static final char SYSTEM_TABLE_NAME_SUFFIX = '~';
    public static final int TABLE_DOES_NOT_EXIST = 1;
    public static final int TABLE_EXISTS = 0;
    public static final String TABLE_NAME_FILE = "_name";
    public static final int TABLE_RESERVED = 2;
    public static final int TABLE_TYPE_MAT = 2;
    public static final int TABLE_TYPE_NON_WAL = 0;
    public static final int TABLE_TYPE_WAL = 1;
    public static final String TAB_INDEX_FILE_NAME = "_tab_index.d";
    /**
     * TXN file structure
     * struct {
     * long txn;
     * long transient_row_count; // rows count in last partition
     * long fixed_row_count; // row count in table excluding count in last partition
     * long max_timestamp; // last timestamp written to table
     * long struct_version; // data structure version; whenever columns added or removed this version changes.
     * long partition_version; // version that increments whenever non-current partitions are modified/added/removed
     * long txn_check; // same as txn - sanity check for concurrent reads and writes
     * int  map_writer_count; // symbol writer count
     * int  map_writer_position[map_writer_count]; // position of each of map writers
     * }
     * <p>
     * TableUtils.resetTxn() writes to this file, it could be using different offsets, beware
     */

    public static final String TODO_FILE_NAME = "_todo_";
    public static final String TXN_FILE_NAME = "_txn";
    public static final String TXN_SCOREBOARD_FILE_NAME = "_txn_scoreboard";
    // transaction file structure
    // @formatter:off
    public static final int TX_BASE_HEADER_SECTION_PADDING = 12; // Add some free space into header for future use
    public static final long TX_BASE_OFFSET_VERSION_64 = 0;
    public static final long TX_BASE_OFFSET_A_32 = TX_BASE_OFFSET_VERSION_64 + 8;
    public static final long TX_BASE_OFFSET_SYMBOLS_SIZE_A_32 = TX_BASE_OFFSET_A_32 + 4;
    public static final long TX_BASE_OFFSET_PARTITIONS_SIZE_A_32 = TX_BASE_OFFSET_SYMBOLS_SIZE_A_32 + 4;
    public static final long TX_BASE_OFFSET_B_32 = TX_BASE_OFFSET_PARTITIONS_SIZE_A_32 + 4 + TX_BASE_HEADER_SECTION_PADDING;
    public static final long TX_BASE_OFFSET_SYMBOLS_SIZE_B_32 = TX_BASE_OFFSET_B_32 + 4;
    public static final long TX_BASE_OFFSET_PARTITIONS_SIZE_B_32 = TX_BASE_OFFSET_SYMBOLS_SIZE_B_32 + 4;
    public static final int TX_BASE_HEADER_SIZE = (int) Math.max(TX_BASE_OFFSET_PARTITIONS_SIZE_B_32 + 4 + TX_BASE_HEADER_SECTION_PADDING, 64);
    public static final long TX_OFFSET_MAP_WRITER_COUNT_32 = 128;
    public static final long TX_OFFSET_TXN_64 = 0;
    public static final long TX_OFFSET_TRANSIENT_ROW_COUNT_64 = TX_OFFSET_TXN_64 + 8;
    public static final long TX_OFFSET_FIXED_ROW_COUNT_64 = TX_OFFSET_TRANSIENT_ROW_COUNT_64 + 8;
    public static final long TX_OFFSET_MIN_TIMESTAMP_64 = TX_OFFSET_FIXED_ROW_COUNT_64 + 8;
    public static final long TX_OFFSET_MAX_TIMESTAMP_64 = TX_OFFSET_MIN_TIMESTAMP_64 + 8;
    public static final long TX_OFFSET_STRUCT_VERSION_64 = TX_OFFSET_MAX_TIMESTAMP_64 + 8;
    public static final long TX_OFFSET_DATA_VERSION_64 = TX_OFFSET_STRUCT_VERSION_64 + 8;
    public static final long TX_OFFSET_PARTITION_TABLE_VERSION_64 = TX_OFFSET_DATA_VERSION_64 + 8;
    public static final long TX_OFFSET_COLUMN_VERSION_64 = TX_OFFSET_PARTITION_TABLE_VERSION_64 + 8;
    public static final long TX_OFFSET_TRUNCATE_VERSION_64 = TX_OFFSET_COLUMN_VERSION_64 + 8;
    public static final long TX_OFFSET_SEQ_TXN_64 = TX_OFFSET_TRUNCATE_VERSION_64 + 8;
    public static final long TX_OFFSET_CHECKSUM_32 = TX_OFFSET_SEQ_TXN_64 + 8;
    public static final long TX_OFFSET_LAG_TXN_COUNT_32 = TX_OFFSET_CHECKSUM_32 + 4;
    public static final long TX_OFFSET_LAG_ROW_COUNT_32 = TX_OFFSET_LAG_TXN_COUNT_32 + 4;
    public static final long TX_OFFSET_LAG_MIN_TIMESTAMP_64 = TX_OFFSET_LAG_ROW_COUNT_32 + 4;
    public static final long TX_OFFSET_LAG_MAX_TIMESTAMP_64 = TX_OFFSET_LAG_MIN_TIMESTAMP_64 + 8;
    public static final long TX_OFFSET_MAT_VIEW_BASE_TXN_64 = TX_OFFSET_LAG_MAX_TIMESTAMP_64 + 8;
    // @formatter:on
    public static final int TX_RECORD_HEADER_SIZE = (int) TX_OFFSET_MAP_WRITER_COUNT_32 + Integer.BYTES;
    public static final String UPGRADE_FILE_NAME = "_upgrade.d";
    static final int COLUMN_VERSION_FILE_HEADER_SIZE = 40;
    static final int META_FLAG_BIT_INDEXED = 1;
    static final int META_FLAG_BIT_SYMBOL_CACHE = 1 << 2;
    static final int META_FLAG_BIT_DEDUP_KEY = META_FLAG_BIT_SYMBOL_CACHE << 1;
    static final byte TODO_RESTORE_META = 2;
    static final byte TODO_TRUNCATE = 1;
    private static final int EMPTY_TABLE_LAG_CHECKSUM = calculateTxnLagChecksum(0, 0, 0, Long.MAX_VALUE, Long.MIN_VALUE, 0);
    private static final Log LOG = LogFactory.getLog(TableUtils.class);
    private static final int MAX_INDEX_VALUE_BLOCK_SIZE = Numbers.ceilPow2(8 * 1024 * 1024);
    private static final int MAX_SYMBOL_CAPACITY = Numbers.ceilPow2(Integer.MAX_VALUE);
    private static final int MAX_SYMBOL_CAPACITY_CACHED = Numbers.ceilPow2(30_000_000);
    private static final int MIN_SYMBOL_CAPACITY = 2;

    private TableUtils() {
    }

    public static void allocateDiskSpace(FilesFacade ff, long fd, long size) {
        if (ff.length(fd) < size && !ff.allocate(fd, size)) {
            throw CairoException.critical(ff.errno()).put("No space left [size=").put(size).put(", fd=").put(fd).put(']');
        }
    }

    public static void allocateDiskSpaceToPage(FilesFacade ff, long fd, long size) {
        size = Files.ceilPageSize(size);
        allocateDiskSpace(ff, fd, size);
    }

    public static int calculateMetadataMinorFormatVersion(int metadataVersion) {
        // Metadata Minor Version is 2 shorts
        // Low short is metadataVersion + column count and it is effectively a signature that changes with every update to _meta.
        // If Low short mismatches it means we cannot rely on High short value.
        // High short is TableUtils.META_MINOR_VERSION_LATEST.
        // Metadata minor version mismatch still allows to read the table, the table storage is forward and backward compatible.
        // However, it indicates some minor flags may be stored incorrectly and have to be re-calculated.
        return Numbers.encodeLowHighShorts(Numbers.decodeLowShort(metadataVersion), META_MINOR_VERSION_LATEST);
    }

    public static int calculateTxRecordSize(int bytesSymbols, int bytesPartitions) {
        return TX_RECORD_HEADER_SIZE + Integer.BYTES + bytesSymbols + Integer.BYTES + bytesPartitions;
    }

    public static int calculateTxnLagChecksum(long txn, long seqTxn, int lagRowCount, long lagMinTimestamp, long lagMaxTimestamp, int lagTxnCount) {
        long checkSum = lagMinTimestamp;
        checkSum = checkSum * 31 + lagMaxTimestamp;
        checkSum = checkSum * 31 + txn;
        checkSum = checkSum * 31 + seqTxn;
        checkSum = checkSum * 31 + lagRowCount;
        checkSum = checkSum * 31 + lagTxnCount;
        //noinspection UseHashCodeMethodInspection
        return (int) (checkSum ^ (checkSum >>> 32));
    }

    public static int changeColumnTypeInMetadata(
            CharSequence columnName,
            int columnType,
            int symbolCapacity,
            boolean symbolCacheFlag,
            boolean isIndexed,
            int indexValueBlockCapacity,
            LowerCaseCharSequenceIntHashMap columnNameIndexMap,
            ObjList<TableColumnMetadata> columnMetadata
    ) {
        int existingIndex = columnNameIndexMap.get(columnName);
        if (existingIndex < 0) {
            throw CairoException.nonCritical().put("cannot change type, column '").put(columnName).put("' does not exist");
        }
        String columnNameStr = columnMetadata.getQuick(existingIndex).getColumnName();
        int columnIndex = columnMetadata.size();
        columnMetadata.add(
                new TableColumnMetadata(
                        columnNameStr,
                        columnType,
                        isIndexed,
                        indexValueBlockCapacity,
                        false,
                        null,
                        columnIndex,
                        false,
                        existingIndex + 1, // replacing column index by convention can be 0 if not in use
                        symbolCacheFlag,
                        symbolCapacity
                )
        );
        columnMetadata.getQuick(existingIndex).markDeleted();
        columnNameIndexMap.put(columnNameStr, columnIndex);
        return existingIndex;
    }

    public static LPSZ charFileName(Path path, CharSequence columnName, long columnNameTxn) {
        path.concat(columnName).put(".c");
        if (columnNameTxn > COLUMN_NAME_TXN_NONE) {
            path.put('.').put(columnNameTxn);
        }
        return path.$();
    }

    public static long checkMemSize(MemoryMR metaMem, long minSize) {
        final long memSize = metaMem.size();
        if (memSize < minSize) {
            throw CairoException.critical(0).put("File is too small, size=").put(memSize).put(", required=").put(minSize);
        }
        return memSize;
    }

    public static int compressColumnCount(RecordMetadata metadata) {
        int count = 0;
        for (int i = 0, n = metadata.getColumnCount(); i < n; i++) {
            if (metadata.getColumnType(i) > 0) {
                count++;
            }
        }
        return count;
    }

    public static void createColumnVersionFile(MemoryMARW mem) {
        // Create page of 0s for Column Version file "_cv"
        mem.extend(COLUMN_VERSION_FILE_HEADER_SIZE);
        mem.jumpTo(COLUMN_VERSION_FILE_HEADER_SIZE);
        mem.zero();
    }

    public static void createConvertFile(FilesFacade ff, Path path, byte walFlag) {
        long addr = 0;
        long fd = -1;
        try {
            fd = ff.openRW(path.concat(CONVERT_FILE_NAME).$(), CairoConfiguration.O_NONE);
            if (fd < 1) {
                throw CairoException.critical(ff.errno()).put("Could not open file [path=").put(path).put(']');
            }
            addr = Unsafe.malloc(Byte.BYTES, MemoryTag.NATIVE_TABLE_WAL_WRITER);
            if (addr < 1) {
                throw CairoException.critical(ff.errno()).put("Could not allocate 1 byte");
            }
            Unsafe.getUnsafe().putByte(addr, walFlag);
            ff.write(fd, addr, Byte.BYTES, 0);
        } finally {
            if (addr > 0) {
                Unsafe.free(addr, Byte.BYTES, MemoryTag.NATIVE_TABLE_WAL_WRITER);
            }
            ff.close(fd);
        }
    }

    @NotNull
    public static Function createCursorFunction(
            FunctionParser functionParser,
            @NotNull QueryModel model,
            @NotNull SqlExecutionContext executionContext
    ) throws SqlException {
        final ExpressionNode tableNameExpr = model.getTableNameExpr();
        final Function function = functionParser.parseFunction(
                tableNameExpr,
                AnyRecordMetadata.INSTANCE,
                executionContext
        );
        if (!ColumnType.isCursor(function.getType())) {
            Misc.free(function);
            throw SqlException.$(tableNameExpr.position, "function must return CURSOR");
        }
        return function;
    }

    public static void createMatViewDefinitionFile(MemoryMARW mem, MatViewDefinition matViewDefinition) {
        mem.extend(MV_HEADER_SIZE);
        mem.jumpTo(MV_HEADER_SIZE);
        mem.putStr(matViewDefinition.getBaseTableName());
        mem.putLong(matViewDefinition.getFromMicros());
        mem.putLong(matViewDefinition.getToMicros());
        mem.putLong(matViewDefinition.getSamplingInterval());
        mem.putChar(matViewDefinition.getSamplingIntervalUnit());
        mem.putStr(matViewDefinition.getTimeZone());
        mem.putStr(matViewDefinition.getTimeZoneOffset());
    }

    public static void createMatViewMetaFiles(
            FilesFacade ff,
            MemoryMARW mem,
            Path path,
            int rootLen,
            MatViewDefinition matViewDefinition
    ) {
        mem.smallFile(ff, path.trimTo(rootLen).concat(MAT_VIEW_FILE_NAME).$(), MemoryTag.MMAP_DEFAULT);
        createMatViewDefinitionFile(mem, matViewDefinition);
        mem.sync(false);
        mem.close(true, Vm.TRUNCATE_TO_POINTER);

        mem.smallFile(ff, path.trimTo(rootLen).concat(MAT_VIEW_QUERY_FILE_NAME).$(), MemoryTag.MMAP_DEFAULT);
        createMatViewQueryFile(mem, matViewDefinition);
        mem.sync(false);
        mem.close(true, Vm.TRUNCATE_TO_POINTER);
    }

    public static void createMatViewQueryFile(MemoryMARW mem, MatViewDefinition matViewDefinition) {
        mem.putStr(matViewDefinition.getMatViewSql());
    }

    public static void createTable(
            CairoConfiguration configuration,
            MemoryMARW memory,
            Path path,
            TableStructure structure,
            int tableVersion,
            int tableId,
            CharSequence dirName
    ) {
        final FilesFacade ff = configuration.getFilesFacade();
        final CharSequence root = configuration.getRoot();
        final int mkDirMode = configuration.getMkDirMode();
        createTable(ff, root, mkDirMode, memory, path, structure, tableVersion, tableId, dirName);
    }

    public static void createTable(
            FilesFacade ff,
            CharSequence root,
            int mkDirMode,
            MemoryMARW memory,
            Path path,
            TableStructure structure,
            int tableVersion,
            int tableId,
            CharSequence dirName
    ) {
        createTable(ff, root, mkDirMode, memory, path, dirName, structure, tableVersion, tableId);
    }

    public static void createTable(
            FilesFacade ff,
            CharSequence root,
            int mkDirMode,
            TableStructure structure,
            int tableVersion,
            int tableId,
            CharSequence dirName
    ) {
        try (
                Path path = new Path();
                MemoryMARW mem = Vm.getCMARWInstance()
        ) {
            createTable(ff, root, mkDirMode, mem, path, dirName, structure, tableVersion, tableId);
        }
    }

    public static void createTable(
            FilesFacade ff,
            CharSequence root,
            int mkDirMode,
            MemoryMARW memory,
            Path path,
            CharSequence tableDir,
            TableStructure structure,
            int tableVersion,
            int tableId
    ) {
        LOG.debug().$("create table [name=").utf8(tableDir).I$();
        path.of(root).concat(tableDir).$();
        if (ff.isDirOrSoftLinkDir(path.$())) {
            throw CairoException.critical(ff.errno()).put("table directory already exists [path=").put(path).put(']');
        }
        int rootLen = path.size();
        try {
            if (ff.mkdirs(path.slash(), mkDirMode) != 0) {
                throw CairoException.critical(ff.errno()).put("could not create [dir=").put(path.trimTo(rootLen).$()).put(']');
            }
            createTableFiles(ff, memory, path, rootLen, tableDir, structure, tableVersion, tableId);
        } finally {
            path.trimTo(rootLen);
        }
    }

    public static void createTableFiles(
            FilesFacade ff,
            MemoryMARW memory,
            Path path,
            int rootLen,
            CharSequence tableDir,
            TableStructure structure,
            int tableVersion,
            int tableId
    ) {
        createTableFiles(ff, memory, path, rootLen, tableDir, structure, tableVersion, tableId, TXN_FILE_NAME);
    }

    public static void createTableFiles(
            FilesFacade ff,
            MemoryMARW memory,
            Path path,
            int rootLen,
            CharSequence tableDir,
            TableStructure structure,
            int tableVersion,
            int tableId,
            CharSequence txnFileName
    ) {
        final long dirFd = !ff.isRestrictedFileSystem() ? TableUtils.openRO(ff, path.trimTo(rootLen).$(), LOG) : 0;
        try (MemoryMARW mem = memory) {
            mem.smallFile(ff, path.trimTo(rootLen).concat(META_FILE_NAME).$(), MemoryTag.MMAP_DEFAULT);
            mem.jumpTo(0);
            final int count = structure.getColumnCount();
            path.trimTo(rootLen);
            writeMetadata(structure, tableVersion, tableId, mem);
            mem.sync(false);

            // create symbol maps
            int symbolMapCount = 0;
            for (int i = 0; i < count; i++) {
                if (ColumnType.isSymbol(structure.getColumnType(i))) {
                    createSymbolMapFiles(
                            ff,
                            mem,
                            path.trimTo(rootLen),
                            structure.getColumnName(i),
                            COLUMN_NAME_TXN_NONE,
                            structure.getSymbolCapacity(i),
                            structure.getSymbolCacheFlag(i)
                    );
                    symbolMapCount++;
                }
            }
            mem.smallFile(ff, path.trimTo(rootLen).concat(COLUMN_VERSION_FILE_NAME).$(), MemoryTag.MMAP_DEFAULT);
            createColumnVersionFile(mem);
            mem.sync(false);
            mem.close();

            resetTodoLog(ff, path, rootLen, mem);
            // allocate txn scoreboard
            path.trimTo(rootLen).concat(TXN_SCOREBOARD_FILE_NAME).$();

            mem.smallFile(ff, path.trimTo(rootLen).concat(TABLE_NAME_FILE).$(), MemoryTag.MMAP_DEFAULT);
            createTableNameFile(mem, getTableNameFromDirName(tableDir));

            if (structure.isMatView()) {
                createMatViewMetaFiles(ff, mem, path, rootLen, structure.getMatViewDefinition());
            }

            // Create TXN file last, it's used to determine if table exists
            mem.smallFile(ff, path.trimTo(rootLen).concat(txnFileName).$(), MemoryTag.MMAP_DEFAULT);
            createTxn(mem, symbolMapCount, 0L, 0L, INITIAL_TXN, 0L, 0L, 0L, 0L);
            mem.sync(false);
        } finally {
            if (dirFd > 0) {
                ff.fsyncAndClose(dirFd);
            }
        }
    }

    public static void createTableInVolume(
            FilesFacade ff,
            CharSequence root,
            int mkDirMode,
            MemoryMARW memory,
            Path path,
            CharSequence tableDir,
            TableStructure structure,
            int tableVersion,
            int tableId
    ) {
        LOG.info().$("create table in volume [path=").$(path).I$();
        Path normalPath = Path.getThreadLocal2(root).concat(tableDir);
        assert normalPath != path;
        if (ff.isDirOrSoftLinkDir(normalPath.$())) {
            throw CairoException.critical(ff.errno()).put("table directory already exists [path=").put(normalPath).put(']');
        }
        // path has been set by CREATE TABLE ... [IN VOLUME 'path'].
        // it is a valid directory, or link to a directory, checked at bootstrap
        if (ff.isDirOrSoftLinkDir(path.$())) {
            throw CairoException.critical(ff.errno()).put("table directory already exists in volume [path=").put(path).put(']');
        }
        int rootLen = path.size();
        try {
            if (ff.mkdirs(path.slash(), mkDirMode) != 0) {
                throw CairoException.critical(ff.errno()).put("could not create [dir=").put(path).put(']');
            }
            if (ff.softLink(path.trimTo(rootLen).$(), normalPath.$()) != 0) {
                if (!ff.rmdir(path.slash())) {
                    LOG.error().$("cannot remove table directory in volume [errno=").$(ff.errno()).$(", path=").$(path.trimTo(rootLen).$()).I$();
                }
                throw CairoException.critical(ff.errno()).put("could not create soft link [src=").put(path.trimTo(rootLen).$()).put(", tableDir=").put(tableDir).put(']');
            }
            createTableFiles(ff, memory, path, rootLen, tableDir, structure, tableVersion, tableId);
        } finally {
            path.trimTo(rootLen);
        }
    }

    public static void createTableNameFile(MemoryMAR mem, CharSequence charSequence) {
        mem.putStr(charSequence);
        mem.putByte((byte) 0);
        mem.sync(false);
        mem.close(true, Vm.TRUNCATE_TO_POINTER);
    }

    public static void createTxn(
            MemoryMW txMem,
            int symbolMapCount,
            long txn,
            long seqTxn,
            long dataVersion,
            long partitionTableVersion,
            long structureVersion,
            long columnVersion,
            long truncateVersion
    ) {
        txMem.putInt(TX_BASE_OFFSET_A_32, TX_BASE_HEADER_SIZE);
        txMem.putInt(TX_BASE_OFFSET_SYMBOLS_SIZE_A_32, symbolMapCount * 8);
        txMem.putInt(TX_BASE_OFFSET_PARTITIONS_SIZE_A_32, 0);
        resetTxn(
                txMem,
                TX_BASE_HEADER_SIZE,
                symbolMapCount,
                txn,
                seqTxn,
                dataVersion,
                partitionTableVersion,
                structureVersion,
                columnVersion,
                truncateVersion
        );
        txMem.setTruncateSize(TX_BASE_HEADER_SIZE + TX_RECORD_HEADER_SIZE);
    }

    public static LPSZ dFile(Path path, @NotNull CharSequence columnName, long columnTxn) {
        path.concat(columnName).put(FILE_SUFFIX_D);
        if (columnTxn > COLUMN_NAME_TXN_NONE) {
            path.put('.').put(columnTxn);
        }
        return path.$();
    }

    public static LPSZ dFile(Path path, CharSequence columnName) {
        return dFile(path, columnName, COLUMN_NAME_TXN_NONE);
    }

<<<<<<< HEAD
    public static boolean doesMvFileExist(CairoConfiguration configuration, Path path, CharSequence dirName, FilesFacade ff) {
        path.of(configuration.getRoot()).concat(dirName).concat(MAT_VIEW_FILE_NAME);
        return ff.exists(path.$());
    }

=======
>>>>>>> c83d63d5
    public static long estimateAvgRecordSize(RecordMetadata metadata) {
        long recSize = 0;
        for (int i = 0, n = metadata.getColumnCount(); i < n; i++) {
            int columnType = metadata.getColumnType(i);
            if (ColumnType.isVarSize(columnType)) {
                // Estimate size of variable length column as 28 bytes
                recSize += ESTIMATED_VAR_COL_SIZE;
            } else if (columnType > 0) {
                recSize += ColumnType.sizeOf(columnType);
            }
        }
        return recSize;
    }

    public static int exists(FilesFacade ff, Path path, CharSequence root, CharSequence name) {
        return exists(ff, path.of(root).concat(name));
    }

    public static int exists(FilesFacade ff, Path path, CharSequence root, Utf8Sequence name) {
        return exists(ff, path.of(root).concat(name));
    }

    public static int existsInVolume(FilesFacade ff, Path volumePath, CharSequence name) {
        return exists(ff, volumePath.concat(name));
    }

    public static void freeTransitionIndex(long address) {
        if (address == 0) {
            return;
        }
        Unsafe.free(address, Unsafe.getUnsafe().getInt(address), MemoryTag.NATIVE_TABLE_READER);
    }

    public static int getColumnCount(MemoryMR metaMem, long offset) {
        final int columnCount = metaMem.getInt(offset);
        if (columnCount < 0) {
            throw validationException(metaMem).put("Incorrect columnCount: ").put(columnCount);
        }
        return columnCount;
    }

    public static CharSequence getColumnName(MemoryMR metaMem, long memSize, long offset, int columnIndex) {
        final int strLength = getInt(metaMem, memSize, offset);
        if (strLength == TableUtils.NULL_LEN) {
            throw validationException(metaMem).put("NULL column name at [").put(columnIndex).put(']');
        }
        return getCharSequence(metaMem, memSize, offset, strLength);
    }

    public static long getColumnNameOffset(int columnCount) {
        return META_OFFSET_COLUMN_TYPES + columnCount * META_COLUMN_DATA_SIZE;
    }

    public static int getColumnType(MemoryR metaMem, int columnIndex) {
        return metaMem.getInt(META_OFFSET_COLUMN_TYPES + columnIndex * META_COLUMN_DATA_SIZE);
    }

    public static int getColumnType(MemoryMR metaMem, long memSize, long offset, int columnIndex) {
        final int type = getInt(metaMem, memSize, offset);
        if (type >= 0 && ColumnType.sizeOf(type) == -1) {
            throw validationException(metaMem).put("Invalid column type ").put(type).put(" at [").put(columnIndex).put(']');
        }
        return type;
    }

    public static int getInt(MemoryMR metaMem, long memSize, long offset) {
        if (memSize < offset + Integer.BYTES) {
            throw CairoException.critical(0).put("File is too small, size=").put(memSize).put(", required=").put(offset + Integer.BYTES);
        }
        return metaMem.getInt(offset);
    }

    public static int getMaxUncommittedRows(TableRecordMetadata metadata, CairoEngine engine) {
        if (!metadata.isWalEnabled() && metadata instanceof TableWriterMetadata) {
            return ((TableWriterMetadata) metadata).getMaxUncommittedRows();
        }
        try (TableMetadata tableMetadata = engine.getTableMetadata(metadata.getTableToken())) {
            return tableMetadata.getMaxUncommittedRows();
        }
    }

    public static long getNullLong(int columnType, @SuppressWarnings("unused") int longIndex) {
        // In theory, we can have a column type where `NULL` value will be different `LONG` values,
        // then this should return different values on longIndex. At the moment there are no such types.
        switch (ColumnType.tagOf(columnType)) {
            case ColumnType.BOOLEAN:
            case ColumnType.BYTE:
            case ColumnType.CHAR:
            case ColumnType.SHORT:
                return 0L;
            case ColumnType.SYMBOL:
                return Numbers.encodeLowHighInts(SymbolTable.VALUE_IS_NULL, 0);
            case ColumnType.FLOAT:
                return Float.floatToIntBits(Float.NaN);
            case ColumnType.DOUBLE:
                return Double.doubleToLongBits(Double.NaN);
            case ColumnType.LONG256:
            case ColumnType.INT:
            case ColumnType.LONG:
            case ColumnType.DATE:
            case ColumnType.TIMESTAMP:
            case ColumnType.LONG128:
            case ColumnType.UUID:
            case ColumnType.INTERVAL:
                // Long128, UUID, and INTERVAL are null when all 2 longs are NaNs
                // Long256 is null when all 4 longs are NaNs
                return Numbers.LONG_NULL;
            case ColumnType.GEOBYTE:
            case ColumnType.GEOLONG:
            case ColumnType.GEOSHORT:
            case ColumnType.GEOINT:
                return GeoHashes.NULL;
            case ColumnType.IPv4:
                return Numbers.IPv4_NULL;
            case ColumnType.VARCHAR:
            case ColumnType.BINARY:
                return NULL_LEN;
            case ColumnType.STRING:
                return Numbers.encodeLowHighInts(NULL_LEN, NULL_LEN);
            default:
                assert false : "Invalid column type: " + columnType;
                return 0;
        }
    }

    public static long getO3MaxLag(TableRecordMetadata metadata, CairoEngine engine) {
        if (!metadata.isWalEnabled()) {
            if (metadata instanceof TableWriterMetadata) {
                return ((TableWriterMetadata) metadata).getO3MaxLag();
            }

            try (TableMetadata tableMetadata = engine.getTableMetadata(metadata.getTableToken())) {
                return tableMetadata.getO3MaxLag();
            }
        }
        // Does not have effect for WAL enabled tables
        return 0;
    }

    public static int getPartitionBy(TableRecordMetadata metadata, CairoEngine engine) {
        if (!metadata.isWalEnabled() && metadata instanceof TableWriterMetadata) {
            return ((TableWriterMetadata) metadata).getPartitionBy();
        }
        try (TableMetadata tableMetadata = engine.getTableMetadata(metadata.getTableToken())) {
            return tableMetadata.getPartitionBy();
        }
    }

    public static long getPartitionTableIndexOffset(long partitionTableOffset, int index) {
        return partitionTableOffset + 4 + index * 8L;
    }

    public static long getPartitionTableSizeOffset(int symbolWriterCount) {
        return getSymbolWriterIndexOffset(symbolWriterCount);
    }

    public static int getReplacingColumnIndex(MemoryR metaMem, int columnIndex) {
        return metaMem.getInt(META_OFFSET_COLUMN_TYPES + columnIndex * META_COLUMN_DATA_SIZE + 4 + 8 + 4 + 8) - 1;
    }

    public static int getSymbolCapacity(MemoryMR metaMem, int columnIndex) {
        return metaMem.getInt(META_OFFSET_COLUMN_TYPES + columnIndex * META_COLUMN_DATA_SIZE + 4 + 8 + 4);
    }

    public static long getSymbolWriterIndexOffset(int index) {
        return TX_OFFSET_MAP_WRITER_COUNT_32 + Integer.BYTES + (long) index * Long.BYTES;
    }

    public static long getSymbolWriterTransientIndexOffset(int index) {
        return getSymbolWriterIndexOffset(index) + Integer.BYTES;
    }

    @NotNull
    public static String getTableDir(boolean mangleDirNames, @NotNull String tableName, int tableId, boolean isWal) {
        String dirName = tableName;
        if (isWal) {
            dirName += TableUtils.SYSTEM_TABLE_NAME_SUFFIX;
            dirName += tableId;
        } else if (mangleDirNames) {
            dirName += TableUtils.SYSTEM_TABLE_NAME_SUFFIX;
        }
        return dirName;
    }

    public static CharSequence getTableNameFromDirName(CharSequence privateName) {
        int suffixIndex = Chars.indexOf(privateName, SYSTEM_TABLE_NAME_SUFFIX);
        if (suffixIndex == -1) {
            return privateName;
        }
        return Chars.toString(privateName).substring(0, suffixIndex);
    }

    public static int getTimestampIndex(MemoryMR metaMem, long offset, int columnCount) {
        final int timestampIndex = metaMem.getInt(offset);
        if (timestampIndex < -1 || timestampIndex >= columnCount) {
            throw validationException(metaMem).put("Timestamp index is outside of range, timestampIndex=").put(timestampIndex);
        }
        return timestampIndex;
    }

    public static void handleMetadataLoadException(
            CharSequence tableName,
            long deadline,
            CairoException ex,
            MillisecondClock millisecondClock,
            long spinLockTimeout
    ) {
        // This is temporary solution until we can get multiple version of metadata not overwriting each other
        if (ex.errnoReadPathDoesNotExist()) {
            if (millisecondClock.getTicks() < deadline) {
                LOG.info().$("error reloading metadata [table=").utf8(tableName)
                        .$(", errno=").$(ex.getErrno())
                        .$(", error=").utf8(ex.getFlyweightMessage()).I$();
                Os.pause();
            } else {
                throw CairoException.critical(ex.getErrno()).put("Metadata read timeout [src=writer, timeout=").put(spinLockTimeout).put("ms, err=").put(ex.getFlyweightMessage()).put(']');
            }
        } else {
            throw ex;
        }
    }

    public static LPSZ iFile(Path path, CharSequence columnName, long columnTxn) {
        path.concat(columnName).put(FILE_SUFFIX_I);
        if (columnTxn > COLUMN_NAME_TXN_NONE) {
            path.put('.').put(columnTxn);
        }
        return path.$();
    }

    public static LPSZ iFile(Path path, CharSequence columnName) {
        return iFile(path, columnName, COLUMN_NAME_TXN_NONE);
    }

    /**
     * Check is table name does not start with temp table prefix. Usually in case
     * of table renames, table name can have temp prefix.
     *
     * @param tableName       name of the table
     * @param tempTablePrefix the temp prefix
     * @return true if table name is not pending table rename.
     */
    public static boolean isFinalTableName(String tableName, CharSequence tempTablePrefix) {
        return !Chars.startsWith(tableName, tempTablePrefix);
    }

    public static boolean isSymbolCached(MemoryMR metaMem, int columnIndex) {
        return (getColumnFlags(metaMem, columnIndex) & META_FLAG_BIT_SYMBOL_CACHE) != 0;
    }

    public static boolean isValidColumnName(CharSequence columnName, int fsFileNameLimit) {
        final int length = columnName.length();
        if (length > fsFileNameLimit) {
            // Most file systems do not support file names longer than 255 bytes
            return false;
        }

        for (int i = 0; i < length; i++) {
            char c = columnName.charAt(i);
            switch (c) {
                case '?':
                case '.':
                case ',':
                case '\'':
                case '\"':
                case '\\':
                case '/':
                case ':':
                case ')':
                case '(':
                case '+':
                case '-':
                case '*':
                case '%':
                case '~':
                case '\u0000': // Control characters
                case '\u0001':
                case '\u0002':
                case '\u0003':
                case '\u0004':
                case '\u0005':
                case '\u0006':
                case '\u0007':
                case '\u0008':
                case '	':
                case '\u000B':
                case '\u000c':
                case '\n':
                case '\r':
                case '\u000e':
                case '\u000f':
                case '\u007f':
                case 0xfeff: // UTF-8 BOM (Byte Order Mark) can appear at the beginning of a character stream
                    return false;
                default:
                    break;
            }
        }
        return length > 0;
    }

    public static boolean isValidTableName(CharSequence tableName, int fsFileNameLimit) {
        final int length = tableName.length();
        if (length > fsFileNameLimit) {
            // Most file systems do not support file names longer than 255 bytes
            return false;
        }

        for (int i = 0; i < length; i++) {
            char c = tableName.charAt(i);
            switch (c) {
                case '.':
                    if (i == 0 || i == length - 1 || tableName.charAt(i - 1) == '.') {
                        // Single dot in the middle is allowed only
                        // Starting from . hides directory in Linux
                        // Ending . can be trimmed by some Windows versions / file systems
                        // Double, triple dot look suspicious
                        // Single dot allowed as compatibility,
                        // when someone uploads 'file_name.csv' the file name used as the table name
                        return false;
                    }
                    break;
                case '?':
                case ',':
                case '\'':
                case '\"':
                case '\\':
                case '/':
                case ':':
                case ')':
                case '(':
                case '+':
                case '*':
                case '%':
                case '~':
                case '\u0000':  // Control characters
                case '\u0001':
                case '\u0002':
                case '\u0003':
                case '\u0004':
                case '\u0005':
                case '\u0006':
                case '\u0007':
                case '\u0008':
                case '	':
                case '\u000B':
                case '\u000c':
                case '\r':
                case '\n':
                case '\u000e':
                case '\u000f':
                case '\u007f':
                case 0xfeff: // UTF-8 BOM (Byte Order Mark) can appear at the beginning of a character stream
                    return false;
            }
        }
        return length > 0 && tableName.charAt(0) != ' ' && tableName.charAt(length - 1) != ' ';
    }

    public static int lengthOf(@Nullable CharSequence columnValue) {
        return columnValue != null ? columnValue.length() : NULL_LEN;
    }

    public static @NotNull MatViewDefinition loadMatViewDefinition(
            FilesFacade ff,
            MemoryCMR mem,
            Path path,
            int rootLen,
            TableToken matViewToken
    ) {
        path.trimTo(rootLen)
                .concat(matViewToken.getDirName())
                .concat(MAT_VIEW_FILE_NAME);
        mem.smallFile(ff, path.$(), MemoryTag.MMAP_DEFAULT);
        if (mem.size() < MV_HEADER_SIZE + 3 * Long.BYTES + 3 * Integer.BYTES + Character.BYTES) {
            throw CairoException.critical(0)
                    .put("cannot read materialized view definition, file is too small [path=")
                    .put(path)
                    .put(']');
        }

        long offset = MV_HEADER_SIZE;

        final CharSequence baseTableName = mem.getStrA(offset);
        if (baseTableName == null || baseTableName.length() == 0) {
            throw CairoException.critical(0)
                    .put("base table name for materialized view is empty [view=")
                    .put(matViewToken.getTableName())
                    .put(']');
        }
        offset += Vm.getStorageLength(baseTableName);
        final String baseTableNameStr = Chars.toString(baseTableName);

        final long fromMicros = mem.getLong(offset);
        offset += Long.BYTES;

        final long toMicros = mem.getLong(offset);
        offset += Long.BYTES;

        final long samplingInterval = mem.getLong(offset);
        offset += Long.BYTES;

        final char samplingIntervalUnit = mem.getChar(offset);
        offset += Character.BYTES;

        final CharSequence timeZone = mem.getStrA(offset);
        offset += Vm.getStorageLength(timeZone);
        final String timeZoneStr = Chars.toString(timeZone);

        final CharSequence timeZoneOffset = mem.getStrA(offset);
        final String timeZoneOffsetStr = Chars.toString(timeZoneOffset);

        path.trimTo(rootLen)
                .concat(matViewToken.getDirName())
                .concat(MAT_VIEW_QUERY_FILE_NAME);
        mem.smallFile(ff, path.$(), MemoryTag.MMAP_DEFAULT);
        if (mem.size() < Integer.BYTES) {
            throw CairoException.critical(0)
                    .put("cannot read materialized view SQL, file is too small [path=")
                    .put(path)
                    .put(']');
        }
        final CharSequence matViewSql = mem.getStrA(0);
        if (matViewSql == null || matViewSql.length() == 0) {
            throw CairoException.critical(0)
                    .put("materialized view SQL is empty [view=")
                    .put(matViewToken.getTableName())
                    .put(']');
        }
        final String matViewSqlStr = Chars.toString(matViewSql);

        return new MatViewDefinition(
                matViewToken,
                matViewSqlStr,
                baseTableNameStr,
                samplingInterval,
                samplingIntervalUnit,
                fromMicros,
                toMicros,
                timeZoneStr,
                timeZoneOffsetStr
        );
    }

    public static long lock(FilesFacade ff, LPSZ path, boolean verbose) {
        // workaround for https://github.com/docker/for-mac/issues/7004
        if (Files.VIRTIO_FS_DETECTED) {
            if (!ff.touch(path)) {
                if (verbose) {
                    LOG.error().$("cannot touch '").$(path).$("' to lock [errno=").$(ff.errno()).I$();
                }
                return -1;
            }
        }

        long fd = ff.openRW(path, CairoConfiguration.O_NONE);
        if (fd == -1) {
            if (verbose) {
                LOG.error().$("cannot open '").$(path).$("' to lock [errno=").$(ff.errno()).I$();
            }
            return -1;
        }
        if (ff.lock(fd) != 0) {
            if (verbose) {
                LOG.error().$("cannot lock '").$(path).$("' [errno=").$(ff.errno()).$(", fd=").$(fd).I$();
            }
            ff.close(fd);
            return -1;
        }

        if (verbose) {
            LOG.debug().$("locked '").$(path).$("' [fd=").$(fd).I$();
        }
        return fd;
    }

    public static long lock(FilesFacade ff, LPSZ path) {
        return lock(ff, path, true);
    }

    public static LPSZ lockName(Path path) {
        return path.put(".lock").$();
    }

    public static long mapAppendColumnBuffer(FilesFacade ff, long fd, long offset, long size, boolean rw, int memoryTag) {
        assert !Vm.PARANOIA_MODE || ff.length(fd) >= offset + size : "mmap ro buffer is beyond EOF";

        // Linux requires the mmap offset to be page aligned
        long alignedOffset = Files.floorPageSize(offset);
        long alignedExtraLen = offset - alignedOffset;
        long mapAddr = rw ?
                mapRWNoAlloc(ff, fd, size + alignedExtraLen, alignedOffset, memoryTag) :
                TableUtils.mapRO(ff, fd, size + alignedExtraLen, alignedOffset, memoryTag);
        ff.madvise(mapAddr, size + alignedExtraLen, rw ? Files.POSIX_MADV_RANDOM : Files.POSIX_MADV_SEQUENTIAL);
        return mapAddr + alignedExtraLen;
    }

    public static void mapAppendColumnBufferRelease(FilesFacade ff, long address, long offset, long size, int memoryTag) {
        long alignedOffset = Files.floorPageSize(offset);
        long alignedExtraLen = offset - alignedOffset;
        ff.munmap(address - alignedExtraLen, size + alignedExtraLen, memoryTag);
    }

    public static long mapRO(FilesFacade ff, long fd, long size, int memoryTag) {
        return TableUtils.mapRO(ff, fd, size, 0, memoryTag);
    }

    public static long mapRO(FilesFacade ff, LPSZ path, Log log, long size, int memoryTag) {
        final long fd = openRO(ff, path, log);
        try {
            return mapRO(ff, fd, size, memoryTag);
        } finally {
            ff.close(fd);
        }
    }

    /**
     * Maps a file in read-only mode.
     * <p>
     * Important note. Linux requires the offset to be page aligned.
     *
     * @param ff        files facade - intermediary to allow intercepting calls to the OS.
     * @param fd        file descriptor, previously provided by one of openFile() functions
     * @param size      size of the mapped file region
     * @param offset    offset in file to begin mapping
     * @param memoryTag bucket to trace memory allocation calls
     * @return read-only memory address
     */
    public static long mapRO(FilesFacade ff, long fd, long size, long offset, int memoryTag) {
        assert fd != -1;
        assert offset % Files.PAGE_SIZE == 0;
        final long address = ff.mmap(fd, size, offset, Files.MAP_RO, memoryTag);
        if (address == FilesFacade.MAP_FAILED) {
            throw CairoException.critical(ff.errno())
                    .put("could not mmap ")
                    .put(" [size=").put(size)
                    .put(", offset=").put(offset)
                    .put(", fd=").put(fd)
                    .put(", memUsed=").put(Unsafe.getMemUsed())
                    .put(", fileLen=").put(ff.length(fd))
                    .put(']');
        }
        return address;
    }

    public static long mapRW(FilesFacade ff, long fd, long size, int memoryTag) {
        return mapRW(ff, fd, size, 0, memoryTag);
    }

    /**
     * Maps a file in read-write mode.
     * <p>
     * Important note. Linux requires the offset to be page aligned.
     *
     * @param ff        files facade, - intermediary to allow intercepting calls to the OS.
     * @param fd        file descriptor, previously provided by one of openFile() functions. File has to be opened read-write
     * @param size      size of the mapped file region
     * @param offset    offset in file to begin mapping
     * @param memoryTag bucket to trace memory allocation calls
     * @return read-write memory address
     */
    public static long mapRW(FilesFacade ff, long fd, long size, long offset, int memoryTag) {
        assert fd != -1;
        assert offset % Files.PAGE_SIZE == 0;
        allocateDiskSpace(ff, fd, size + offset);
        return mapRWNoAlloc(ff, fd, size, offset, memoryTag);
    }

    /**
     * Maps a file in read-write mode without allocating the disk space.
     * <p>
     * Important note. Linux requires the offset to be page aligned.
     *
     * @param ff        files facade, - intermediary to allow intercepting calls to the OS.
     * @param fd        file descriptor, previously provided by one of openFile() functions. File has to be opened read-write
     * @param size      size of the mapped file region
     * @param offset    offset in file to begin mapping
     * @param memoryTag bucket to trace memory allocation calls
     * @return read-write memory address
     */
    public static long mapRWNoAlloc(FilesFacade ff, long fd, long size, long offset, int memoryTag) {
        long addr = ff.mmap(fd, size, offset, Files.MAP_RW, memoryTag);
        if (addr > -1) {
            return addr;
        }
        int errno = ff.errno();
        if (Os.type != Os.WINDOWS || errno != 112) {
            throw CairoException.critical(ff.errno()).put("could not mmap column [fd=").put(fd).put(", size=").put(size).put(']');
        }
        throw CairoException.critical(ff.errno()).put("No space left [size=").put(size).put(", fd=").put(fd).put(']');
    }

    public static long mapRWOrClose(FilesFacade ff, long fd, long size, int memoryTag) {
        try {
            return TableUtils.mapRW(ff, fd, size, memoryTag);
        } catch (CairoException e) {
            ff.close(fd);
            throw e;
        }
    }

    public static long mremap(
            FilesFacade ff,
            long fd,
            long prevAddress,
            long prevSize,
            long newSize,
            int mapMode,
            int memoryTag
    ) {
        return mremap(ff, fd, prevAddress, prevSize, newSize, 0L, mapMode, memoryTag);
    }

    public static long mremap(
            FilesFacade ff,
            long fd,
            long prevAddress,
            long prevSize,
            long newSize,
            long offset,
            int mapMode,
            int memoryTag
    ) {
        final long page = ff.mremap(fd, prevAddress, prevSize, newSize, offset, mapMode, memoryTag);
        if (page == FilesFacade.MAP_FAILED) {
            int errno = ff.errno();
            // Closing memory will truncate size to current append offset.
            // Since the failed resize can occur before append offset can be
            // explicitly set, we must assume that file size should be
            // equal to previous memory size
            throw CairoException.critical(errno).put("could not remap file [previousSize=").put(prevSize)
                    .put(", newSize=").put(newSize)
                    .put(", offset=").put(offset)
                    .put(", fd=").put(fd)
                    .put(']');
        }
        return page;
    }

    public static void msync(FilesFacade ff, long addr, long len, boolean async) {
        // Linux requires the msync address to be page aligned
        long alignedAddr = Files.floorPageSize(addr);
        long alignedExtraLen = addr - alignedAddr;
        ff.msync(alignedAddr, len + alignedExtraLen, async);
    }

    public static LPSZ offsetFileName(Path path, CharSequence columnName, long columnNameTxn) {
        path.concat(columnName).put(".o");
        if (columnNameTxn > COLUMN_NAME_TXN_NONE) {
            path.put('.').put(columnNameTxn);
        }
        return path.$();
    }

    public static void oldPartitionName(Path path, long txn) {
        path.put("-x-").put(txn);
    }

    public static long openAppend(FilesFacade ff, LPSZ path, Log log) {
        final long fd = ff.openAppend(path);
        if (fd > -1) {
            log.debug().$("open [file=").$(path).$(", fd=").$(fd).I$();
            return fd;
        }
        throw CairoException.critical(ff.errno()).put("could not open append [file=").put(path).put(']');
    }

    public static long openFileRWOrFail(FilesFacade ff, LPSZ path, long opts) {
        return openRW(ff, path, LOG, opts);
    }

    public static long openRO(FilesFacade ff, Path path, CharSequence fileName, Log log) {
        final int rootLen = path.size();
        path.concat(fileName);
        try {
            return TableUtils.openRO(ff, path.$(), log);
        } finally {
            path.trimTo(rootLen);
        }
    }

    public static long openRO(FilesFacade ff, LPSZ path, Log log) {
        final long fd = ff.openRO(path);
        if (fd > -1) {
            log.debug().$("open [file=").$(path).$(", fd=").$(fd).I$();
            return fd;
        }
        int errno = ff.errno();
        if (CairoException.errnoReadPathDoesNotExist(errno)) {
            throw CairoException.critical(errno).put("could not open, file does not exist: ").put(path).put(']');
        }
        throw CairoException.critical(errno).put("could not open read-only [file=").put(path).put(']');
    }

    public static long openRW(FilesFacade ff, LPSZ path, Log log, long opts) {
        final long fd = ff.openRW(path, opts);
        if (fd > -1) {
            log.debug().$("open [file=").$(path).$(", fd=").$(fd).I$();
            return fd;
        }
        throw CairoException.critical(ff.errno()).put("could not open read-write [file=").put(path).put(']');
    }

    public static void openSmallFile(FilesFacade ff, Path path, int rootLen, MemoryMR metaMem, CharSequence fileName, int memoryTag) {
        path.concat(fileName);
        try {
            metaMem.smallFile(ff, path.$(), memoryTag);
        } finally {
            path.trimTo(rootLen);
        }
    }

    public static void overwriteTableNameFile(Path tablePath, MemoryMAR memory, FilesFacade ff, @NotNull CharSequence tableName) {
        // Update name in _name file.
        // This is potentially racy but the file only read on startup when the tables.d file is missing
        // so very limited circumstances.
        Path nameFilePath = tablePath.concat(TABLE_NAME_FILE);
        memory.smallFile(ff, nameFilePath.$(), MemoryTag.MMAP_TABLE_WRITER);
        memory.jumpTo(0);
        createTableNameFile(memory, tableName);
        memory.close(true, Vm.TRUNCATE_TO_POINTER);
    }

    public static void populateRecordHashMap(
            SqlExecutionCircuitBreaker circuitBreaker,
            RecordCursor cursor,
            Map map,
            RecordSink recordSink,
            RecordChain chain
    ) {
        final Record record = cursor.getRecord();
        while (cursor.hasNext()) {
            circuitBreaker.statefulThrowExceptionIfTripped();

            MapKey key = map.withKey();
            key.put(record, recordSink);
            MapValue value = key.createValue();
            if (value.isNew()) {
                long offset = chain.put(record, -1);
                value.putLong(0, offset);
                value.putLong(1, offset);
                value.putLong(2, 1);
            } else {
                value.putLong(1, chain.put(record, value.getLong(1)));
                value.addLong(2, 1);
            }
        }
    }

    public static int readIntOrFail(FilesFacade ff, long fd, long offset, long tempMem8b, Path path) {
        if (ff.read(fd, tempMem8b, Integer.BYTES, offset) != Integer.BYTES) {
            throw CairoException.critical(ff.errno()).put("Cannot read: ").put(path);
        }
        return Unsafe.getUnsafe().getInt(tempMem8b);
    }

    public static long readLongAtOffset(FilesFacade ff, LPSZ path, long tempMem8b, long offset) {
        final long fd = TableUtils.openRO(ff, path, LOG);
        try {
            return readLongOrFail(ff, fd, offset, tempMem8b, path);
        } finally {
            ff.close(fd);
        }
    }

    public static long readLongOrFail(FilesFacade ff, long fd, long offset, long tempMem8b, @Nullable LPSZ path) {
        if (ff.read(fd, tempMem8b, Long.BYTES, offset) != Long.BYTES) {
            if (path != null) {
                throw CairoException.critical(ff.errno()).put("could not read long [path=").put(path).put(", fd=").put(fd).put(", offset=").put(offset);
            }
            throw CairoException.critical(ff.errno()).put("could not read long [fd=").put(fd).put(", offset=").put(offset);
        }
        return Unsafe.getUnsafe().getLong(tempMem8b);
    }

    public static String readTableName(Path path, int rootLen, MemoryCMR mem, FilesFacade ff) {
        long fd = -1;
        try {
            path.concat(TableUtils.TABLE_NAME_FILE);
            LPSZ $path = path.$();
            fd = ff.openRO($path);
            if (fd < 1) {
                return null;
            }

            long fileLen = ff.length(fd);
            if (fileLen > Integer.BYTES) {
                int charLen = ff.readNonNegativeInt(fd, 0);
                if (charLen * 2L + Integer.BYTES != fileLen - 1) {
                    LOG.error().$("invalid table name file [path=").$(path).$(", headerLen=").$(charLen).$(", fileLen=").$(fileLen).I$();
                    return null;
                }

                mem.of(ff, $path, fileLen, fileLen, MemoryTag.MMAP_DEFAULT);
                return Chars.toString(mem.getStrA(0));
            } else {
                LOG.error().$("invalid table name file [path=").$(path).$(", fileLen=").$(fileLen).I$();
                return null;
            }
        } finally {
            path.trimTo(rootLen);
            ff.close(fd);
        }
    }

    public static String readText(FilesFacade ff, LPSZ path1) {
        long fd = ff.openRO(path1);
        long bytes = 0;
        long length = 0;
        if (fd > -1) {
            try {
                length = ff.length(fd);
                if (length > 0) {
                    bytes = Unsafe.malloc(length, MemoryTag.NATIVE_DEFAULT);
                    if (ff.read(fd, bytes, length, 0) == length) {
                        return Utf8s.stringFromUtf8Bytes(bytes, bytes + length);
                    }

                }
            } finally {
                if (bytes != 0) {
                    Unsafe.free(bytes, length, MemoryTag.NATIVE_DEFAULT);
                }
                ff.close(fd);
            }
        }
        return null;
    }

    public static void removeColumnFromMetadata(
            CharSequence columnName,
            LowerCaseCharSequenceIntHashMap columnNameIndexMap,
            ObjList<TableColumnMetadata> columnMetadata
    ) {
        final int columnIndex = columnNameIndexMap.get(columnName);
        if (columnIndex < 0) {
            throw CairoException.critical(0).put("Column not found: ").put(columnName);
        }

        columnNameIndexMap.remove(columnName);
        final TableColumnMetadata deletedMeta = columnMetadata.getQuick(columnIndex);
        deletedMeta.markDeleted();
    }

    public static void removeOrException(FilesFacade ff, long fd, LPSZ path) {
        if (ff.exists(path) && !ff.closeRemove(fd, path)) {
            throw CairoException.critical(ff.errno()).put("Cannot remove ").put(path);
        }
    }

    public static void renameColumnInMetadata(
            CharSequence columnName,
            CharSequence newName,
            LowerCaseCharSequenceIntHashMap columnNameIndexMap,
            ObjList<TableColumnMetadata> columnMetadata
    ) {
        final int columnIndex = columnNameIndexMap.get(columnName);
        if (columnIndex < 0) {
            throw CairoException.critical(0).put("Column not found: ").put(columnName);
        }
        final String newNameStr = newName.toString();
        columnMetadata.getQuick(columnIndex).rename(newNameStr);

        columnNameIndexMap.removeEntry(columnName);
        columnNameIndexMap.put(newNameStr, columnIndex);
    }

    public static void renameOrFail(FilesFacade ff, LPSZ src, LPSZ dst) {
        if (ff.rename(src, dst) != Files.FILES_RENAME_OK) {
            throw CairoException.critical(ff.errno()).put("could not rename ").put(src).put(" -> ").put(dst);
        }
    }

    public static void resetTodoLog(FilesFacade ff, Path path, int rootLen, MemoryMARW mem) {
        mem.smallFile(ff, path.trimTo(rootLen).concat(TODO_FILE_NAME).$(), MemoryTag.MMAP_DEFAULT);
        mem.jumpTo(0);
        mem.putLong(24, 0); // txn check
        Unsafe.getUnsafe().storeFence();
        mem.putLong(8, 0); // hashLo
        mem.putLong(16, 0); // hashHi
        Unsafe.getUnsafe().storeFence();
        mem.putLong(0, 0); // txn
        mem.putLong(32, 0); // count
        mem.jumpTo(40);
        mem.sync(false);
    }

    public static void resetTxn(
            MemoryMW txMem,
            long baseOffset,
            int symbolMapCount,
            long txn,
            long seqTxn,
            long dataVersion,
            long partitionTableVersion,
            long structureVersion,
            long columnVersion,
            long truncateVersion
    ) {
        // txn to let readers know table is being reset
        txMem.putLong(baseOffset + TX_OFFSET_TXN_64, txn);

        // transient row count
        txMem.putLong(baseOffset + TX_OFFSET_TRANSIENT_ROW_COUNT_64, 0);
        // fixed row count
        txMem.putLong(baseOffset + TX_OFFSET_FIXED_ROW_COUNT_64, 0);
        // min timestamp value in table
        txMem.putLong(baseOffset + TX_OFFSET_MIN_TIMESTAMP_64, Long.MAX_VALUE);
        // max timestamp value in table
        txMem.putLong(baseOffset + TX_OFFSET_MAX_TIMESTAMP_64, Long.MIN_VALUE);
        // structure version
        txMem.putLong(baseOffset + TX_OFFSET_STRUCT_VERSION_64, structureVersion);
        // data version
        txMem.putLong(baseOffset + TX_OFFSET_DATA_VERSION_64, dataVersion);
        // partition table version
        txMem.putLong(baseOffset + TX_OFFSET_PARTITION_TABLE_VERSION_64, partitionTableVersion);
        // column version
        txMem.putLong(baseOffset + TX_OFFSET_COLUMN_VERSION_64, columnVersion);
        // truncate version
        txMem.putLong(baseOffset + TX_OFFSET_TRUNCATE_VERSION_64, truncateVersion);
        // sequencer txn
        txMem.putLong(baseOffset + TX_OFFSET_SEQ_TXN_64, seqTxn);

        txMem.putInt(baseOffset + TX_OFFSET_MAP_WRITER_COUNT_32, symbolMapCount);

        txMem.putLong(baseOffset + TX_OFFSET_LAG_MIN_TIMESTAMP_64, Long.MAX_VALUE);
        txMem.putLong(baseOffset + TX_OFFSET_LAG_MAX_TIMESTAMP_64, Long.MIN_VALUE);
        txMem.putInt(baseOffset + TX_OFFSET_LAG_ROW_COUNT_32, 0);
        txMem.putInt(baseOffset + TX_OFFSET_LAG_TXN_COUNT_32, 0);
        txMem.putInt(baseOffset + TX_OFFSET_CHECKSUM_32, EMPTY_TABLE_LAG_CHECKSUM);

        for (int i = 0; i < symbolMapCount; i++) {
            long offset = getSymbolWriterIndexOffset(i);
            txMem.putInt(baseOffset + offset, 0);
            offset += Integer.BYTES;
            txMem.putInt(baseOffset + offset, 0);
        }

        // partition update count
        txMem.putInt(baseOffset + getPartitionTableSizeOffset(symbolMapCount), 0);
    }

    public static void safeReadTxn(TxReader txReader, MillisecondClock clock, long spinLockTimeout) {
        long deadline = clock.getTicks() + spinLockTimeout;
        if (txReader.unsafeReadVersion() == txReader.getVersion()) {
            LOG.debug().$("checked clean txn, version ").$(txReader.getVersion()).$(", txn=").$(txReader.getTxn()).$();
            return;
        }

        while (true) {
            if (txReader.unsafeLoadAll()) {
                LOG.debug().$("loaded clean txn, version ").$(txReader.getVersion())
                        .$(", offset=").$(txReader.getBaseOffset())
                        .$(", size=").$(txReader.getRecordSize())
                        .$(", txn=").$(txReader.getTxn()).$();
                // All good, snapshot read
                return;
            }
            // This is unlucky, sequences have changed while we were reading transaction data
            // We must discard and try again
            if (clock.getTicks() > deadline) {
                throw CairoException.critical(0).put("Transaction read timeout [src=writer, timeout=").put(spinLockTimeout).put("ms]");
            }

            LOG.debug().$("loaded __dirty__ txn, version ").$(txReader.getVersion()).$();
            Os.pause();
        }
    }

    public static boolean schedulePurgeO3Partitions(MessageBus messageBus, TableToken tableName, int partitionBy) {
        final MPSequence seq = messageBus.getO3PurgeDiscoveryPubSeq();
        while (true) {
            long cursor = seq.next();
            if (cursor > -1) {
                O3PartitionPurgeTask task = messageBus.getO3PurgeDiscoveryQueue().get(cursor);
                task.of(tableName, partitionBy);
                seq.done(cursor);
                return true;
            } else if (cursor == -1) {
                return false;
            }
            Os.pause();
        }
    }

    public static void setNull(int columnType, long addr, long count) {
        switch (ColumnType.tagOf(columnType)) {
            case ColumnType.BOOLEAN:
            case ColumnType.BYTE:
                Vect.memset(addr, count, 0);
                break;
            case ColumnType.GEOBYTE:
                Vect.memset(addr, count, GeoHashes.BYTE_NULL);
                break;
            case ColumnType.CHAR:
            case ColumnType.SHORT:
                Vect.setMemoryShort(addr, (short) 0, count);
                break;
            case ColumnType.GEOSHORT:
                Vect.setMemoryShort(addr, GeoHashes.SHORT_NULL, count);
                break;
            case ColumnType.INT:
                Vect.setMemoryInt(addr, Numbers.INT_NULL, count);
                break;
            case ColumnType.IPv4:
                Vect.setMemoryInt(addr, Numbers.IPv4_NULL, count);
                break;
            case ColumnType.GEOINT:
                Vect.setMemoryInt(addr, GeoHashes.INT_NULL, count);
                break;
            case ColumnType.FLOAT:
                Vect.setMemoryFloat(addr, Float.NaN, count);
                break;
            case ColumnType.SYMBOL:
                Vect.setMemoryInt(addr, SymbolTable.VALUE_IS_NULL, count);
                break;
            case ColumnType.LONG:
            case ColumnType.DATE:
            case ColumnType.TIMESTAMP:
                Vect.setMemoryLong(addr, Numbers.LONG_NULL, count);
                break;
            case ColumnType.GEOLONG:
                Vect.setMemoryLong(addr, GeoHashes.NULL, count);
                break;
            case ColumnType.DOUBLE:
                Vect.setMemoryDouble(addr, Double.NaN, count);
                break;
            case ColumnType.LONG256:
                // Long256 is null when all 4 longs are NaNs
                Vect.setMemoryLong(addr, Numbers.LONG_NULL, count * 4);
                break;
            case ColumnType.LONG128:
                // fall through
            case ColumnType.UUID:
                // Long128 and UUID are null when all 2 longs are NaNs
                Vect.setMemoryLong(addr, Numbers.LONG_NULL, count * 2);
                break;
            default:
                break;
        }
    }

    /**
     * Sets the path to the directory of a native partition taking into account the timestamp, the partitioning scheme
     * and the partition version.
     *
     * @param path        Set to the root directory for a table, this will be updated to the root directory of the partition
     * @param partitionBy Partitioning scheme
     * @param timestamp   A timestamp in the partition
     * @param nameTxn     Partition txn suffix
     */
    public static void setPathForNativePartition(Path path, int partitionBy, long timestamp, long nameTxn) {
        setSinkForNativePartition(path.slash(), partitionBy, timestamp, nameTxn);
    }

    /**
     * Sets the path to the file of a Parquet partition taking into account the timestamp, the partitioning scheme
     * and the partition version.
     *
     * @param path        Set to the root directory for a table, this will be updated to the file of the partition
     * @param partitionBy Partitioning scheme
     * @param timestamp   A timestamp in the partition
     * @param nameTxn     Partition txn suffix
     */
    public static void setPathForParquetPartition(Path path, int partitionBy, long timestamp, long nameTxn) {
        setSinkForNativePartition(path.slash(), partitionBy, timestamp, nameTxn);
        path.concat(PARQUET_PARTITION_NAME);
    }

    /**
     * Sets the sink to the directory of a native partition taking into account the timestamp, the partitioning scheme
     * and the partition version.
     *
     * @param sink        Set to the root directory for a table, this will be updated to the root directory of the partition
     * @param partitionBy Partitioning scheme
     * @param timestamp   A timestamp in the partition
     * @param nameTxn     Partition txn suffix
     */
    public static void setSinkForNativePartition(CharSink<?> sink, int partitionBy, long timestamp, long nameTxn) {
        PartitionBy.setSinkForPartition(sink, partitionBy, timestamp);
        if (nameTxn > -1L) {
            sink.put('.').put(nameTxn);
        }
    }

    public static void setTxReaderPath(@NotNull TxReader reader, @NotNull Path path, int partitionBy) {
        reader.ofRO(path.concat(TXN_FILE_NAME).$(), partitionBy);
    }

    public static int toIndexKey(int symbolKey) {
        return symbolKey == SymbolTable.VALUE_IS_NULL ? 0 : symbolKey + 1;
    }

    public static void validateIndexValueBlockSize(int position, int indexValueBlockSize) throws SqlException {
        if (indexValueBlockSize < MIN_INDEX_VALUE_BLOCK_SIZE) {
            throw SqlException.$(position, "min index block capacity is ").put(MIN_INDEX_VALUE_BLOCK_SIZE);
        }
        if (indexValueBlockSize > MAX_INDEX_VALUE_BLOCK_SIZE) {
            throw SqlException.$(position, "max index block capacity is ").put(MAX_INDEX_VALUE_BLOCK_SIZE);
        }
    }

    public static void validateMeta(
            MemoryMR metaMem,
            LowerCaseCharSequenceIntHashMap nameIndex,
            int expectedVersion
    ) {
        try {
            final long memSize = checkMemSize(metaMem, META_OFFSET_COLUMN_TYPES);
            validateMetaVersion(metaMem, META_OFFSET_VERSION, expectedVersion);
            final int columnCount = getColumnCount(metaMem, META_OFFSET_COUNT);

            long offset = getColumnNameOffset(columnCount);
            if (memSize < offset) {
                throw validationException(metaMem).put("File is too small, column types are missing ").put(memSize);
            }

            // validate designated timestamp column
            final int timestampIndex = getTimestampIndex(metaMem, META_OFFSET_TIMESTAMP_INDEX, columnCount);
            if (timestampIndex != -1) {
                final int timestampType = getColumnType(metaMem, timestampIndex);
                if (!ColumnType.isTimestamp(timestampType)) {
                    throw validationException(metaMem).put("Timestamp column must be TIMESTAMP, but found ").put(ColumnType.nameOf(timestampType));
                }
            }

            // validate column types and index attributes
            for (int i = 0; i < columnCount; i++) {
                final int type = Math.abs(getColumnType(metaMem, i));
                if (ColumnType.sizeOf(type) == -1) {
                    throw validationException(metaMem).put("Invalid column type ").put(type).put(" at [").put(i).put(']');
                }

                if (isColumnIndexed(metaMem, i)) {
                    if (!ColumnType.isSymbol(type)) {
                        throw validationException(metaMem).put("Index flag is only supported for SYMBOL").put(" at [").put(i).put(']');
                    }

                    if (getIndexBlockCapacity(metaMem, i) < 2) {
                        throw validationException(metaMem).put("Invalid index value block capacity ").put(getIndexBlockCapacity(metaMem, i)).put(" at [").put(i).put(']');
                    }
                }
            }

            // validate column names
            int denseCount = 0;
            if (nameIndex != null) {
                for (int i = 0; i < columnCount; i++) {
                    final CharSequence name = getColumnName(metaMem, memSize, offset, i);
                    if (getColumnType(metaMem, i) < 0 || nameIndex.put(name, denseCount++)) {
                        offset += Vm.getStorageLength(name);
                    } else {
                        throw validationException(metaMem).put("Duplicate column [name=").put(name).put("] at ").put(i);
                    }
                }
            }
        } catch (Throwable e) {
            if (nameIndex != null) {
                nameIndex.clear();
            }
            throw e;
        }
    }

    public static void validateMetaVersion(MemoryMR metaMem, long metaVersionOffset, int expectedVersion) {
        final int metaVersion = metaMem.getInt(metaVersionOffset);
        if (expectedVersion != metaVersion) {
            throw validationException(metaMem)
                    .put("Metadata version does not match runtime version [expected=").put(expectedVersion)
                    .put(", actual=").put(metaVersion)
                    .put(']');
        }
    }

    public static void validateSymbolCapacity(int position, int symbolCapacity) throws SqlException {
        if (symbolCapacity < MIN_SYMBOL_CAPACITY) {
            throw SqlException.$(position, "min symbol capacity is ").put(MIN_SYMBOL_CAPACITY);
        }
        if (symbolCapacity > MAX_SYMBOL_CAPACITY) {
            throw SqlException.$(position, "max symbol capacity is ").put(MAX_SYMBOL_CAPACITY);
        }
    }

    public static void validateSymbolCapacityCached(boolean isCached, int symbolCapacity, int cacheKeywordPosition) throws SqlException {
        if (isCached && symbolCapacity > MAX_SYMBOL_CAPACITY_CACHED) {
            throw SqlException.$(cacheKeywordPosition, "max cached symbol capacity is ").put(MAX_SYMBOL_CAPACITY_CACHED);
        }
    }

    public static CairoException validationException(MemoryMR mem) {
        return CairoException.critical(CairoException.METADATA_VALIDATION).put("Invalid metadata at fd=").put(mem.getFd()).put(". ");
    }

    public static void writeIntOrFail(FilesFacade ff, long fd, long offset, int value, long tempMem8b, Path path) {
        Unsafe.getUnsafe().putInt(tempMem8b, value);
        if (ff.write(fd, tempMem8b, Integer.BYTES, offset) != Integer.BYTES) {
            throw CairoException.critical(ff.errno())
                    .put("could not write 8 bytes [path=").put(path)
                    .put(", fd=").put(fd)
                    .put(", offset=").put(offset)
                    .put(", value=").put(value)
                    .put(']');
        }
    }

    public static void writeLongOrFail(FilesFacade ff, long fd, long offset, long value, long tempMem8b, Path path) {
        Unsafe.getUnsafe().putLong(tempMem8b, value);
        if (ff.write(fd, tempMem8b, Long.BYTES, offset) != Long.BYTES) {
            throw CairoException.critical(ff.errno())
                    .put("could not write 8 bytes [path=").put(path)
                    .put(", fd=").put(fd)
                    .put(", offset=").put(offset)
                    .put(", value=").put(value)
                    .put(']');
        }
    }

    public static void writeMetadata(TableStructure tableStruct, int tableVersion, int tableId, MemoryA mem) {
        int count = tableStruct.getColumnCount();
        mem.putInt(count);
        mem.putInt(tableStruct.getPartitionBy());
        int timestampIndex = tableStruct.getTimestampIndex();
        assert timestampIndex == -1 ||
                (timestampIndex >= 0 && timestampIndex < count && tableStruct.getColumnType(timestampIndex) == ColumnType.TIMESTAMP)
                : String.format("timestampIndex %d count %d columnType %d", timestampIndex, count, tableStruct.getColumnType(timestampIndex));
        mem.putInt(timestampIndex);
        mem.putInt(tableVersion);
        mem.putInt(tableId);
        mem.putInt(tableStruct.getMaxUncommittedRows());
        mem.putLong(tableStruct.getO3MaxLag());
        mem.putLong(0); // Structure version.
        mem.putBool(tableStruct.isWalEnabled());
        mem.putInt(TableUtils.calculateMetadataMinorFormatVersion(count));
        mem.jumpTo(TableUtils.META_OFFSET_COLUMN_TYPES);

        assert count > 0;

        for (int i = 0; i < count; i++) {
            mem.putInt(tableStruct.getColumnType(i));
            long flags = 0;
            if (tableStruct.isIndexed(i)) {
                flags |= META_FLAG_BIT_INDEXED;
            }

            if (tableStruct.getSymbolCacheFlag(i)) {
                flags |= META_FLAG_BIT_SYMBOL_CACHE;
            }

            if (tableStruct.isDedupKey(i)) {
                flags |= META_FLAG_BIT_DEDUP_KEY;
            }

            mem.putLong(flags);
            mem.putInt(tableStruct.getIndexBlockCapacity(i));
            mem.putInt(tableStruct.getSymbolCapacity(i));
            // reserved
            mem.skip(12);
        }

        for (int i = 0; i < count; i++) {
            mem.putStr(tableStruct.getColumnName(i));
        }
    }

    private static int exists(FilesFacade ff, Path path) {
        if (ff.exists(path.$())) { // it can also be a file, for example created with touch
            if (ff.exists(path.concat(TXN_FILE_NAME).$())) {
                return TABLE_EXISTS;
            } else {
                return TABLE_RESERVED;
            }
        } else {
            return TABLE_DOES_NOT_EXIST;
        }
    }

    private static CharSequence getCharSequence(MemoryMR metaMem, long memSize, long offset, int strLength) {
        if (strLength < 1 || strLength > 255) {
            // EXT4 and many others do not allow file name length > 255 bytes
            throw validationException(metaMem).put("String length of ").put(strLength).put(" is invalid at offset ").put(offset);
        }
        final long storageLength = Vm.getStorageLength(strLength);
        if (offset + storageLength > memSize) {
            throw CairoException.critical(0).put("File is too small, size=").put(memSize).put(", required=").put(offset + storageLength);
        }
        return metaMem.getStrA(offset);
    }

    // Utility method for debugging. This method is not used in production.
    @SuppressWarnings("unused")
    static boolean assertTimestampInOrder(long srcTimestampAddr, long srcDataMax) {
        long prev = Long.MIN_VALUE;
        for (long i = 0; i < srcDataMax; i++) {
            long newTs = Unsafe.getUnsafe().getLong(srcTimestampAddr + i * Long.BYTES);
            if (newTs < prev) {
                return false;
            }
            prev = newTs;
        }
        return true;
    }

    static void buildWriterOrderMap(MemoryMR metaMem, IntList columnOrderMap, MemoryMR newMeta, int newColumnCount) {
        int nameOffset = (int) TableUtils.getColumnNameOffset(newColumnCount);
        columnOrderMap.clear();

        int denseSymbolIndex = 0;
        for (int i = 0; i < newColumnCount; i++) {
            int strLen = TableUtils.getInt(newMeta, newMeta.size(), nameOffset);
            if (strLen == TableUtils.NULL_LEN) {
                throw validationException(metaMem).put("NULL column name at [").put(i).put(']');
            }
            if (strLen < 1 || strLen > 255) {
                // EXT4 and many others do not allow file name length > 255 bytes
                throw validationException(metaMem).put("String length of ").put(strLen).put(" is invalid at offset ").put(nameOffset);
            }
            int nameLen = (int) Vm.getStorageLength(strLen);
            int newOrderIndex = TableUtils.getReplacingColumnIndex(newMeta, i);
            boolean isSymbol = ColumnType.isSymbol(TableUtils.getColumnType(newMeta, i));

            if (newOrderIndex > -1 && newOrderIndex < newColumnCount - 1) {
                // Replace the column index
                columnOrderMap.set(3 * newOrderIndex, i);
                columnOrderMap.set(3 * newOrderIndex + 1, nameOffset);
                columnOrderMap.set(3 * newOrderIndex + 2, isSymbol ? denseSymbolIndex : -1);

                columnOrderMap.add(-newOrderIndex - 1);
                columnOrderMap.add(0);
                columnOrderMap.add(0);

            } else {
                columnOrderMap.add(i);
                columnOrderMap.add(nameOffset);
                columnOrderMap.add(isSymbol ? denseSymbolIndex : -1);
            }
            nameOffset += nameLen;
            if (isSymbol) {
                denseSymbolIndex++;
            }
        }
    }

    static void createDirsOrFail(FilesFacade ff, Path path, int mkDirMode) {
        if (ff.mkdirs(path, mkDirMode) != 0) {
            throw CairoException.critical(ff.errno()).put("could not create directories [file=").put(path).put(']');
        }
    }

    static long getColumnFlags(MemoryR metaMem, int columnIndex) {
        return metaMem.getLong(META_OFFSET_COLUMN_TYPES + columnIndex * META_COLUMN_DATA_SIZE + 4);
    }

    static int getIndexBlockCapacity(MemoryR metaMem, int columnIndex) {
        return metaMem.getInt(META_OFFSET_COLUMN_TYPES + columnIndex * META_COLUMN_DATA_SIZE + 4 + 8);
    }

    static boolean isColumnDedupKey(MemoryMR metaMem, int columnIndex) {
        return (getColumnFlags(metaMem, columnIndex) & META_FLAG_BIT_DEDUP_KEY) != 0;
    }

    static boolean isColumnIndexed(MemoryR metaMem, int columnIndex) {
        return (getColumnFlags(metaMem, columnIndex) & META_FLAG_BIT_INDEXED) != 0;
    }

    static int openMetaSwapFile(FilesFacade ff, MemoryMA mem, Path path, int rootLen, int retryCount) {
        try {
            path.concat(META_SWAP_FILE_NAME).$();
            int l = path.size();
            int index = 0;
            do {
                if (index > 0) {
                    path.trimTo(l).put('.').put(index);
                }

                LPSZ lpsz = path.$();
                if (ff.removeQuiet(lpsz)) {
                    try {
                        mem.smallFile(ff, lpsz, MemoryTag.MMAP_DEFAULT);
                        mem.jumpTo(0);
                        return index;
                    } catch (CairoException e) {
                        // right, cannot open file for some reason?
                        LOG.error()
                                .$("could not open swap [file=").$(path)
                                .$(", errno=").$(e.getErrno())
                                .I$();
                    }
                } else {
                    LOG.error()
                            .$("could not remove swap [file=").$(path)
                            .$(", errno=").$(ff.errno())
                            .I$();
                }
            } while (++index < retryCount);
            throw CairoException.critical(0).put("Cannot open indexed file. Max number of attempts reached [").put(index).put("]. Last file tried: ").put(path);
        } finally {
            path.trimTo(rootLen);
        }
    }

    public interface FailureCloseable {
        void close(long prevSize);
    }

    static {
        assert TX_OFFSET_LAG_MAX_TIMESTAMP_64 + 8 <= TX_OFFSET_MAP_WRITER_COUNT_32;
    }
}<|MERGE_RESOLUTION|>--- conflicted
+++ resolved
@@ -636,14 +636,6 @@
         return dFile(path, columnName, COLUMN_NAME_TXN_NONE);
     }
 
-<<<<<<< HEAD
-    public static boolean doesMvFileExist(CairoConfiguration configuration, Path path, CharSequence dirName, FilesFacade ff) {
-        path.of(configuration.getRoot()).concat(dirName).concat(MAT_VIEW_FILE_NAME);
-        return ff.exists(path.$());
-    }
-
-=======
->>>>>>> c83d63d5
     public static long estimateAvgRecordSize(RecordMetadata metadata) {
         long recSize = 0;
         for (int i = 0, n = metadata.getColumnCount(); i < n; i++) {
@@ -1243,6 +1235,11 @@
             ff.close(fd);
             throw e;
         }
+    }
+
+    public static boolean matViewFileExists(CairoConfiguration configuration, Path path, CharSequence dirName, FilesFacade ff) {
+        path.of(configuration.getRoot()).concat(dirName).concat(MAT_VIEW_FILE_NAME);
+        return ff.exists(path.$());
     }
 
     public static long mremap(
