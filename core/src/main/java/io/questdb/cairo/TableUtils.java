--- conflicted
+++ resolved
@@ -806,8 +806,7 @@
         return openRW(ff, path, LOG, opts);
     }
 
-<<<<<<< HEAD
-    public static long openRO(FilesFacade ff, Path path, CharSequence fileName, Log log) {
+    public static int openRO(FilesFacade ff, Path path, CharSequence fileName, Log log) {
         final int rootLen = path.length();
         path.concat(fileName).$();
         try {
@@ -817,12 +816,8 @@
         }
     }
 
-    public static long openRO(FilesFacade ff, LPSZ path, Log log) {
-        final long fd = ff.openRO(path);
-=======
     public static int openRO(FilesFacade ff, LPSZ path, Log log) {
         final int fd = ff.openRO(path);
->>>>>>> bd8fcffc
         if (fd > -1) {
             log.debug().$("open [file=").$(path).$(", fd=").$(fd).$(']').$();
             return fd;
