/*******************************************************************************
 *     ___                  _   ____  ____
 *    / _ \ _   _  ___  ___| |_|  _ \| __ )
 *   | | | | | | |/ _ \/ __| __| | | |  _ \
 *   | |_| | |_| |  __/\__ \ |_| |_| | |_) |
 *    \__\_\\__,_|\___||___/\__|____/|____/
 *
 *  Copyright (c) 2014-2019 Appsicle
 *  Copyright (c) 2019-2022 QuestDB
 *
 *  Licensed under the Apache License, Version 2.0 (the "License");
 *  you may not use this file except in compliance with the License.
 *  You may obtain a copy of the License at
 *
 *  http://www.apache.org/licenses/LICENSE-2.0
 *
 *  Unless required by applicable law or agreed to in writing, software
 *  distributed under the License is distributed on an "AS IS" BASIS,
 *  WITHOUT WARRANTIES OR CONDITIONS OF ANY KIND, either express or implied.
 *  See the License for the specific language governing permissions and
 *  limitations under the License.
 *
 ******************************************************************************/

package io.questdb.cairo;

import io.questdb.MessageBus;
import io.questdb.cairo.sql.Function;
import io.questdb.cairo.sql.SymbolTable;
import io.questdb.cairo.vm.Vm;
import io.questdb.cairo.vm.api.*;
import io.questdb.griffin.AnyRecordMetadata;
import io.questdb.griffin.FunctionParser;
import io.questdb.griffin.SqlException;
import io.questdb.griffin.SqlExecutionContext;
import io.questdb.griffin.engine.functions.constants.Long128Constant;
import io.questdb.griffin.model.QueryModel;
import io.questdb.log.Log;
import io.questdb.log.LogFactory;
import io.questdb.mp.MPSequence;
import io.questdb.std.*;
import io.questdb.std.datetime.millitime.MillisecondClock;
import io.questdb.std.str.CharSink;
import io.questdb.std.str.LPSZ;
import io.questdb.std.str.Path;
import io.questdb.std.str.StringSink;
import io.questdb.tasks.O3PartitionPurgeTask;
import org.jetbrains.annotations.NotNull;
import org.jetbrains.annotations.Nullable;

import static io.questdb.cairo.MapWriter.createSymbolMapFiles;

public final class TableUtils {
    public static final int TABLE_EXISTS = 0;
    public static final int TABLE_DOES_NOT_EXIST = 1;
    public static final int TABLE_RESERVED = 2;
    public static final String META_FILE_NAME = "_meta";
<<<<<<< HEAD

=======
    public static final String EVENT_FILE_NAME = "_event";
    public static final String TXNLOG_FILE_NAME = "_txnlog";
    public static final String TXNLOG_FILE_NAME_META_VAR = "_txnlog.meta.d";
    public static final String TXNLOG_FILE_NAME_META_INX = "_txnlog.meta.i";
>>>>>>> 23bc095b
    public static final String TXN_FILE_NAME = "_txn";
    public static final String COLUMN_VERSION_FILE_NAME = "_cv";
    public static final String TXN_SCOREBOARD_FILE_NAME = "_txn_scoreboard";
    public static final String UPGRADE_FILE_NAME = "_upgrade.d";
    public static final String DETACHED_DIR_MARKER = ".detached";
    public static final String TAB_INDEX_FILE_NAME = "_tab_index.d";
    public static final String SNAPSHOT_META_FILE_NAME = "_snapshot";
    public static final int INITIAL_TXN = 0;
    public static final int NULL_LEN = -1;
    public static final int ANY_TABLE_ID = -1;
    public static final int ANY_TABLE_VERSION = -1;
    public static final long META_OFFSET_COUNT = 0;
    public static final long META_OFFSET_TIMESTAMP_INDEX = 8;
    public static final long META_OFFSET_VERSION = 12;
    public static final long META_OFFSET_TABLE_ID = 16;
    public static final long META_OFFSET_MAX_UNCOMMITTED_ROWS = 20; // LONG
    public static final long META_OFFSET_COMMIT_LAG = 24; // LONG
    public static final long META_OFFSET_STRUCTURE_VERSION = 32; // LONG
    public static final long META_OFFSET_WAL_ENABLED = 40; // INT
    public static final String FILE_SUFFIX_I = ".i";
    public static final String FILE_SUFFIX_D = ".d";
    public static final String SYMBOL_KEY_REMAP_FILE_SUFFIX = ".r";
    public static final int LONGS_PER_TX_ATTACHED_PARTITION = 4;
    public static final int LONGS_PER_TX_ATTACHED_PARTITION_MSB = Numbers.msb(LONGS_PER_TX_ATTACHED_PARTITION);
    public static final String DEFAULT_PARTITION_NAME = "default";
    public static final long META_OFFSET_COLUMN_TYPES = 128;
    public static final long META_COLUMN_DATA_SIZE = 32;
    // transaction file structure
    public static final int TX_BASE_HEADER_SECTION_PADDING = 12; // Add some free space into header for future use
    public static final long TX_BASE_OFFSET_VERSION_64 = 0;
    public static final long TX_BASE_OFFSET_A_32 = TX_BASE_OFFSET_VERSION_64 + 8;
    public static final long TX_BASE_OFFSET_SYMBOLS_SIZE_A_32 = TX_BASE_OFFSET_A_32 + 4;
    public static final long TX_BASE_OFFSET_PARTITIONS_SIZE_A_32 = TX_BASE_OFFSET_SYMBOLS_SIZE_A_32 + 4;
    public static final long TX_BASE_OFFSET_B_32 = TX_BASE_OFFSET_PARTITIONS_SIZE_A_32 + 4 + TX_BASE_HEADER_SECTION_PADDING;
    public static final long TX_BASE_OFFSET_SYMBOLS_SIZE_B_32 = TX_BASE_OFFSET_B_32 + 4;
    public static final long TX_BASE_OFFSET_PARTITIONS_SIZE_B_32 = TX_BASE_OFFSET_SYMBOLS_SIZE_B_32 + 4;
    public static final int TX_BASE_HEADER_SIZE = (int) Math.max(TX_BASE_OFFSET_PARTITIONS_SIZE_B_32 + 4 + TX_BASE_HEADER_SECTION_PADDING, 64);
    public static final long TX_OFFSET_TXN_64 = 0;
    public static final long TX_OFFSET_TRANSIENT_ROW_COUNT_64 = TX_OFFSET_TXN_64 + 8;
    public static final long TX_OFFSET_FIXED_ROW_COUNT_64 = TX_OFFSET_TRANSIENT_ROW_COUNT_64 + 8;
    public static final long TX_OFFSET_MIN_TIMESTAMP_64 = TX_OFFSET_FIXED_ROW_COUNT_64 + 8;
    public static final long TX_OFFSET_MAX_TIMESTAMP_64 = TX_OFFSET_MIN_TIMESTAMP_64 + 8;
    public static final long TX_OFFSET_STRUCT_VERSION_64 = TX_OFFSET_MAX_TIMESTAMP_64 + 8;
    public static final long TX_OFFSET_DATA_VERSION_64 = TX_OFFSET_STRUCT_VERSION_64 + 8;
    public static final long TX_OFFSET_PARTITION_TABLE_VERSION_64 = TX_OFFSET_DATA_VERSION_64 + 8;
    public static final long TX_OFFSET_COLUMN_VERSION_64 = TX_OFFSET_PARTITION_TABLE_VERSION_64 + 8;
    public static final long TX_OFFSET_TRUNCATE_VERSION_64 = TX_OFFSET_COLUMN_VERSION_64 + 8;
    public static final long TX_OFFSET_SEQ_TXN_64 = TX_OFFSET_TRUNCATE_VERSION_64 + 8;
    public static final long TX_OFFSET_MAP_WRITER_COUNT_32 = 128;
    public static final int TX_RECORD_HEADER_SIZE = (int) TX_OFFSET_MAP_WRITER_COUNT_32 + Integer.BYTES;
    public static final long COLUMN_NAME_TXN_NONE = -1L;
    public static final char SYSTEM_TABLE_NAME_SUFFIX = ':';
    static final int MIN_INDEX_VALUE_BLOCK_SIZE = Numbers.ceilPow2(4);
    static final byte TODO_RESTORE_META = 2;
    static final byte TODO_TRUNCATE = 1;
    static final int COLUMN_VERSION_FILE_HEADER_SIZE = 40;
    /**
     * TXN file structure
     * struct {
     * long txn;
     * long transient_row_count; // rows count in last partition
     * long fixed_row_count; // row count in table excluding count in last partition
     * long max_timestamp; // last timestamp written to table
     * long struct_version; // data structure version; whenever columns added or removed this version changes.
     * long partition_version; // version that increments whenever non-current partitions are modified/added/removed
     * long txn_check; // same as txn - sanity check for concurrent reads and writes
     * int  map_writer_count; // symbol writer count
     * int  map_writer_position[map_writer_count]; // position of each of map writers
     * }
     * <p>
     * TableUtils.resetTxn() writes to this file, it could be using different offsets, beware
     */

    static final String META_SWAP_FILE_NAME = "_meta.swp";
    static final String META_PREV_FILE_NAME = "_meta.prev";
    // INT - symbol map count, this is a variable part of transaction file
    // below this offset we will have INT values for symbol map size
    static final long META_OFFSET_PARTITION_BY = 4;
    static final int META_FLAG_BIT_NOT_INDEXED = 0;
    static final int META_FLAG_BIT_INDEXED = 1;
    static final int META_FLAG_BIT_SEQUENTIAL = 1 << 1;
    static final String TODO_FILE_NAME = "_todo_";
    private static final int MIN_SYMBOL_CAPACITY = 2;
    private static final int MAX_SYMBOL_CAPACITY = Numbers.ceilPow2(Integer.MAX_VALUE);
    private static final int MAX_SYMBOL_CAPACITY_CACHED = Numbers.ceilPow2(30_000_000);
    private static final int MAX_INDEX_VALUE_BLOCK_SIZE = Numbers.ceilPow2(8 * 1024 * 1024);
    private final static Log LOG = LogFactory.getLog(TableUtils.class);

    private TableUtils() {
    }

    public static void allocateDiskSpace(FilesFacade ff, long fd, long size) {
        if (ff.length(fd) < size && !ff.allocate(fd, size)) {
            throw CairoException.critical(ff.errno()).put("No space left [size=").put(size).put(", fd=").put(fd).put(']');
        }
    }

    public static Path charFileName(Path path, CharSequence columnName, long columnNameTxn) {
        path.concat(columnName).put(".c");
        if (columnNameTxn > COLUMN_NAME_TXN_NONE) {
            path.put('.').put(columnNameTxn);
        }
        return path.$();
    }

    public static long checkMemSize(MemoryMR metaMem, long minSize) {
        final long memSize = metaMem.size();
        if (memSize < minSize) {
            throw CairoException.critical(0).put("File is too small, size=").put(memSize).put(", required=").put(minSize);
        }
        return memSize;
    }

<<<<<<< HEAD
    public static void convertSystemToTableName(StringSink systemTableName) {
        int suffixIndex = Chars.indexOf(systemTableName, SYSTEM_TABLE_NAME_SUFFIX);
        if (suffixIndex != -1) {
            for (int i = systemTableName.length() - 1; i >= suffixIndex; i--) {
                systemTableName.deleteCharAt(i);
            }
        }
    }

=======
>>>>>>> 23bc095b
    public static void createColumnVersionFile(MemoryMARW mem) {
        // Create page of 0s for Column Version file "_cv"
        mem.extend(COLUMN_VERSION_FILE_HEADER_SIZE);
        mem.jumpTo(COLUMN_VERSION_FILE_HEADER_SIZE);
        mem.zero();
    }

    @NotNull
    public static Function createCursorFunction(
            FunctionParser functionParser,
            @NotNull QueryModel model,
            @NotNull SqlExecutionContext executionContext
    ) throws SqlException {
        final Function function = functionParser.parseFunction(model.getTableName(), AnyRecordMetadata.INSTANCE, executionContext);
        if (!ColumnType.isCursor(function.getType())) {
            throw SqlException.$(model.getTableName().position, "function must return CURSOR");
        }
        return function;
    }

    public static void createTable(
            CairoConfiguration configuration,
            MemoryMARW memory,
            Path path,
            TableStructure structure,
            int tableId,
            CharSequence systemTableName
    ) {
        createTable(configuration, memory, path, structure, ColumnType.VERSION, tableId, systemTableName);
    }

    public static void createTable(
            CairoConfiguration configuration,
            MemoryMARW memory,
            Path path,
            TableStructure structure,
            int tableVersion,
            int tableId,
            CharSequence systemTableName
    ) {
        final FilesFacade ff = configuration.getFilesFacade();
        final CharSequence root = configuration.getRoot();
        final int mkDirMode = configuration.getMkDirMode();
        createTable(ff, root, mkDirMode, memory, path, structure, tableVersion, tableId, systemTableName);
    }

    public static void createTable(
            FilesFacade ff,
            CharSequence root,
            int mkDirMode,
            MemoryMARW memory,
            Path path,
            TableStructure structure,
            int tableVersion,
            int tableId,
            CharSequence systemTableName
    ) {
        createTable(ff, root, mkDirMode, memory, path, systemTableName, structure, tableVersion, tableId);
    }

    public static void createTable(
            FilesFacade ff,
            CharSequence root,
            int mkDirMode,
            MemoryMARW memory,
            Path path,
            CharSequence tableName,
            TableStructure structure,
            int tableVersion,
            int tableId
    ) {
        LOG.debug().$("create table [name=").$(tableName).$(']').$();
        path.of(root).concat(tableName);

        if (ff.mkdirs(path.slash$(), mkDirMode) != 0) {
            throw CairoException.critical(ff.errno()).put("could not create [dir=").put(path).put(']');
        }

        final int rootLen = path.length();

        final long dirFd = !ff.isRestrictedFileSystem() ? TableUtils.openRO(ff, path.$(), LOG) : 0;
        try (MemoryMARW mem = memory) {
            mem.smallFile(ff, path.trimTo(rootLen).concat(META_FILE_NAME).$(), MemoryTag.MMAP_DEFAULT);
            mem.jumpTo(0);
            final int count = structure.getColumnCount();
            path.trimTo(rootLen);
            mem.putInt(count);
            mem.putInt(structure.getPartitionBy());
            mem.putInt(structure.getTimestampIndex());
            mem.putInt(tableVersion);
            mem.putInt(tableId);
            mem.putInt(structure.getMaxUncommittedRows());
            mem.putLong(structure.getCommitLag());
            mem.putLong(0); // Structure version.
            mem.putInt(structure.isWalEnabled() ? 1 : 0);
            mem.jumpTo(TableUtils.META_OFFSET_COLUMN_TYPES);

            assert count > 0;

            for (int i = 0; i < count; i++) {
                mem.putInt(structure.getColumnType(i));
                long flags = 0;
                if (structure.isIndexed(i)) {
                    flags |= META_FLAG_BIT_INDEXED;
                }

                if (structure.isSequential(i)) {
                    flags |= META_FLAG_BIT_SEQUENTIAL;
                }

                mem.putLong(flags);
                mem.putInt(structure.getIndexBlockCapacity(i));
                mem.putLong(structure.getColumnHash(i));
                // reserved
                mem.skip(8);
            }

            for (int i = 0; i < count; i++) {
                mem.putStr(structure.getColumnName(i));
            }

            // create symbol maps
            int symbolMapCount = 0;
            for (int i = 0; i < count; i++) {
                if (ColumnType.isSymbol(structure.getColumnType(i))) {
                    createSymbolMapFiles(
                            ff,
                            mem,
                            path.trimTo(rootLen),
                            structure.getColumnName(i),
                            COLUMN_NAME_TXN_NONE,
                            structure.getSymbolCapacity(i),
                            structure.getSymbolCacheFlag(i)
                    );
                    symbolMapCount++;
                }
            }
            mem.smallFile(ff, path.trimTo(rootLen).concat(TXN_FILE_NAME).$(), MemoryTag.MMAP_DEFAULT);
            createTxn(mem, symbolMapCount, 0L, 0L, INITIAL_TXN, 0L, 0L, 0L, 0L);


            mem.smallFile(ff, path.trimTo(rootLen).concat(COLUMN_VERSION_FILE_NAME).$(), MemoryTag.MMAP_DEFAULT);
            createColumnVersionFile(mem);
            mem.close();

            resetTodoLog(ff, path, rootLen, mem);
            // allocate txn scoreboard
            path.trimTo(rootLen).concat(TXN_SCOREBOARD_FILE_NAME).$();
        } finally {
            if (dirFd > 0) {
                if (ff.fsync(dirFd) != 0) {
                    LOG.error()
                            .$("could not fsync [fd=").$(dirFd)
                            .$(", errno=").$(ff.errno())
                            .$(']').$();
                }
                ff.close(dirFd);
            }
        }
    }

    public static long createTransitionIndex(
            MemoryR masterMeta,
            BaseRecordMetadata slaveMeta
    ) {
        int slaveColumnCount = slaveMeta.columnCount;
        int masterColumnCount = masterMeta.getInt(META_OFFSET_COUNT);
        final long pTransitionIndex;
        final int size = 8 + masterColumnCount * 8;

        long index = pTransitionIndex = Unsafe.calloc(size, MemoryTag.NATIVE_TABLE_READER);
        Unsafe.getUnsafe().putInt(index, size);
        index += 8;

        // index structure is
        // [action: int, copy from:int]

        // action: if -1 then current column in slave is deleted or renamed, else it's reused
        // "copy from" >= 0 indicates that column is to be copied from slave position
        // "copy from" < 0  indicates that column is new and should be taken from updated metadata position
        // "copy from" == Integer.MIN_VALUE  indicates that column is deleted for good and should not be re-added from any source

        long offset = getColumnNameOffset(masterColumnCount);
        int slaveIndex = 0;
        int shiftLeft = 0;
        for (int masterIndex = 0; masterIndex < masterColumnCount; masterIndex++) {
            CharSequence name = masterMeta.getStr(offset);
            offset += Vm.getStorageLength(name);
            int masterColumnType = getColumnType(masterMeta, masterIndex);

            if (slaveIndex < slaveColumnCount) {
                int existingWriterIndex = slaveMeta.getWriterIndex(slaveIndex);
                if (existingWriterIndex > masterIndex) {
                    // This column must be deleted so existing dense columns do not contain it
                    assert masterColumnType < 0;
                    continue;
                }
                assert existingWriterIndex == masterIndex;
            }

            int outIndex = slaveIndex - shiftLeft;
            if (masterColumnType < 0) {
                shiftLeft++; // Deleted in master
                if (slaveIndex < slaveColumnCount) {
                    Unsafe.getUnsafe().putInt(index + slaveIndex * 8L, -1);
                    Unsafe.getUnsafe().putInt(index + slaveIndex * 8L + 4, Integer.MIN_VALUE);
                }
            } else {
                if (
                        slaveIndex < slaveColumnCount
                                && isColumnIndexed(masterMeta, masterIndex) == slaveMeta.isColumnIndexed(slaveIndex)
                                && Chars.equals(name, slaveMeta.getColumnName(slaveIndex))
                ) {
                    // reuse
                    Unsafe.getUnsafe().putInt(index + outIndex * 8L + 4, slaveIndex);
                    if (slaveIndex > outIndex) {
                        // mark to do nothing with existing column, this may be overwritten later
                        Unsafe.getUnsafe().putInt(index + slaveIndex * 8L + 4, Integer.MIN_VALUE);
                    }
                } else {
                    // new
                    if (slaveIndex < slaveColumnCount) {
                        // free
                        Unsafe.getUnsafe().putInt(index + slaveIndex * 8L, -1);
                    }
                    Unsafe.getUnsafe().putInt(index + outIndex * 8L + 4, -masterIndex - 1);
                }
            }
            slaveIndex++;
        }
        Unsafe.getUnsafe().putInt(pTransitionIndex + 4, slaveIndex - shiftLeft);
        return pTransitionIndex;
    }

    public static void createTxn(MemoryMW txMem, int symbolMapCount, long txn, long seqTxn, long dataVersion, long partitionTableVersion, long structureVersion, long columnVersion, long truncateVersion) {
        txMem.putInt(TX_BASE_OFFSET_A_32, TX_BASE_HEADER_SIZE);
        txMem.putInt(TX_BASE_OFFSET_SYMBOLS_SIZE_A_32, symbolMapCount * 8);
        txMem.putInt(TX_BASE_OFFSET_PARTITIONS_SIZE_A_32, 0);
        resetTxn(txMem, TX_BASE_HEADER_SIZE, symbolMapCount, txn, seqTxn, dataVersion, partitionTableVersion, structureVersion, columnVersion, truncateVersion);
        txMem.setTruncateSize(TX_BASE_HEADER_SIZE + TX_RECORD_HEADER_SIZE);
    }

    public static LPSZ dFile(Path path, CharSequence columnName, long columnTxn) {
        path.concat(columnName).put(FILE_SUFFIX_D);
        if (columnTxn > COLUMN_NAME_TXN_NONE) {
            path.put('.').put(columnTxn);
        }
        return path.$();
    }

    public static LPSZ dFile(Path path, CharSequence columnName) {
        return dFile(path, columnName, COLUMN_NAME_TXN_NONE);
    }

    public static int exists(FilesFacade ff, Path path, CharSequence root, CharSequence name) {
        return exists(ff, path, root, name, 0, name.length());
    }

    public static int exists(FilesFacade ff, Path path, CharSequence root, CharSequence name, int lo, int hi) {
        path.of(root).concat(name, lo, hi).$();
        if (ff.exists(path)) {
            // prepare to replace trailing \0
            if (ff.exists(path.chop$().concat(TXN_FILE_NAME).$())) {
                return TABLE_EXISTS;
            } else {
                return TABLE_RESERVED;
            }
        } else {
            return TABLE_DOES_NOT_EXIST;
        }
    }

    public static void freeTransitionIndex(long address) {
        if (address == 0) {
            return;
        }
        Unsafe.free(address, Unsafe.getUnsafe().getInt(address), MemoryTag.NATIVE_TABLE_READER);
    }

    public static int getColumnCount(MemoryMR metaMem, long offset) {
        final int columnCount = metaMem.getInt(offset);
        if (columnCount < 0) {
            throw validationException(metaMem).put("Incorrect columnCount: ").put(columnCount);
        }
        return columnCount;
    }

    public static long getColumnHash(MemoryR metaMem, int columnIndex) {
        return metaMem.getLong(META_OFFSET_COLUMN_TYPES + columnIndex * META_COLUMN_DATA_SIZE + 16);
    }

    public static CharSequence getColumnName(MemoryMR metaMem, long memSize, long offset, int columnIndex) {
        final int strLength = getInt(metaMem, memSize, offset);
        if (strLength == TableUtils.NULL_LEN) {
            throw validationException(metaMem).put("NULL column name at [").put(columnIndex).put(']');
        }
        return getCharSequence(metaMem, memSize, offset, strLength);
    }

    public static long getColumnNameOffset(int columnCount) {
        return META_OFFSET_COLUMN_TYPES + columnCount * META_COLUMN_DATA_SIZE;
    }

    public static int getColumnType(MemoryR metaMem, int columnIndex) {
        return metaMem.getInt(META_OFFSET_COLUMN_TYPES + columnIndex * META_COLUMN_DATA_SIZE);
    }

    public static int getColumnType(MemoryMR metaMem, long memSize, long offset, int columnIndex) {
        final int type = getInt(metaMem, memSize, offset);
        if (type >= 0 && ColumnType.sizeOf(type) == -1) {
            throw validationException(metaMem).put("Invalid column type ").put(type).put(" at [").put(columnIndex).put(']');
        }
        return type;
    }

    public static long getPartitionTableIndexOffset(int symbolWriterCount, int index) {
        return getPartitionTableIndexOffset(getPartitionTableSizeOffset(symbolWriterCount), index);
    }

    public static long getPartitionTableIndexOffset(long partitionTableOffset, int index) {
        return partitionTableOffset + 4 + index * 8L;
    }

    public static long getPartitionTableSizeOffset(int symbolWriterCount) {
        return getSymbolWriterIndexOffset(symbolWriterCount);
    }

    public static long getSymbolWriterIndexOffset(int index) {
        return TX_OFFSET_MAP_WRITER_COUNT_32 + 4 + index * 8L;
    }

    public static long getSymbolWriterTransientIndexOffset(int index) {
        return getSymbolWriterIndexOffset(index) + Integer.BYTES;
    }

    public static int getTimestampIndex(MemoryMR metaMem, long offset, int columnCount) {
        final int timestampIndex = metaMem.getInt(offset);
        if (timestampIndex < -1 || timestampIndex >= columnCount) {
            throw validationException(metaMem).put("Timestamp index is outside of range, timestampIndex=").put(timestampIndex);
        }
        return timestampIndex;
    }

    public static void handleMetadataLoadException(CharSequence tableName, long deadline, CairoException ex, MillisecondClock millisecondClock, long spinLockTimeout) {
        // This is temporary solution until we can get multiple version of metadata not overwriting each other
        if (isMetaFileMissingFileSystemError(ex)) {
            if (millisecondClock.getTicks() < deadline) {
                LOG.info().$("error reloading metadata [table=").$(tableName)
                        .$(", errno=").$(ex.getErrno())
                        .$(", error=").$(ex.getFlyweightMessage()).I$();
                Os.pause();
            } else {
                LOG.error().$("metadata read timeout [timeout=").$(spinLockTimeout).utf8("μs]").$();
                throw CairoException.critical(ex.getErrno()).put("Metadata read timeout. Last error: ").put(ex.getFlyweightMessage());
            }
        } else {
            throw ex;
        }
    }

    public static LPSZ iFile(Path path, CharSequence columnName, long columnTxn) {
        path.concat(columnName).put(FILE_SUFFIX_I);
        if (columnTxn > COLUMN_NAME_TXN_NONE) {
            path.put('.').put(columnTxn);
        }
        return path.$();
    }

    public static LPSZ iFile(Path path, CharSequence columnName) {
        return iFile(path, columnName, COLUMN_NAME_TXN_NONE);
    }

    public static boolean isSystemNameSameAsTableName(CharSequence systemTableName, CharSequence tableName) {
        return Chars.startsWith(systemTableName, tableName) && (
                systemTableName.length() == tableName.length() || systemTableName.charAt(tableName.length()) == SYSTEM_TABLE_NAME_SUFFIX
        );
    }

    public static boolean isValidColumnName(CharSequence seq, int fsFileNameLimit) {
        int l = seq.length();
        if (l > fsFileNameLimit) {
            // Most file systems don't support files name longer than 255 bytes
            return false;
        }

        for (int i = 0; i < l; i++) {
            char c = seq.charAt(i);
            switch (c) {
                case '?':
                case '.':
                case ',':
                case '\'':
                case '\"':
                case '\\':
                case '/':
                case ':':
                case ')':
                case '(':
                case '+':
                case '-':
                case '*':
                case '%':
                case '~':
                case '\u0000': // Control characters
                case '\u0001':
                case '\u0002':
                case '\u0003':
                case '\u0004':
                case '\u0005':
                case '\u0006':
                case '\u0007':
                case '\u0008':
                case '\u0009':
                case '\u000B':
                case '\u000c':
                case '\n':
                case '\r':
                case '\u000e':
                case '\u000f':
                case '\u007f':
                case 0xfeff: // UTF-8 BOM (Byte Order Mark) can appear at the beginning of a character stream
                    return false;
                default:
                    break;
            }
        }
        return l > 0;
    }

    public static boolean isValidTableName(CharSequence tableName, int fsFileNameLimit) {
        int l = tableName.length();
        if (l > fsFileNameLimit) {
            // Most file systems don't support files name longer than 255 bytes
            return false;
        }
        for (int i = 0; i < l; i++) {
            char c = tableName.charAt(i);
            switch (c) {
                case '.':
                    if (i == 0 || i == l - 1 || tableName.charAt(i - 1) == '.') {
                        // Single dot in the middle is allowed only
                        // Starting from . hides directory in Linux
                        // Ending . can be trimmed by some Windows versions / file systems
                        // Double, triple dot look suspicious
                        // Single dot allowed as compatibility,
                        // when someone uploads 'file_name.csv' the file name used as the table name
                        return false;
                    }
                    break;
                case '?':
                case ',':
                case '\'':
                case '\"':
                case '\\':
                case '/':
                case ':':
                case ')':
                case '(':
                case '+':
                case '*':
                case '%':
                case '~':
                case '\u0000':  // Control characters
                case '\u0001':
                case '\u0002':
                case '\u0003':
                case '\u0004':
                case '\u0005':
                case '\u0006':
                case '\u0007':
                case '\u0008':
                case '\u0009':
                case '\u000B':
                case '\u000c':
                case '\r':
                case '\n':
                case '\u000e':
                case '\u000f':
                case '\u007f':
                case 0xfeff: // UTF-8 BOM (Byte Order Mark) can appear at the beginning of a character stream
                    return false;
            }
        }
        return tableName.length() > 0 && tableName.charAt(0) != ' ' && tableName.charAt(l - 1) != ' ';
    }

    public static long lock(FilesFacade ff, Path path, boolean logOnError) {
        long fd = ff.openRW(path, CairoConfiguration.O_NONE);
        if (fd == -1) {
            if (logOnError) {
                LOG.error().$("cannot open '").utf8(path).$("' to lock [errno=").$(ff.errno()).$(']').$();
            }
            return -1L;
        }

        if (ff.lock(fd) != 0) {
            if (logOnError) {
                LOG.error().$("cannot lock '").utf8(path).$("' [errno=").$(ff.errno()).$(", fd=").$(fd).$(']').$();
            }
            ff.close(fd);
            return -1L;
        }

        return fd;
    }

    public static long lock(FilesFacade ff, Path path) {
        return lock(ff, path, true);
    }

    public static void lockName(Path path) {
        path.put(".lock").$();
    }

    public static long mapRO(FilesFacade ff, long fd, long size, int memoryTag) {
        return mapRO(ff, fd, size, 0, memoryTag);
    }

    /**
     * Maps a file in read-only mode.
     * <p>
     * Important note. Linux requires the offset to be page aligned.
     *
     * @param ff        files facade, - intermediary to allow intercepting calls to the OS.
     * @param fd        file descriptor, previously provided by one of openFile() functions
     * @param size      size of the mapped file region
     * @param offset    offset in file to begin mapping
     * @param memoryTag bucket to trace memory allocation calls
     * @return read-only memory address
     */
    public static long mapRO(FilesFacade ff, long fd, long size, long offset, int memoryTag) {
        assert offset % ff.getPageSize() == 0;
        final long address = ff.mmap(fd, size, offset, Files.MAP_RO, memoryTag);
        if (address == FilesFacade.MAP_FAILED) {
            throw CairoException.critical(ff.errno())
                    .put("could not mmap ")
                    .put(" [size=").put(size)
                    .put(", offset=").put(offset)
                    .put(", fd=").put(fd)
                    .put(", memUsed=").put(Unsafe.getMemUsed())
                    .put(", fileLen=").put(ff.length(fd))
                    .put(']');
        }
        return address;
    }

    public static long mapRW(FilesFacade ff, long fd, long size, int memoryTag) {
        return mapRW(ff, fd, size, 0, memoryTag);
    }

    /**
     * Maps a file in read-write mode.
     * <p>
     * Important note. Linux requires the offset to be page aligned.
     *
     * @param ff        files facade, - intermediary to allow intercepting calls to the OS.
     * @param fd        file descriptor, previously provided by one of openFile() functions. File has to be opened read-write
     * @param size      size of the mapped file region
     * @param offset    offset in file to begin mapping
     * @param memoryTag bucket to trace memory allocation calls
     * @return read-write memory address
     */
    public static long mapRW(FilesFacade ff, long fd, long size, long offset, int memoryTag) {
        assert offset % ff.getPageSize() == 0;
        allocateDiskSpace(ff, fd, size + offset);
        long addr = ff.mmap(fd, size, offset, Files.MAP_RW, memoryTag);
        if (addr > -1) {
            return addr;
        }
        int errno = ff.errno();
        if (Os.type != Os.WINDOWS || errno != 112) {
            throw CairoException.critical(ff.errno()).put("could not mmap column [fd=").put(fd).put(", size=").put(size).put(']');
        }
        throw CairoException.critical(ff.errno()).put("No space left [size=").put(size).put(", fd=").put(fd).put(']');
    }

    public static long mapRWOrClose(FilesFacade ff, long fd, long size, int memoryTag) {
        try {
            return TableUtils.mapRW(ff, fd, size, memoryTag);
        } catch (CairoException e) {
            ff.close(fd);
            throw e;
        }
    }

    public static long mremap(
            FilesFacade ff,
            long fd,
            long prevAddress,
            long prevSize,
            long newSize,
            int mapMode,
            int memoryTag) {
        return mremap(ff, fd, prevAddress, prevSize, newSize, 0L, mapMode, memoryTag);
    }

    public static long mremap(
            FilesFacade ff,
            long fd,
            long prevAddress,
            long prevSize,
            long newSize,
            long offset,
            int mapMode,
            int memoryTag) {
        final long page = ff.mremap(fd, prevAddress, prevSize, newSize, offset, mapMode, memoryTag);
        if (page == FilesFacade.MAP_FAILED) {
            int errno = ff.errno();
            // Closing memory will truncate size to current append offset.
            // Since the failed resize can occur before append offset can be
            // explicitly set, we must assume that file size should be
            // equal to previous memory size
            throw CairoException.critical(errno).put("could not remap file [previousSize=").put(prevSize).put(", newSize=").put(newSize).put(", offset=").put(offset).put(", fd=").put(fd).put(']');
        }
        return page;
    }

    public static Path offsetFileName(Path path, CharSequence columnName, long columnNameTxn) {
        path.concat(columnName).put(".o");
        if (columnNameTxn > COLUMN_NAME_TXN_NONE) {
            path.put('.').put(columnNameTxn);
        }
        return path.$();
    }

    public static void oldPartitionName(Path path, long txn) {
        path.put("-x-").put(txn);
    }

    public static long openFileRWOrFail(FilesFacade ff, LPSZ path, long opts) {
        return openRW(ff, path, LOG, opts);
    }

    public static long openRO(FilesFacade ff, LPSZ path, Log log) {
        final long fd = ff.openRO(path);
        if (fd > -1) {
            log.debug().$("open [file=").$(path).$(", fd=").$(fd).$(']').$();
            return fd;
        }
        throw CairoException.critical(ff.errno()).put("could not open read-only [file=").put(path).put(']');
    }

    public static long openRW(FilesFacade ff, LPSZ path, Log log, long opts) {
        final long fd = ff.openRW(path, opts);
        if (fd > -1) {
            log.debug().$("open [file=").$(path).$(", fd=").$(fd).$(']').$();
            return fd;
        }
        throw CairoException.critical(ff.errno()).put("could not open read-write [file=").put(path).put(']');
    }

    public static void openSmallFile(FilesFacade ff, Path path, int rootLen, MemoryMR metaMem, CharSequence fileName, int memoryTag) {
        path.concat(fileName).$();
        try {
            metaMem.smallFile(ff, path, memoryTag);
        } finally {
            path.trimTo(rootLen);
        }
    }

    public static int readIntOrFail(FilesFacade ff, long fd, long offset, long tempMem8b, Path path) {
        if (ff.read(fd, tempMem8b, Integer.BYTES, offset) != Integer.BYTES) {
            throw CairoException.critical(ff.errno()).put("Cannot read: ").put(path);
        }
        return Unsafe.getUnsafe().getInt(tempMem8b);
    }

    public static long readLongAtOffset(FilesFacade ff, Path path, long tempMem8b, long offset) {
        final long fd = TableUtils.openRO(ff, path, LOG);
        try {
            return readLongOrFail(ff, fd, offset, tempMem8b, path);
        } finally {
            ff.close(fd);
        }
    }

    public static long readLongOrFail(FilesFacade ff, long fd, long offset, long tempMem8b, @Nullable Path path) {
        if (ff.read(fd, tempMem8b, Long.BYTES, offset) != Long.BYTES) {
            if (path != null) {
                throw CairoException.critical(ff.errno()).put("could not read long [path=").put(path).put(", fd=").put(fd).put(", offset=").put(offset);
            }
            throw CairoException.critical(ff.errno()).put("could not read long [fd=").put(fd).put(", offset=").put(offset);
        }
        return Unsafe.getUnsafe().getLong(tempMem8b);
    }

    public static void removeOrException(FilesFacade ff, LPSZ path) {
        if (ff.exists(path) && !ff.remove(path)) {
            throw CairoException.critical(ff.errno()).put("Cannot remove ").put(path);
        }
    }

    public static void renameOrFail(FilesFacade ff, Path src, Path dst) {
        if (ff.rename(src, dst) != Files.FILES_RENAME_OK) {
            throw CairoException.critical(ff.errno()).put("could not rename ").put(src).put(" -> ").put(dst);
        }
    }

    public static void resetTodoLog(FilesFacade ff, Path path, int rootLen, MemoryMARW mem) {
        mem.smallFile(ff, path.trimTo(rootLen).concat(TODO_FILE_NAME).$(), MemoryTag.MMAP_DEFAULT);
        mem.jumpTo(0);
        mem.putLong(24, 0); // txn check
        Unsafe.getUnsafe().storeFence();
        mem.putLong(8, 0); // hashLo
        mem.putLong(16, 0); // hashHi
        Unsafe.getUnsafe().storeFence();
        mem.putLong(0, 0); // txn
        mem.putLong(32, 0); // count
        mem.jumpTo(40);
    }

    public static void resetTxn(MemoryMW txMem, long baseOffset, int symbolMapCount, long txn, long seqTxn, long dataVersion, long partitionTableVersion, long structureVersion, long columnVersion, long truncateVersion) {
        // txn to let readers know table is being reset
        txMem.putLong(baseOffset + TX_OFFSET_TXN_64, txn);

        // transient row count
        txMem.putLong(baseOffset + TX_OFFSET_TRANSIENT_ROW_COUNT_64, 0);
        // fixed row count
        txMem.putLong(baseOffset + TX_OFFSET_FIXED_ROW_COUNT_64, 0);
        // min timestamp value in table
        txMem.putLong(baseOffset + TX_OFFSET_MIN_TIMESTAMP_64, Long.MAX_VALUE);
        // max timestamp value in table
        txMem.putLong(baseOffset + TX_OFFSET_MAX_TIMESTAMP_64, Long.MIN_VALUE);
        // structure version
        txMem.putLong(baseOffset + TX_OFFSET_STRUCT_VERSION_64, structureVersion);
        // data version
        txMem.putLong(baseOffset + TX_OFFSET_DATA_VERSION_64, dataVersion);
        // partition table version
        txMem.putLong(baseOffset + TX_OFFSET_PARTITION_TABLE_VERSION_64, partitionTableVersion);
        // column version
        txMem.putLong(baseOffset + TX_OFFSET_COLUMN_VERSION_64, columnVersion);
        // truncate version
        txMem.putLong(baseOffset + TX_OFFSET_TRUNCATE_VERSION_64, truncateVersion);
        // sequencer txn
        txMem.putLong(baseOffset + TX_OFFSET_SEQ_TXN_64, seqTxn);

        txMem.putInt(baseOffset + TX_OFFSET_MAP_WRITER_COUNT_32, symbolMapCount);
        for (int i = 0; i < symbolMapCount; i++) {
            long offset = getSymbolWriterIndexOffset(i);
            txMem.putInt(baseOffset + offset, 0);
            offset += Integer.BYTES;
            txMem.putInt(baseOffset + offset, 0);
        }

        // partition update count
        txMem.putInt(baseOffset + getPartitionTableSizeOffset(symbolMapCount), 0);
    }

    public static void safeReadTxn(TxReader txReader, MillisecondClock clock, long spinLockTimeout) {
        long deadline = clock.getTicks() + spinLockTimeout;
        if (txReader.unsafeReadVersion() == txReader.getVersion()) {
            LOG.debug().$("checked clean txn, version ").$(txReader.getVersion()).$(", txn=").$(txReader.getTxn()).$();
            return;
        }

        while (true) {
            if (txReader.unsafeLoadAll()) {
                LOG.debug().$("loaded clean txn, version ").$(txReader.getVersion())
                        .$(", offset=").$(txReader.getBaseOffset())
                        .$(", size=").$(txReader.getRecordSize())
                        .$(", txn=").$(txReader.getTxn()).$();
                // All good, snapshot read
                return;
            }
            // This is unlucky, sequences have changed while we were reading transaction data
            // We must discard and try again
            if (clock.getTicks() > deadline) {
                LOG.error().$("tx read timeout [timeout=").$(spinLockTimeout).utf8("ms]").$();
                throw CairoException.critical(0).put("Transaction read timeout");
            }

            LOG.debug().$("loaded __dirty__ txn, version ").$(txReader.getVersion()).$();
            Os.pause();
        }
    }

    public static boolean schedulePurgeO3Partitions(MessageBus messageBus, String tableName, int partitionBy) {
        final MPSequence seq = messageBus.getO3PurgeDiscoveryPubSeq();
        while (true) {
            long cursor = seq.next();
            if (cursor > -1) {
                O3PartitionPurgeTask task = messageBus.getO3PurgeDiscoveryQueue().get(cursor);
                task.of(tableName, partitionBy);
                seq.done(cursor);
                return true;
            } else if (cursor == -1) {
                return false;
            }
            Os.pause();
        }
    }

    public static void setNull(int columnType, long addr, long count) {
        switch (ColumnType.tagOf(columnType)) {
            case ColumnType.BOOLEAN:
            case ColumnType.BYTE:
                Vect.memset(addr, count, 0);
                break;
            case ColumnType.GEOBYTE:
                Vect.memset(addr, count, GeoHashes.BYTE_NULL);
                break;
            case ColumnType.CHAR:
            case ColumnType.SHORT:
                Vect.setMemoryShort(addr, (short) 0, count);
                break;
            case ColumnType.GEOSHORT:
                Vect.setMemoryShort(addr, GeoHashes.SHORT_NULL, count);
                break;
            case ColumnType.INT:
                Vect.setMemoryInt(addr, Numbers.INT_NaN, count);
                break;
            case ColumnType.GEOINT:
                Vect.setMemoryInt(addr, GeoHashes.INT_NULL, count);
                break;
            case ColumnType.FLOAT:
                Vect.setMemoryFloat(addr, Float.NaN, count);
                break;
            case ColumnType.SYMBOL:
                Vect.setMemoryInt(addr, -1, count);
                break;
            case ColumnType.LONG:
            case ColumnType.DATE:
            case ColumnType.TIMESTAMP:
                Vect.setMemoryLong(addr, Numbers.LONG_NaN, count);
                break;
            case ColumnType.GEOLONG:
                Vect.setMemoryLong(addr, GeoHashes.NULL, count);
                break;
            case ColumnType.DOUBLE:
                Vect.setMemoryDouble(addr, Double.NaN, count);
                break;
            case ColumnType.LONG256:
                // Long256 is null when all 4 longs are NaNs
                Vect.setMemoryLong(addr, Numbers.LONG_NaN, count * 4);
                break;
            case ColumnType.LONG128:
                // Long128 is null when all 2 longs are NaNs
                assert Long128Constant.NULL_HI == Long128Constant.NULL_LO;
                Vect.setMemoryLong(addr, Long128Constant.NULL_HI, count * 2);
                break;
            default:
                break;
        }
    }

    /**
     * Sets the path to the directory of a partition taking into account the timestamp, the partitioning scheme
     * and the partition version.
     *
     * @param tablePath        Set to the root directory for a table, this will be updated to the root directory of the partition
     * @param tableRootLen     Trim to this length to go back to the root path of the table
     * @param partitionBy      Partitioning scheme
     * @param timestamp        A timestamp in the partition
     * @param partitionNameTxn Partition txn suffix
     */
    public static void setPathForPartition(
            Path tablePath,
            int tableRootLen,
            int partitionBy,
            long timestamp,
            long partitionNameTxn
    ) {
        tablePath.trimTo(tableRootLen);
        TableUtils.setPathForPartition(tablePath, partitionBy, timestamp, false);
        TableUtils.txnPartitionConditionally(tablePath, partitionNameTxn);
    }

    /**
     * Sets the path to the directory of a partition taking into account the timestamp and the partitioning scheme.
     *
     * @param path                  Set to the root directory for a table, this will be updated to the root directory of the partition
     * @param partitionBy           Partitioning scheme
     * @param timestamp             A timestamp in the partition
     * @param calculatePartitionMax flag when caller is going to use the return value of this method
     * @return The last timestamp in the partition
     */
    public static long setPathForPartition(Path path, int partitionBy, long timestamp, boolean calculatePartitionMax) {
        return PartitionBy.setSinkForPartition(path.slash(), partitionBy, timestamp, calculatePartitionMax);
    }

    public static int toIndexKey(int symbolKey) {
        return symbolKey == SymbolTable.VALUE_IS_NULL ? 0 : symbolKey + 1;
    }

    public static String toTableNameFromSystemName(String systemTableName) {
        int suffixIndex = Chars.indexOf(systemTableName, SYSTEM_TABLE_NAME_SUFFIX);
        if (suffixIndex != -1) {
            return systemTableName.substring(0, suffixIndex);
        }
        return systemTableName;
    }

    public static void txnPartition(CharSink path, long txn) {
        path.put('.').put(txn);
    }

    public static void txnPartitionConditionally(CharSink path, long txn) {
        if (txn > -1) {
            txnPartition(path, txn);
        }
    }

    public static void validateIndexValueBlockSize(int position, int indexValueBlockSize) throws SqlException {
        if (indexValueBlockSize < MIN_INDEX_VALUE_BLOCK_SIZE) {
            throw SqlException.$(position, "min index block capacity is ").put(MIN_INDEX_VALUE_BLOCK_SIZE);
        }
        if (indexValueBlockSize > MAX_INDEX_VALUE_BLOCK_SIZE) {
            throw SqlException.$(position, "max index block capacity is ").put(MAX_INDEX_VALUE_BLOCK_SIZE);
        }
    }

    public static void validateMeta(
            MemoryMR metaMem,
            LowerCaseCharSequenceIntHashMap nameIndex,
            int expectedVersion
    ) {
        try {
            final long memSize = checkMemSize(metaMem, META_OFFSET_COLUMN_TYPES);
            validateMetaVersion(metaMem, META_OFFSET_VERSION, expectedVersion);
            final int columnCount = getColumnCount(metaMem, META_OFFSET_COUNT);

            long offset = getColumnNameOffset(columnCount);
            if (memSize < offset) {
                throw validationException(metaMem).put("File is too small, column types are missing ").put(memSize);
            }

            // validate designated timestamp column
            final int timestampIndex = getTimestampIndex(metaMem, META_OFFSET_TIMESTAMP_INDEX, columnCount);
            if (timestampIndex != -1) {
                final int timestampType = getColumnType(metaMem, timestampIndex);
                if (!ColumnType.isTimestamp(timestampType)) {
                    throw validationException(metaMem).put("Timestamp column must be TIMESTAMP, but found ").put(ColumnType.nameOf(timestampType));
                }
            }

            // validate column types and index attributes
            for (int i = 0; i < columnCount; i++) {
                final int type = Math.abs(getColumnType(metaMem, i));
                if (ColumnType.sizeOf(type) == -1) {
                    throw validationException(metaMem).put("Invalid column type ").put(type).put(" at [").put(i).put(']');
                }

                if (isColumnIndexed(metaMem, i)) {
                    if (!ColumnType.isSymbol(type)) {
                        throw validationException(metaMem).put("Index flag is only supported for SYMBOL").put(" at [").put(i).put(']');
                    }

                    if (getIndexBlockCapacity(metaMem, i) < 2) {
                        throw validationException(metaMem).put("Invalid index value block capacity ").put(getIndexBlockCapacity(metaMem, i)).put(" at [").put(i).put(']');
                    }
                }
            }

            // validate column names
            int denseCount = 0;
            for (int i = 0; i < columnCount; i++) {
                final CharSequence name = getColumnName(metaMem, memSize, offset, i);
                if (getColumnType(metaMem, i) < 0 || nameIndex.put(name, denseCount++)) {
                    offset += Vm.getStorageLength(name);
                } else {
                    throw validationException(metaMem).put("Duplicate column [name=").put(name).put("] at ").put(i);
                }
            }
        } catch (Throwable e) {
            nameIndex.clear();
            throw e;
        }
    }

    public static void validateMetaVersion(MemoryMR metaMem, long metaVersionOffset, int expectedVersion) {
        final int metaVersion = metaMem.getInt(metaVersionOffset);
        if (expectedVersion != metaVersion) {
            throw validationException(metaMem)
                    .put("Metadata version does not match runtime version [expected=").put(expectedVersion)
                    .put(", actual=").put(metaVersion)
                    .put(']');
        }
    }

    public static void validateSymbolCapacity(int position, int symbolCapacity) throws SqlException {
        if (symbolCapacity < MIN_SYMBOL_CAPACITY) {
            throw SqlException.$(position, "min symbol capacity is ").put(MIN_SYMBOL_CAPACITY);
        }
        if (symbolCapacity > MAX_SYMBOL_CAPACITY) {
            throw SqlException.$(position, "max symbol capacity is ").put(MAX_SYMBOL_CAPACITY);
        }
    }

    public static void validateSymbolCapacityCached(boolean cache, int symbolCapacity, int cacheKeywordPosition) throws SqlException {
        if (cache && symbolCapacity > MAX_SYMBOL_CAPACITY_CACHED) {
            throw SqlException.$(cacheKeywordPosition, "max cached symbol capacity is ").put(MAX_SYMBOL_CAPACITY_CACHED);
        }
    }

    public static CairoException validationException(MemoryMR mem) {
        return CairoException.critical(CairoException.METADATA_VALIDATION).put("Invalid metadata at fd=").put(mem.getFd()).put(". ");
    }

    public static void writeIntOrFail(FilesFacade ff, long fd, long offset, int value, long tempMem8b, Path path) {
        Unsafe.getUnsafe().putInt(tempMem8b, value);
        if (ff.write(fd, tempMem8b, Integer.BYTES, offset) != Integer.BYTES) {
            throw CairoException.critical(ff.errno())
                    .put("could not write 8 bytes [path=").put(path)
                    .put(", fd=").put(fd)
                    .put(", offset=").put(offset)
                    .put(", value=").put(value)
                    .put(']');
        }
    }

    public static void writeLongOrFail(FilesFacade ff, long fd, long offset, long value, long tempMem8b, Path path) {
        Unsafe.getUnsafe().putLong(tempMem8b, value);
        if (ff.write(fd, tempMem8b, Long.BYTES, offset) != Long.BYTES) {
            throw CairoException.critical(ff.errno())
                    .put("could not write 8 bytes [path=").put(path)
                    .put(", fd=").put(fd)
                    .put(", offset=").put(offset)
                    .put(", value=").put(value)
                    .put(']');
        }
    }

    private static int getInt(MemoryMR metaMem, long memSize, long offset) {
        if (memSize < offset + Integer.BYTES) {
            throw CairoException.critical(0).put("File is too small, size=").put(memSize).put(", required=").put(offset + Integer.BYTES);
        }
        return metaMem.getInt(offset);
    }

    private static CharSequence getCharSequence(MemoryMR metaMem, long memSize, long offset, int strLength) {
        if (strLength < 1 || strLength > 255) {
            // EXT4 and many others do not allow file name length > 255 bytes
            throw validationException(metaMem).put("String length of ").put(strLength).put(" is invalid at offset ").put(offset);
        }
        final long storageLength = Vm.getStorageLength(strLength);
        if (offset + storageLength > memSize) {
            throw CairoException.critical(0).put("File is too small, size=").put(memSize).put(", required=").put(offset + storageLength);
        }
        return metaMem.getStr(offset);
    }

    static long getColumnFlags(MemoryR metaMem, int columnIndex) {
        return metaMem.getLong(META_OFFSET_COLUMN_TYPES + columnIndex * META_COLUMN_DATA_SIZE + 4);
    }

    static boolean isColumnIndexed(MemoryR metaMem, int columnIndex) {
        return (getColumnFlags(metaMem, columnIndex) & META_FLAG_BIT_INDEXED) != 0;
    }

    static boolean isSequential(MemoryR metaMem, int columnIndex) {
        return (getColumnFlags(metaMem, columnIndex) & META_FLAG_BIT_SEQUENTIAL) != 0;
    }

    static int getIndexBlockCapacity(MemoryR metaMem, int columnIndex) {
        return metaMem.getInt(META_OFFSET_COLUMN_TYPES + columnIndex * META_COLUMN_DATA_SIZE + 4 + 8);
    }

    static int openMetaSwapFile(FilesFacade ff, MemoryMA mem, Path path, int rootLen, int retryCount) {
        try {
            path.concat(META_SWAP_FILE_NAME).$();
            int l = path.length();
            int index = 0;
            do {
                if (index > 0) {
                    path.trimTo(l).put('.').put(index);
                    path.$();
                }

                if (!ff.exists(path) || ff.remove(path)) {
                    try {
                        mem.smallFile(ff, path, MemoryTag.MMAP_DEFAULT);
                        mem.jumpTo(0);
                        return index;
                    } catch (CairoException e) {
                        // right, cannot open file for some reason?
                        LOG.error()
                                .$("could not open swap [file=").$(path)
                                .$(", errno=").$(e.getErrno())
                                .$(']').$();
                    }
                } else {
                    LOG.error()
                            .$("could not remove swap [file=").$(path)
                            .$(", errno=").$(ff.errno())
                            .$(']').$();
                }
            } while (++index < retryCount);
            throw CairoException.critical(0).put("Cannot open indexed file. Max number of attempts reached [").put(index).put("]. Last file tried: ").put(path);
        } finally {
            path.trimTo(rootLen);
        }
    }

    static void openMetaSwapFileByIndex(FilesFacade ff, MemoryMA mem, Path path, int rootLen, int swapIndex) {
        try {
            path.concat(META_SWAP_FILE_NAME);
            if (swapIndex > 0) {
                path.put('.').put(swapIndex);
            }
            path.$();
            mem.smallFile(ff, path, MemoryTag.MMAP_DEFAULT);
        } finally {
            path.trimTo(rootLen);
        }
    }

    static void createDirsOrFail(FilesFacade ff, Path path, int mkDirMode) {
        if (ff.mkdirs(path, mkDirMode) != 0) {
            throw CairoException.critical(ff.errno()).put("could not create directories [file=").put(path).put(']');
        }
    }

    private static boolean isMetaFileMissingFileSystemError(CairoException ex) {
        int errno = ex.getErrno();
        return errno == CairoException.ERRNO_FILE_DOES_NOT_EXIST || errno == CairoException.METADATA_VALIDATION;
    }

    public interface FailureCloseable {
        void close(long prevSize);
    }
}<|MERGE_RESOLUTION|>--- conflicted
+++ resolved
@@ -55,14 +55,6 @@
     public static final int TABLE_DOES_NOT_EXIST = 1;
     public static final int TABLE_RESERVED = 2;
     public static final String META_FILE_NAME = "_meta";
-<<<<<<< HEAD
-
-=======
-    public static final String EVENT_FILE_NAME = "_event";
-    public static final String TXNLOG_FILE_NAME = "_txnlog";
-    public static final String TXNLOG_FILE_NAME_META_VAR = "_txnlog.meta.d";
-    public static final String TXNLOG_FILE_NAME_META_INX = "_txnlog.meta.i";
->>>>>>> 23bc095b
     public static final String TXN_FILE_NAME = "_txn";
     public static final String COLUMN_VERSION_FILE_NAME = "_cv";
     public static final String TXN_SCOREBOARD_FILE_NAME = "_txn_scoreboard";
@@ -176,7 +168,6 @@
         return memSize;
     }
 
-<<<<<<< HEAD
     public static void convertSystemToTableName(StringSink systemTableName) {
         int suffixIndex = Chars.indexOf(systemTableName, SYSTEM_TABLE_NAME_SUFFIX);
         if (suffixIndex != -1) {
@@ -186,8 +177,6 @@
         }
     }
 
-=======
->>>>>>> 23bc095b
     public static void createColumnVersionFile(MemoryMARW mem) {
         // Create page of 0s for Column Version file "_cv"
         mem.extend(COLUMN_VERSION_FILE_HEADER_SIZE);
