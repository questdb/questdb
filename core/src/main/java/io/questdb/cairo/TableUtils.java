--- conflicted
+++ resolved
@@ -858,37 +858,6 @@
         }
     }
 
-<<<<<<< HEAD
-=======
-    public static void writeColumnTop(
-            FilesFacade ff,
-            Path path,
-            CharSequence columnName,
-            long columnTop,
-            long tempBuf
-    ) {
-        topFile(path, columnName);
-        long fd = openRW(ff, path, LOG, CairoConfiguration.O_NONE);
-        try {
-            try {
-                allocateDiskSpace(ff, fd, Long.BYTES);
-                writeLongOrFail(ff, fd, 0, columnTop, tempBuf, path);
-            } catch (Throwable e) {
-                ff.close(fd);
-                fd = -1;
-                if (!ff.remove(path)) {
-                    LOG.error().$("could not remove top file, please delete manually [file=").$(path).I$();
-                }
-                throw e;
-            }
-        } finally {
-            if (fd != -1) {
-                Vm.bestEffortClose(ff, LOG, fd, true, Long.BYTES);
-            }
-        }
-    }
-
->>>>>>> 5cdff800
     public static void writeIntOrFail(FilesFacade ff, long fd, long offset, int value, long tempMem8b, Path path) {
         Unsafe.getUnsafe().putInt(tempMem8b, value);
         if (ff.write(fd, tempMem8b, Integer.BYTES, offset) != Integer.BYTES) {
