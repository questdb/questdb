--- conflicted
+++ resolved
@@ -606,7 +606,6 @@
         txMem.setTruncateSize(TX_BASE_HEADER_SIZE + TX_RECORD_HEADER_SIZE);
     }
 
-<<<<<<< HEAD
     public static void createViewMetaFiles(
             FilesFacade ff,
             MemoryMARW mem,
@@ -625,10 +624,7 @@
         mem.close(true, Vm.TRUNCATE_TO_POINTER);
     }
 
-    public static LPSZ dFile(Path path, CharSequence columnName, long columnTxn) {
-=======
     public static LPSZ dFile(Path path, @NotNull CharSequence columnName, long columnTxn) {
->>>>>>> 3dfd5aaa
         path.concat(columnName).put(FILE_SUFFIX_D);
         if (columnTxn > COLUMN_NAME_TXN_NONE) {
             path.put('.').put(columnTxn);
