--- conflicted
+++ resolved
@@ -51,21 +51,12 @@
 import static io.questdb.cairo.MapWriter.createSymbolMapFiles;
 
 public final class TableUtils {
-<<<<<<< HEAD
-    public static final int TABLE_EXISTS = 0;
-    public static final int TABLE_DOES_NOT_EXIST = 1;
-    public static final int TABLE_RESERVED = 2;
-    public static final String META_FILE_NAME = "_meta";
-    public static final String TXN_FILE_NAME = "_txn";
-=======
     public static final int ANY_TABLE_ID = -1;
     public static final int ANY_TABLE_VERSION = -1;
     public static final long COLUMN_NAME_TXN_NONE = -1L;
->>>>>>> 24e45f2e
     public static final String COLUMN_VERSION_FILE_NAME = "_cv";
     public static final String DEFAULT_PARTITION_NAME = "default";
     public static final String DETACHED_DIR_MARKER = ".detached";
-    public static final String EVENT_FILE_NAME = "_event";
     public static final String FILE_SUFFIX_D = ".d";
     public static final String FILE_SUFFIX_I = ".i";
     public static final int INITIAL_TXN = 0;
@@ -85,13 +76,11 @@
     public static final int NULL_LEN = -1;
     public static final String SNAPSHOT_META_FILE_NAME = "_snapshot";
     public static final String SYMBOL_KEY_REMAP_FILE_SUFFIX = ".r";
+    public static final char SYSTEM_TABLE_NAME_SUFFIX = ':';
     public static final int TABLE_DOES_NOT_EXIST = 1;
     public static final int TABLE_EXISTS = 0;
     public static final int TABLE_RESERVED = 2;
     public static final String TAB_INDEX_FILE_NAME = "_tab_index.d";
-    public static final String TXNLOG_FILE_NAME = "_txnlog";
-    public static final String TXNLOG_FILE_NAME_META_INX = "_txnlog.meta.i";
-    public static final String TXNLOG_FILE_NAME_META_VAR = "_txnlog.meta.d";
     public static final String TXN_FILE_NAME = "_txn";
     public static final String TXN_SCOREBOARD_FILE_NAME = "_txn_scoreboard";
     // transaction file structure
@@ -117,15 +106,7 @@
     public static final long TX_OFFSET_TRUNCATE_VERSION_64 = TX_OFFSET_COLUMN_VERSION_64 + 8;
     public static final long TX_OFFSET_SEQ_TXN_64 = TX_OFFSET_TRUNCATE_VERSION_64 + 8;
     public static final int TX_RECORD_HEADER_SIZE = (int) TX_OFFSET_MAP_WRITER_COUNT_32 + Integer.BYTES;
-<<<<<<< HEAD
-    public static final long COLUMN_NAME_TXN_NONE = -1L;
-    public static final char SYSTEM_TABLE_NAME_SUFFIX = ':';
-    static final int MIN_INDEX_VALUE_BLOCK_SIZE = Numbers.ceilPow2(4);
-    static final byte TODO_RESTORE_META = 2;
-    static final byte TODO_TRUNCATE = 1;
-=======
     public static final String UPGRADE_FILE_NAME = "_upgrade.d";
->>>>>>> 24e45f2e
     static final int COLUMN_VERSION_FILE_HEADER_SIZE = 40;
     static final int META_FLAG_BIT_INDEXED = 1;
     static final int META_FLAG_BIT_NOT_INDEXED = 0;
@@ -195,19 +176,6 @@
             }
         }
         return count;
-    }
-
-    public static String toTableNameFromSystemName(String systemTableName) {
-        int suffixIndex = Chars.indexOf(systemTableName, SYSTEM_TABLE_NAME_SUFFIX);
-        if (suffixIndex == -1) {
-            return systemTableName;
-        }
-
-        if (suffixIndex != systemTableName.length() - 1) {
-            // This is tableName:id system name. If it's not registered in TableNameRegistry it's a dropped table corpse
-            return null;
-        }
-        return systemTableName.substring(0, suffixIndex);
     }
 
     public static void createColumnVersionFile(MemoryMARW mem) {
@@ -551,15 +519,9 @@
         // This is temporary solution until we can get multiple version of metadata not overwriting each other
         if (isMetaFileMissingFileSystemError(ex)) {
             if (millisecondClock.getTicks() < deadline) {
-<<<<<<< HEAD
                 LOG.info().$("error reloading metadata [table=").utf8(tableName)
                         .$(", errno=").$(ex.getErrno())
                         .$(", error=").utf8(ex.getFlyweightMessage()).I$();
-=======
-                LOG.info().$("error reloading metadata [table=").$(tableName)
-                        .$(", errno=").$(ex.getErrno())
-                        .$(", error=").$(ex.getFlyweightMessage()).I$();
->>>>>>> 24e45f2e
                 Os.pause();
             } else {
                 LOG.error().$("metadata read timeout [timeout=").$(spinLockTimeout).utf8("μs]").$();
@@ -1095,6 +1057,19 @@
         return symbolKey == SymbolTable.VALUE_IS_NULL ? 0 : symbolKey + 1;
     }
 
+    public static String toTableNameFromSystemName(String systemTableName) {
+        int suffixIndex = Chars.indexOf(systemTableName, SYSTEM_TABLE_NAME_SUFFIX);
+        if (suffixIndex == -1) {
+            return systemTableName;
+        }
+
+        if (suffixIndex != systemTableName.length() - 1) {
+            // This is tableName:id system name. If it's not registered in TableNameRegistry it's a dropped table corpse
+            return null;
+        }
+        return systemTableName.substring(0, suffixIndex);
+    }
+
     public static void txnPartition(CharSink path, long txn) {
         path.put('.').put(txn);
     }
@@ -1225,16 +1200,6 @@
         }
     }
 
-<<<<<<< HEAD
-    private static int getInt(MemoryMR metaMem, long memSize, long offset) {
-        if (memSize < offset + Integer.BYTES) {
-            throw CairoException.critical(0).put("File is too small, size=").put(memSize).put(", required=").put(offset + Integer.BYTES);
-        }
-        return metaMem.getInt(offset);
-    }
-
-=======
->>>>>>> 24e45f2e
     private static CharSequence getCharSequence(MemoryMR metaMem, long memSize, long offset, int strLength) {
         if (strLength < 1 || strLength > 255) {
             // EXT4 and many others do not allow file name length > 255 bytes
@@ -1247,8 +1212,6 @@
         return metaMem.getStr(offset);
     }
 
-<<<<<<< HEAD
-=======
     private static int getInt(MemoryMR metaMem, long memSize, long offset) {
         if (memSize < offset + Integer.BYTES) {
             throw CairoException.critical(0).put("File is too small, size=").put(memSize).put(", required=").put(offset + Integer.BYTES);
@@ -1267,7 +1230,6 @@
         }
     }
 
->>>>>>> 24e45f2e
     static long getColumnFlags(MemoryR metaMem, int columnIndex) {
         return metaMem.getLong(META_OFFSET_COLUMN_TYPES + columnIndex * META_COLUMN_DATA_SIZE + 4);
     }
@@ -1333,20 +1295,6 @@
         }
     }
 
-<<<<<<< HEAD
-    static void createDirsOrFail(FilesFacade ff, Path path, int mkDirMode) {
-        if (ff.mkdirs(path, mkDirMode) != 0) {
-            throw CairoException.critical(ff.errno()).put("could not create directories [file=").put(path).put(']');
-        }
-    }
-
-    private static boolean isMetaFileMissingFileSystemError(CairoException ex) {
-        int errno = ex.getErrno();
-        return errno == CairoException.ERRNO_FILE_DOES_NOT_EXIST || errno == CairoException.METADATA_VALIDATION;
-    }
-
-=======
->>>>>>> 24e45f2e
     public interface FailureCloseable {
         void close(long prevSize);
     }
