/*******************************************************************************
 *     ___                  _   ____  ____
 *    / _ \ _   _  ___  ___| |_|  _ \| __ )
 *   | | | | | | |/ _ \/ __| __| | | |  _ \
 *   | |_| | |_| |  __/\__ \ |_| |_| | |_) |
 *    \__\_\\__,_|\___||___/\__|____/|____/
 *
 *  Copyright (c) 2014-2019 Appsicle
 *  Copyright (c) 2019-2020 QuestDB
 *
 *  Licensed under the Apache License, Version 2.0 (the "License");
 *  you may not use this file except in compliance with the License.
 *  You may obtain a copy of the License at
 *
 *  http://www.apache.org/licenses/LICENSE-2.0
 *
 *  Unless required by applicable law or agreed to in writing, software
 *  distributed under the License is distributed on an "AS IS" BASIS,
 *  WITHOUT WARRANTIES OR CONDITIONS OF ANY KIND, either express or implied.
 *  See the License for the specific language governing permissions and
 *  limitations under the License.
 *
 ******************************************************************************/

package io.questdb.cairo;

import io.questdb.cairo.sql.SymbolTable;
import io.questdb.cairo.vm.Vm;
import io.questdb.cairo.vm.api.*;
import io.questdb.griffin.SqlException;
import io.questdb.log.Log;
import io.questdb.log.LogFactory;
import io.questdb.std.*;
import io.questdb.std.datetime.DateFormat;
import io.questdb.std.datetime.DateLocale;
import io.questdb.std.datetime.microtime.TimestampFormatCompiler;
import io.questdb.std.datetime.microtime.TimestampFormatUtils;
import io.questdb.std.datetime.microtime.Timestamps;
import io.questdb.std.str.CharSink;
import io.questdb.std.str.LPSZ;
import io.questdb.std.str.Path;

public final class TableUtils {
    public static final int TABLE_EXISTS = 0;
    public static final int TABLE_DOES_NOT_EXIST = 1;
    public static final int TABLE_RESERVED = 2;
    public static final String META_FILE_NAME = "_meta";
    public static final String TXN_FILE_NAME = "_txn";
    public static final String TXN_SCOREBOARD_FILE_NAME = "_txn_scoreboard";
    public static final String UPGRADE_FILE_NAME = "_upgrade.d";
    public static final String DETACHED_DIR_MARKER = ".detached";
    public static final String TAB_INDEX_FILE_NAME = "_tab_index.d";
    public static final int INITIAL_TXN = 0;
    public static final int NULL_LEN = -1;
    public static final int ANY_TABLE_ID = -1;
    public static final int ANY_TABLE_VERSION = -1;
    public static final long TX_OFFSET_TRANSIENT_ROW_COUNT = 8;
    public static final long TX_OFFSET_FIXED_ROW_COUNT = 16;
    public static final long TX_OFFSET_STRUCT_VERSION = 40;
    public static final long TX_OFFSET_TXN_CHECK = 64;
    public static final long META_OFFSET_COUNT = 0;
    public static final long META_OFFSET_TIMESTAMP_INDEX = 8;
    public static final long META_OFFSET_VERSION = 12;
    public static final long META_OFFSET_TABLE_ID = 16;
    public static final long META_OFFSET_MAX_UNCOMMITTED_ROWS = 20;
    public static final long META_OFFSET_COMMIT_LAG = 24;
    public static final String FILE_SUFFIX_I = ".i";
    public static final String FILE_SUFFIX_D = ".d";
    public static final int LONGS_PER_TX_ATTACHED_PARTITION = 4;
    public static final int LONGS_PER_TX_ATTACHED_PARTITION_MSB = Numbers.msb(LONGS_PER_TX_ATTACHED_PARTITION);
    static final int MIN_INDEX_VALUE_BLOCK_SIZE = Numbers.ceilPow2(4);
    static final byte TODO_RESTORE_META = 2;
    static final byte TODO_TRUNCATE = 1;
    static final DateFormat fmtDay;
    static final DateFormat fmtMonth;
    static final DateFormat fmtYear;
    static final String DEFAULT_PARTITION_NAME = "default";
    // transaction file structure
    static final long TX_OFFSET_TXN = 0;
    static final long TX_OFFSET_MIN_TIMESTAMP = 24;
    static final long TX_OFFSET_MAX_TIMESTAMP = 32;
    static final long TX_OFFSET_DATA_VERSION = 48;
    static final long TX_OFFSET_PARTITION_TABLE_VERSION = 56;
    static final long TX_OFFSET_MAP_WRITER_COUNT = 72;
    /**
     * TXN file structure
     * struct {
     * long txn;
     * long transient_row_count; // rows count in last partition
     * long fixed_row_count; // row count in table excluding count in last partition
     * long max_timestamp; // last timestamp written to table
     * long struct_version; // data structure version; whenever columns added or removed this version changes.
     * long partition_version; // version that increments whenever non-current partitions are modified/added/removed
     * long txn_check; // same as txn - sanity check for concurrent reads and writes
     * int  map_writer_count; // symbol writer count
     * int  map_writer_position[map_writer_count]; // position of each of map writers
     * }
     * <p>
     * TableUtils.resetTxn() writes to this file, it could be using different offsets, beware
     */

    static final String META_SWAP_FILE_NAME = "_meta.swp";
    static final String META_PREV_FILE_NAME = "_meta.prev";
    // INT - symbol map count, this is a variable part of transaction file
    // below this offset we will have INT values for symbol map size
    static final long META_OFFSET_PARTITION_BY = 4;
    static final long META_COLUMN_DATA_SIZE = 16;
    static final long META_COLUMN_DATA_RESERVED = 3;
    static final long META_OFFSET_COLUMN_TYPES = 128;
    static final int META_FLAG_BIT_INDEXED = 1;
    static final int META_FLAG_BIT_SEQUENTIAL = 1 << 1;
    static final String TODO_FILE_NAME = "_todo_";
    private static final int MIN_SYMBOL_CAPACITY = 2;
    private static final int MAX_SYMBOL_CAPACITY = Numbers.ceilPow2(Integer.MAX_VALUE);
    private static final int MAX_SYMBOL_CAPACITY_CACHED = Numbers.ceilPow2(30_000_000);
    private static final int MAX_INDEX_VALUE_BLOCK_SIZE = Numbers.ceilPow2(8 * 1024 * 1024);
    private final static Log LOG = LogFactory.getLog(TableUtils.class);
    private final static DateFormat fmtDefault;

    private TableUtils() {
    }

    public static void allocateDiskSpace(FilesFacade ff, long fd, long size) {
        if (ff.length(fd) < size && !ff.allocate(fd, size)) {
            throw CairoException.instance(ff.errno()).put("No space left [size=").put(size).put(", fd=").put(fd).put(']');
        }
    }

    public static void createTable(
            FilesFacade ff,
            MemoryMARW memory,
            Path path,
            @Transient CharSequence root,
            TableStructure structure,
            int mkDirMode,
            int tableId
    ) {
        createTable(ff, memory, path, root, structure, mkDirMode, ColumnType.VERSION, tableId);
    }

    public static void createTable(
            FilesFacade ff,
            MemoryMARW memory,
            Path path,
            @Transient CharSequence root,
            TableStructure structure,
            int mkDirMode,
            int tableVersion,
            int tableId
    ) {
        LOG.debug().$("create table [name=").$(structure.getTableName()).$(']').$();
        path.of(root).concat(structure.getTableName());

        if (ff.mkdirs(path.slash$(), mkDirMode) != 0) {
            throw CairoException.instance(ff.errno()).put("could not create [dir=").put(path).put(']');
        }

        final int rootLen = path.length();

        final long dirFd = !ff.isRestrictedFileSystem() ? TableUtils.openRO(ff, path.$(), LOG) : 0;
        try (MemoryMARW mem = memory) {
            mem.smallFile(ff, path.trimTo(rootLen).concat(META_FILE_NAME).$());
            mem.jumpTo(0);
            final int count = structure.getColumnCount();
            path.trimTo(rootLen);
            mem.putInt(count);
            mem.putInt(structure.getPartitionBy());
            mem.putInt(structure.getTimestampIndex());
            mem.putInt(tableVersion);
            mem.putInt(tableId);
            mem.putInt(structure.getMaxUncommittedRows());
            mem.putLong(structure.getCommitLag());
            mem.jumpTo(TableUtils.META_OFFSET_COLUMN_TYPES);

            for (int i = 0; i < count; i++) {
                mem.putInt(structure.getColumnType(i));
                long flags = 0;
                if (structure.isIndexed(i)) {
                    flags |= META_FLAG_BIT_INDEXED;
                }

                if (structure.isSequential(i)) {
                    flags |= META_FLAG_BIT_SEQUENTIAL;
                }

                mem.putLong(flags);
                mem.putInt(structure.getIndexBlockCapacity(i));
            }
            for (int i = 0; i < count; i++) {
                mem.putStr(structure.getColumnName(i));
            }

            // create symbol maps
            int symbolMapCount = 0;
            for (int i = 0; i < count; i++) {
                if (ColumnType.tagOf(structure.getColumnType(i)) == ColumnType.SYMBOL) {
                    SymbolMapWriter.createSymbolMapFiles(
                            ff,
                            mem,
                            path.trimTo(rootLen),
                            structure.getColumnName(i),
                            structure.getSymbolCapacity(i),
                            structure.getSymbolCacheFlag(i)
                    );
                    symbolMapCount++;
                }
            }
            mem.smallFile(ff, path.trimTo(rootLen).concat(TXN_FILE_NAME).$());
            TableUtils.resetTxn(mem, symbolMapCount, 0L, INITIAL_TXN, 0L);
            resetTodoLog(ff, path, rootLen, mem);
            // allocate txn scoreboard
            path.trimTo(rootLen).concat(TXN_SCOREBOARD_FILE_NAME).$();
        } finally {
            if (dirFd > 0) {
                if (ff.fsync(dirFd) != 0) {
                    LOG.error()
                            .$("could not fsync [fd=").$(dirFd)
                            .$(", errno=").$(ff.errno())
                            .$(']').$();
                }
                ff.close(dirFd);
            }
        }
    }

    public static int exists(FilesFacade ff, Path path, CharSequence root, CharSequence name) {
        return exists(ff, path, root, name, 0, name.length());
    }

    public static int exists(FilesFacade ff, Path path, CharSequence root, CharSequence name, int lo, int hi) {
        path.of(root).concat(name, lo, hi).$();
        if (ff.exists(path)) {
            // prepare to replace trailing \0
            if (ff.exists(path.chop$().concat(TXN_FILE_NAME).$())) {
                return TABLE_EXISTS;
            } else {
                return TABLE_RESERVED;
            }
        } else {
            return TABLE_DOES_NOT_EXIST;
        }
    }

    public static long getColumnNameOffset(int columnCount) {
        return META_OFFSET_COLUMN_TYPES + columnCount * META_COLUMN_DATA_SIZE;
    }

<<<<<<< HEAD
    public static int getColumnType(ReadOnlyVirtualMemory metaMem, int columnIndex) {
        return metaMem.getInt(META_OFFSET_COLUMN_TYPES + columnIndex * META_COLUMN_DATA_SIZE);
=======
    public static int getColumnType(MemoryR metaMem, int columnIndex) {
        return metaMem.getByte(META_OFFSET_COLUMN_TYPES + columnIndex * META_COLUMN_DATA_SIZE);
>>>>>>> b8a933c8
    }

    public static Timestamps.TimestampAddMethod getPartitionAdd(int partitionBy) {
        switch (partitionBy) {
            case PartitionBy.DAY:
                return Timestamps.ADD_DD;
            case PartitionBy.MONTH:
                return Timestamps.ADD_MM;
            case PartitionBy.YEAR:
                return Timestamps.ADD_YYYY;
            default:
                throw new UnsupportedOperationException("partition by " + partitionBy + " does not have add method");
        }
    }

    public static long getPartitionTableIndexOffset(int symbolWriterCount, int index) {
        return getPartitionTableIndexOffset(getPartitionTableSizeOffset(symbolWriterCount), index);
    }

    public static long getPartitionTableIndexOffset(long partitionTableOffset, int index) {
        return partitionTableOffset + 4 + index * 8L;
    }

    public static long getPartitionTableSizeOffset(int symbolWriterCount) {
        return getSymbolWriterIndexOffset(symbolWriterCount);
    }

    public static long getSymbolWriterIndexOffset(int index) {
        return TX_OFFSET_MAP_WRITER_COUNT + 4 + index * 8L;
    }

    public static long getSymbolWriterTransientIndexOffset(int index) {
        return getSymbolWriterIndexOffset(index) + Integer.BYTES;
    }

    public static long getTxMemSize(int symbolWriterCount, int attachedPartitionsSize) {
        return getPartitionTableIndexOffset(symbolWriterCount, attachedPartitionsSize);
    }

    public static boolean isValidColumnName(CharSequence seq) {
        for (int i = 0, l = seq.length(); i < l; i++) {
            char c = seq.charAt(i);
            switch (c) {
                case ' ':
                case '?':
                case '.':
                case ',':
                case '\'':
                case '\"':
                case '\\':
                case '/':
                case '\0':
                case ':':
                case ')':
                case '(':
                case '+':
                case '-':
                case '*':
                case '%':
                case '~':
                case 0xfeff: // UTF-8 BOM (Byte Order Mark) can appear at the beginning of a character stream
                    return false;
                default:
                    break;
            }
        }
        return true;
    }

    public static boolean isValidInfluxColumnName(CharSequence seq) {
        for (int i = 0, l = seq.length(); i < l; i++) {
            switch (seq.charAt(i)) {
                default:
                    break;
                case ' ':
                case '?':
                case '.':
                case ',':
                case '\'':
                case '\"':
                case '\\':
                case '/':
                case '\0':
                case ':':
                case ')':
                case '(':
                case '+':
                case '*':
                case '%':
                case '~':
                case 0xfeff: // UTF-8 BOM (Byte Order Mark) can appear at the beginning of a character stream
                    return false;
                case '_':
                    if (i < 1) {
                        return false;
                    }
                    break;
                case '-':
                    if (i == 0 || i == l - 1) {
                        return false;
                    }
                    break;
            }
        }
        return true;
    }

    public static long lock(FilesFacade ff, Path path) {
        long fd = ff.openRW(path);
        if (fd == -1) {
            LOG.error().$("cannot open '").$(path).$("' to lock [errno=").$(ff.errno()).$(']').$();
            return -1L;
        }

        if (ff.lock(fd) != 0) {
            LOG.error().$("cannot lock '").$(path).$("' [errno=").$(ff.errno()).$(", fd=").$(fd).$(']').$();
            ff.close(fd);
            return -1L;
        }

        return fd;
    }

    public static void lockName(Path path) {
        path.put(".lock").$();
    }

    public static long mapRO(FilesFacade ff, long fd, long size) {
        return mapRO(ff, fd, size, 0);
    }

    public static long mapRO(FilesFacade ff, long fd, long size, long offset) {
        final long address = ff.mmap(fd, size, offset, Files.MAP_RO);
        if (address == FilesFacade.MAP_FAILED) {
            throw CairoException.instance(ff.errno())
                    .put("could not mmap ")
                    .put(" [size=").put(size)
                    .put(", fd=").put(fd)
                    .put(", memUsed=").put(Unsafe.getMemUsed())
                    .put(", fileLen=").put(ff.length(fd))
                    .put(']');
        }
        return address;
    }

    public static long mapRW(FilesFacade ff, long fd, long size) {
        return mapRW(ff, fd, size, 0);
    }

    public static long mapRW(FilesFacade ff, long fd, long size, long offset) {
        allocateDiskSpace(ff, fd, size + offset);
        long addr = ff.mmap(fd, size, offset, Files.MAP_RW);
        if (addr > -1) {
            return addr;
        }
        throw CairoException.instance(ff.errno()).put("could not mmap column [fd=").put(fd).put(", size=").put(size).put(']');
    }

    public static long mapRWOrClose(FilesFacade ff, long fd, long size) {
        try {
            return TableUtils.mapRW(ff, fd, size);
        } catch (CairoException e) {
            ff.close(fd);
            throw e;
        }
    }

    public static long mremap(
            FilesFacade ff,
            long fd,
            long prevAddress,
            long prevSize,
            long newSize,
            int mapMode
    ) {
        final long page = ff.mremap(fd, prevAddress, prevSize, newSize, 0, mapMode);
        if (page == FilesFacade.MAP_FAILED) {
            int errno = ff.errno();
            // Closing memory will truncate size to current append offset.
            // Since the failed resize can occur before append offset can be
            // explicitly set, we must assume that file size should be
            // equal to previous memory size
            throw CairoException.instance(errno).put("could not remap file [previousSize=").put(prevSize).put(", newSize=").put(newSize).put(", fd=").put(fd).put(']');
        }
        return page;
    }

    public static void oldPartitionName(Path path, long txn) {
        path.put("-x-").put(txn);
    }

    public static long openFileRWOrFail(FilesFacade ff, LPSZ path) {
        return openRW(ff, path, LOG);
    }

    public static long openRO(FilesFacade ff, LPSZ path, Log log) {
        final long fd = ff.openRO(path);
        if (fd > -1) {
            log.debug().$("open [file=").$(path).$(", fd=").$(fd).$(']').$();
            return fd;
        }
        throw CairoException.instance(ff.errno()).put("could not open read-only [file=").put(path).put(']');
    }

    public static long openRW(FilesFacade ff, LPSZ path, Log log) {
        final long fd = ff.openRW(path);
        if (fd > -1) {
            log.debug().$("open [file=").$(path).$(", fd=").$(fd).$(']').$();
            return fd;
        }
        throw CairoException.instance(ff.errno()).put("could not open read-write [file=").put(path).put(']');
    }

    public static void renameOrFail(FilesFacade ff, Path src, Path dst) {
        if (!ff.rename(src, dst)) {
            throw CairoException.instance(ff.errno()).put("could not rename ").put(src).put(" -> ").put(dst);
        }
    }

    public static void resetTodoLog(FilesFacade ff, Path path, int rootLen, MemoryMARW mem) {
        mem.smallFile(ff, path.trimTo(rootLen).concat(TODO_FILE_NAME).$());
        mem.jumpTo(0);
        mem.putLong(24, 0); // txn check
        Unsafe.getUnsafe().storeFence();
        mem.putLong(8, 0); // hashLo
        mem.putLong(16, 0); // hashHi
        Unsafe.getUnsafe().storeFence();
        mem.putLong(0, 0); // txn
        mem.putLong(32, 0); // count
        mem.jumpTo(40);
    }

    public static void resetTxn(MemoryMW txMem, int symbolMapCount, long txn, long dataVersion, long partitionTableVersion) {
        // txn to let readers know table is being reset
        txMem.putLong(TX_OFFSET_TXN, txn);
        Unsafe.getUnsafe().storeFence();

        // transient row count
        txMem.putLong(TX_OFFSET_TRANSIENT_ROW_COUNT, 0);
        // fixed row count
        txMem.putLong(TX_OFFSET_FIXED_ROW_COUNT, 0);
        // min timestamp value in table
        txMem.putLong(TX_OFFSET_MIN_TIMESTAMP, Long.MAX_VALUE);
        // max timestamp value in table
        txMem.putLong(TX_OFFSET_MAX_TIMESTAMP, Long.MIN_VALUE);
        // structure version
        txMem.putLong(TX_OFFSET_STRUCT_VERSION, 0);
        // data version
        txMem.putLong(TX_OFFSET_DATA_VERSION, dataVersion);
        // partition table version
        txMem.putLong(TX_OFFSET_PARTITION_TABLE_VERSION, partitionTableVersion);

        txMem.putInt(TX_OFFSET_MAP_WRITER_COUNT, symbolMapCount);
        for (int i = 0; i < symbolMapCount; i++) {
            long offset = getSymbolWriterIndexOffset(i);
            txMem.putInt(offset, 0);
            offset += Integer.BYTES;
            txMem.putInt(offset, 0);
        }

        Unsafe.getUnsafe().storeFence();
        // txn check
        txMem.putLong(TX_OFFSET_TXN_CHECK, txn);

        // partition update count
        txMem.putInt(getPartitionTableSizeOffset(symbolMapCount), 0);

        // make sure we put append pointer behind our data so that
        // files does not get truncated when closing
        txMem.setTruncateSize(getPartitionTableIndexOffset(symbolMapCount, 0));
    }

    /**
     * Sets the path to the directory of a partition taking into account the timestamp and the partitioning scheme.
     *
     * @param path                  Set to the root directory for a table, this will be updated to the root directory of the partition
     * @param partitionBy           Partitioning scheme
     * @param timestamp             A timestamp in the partition
     * @param calculatePartitionMax flag when caller is going to use the return value of this method
     * @return The last timestamp in the partition
     */
    public static long setPathForPartition(Path path, int partitionBy, long timestamp, boolean calculatePartitionMax) {
        return setSinkForPartition(path.slash(), partitionBy, timestamp, calculatePartitionMax);
    }

    public static long setSinkForPartition(CharSink path, int partitionBy, long timestamp, boolean calculatePartitionMax) {
        int y, m, d;
        boolean leap;
        switch (partitionBy) {
            case PartitionBy.DAY:
                y = Timestamps.getYear(timestamp);
                leap = Timestamps.isLeapYear(y);
                m = Timestamps.getMonthOfYear(timestamp, y, leap);
                d = Timestamps.getDayOfMonth(timestamp, y, m, leap);
                TimestampFormatUtils.append000(path, y);
                path.put('-');
                TimestampFormatUtils.append0(path, m);
                path.put('-');
                TimestampFormatUtils.append0(path, d);

                if (calculatePartitionMax) {
                    return Timestamps.yearMicros(y, leap)
                            + Timestamps.monthOfYearMicros(m, leap)
                            + (d - 1) * Timestamps.DAY_MICROS + 24 * Timestamps.HOUR_MICROS - 1;
                }
                return 0;
            case PartitionBy.MONTH:
                y = Timestamps.getYear(timestamp);
                leap = Timestamps.isLeapYear(y);
                m = Timestamps.getMonthOfYear(timestamp, y, leap);
                TimestampFormatUtils.append000(path, y);
                path.put('-');
                TimestampFormatUtils.append0(path, m);

                if (calculatePartitionMax) {
                    return Timestamps.yearMicros(y, leap)
                            + Timestamps.monthOfYearMicros(m, leap)
                            + Timestamps.getDaysPerMonth(m, leap) * 24L * Timestamps.HOUR_MICROS - 1;
                }
                return 0;
            case PartitionBy.YEAR:
                y = Timestamps.getYear(timestamp);
                leap = Timestamps.isLeapYear(y);
                TimestampFormatUtils.append000(path, y);
                if (calculatePartitionMax) {
                    return Timestamps.addYear(Timestamps.yearMicros(y, leap), 1) - 1;
                }
                return 0;
            default:
                path.put(DEFAULT_PARTITION_NAME);
                return Long.MAX_VALUE;
        }
    }

    public static int toIndexKey(int symbolKey) {
        return symbolKey == SymbolTable.VALUE_IS_NULL ? 0 : symbolKey + 1;
    }

    public static void txnPartition(CharSink path, long txn) {
        path.put('.').put(txn);
    }

    public static void txnPartitionConditionally(CharSink path, long txn) {
        if (txn > -1) {
            txnPartition(path, txn);
        }
    }

    public static void validate(FilesFacade ff, MemoryMR metaMem, LowerCaseCharSequenceIntHashMap nameIndex) {
        try {
            final int metaVersion = metaMem.getInt(TableUtils.META_OFFSET_VERSION);
            if (ColumnType.VERSION != metaVersion && metaVersion != 404) {
                throw validationException(metaMem).put("Metadata version does not match runtime version");
            }

            final int columnCount = metaMem.getInt(META_OFFSET_COUNT);
            long offset = getColumnNameOffset(columnCount);

            if (offset < columnCount || (
                    columnCount > 0 && (offset < 0 || offset >= ff.length(metaMem.getFd())))) {
                throw validationException(metaMem).put("Incorrect columnCount: ").put(columnCount);
            }

            final int timestampIndex = metaMem.getInt(META_OFFSET_TIMESTAMP_INDEX);
            if (timestampIndex < -1 || timestampIndex >= columnCount) {
                throw validationException(metaMem).put("Timestamp index is outside of columnCount");
            }

            if (timestampIndex != -1) {
                int timestampType = getColumnType(metaMem, timestampIndex);
                if (ColumnType.tagOf(timestampType) != ColumnType.TIMESTAMP) {
                    throw validationException(metaMem).put("Timestamp column must be TIMESTAMP, but found ").put(ColumnType.nameOf(timestampType));
                }
            }

            // validate column types and index attributes
            for (int i = 0; i < columnCount; i++) {
                int type = getColumnType(metaMem, i);
                if (ColumnType.sizeOf(type) == -1) {
                    throw validationException(metaMem).put("Invalid column type ").put(type).put(" at [").put(i).put(']');
                }

                if (isColumnIndexed(metaMem, i)) {
                    if (ColumnType.tagOf(type) != ColumnType.SYMBOL) {
                        throw validationException(metaMem).put("Index flag is only supported for SYMBOL").put(" at [").put(i).put(']');
                    }

                    if (getIndexBlockCapacity(metaMem, i) < 2) {
                        throw validationException(metaMem).put("Invalid index value block capacity ").put(getIndexBlockCapacity(metaMem, i)).put(" at [").put(i).put(']');
                    }
                }
            }

            // validate column names
            for (int i = 0; i < columnCount; i++) {
                CharSequence name = metaMem.getStr(offset);
                if (name == null || name.length() < 1) {
                    throw validationException(metaMem).put("NULL column name at [").put(i).put(']');
                }

                if (nameIndex.put(name, i)) {
                    offset += Vm.getStorageLength(name);
                } else {
                    throw validationException(metaMem).put("Duplicate column: ").put(name).put(" at [").put(i).put(']');
                }
            }
        } catch (Throwable e) {
            nameIndex.clear();
            throw e;
        }
    }

    public static void validateIndexValueBlockSize(int position, int indexValueBlockSize) throws SqlException {
        if (indexValueBlockSize < MIN_INDEX_VALUE_BLOCK_SIZE) {
            throw SqlException.$(position, "min index block capacity is ").put(MIN_INDEX_VALUE_BLOCK_SIZE);
        }
        if (indexValueBlockSize > MAX_INDEX_VALUE_BLOCK_SIZE) {
            throw SqlException.$(position, "max index block capacity is ").put(MAX_INDEX_VALUE_BLOCK_SIZE);
        }
    }

    public static void validateSymbolCapacity(int position, int symbolCapacity) throws SqlException {
        if (symbolCapacity < MIN_SYMBOL_CAPACITY) {
            throw SqlException.$(position, "min symbol capacity is ").put(MIN_SYMBOL_CAPACITY);
        }
        if (symbolCapacity > MAX_SYMBOL_CAPACITY) {
            throw SqlException.$(position, "max symbol capacity is ").put(MAX_SYMBOL_CAPACITY);
        }
    }

    public static void validateSymbolCapacityCached(boolean cache, int symbolCapacity, int cacheKeywordPosition) throws SqlException {
        if (cache && symbolCapacity > MAX_SYMBOL_CAPACITY_CACHED) {
            throw SqlException.$(cacheKeywordPosition, "max cached symbol capacity is ").put(MAX_SYMBOL_CAPACITY_CACHED);
        }
    }

    public static void writeColumnTop(
            FilesFacade ff,
            Path path,
            CharSequence columnName,
            long columnTop,
            long tempBuf
    ) {
        topFile(path, columnName);
        final long fd = openRW(ff, path, LOG);
        try {
            //noinspection SuspiciousNameCombination
            Unsafe.getUnsafe().putLong(tempBuf, columnTop);
            allocateDiskSpace(ff, fd, Long.BYTES);
            if (ff.write(fd, tempBuf, Long.BYTES, 0) != Long.BYTES) {
                throw CairoException.instance(ff.errno()).put("could not write top file [path=").put(path).put(']');
            }
        } finally {
            ff.close(fd);
        }
    }

    static long readLongAtOffset(FilesFacade ff, Path path, long tempMem8b, long offset) {
        final long fd = TableUtils.openRO(ff, path, LOG);
        try {
            if (ff.read(fd, tempMem8b, Long.BYTES, offset) != Long.BYTES) {
                throw CairoException.instance(ff.errno()).put("Cannot read: ").put(path);
            }
            return Unsafe.getUnsafe().getLong(tempMem8b);
        } finally {
            ff.close(fd);
        }
    }

    /**
     * path member variable has to be set to location of "top" file.
     *
     * @return number of rows column doesn't have when column was added to table that already had data.
     */
    static long readColumnTop(FilesFacade ff, Path path, CharSequence name, int plen, long buf) {
        try {
            if (ff.exists(topFile(path.chop$(), name))) {
                final long fd = TableUtils.openRO(ff, path, LOG);
                try {
                    if (ff.read(fd, buf, 8, 0) != 8) {
                        throw CairoException.instance(Os.errno()).put("Cannot read top of column ").put(path);
                    }
                    return Unsafe.getUnsafe().getLong(buf);
                } finally {
                    ff.close(fd);
                }
            }
            return 0L;
        } finally {
            path.trimTo(plen);
        }
    }

    static LPSZ dFile(Path path, CharSequence columnName) {
        return path.concat(columnName).put(FILE_SUFFIX_D).$();
    }

    static LPSZ topFile(Path path, CharSequence columnName) {
        return path.concat(columnName).put(".top").$();
    }

    static LPSZ iFile(Path path, CharSequence columnName) {
        return path.concat(columnName).put(FILE_SUFFIX_I).$();
    }

<<<<<<< HEAD
    static long getColumnFlags(ReadOnlyVirtualMemory metaMem, int columnIndex) {
        return metaMem.getLong(META_OFFSET_COLUMN_TYPES + columnIndex * META_COLUMN_DATA_SIZE + 4);
=======
    static long getColumnFlags(MemoryR metaMem, int columnIndex) {
        return metaMem.getLong(META_OFFSET_COLUMN_TYPES + columnIndex * META_COLUMN_DATA_SIZE + 1);
>>>>>>> b8a933c8
    }

    static boolean isColumnIndexed(MemoryR metaMem, int columnIndex) {
        return (getColumnFlags(metaMem, columnIndex) & META_FLAG_BIT_INDEXED) != 0;
    }

    static boolean isSequential(MemoryR metaMem, int columnIndex) {
        return (getColumnFlags(metaMem, columnIndex) & META_FLAG_BIT_SEQUENTIAL) != 0;
    }

<<<<<<< HEAD
    static int getIndexBlockCapacity(ReadOnlyVirtualMemory metaMem, int columnIndex) {
        return metaMem.getInt(META_OFFSET_COLUMN_TYPES + columnIndex * META_COLUMN_DATA_SIZE + 4 + 8);
=======
    static int getIndexBlockCapacity(MemoryR metaMem, int columnIndex) {
        return metaMem.getInt(META_OFFSET_COLUMN_TYPES + columnIndex * META_COLUMN_DATA_SIZE + 9);
>>>>>>> b8a933c8
    }

    static int openMetaSwapFile(FilesFacade ff, MemoryMA mem, Path path, int rootLen, int retryCount) {
        try {
            path.concat(META_SWAP_FILE_NAME).$();
            int l = path.length();
            int index = 0;
            do {
                if (index > 0) {
                    path.trimTo(l).put('.').put(index);
                    path.$();
                }

                if (!ff.exists(path) || ff.remove(path)) {
                    try {
                        mem.smallFile(ff, path);
                        mem.jumpTo(0);
                        return index;
                    } catch (CairoException e) {
                        // right, cannot open file for some reason?
                        LOG.error()
                                .$("could not open swap [file=").$(path)
                                .$(", errno=").$(e.getErrno())
                                .$(']').$();
                    }
                } else {
                    LOG.error()
                            .$("could not remove swap [file=").$(path)
                            .$(", errno=").$(ff.errno())
                            .$(']').$();
                }
            } while (++index < retryCount);
            throw CairoException.instance(0).put("Cannot open indexed file. Max number of attempts reached [").put(index).put("]. Last file tried: ").put(path);
        } finally {
            path.trimTo(rootLen);
        }
    }

    static void openMetaSwapFileByIndex(FilesFacade ff, MemoryMA mem, Path path, int rootLen, int swapIndex) {
        try {
            path.concat(META_SWAP_FILE_NAME);
            if (swapIndex > 0) {
                path.put('.').put(swapIndex);
            }
            path.$();
            mem.smallFile(ff, path);
        } finally {
            path.trimTo(rootLen);
        }
    }

    private static CairoException validationException(MemoryMR mem) {
        return CairoException.instance(0).put("Invalid metadata at fd=").put(mem.getFd()).put(". ");
    }

    static boolean isSamePartition(long timestampA, long timestampB, int partitionBy) {
        switch (partitionBy) {
            case PartitionBy.NONE:
                return true;
            case PartitionBy.DAY:
                return Timestamps.floorDD(timestampA) == Timestamps.floorDD(timestampB);
            case PartitionBy.MONTH:
                return Timestamps.floorMM(timestampA) == Timestamps.floorMM(timestampB);
            case PartitionBy.YEAR:
                return Timestamps.floorYYYY(timestampA) == Timestamps.floorYYYY(timestampB);
            default:
                throw CairoException.instance(0).put("Cannot compare timestamps for unsupported partition type: [").put(partitionBy).put(']');
        }
    }

    static DateFormat getPartitionDateFmt(int partitionBy) {
        switch (partitionBy) {
            case PartitionBy.DAY:
                return fmtDay;
            case PartitionBy.MONTH:
                return fmtMonth;
            case PartitionBy.YEAR:
                return fmtYear;
            case PartitionBy.NONE:
                return fmtDefault;
            default:
                throw new UnsupportedOperationException("partition by " + partitionBy + " does not have date format");
        }
    }

    static Timestamps.TimestampFloorMethod getPartitionFloor(int partitionBy) {
        switch (partitionBy) {
            case PartitionBy.DAY:
                return Timestamps.FLOOR_DD;
            case PartitionBy.MONTH:
                return Timestamps.FLOOR_MM;
            case PartitionBy.YEAR:
                return Timestamps.FLOOR_YYYY;
            default:
                throw new UnsupportedOperationException("partition by " + partitionBy + " does not have floor method");
        }
    }

    static Timestamps.TimestampCeilMethod getPartitionCeil(int partitionBy) {
        switch (partitionBy) {
            case PartitionBy.DAY:
                return Timestamps.CEIL_DD;
            case PartitionBy.MONTH:
                return Timestamps.CEIL_MM;
            case PartitionBy.YEAR:
                return Timestamps.CEIL_YYYY;
            default:
                throw new UnsupportedOperationException("partition by " + partitionBy + " does not have ceil method");
        }
    }

    static void createDirsOrFail(FilesFacade ff, Path path, int mkDirMode) {
        if (ff.mkdirs(path, mkDirMode) != 0) {
            throw CairoException.instance(ff.errno()).put("could not create directories [file=").put(path).put(']');
        }
    }

    // Scans timestamp file
    // returns size of partition detected, e.g. size of monotonic increase
    // of timestamp longs read from 0 offset to the end of the file
    // It also writes min and max values found in tempMem16b
    static long readPartitionSizeMinMax(FilesFacade ff, Path path, CharSequence columnName, long tempMem16b, long timestamp) {
        int plen = path.chop$().length();
        try {
            if (ff.exists(path.concat(columnName).put(FILE_SUFFIX_D).$())) {
                final long fd = TableUtils.openRO(ff, path, LOG);
                try {
                    long fileSize = ff.length(fd);
                    long mappedMem = mapRO(ff, fd, fileSize);
                    try {
                        long minTimestamp;
                        long maxTimestamp = timestamp;
                        long size = 0L;

                        for (long ptr = mappedMem, hi = mappedMem + fileSize; ptr < hi; ptr += Long.BYTES) {
                            long ts = Unsafe.getUnsafe().getLong(ptr);
                            if (ts >= maxTimestamp) {
                                maxTimestamp = ts;
                                size++;
                            } else {
                                break;
                            }
                        }
                        if (size > 0) {
                            minTimestamp = Unsafe.getUnsafe().getLong(mappedMem);
                            Unsafe.getUnsafe().putLong(tempMem16b, minTimestamp);
                            Unsafe.getUnsafe().putLong(tempMem16b + Long.BYTES, maxTimestamp);
                        }
                        return size;
                    } finally {
                        ff.munmap(mappedMem, fileSize);
                    }
                } finally {
                    ff.close(fd);
                }
            } else {
                throw CairoException.instance(0).put("Doesn't exist: ").put(path);
            }
        } finally {
            path.trimTo(plen);
        }
    }

    public interface FailureCloseable {
        void close(long prevSize);
    }

    static {
        TimestampFormatCompiler compiler = new TimestampFormatCompiler();
        fmtDay = compiler.compile("yyyy-MM-dd");
        fmtMonth = compiler.compile("yyyy-MM");
        fmtYear = compiler.compile("yyyy");
        fmtDefault = new DateFormat() {
            @Override
            public void format(long datetime, DateLocale locale, CharSequence timeZoneName, CharSink sink) {
                sink.put(DEFAULT_PARTITION_NAME);
            }

            @Override
            public long parse(CharSequence in, DateLocale locale) {
                return 0;
            }

            @Override
            public long parse(CharSequence in, int lo, int hi, DateLocale locale) {
                return 0;
            }
        };
    }
}<|MERGE_RESOLUTION|>--- conflicted
+++ resolved
@@ -245,13 +245,8 @@
         return META_OFFSET_COLUMN_TYPES + columnCount * META_COLUMN_DATA_SIZE;
     }
 
-<<<<<<< HEAD
-    public static int getColumnType(ReadOnlyVirtualMemory metaMem, int columnIndex) {
+    public static int getColumnType(MemoryR metaMem, int columnIndex) {
         return metaMem.getInt(META_OFFSET_COLUMN_TYPES + columnIndex * META_COLUMN_DATA_SIZE);
-=======
-    public static int getColumnType(MemoryR metaMem, int columnIndex) {
-        return metaMem.getByte(META_OFFSET_COLUMN_TYPES + columnIndex * META_COLUMN_DATA_SIZE);
->>>>>>> b8a933c8
     }
 
     public static Timestamps.TimestampAddMethod getPartitionAdd(int partitionBy) {
@@ -757,13 +752,8 @@
         return path.concat(columnName).put(FILE_SUFFIX_I).$();
     }
 
-<<<<<<< HEAD
-    static long getColumnFlags(ReadOnlyVirtualMemory metaMem, int columnIndex) {
+    static long getColumnFlags(MemoryR metaMem, int columnIndex) {
         return metaMem.getLong(META_OFFSET_COLUMN_TYPES + columnIndex * META_COLUMN_DATA_SIZE + 4);
-=======
-    static long getColumnFlags(MemoryR metaMem, int columnIndex) {
-        return metaMem.getLong(META_OFFSET_COLUMN_TYPES + columnIndex * META_COLUMN_DATA_SIZE + 1);
->>>>>>> b8a933c8
     }
 
     static boolean isColumnIndexed(MemoryR metaMem, int columnIndex) {
@@ -774,13 +764,8 @@
         return (getColumnFlags(metaMem, columnIndex) & META_FLAG_BIT_SEQUENTIAL) != 0;
     }
 
-<<<<<<< HEAD
-    static int getIndexBlockCapacity(ReadOnlyVirtualMemory metaMem, int columnIndex) {
+    static int getIndexBlockCapacity(MemoryR metaMem, int columnIndex) {
         return metaMem.getInt(META_OFFSET_COLUMN_TYPES + columnIndex * META_COLUMN_DATA_SIZE + 4 + 8);
-=======
-    static int getIndexBlockCapacity(MemoryR metaMem, int columnIndex) {
-        return metaMem.getInt(META_OFFSET_COLUMN_TYPES + columnIndex * META_COLUMN_DATA_SIZE + 9);
->>>>>>> b8a933c8
     }
 
     static int openMetaSwapFile(FilesFacade ff, MemoryMA mem, Path path, int rootLen, int retryCount) {
