/*******************************************************************************
 *     ___                  _   ____  ____
 *    / _ \ _   _  ___  ___| |_|  _ \| __ )
 *   | | | | | | |/ _ \/ __| __| | | |  _ \
 *   | |_| | |_| |  __/\__ \ |_| |_| | |_) |
 *    \__\_\\__,_|\___||___/\__|____/|____/
 *
 *  Copyright (c) 2014-2019 Appsicle
 *  Copyright (c) 2019-2024 QuestDB
 *
 *  Licensed under the Apache License, Version 2.0 (the "License");
 *  you may not use this file except in compliance with the License.
 *  You may obtain a copy of the License at
 *
 *  http://www.apache.org/licenses/LICENSE-2.0
 *
 *  Unless required by applicable law or agreed to in writing, software
 *  distributed under the License is distributed on an "AS IS" BASIS,
 *  WITHOUT WARRANTIES OR CONDITIONS OF ANY KIND, either express or implied.
 *  See the License for the specific language governing permissions and
 *  limitations under the License.
 *
 ******************************************************************************/

package io.questdb.cairo;

import io.questdb.MessageBus;
import io.questdb.cairo.map.Map;
import io.questdb.cairo.map.MapKey;
import io.questdb.cairo.map.MapValue;
import io.questdb.cairo.mv.MaterializedViewDefinition;
import io.questdb.cairo.sql.Function;
import io.questdb.cairo.sql.Function;
import io.questdb.cairo.sql.Record;
import io.questdb.cairo.sql.RecordCursor;
import io.questdb.cairo.sql.RecordMetadata;
import io.questdb.cairo.sql.SqlExecutionCircuitBreaker;
import io.questdb.cairo.sql.SymbolTable;
import io.questdb.cairo.sql.TableMetadata;
import io.questdb.cairo.sql.TableRecordMetadata;
import io.questdb.cairo.vm.Vm;
import io.questdb.cairo.vm.api.MemoryA;
import io.questdb.cairo.vm.api.MemoryCMR;
import io.questdb.cairo.vm.api.MemoryMA;
import io.questdb.cairo.vm.api.MemoryMAR;
import io.questdb.cairo.vm.api.MemoryMARW;
import io.questdb.cairo.vm.api.MemoryMR;
import io.questdb.cairo.vm.api.MemoryMW;
import io.questdb.cairo.vm.api.MemoryR;
import io.questdb.griffin.AnyRecordMetadata;
import io.questdb.griffin.SqlException;
import io.questdb.griffin.FunctionParser;
import io.questdb.griffin.SqlExecutionContext;
import io.questdb.griffin.model.ExpressionNode;
import io.questdb.griffin.model.QueryModel;
import io.questdb.log.Log;
import io.questdb.log.LogFactory;
import io.questdb.mp.MPSequence;
import io.questdb.std.Chars;
import io.questdb.std.Files;
import io.questdb.std.FilesFacade;
import io.questdb.std.IntList;
import io.questdb.std.LowerCaseCharSequenceIntHashMap;
import io.questdb.std.MemoryTag;
import io.questdb.std.Misc;
import io.questdb.std.Numbers;
import io.questdb.std.ObjList;
import io.questdb.std.Os;
import io.questdb.std.Unsafe;
import io.questdb.std.Vect;
import io.questdb.std.datetime.millitime.MillisecondClock;
import io.questdb.std.str.CharSink;
import io.questdb.std.str.LPSZ;
import io.questdb.std.str.Path;
import io.questdb.std.str.Utf8Sequence;
import io.questdb.std.str.Utf8s;
import io.questdb.tasks.O3PartitionPurgeTask;
import org.jetbrains.annotations.NotNull;
import org.jetbrains.annotations.Nullable;

import static io.questdb.cairo.MapWriter.createSymbolMapFiles;
import static io.questdb.cairo.wal.WalUtils.CONVERT_FILE_NAME;

public final class TableUtils {
    public static final int ANY_TABLE_VERSION = -1;
    public static final String ATTACHABLE_DIR_MARKER = ".attachable";
    public static final String CHECKPOINT_DIRECTORY = ".checkpoint";
    public static final String CHECKPOINT_LEGACY_META_FILE_NAME = "_snapshot";
    public static final String CHECKPOINT_LEGACY_META_FILE_NAME_TXT = "_snapshot.txt";
    public static final String CHECKPOINT_META_FILE_NAME = "_checkpoint_meta.d";
    public static final long COLUMN_NAME_TXN_NONE = -1L;
    public static final String COLUMN_VERSION_FILE_NAME = "_cv";
    public static final String DEFAULT_PARTITION_NAME = "default";
    public static final String DETACHED_DIR_MARKER = ".detached";
    public static final long ESTIMATED_VAR_COL_SIZE = 28;
    public static final String FILE_SUFFIX_D = ".d";
    public static final String FILE_SUFFIX_I = ".i";
    public static final int INITIAL_TXN = 0;
    public static final String LEGACY_CHECKPOINT_DIRECTORY = "snapshot";
    public static final int LONGS_PER_TX_ATTACHED_PARTITION = 4;
    public static final int LONGS_PER_TX_ATTACHED_PARTITION_MSB = Numbers.msb(LONGS_PER_TX_ATTACHED_PARTITION);
    public static final String MAT_VIEW_FILE_NAME = "_mv";
    public static final String MAT_VIEW_QUERY_FILE_NAME = "_mv.q";
    public static final long META_COLUMN_DATA_SIZE = 32;
    public static final String META_FILE_NAME = "_meta";
    public static final short META_MINOR_VERSION_LATEST = 1;
    public static final long META_OFFSET_COLUMN_TYPES = 128;
    public static final long META_OFFSET_COUNT = 0;
    public static final long META_OFFSET_MAX_UNCOMMITTED_ROWS = 20; // INT
    public static final long META_OFFSET_METADATA_VERSION = 32; // LONG
    public static final long META_OFFSET_O3_MAX_LAG = 24; // LONG
    // INT - symbol map count, this is a variable part of transaction file
    // below this offset we will have INT values for symbol map size
    public static final long META_OFFSET_PARTITION_BY = 4;
    public static final long META_OFFSET_TABLE_ID = 16;
    public static final long META_OFFSET_TIMESTAMP_INDEX = 8;
    public static final long META_OFFSET_VERSION = 12;
    public static final long META_OFFSET_WAL_ENABLED = 40; // BOOLEAN
    public static final long META_OFFSET_META_FORMAT_MINOR_VERSION = META_OFFSET_WAL_ENABLED + 1; // INT
    public static final String META_PREV_FILE_NAME = "_meta.prev";
    /**
     * TXN file structure
     * struct {
     * long txn;
     * long transient_row_count; // rows count in last partition
     * long fixed_row_count; // row count in table excluding count in last partition
     * long max_timestamp; // last timestamp written to table
     * long struct_version; // data structure version; whenever columns added or removed this version changes.
     * long partition_version; // version that increments whenever non-current partitions are modified/added/removed
     * long txn_check; // same as txn - sanity check for concurrent reads and writes
     * int  map_writer_count; // symbol writer count
     * int  map_writer_position[map_writer_count]; // position of each of map writers
     * }
     * <p>
     * TableUtils.resetTxn() writes to this file, it could be using different offsets, beware
     */

    public static final String META_SWAP_FILE_NAME = "_meta.swp";
    public static final int MIN_INDEX_VALUE_BLOCK_SIZE = Numbers.ceilPow2(4);
    // 24-byte header left empty for possible future use
    // in case we decide to support ALTER MAT VIEW, and modify mat view metadata
    public static final int MV_HEADER_SIZE = 24;
    public static final int NULL_LEN = -1;
    public static final String PARQUET_PARTITION_NAME = "data.parquet";
    public static final String RESTORE_FROM_CHECKPOINT_TRIGGER_FILE_NAME = "_restore";
    public static final String SYMBOL_KEY_REMAP_FILE_SUFFIX = ".r";
    public static final char SYSTEM_TABLE_NAME_SUFFIX = '~';
    public static final int TABLE_DOES_NOT_EXIST = 1;
    public static final int TABLE_EXISTS = 0;
    public static final String TABLE_NAME_FILE = "_name";
    public static final int TABLE_RESERVED = 2;
    public static final int TABLE_TYPE_MAT = 2;
    public static final int TABLE_TYPE_NON_WAL = 0;
    public static final int TABLE_TYPE_WAL = 1;
    public static final String TAB_INDEX_FILE_NAME = "_tab_index.d";
    /**
     * TXN file structure
     * struct {
     * long txn;
     * long transient_row_count; // rows count in last partition
     * long fixed_row_count; // row count in table excluding count in last partition
     * long max_timestamp; // last timestamp written to table
     * long struct_version; // data structure version; whenever columns added or removed this version changes.
     * long partition_version; // version that increments whenever non-current partitions are modified/added/removed
     * long txn_check; // same as txn - sanity check for concurrent reads and writes
     * int  map_writer_count; // symbol writer count
     * int  map_writer_position[map_writer_count]; // position of each of map writers
     * }
     * <p>
     * TableUtils.resetTxn() writes to this file, it could be using different offsets, beware
     */

    public static final String TODO_FILE_NAME = "_todo_";
    public static final String TXN_FILE_NAME = "_txn";
    public static final String TXN_SCOREBOARD_FILE_NAME = "_txn_scoreboard";
    // transaction file structure
    // @formatter:off
    public static final int TX_BASE_HEADER_SECTION_PADDING = 12; // Add some free space into header for future use
    public static final long TX_BASE_OFFSET_VERSION_64 = 0;
    public static final long TX_BASE_OFFSET_A_32 = TX_BASE_OFFSET_VERSION_64 + 8;
    public static final long TX_BASE_OFFSET_SYMBOLS_SIZE_A_32 = TX_BASE_OFFSET_A_32 + 4;
    public static final long TX_BASE_OFFSET_PARTITIONS_SIZE_A_32 = TX_BASE_OFFSET_SYMBOLS_SIZE_A_32 + 4;
    public static final long TX_BASE_OFFSET_B_32 = TX_BASE_OFFSET_PARTITIONS_SIZE_A_32 + 4 + TX_BASE_HEADER_SECTION_PADDING;
    public static final long TX_BASE_OFFSET_SYMBOLS_SIZE_B_32 = TX_BASE_OFFSET_B_32 + 4;
    public static final long TX_BASE_OFFSET_PARTITIONS_SIZE_B_32 = TX_BASE_OFFSET_SYMBOLS_SIZE_B_32 + 4;
    public static final int TX_BASE_HEADER_SIZE = (int) Math.max(TX_BASE_OFFSET_PARTITIONS_SIZE_B_32 + 4 + TX_BASE_HEADER_SECTION_PADDING, 64);
    public static final long TX_OFFSET_MAP_WRITER_COUNT_32 = 128;
    public static final long TX_OFFSET_TXN_64 = 0;
    public static final long TX_OFFSET_TRANSIENT_ROW_COUNT_64 = TX_OFFSET_TXN_64 + 8;
    public static final long TX_OFFSET_FIXED_ROW_COUNT_64 = TX_OFFSET_TRANSIENT_ROW_COUNT_64 + 8;
    public static final long TX_OFFSET_MIN_TIMESTAMP_64 = TX_OFFSET_FIXED_ROW_COUNT_64 + 8;
    public static final long TX_OFFSET_MAX_TIMESTAMP_64 = TX_OFFSET_MIN_TIMESTAMP_64 + 8;
    public static final long TX_OFFSET_STRUCT_VERSION_64 = TX_OFFSET_MAX_TIMESTAMP_64 + 8;
    public static final long TX_OFFSET_DATA_VERSION_64 = TX_OFFSET_STRUCT_VERSION_64 + 8;
    public static final long TX_OFFSET_PARTITION_TABLE_VERSION_64 = TX_OFFSET_DATA_VERSION_64 + 8;
    public static final long TX_OFFSET_COLUMN_VERSION_64 = TX_OFFSET_PARTITION_TABLE_VERSION_64 + 8;
    public static final long TX_OFFSET_TRUNCATE_VERSION_64 = TX_OFFSET_COLUMN_VERSION_64 + 8;
    public static final long TX_OFFSET_SEQ_TXN_64 = TX_OFFSET_TRUNCATE_VERSION_64 + 8;
    public static final long TX_OFFSET_CHECKSUM_32 = TX_OFFSET_SEQ_TXN_64 + 8;
    public static final long TX_OFFSET_LAG_TXN_COUNT_32 = TX_OFFSET_CHECKSUM_32 + 4;
    public static final long TX_OFFSET_LAG_ROW_COUNT_32 = TX_OFFSET_LAG_TXN_COUNT_32 + 4;
    public static final long TX_OFFSET_LAG_MIN_TIMESTAMP_64 = TX_OFFSET_LAG_ROW_COUNT_32 + 4;
    public static final long TX_OFFSET_LAG_MAX_TIMESTAMP_64 = TX_OFFSET_LAG_MIN_TIMESTAMP_64 + 8;
    public static final long TX_OFFSET_MAT_VIEW_BASE_TXN_64 = TX_OFFSET_LAG_MAX_TIMESTAMP_64 + 8;
    // @formatter:on
    public static final int TX_RECORD_HEADER_SIZE = (int) TX_OFFSET_MAP_WRITER_COUNT_32 + Integer.BYTES;
    public static final String UPGRADE_FILE_NAME = "_upgrade.d";
    static final int COLUMN_VERSION_FILE_HEADER_SIZE = 40;
    static final int META_FLAG_BIT_INDEXED = 1;
    static final int META_FLAG_BIT_SYMBOL_CACHE = 1 << 2;
    static final int META_FLAG_BIT_DEDUP_KEY = META_FLAG_BIT_SYMBOL_CACHE << 1;
    static final byte TODO_RESTORE_META = 2;
    static final byte TODO_TRUNCATE = 1;
    private static final int EMPTY_TABLE_LAG_CHECKSUM = calculateTxnLagChecksum(0, 0, 0, Long.MAX_VALUE, Long.MIN_VALUE, 0);
    private static final Log LOG = LogFactory.getLog(TableUtils.class);
    private static final int MAX_INDEX_VALUE_BLOCK_SIZE = Numbers.ceilPow2(8 * 1024 * 1024);
    private static final int MAX_SYMBOL_CAPACITY = Numbers.ceilPow2(Integer.MAX_VALUE);
    private static final int MAX_SYMBOL_CAPACITY_CACHED = Numbers.ceilPow2(30_000_000);
    private static final int MIN_SYMBOL_CAPACITY = 2;

    private TableUtils() {
    }

    public static void allocateDiskSpace(FilesFacade ff, long fd, long size) {
        if (ff.length(fd) < size && !ff.allocate(fd, size)) {
            throw CairoException.critical(ff.errno()).put("No space left [size=").put(size).put(", fd=").put(fd).put(']');
        }
    }

    public static void allocateDiskSpaceToPage(FilesFacade ff, long fd, long size) {
        size = Files.ceilPageSize(size);
        allocateDiskSpace(ff, fd, size);
    }

    public static int calculateMetadataMinorFormatVersion(int metadataVersion) {
        // Metadata Minor Version is 2 shorts
        // Low short is metadataVersion + column count and it is effectively a signature that changes with every update to _meta.
        // If Low short mismatches it means we cannot rely on High short value.
        // High short is TableUtils.META_MINOR_VERSION_LATEST.
        // Metadata minor version mismatch still allows to read the table, the table storage is forward and backward compatible.
        // However it indicates some minor flags may be stored incorrectly and have to be re-calculated.
        return Numbers.encodeLowHighShorts(Numbers.decodeLowShort(metadataVersion), META_MINOR_VERSION_LATEST);
    }

    public static int calculateTxRecordSize(int bytesSymbols, int bytesPartitions) {
        return TX_RECORD_HEADER_SIZE + Integer.BYTES + bytesSymbols + Integer.BYTES + bytesPartitions;
    }

    public static int calculateTxnLagChecksum(long txn, long seqTxn, int lagRowCount, long lagMinTimestamp, long lagMaxTimestamp, int lagTxnCount) {
        long checkSum = lagMinTimestamp;
        checkSum = checkSum * 31 + lagMaxTimestamp;
        checkSum = checkSum * 31 + txn;
        checkSum = checkSum * 31 + seqTxn;
        checkSum = checkSum * 31 + lagRowCount;
        checkSum = checkSum * 31 + lagTxnCount;
        //noinspection UseHashCodeMethodInspection
        return (int) (checkSum ^ (checkSum >>> 32));
    }

    public static int changeColumnTypeInMetadata(
            CharSequence columnName,
            int columnType,
            int symbolCapacity,
            boolean symbolCacheFlag,
            boolean isIndexed,
            int indexValueBlockCapacity,
            LowerCaseCharSequenceIntHashMap columnNameIndexMap,
            ObjList<TableColumnMetadata> columnMetadata
    ) {
        int existingIndex = columnNameIndexMap.get(columnName);
        if (existingIndex < 0) {
            throw CairoException.nonCritical().put("cannot change type, column '").put(columnName).put("' does not exist");
        }
        String columnNameStr = columnMetadata.getQuick(existingIndex).getColumnName();
        int columnIndex = columnMetadata.size();
        columnMetadata.add(
                new TableColumnMetadata(
                        columnNameStr,
                        columnType,
                        isIndexed,
                        indexValueBlockCapacity,
                        false,
                        null,
                        columnIndex,
                        false,
                        existingIndex + 1, // replacing column index by convention can be 0 if not in use
                        symbolCacheFlag,
                        symbolCapacity
                )
        );
        columnMetadata.getQuick(existingIndex).markDeleted();
        columnNameIndexMap.put(columnNameStr, columnIndex);
        return existingIndex;
    }

    public static LPSZ charFileName(Path path, CharSequence columnName, long columnNameTxn) {
        path.concat(columnName).put(".c");
        if (columnNameTxn > COLUMN_NAME_TXN_NONE) {
            path.put('.').put(columnNameTxn);
        }
        return path.$();
    }

    public static long checkMemSize(MemoryMR metaMem, long minSize) {
        final long memSize = metaMem.size();
        if (memSize < minSize) {
            throw CairoException.critical(0).put("File is too small, size=").put(memSize).put(", required=").put(minSize);
        }
        return memSize;
    }

    public static int compressColumnCount(RecordMetadata metadata) {
        int count = 0;
        for (int i = 0, n = metadata.getColumnCount(); i < n; i++) {
            if (metadata.getColumnType(i) > 0) {
                count++;
            }
        }
        return count;
    }

    public static void createColumnVersionFile(MemoryMARW mem) {
        // Create page of 0s for Column Version file "_cv"
        mem.extend(COLUMN_VERSION_FILE_HEADER_SIZE);
        mem.jumpTo(COLUMN_VERSION_FILE_HEADER_SIZE);
        mem.zero();
    }

    public static void createConvertFile(FilesFacade ff, Path path, byte walFlag) {
        long addr = 0;
        long fd = -1;
        try {
            fd = ff.openRW(path.concat(CONVERT_FILE_NAME).$(), CairoConfiguration.O_NONE);
            if (fd < 1) {
                throw CairoException.critical(ff.errno()).put("Could not open file [path=").put(path).put(']');
            }
            addr = Unsafe.malloc(Byte.BYTES, MemoryTag.NATIVE_TABLE_WAL_WRITER);
            if (addr < 1) {
                throw CairoException.critical(ff.errno()).put("Could not allocate 1 byte");
            }
            Unsafe.getUnsafe().putByte(addr, walFlag);
            ff.write(fd, addr, Byte.BYTES, 0);
        } finally {
            if (addr > 0) {
                Unsafe.free(addr, Byte.BYTES, MemoryTag.NATIVE_TABLE_WAL_WRITER);
            }
            ff.close(fd);
        }
    }

    @NotNull
    public static Function createCursorFunction(
            FunctionParser functionParser,
            @NotNull QueryModel model,
            @NotNull SqlExecutionContext executionContext
    ) throws SqlException {
        final ExpressionNode tableNameExpr = model.getTableNameExpr();
        final Function function = functionParser.parseFunction(
                tableNameExpr,
                AnyRecordMetadata.INSTANCE,
                executionContext
        );
        if (!ColumnType.isCursor(function.getType())) {
            Misc.free(function);
            throw SqlException.$(tableNameExpr.position, "function must return CURSOR");
        }
        return function;
    }

    public static void createMatViewDefinitionFile(MemoryMARW mem, MaterializedViewDefinition matViewDefinition) {
        mem.extend(MV_HEADER_SIZE);
        mem.jumpTo(MV_HEADER_SIZE);
        mem.putStr(matViewDefinition.getBaseTableName());
        mem.putLong(matViewDefinition.getFromMicros());
        mem.putLong(matViewDefinition.getToMicros());
        mem.putLong(matViewDefinition.getSamplingInterval());
        mem.putChar(matViewDefinition.getSamplingIntervalUnit());
        mem.putStr(matViewDefinition.getTimeZone());
        mem.putStr(matViewDefinition.getTimeZoneOffset());
    }

    public static void createMatViewQueryFile(MemoryMARW mem, MaterializedViewDefinition matViewDefinition) {
        mem.putStr(matViewDefinition.getMatViewSql());
    }

    public static void createTable(
            CairoConfiguration configuration,
            MemoryMARW memory,
            Path path,
            TableStructure structure,
            int tableVersion,
            int tableId,
            CharSequence dirName
    ) {
        final FilesFacade ff = configuration.getFilesFacade();
        final CharSequence root = configuration.getRoot();
        final int mkDirMode = configuration.getMkDirMode();
        createTable(ff, root, mkDirMode, memory, path, structure, tableVersion, tableId, dirName);
    }

    public static void createTable(
            FilesFacade ff,
            CharSequence root,
            int mkDirMode,
            MemoryMARW memory,
            Path path,
            TableStructure structure,
            int tableVersion,
            int tableId,
            CharSequence dirName
    ) {
        createTable(ff, root, mkDirMode, memory, path, dirName, structure, tableVersion, tableId);
    }

    public static void createTable(
            FilesFacade ff,
            CharSequence root,
            int mkDirMode,
            TableStructure structure,
            int tableVersion,
            int tableId,
            CharSequence dirName
    ) {
        try (
                Path path = new Path();
                MemoryMARW mem = Vm.getMARWInstance()
        ) {
            createTable(ff, root, mkDirMode, mem, path, dirName, structure, tableVersion, tableId);
        }
    }

    public static void createTable(
            FilesFacade ff,
            CharSequence root,
            int mkDirMode,
            MemoryMARW memory,
            Path path,
            CharSequence tableDir,
            TableStructure structure,
            int tableVersion,
            int tableId
    ) {
        LOG.debug().$("create table [name=").utf8(tableDir).I$();
        path.of(root).concat(tableDir).$();
        if (ff.isDirOrSoftLinkDir(path.$())) {
            throw CairoException.critical(ff.errno()).put("table directory already exists [path=").put(path).put(']');
        }
        int rootLen = path.size();
        try {
            if (ff.mkdirs(path.slash(), mkDirMode) != 0) {
                throw CairoException.critical(ff.errno()).put("could not create [dir=").put(path.trimTo(rootLen).$()).put(']');
            }
            createTableFiles(ff, memory, path, rootLen, tableDir, structure, tableVersion, tableId);
        } finally {
            path.trimTo(rootLen);
        }
    }

    public static void createTableFiles(
            FilesFacade ff,
            MemoryMARW memory,
            Path path,
            int rootLen,
            CharSequence tableDir,
            TableStructure structure,
            int tableVersion,
            int tableId
    ) {
        createTableFiles(ff, memory, path, rootLen, tableDir, structure, tableVersion, tableId, TXN_FILE_NAME);
    }

    public static void createTableFiles(
            FilesFacade ff,
            MemoryMARW memory,
            Path path,
            int rootLen,
            CharSequence tableDir,
            TableStructure structure,
            int tableVersion,
            int tableId,
            CharSequence txnFileName
    ) {
        final long dirFd = !ff.isRestrictedFileSystem() ? TableUtils.openRO(ff, path.trimTo(rootLen).$(), LOG) : 0;
        try (MemoryMARW mem = memory) {
            mem.smallFile(ff, path.trimTo(rootLen).concat(META_FILE_NAME).$(), MemoryTag.MMAP_DEFAULT);
            mem.jumpTo(0);
            final int count = structure.getColumnCount();
            path.trimTo(rootLen);
            writeMetadata(structure, tableVersion, tableId, mem);
            mem.sync(false);

            // create symbol maps
            int symbolMapCount = 0;
            for (int i = 0; i < count; i++) {
                if (ColumnType.isSymbol(structure.getColumnType(i))) {
                    createSymbolMapFiles(
                            ff,
                            mem,
                            path.trimTo(rootLen),
                            structure.getColumnName(i),
                            COLUMN_NAME_TXN_NONE,
                            structure.getSymbolCapacity(i),
                            structure.getSymbolCacheFlag(i)
                    );
                    symbolMapCount++;
                }
            }
            mem.smallFile(ff, path.trimTo(rootLen).concat(COLUMN_VERSION_FILE_NAME).$(), MemoryTag.MMAP_DEFAULT);
            createColumnVersionFile(mem);
            mem.sync(false);
            mem.close();

            resetTodoLog(ff, path, rootLen, mem);
            // allocate txn scoreboard
            path.trimTo(rootLen).concat(TXN_SCOREBOARD_FILE_NAME).$();

            mem.smallFile(ff, path.trimTo(rootLen).concat(TABLE_NAME_FILE).$(), MemoryTag.MMAP_DEFAULT);
            createTableNameFile(mem, getTableNameFromDirName(tableDir));

            if (structure.isMatView()) {
                createViewMetaFiles(ff, mem, path, rootLen, structure.getMatViewDefinition());
            }

            // Create TXN file last, it's used to determine if table exists
            mem.smallFile(ff, path.trimTo(rootLen).concat(txnFileName).$(), MemoryTag.MMAP_DEFAULT);
            createTxn(mem, symbolMapCount, 0L, 0L, INITIAL_TXN, 0L, 0L, 0L, 0L);
            mem.sync(false);
        } finally {
            if (dirFd > 0) {
                ff.fsyncAndClose(dirFd);
            }
        }
    }

    public static void createTableInVolume(
            FilesFacade ff,
            CharSequence root,
            int mkDirMode,
            MemoryMARW memory,
            Path path,
            CharSequence tableDir,
            TableStructure structure,
            int tableVersion,
            int tableId
    ) {
        LOG.info().$("create table in volume [path=").$(path).I$();
        Path normalPath = Path.getThreadLocal2(root).concat(tableDir);
        assert normalPath != path;
        if (ff.isDirOrSoftLinkDir(normalPath.$())) {
            throw CairoException.critical(ff.errno()).put("table directory already exists [path=").put(normalPath).put(']');
        }
        // path has been set by CREATE TABLE ... [IN VOLUME 'path'].
        // it is a valid directory, or link to a directory, checked at bootstrap
        if (ff.isDirOrSoftLinkDir(path.$())) {
            throw CairoException.critical(ff.errno()).put("table directory already exists in volume [path=").put(path).put(']');
        }
        int rootLen = path.size();
        try {
            if (ff.mkdirs(path.slash(), mkDirMode) != 0) {
                throw CairoException.critical(ff.errno()).put("could not create [dir=").put(path).put(']');
            }
            if (ff.softLink(path.trimTo(rootLen).$(), normalPath.$()) != 0) {
                if (!ff.rmdir(path.slash())) {
                    LOG.error().$("cannot remove table directory in volume [errno=").$(ff.errno()).$(", path=").$(path.trimTo(rootLen).$()).I$();
                }
                throw CairoException.critical(ff.errno()).put("could not create soft link [src=").put(path.trimTo(rootLen).$()).put(", tableDir=").put(tableDir).put(']');
            }
            createTableFiles(ff, memory, path, rootLen, tableDir, structure, tableVersion, tableId);
        } finally {
            path.trimTo(rootLen);
        }
    }

    public static void createTableNameFile(MemoryMAR mem, CharSequence charSequence) {
        mem.putStr(charSequence);
        mem.putByte((byte) 0);
        mem.sync(false);
        mem.close(true, Vm.TRUNCATE_TO_POINTER);
    }

    public static void createTxn(
            MemoryMW txMem,
            int symbolMapCount,
            long txn,
            long seqTxn,
            long dataVersion,
            long partitionTableVersion,
            long structureVersion,
            long columnVersion,
            long truncateVersion
    ) {
        txMem.putInt(TX_BASE_OFFSET_A_32, TX_BASE_HEADER_SIZE);
        txMem.putInt(TX_BASE_OFFSET_SYMBOLS_SIZE_A_32, symbolMapCount * 8);
        txMem.putInt(TX_BASE_OFFSET_PARTITIONS_SIZE_A_32, 0);
        resetTxn(
                txMem,
                TX_BASE_HEADER_SIZE,
                symbolMapCount,
                txn,
                seqTxn,
                dataVersion,
                partitionTableVersion,
                structureVersion,
                columnVersion,
                truncateVersion
        );
        txMem.setTruncateSize(TX_BASE_HEADER_SIZE + TX_RECORD_HEADER_SIZE);
    }

<<<<<<< HEAD
    public static void createViewMetaFiles(
            FilesFacade ff,
            MemoryMARW mem,
            Path path,
            int rootLen,
            MaterializedViewDefinition matViewDefinition
    ) {
        mem.smallFile(ff, path.trimTo(rootLen).concat(MAT_VIEW_FILE_NAME).$(), MemoryTag.MMAP_DEFAULT);
        createMatViewDefinitionFile(mem, matViewDefinition);
        mem.sync(false);
        mem.close(true, Vm.TRUNCATE_TO_POINTER);

        mem.smallFile(ff, path.trimTo(rootLen).concat(MAT_VIEW_QUERY_FILE_NAME).$(), MemoryTag.MMAP_DEFAULT);
        createMatViewQueryFile(mem, matViewDefinition);
        mem.sync(false);
        mem.close(true, Vm.TRUNCATE_TO_POINTER);
    }

    public static LPSZ dFile(Path path, CharSequence columnName, long columnTxn) {
=======
    public static LPSZ dFile(Path path, @NotNull CharSequence columnName, long columnTxn) {
>>>>>>> 459b8988
        path.concat(columnName).put(FILE_SUFFIX_D);
        if (columnTxn > COLUMN_NAME_TXN_NONE) {
            path.put('.').put(columnTxn);
        }
        return path.$();
    }

    public static LPSZ dFile(Path path, CharSequence columnName) {
        return dFile(path, columnName, COLUMN_NAME_TXN_NONE);
    }

    public static boolean doesMvFileExist(CairoConfiguration configuration, Path path, CharSequence dirName, FilesFacade ff) {
        path.of(configuration.getRoot()).concat(dirName).concat(MAT_VIEW_FILE_NAME);
        return ff.exists(path.$());
    }

    public static boolean equalColumnNamesAndTypes(RecordMetadata metadataA, RecordMetadata metadataB) {
        if (metadataA.getColumnCount() != metadataB.getColumnCount()) {
            return false;
        }
        for (int i = 0, n = metadataA.getColumnCount(); i < n; i++) {
            if (metadataA.getColumnType(i) != metadataB.getColumnType(i)) {
                return false;
            }
            if (!Chars.equals(metadataA.getColumnName(i), metadataB.getColumnName(i))) {
                return false;
            }
        }
        return true;
    }

    public static long estimateAvgRecordSize(RecordMetadata metadata) {
        long recSize = 0;
        for (int i = 0, n = metadata.getColumnCount(); i < n; i++) {
            int columnType = metadata.getColumnType(i);
            if (ColumnType.isVarSize(columnType)) {
                // Estimate size of variable length column as 28 bytes
                recSize += ESTIMATED_VAR_COL_SIZE;
            } else if (columnType > 0) {
                recSize += ColumnType.sizeOf(columnType);
            }
        }
        return recSize;
    }

    public static int exists(FilesFacade ff, Path path, CharSequence root, CharSequence name) {
        return exists(ff, path.of(root).concat(name));
    }

    public static int exists(FilesFacade ff, Path path, CharSequence root, Utf8Sequence name) {
        return exists(ff, path.of(root).concat(name));
    }

    public static int existsInVolume(FilesFacade ff, Path volumePath, CharSequence name) {
        return exists(ff, volumePath.concat(name));
    }

    public static void freeTransitionIndex(long address) {
        if (address == 0) {
            return;
        }
        Unsafe.free(address, Unsafe.getUnsafe().getInt(address), MemoryTag.NATIVE_TABLE_READER);
    }

    public static int getColumnCount(MemoryMR metaMem, long offset) {
        final int columnCount = metaMem.getInt(offset);
        if (columnCount < 0) {
            throw validationException(metaMem).put("Incorrect columnCount: ").put(columnCount);
        }
        return columnCount;
    }

    public static CharSequence getColumnName(MemoryMR metaMem, long memSize, long offset, int columnIndex) {
        final int strLength = getInt(metaMem, memSize, offset);
        if (strLength == TableUtils.NULL_LEN) {
            throw validationException(metaMem).put("NULL column name at [").put(columnIndex).put(']');
        }
        return getCharSequence(metaMem, memSize, offset, strLength);
    }

    public static long getColumnNameOffset(int columnCount) {
        return META_OFFSET_COLUMN_TYPES + columnCount * META_COLUMN_DATA_SIZE;
    }

    public static int getColumnType(MemoryR metaMem, int columnIndex) {
        return metaMem.getInt(META_OFFSET_COLUMN_TYPES + columnIndex * META_COLUMN_DATA_SIZE);
    }

    public static int getColumnType(MemoryMR metaMem, long memSize, long offset, int columnIndex) {
        final int type = getInt(metaMem, memSize, offset);
        if (type >= 0 && ColumnType.sizeOf(type) == -1) {
            throw validationException(metaMem).put("Invalid column type ").put(type).put(" at [").put(columnIndex).put(']');
        }
        return type;
    }

    public static int getInt(MemoryMR metaMem, long memSize, long offset) {
        if (memSize < offset + Integer.BYTES) {
            throw CairoException.critical(0).put("File is too small, size=").put(memSize).put(", required=").put(offset + Integer.BYTES);
        }
        return metaMem.getInt(offset);
    }

    public static int getMaxUncommittedRows(TableRecordMetadata metadata, CairoEngine engine) {
        if (!metadata.isWalEnabled() && metadata instanceof TableWriterMetadata) {
            return ((TableWriterMetadata) metadata).getMaxUncommittedRows();
        }
        try (TableMetadata tableMetadata = engine.getTableMetadata(metadata.getTableToken())) {
            return tableMetadata.getMaxUncommittedRows();
        }
    }

    public static long getNullLong(int columnType, @SuppressWarnings("unused") int longIndex) {
        // In theory, we can have a column type where `NULL` value will be different `LONG` values,
        // then this should return different values on longIndex. At the moment there are no such types.
        switch (ColumnType.tagOf(columnType)) {
            case ColumnType.BOOLEAN:
            case ColumnType.BYTE:
            case ColumnType.CHAR:
            case ColumnType.SHORT:
                return 0L;
            case ColumnType.SYMBOL:
                return Numbers.encodeLowHighInts(SymbolTable.VALUE_IS_NULL, 0);
            case ColumnType.FLOAT:
                return Float.floatToIntBits(Float.NaN);
            case ColumnType.DOUBLE:
                return Double.doubleToLongBits(Double.NaN);
            case ColumnType.LONG256:
            case ColumnType.INT:
            case ColumnType.LONG:
            case ColumnType.DATE:
            case ColumnType.TIMESTAMP:
            case ColumnType.LONG128:
            case ColumnType.UUID:
            case ColumnType.INTERVAL:
                // Long128, UUID, and INTERVAL are null when all 2 longs are NaNs
                // Long256 is null when all 4 longs are NaNs
                return Numbers.LONG_NULL;
            case ColumnType.GEOBYTE:
            case ColumnType.GEOLONG:
            case ColumnType.GEOSHORT:
            case ColumnType.GEOINT:
                return GeoHashes.NULL;
            case ColumnType.IPv4:
                return Numbers.IPv4_NULL;
            case ColumnType.VARCHAR:
            case ColumnType.BINARY:
                return NULL_LEN;
            case ColumnType.STRING:
                return Numbers.encodeLowHighInts(NULL_LEN, NULL_LEN);
            default:
                assert false : "Invalid column type: " + columnType;
                return 0;
        }
    }

    public static long getO3MaxLag(TableRecordMetadata metadata, CairoEngine engine) {
        if (!metadata.isWalEnabled()) {
            if (metadata instanceof TableWriterMetadata) {
                return ((TableWriterMetadata) metadata).getO3MaxLag();
            }

            try (TableMetadata tableMetadata = engine.getTableMetadata(metadata.getTableToken())) {
                return tableMetadata.getO3MaxLag();
            }
        }
        // Does not have effect for WAL enabled tables
        return 0;
    }

    public static int getPartitionBy(TableRecordMetadata metadata, CairoEngine engine) {
        if (!metadata.isWalEnabled() && metadata instanceof TableWriterMetadata) {
            return ((TableWriterMetadata) metadata).getPartitionBy();
        }
        try (TableMetadata tableMetadata = engine.getTableMetadata(metadata.getTableToken())) {
            return tableMetadata.getPartitionBy();
        }
    }

    public static long getPartitionTableIndexOffset(long partitionTableOffset, int index) {
        return partitionTableOffset + 4 + index * 8L;
    }

    public static long getPartitionTableSizeOffset(int symbolWriterCount) {
        return getSymbolWriterIndexOffset(symbolWriterCount);
    }

    public static int getReplacingColumnIndex(MemoryR metaMem, int columnIndex) {
        return metaMem.getInt(META_OFFSET_COLUMN_TYPES + columnIndex * META_COLUMN_DATA_SIZE + 4 + 8 + 4 + 8) - 1;
    }

    public static int getSymbolCapacity(MemoryMR metaMem, int columnIndex) {
        return metaMem.getInt(META_OFFSET_COLUMN_TYPES + columnIndex * META_COLUMN_DATA_SIZE + 4 + 8 + 4);
    }

    public static long getSymbolWriterIndexOffset(int index) {
        return TX_OFFSET_MAP_WRITER_COUNT_32 + Integer.BYTES + (long) index * Long.BYTES;
    }

    public static long getSymbolWriterTransientIndexOffset(int index) {
        return getSymbolWriterIndexOffset(index) + Integer.BYTES;
    }

    @NotNull
    public static String getTableDir(boolean mangleDirNames, @NotNull String tableName, int tableId, boolean isWal) {
        String dirName = tableName;
        if (isWal) {
            dirName += TableUtils.SYSTEM_TABLE_NAME_SUFFIX;
            dirName += tableId;
        } else if (mangleDirNames) {
            dirName += TableUtils.SYSTEM_TABLE_NAME_SUFFIX;
        }
        return dirName;
    }

    public static CharSequence getTableNameFromDirName(CharSequence privateName) {
        int suffixIndex = Chars.indexOf(privateName, SYSTEM_TABLE_NAME_SUFFIX);
        if (suffixIndex == -1) {
            return privateName;
        }
        return Chars.toString(privateName).substring(0, suffixIndex);
    }

    public static int getTimestampIndex(MemoryMR metaMem, long offset, int columnCount) {
        final int timestampIndex = metaMem.getInt(offset);
        if (timestampIndex < -1 || timestampIndex >= columnCount) {
            throw validationException(metaMem).put("Timestamp index is outside of range, timestampIndex=").put(timestampIndex);
        }
        return timestampIndex;
    }

    public static void handleMetadataLoadException(
            CharSequence tableName,
            long deadline,
            CairoException ex,
            MillisecondClock millisecondClock,
            long spinLockTimeout
    ) {
        // This is temporary solution until we can get multiple version of metadata not overwriting each other
        if (ex.errnoReadPathDoesNotExist()) {
            if (millisecondClock.getTicks() < deadline) {
                LOG.info().$("error reloading metadata [table=").utf8(tableName)
                        .$(", errno=").$(ex.getErrno())
                        .$(", error=").utf8(ex.getFlyweightMessage()).I$();
                Os.pause();
            } else {
                throw CairoException.critical(ex.getErrno()).put("Metadata read timeout [src=writer, timeout=").put(spinLockTimeout).put("ms, err=").put(ex.getFlyweightMessage()).put(']');
            }
        } else {
            throw ex;
        }
    }

    public static LPSZ iFile(Path path, CharSequence columnName, long columnTxn) {
        path.concat(columnName).put(FILE_SUFFIX_I);
        if (columnTxn > COLUMN_NAME_TXN_NONE) {
            path.put('.').put(columnTxn);
        }
        return path.$();
    }

    public static LPSZ iFile(Path path, CharSequence columnName) {
        return iFile(path, columnName, COLUMN_NAME_TXN_NONE);
    }

    /**
     * Check is table name does not start with temp table prefix. Usually in case
     * of table renames, table name can have temp prefix.
     *
     * @param tableName       name of the table
     * @param tempTablePrefix the temp prefix
     * @return true if table name is not pending table rename.
     */
    public static boolean isFinalTableName(String tableName, CharSequence tempTablePrefix) {
        return !Chars.startsWith(tableName, tempTablePrefix);
    }

    public static boolean isSymbolCached(MemoryMR metaMem, int columnIndex) {
        return (getColumnFlags(metaMem, columnIndex) & META_FLAG_BIT_SYMBOL_CACHE) != 0;
    }

    public static boolean isValidColumnName(CharSequence columnName, int fsFileNameLimit) {
        final int length = columnName.length();
        if (length > fsFileNameLimit) {
            // Most file systems do not support file names longer than 255 bytes
            return false;
        }

        for (int i = 0; i < length; i++) {
            char c = columnName.charAt(i);
            switch (c) {
                case '?':
                case '.':
                case ',':
                case '\'':
                case '\"':
                case '\\':
                case '/':
                case ':':
                case ')':
                case '(':
                case '+':
                case '-':
                case '*':
                case '%':
                case '~':
                case '\u0000': // Control characters
                case '\u0001':
                case '\u0002':
                case '\u0003':
                case '\u0004':
                case '\u0005':
                case '\u0006':
                case '\u0007':
                case '\u0008':
                case '	':
                case '\u000B':
                case '\u000c':
                case '\n':
                case '\r':
                case '\u000e':
                case '\u000f':
                case '\u007f':
                case 0xfeff: // UTF-8 BOM (Byte Order Mark) can appear at the beginning of a character stream
                    return false;
                default:
                    break;
            }
        }
        return length > 0;
    }

    public static boolean isValidTableName(CharSequence tableName, int fsFileNameLimit) {
        final int length = tableName.length();
        if (length > fsFileNameLimit) {
            // Most file systems do not support file names longer than 255 bytes
            return false;
        }

        for (int i = 0; i < length; i++) {
            char c = tableName.charAt(i);
            switch (c) {
                case '.':
                    if (i == 0 || i == length - 1 || tableName.charAt(i - 1) == '.') {
                        // Single dot in the middle is allowed only
                        // Starting from . hides directory in Linux
                        // Ending . can be trimmed by some Windows versions / file systems
                        // Double, triple dot look suspicious
                        // Single dot allowed as compatibility,
                        // when someone uploads 'file_name.csv' the file name used as the table name
                        return false;
                    }
                    break;
                case '?':
                case ',':
                case '\'':
                case '\"':
                case '\\':
                case '/':
                case ':':
                case ')':
                case '(':
                case '+':
                case '*':
                case '%':
                case '~':
                case '\u0000':  // Control characters
                case '\u0001':
                case '\u0002':
                case '\u0003':
                case '\u0004':
                case '\u0005':
                case '\u0006':
                case '\u0007':
                case '\u0008':
                case '	':
                case '\u000B':
                case '\u000c':
                case '\r':
                case '\n':
                case '\u000e':
                case '\u000f':
                case '\u007f':
                case 0xfeff: // UTF-8 BOM (Byte Order Mark) can appear at the beginning of a character stream
                    return false;
            }
        }
        return length > 0 && tableName.charAt(0) != ' ' && tableName.charAt(length - 1) != ' ';
    }

    public static int lengthOf(@Nullable CharSequence columnValue) {
        return columnValue != null ? columnValue.length() : NULL_LEN;
    }

    public static long lock(FilesFacade ff, LPSZ path, boolean verbose) {
        // workaround for https://github.com/docker/for-mac/issues/7004
        if (Files.VIRTIO_FS_DETECTED) {
            if (!ff.touch(path)) {
                if (verbose) {
                    LOG.error().$("cannot touch '").$(path).$("' to lock [errno=").$(ff.errno()).I$();
                }
                return -1;
            }
        }

        long fd = ff.openRW(path, CairoConfiguration.O_NONE);
        if (fd == -1) {
            if (verbose) {
                LOG.error().$("cannot open '").$(path).$("' to lock [errno=").$(ff.errno()).I$();
            }
            return -1;
        }
        if (ff.lock(fd) != 0) {
            if (verbose) {
                LOG.error().$("cannot lock '").$(path).$("' [errno=").$(ff.errno()).$(", fd=").$(fd).I$();
            }
            ff.close(fd);
            return -1;
        }

        if (verbose) {
            LOG.debug().$("locked '").$(path).$("' [fd=").$(fd).I$();
        }
        return fd;
    }

    public static long lock(FilesFacade ff, LPSZ path) {
        return lock(ff, path, true);
    }

    public static LPSZ lockName(Path path) {
        return path.put(".lock").$();
    }

    public static long mapAppendColumnBuffer(FilesFacade ff, long fd, long offset, long size, boolean rw, int memoryTag) {
        assert !Vm.PARANOIA_MODE || ff.length(fd) >= offset + size : "mmap ro buffer is beyond EOF";

        // Linux requires the mmap offset to be page aligned
        long alignedOffset = Files.floorPageSize(offset);
        long alignedExtraLen = offset - alignedOffset;
        long mapAddr = rw ?
                mapRWNoAlloc(ff, fd, size + alignedExtraLen, alignedOffset, memoryTag) :
                TableUtils.mapRO(ff, fd, size + alignedExtraLen, alignedOffset, memoryTag);
        ff.madvise(mapAddr, size + alignedExtraLen, rw ? Files.POSIX_MADV_RANDOM : Files.POSIX_MADV_SEQUENTIAL);
        return mapAddr + alignedExtraLen;
    }

    public static void mapAppendColumnBufferRelease(FilesFacade ff, long address, long offset, long size, int memoryTag) {
        long alignedOffset = Files.floorPageSize(offset);
        long alignedExtraLen = offset - alignedOffset;
        ff.munmap(address - alignedExtraLen, size + alignedExtraLen, memoryTag);
    }

    public static long mapRO(FilesFacade ff, long fd, long size, int memoryTag) {
        return TableUtils.mapRO(ff, fd, size, 0, memoryTag);
    }

    public static long mapRO(FilesFacade ff, LPSZ path, Log log, long size, int memoryTag) {
        final long fd = openRO(ff, path, log);
        try {
            return mapRO(ff, fd, size, memoryTag);
        } finally {
            ff.close(fd);
        }
    }

    /**
     * Maps a file in read-only mode.
     * <p>
     * Important note. Linux requires the offset to be page aligned.
     *
     * @param ff        files facade - intermediary to allow intercepting calls to the OS.
     * @param fd        file descriptor, previously provided by one of openFile() functions
     * @param size      size of the mapped file region
     * @param offset    offset in file to begin mapping
     * @param memoryTag bucket to trace memory allocation calls
     * @return read-only memory address
     */
    public static long mapRO(FilesFacade ff, long fd, long size, long offset, int memoryTag) {
        assert fd != -1;
        assert offset % Files.PAGE_SIZE == 0;
        final long address = ff.mmap(fd, size, offset, Files.MAP_RO, memoryTag);
        if (address == FilesFacade.MAP_FAILED) {
            throw CairoException.critical(ff.errno())
                    .put("could not mmap ")
                    .put(" [size=").put(size)
                    .put(", offset=").put(offset)
                    .put(", fd=").put(fd)
                    .put(", memUsed=").put(Unsafe.getMemUsed())
                    .put(", fileLen=").put(ff.length(fd))
                    .put(']');
        }
        return address;
    }

    public static long mapRW(FilesFacade ff, long fd, long size, int memoryTag) {
        return mapRW(ff, fd, size, 0, memoryTag);
    }

    /**
     * Maps a file in read-write mode.
     * <p>
     * Important note. Linux requires the offset to be page aligned.
     *
     * @param ff        files facade, - intermediary to allow intercepting calls to the OS.
     * @param fd        file descriptor, previously provided by one of openFile() functions. File has to be opened read-write
     * @param size      size of the mapped file region
     * @param offset    offset in file to begin mapping
     * @param memoryTag bucket to trace memory allocation calls
     * @return read-write memory address
     */
    public static long mapRW(FilesFacade ff, long fd, long size, long offset, int memoryTag) {
        assert fd != -1;
        assert offset % Files.PAGE_SIZE == 0;
        allocateDiskSpace(ff, fd, size + offset);
        return mapRWNoAlloc(ff, fd, size, offset, memoryTag);
    }

    /**
     * Maps a file in read-write mode without allocating the disk space.
     * <p>
     * Important note. Linux requires the offset to be page aligned.
     *
     * @param ff        files facade, - intermediary to allow intercepting calls to the OS.
     * @param fd        file descriptor, previously provided by one of openFile() functions. File has to be opened read-write
     * @param size      size of the mapped file region
     * @param offset    offset in file to begin mapping
     * @param memoryTag bucket to trace memory allocation calls
     * @return read-write memory address
     */
    public static long mapRWNoAlloc(FilesFacade ff, long fd, long size, long offset, int memoryTag) {
        long addr = ff.mmap(fd, size, offset, Files.MAP_RW, memoryTag);
        if (addr > -1) {
            return addr;
        }
        int errno = ff.errno();
        if (Os.type != Os.WINDOWS || errno != 112) {
            throw CairoException.critical(ff.errno()).put("could not mmap column [fd=").put(fd).put(", size=").put(size).put(']');
        }
        throw CairoException.critical(ff.errno()).put("No space left [size=").put(size).put(", fd=").put(fd).put(']');
    }

    public static long mapRWOrClose(FilesFacade ff, long fd, long size, int memoryTag) {
        try {
            return TableUtils.mapRW(ff, fd, size, memoryTag);
        } catch (CairoException e) {
            ff.close(fd);
            throw e;
        }
    }

    public static long mremap(
            FilesFacade ff,
            long fd,
            long prevAddress,
            long prevSize,
            long newSize,
            int mapMode,
            int memoryTag
    ) {
        return mremap(ff, fd, prevAddress, prevSize, newSize, 0L, mapMode, memoryTag);
    }

    public static long mremap(
            FilesFacade ff,
            long fd,
            long prevAddress,
            long prevSize,
            long newSize,
            long offset,
            int mapMode,
            int memoryTag
    ) {
        final long page = ff.mremap(fd, prevAddress, prevSize, newSize, offset, mapMode, memoryTag);
        if (page == FilesFacade.MAP_FAILED) {
            int errno = ff.errno();
            // Closing memory will truncate size to current append offset.
            // Since the failed resize can occur before append offset can be
            // explicitly set, we must assume that file size should be
            // equal to previous memory size
            throw CairoException.critical(errno).put("could not remap file [previousSize=").put(prevSize)
                    .put(", newSize=").put(newSize)
                    .put(", offset=").put(offset)
                    .put(", fd=").put(fd)
                    .put(']');
        }
        return page;
    }

    public static void msync(FilesFacade ff, long addr, long len, boolean async) {
        // Linux requires the msync address to be page aligned
        long alignedAddr = Files.floorPageSize(addr);
        long alignedExtraLen = addr - alignedAddr;
        ff.msync(alignedAddr, len + alignedExtraLen, async);
    }

    public static LPSZ offsetFileName(Path path, CharSequence columnName, long columnNameTxn) {
        path.concat(columnName).put(".o");
        if (columnNameTxn > COLUMN_NAME_TXN_NONE) {
            path.put('.').put(columnNameTxn);
        }
        return path.$();
    }

    public static void oldPartitionName(Path path, long txn) {
        path.put("-x-").put(txn);
    }

    public static long openAppend(FilesFacade ff, LPSZ path, Log log) {
        final long fd = ff.openAppend(path);
        if (fd > -1) {
            log.debug().$("open [file=").$(path).$(", fd=").$(fd).I$();
            return fd;
        }
        throw CairoException.critical(ff.errno()).put("could not open append [file=").put(path).put(']');
    }

    public static long openFileRWOrFail(FilesFacade ff, LPSZ path, long opts) {
        return openRW(ff, path, LOG, opts);
    }

    public static long openRO(FilesFacade ff, Path path, CharSequence fileName, Log log) {
        final int rootLen = path.size();
        path.concat(fileName);
        try {
            return TableUtils.openRO(ff, path.$(), log);
        } finally {
            path.trimTo(rootLen);
        }
    }

    public static long openRO(FilesFacade ff, LPSZ path, Log log) {
        final long fd = ff.openRO(path);
        if (fd > -1) {
            log.debug().$("open [file=").$(path).$(", fd=").$(fd).I$();
            return fd;
        }
        int errno = ff.errno();
        if (CairoException.errnoReadPathDoesNotExist(errno)) {
            throw CairoException.critical(errno).put("could not open, file does not exist: ").put(path).put(']');
        }
        throw CairoException.critical(errno).put("could not open read-only [file=").put(path).put(']');
    }

    public static long openRW(FilesFacade ff, LPSZ path, Log log, long opts) {
        final long fd = ff.openRW(path, opts);
        if (fd > -1) {
            log.debug().$("open [file=").$(path).$(", fd=").$(fd).I$();
            return fd;
        }
        throw CairoException.critical(ff.errno()).put("could not open read-write [file=").put(path).put(']');
    }

    public static void openSmallFile(FilesFacade ff, Path path, int rootLen, MemoryMR metaMem, CharSequence fileName, int memoryTag) {
        path.concat(fileName);
        try {
            metaMem.smallFile(ff, path.$(), memoryTag);
        } finally {
            path.trimTo(rootLen);
        }
    }

    public static void overwriteTableNameFile(Path tablePath, MemoryMAR memory, FilesFacade ff, @NotNull CharSequence tableName) {
        // Update name in _name file.
        // This is potentially racy but the file only read on startup when the tables.d file is missing
        // so very limited circumstances.
        Path nameFilePath = tablePath.concat(TABLE_NAME_FILE);
        memory.smallFile(ff, nameFilePath.$(), MemoryTag.MMAP_TABLE_WRITER);
        memory.jumpTo(0);
        createTableNameFile(memory, tableName);
        memory.close(true, Vm.TRUNCATE_TO_POINTER);
    }

    public static void populateRecordHashMap(
            SqlExecutionCircuitBreaker circuitBreaker,
            RecordCursor cursor,
            Map map,
            RecordSink recordSink,
            RecordChain chain
    ) {
        final Record record = cursor.getRecord();
        while (cursor.hasNext()) {
            circuitBreaker.statefulThrowExceptionIfTripped();

            MapKey key = map.withKey();
            key.put(record, recordSink);
            MapValue value = key.createValue();
            if (value.isNew()) {
                long offset = chain.put(record, -1);
                value.putLong(0, offset);
                value.putLong(1, offset);
                value.putLong(2, 1);
            } else {
                value.putLong(1, chain.put(record, value.getLong(1)));
                value.addLong(2, 1);
            }
        }
    }

    public static int readIntOrFail(FilesFacade ff, long fd, long offset, long tempMem8b, Path path) {
        if (ff.read(fd, tempMem8b, Integer.BYTES, offset) != Integer.BYTES) {
            throw CairoException.critical(ff.errno()).put("Cannot read: ").put(path);
        }
        return Unsafe.getUnsafe().getInt(tempMem8b);
    }

    public static long readLongAtOffset(FilesFacade ff, LPSZ path, long tempMem8b, long offset) {
        final long fd = TableUtils.openRO(ff, path, LOG);
        try {
            return readLongOrFail(ff, fd, offset, tempMem8b, path);
        } finally {
            ff.close(fd);
        }
    }

    public static long readLongOrFail(FilesFacade ff, long fd, long offset, long tempMem8b, @Nullable LPSZ path) {
        if (ff.read(fd, tempMem8b, Long.BYTES, offset) != Long.BYTES) {
            if (path != null) {
                throw CairoException.critical(ff.errno()).put("could not read long [path=").put(path).put(", fd=").put(fd).put(", offset=").put(offset);
            }
            throw CairoException.critical(ff.errno()).put("could not read long [fd=").put(fd).put(", offset=").put(offset);
        }
        return Unsafe.getUnsafe().getLong(tempMem8b);
    }

    public static String readTableName(Path path, int rootLen, MemoryCMR mem, FilesFacade ff) {
        long fd = -1;
        try {
            path.concat(TableUtils.TABLE_NAME_FILE);
            LPSZ $path = path.$();
            fd = ff.openRO($path);
            if (fd < 1) {
                return null;
            }

            long fileLen = ff.length(fd);
            if (fileLen > Integer.BYTES) {
                int charLen = ff.readNonNegativeInt(fd, 0);
                if (charLen * 2L + Integer.BYTES != fileLen - 1) {
                    LOG.error().$("invalid table name file [path=").$(path).$(", headerLen=").$(charLen).$(", fileLen=").$(fileLen).I$();
                    return null;
                }

                mem.of(ff, $path, fileLen, fileLen, MemoryTag.MMAP_DEFAULT);
                return Chars.toString(mem.getStrA(0));
            } else {
                LOG.error().$("invalid table name file [path=").$(path).$(", fileLen=").$(fileLen).I$();
                return null;
            }
        } finally {
            path.trimTo(rootLen);
            ff.close(fd);
        }
    }

    public static String readText(FilesFacade ff, LPSZ path1) {
        long fd = ff.openRO(path1);
        long bytes = 0;
        long length = 0;
        if (fd > -1) {
            try {
                length = ff.length(fd);
                if (length > 0) {
                    bytes = Unsafe.malloc(length, MemoryTag.NATIVE_DEFAULT);
                    if (ff.read(fd, bytes, length, 0) == length) {
                        return Utf8s.stringFromUtf8Bytes(bytes, bytes + length);
                    }

                }
            } finally {
                if (bytes != 0) {
                    Unsafe.free(bytes, length, MemoryTag.NATIVE_DEFAULT);
                }
                ff.close(fd);
            }
        }
        return null;
    }

    public static void removeColumnFromMetadata(
            CharSequence columnName,
            LowerCaseCharSequenceIntHashMap columnNameIndexMap,
            ObjList<TableColumnMetadata> columnMetadata
    ) {
        final int columnIndex = columnNameIndexMap.get(columnName);
        if (columnIndex < 0) {
            throw CairoException.critical(0).put("Column not found: ").put(columnName);
        }

        columnNameIndexMap.remove(columnName);
        final TableColumnMetadata deletedMeta = columnMetadata.getQuick(columnIndex);
        deletedMeta.markDeleted();
    }

    public static void removeOrException(FilesFacade ff, long fd, LPSZ path) {
        if (ff.exists(path) && !ff.closeRemove(fd, path)) {
            throw CairoException.critical(ff.errno()).put("Cannot remove ").put(path);
        }
    }

    public static void renameColumnInMetadata(
            CharSequence columnName,
            CharSequence newName,
            LowerCaseCharSequenceIntHashMap columnNameIndexMap,
            ObjList<TableColumnMetadata> columnMetadata
    ) {
        final int columnIndex = columnNameIndexMap.get(columnName);
        if (columnIndex < 0) {
            throw CairoException.critical(0).put("Column not found: ").put(columnName);
        }
        final String newNameStr = newName.toString();
        columnMetadata.getQuick(columnIndex).rename(newNameStr);

        columnNameIndexMap.removeEntry(columnName);
        columnNameIndexMap.put(newNameStr, columnIndex);
    }

    public static void renameOrFail(FilesFacade ff, LPSZ src, LPSZ dst) {
        if (ff.rename(src, dst) != Files.FILES_RENAME_OK) {
            throw CairoException.critical(ff.errno()).put("could not rename ").put(src).put(" -> ").put(dst);
        }
    }

    public static void resetTodoLog(FilesFacade ff, Path path, int rootLen, MemoryMARW mem) {
        mem.smallFile(ff, path.trimTo(rootLen).concat(TODO_FILE_NAME).$(), MemoryTag.MMAP_DEFAULT);
        mem.jumpTo(0);
        mem.putLong(24, 0); // txn check
        Unsafe.getUnsafe().storeFence();
        mem.putLong(8, 0); // hashLo
        mem.putLong(16, 0); // hashHi
        Unsafe.getUnsafe().storeFence();
        mem.putLong(0, 0); // txn
        mem.putLong(32, 0); // count
        mem.jumpTo(40);
        mem.sync(false);
    }

    public static void resetTxn(
            MemoryMW txMem,
            long baseOffset,
            int symbolMapCount,
            long txn,
            long seqTxn,
            long dataVersion,
            long partitionTableVersion,
            long structureVersion,
            long columnVersion,
            long truncateVersion
    ) {
        // txn to let readers know table is being reset
        txMem.putLong(baseOffset + TX_OFFSET_TXN_64, txn);

        // transient row count
        txMem.putLong(baseOffset + TX_OFFSET_TRANSIENT_ROW_COUNT_64, 0);
        // fixed row count
        txMem.putLong(baseOffset + TX_OFFSET_FIXED_ROW_COUNT_64, 0);
        // min timestamp value in table
        txMem.putLong(baseOffset + TX_OFFSET_MIN_TIMESTAMP_64, Long.MAX_VALUE);
        // max timestamp value in table
        txMem.putLong(baseOffset + TX_OFFSET_MAX_TIMESTAMP_64, Long.MIN_VALUE);
        // structure version
        txMem.putLong(baseOffset + TX_OFFSET_STRUCT_VERSION_64, structureVersion);
        // data version
        txMem.putLong(baseOffset + TX_OFFSET_DATA_VERSION_64, dataVersion);
        // partition table version
        txMem.putLong(baseOffset + TX_OFFSET_PARTITION_TABLE_VERSION_64, partitionTableVersion);
        // column version
        txMem.putLong(baseOffset + TX_OFFSET_COLUMN_VERSION_64, columnVersion);
        // truncate version
        txMem.putLong(baseOffset + TX_OFFSET_TRUNCATE_VERSION_64, truncateVersion);
        // sequencer txn
        txMem.putLong(baseOffset + TX_OFFSET_SEQ_TXN_64, seqTxn);

        txMem.putInt(baseOffset + TX_OFFSET_MAP_WRITER_COUNT_32, symbolMapCount);

        txMem.putLong(baseOffset + TX_OFFSET_LAG_MIN_TIMESTAMP_64, Long.MAX_VALUE);
        txMem.putLong(baseOffset + TX_OFFSET_LAG_MAX_TIMESTAMP_64, Long.MIN_VALUE);
        txMem.putInt(baseOffset + TX_OFFSET_LAG_ROW_COUNT_32, 0);
        txMem.putInt(baseOffset + TX_OFFSET_LAG_TXN_COUNT_32, 0);
        txMem.putInt(baseOffset + TX_OFFSET_CHECKSUM_32, EMPTY_TABLE_LAG_CHECKSUM);

        for (int i = 0; i < symbolMapCount; i++) {
            long offset = getSymbolWriterIndexOffset(i);
            txMem.putInt(baseOffset + offset, 0);
            offset += Integer.BYTES;
            txMem.putInt(baseOffset + offset, 0);
        }

        // partition update count
        txMem.putInt(baseOffset + getPartitionTableSizeOffset(symbolMapCount), 0);
    }

    public static void safeReadTxn(TxReader txReader, MillisecondClock clock, long spinLockTimeout) {
        long deadline = clock.getTicks() + spinLockTimeout;
        if (txReader.unsafeReadVersion() == txReader.getVersion()) {
            LOG.debug().$("checked clean txn, version ").$(txReader.getVersion()).$(", txn=").$(txReader.getTxn()).$();
            return;
        }

        while (true) {
            if (txReader.unsafeLoadAll()) {
                LOG.debug().$("loaded clean txn, version ").$(txReader.getVersion())
                        .$(", offset=").$(txReader.getBaseOffset())
                        .$(", size=").$(txReader.getRecordSize())
                        .$(", txn=").$(txReader.getTxn()).$();
                // All good, snapshot read
                return;
            }
            // This is unlucky, sequences have changed while we were reading transaction data
            // We must discard and try again
            if (clock.getTicks() > deadline) {
                throw CairoException.critical(0).put("Transaction read timeout [src=writer, timeout=").put(spinLockTimeout).put("ms]");
            }

            LOG.debug().$("loaded __dirty__ txn, version ").$(txReader.getVersion()).$();
            Os.pause();
        }
    }

    public static boolean schedulePurgeO3Partitions(MessageBus messageBus, TableToken tableName, int partitionBy) {
        final MPSequence seq = messageBus.getO3PurgeDiscoveryPubSeq();
        while (true) {
            long cursor = seq.next();
            if (cursor > -1) {
                O3PartitionPurgeTask task = messageBus.getO3PurgeDiscoveryQueue().get(cursor);
                task.of(tableName, partitionBy);
                seq.done(cursor);
                return true;
            } else if (cursor == -1) {
                return false;
            }
            Os.pause();
        }
    }

    public static void setNull(int columnType, long addr, long count) {
        switch (ColumnType.tagOf(columnType)) {
            case ColumnType.BOOLEAN:
            case ColumnType.BYTE:
                Vect.memset(addr, count, 0);
                break;
            case ColumnType.GEOBYTE:
                Vect.memset(addr, count, GeoHashes.BYTE_NULL);
                break;
            case ColumnType.CHAR:
            case ColumnType.SHORT:
                Vect.setMemoryShort(addr, (short) 0, count);
                break;
            case ColumnType.GEOSHORT:
                Vect.setMemoryShort(addr, GeoHashes.SHORT_NULL, count);
                break;
            case ColumnType.INT:
                Vect.setMemoryInt(addr, Numbers.INT_NULL, count);
                break;
            case ColumnType.IPv4:
                Vect.setMemoryInt(addr, Numbers.IPv4_NULL, count);
                break;
            case ColumnType.GEOINT:
                Vect.setMemoryInt(addr, GeoHashes.INT_NULL, count);
                break;
            case ColumnType.FLOAT:
                Vect.setMemoryFloat(addr, Float.NaN, count);
                break;
            case ColumnType.SYMBOL:
                Vect.setMemoryInt(addr, SymbolTable.VALUE_IS_NULL, count);
                break;
            case ColumnType.LONG:
            case ColumnType.DATE:
            case ColumnType.TIMESTAMP:
                Vect.setMemoryLong(addr, Numbers.LONG_NULL, count);
                break;
            case ColumnType.GEOLONG:
                Vect.setMemoryLong(addr, GeoHashes.NULL, count);
                break;
            case ColumnType.DOUBLE:
                Vect.setMemoryDouble(addr, Double.NaN, count);
                break;
            case ColumnType.LONG256:
                // Long256 is null when all 4 longs are NaNs
                Vect.setMemoryLong(addr, Numbers.LONG_NULL, count * 4);
                break;
            case ColumnType.LONG128:
                // fall through
            case ColumnType.UUID:
                // Long128 and UUID are null when all 2 longs are NaNs
                Vect.setMemoryLong(addr, Numbers.LONG_NULL, count * 2);
                break;
            default:
                break;
        }
    }

    /**
     * Sets the path to the directory of a native partition taking into account the timestamp, the partitioning scheme
     * and the partition version.
     *
     * @param path        Set to the root directory for a table, this will be updated to the root directory of the partition
     * @param partitionBy Partitioning scheme
     * @param timestamp   A timestamp in the partition
     * @param nameTxn     Partition txn suffix
     */
    public static void setPathForNativePartition(Path path, int partitionBy, long timestamp, long nameTxn) {
        setSinkForNativePartition(path.slash(), partitionBy, timestamp, nameTxn);
    }

    /**
     * Sets the path to the file of a Parquet partition taking into account the timestamp, the partitioning scheme
     * and the partition version.
     *
     * @param path        Set to the root directory for a table, this will be updated to the file of the partition
     * @param partitionBy Partitioning scheme
     * @param timestamp   A timestamp in the partition
     * @param nameTxn     Partition txn suffix
     */
    public static void setPathForParquetPartition(Path path, int partitionBy, long timestamp, long nameTxn) {
        setSinkForNativePartition(path.slash(), partitionBy, timestamp, nameTxn);
        path.concat(PARQUET_PARTITION_NAME);
    }

    /**
     * Sets the sink to the directory of a native partition taking into account the timestamp, the partitioning scheme
     * and the partition version.
     *
     * @param sink        Set to the root directory for a table, this will be updated to the root directory of the partition
     * @param partitionBy Partitioning scheme
     * @param timestamp   A timestamp in the partition
     * @param nameTxn     Partition txn suffix
     */
    public static void setSinkForNativePartition(CharSink<?> sink, int partitionBy, long timestamp, long nameTxn) {
        PartitionBy.setSinkForPartition(sink, partitionBy, timestamp);
        if (nameTxn > -1L) {
            sink.put('.').put(nameTxn);
        }
    }

    public static void setTxReaderPath(@NotNull TxReader reader, @NotNull Path path, int partitionBy) {
        reader.ofRO(path.concat(TXN_FILE_NAME).$(), partitionBy);
    }

    public static int toIndexKey(int symbolKey) {
        return symbolKey == SymbolTable.VALUE_IS_NULL ? 0 : symbolKey + 1;
    }

    public static void validateIndexValueBlockSize(int position, int indexValueBlockSize) throws SqlException {
        if (indexValueBlockSize < MIN_INDEX_VALUE_BLOCK_SIZE) {
            throw SqlException.$(position, "min index block capacity is ").put(MIN_INDEX_VALUE_BLOCK_SIZE);
        }
        if (indexValueBlockSize > MAX_INDEX_VALUE_BLOCK_SIZE) {
            throw SqlException.$(position, "max index block capacity is ").put(MAX_INDEX_VALUE_BLOCK_SIZE);
        }
    }

    public static void validateMeta(
            MemoryMR metaMem,
            LowerCaseCharSequenceIntHashMap nameIndex,
            int expectedVersion
    ) {
        try {
            final long memSize = checkMemSize(metaMem, META_OFFSET_COLUMN_TYPES);
            validateMetaVersion(metaMem, META_OFFSET_VERSION, expectedVersion);
            final int columnCount = getColumnCount(metaMem, META_OFFSET_COUNT);

            long offset = getColumnNameOffset(columnCount);
            if (memSize < offset) {
                throw validationException(metaMem).put("File is too small, column types are missing ").put(memSize);
            }

            // validate designated timestamp column
            final int timestampIndex = getTimestampIndex(metaMem, META_OFFSET_TIMESTAMP_INDEX, columnCount);
            if (timestampIndex != -1) {
                final int timestampType = getColumnType(metaMem, timestampIndex);
                if (!ColumnType.isTimestamp(timestampType)) {
                    throw validationException(metaMem).put("Timestamp column must be TIMESTAMP, but found ").put(ColumnType.nameOf(timestampType));
                }
            }

            // validate column types and index attributes
            for (int i = 0; i < columnCount; i++) {
                final int type = Math.abs(getColumnType(metaMem, i));
                if (ColumnType.sizeOf(type) == -1) {
                    throw validationException(metaMem).put("Invalid column type ").put(type).put(" at [").put(i).put(']');
                }

                if (isColumnIndexed(metaMem, i)) {
                    if (!ColumnType.isSymbol(type)) {
                        throw validationException(metaMem).put("Index flag is only supported for SYMBOL").put(" at [").put(i).put(']');
                    }

                    if (getIndexBlockCapacity(metaMem, i) < 2) {
                        throw validationException(metaMem).put("Invalid index value block capacity ").put(getIndexBlockCapacity(metaMem, i)).put(" at [").put(i).put(']');
                    }
                }
            }

            // validate column names
            int denseCount = 0;
            if (nameIndex != null) {
                for (int i = 0; i < columnCount; i++) {
                    final CharSequence name = getColumnName(metaMem, memSize, offset, i);
                    if (getColumnType(metaMem, i) < 0 || nameIndex.put(name, denseCount++)) {
                        offset += Vm.getStorageLength(name);
                    } else {
                        throw validationException(metaMem).put("Duplicate column [name=").put(name).put("] at ").put(i);
                    }
                }
            }
        } catch (Throwable e) {
            if (nameIndex != null) {
                nameIndex.clear();
            }
            throw e;
        }
    }

    public static void validateMetaVersion(MemoryMR metaMem, long metaVersionOffset, int expectedVersion) {
        final int metaVersion = metaMem.getInt(metaVersionOffset);
        if (expectedVersion != metaVersion) {
            throw validationException(metaMem)
                    .put("Metadata version does not match runtime version [expected=").put(expectedVersion)
                    .put(", actual=").put(metaVersion)
                    .put(']');
        }
    }

    public static void validateSymbolCapacity(int position, int symbolCapacity) throws SqlException {
        if (symbolCapacity < MIN_SYMBOL_CAPACITY) {
            throw SqlException.$(position, "min symbol capacity is ").put(MIN_SYMBOL_CAPACITY);
        }
        if (symbolCapacity > MAX_SYMBOL_CAPACITY) {
            throw SqlException.$(position, "max symbol capacity is ").put(MAX_SYMBOL_CAPACITY);
        }
    }

    public static void validateSymbolCapacityCached(boolean isCached, int symbolCapacity, int cacheKeywordPosition) throws SqlException {
        if (isCached && symbolCapacity > MAX_SYMBOL_CAPACITY_CACHED) {
            throw SqlException.$(cacheKeywordPosition, "max cached symbol capacity is ").put(MAX_SYMBOL_CAPACITY_CACHED);
        }
    }

    public static CairoException validationException(MemoryMR mem) {
        return CairoException.critical(CairoException.METADATA_VALIDATION).put("Invalid metadata at fd=").put(mem.getFd()).put(". ");
    }

    public static void writeIntOrFail(FilesFacade ff, long fd, long offset, int value, long tempMem8b, Path path) {
        Unsafe.getUnsafe().putInt(tempMem8b, value);
        if (ff.write(fd, tempMem8b, Integer.BYTES, offset) != Integer.BYTES) {
            throw CairoException.critical(ff.errno())
                    .put("could not write 8 bytes [path=").put(path)
                    .put(", fd=").put(fd)
                    .put(", offset=").put(offset)
                    .put(", value=").put(value)
                    .put(']');
        }
    }

    public static void writeLongOrFail(FilesFacade ff, long fd, long offset, long value, long tempMem8b, Path path) {
        Unsafe.getUnsafe().putLong(tempMem8b, value);
        if (ff.write(fd, tempMem8b, Long.BYTES, offset) != Long.BYTES) {
            throw CairoException.critical(ff.errno())
                    .put("could not write 8 bytes [path=").put(path)
                    .put(", fd=").put(fd)
                    .put(", offset=").put(offset)
                    .put(", value=").put(value)
                    .put(']');
        }
    }

    public static void writeMetadata(TableStructure tableStruct, int tableVersion, int tableId, MemoryA mem) {
        int count = tableStruct.getColumnCount();
        mem.putInt(count);
        mem.putInt(tableStruct.getPartitionBy());
        int timestampIndex = tableStruct.getTimestampIndex();
        assert timestampIndex == -1 ||
                (timestampIndex >= 0 && timestampIndex < count && tableStruct.getColumnType(timestampIndex) == ColumnType.TIMESTAMP)
                : String.format("timestampIndex %d count %d columnType %d", timestampIndex, count, tableStruct.getColumnType(timestampIndex));
        mem.putInt(timestampIndex);
        mem.putInt(tableVersion);
        mem.putInt(tableId);
        mem.putInt(tableStruct.getMaxUncommittedRows());
        mem.putLong(tableStruct.getO3MaxLag());
        mem.putLong(0); // Structure version.
        mem.putBool(tableStruct.isWalEnabled());
        mem.putInt(TableUtils.calculateMetadataMinorFormatVersion(count));
        mem.jumpTo(TableUtils.META_OFFSET_COLUMN_TYPES);

        assert count > 0;

        for (int i = 0; i < count; i++) {
            mem.putInt(tableStruct.getColumnType(i));
            long flags = 0;
            if (tableStruct.isIndexed(i)) {
                flags |= META_FLAG_BIT_INDEXED;
            }

            if (tableStruct.getSymbolCacheFlag(i)) {
                flags |= META_FLAG_BIT_SYMBOL_CACHE;
            }

            if (tableStruct.isDedupKey(i)) {
                flags |= META_FLAG_BIT_DEDUP_KEY;
            }

            mem.putLong(flags);
            mem.putInt(tableStruct.getIndexBlockCapacity(i));
            mem.putInt(tableStruct.getSymbolCapacity(i));
            // reserved
            mem.skip(12);
        }

        for (int i = 0; i < count; i++) {
            mem.putStr(tableStruct.getColumnName(i));
        }
    }

    private static int exists(FilesFacade ff, Path path) {
        if (ff.exists(path.$())) { // it can also be a file, for example created with touch
            if (ff.exists(path.concat(TXN_FILE_NAME).$())) {
                return TABLE_EXISTS;
            } else {
                return TABLE_RESERVED;
            }
        } else {
            return TABLE_DOES_NOT_EXIST;
        }
    }

    private static CharSequence getCharSequence(MemoryMR metaMem, long memSize, long offset, int strLength) {
        if (strLength < 1 || strLength > 255) {
            // EXT4 and many others do not allow file name length > 255 bytes
            throw validationException(metaMem).put("String length of ").put(strLength).put(" is invalid at offset ").put(offset);
        }
        final long storageLength = Vm.getStorageLength(strLength);
        if (offset + storageLength > memSize) {
            throw CairoException.critical(0).put("File is too small, size=").put(memSize).put(", required=").put(offset + storageLength);
        }
        return metaMem.getStrA(offset);
    }

    // Utility method for debugging. This method is not used in production.
    @SuppressWarnings("unused")
    static boolean assertTimestampInOrder(long srcTimestampAddr, long srcDataMax) {
        long prev = Long.MIN_VALUE;
        for (long i = 0; i < srcDataMax; i++) {
            long newTs = Unsafe.getUnsafe().getLong(srcTimestampAddr + i * Long.BYTES);
            if (newTs < prev) {
                return false;
            }
            prev = newTs;
        }
        return true;
    }

    static void buildWriterOrderMap(MemoryMR metaMem, IntList columnOrderMap, MemoryMR newMeta, int newColumnCount) {
        int nameOffset = (int) TableUtils.getColumnNameOffset(newColumnCount);
        columnOrderMap.clear();

        int denseSymbolIndex = 0;
        for (int i = 0; i < newColumnCount; i++) {
            int strLen = TableUtils.getInt(newMeta, newMeta.size(), nameOffset);
            if (strLen == TableUtils.NULL_LEN) {
                throw validationException(metaMem).put("NULL column name at [").put(i).put(']');
            }
            if (strLen < 1 || strLen > 255) {
                // EXT4 and many others do not allow file name length > 255 bytes
                throw validationException(metaMem).put("String length of ").put(strLen).put(" is invalid at offset ").put(nameOffset);
            }
            int nameLen = (int) Vm.getStorageLength(strLen);
            int newOrderIndex = TableUtils.getReplacingColumnIndex(newMeta, i);
            boolean isSymbol = ColumnType.isSymbol(TableUtils.getColumnType(newMeta, i));

            if (newOrderIndex > -1 && newOrderIndex < newColumnCount - 1) {
                // Replace the column index
                columnOrderMap.set(3 * newOrderIndex, i);
                columnOrderMap.set(3 * newOrderIndex + 1, nameOffset);
                columnOrderMap.set(3 * newOrderIndex + 2, isSymbol ? denseSymbolIndex : -1);

                columnOrderMap.add(-newOrderIndex - 1);
                columnOrderMap.add(0);
                columnOrderMap.add(0);

            } else {
                columnOrderMap.add(i);
                columnOrderMap.add(nameOffset);
                columnOrderMap.add(isSymbol ? denseSymbolIndex : -1);
            }
            nameOffset += nameLen;
            if (isSymbol) {
                denseSymbolIndex++;
            }
        }
    }

    static void createDirsOrFail(FilesFacade ff, Path path, int mkDirMode) {
        if (ff.mkdirs(path, mkDirMode) != 0) {
            throw CairoException.critical(ff.errno()).put("could not create directories [file=").put(path).put(']');
        }
    }

    static long getColumnFlags(MemoryR metaMem, int columnIndex) {
        return metaMem.getLong(META_OFFSET_COLUMN_TYPES + columnIndex * META_COLUMN_DATA_SIZE + 4);
    }

    static int getIndexBlockCapacity(MemoryR metaMem, int columnIndex) {
        return metaMem.getInt(META_OFFSET_COLUMN_TYPES + columnIndex * META_COLUMN_DATA_SIZE + 4 + 8);
    }

    static boolean isColumnDedupKey(MemoryMR metaMem, int columnIndex) {
        return (getColumnFlags(metaMem, columnIndex) & META_FLAG_BIT_DEDUP_KEY) != 0;
    }

    static boolean isColumnIndexed(MemoryR metaMem, int columnIndex) {
        return (getColumnFlags(metaMem, columnIndex) & META_FLAG_BIT_INDEXED) != 0;
    }

    static int openMetaSwapFile(FilesFacade ff, MemoryMA mem, Path path, int rootLen, int retryCount) {
        try {
            path.concat(META_SWAP_FILE_NAME).$();
            int l = path.size();
            int index = 0;
            do {
                if (index > 0) {
                    path.trimTo(l).put('.').put(index);
                }

                LPSZ lpsz = path.$();
                if (ff.removeQuiet(lpsz)) {
                    try {
                        mem.smallFile(ff, lpsz, MemoryTag.MMAP_DEFAULT);
                        mem.jumpTo(0);
                        return index;
                    } catch (CairoException e) {
                        // right, cannot open file for some reason?
                        LOG.error()
                                .$("could not open swap [file=").$(path)
                                .$(", errno=").$(e.getErrno())
                                .I$();
                    }
                } else {
                    LOG.error()
                            .$("could not remove swap [file=").$(path)
                            .$(", errno=").$(ff.errno())
                            .I$();
                }
            } while (++index < retryCount);
            throw CairoException.critical(0).put("Cannot open indexed file. Max number of attempts reached [").put(index).put("]. Last file tried: ").put(path);
        } finally {
            path.trimTo(rootLen);
        }
    }

    public interface FailureCloseable {
        void close(long prevSize);
    }

    static {
        //noinspection ConstantValue
        assert TX_OFFSET_LAG_MAX_TIMESTAMP_64 + 8 <= TX_OFFSET_MAP_WRITER_COUNT_32;
    }
}<|MERGE_RESOLUTION|>--- conflicted
+++ resolved
@@ -30,7 +30,6 @@
 import io.questdb.cairo.map.MapValue;
 import io.questdb.cairo.mv.MaterializedViewDefinition;
 import io.questdb.cairo.sql.Function;
-import io.questdb.cairo.sql.Function;
 import io.questdb.cairo.sql.Record;
 import io.questdb.cairo.sql.RecordCursor;
 import io.questdb.cairo.sql.RecordMetadata;
@@ -48,8 +47,8 @@
 import io.questdb.cairo.vm.api.MemoryMW;
 import io.questdb.cairo.vm.api.MemoryR;
 import io.questdb.griffin.AnyRecordMetadata;
+import io.questdb.griffin.FunctionParser;
 import io.questdb.griffin.SqlException;
-import io.questdb.griffin.FunctionParser;
 import io.questdb.griffin.SqlExecutionContext;
 import io.questdb.griffin.model.ExpressionNode;
 import io.questdb.griffin.model.QueryModel;
@@ -607,7 +606,6 @@
         txMem.setTruncateSize(TX_BASE_HEADER_SIZE + TX_RECORD_HEADER_SIZE);
     }
 
-<<<<<<< HEAD
     public static void createViewMetaFiles(
             FilesFacade ff,
             MemoryMARW mem,
@@ -626,10 +624,7 @@
         mem.close(true, Vm.TRUNCATE_TO_POINTER);
     }
 
-    public static LPSZ dFile(Path path, CharSequence columnName, long columnTxn) {
-=======
     public static LPSZ dFile(Path path, @NotNull CharSequence columnName, long columnTxn) {
->>>>>>> 459b8988
         path.concat(columnName).put(FILE_SUFFIX_D);
         if (columnTxn > COLUMN_NAME_TXN_NONE) {
             path.put('.').put(columnTxn);
