/*******************************************************************************
 *     ___                  _   ____  ____
 *    / _ \ _   _  ___  ___| |_|  _ \| __ )
 *   | | | | | | |/ _ \/ __| __| | | |  _ \
 *   | |_| | |_| |  __/\__ \ |_| |_| | |_) |
 *    \__\_\\__,_|\___||___/\__|____/|____/
 *
 *  Copyright (c) 2014-2019 Appsicle
 *  Copyright (c) 2019-2024 QuestDB
 *
 *  Licensed under the Apache License, Version 2.0 (the "License");
 *  you may not use this file except in compliance with the License.
 *  You may obtain a copy of the License at
 *
 *  http://www.apache.org/licenses/LICENSE-2.0
 *
 *  Unless required by applicable law or agreed to in writing, software
 *  distributed under the License is distributed on an "AS IS" BASIS,
 *  WITHOUT WARRANTIES OR CONDITIONS OF ANY KIND, either express or implied.
 *  See the License for the specific language governing permissions and
 *  limitations under the License.
 *
 ******************************************************************************/

package io.questdb.cairo;

import io.questdb.MessageBus;
import io.questdb.cairo.file.BlockFileWriter;
import io.questdb.cairo.map.Map;
import io.questdb.cairo.map.MapKey;
import io.questdb.cairo.map.MapValue;
import io.questdb.cairo.mv.MatViewDefinition;
import io.questdb.cairo.mv.MatViewState;
import io.questdb.cairo.sql.Function;
import io.questdb.cairo.sql.Record;
import io.questdb.cairo.sql.RecordCursor;
import io.questdb.cairo.sql.RecordMetadata;
import io.questdb.cairo.sql.SqlExecutionCircuitBreaker;
import io.questdb.cairo.sql.SymbolTable;
import io.questdb.cairo.sql.TableMetadata;
import io.questdb.cairo.sql.TableRecordMetadata;
import io.questdb.cairo.vm.Vm;
import io.questdb.cairo.vm.api.MemoryA;
import io.questdb.cairo.vm.api.MemoryCMR;
import io.questdb.cairo.vm.api.MemoryMA;
import io.questdb.cairo.vm.api.MemoryMAR;
import io.questdb.cairo.vm.api.MemoryMARW;
import io.questdb.cairo.vm.api.MemoryMR;
import io.questdb.cairo.vm.api.MemoryMW;
import io.questdb.cairo.vm.api.MemoryR;
import io.questdb.griffin.AnyRecordMetadata;
import io.questdb.griffin.FunctionParser;
import io.questdb.griffin.SqlException;
import io.questdb.griffin.SqlExecutionContext;
import io.questdb.griffin.model.ExpressionNode;
import io.questdb.griffin.model.QueryModel;
import io.questdb.log.Log;
import io.questdb.log.LogFactory;
import io.questdb.mp.MPSequence;
import io.questdb.std.Chars;
import io.questdb.std.Files;
import io.questdb.std.FilesFacade;
import io.questdb.std.IntList;
import io.questdb.std.LowerCaseCharSequenceIntHashMap;
import io.questdb.std.MemoryTag;
import io.questdb.std.Misc;
import io.questdb.std.Numbers;
import io.questdb.std.ObjList;
import io.questdb.std.Os;
import io.questdb.std.Unsafe;
import io.questdb.std.Vect;
import io.questdb.std.datetime.millitime.MillisecondClock;
import io.questdb.std.str.CharSink;
import io.questdb.std.str.LPSZ;
import io.questdb.std.str.Path;
import io.questdb.std.str.Utf8Sequence;
import io.questdb.std.str.Utf8s;
import io.questdb.tasks.O3PartitionPurgeTask;
import org.jetbrains.annotations.NotNull;
import org.jetbrains.annotations.Nullable;

import static io.questdb.ParanoiaState.VM_PARANOIA_MODE;
import static io.questdb.cairo.MapWriter.createSymbolMapFiles;
import static io.questdb.cairo.wal.WalUtils.CONVERT_FILE_NAME;

public final class TableUtils {
    public static final int ANY_TABLE_VERSION = -1;
    public static final String ATTACHABLE_DIR_MARKER = ".attachable";
    public static final String CHECKPOINT_DIRECTORY = ".checkpoint";
    public static final String CHECKPOINT_LEGACY_META_FILE_NAME = "_snapshot";
    public static final String CHECKPOINT_LEGACY_META_FILE_NAME_TXT = "_snapshot.txt";
    public static final String CHECKPOINT_META_FILE_NAME = "_checkpoint_meta.d";
    public static final long COLUMN_NAME_TXN_NONE = -1L;
    public static final String COLUMN_VERSION_FILE_NAME = "_cv";
    public static final String DEFAULT_PARTITION_NAME = "default";
    public static final String DETACHED_DIR_MARKER = ".detached";
    public static final long ESTIMATED_VAR_COL_SIZE = 28;
    public static final String FILE_SUFFIX_D = ".d";
    public static final String FILE_SUFFIX_I = ".i";
    public static final int INITIAL_TXN = 0;
    public static final String LEGACY_CHECKPOINT_DIRECTORY = "snapshot";
    public static final int LONGS_PER_TX_ATTACHED_PARTITION = 4;
    public static final int LONGS_PER_TX_ATTACHED_PARTITION_MSB = Numbers.msb(LONGS_PER_TX_ATTACHED_PARTITION);
    public static final long META_COLUMN_DATA_SIZE = 36;
    public static final String META_FILE_NAME = "_meta";
    public static final short META_FORMAT_MINOR_VERSION_LATEST = 1;
    public static final long META_OFFSET_COLUMN_TYPES = 128;
    public static final long META_OFFSET_COUNT = 0; // 0, INT
    public static final long META_OFFSET_PARTITION_BY = META_OFFSET_COUNT + 4; // 4, INT
    public static final long META_OFFSET_TIMESTAMP_INDEX = META_OFFSET_PARTITION_BY + 4; // 8, INT
    public static final long META_OFFSET_VERSION = META_OFFSET_TIMESTAMP_INDEX + 4; // 12, INT
    public static final long META_OFFSET_TABLE_ID = META_OFFSET_VERSION + 4; // 16, INT
    public static final long META_OFFSET_MAX_UNCOMMITTED_ROWS = META_OFFSET_TABLE_ID + 4; // 20, INT
    public static final long META_OFFSET_O3_MAX_LAG = META_OFFSET_MAX_UNCOMMITTED_ROWS + 4; // 24, LONG
    public static final long META_OFFSET_METADATA_VERSION = META_OFFSET_O3_MAX_LAG + 8; // 32, LONG
    public static final long META_OFFSET_WAL_ENABLED = META_OFFSET_METADATA_VERSION + 8; // 40, BOOLEAN
    public static final long META_OFFSET_META_FORMAT_MINOR_VERSION = META_OFFSET_WAL_ENABLED + 1; // INT, 41
    public static final long META_OFFSET_TTL_HOURS_OR_MONTHS = META_OFFSET_META_FORMAT_MINOR_VERSION + 4; // INT, 45
    // INT - symbol map count, this is a variable part of transaction file
    // below this offset we will have INT values for symbol map size
<<<<<<< HEAD
=======
    public static final long META_OFFSET_PARTITION_BY = 4;
    public static final long META_OFFSET_TABLE_ID = 16;
    public static final long META_OFFSET_TIMESTAMP_INDEX = 8;
    public static final long META_OFFSET_VERSION = 12;
    public static final long META_OFFSET_WAL_ENABLED = 40; // BOOLEAN
    public static final long META_OFFSET_META_FORMAT_MINOR_VERSION = META_OFFSET_WAL_ENABLED + 1; // INT
    public static final long META_OFFSET_TTL_HOURS_OR_MONTHS = META_OFFSET_META_FORMAT_MINOR_VERSION + 4; // INT
    public static final long META_OFFSET_MAT_VIEW_REFRESH_LIMIT_HOURS_OR_MONTHS = META_OFFSET_TTL_HOURS_OR_MONTHS + 4; // INT
    public static final long META_OFFSET_MAT_VIEW_TIMER_START = META_OFFSET_MAT_VIEW_REFRESH_LIMIT_HOURS_OR_MONTHS + 4; // LONG
    public static final long META_OFFSET_MAT_VIEW_TIMER_INTERVAL = META_OFFSET_MAT_VIEW_TIMER_START + 8; // INT
    public static final long META_OFFSET_MAT_VIEW_TIMER_INTERVAL_UNIT = META_OFFSET_MAT_VIEW_TIMER_INTERVAL + 4; // CHAR
>>>>>>> bd94195b
    public static final String META_PREV_FILE_NAME = "_meta.prev";
    /**
     * TXN file structure
     * struct {
     * long txn;
     * long transient_row_count; // rows count in last partition
     * long fixed_row_count; // row count in table excluding count in last partition
     * long max_timestamp; // last timestamp written to table
     * long struct_version; // data structure version; whenever columns added or removed this version changes.
     * long partition_version; // version that increments whenever non-current partitions are modified/added/removed
     * long txn_check; // same as txn - sanity check for concurrent reads and writes
     * int  map_writer_count; // symbol writer count
     * int  map_writer_position[map_writer_count]; // position of each of map writers
     * }
     * <p>
     * TableUtils.resetTxn() writes to this file, it could be using different offsets, beware
     */

    public static final String META_SWAP_FILE_NAME = "_meta.swp";
    public static final int MIN_INDEX_VALUE_BLOCK_SIZE = Numbers.ceilPow2(4);
    // 24-byte header left empty for possible future use
    // in case we decide to support ALTER MAT VIEW, and modify mat view metadata
    public static final int NULL_LEN = -1;
    public static final String PARQUET_PARTITION_NAME = "data.parquet";
    public static final String RESTORE_FROM_CHECKPOINT_TRIGGER_FILE_NAME = "_restore";
    public static final String SYMBOL_KEY_REMAP_FILE_SUFFIX = ".r";
    public static final char SYSTEM_TABLE_NAME_SUFFIX = '~';
    public static final int TABLE_DOES_NOT_EXIST = 1;
    public static final int TABLE_EXISTS = 0;
    public static final String TABLE_NAME_FILE = "_name";
    public static final int TABLE_RESERVED = 2;
    public static final int TABLE_TYPE_MAT = 2;
    public static final int TABLE_TYPE_NON_WAL = 0;
    public static final int TABLE_TYPE_WAL = 1;
    public static final String TAB_INDEX_FILE_NAME = "_tab_index.d";
    /**
     * TXN file structure
     * struct {
     * long txn;
     * long transient_row_count; // rows count in last partition
     * long fixed_row_count; // row count in table excluding count in last partition
     * long max_timestamp; // last timestamp written to table
     * long struct_version; // data structure version; whenever columns added or removed this version changes.
     * long partition_version; // version that increments whenever non-current partitions are modified/added/removed
     * long txn_check; // same as txn - sanity check for concurrent reads and writes
     * int  map_writer_count; // symbol writer count
     * int  map_writer_position[map_writer_count]; // position of each of map writers
     * }
     * <p>
     * TableUtils.resetTxn() writes to this file, it could be using different offsets, beware
     */

    public static final String TODO_FILE_NAME = "_todo_";
    public static final String TXN_FILE_NAME = "_txn";
    public static final String TXN_SCOREBOARD_FILE_NAME = "_txn_scoreboard";
    // transaction file structure
    // @formatter:off
    public static final int TX_BASE_HEADER_SECTION_PADDING = 12; // Add some free space into header for future use
    public static final long TX_BASE_OFFSET_VERSION_64 = 0;
    public static final long TX_BASE_OFFSET_A_32 = TX_BASE_OFFSET_VERSION_64 + 8;
    public static final long TX_BASE_OFFSET_SYMBOLS_SIZE_A_32 = TX_BASE_OFFSET_A_32 + 4;
    public static final long TX_BASE_OFFSET_PARTITIONS_SIZE_A_32 = TX_BASE_OFFSET_SYMBOLS_SIZE_A_32 + 4;
    public static final long TX_BASE_OFFSET_B_32 = TX_BASE_OFFSET_PARTITIONS_SIZE_A_32 + 4 + TX_BASE_HEADER_SECTION_PADDING;
    public static final long TX_BASE_OFFSET_SYMBOLS_SIZE_B_32 = TX_BASE_OFFSET_B_32 + 4;
    public static final long TX_BASE_OFFSET_PARTITIONS_SIZE_B_32 = TX_BASE_OFFSET_SYMBOLS_SIZE_B_32 + 4;
    public static final int TX_BASE_HEADER_SIZE = (int) Math.max(TX_BASE_OFFSET_PARTITIONS_SIZE_B_32 + 4 + TX_BASE_HEADER_SECTION_PADDING, 64);
    public static final long TX_OFFSET_MAP_WRITER_COUNT_32 = 128;
    public static final long TX_OFFSET_TXN_64 = 0;
    public static final long TX_OFFSET_TRANSIENT_ROW_COUNT_64 = TX_OFFSET_TXN_64 + 8;
    public static final long TX_OFFSET_FIXED_ROW_COUNT_64 = TX_OFFSET_TRANSIENT_ROW_COUNT_64 + 8;
    public static final long TX_OFFSET_MIN_TIMESTAMP_64 = TX_OFFSET_FIXED_ROW_COUNT_64 + 8;
    public static final long TX_OFFSET_MAX_TIMESTAMP_64 = TX_OFFSET_MIN_TIMESTAMP_64 + 8;
    public static final long TX_OFFSET_STRUCT_VERSION_64 = TX_OFFSET_MAX_TIMESTAMP_64 + 8;
    public static final long TX_OFFSET_DATA_VERSION_64 = TX_OFFSET_STRUCT_VERSION_64 + 8;
    public static final long TX_OFFSET_PARTITION_TABLE_VERSION_64 = TX_OFFSET_DATA_VERSION_64 + 8;
    public static final long TX_OFFSET_COLUMN_VERSION_64 = TX_OFFSET_PARTITION_TABLE_VERSION_64 + 8;
    public static final long TX_OFFSET_TRUNCATE_VERSION_64 = TX_OFFSET_COLUMN_VERSION_64 + 8;
    public static final long TX_OFFSET_SEQ_TXN_64 = TX_OFFSET_TRUNCATE_VERSION_64 + 8;
    public static final long TX_OFFSET_CHECKSUM_32 = TX_OFFSET_SEQ_TXN_64 + 8;
    public static final long TX_OFFSET_LAG_TXN_COUNT_32 = TX_OFFSET_CHECKSUM_32 + 4;
    public static final long TX_OFFSET_LAG_ROW_COUNT_32 = TX_OFFSET_LAG_TXN_COUNT_32 + 4;
    public static final long TX_OFFSET_LAG_MIN_TIMESTAMP_64 = TX_OFFSET_LAG_ROW_COUNT_32 + 4;
    public static final long TX_OFFSET_LAG_MAX_TIMESTAMP_64 = TX_OFFSET_LAG_MIN_TIMESTAMP_64 + 8;
    // @formatter:on
    public static final int TX_RECORD_HEADER_SIZE = (int) TX_OFFSET_MAP_WRITER_COUNT_32 + Integer.BYTES;
    public static final String UPGRADE_FILE_NAME = "_upgrade.d";
    static final int COLUMN_VERSION_FILE_HEADER_SIZE = 40;
    static final int META_FLAG_BIT_INDEXED = 1;
    static final int META_FLAG_BIT_SYMBOL_CACHE = 1 << 2;
    static final int META_FLAG_BIT_DEDUP_KEY = META_FLAG_BIT_SYMBOL_CACHE << 1;
    static final int META_FLAG_BIT_FILTERED = META_FLAG_BIT_DEDUP_KEY << 1;
    static final byte TODO_RESTORE_META = 2;
    static final byte TODO_TRUNCATE = 1;
    private static final int EMPTY_TABLE_LAG_CHECKSUM = calculateTxnLagChecksum(0, 0, 0, Long.MAX_VALUE, Long.MIN_VALUE, 0);
    private static final Log LOG = LogFactory.getLog(TableUtils.class);
    private static final int MAX_INDEX_VALUE_BLOCK_SIZE = Numbers.ceilPow2(8 * 1024 * 1024);
    private static final int MAX_SYMBOL_CAPACITY = Numbers.ceilPow2(Integer.MAX_VALUE);
    private static final int MAX_SYMBOL_CAPACITY_CACHED = Numbers.ceilPow2(30_000_000);
    private static final int MIN_SYMBOL_CAPACITY = 2;

    private TableUtils() {
    }

    public static void allocateDiskSpace(FilesFacade ff, long fd, long size) {
        if (ff.length(fd) < size && !ff.allocate(fd, size)) {
            throw CairoException.critical(ff.errno()).put("No space left [size=").put(size).put(", fd=").put(fd).put(']');
        }
    }

    public static void allocateDiskSpaceToPage(FilesFacade ff, long fd, long size) {
        size = Files.ceilPageSize(size);
        allocateDiskSpace(ff, fd, size);
    }

    public static int calculateMetaFormatMinorVersionField(long metadataVersion, int columnCount) {
        // Metadata Format Minor Version field is 2 shorts:
        // - Low short is a checksum that changes with every update to _meta
        // - High short is TableUtils.META_FORMAT_MINOR_VERSION_LATEST
        // When reading the Metadata Format Minor Version field from the metadata record, use the checksum
        // to decide whether to trust the version stored in this field.
        return Numbers.encodeLowHighShorts(
                checksumForMetaFormatMinorVersionField(metadataVersion, columnCount),
                META_FORMAT_MINOR_VERSION_LATEST
        );
    }

    public static int calculateTxRecordSize(int bytesSymbols, int bytesPartitions) {
        // Note that 32 bit symbol length is included in TX_RECORD_HEADER_SIZE,
        // hence the record size is head + symbol sizes + 32bit partition count + bytes to store partitions
        return TX_RECORD_HEADER_SIZE + bytesSymbols + Integer.BYTES + bytesPartitions;
    }

    @SuppressWarnings("JavaExistingMethodCanBeUsed")
    // the mig methods are deliberately standalone so that between old versions
    // does not regress if the main code changes
    public static int calculateTxnLagChecksum(long txn, long seqTxn, int lagRowCount, long lagMinTimestamp, long lagMaxTimestamp, int lagTxnCount) {
        long checkSum = lagMinTimestamp;
        checkSum = checkSum * 31 + lagMaxTimestamp;
        checkSum = checkSum * 31 + txn;
        checkSum = checkSum * 31 + seqTxn;
        checkSum = checkSum * 31 + lagRowCount;
        checkSum = checkSum * 31 + lagTxnCount;
        //noinspection UseHashCodeMethodInspection
        return (int) (checkSum ^ (checkSum >>> 32));
    }

    public static int changeColumnTypeInMetadata(
            CharSequence columnName,
            int columnType,
            int symbolCapacity,
            boolean symbolCacheFlag,
            boolean isIndexed,
            int indexValueBlockCapacity,
            boolean isFiltered,
            int filterCapacity,
            LowerCaseCharSequenceIntHashMap columnNameIndexMap,
            ObjList<TableColumnMetadata> columnMetadata
    ) {
        int existingIndex = columnNameIndexMap.get(columnName);
        if (existingIndex < 0) {
            throw CairoException.nonCritical().put("cannot change type, column '").put(columnName).put("' does not exist");
        }
        String columnNameStr = columnMetadata.getQuick(existingIndex).getColumnName();
        int columnIndex = columnMetadata.size();
        columnMetadata.add(
                new TableColumnMetadata(
                        columnNameStr,
                        columnType,
                        isIndexed,
                        indexValueBlockCapacity,
                        false,
                        null,
                        columnIndex,
                        false,
                        existingIndex + 1, // replacing column index by convention can be 0 if not in use
                        symbolCacheFlag,
                        symbolCapacity,
                        isFiltered,
                        filterCapacity
                )
        );
        columnMetadata.getQuick(existingIndex).markDeleted();
        columnNameIndexMap.put(columnNameStr, columnIndex);
        return existingIndex;
    }

    public static LPSZ charFileName(Path path, CharSequence columnName, long columnNameTxn) {
        path.concat(columnName).put(".c");
        if (columnNameTxn > COLUMN_NAME_TXN_NONE) {
            path.put('.').put(columnNameTxn);
        }
        return path.$();
    }

    public static long checkMemSize(MemoryMR metaMem, long minSize) {
        final long memSize = metaMem.size();
        if (memSize < minSize) {
            throw CairoException.critical(0).put("File is too small, size=").put(memSize).put(", required=").put(minSize);
        }
        return memSize;
    }

    public static short checksumForMetaFormatMinorVersionField(long metadataVersion, int columnCount) {
        int metaVersionInt = Numbers.decodeLowInt(metadataVersion) ^ Numbers.decodeHighInt(metadataVersion);
        int checksumInt = 13 * metaVersionInt + 37 * columnCount;
        short checksum = (short) (Numbers.decodeLowShort(checksumInt) ^ Numbers.decodeHighShort(checksumInt));
        if (checksum == 0) {
            checksum = -1337;
        }
        return checksum;
    }

    public static int compressColumnCount(RecordMetadata metadata) {
        int count = 0;
        for (int i = 0, n = metadata.getColumnCount(); i < n; i++) {
            if (metadata.getColumnType(i) > 0) {
                count++;
            }
        }
        return count;
    }

    public static void createColumnVersionFile(MemoryMARW mem) {
        // Create page of 0s for Column Version file "_cv"
        mem.extend(COLUMN_VERSION_FILE_HEADER_SIZE);
        mem.jumpTo(COLUMN_VERSION_FILE_HEADER_SIZE);
        mem.zero();
    }

    public static void createConvertFile(FilesFacade ff, Path path, byte walFlag) {
        long addr = 0;
        long fd = -1;
        try {
            fd = ff.openRW(path.concat(CONVERT_FILE_NAME).$(), CairoConfiguration.O_NONE);
            if (fd < 1) {
                throw CairoException.critical(ff.errno()).put("Could not open file [path=").put(path).put(']');
            }
            addr = Unsafe.malloc(Byte.BYTES, MemoryTag.NATIVE_TABLE_WAL_WRITER);
            if (addr < 1) {
                throw CairoException.critical(ff.errno()).put("Could not allocate 1 byte");
            }
            Unsafe.getUnsafe().putByte(addr, walFlag);
            ff.write(fd, addr, Byte.BYTES, 0);
        } finally {
            if (addr > 0) {
                Unsafe.free(addr, Byte.BYTES, MemoryTag.NATIVE_TABLE_WAL_WRITER);
            }
            ff.close(fd);
        }
    }

    @NotNull
    public static Function createCursorFunction(
            FunctionParser functionParser,
            @NotNull QueryModel model,
            @NotNull SqlExecutionContext executionContext
    ) throws SqlException {
        final ExpressionNode tableNameExpr = model.getTableNameExpr();
        final Function function = functionParser.parseFunction(
                tableNameExpr,
                AnyRecordMetadata.INSTANCE,
                executionContext
        );
        if (!ColumnType.isCursor(function.getType())) {
            Misc.free(function);
            throw SqlException.$(tableNameExpr.position, "function must return CURSOR");
        }
        return function;
    }

    public static void createTable(
            CairoConfiguration configuration,
            MemoryMARW memory,
            Path path,
            TableStructure structure,
            int tableVersion,
            int tableId,
            CharSequence dirName
    ) {
        final FilesFacade ff = configuration.getFilesFacade();
        final CharSequence root = configuration.getDbRoot();
        final int mkDirMode = configuration.getMkDirMode();
        createTable(ff, root, mkDirMode, memory, path, structure, tableVersion, tableId, dirName);
    }

    public static void createTable(
            FilesFacade ff,
            CharSequence root,
            int mkDirMode,
            MemoryMARW memory,
            Path path,
            TableStructure structure,
            int tableVersion,
            int tableId,
            CharSequence dirName
    ) {
        createTable(ff, root, mkDirMode, memory, path, dirName, structure, tableVersion, tableId);
    }

    public static void createTable(
            FilesFacade ff,
            CharSequence root,
            int mkDirMode,
            TableStructure structure,
            int tableVersion,
            int tableId,
            CharSequence dirName
    ) {
        try (
                Path path = new Path();
                MemoryMARW mem = Vm.getCMARWInstance()
        ) {
            createTable(ff, root, mkDirMode, mem, path, dirName, structure, tableVersion, tableId);
        }
    }

    public static void createTable(
            FilesFacade ff,
            CharSequence root,
            int mkDirMode,
            MemoryMARW memory,
            Path path,
            CharSequence tableDir,
            TableStructure structure,
            int tableVersion,
            int tableId
    ) {
        createTableOrMatView(ff, root, mkDirMode, memory, null, path, tableDir, structure, tableVersion, tableId);
    }

    public static void createTableNameFile(MemoryMAR mem, CharSequence charSequence) {
        mem.putStr(charSequence);
        mem.putByte((byte) 0);
        mem.sync(false);
        mem.close(true, Vm.TRUNCATE_TO_POINTER);
    }

    public static void createTableOrMatView(
            FilesFacade ff,
            CharSequence root,
            int mkDirMode,
            MemoryMARW memory,
            @Nullable BlockFileWriter blockFileWriter,
            Path path,
            CharSequence tableDir,
            TableStructure structure,
            int tableVersion,
            int tableId
    ) {
        LOG.debug().$("create table [name=").utf8(tableDir).I$();
        path.of(root).concat(tableDir).$();
        if (ff.isDirOrSoftLinkDir(path.$())) {
            throw CairoException.critical(ff.errno()).put("table directory already exists [path=").put(path).put(']');
        }
        int rootLen = path.size();
        boolean dirCreated = false;
        try {
            if (ff.mkdirs(path.slash(), mkDirMode) != 0) {
                throw CairoException.critical(ff.errno()).put("could not create [dir=").put(path.trimTo(rootLen).$()).put(']');
            }
            dirCreated = true;
            createTableOrMatViewFiles(ff, memory, blockFileWriter, path, rootLen, tableDir, structure, tableVersion, tableId);
        } catch (Throwable e) {
            if (dirCreated) {
                ff.rmdir(path.trimTo(rootLen).slash());
            }
            throw e;
        } finally {
            path.trimTo(rootLen);
        }
    }

    public static void createTableOrMatViewFiles(
            FilesFacade ff,
            MemoryMARW memory,
            @Nullable BlockFileWriter blockFileWriter,
            Path path,
            int rootLen,
            CharSequence tableDir,
            TableStructure structure,
            int tableVersion,
            int tableId
    ) {
        createTableOrMatViewFiles(ff, memory, blockFileWriter, path, rootLen, tableDir, structure, tableVersion, tableId, TXN_FILE_NAME);
    }

    public static void createTableOrMatViewFiles(
            FilesFacade ff,
            MemoryMARW memory,
            @Nullable BlockFileWriter blockFileWriter,
            Path path,
            int rootLen,
            CharSequence tableDir,
            TableStructure structure,
            int tableVersion,
            int tableId,
            CharSequence txnFileName
    ) {
        final long dirFd = !ff.isRestrictedFileSystem() ? TableUtils.openRO(ff, path.trimTo(rootLen).$(), LOG) : 0;
        try (MemoryMARW mem = memory) {
            mem.smallFile(ff, path.trimTo(rootLen).concat(META_FILE_NAME).$(), MemoryTag.MMAP_DEFAULT);
            mem.jumpTo(0);
            final int count = structure.getColumnCount();
            path.trimTo(rootLen);
            writeMetadata(structure, tableVersion, tableId, mem);
            mem.sync(false);

            // create symbol maps
            int symbolMapCount = 0;
            for (int i = 0; i < count; i++) {
                if (ColumnType.isSymbol(structure.getColumnType(i))) {
                    createSymbolMapFiles(
                            ff,
                            mem,
                            path.trimTo(rootLen),
                            structure.getColumnName(i),
                            COLUMN_NAME_TXN_NONE,
                            structure.getSymbolCapacity(i),
                            structure.getSymbolCacheFlag(i)
                    );
                    symbolMapCount++;
                }
            }
            mem.smallFile(ff, path.trimTo(rootLen).concat(COLUMN_VERSION_FILE_NAME).$(), MemoryTag.MMAP_DEFAULT);
            createColumnVersionFile(mem);
            mem.sync(false);
            mem.close();

            resetTodoLog(ff, path, rootLen, mem);
            // allocate txn scoreboard
            path.trimTo(rootLen).concat(TXN_SCOREBOARD_FILE_NAME).$();

            mem.smallFile(ff, path.trimTo(rootLen).concat(TABLE_NAME_FILE).$(), MemoryTag.MMAP_DEFAULT);
            createTableNameFile(mem, getTableNameFromDirName(tableDir));

            if (structure.isMatView()) {
                assert blockFileWriter != null;
                try (BlockFileWriter writer = blockFileWriter) {
                    writer.of(path.trimTo(rootLen).concat(MatViewDefinition.MAT_VIEW_DEFINITION_FILE_NAME).$());
                    MatViewDefinition.append(structure.getMatViewDefinition(), writer);
                }
            }

            // Create TXN file last, it's used to determine if table exists
            mem.smallFile(ff, path.trimTo(rootLen).concat(txnFileName).$(), MemoryTag.MMAP_DEFAULT);
            createTxn(mem, symbolMapCount, 0L, 0L, INITIAL_TXN, 0L, 0L, 0L, 0L);
            mem.sync(false);
        } finally {
            if (dirFd > 0) {
                ff.fsyncAndClose(dirFd);
            }
        }
    }

    public static void createTableOrMatViewInVolume(
            FilesFacade ff,
            CharSequence root,
            int mkDirMode,
            MemoryMARW memory,
            Path path,
            CharSequence tableDir,
            TableStructure structure,
            int tableVersion,
            int tableId
    ) {
        createTableOrMatViewInVolume(ff, root, mkDirMode, memory, null, path, tableDir, structure, tableVersion, tableId);
    }

    public static void createTableOrMatViewInVolume(
            FilesFacade ff,
            CharSequence root,
            int mkDirMode,
            MemoryMARW memory,
            @Nullable BlockFileWriter blockFileWriter,
            Path path,
            CharSequence tableDir,
            TableStructure structure,
            int tableVersion,
            int tableId
    ) {
        LOG.info().$("create table in volume [path=").$(path).I$();
        Path normalPath = Path.getThreadLocal2(root).concat(tableDir);
        assert normalPath != path;
        if (ff.isDirOrSoftLinkDir(normalPath.$())) {
            throw CairoException.critical(ff.errno()).put("table directory already exists [path=").put(normalPath).put(']');
        }
        // path has been set by CREATE TABLE ... [IN VOLUME 'path'].
        // it is a valid directory, or link to a directory, checked at bootstrap
        if (ff.isDirOrSoftLinkDir(path.$())) {
            throw CairoException.critical(ff.errno()).put("table directory already exists in volume [path=").put(path).put(']');
        }
        int rootLen = path.size();
        try {
            if (ff.mkdirs(path.slash(), mkDirMode) != 0) {
                throw CairoException.critical(ff.errno()).put("could not create [dir=").put(path).put(']');
            }
            if (ff.softLink(path.trimTo(rootLen).$(), normalPath.$()) != 0) {
                if (!ff.rmdir(path.slash())) {
                    LOG.error().$("cannot remove table directory in volume [errno=").$(ff.errno()).$(", path=").$(path.trimTo(rootLen).$()).I$();
                }
                throw CairoException.critical(ff.errno()).put("could not create soft link [src=").put(path.trimTo(rootLen).$()).put(", tableDir=").put(tableDir).put(']');
            }
            createTableOrMatViewFiles(ff, memory, blockFileWriter, path, rootLen, tableDir, structure, tableVersion, tableId);
        } finally {
            path.trimTo(rootLen);
        }
    }

    public static void createTxn(
            MemoryMW txMem,
            int symbolMapCount,
            long txn,
            long seqTxn,
            long dataVersion,
            long partitionTableVersion,
            long structureVersion,
            long columnVersion,
            long truncateVersion
    ) {
        txMem.putInt(TX_BASE_OFFSET_A_32, TX_BASE_HEADER_SIZE);
        txMem.putInt(TX_BASE_OFFSET_SYMBOLS_SIZE_A_32, symbolMapCount * 8);
        txMem.putInt(TX_BASE_OFFSET_PARTITIONS_SIZE_A_32, 0);
        resetTxn(
                txMem,
                TX_BASE_HEADER_SIZE,
                symbolMapCount,
                txn,
                seqTxn,
                dataVersion,
                partitionTableVersion,
                structureVersion,
                columnVersion,
                truncateVersion
        );
        txMem.setTruncateSize(TX_BASE_HEADER_SIZE + TX_RECORD_HEADER_SIZE);
    }

    public static LPSZ dFile(Path path, @NotNull CharSequence columnName, long columnTxn) {
        path.concat(columnName).put(FILE_SUFFIX_D);
        if (columnTxn > COLUMN_NAME_TXN_NONE) {
            path.put('.').put(columnTxn);
        }
        return path.$();
    }

    public static LPSZ dFile(Path path, CharSequence columnName) {
        return dFile(path, columnName, COLUMN_NAME_TXN_NONE);
    }

    public static long estimateAvgRecordSize(RecordMetadata metadata) {
        long recSize = 0;
        for (int i = 0, n = metadata.getColumnCount(); i < n; i++) {
            int columnType = metadata.getColumnType(i);
            if (ColumnType.isVarSize(columnType)) {
                // Estimate size of variable length column as 28 bytes
                recSize += ESTIMATED_VAR_COL_SIZE;
            } else if (columnType > 0) {
                recSize += ColumnType.sizeOf(columnType);
            }
        }
        return recSize;
    }

    public static int exists(FilesFacade ff, Path path, CharSequence root, CharSequence name) {
        return exists(ff, path.of(root).concat(name));
    }

    public static int exists(FilesFacade ff, Path path, CharSequence root, Utf8Sequence name) {
        return exists(ff, path.of(root).concat(name));
    }

    public static int existsInVolume(FilesFacade ff, Path volumePath, CharSequence name) {
        return exists(ff, volumePath.concat(name));
    }

    public static void freeTransitionIndex(long address) {
        if (address == 0) {
            return;
        }
        Unsafe.free(address, Unsafe.getUnsafe().getInt(address), MemoryTag.NATIVE_TABLE_READER);
    }

    public static int getColumnCount(MemoryMR metaMem, long offset) {
        final int columnCount = metaMem.getInt(offset);
        if (columnCount < 0) {
            throw validationException(metaMem).put("Incorrect columnCount: ").put(columnCount);
        }
        return columnCount;
    }

    public static CharSequence getColumnName(MemoryMR metaMem, long memSize, long offset, int columnIndex) {
        final int strLength = getInt(metaMem, memSize, offset);
        if (strLength == TableUtils.NULL_LEN) {
            throw validationException(metaMem).put("NULL column name at [").put(columnIndex).put(']');
        }
        return getCharSequence(metaMem, memSize, offset, strLength);
    }

    public static long getColumnNameOffset(int columnCount) {
        return META_OFFSET_COLUMN_TYPES + columnCount * META_COLUMN_DATA_SIZE;
    }

    public static int getColumnType(MemoryR metaMem, int columnIndex) {
        return metaMem.getInt(META_OFFSET_COLUMN_TYPES + columnIndex * META_COLUMN_DATA_SIZE);
    }

    public static int getColumnType(MemoryMR metaMem, long memSize, long offset, int columnIndex) {
        final int type = getInt(metaMem, memSize, offset);
        if (type >= 0 && ColumnType.sizeOf(type) == -1) {
            throw validationException(metaMem).put("Invalid column type ").put(type).put(" at [").put(columnIndex).put(']');
        }
        return type;
    }

    public static int getFilterCapacity(MemoryR metaMem, int columnIndex) {
        return metaMem.getInt(META_OFFSET_COLUMN_TYPES + columnIndex * META_COLUMN_DATA_SIZE + 32);
    }

    public static int getInt(MemoryR metaMem, long memSize, long offset) {
        if (memSize < offset + Integer.BYTES) {
            throw CairoException.critical(0).put("File is too small, size=").put(memSize).put(", required=").put(offset + Integer.BYTES);
        }
        return metaMem.getInt(offset);
    }

    public static int getMaxUncommittedRows(TableRecordMetadata metadata, CairoEngine engine) {
        if (!metadata.isWalEnabled() && metadata instanceof TableWriterMetadata) {
            return ((TableWriterMetadata) metadata).getMaxUncommittedRows();
        }
        try (TableMetadata tableMetadata = engine.getTableMetadata(metadata.getTableToken())) {
            return tableMetadata.getMaxUncommittedRows();
        }
    }

    public static long getNullLong(int columnType, @SuppressWarnings("unused") int longIndex) {
        // In theory, we can have a column type where `NULL` value will be different `LONG` values,
        // then this should return different values on longIndex. At the moment there are no such types.
        switch (ColumnType.tagOf(columnType)) {
            case ColumnType.BOOLEAN:
            case ColumnType.BYTE:
            case ColumnType.CHAR:
            case ColumnType.SHORT:
                return 0L;
            case ColumnType.SYMBOL:
                return Numbers.encodeLowHighInts(SymbolTable.VALUE_IS_NULL, 0);
            case ColumnType.FLOAT:
                return Float.floatToIntBits(Float.NaN);
            case ColumnType.DOUBLE:
                return Double.doubleToLongBits(Double.NaN);
            case ColumnType.LONG256:
            case ColumnType.INT:
            case ColumnType.LONG:
            case ColumnType.DATE:
            case ColumnType.TIMESTAMP:
            case ColumnType.LONG128:
            case ColumnType.UUID:
            case ColumnType.INTERVAL:
                // Long128, UUID, and INTERVAL are null when all 2 longs are NaNs
                // Long256 is null when all 4 longs are NaNs
                return Numbers.LONG_NULL;
            case ColumnType.GEOBYTE:
            case ColumnType.GEOLONG:
            case ColumnType.GEOSHORT:
            case ColumnType.GEOINT:
                return GeoHashes.NULL;
            case ColumnType.IPv4:
                return Numbers.IPv4_NULL;
            case ColumnType.VARCHAR:
            case ColumnType.BINARY:
                return NULL_LEN;
            case ColumnType.STRING:
                return Numbers.encodeLowHighInts(NULL_LEN, NULL_LEN);
            default:
                assert false : "Invalid column type: " + columnType;
                return 0;
        }
    }

    public static long getO3MaxLag(TableRecordMetadata metadata, CairoEngine engine) {
        if (!metadata.isWalEnabled()) {
            if (metadata instanceof TableWriterMetadata) {
                return ((TableWriterMetadata) metadata).getO3MaxLag();
            }

            try (TableMetadata tableMetadata = engine.getTableMetadata(metadata.getTableToken())) {
                return tableMetadata.getO3MaxLag();
            }
        }
        // Does not have effect for WAL enabled tables
        return 0;
    }

    public static int getPartitionBy(TableRecordMetadata metadata, CairoEngine engine) {
        if (!metadata.isWalEnabled() && metadata instanceof TableWriterMetadata) {
            return ((TableWriterMetadata) metadata).getPartitionBy();
        }
        try (TableMetadata tableMetadata = engine.getTableMetadata(metadata.getTableToken())) {
            return tableMetadata.getPartitionBy();
        }
    }

    public static long getPartitionTableIndexOffset(long partitionTableOffset, int index) {
        return partitionTableOffset + 4 + index * 8L;
    }

    public static long getPartitionTableSizeOffset(int symbolWriterCount) {
        return getSymbolWriterIndexOffset(symbolWriterCount);
    }

    public static int getReplacingColumnIndex(MemoryR metaMem, int columnIndex) {
        return metaMem.getInt(META_OFFSET_COLUMN_TYPES + columnIndex * META_COLUMN_DATA_SIZE + 4 + 8 + 4 + 8) - 1;
    }

    public static int getSymbolCapacity(MemoryR metaMem, int columnIndex) {
        return metaMem.getInt(META_OFFSET_COLUMN_TYPES + columnIndex * META_COLUMN_DATA_SIZE + 4 + 8 + 4);
    }

    public static long getSymbolWriterIndexOffset(int index) {
        return TX_OFFSET_MAP_WRITER_COUNT_32 + Integer.BYTES + (long) index * Long.BYTES;
    }

    public static long getSymbolWriterTransientIndexOffset(int index) {
        return getSymbolWriterIndexOffset(index) + Integer.BYTES;
    }

    @NotNull
    public static String getTableDir(boolean mangleDirNames, @NotNull String tableName, int tableId, boolean isWal) {
        String dirName = tableName;
        if (isWal) {
            dirName += TableUtils.SYSTEM_TABLE_NAME_SUFFIX;
            dirName += tableId;
        } else if (mangleDirNames) {
            dirName += TableUtils.SYSTEM_TABLE_NAME_SUFFIX;
        }
        return dirName;
    }

    public static CharSequence getTableNameFromDirName(CharSequence privateName) {
        int suffixIndex = Chars.indexOf(privateName, SYSTEM_TABLE_NAME_SUFFIX);
        if (suffixIndex == -1) {
            return privateName;
        }
        return Chars.toString(privateName).substring(0, suffixIndex);
    }

    public static int getTimestampIndex(MemoryMR metaMem, long offset, int columnCount) {
        final int timestampIndex = metaMem.getInt(offset);
        if (timestampIndex < -1 || timestampIndex >= columnCount) {
            throw validationException(metaMem).put("Timestamp index is outside of range, timestampIndex=").put(timestampIndex);
        }
        return timestampIndex;
    }

    public static void handleMetadataLoadException(
            CharSequence tableName,
            long deadline,
            CairoException ex,
            MillisecondClock millisecondClock,
            long spinLockTimeout
    ) {
        // This is temporary solution until we can get multiple version of metadata not overwriting each other
        if (ex.errnoFileCannotRead()) {
            if (millisecondClock.getTicks() < deadline) {
                LOG.info().$("error reloading metadata [table=").utf8(tableName)
                        .$(", msg=").utf8(ex.getFlyweightMessage())
                        .$(", errno=").$(ex.getErrno())
                        .I$();
                Os.pause();
            } else {
                throw CairoException.critical(ex.getErrno()).put("Metadata read timeout [src=writer, timeout=").put(spinLockTimeout).put("ms, err=").put(ex.getFlyweightMessage()).put(']');
            }
        } else {
            throw ex;
        }
    }

    public static LPSZ iFile(Path path, CharSequence columnName, long columnTxn) {
        path.concat(columnName).put(FILE_SUFFIX_I);
        if (columnTxn > COLUMN_NAME_TXN_NONE) {
            path.put('.').put(columnTxn);
        }
        return path.$();
    }

    public static LPSZ iFile(Path path, CharSequence columnName) {
        return iFile(path, columnName, COLUMN_NAME_TXN_NONE);
    }

    /**
     * Check is table name does not start with temp table prefix. Usually in case
     * of table renames, table name can have temp prefix.
     *
     * @param tableName       name of the table
     * @param tempTablePrefix the temp prefix
     * @return true if table name is not pending table rename.
     */
    public static boolean isFinalTableName(String tableName, CharSequence tempTablePrefix) {
        return !Chars.startsWith(tableName, tempTablePrefix);
    }

    public static boolean isMatViewDefinitionFileExists(CairoConfiguration configuration, Path path, CharSequence dirName) {
        FilesFacade ff = configuration.getFilesFacade();
        path.of(configuration.getDbRoot()).concat(dirName).concat(MatViewDefinition.MAT_VIEW_DEFINITION_FILE_NAME);
        return ff.exists(path.$());
    }

    public static boolean isMatViewStateFileExists(CairoConfiguration configuration, Path path, CharSequence dirName) {
        FilesFacade ff = configuration.getFilesFacade();
        path.of(configuration.getDbRoot()).concat(dirName).concat(MatViewState.MAT_VIEW_STATE_FILE_NAME);
        return ff.exists(path.$());
    }

    /*
     * Checks that the minor version of the metadata format is up to date, i.e., at least the value
     * of the TableUtils.META_FORMAT_MINOR_VERSION_LATEST constant.
     *
     * Metadata Format Minor Version field encodes 2 shorts:
     * - Low short is a checksum that changes with every update to the metadata record
     * - High short is set to TableUtils.META_FORMAT_MINOR_VERSION_LATEST
     *
     * The Metadata Format Minor Version field was not present in the initial version of the metadata format. This is
     * why we need the checksum: when it doesn't match, we can't trust the version stored in it, and should assume
     * the QuestDB version that wrote the metadata predates its introduction.
     *
     * Table storage itself is forward- and backward-compatible, so it's safe to read regardless of this version.
     */
    public static boolean isMetaFormatUpToDate(MemoryR metaMem) {
        int metaFormatMinorVersionField = metaMem.getInt(META_OFFSET_META_FORMAT_MINOR_VERSION);
        short savedChecksum = Numbers.decodeLowShort(metaFormatMinorVersionField);
        short actualChecksum = checksumForMetaFormatMinorVersionField(
                metaMem.getLong(TableUtils.META_OFFSET_METADATA_VERSION),
                metaMem.getInt(TableUtils.META_OFFSET_COUNT)
        );
        short savedMetaFormatMinorVersion = Numbers.decodeHighShort(metaFormatMinorVersionField);
        return savedChecksum == actualChecksum && savedMetaFormatMinorVersion >= META_FORMAT_MINOR_VERSION_LATEST;
    }

    public static boolean isSymbolCached(MemoryR metaMem, int columnIndex) {
        return (getColumnFlags(metaMem, columnIndex) & META_FLAG_BIT_SYMBOL_CACHE) != 0;
    }

    public static boolean isValidColumnName(CharSequence columnName, int fsFileNameLimit) {
        final int length = columnName.length();
        if (length > fsFileNameLimit) {
            // Most file systems do not support file names longer than 255 bytes
            return false;
        }

        for (int i = 0; i < length; i++) {
            char c = columnName.charAt(i);
            switch (c) {
                case '?':
                case '.':
                case ',':
                case '\'':
                case '\"':
                case '\\':
                case '/':
                case ':':
                case ')':
                case '(':
                case '+':
                case '-':
                case '*':
                case '%':
                case '~':
                case '\u0000': // Control characters
                case '\u0001':
                case '\u0002':
                case '\u0003':
                case '\u0004':
                case '\u0005':
                case '\u0006':
                case '\u0007':
                case '\u0008':
                case '	':
                case '\u000B':
                case '\u000c':
                case '\n':
                case '\r':
                case '\u000e':
                case '\u000f':
                case '\u007f':
                case 0xfeff: // UTF-8 BOM (Byte Order Mark) can appear at the beginning of a character stream
                    return false;
                default:
                    break;
            }
        }
        return length > 0;
    }

    public static boolean isValidTableName(CharSequence tableName, int fsFileNameLimit) {
        final int length = tableName.length();
        if (length > fsFileNameLimit) {
            // Most file systems do not support file names longer than 255 bytes
            return false;
        }

        for (int i = 0; i < length; i++) {
            char c = tableName.charAt(i);
            switch (c) {
                case '.':
                    if (i == 0 || i == length - 1 || tableName.charAt(i - 1) == '.') {
                        // Single dot in the middle is allowed only
                        // Starting from . hides directory in Linux
                        // Ending . can be trimmed by some Windows versions / file systems
                        // Double, triple dot look suspicious
                        // Single dot allowed as compatibility,
                        // when someone uploads 'file_name.csv' the file name used as the table name
                        return false;
                    }
                    break;
                case '?':
                case ',':
                case '\'':
                case '\"':
                case '\\':
                case '/':
                case ':':
                case ')':
                case '(':
                case '+':
                case '*':
                case '%':
                case '~':
                case '\u0000':  // Control characters
                case '\u0001':
                case '\u0002':
                case '\u0003':
                case '\u0004':
                case '\u0005':
                case '\u0006':
                case '\u0007':
                case '\u0008':
                case '	':
                case '\u000B':
                case '\u000c':
                case '\r':
                case '\n':
                case '\u000e':
                case '\u000f':
                case '\u007f':
                case 0xfeff: // UTF-8 BOM (Byte Order Mark) can appear at the beginning of a character stream
                    return false;
            }
        }
        return length > 0 && tableName.charAt(0) != ' ' && tableName.charAt(length - 1) != ' ';
    }

    public static int lengthOf(@Nullable CharSequence columnValue) {
        return columnValue != null ? columnValue.length() : NULL_LEN;
    }

    public static long lock(FilesFacade ff, LPSZ path, boolean verbose) {
        // workaround for https://github.com/docker/for-mac/issues/7004
        if (Files.VIRTIO_FS_DETECTED) {
            if (!ff.touch(path)) {
                if (verbose) {
                    LOG.error().$("cannot touch '").$(path).$("' to lock [errno=").$(ff.errno()).I$();
                }
                return -1;
            }
        }

        long fd = ff.openRW(path, CairoConfiguration.O_NONE);
        if (fd == -1) {
            if (verbose) {
                LOG.error().$("cannot open '").$(path).$("' to lock [errno=").$(ff.errno()).I$();
            }
            return -1;
        }
        if (ff.lock(fd) != 0) {
            if (verbose) {
                LOG.error().$("cannot lock '").$(path).$("' [errno=").$(ff.errno()).$(", fd=").$(fd).I$();
            }
            ff.close(fd);
            return -1;
        }

        if (verbose) {
            LOG.debug().$("locked '").$(path).$("' [fd=").$(fd).I$();
        }
        return fd;
    }

    public static long lock(FilesFacade ff, LPSZ path) {
        return lock(ff, path, true);
    }

    public static LPSZ lockName(Path path) {
        return path.put(".lock").$();
    }

    public static long mapAppendColumnBuffer(FilesFacade ff, long fd, long offset, long size, boolean rw, int memoryTag) {
        assert !VM_PARANOIA_MODE || ff.length(fd) >= offset + size : "mmap ro buffer is beyond EOF";

        // Linux requires the mmap offset to be page aligned
        long alignedOffset = Files.floorPageSize(offset);
        long alignedExtraLen = offset - alignedOffset;
        long mapAddr = rw ?
                mapRWNoAlloc(ff, fd, size + alignedExtraLen, alignedOffset, memoryTag) :
                TableUtils.mapRO(ff, fd, size + alignedExtraLen, alignedOffset, memoryTag);
        ff.madvise(mapAddr, size + alignedExtraLen, rw ? Files.POSIX_MADV_RANDOM : Files.POSIX_MADV_SEQUENTIAL);
        return mapAddr + alignedExtraLen;
    }

    public static void mapAppendColumnBufferRelease(FilesFacade ff, long address, long offset, long size, int memoryTag) {
        long alignedOffset = Files.floorPageSize(offset);
        long alignedExtraLen = offset - alignedOffset;
        ff.munmap(address - alignedExtraLen, size + alignedExtraLen, memoryTag);
    }

    public static long mapRO(FilesFacade ff, long fd, long size, int memoryTag) {
        return TableUtils.mapRO(ff, fd, size, 0, memoryTag);
    }

    public static long mapRO(FilesFacade ff, LPSZ path, Log log, long size, int memoryTag) {
        final long fd = openRO(ff, path, log);
        try {
            return mapRO(ff, fd, size, memoryTag);
        } finally {
            ff.close(fd);
        }
    }

    /**
     * Maps a file in read-only mode.
     * <p>
     * Important note. Linux requires the offset to be page aligned.
     *
     * @param ff        files facade - intermediary to allow intercepting calls to the OS.
     * @param fd        file descriptor, previously provided by one of openFile() functions
     * @param size      size of the mapped file region
     * @param offset    offset in file to begin mapping
     * @param memoryTag bucket to trace memory allocation calls
     * @return read-only memory address
     */
    public static long mapRO(FilesFacade ff, long fd, long size, long offset, int memoryTag) {
        assert fd != -1;
        assert offset % Files.PAGE_SIZE == 0;
        final long address = ff.mmap(fd, size, offset, Files.MAP_RO, memoryTag);
        if (address == FilesFacade.MAP_FAILED) {
            throw CairoException.critical(ff.errno())
                    .put("could not mmap ")
                    .put(" [size=").put(size)
                    .put(", offset=").put(offset)
                    .put(", fd=").put(fd)
                    .put(", memUsed=").put(Unsafe.getMemUsed())
                    .put(", fileLen=").put(ff.length(fd))
                    .put(']');
        }
        return address;
    }

    public static long mapRW(FilesFacade ff, long fd, long size, int memoryTag) {
        return mapRW(ff, fd, size, 0, memoryTag);
    }

    /**
     * Maps a file in read-write mode.
     * <p>
     * Important note. Linux requires the offset to be page aligned.
     *
     * @param ff        files facade, - intermediary to allow intercepting calls to the OS.
     * @param fd        file descriptor, previously provided by one of openFile() functions. File has to be opened read-write
     * @param size      size of the mapped file region
     * @param offset    offset in file to begin mapping
     * @param memoryTag bucket to trace memory allocation calls
     * @return read-write memory address
     */
    public static long mapRW(FilesFacade ff, long fd, long size, long offset, int memoryTag) {
        assert fd != -1;
        assert offset % Files.PAGE_SIZE == 0;
        allocateDiskSpace(ff, fd, size + offset);
        return mapRWNoAlloc(ff, fd, size, offset, memoryTag);
    }

    /**
     * Maps a file in read-write mode without allocating the disk space.
     * <p>
     * Important note. Linux requires the offset to be page aligned.
     *
     * @param ff        files facade, - intermediary to allow intercepting calls to the OS.
     * @param fd        file descriptor, previously provided by one of openFile() functions. File has to be opened read-write
     * @param size      size of the mapped file region
     * @param offset    offset in file to begin mapping
     * @param memoryTag bucket to trace memory allocation calls
     * @return read-write memory address
     */
    public static long mapRWNoAlloc(FilesFacade ff, long fd, long size, long offset, int memoryTag) {
        long addr = ff.mmap(fd, size, offset, Files.MAP_RW, memoryTag);
        if (addr > -1) {
            return addr;
        }
        int errno = ff.errno();
        if (Os.type != Os.WINDOWS || errno != 112) {
            throw CairoException.critical(ff.errno()).put("could not mmap column [fd=").put(fd).put(", size=").put(size).put(']');
        }
        throw CairoException.critical(ff.errno()).put("No space left [size=").put(size).put(", fd=").put(fd).put(']');
    }

    public static long mapRWOrClose(FilesFacade ff, long fd, long size, int memoryTag) {
        try {
            return TableUtils.mapRW(ff, fd, size, memoryTag);
        } catch (CairoException e) {
            ff.close(fd);
            throw e;
        }
    }

    public static long mremap(
            FilesFacade ff,
            long fd,
            long prevAddress,
            long prevSize,
            long newSize,
            int mapMode,
            int memoryTag
    ) {
        return mremap(ff, fd, prevAddress, prevSize, newSize, 0L, mapMode, memoryTag);
    }

    public static long mremap(
            FilesFacade ff,
            long fd,
            long prevAddress,
            long prevSize,
            long newSize,
            long offset,
            int mapMode,
            int memoryTag
    ) {
        final long page = ff.mremap(fd, prevAddress, prevSize, newSize, offset, mapMode, memoryTag);
        if (page == FilesFacade.MAP_FAILED) {
            int errno = ff.errno();
            // Closing memory will truncate size to current append offset.
            // Since the failed resize can occur before append offset can be
            // explicitly set, we must assume that file size should be
            // equal to previous memory size
            throw CairoException.critical(errno).put("could not remap file [previousSize=").put(prevSize)
                    .put(", newSize=").put(newSize)
                    .put(", offset=").put(offset)
                    .put(", fd=").put(fd)
                    .put(']');
        }
        return page;
    }

    public static void msync(FilesFacade ff, long addr, long len, boolean async) {
        // Linux requires the msync address to be page aligned
        long alignedAddr = Files.floorPageSize(addr);
        long alignedExtraLen = addr - alignedAddr;
        ff.msync(alignedAddr, len + alignedExtraLen, async);
    }

    public static LPSZ offsetFileName(Path path, CharSequence columnName, long columnNameTxn) {
        path.concat(columnName).put(".o");
        if (columnNameTxn > COLUMN_NAME_TXN_NONE) {
            path.put('.').put(columnNameTxn);
        }
        return path.$();
    }

    public static void oldPartitionName(Path path, long txn) {
        path.put("-x-").put(txn);
    }

    public static long openAppend(FilesFacade ff, LPSZ path, Log log) {
        final long fd = ff.openAppend(path);
        if (fd > -1) {
            log.debug().$("open [file=").$(path).$(", fd=").$(fd).I$();
            return fd;
        }
        throw CairoException.critical(ff.errno()).put("could not open append [file=").put(path).put(']');
    }

    public static long openFileRWOrFail(FilesFacade ff, LPSZ path, long opts) {
        return openRW(ff, path, LOG, opts);
    }

    public static long openRO(FilesFacade ff, Path path, CharSequence fileName, Log log) {
        final int rootLen = path.size();
        path.concat(fileName);
        try {
            return TableUtils.openRO(ff, path.$(), log);
        } finally {
            path.trimTo(rootLen);
        }
    }

    public static long openRO(FilesFacade ff, LPSZ path, Log log) {
        final long fd = ff.openRO(path);
        if (fd > -1) {
            log.debug().$("open [file=").$(path).$(", fd=").$(fd).I$();
            return fd;
        }
        int errno = ff.errno();
        if (Files.errnoFileCannotRead(errno)) {
            throw CairoException.critical(errno).put("could not open, file does not exist: ").put(path).put(']');
        }
        throw CairoException.critical(errno).put("could not open read-only [file=").put(path).put(']');
    }

    public static long openRW(FilesFacade ff, LPSZ path, Log log, long opts) {
        final long fd = ff.openRW(path, opts);
        if (fd > -1) {
            log.debug().$("open [file=").$(path).$(", fd=").$(fd).I$();
            return fd;
        }
        throw CairoException.critical(ff.errno()).put("could not open read-write [file=").put(path).put(']');
    }

    public static void openSmallFile(FilesFacade ff, Path path, int rootLen, MemoryMR metaMem, CharSequence fileName, int memoryTag) {
        path.concat(fileName);
        try {
            metaMem.smallFile(ff, path.$(), memoryTag);
        } finally {
            path.trimTo(rootLen);
        }
    }

    public static void overwriteTableNameFile(Path tablePath, MemoryMAR memory, FilesFacade ff, @NotNull CharSequence tableName) {
        // Update name in _name file.
        // This is potentially racy but the file only read on startup when the tables.d file is missing
        // so very limited circumstances.
        Path nameFilePath = tablePath.concat(TABLE_NAME_FILE);
        memory.smallFile(ff, nameFilePath.$(), MemoryTag.MMAP_TABLE_WRITER);
        memory.jumpTo(0);
        createTableNameFile(memory, tableName);
        memory.close(true, Vm.TRUNCATE_TO_POINTER);
    }

    public static void populateRecordHashMap(
            SqlExecutionCircuitBreaker circuitBreaker,
            RecordCursor cursor,
            Map map,
            RecordSink recordSink,
            RecordChain chain
    ) {
        final Record record = cursor.getRecord();
        while (cursor.hasNext()) {
            circuitBreaker.statefulThrowExceptionIfTripped();

            MapKey key = map.withKey();
            key.put(record, recordSink);
            MapValue value = key.createValue();
            if (value.isNew()) {
                long offset = chain.put(record, -1);
                value.putLong(0, offset);
                value.putLong(1, offset);
                value.putLong(2, 1);
            } else {
                value.putLong(1, chain.put(record, value.getLong(1)));
                value.addLong(2, 1);
            }
        }
    }

    public static int readIntOrFail(FilesFacade ff, long fd, long offset, long tempMem8b, Path path) {
        if (ff.read(fd, tempMem8b, Integer.BYTES, offset) != Integer.BYTES) {
            throw CairoException.critical(ff.errno()).put("Cannot read: ").put(path);
        }
        return Unsafe.getUnsafe().getInt(tempMem8b);
    }

    public static long readLongAtOffset(FilesFacade ff, LPSZ path, long tempMem8b, long offset) {
        final long fd = TableUtils.openRO(ff, path, LOG);
        try {
            return readLongOrFail(ff, fd, offset, tempMem8b, path);
        } finally {
            ff.close(fd);
        }
    }

    public static long readLongOrFail(FilesFacade ff, long fd, long offset, long tempMem8b, @Nullable LPSZ path) {
        if (ff.read(fd, tempMem8b, Long.BYTES, offset) != Long.BYTES) {
            if (path != null) {
                throw CairoException.critical(ff.errno()).put("could not read long [path=").put(path).put(", fd=").put(fd).put(", offset=").put(offset);
            }
            throw CairoException.critical(ff.errno()).put("could not read long [fd=").put(fd).put(", offset=").put(offset);
        }
        return Unsafe.getUnsafe().getLong(tempMem8b);
    }

    public static String readTableName(Path path, int rootLen, MemoryCMR mem, FilesFacade ff) {
        long fd = -1;
        try {
            path.concat(TableUtils.TABLE_NAME_FILE);
            LPSZ $path = path.$();
            fd = ff.openRO($path);
            if (fd < 1) {
                return null;
            }

            long fileLen = ff.length(fd);
            if (fileLen > Integer.BYTES) {
                int charLen = ff.readNonNegativeInt(fd, 0);
                if (charLen * 2L + Integer.BYTES != fileLen - 1) {
                    LOG.error().$("invalid table name file [path=").$(path).$(", headerLen=").$(charLen).$(", fileLen=").$(fileLen).I$();
                    return null;
                }

                mem.of(ff, $path, fileLen, fileLen, MemoryTag.MMAP_DEFAULT);
                return Chars.toString(mem.getStrA(0));
            } else {
                LOG.error().$("invalid table name file [path=").$(path).$(", fileLen=").$(fileLen).I$();
                return null;
            }
        } finally {
            path.trimTo(rootLen);
            ff.close(fd);
        }
    }

    public static String readText(FilesFacade ff, LPSZ path1) {
        long fd = ff.openRO(path1);
        long bytes = 0;
        long length = 0;
        if (fd > -1) {
            try {
                length = ff.length(fd);
                if (length > 0) {
                    bytes = Unsafe.malloc(length, MemoryTag.NATIVE_DEFAULT);
                    if (ff.read(fd, bytes, length, 0) == length) {
                        return Utf8s.stringFromUtf8Bytes(bytes, bytes + length);
                    }

                }
            } finally {
                if (bytes != 0) {
                    Unsafe.free(bytes, length, MemoryTag.NATIVE_DEFAULT);
                }
                ff.close(fd);
            }
        }
        return null;
    }

    public static void removeColumnFromMetadata(
            CharSequence columnName,
            LowerCaseCharSequenceIntHashMap columnNameIndexMap,
            ObjList<TableColumnMetadata> columnMetadata
    ) {
        final int columnIndex = columnNameIndexMap.get(columnName);
        if (columnIndex < 0) {
            throw CairoException.critical(0).put("Column not found: ").put(columnName);
        }

        columnNameIndexMap.remove(columnName);
        final TableColumnMetadata deletedMeta = columnMetadata.getQuick(columnIndex);
        deletedMeta.markDeleted();
    }

    public static void renameColumnInMetadata(
            CharSequence columnName,
            CharSequence newName,
            LowerCaseCharSequenceIntHashMap columnNameIndexMap,
            ObjList<TableColumnMetadata> columnMetadata
    ) {
        final int columnIndex = columnNameIndexMap.get(columnName);
        if (columnIndex < 0) {
            throw CairoException.critical(0).put("Column not found: ").put(columnName);
        }
        final String newNameStr = newName.toString();
        columnMetadata.getQuick(columnIndex).rename(newNameStr);

        columnNameIndexMap.removeEntry(columnName);
        columnNameIndexMap.put(newNameStr, columnIndex);
    }

    public static void renameOrFail(FilesFacade ff, LPSZ src, LPSZ dst) {
        if (ff.rename(src, dst) != Files.FILES_RENAME_OK) {
            throw CairoException.critical(ff.errno()).put("could not rename ").put(src).put(" -> ").put(dst);
        }
    }

    public static void resetTodoLog(FilesFacade ff, Path path, int rootLen, MemoryMARW mem) {
        mem.smallFile(ff, path.trimTo(rootLen).concat(TODO_FILE_NAME).$(), MemoryTag.MMAP_DEFAULT);
        mem.jumpTo(0);
        mem.putLong(24, 0); // txn check
        Unsafe.getUnsafe().storeFence();
        mem.putLong(8, 0); // hashLo
        mem.putLong(16, 0); // hashHi
        Unsafe.getUnsafe().storeFence();
        mem.putLong(0, 0); // txn
        mem.putLong(32, 0); // count
        mem.jumpTo(40);
        mem.sync(false);
    }

    public static void resetTxn(
            MemoryMW txMem,
            long baseOffset,
            int symbolMapCount,
            long txn,
            long seqTxn,
            long dataVersion,
            long partitionTableVersion,
            long structureVersion,
            long columnVersion,
            long truncateVersion
    ) {
        // txn to let readers know table is being reset
        txMem.putLong(baseOffset + TX_OFFSET_TXN_64, txn);

        // transient row count
        txMem.putLong(baseOffset + TX_OFFSET_TRANSIENT_ROW_COUNT_64, 0);
        // fixed row count
        txMem.putLong(baseOffset + TX_OFFSET_FIXED_ROW_COUNT_64, 0);
        // min timestamp value in table
        txMem.putLong(baseOffset + TX_OFFSET_MIN_TIMESTAMP_64, Long.MAX_VALUE);
        // max timestamp value in table
        txMem.putLong(baseOffset + TX_OFFSET_MAX_TIMESTAMP_64, Long.MIN_VALUE);
        // structure version
        txMem.putLong(baseOffset + TX_OFFSET_STRUCT_VERSION_64, structureVersion);
        // data version
        txMem.putLong(baseOffset + TX_OFFSET_DATA_VERSION_64, dataVersion);
        // partition table version
        txMem.putLong(baseOffset + TX_OFFSET_PARTITION_TABLE_VERSION_64, partitionTableVersion);
        // column version
        txMem.putLong(baseOffset + TX_OFFSET_COLUMN_VERSION_64, columnVersion);
        // truncate version
        txMem.putLong(baseOffset + TX_OFFSET_TRUNCATE_VERSION_64, truncateVersion);
        // sequencer txn
        txMem.putLong(baseOffset + TX_OFFSET_SEQ_TXN_64, seqTxn);

        txMem.putInt(baseOffset + TX_OFFSET_MAP_WRITER_COUNT_32, symbolMapCount);

        txMem.putLong(baseOffset + TX_OFFSET_LAG_MIN_TIMESTAMP_64, Long.MAX_VALUE);
        txMem.putLong(baseOffset + TX_OFFSET_LAG_MAX_TIMESTAMP_64, Long.MIN_VALUE);
        txMem.putInt(baseOffset + TX_OFFSET_LAG_ROW_COUNT_32, 0);
        txMem.putInt(baseOffset + TX_OFFSET_LAG_TXN_COUNT_32, 0);
        txMem.putInt(baseOffset + TX_OFFSET_CHECKSUM_32, EMPTY_TABLE_LAG_CHECKSUM);

        for (int i = 0; i < symbolMapCount; i++) {
            long offset = getSymbolWriterIndexOffset(i);
            txMem.putInt(baseOffset + offset, 0);
            offset += Integer.BYTES;
            txMem.putInt(baseOffset + offset, 0);
        }

        // partition update count
        txMem.putInt(baseOffset + getPartitionTableSizeOffset(symbolMapCount), 0);
    }

    public static void safeReadTxn(TxReader txReader, MillisecondClock clock, long spinLockTimeout) {
        long deadline = clock.getTicks() + spinLockTimeout;
        if (txReader.unsafeReadVersion() == txReader.getVersion()) {
            LOG.debug().$("checked clean txn, version ").$(txReader.getVersion()).$(", txn=").$(txReader.getTxn()).$();
            return;
        }

        while (true) {
            if (txReader.unsafeLoadAll()) {
                LOG.debug().$("loaded clean txn, version ").$(txReader.getVersion())
                        .$(", offset=").$(txReader.getBaseOffset())
                        .$(", size=").$(txReader.getRecordSize())
                        .$(", txn=").$(txReader.getTxn()).$();
                // All good, snapshot read
                return;
            }
            // This is unlucky, sequences have changed while we were reading transaction data
            // We must discard and try again
            if (clock.getTicks() > deadline) {
                throw CairoException.critical(0).put("Transaction read timeout [src=writer, timeout=").put(spinLockTimeout).put("ms]");
            }

            LOG.debug().$("loaded __dirty__ txn, version ").$(txReader.getVersion()).$();
            Os.pause();
        }
    }

    public static boolean schedulePurgeO3Partitions(MessageBus messageBus, TableToken tableName, int partitionBy) {
        final MPSequence seq = messageBus.getO3PurgeDiscoveryPubSeq();
        while (true) {
            long cursor = seq.next();
            if (cursor > -1) {
                O3PartitionPurgeTask task = messageBus.getO3PurgeDiscoveryQueue().get(cursor);
                task.of(tableName, partitionBy);
                seq.done(cursor);
                return true;
            } else if (cursor == -1) {
                return false;
            }
            Os.pause();
        }
    }

    public static void setNull(int columnType, long addr, long count) {
        switch (ColumnType.tagOf(columnType)) {
            case ColumnType.BOOLEAN:
            case ColumnType.BYTE:
                Vect.memset(addr, count, 0);
                break;
            case ColumnType.GEOBYTE:
                Vect.memset(addr, count, GeoHashes.BYTE_NULL);
                break;
            case ColumnType.CHAR:
            case ColumnType.SHORT:
                Vect.setMemoryShort(addr, (short) 0, count);
                break;
            case ColumnType.GEOSHORT:
                Vect.setMemoryShort(addr, GeoHashes.SHORT_NULL, count);
                break;
            case ColumnType.INT:
                Vect.setMemoryInt(addr, Numbers.INT_NULL, count);
                break;
            case ColumnType.IPv4:
                Vect.setMemoryInt(addr, Numbers.IPv4_NULL, count);
                break;
            case ColumnType.GEOINT:
                Vect.setMemoryInt(addr, GeoHashes.INT_NULL, count);
                break;
            case ColumnType.FLOAT:
                Vect.setMemoryFloat(addr, Float.NaN, count);
                break;
            case ColumnType.SYMBOL:
                Vect.setMemoryInt(addr, SymbolTable.VALUE_IS_NULL, count);
                break;
            case ColumnType.LONG:
            case ColumnType.DATE:
            case ColumnType.TIMESTAMP:
                Vect.setMemoryLong(addr, Numbers.LONG_NULL, count);
                break;
            case ColumnType.GEOLONG:
                Vect.setMemoryLong(addr, GeoHashes.NULL, count);
                break;
            case ColumnType.DOUBLE:
                Vect.setMemoryDouble(addr, Double.NaN, count);
                break;
            case ColumnType.LONG256:
                // Long256 is null when all 4 longs are NaNs
                Vect.setMemoryLong(addr, Numbers.LONG_NULL, count * 4);
                break;
            case ColumnType.LONG128:
                // fall through
            case ColumnType.UUID:
                // Long128 and UUID are null when all 2 longs are NaNs
                Vect.setMemoryLong(addr, Numbers.LONG_NULL, count * 2);
                break;
            default:
                break;
        }
    }

    /**
     * Sets the path to the directory of a native partition taking into account the timestamp, the partitioning scheme
     * and the partition version.
     *
     * @param path        Set to the root directory for a table, this will be updated to the root directory of the partition
     * @param partitionBy Partitioning scheme
     * @param timestamp   A timestamp in the partition
     * @param nameTxn     Partition txn suffix
     */
    public static void setPathForNativePartition(Path path, int partitionBy, long timestamp, long nameTxn) {
        setSinkForNativePartition(path.slash(), partitionBy, timestamp, nameTxn);
    }

    /**
     * Sets the path to the file of a Parquet partition taking into account the timestamp, the partitioning scheme
     * and the partition version.
     *
     * @param path        Set to the root directory for a table, this will be updated to the file of the partition
     * @param partitionBy Partitioning scheme
     * @param timestamp   A timestamp in the partition
     * @param nameTxn     Partition txn suffix
     */
    public static void setPathForParquetPartition(Path path, int partitionBy, long timestamp, long nameTxn) {
        setSinkForNativePartition(path.slash(), partitionBy, timestamp, nameTxn);
        path.concat(PARQUET_PARTITION_NAME);
    }

    /**
     * Sets the sink to the directory of a native partition taking into account the timestamp, the partitioning scheme
     * and the partition version.
     *
     * @param sink        Set to the root directory for a table, this will be updated to the root directory of the partition
     * @param partitionBy Partitioning scheme
     * @param timestamp   A timestamp in the partition
     * @param nameTxn     Partition txn suffix
     */
    public static void setSinkForNativePartition(CharSink<?> sink, int partitionBy, long timestamp, long nameTxn) {
        PartitionBy.setSinkForPartition(sink, partitionBy, timestamp);
        if (nameTxn > -1L) {
            sink.put('.').put(nameTxn);
        }
    }

    public static void setTxReaderPath(@NotNull TxReader reader, @NotNull Path path, int partitionBy) {
        reader.ofRO(path.concat(TXN_FILE_NAME).$(), partitionBy);
    }

    public static int toIndexKey(int symbolKey) {
        assert symbolKey != Integer.MAX_VALUE;
        return symbolKey == SymbolTable.VALUE_IS_NULL ? 0 : symbolKey + 1;
    }

    public static void validateIndexValueBlockSize(int position, int indexValueBlockSize) throws SqlException {
        if (indexValueBlockSize < MIN_INDEX_VALUE_BLOCK_SIZE) {
            throw SqlException.$(position, "min index block capacity is ").put(MIN_INDEX_VALUE_BLOCK_SIZE);
        }
        if (indexValueBlockSize > MAX_INDEX_VALUE_BLOCK_SIZE) {
            throw SqlException.$(position, "max index block capacity is ").put(MAX_INDEX_VALUE_BLOCK_SIZE);
        }
    }

    public static void validateMeta(
            MemoryMR metaMem,
            LowerCaseCharSequenceIntHashMap nameIndex,
            int expectedVersion
    ) {
        try {
            final long memSize = checkMemSize(metaMem, META_OFFSET_COLUMN_TYPES);
            validateMetaVersion(metaMem, META_OFFSET_VERSION, expectedVersion);
            final int columnCount = getColumnCount(metaMem, META_OFFSET_COUNT);

            long offset = getColumnNameOffset(columnCount);
            if (memSize < offset) {
                throw validationException(metaMem).put("File is too small, column types are missing ").put(memSize);
            }

            // validate designated timestamp column
            final int timestampIndex = getTimestampIndex(metaMem, META_OFFSET_TIMESTAMP_INDEX, columnCount);
            if (timestampIndex != -1) {
                final int timestampType = getColumnType(metaMem, timestampIndex);
                if (!ColumnType.isTimestamp(timestampType)) {
                    throw validationException(metaMem).put("Timestamp column must be TIMESTAMP, but found ").put(ColumnType.nameOf(timestampType));
                }
            }

            // validate column types and index attributes
            for (int i = 0; i < columnCount; i++) {
                final int type = Math.abs(getColumnType(metaMem, i));
                if (ColumnType.sizeOf(type) == -1) {
                    throw validationException(metaMem).put("Invalid column type ").put(type).put(" at [").put(i).put(']');
                }

                if (isColumnIndexed(metaMem, i)) {
                    if (!ColumnType.isSymbol(type)) {
                        throw validationException(metaMem).put("Index flag is only supported for SYMBOL").put(" at [").put(i).put(']');
                    }

                    if (getIndexBlockCapacity(metaMem, i) < 2) {
                        throw validationException(metaMem).put("Invalid index value block capacity ").put(getIndexBlockCapacity(metaMem, i)).put(" at [").put(i).put(']');
                    }
                }
            }

            // validate column names
            int denseCount = 0;
            if (nameIndex != null) {
                for (int i = 0; i < columnCount; i++) {
                    final CharSequence name = getColumnName(metaMem, memSize, offset, i);
                    if (getColumnType(metaMem, i) < 0 || nameIndex.put(name, denseCount++)) {
                        offset += Vm.getStorageLength(name);
                    } else {
                        throw validationException(metaMem).put("Duplicate column [name=").put(name).put("] at ").put(i);
                    }
                }
            }
        } catch (Throwable e) {
            if (nameIndex != null) {
                nameIndex.clear();
            }
            throw e;
        }
    }

    public static void validateMetaVersion(MemoryMR metaMem, long metaVersionOffset, int expectedVersion) {
        final int metaVersion = metaMem.getInt(metaVersionOffset);
        if (expectedVersion != metaVersion) {
            throw validationException(metaMem)
                    .put("Metadata version does not match runtime version [expected=").put(expectedVersion)
                    .put(", actual=").put(metaVersion)
                    .put(']');
        }
    }

    public static void validateSymbolCapacity(int position, int symbolCapacity) throws SqlException {
        if (symbolCapacity < MIN_SYMBOL_CAPACITY) {
            throw SqlException.$(position, "min symbol capacity is ").put(MIN_SYMBOL_CAPACITY);
        }
        if (symbolCapacity > MAX_SYMBOL_CAPACITY) {
            throw SqlException.$(position, "max symbol capacity is ").put(MAX_SYMBOL_CAPACITY);
        }
    }

    public static void validateSymbolCapacityCached(boolean isCached, int symbolCapacity, int cacheKeywordPosition) throws SqlException {
        if (isCached && symbolCapacity > MAX_SYMBOL_CAPACITY_CACHED) {
            throw SqlException.$(cacheKeywordPosition, "max cached symbol capacity is ").put(MAX_SYMBOL_CAPACITY_CACHED);
        }
    }

    public static CairoException validationException(MemoryMR mem) {
        return CairoException.critical(CairoException.METADATA_VALIDATION).put("Invalid metadata at fd=").put(mem.getFd()).put(". ");
    }

    public static CairoException validationException(MemoryR mem) {
        if (mem instanceof MemoryMR) {
            return CairoException.critical(CairoException.METADATA_VALIDATION).put("Invalid metadata at fd=").put(((MemoryMR) mem).getFd()).put(". ");
        }
        return CairoException.critical(CairoException.METADATA_VALIDATION).put("Invalid metadata. ");
    }

    public static void writeIntOrFail(FilesFacade ff, long fd, long offset, int value, long tempMem8b, Path path) {
        Unsafe.getUnsafe().putInt(tempMem8b, value);
        if (ff.write(fd, tempMem8b, Integer.BYTES, offset) != Integer.BYTES) {
            throw CairoException.critical(ff.errno())
                    .put("could not write 8 bytes [path=").put(path)
                    .put(", fd=").put(fd)
                    .put(", offset=").put(offset)
                    .put(", value=").put(value)
                    .put(']');
        }
    }

    public static void writeLongOrFail(FilesFacade ff, long fd, long offset, long value, long tempMem8b, Path path) {
        Unsafe.getUnsafe().putLong(tempMem8b, value);
        if (ff.write(fd, tempMem8b, Long.BYTES, offset) != Long.BYTES) {
            throw CairoException.critical(ff.errno())
                    .put("could not write 8 bytes [path=").put(path)
                    .put(", fd=").put(fd)
                    .put(", offset=").put(offset)
                    .put(", value=").put(value)
                    .put(']');
        }
    }

    public static void writeMetadata(TableStructure tableStruct, int tableVersion, int tableId, MemoryA mem) {
        int count = tableStruct.getColumnCount();
        mem.putInt(count);
        mem.putInt(tableStruct.getPartitionBy());
        int timestampIndex = tableStruct.getTimestampIndex();
        assert timestampIndex == -1 ||
                (timestampIndex >= 0 && timestampIndex < count && tableStruct.getColumnType(timestampIndex) == ColumnType.TIMESTAMP)
                : String.format("timestampIndex %d count %d columnType %d", timestampIndex, count, tableStruct.getColumnType(timestampIndex));
        mem.putInt(timestampIndex);
        mem.putInt(tableVersion);
        mem.putInt(tableId);
        mem.putInt(tableStruct.getMaxUncommittedRows());
        mem.putLong(tableStruct.getO3MaxLag());
        mem.putLong(0); // Metadata version.
        mem.putBool(tableStruct.isWalEnabled());
        mem.putInt(TableUtils.calculateMetaFormatMinorVersionField(0, count));
        mem.putInt(tableStruct.getTtlHoursOrMonths());
        mem.putInt(tableStruct.getMatViewRefreshLimitHoursOrMonths());
        mem.putLong(tableStruct.getMatViewTimerStart());
        mem.putInt(tableStruct.getMatViewTimerInterval());
        mem.putChar(tableStruct.getMatViewTimerIntervalUnit());

        mem.jumpTo(TableUtils.META_OFFSET_COLUMN_TYPES);
        assert count > 0;

        for (int i = 0; i < count; i++) {
            mem.putInt(tableStruct.getColumnType(i));
            long flags = 0;
            if (tableStruct.isIndexed(i)) {
                flags |= META_FLAG_BIT_INDEXED;
            }

            if (tableStruct.getSymbolCacheFlag(i)) {
                flags |= META_FLAG_BIT_SYMBOL_CACHE;
            }

            if (tableStruct.isDedupKey(i)) {
                flags |= META_FLAG_BIT_DEDUP_KEY;
            }

            if (tableStruct.isFiltered(i)) {
                flags |= META_FLAG_BIT_FILTERED;
            }

            mem.putLong(flags);
            mem.putInt(tableStruct.getIndexBlockCapacity(i));
            mem.putInt(tableStruct.getSymbolCapacity(i));

            // reserved
            mem.skip(12);

            mem.putInt(tableStruct.getFilterCapacity(i));
        }

        for (int i = 0; i < count; i++) {
            mem.putStr(tableStruct.getColumnName(i));
        }
    }

    private static int exists(FilesFacade ff, Path path) {
        if (ff.exists(path.$())) { // it can also be a file, for example created with touch
            if (ff.exists(path.concat(TXN_FILE_NAME).$())) {
                return TABLE_EXISTS;
            } else {
                return TABLE_RESERVED;
            }
        } else {
            return TABLE_DOES_NOT_EXIST;
        }
    }

    private static CharSequence getCharSequence(MemoryMR metaMem, long memSize, long offset, int strLength) {
        if (strLength < 1 || strLength > 255) {
            // EXT4 and many others do not allow file name length > 255 bytes
            throw validationException(metaMem).put("String length of ").put(strLength).put(" is invalid at offset ").put(offset);
        }
        final long storageLength = Vm.getStorageLength(strLength);
        if (offset + storageLength > memSize) {
            throw CairoException.critical(0).put("File is too small, size=").put(memSize).put(", required=").put(offset + storageLength);
        }
        return metaMem.getStrA(offset);
    }

    // Utility method for debugging. This method is not used in production.
    @SuppressWarnings("unused")
    static boolean assertTimestampInOrder(long srcTimestampAddr, long srcDataMax) {
        long prev = Long.MIN_VALUE;
        for (long i = 0; i < srcDataMax; i++) {
            long newTs = Unsafe.getUnsafe().getLong(srcTimestampAddr + i * Long.BYTES);
            if (newTs < prev) {
                return false;
            }
            prev = newTs;
        }
        return true;
    }

    /**
     * Creates a column list from the metadata file. Each entry of the list is a struct, but
     * Java doesn't support structs you may say! Yes, this is open-array struct, 3 elements per entry.
     * - writer index (will explain what this is later)
     * - column name offset - pointer at the beginning of the string list
     * - symbol map index
     * <p>
     * This list will be dense, e.g., it will not have deleted columns, not will it have extra columns that
     * have changed types. The type change is what makes this loading tricky. When a column type is changed, a new
     * entry is added to the metadata file on the disk. This new entry will reference the old column (type change) via
     * replace index, which is also written to the file.
     * <p>
     * When we read the file from disk, we don't need the "old" columns in the output. For this reason, as we read
     * new columns from the file, we might go back to the columns we already read, and replace them.
     * <p>
     * Writer index is the index of the column in the metadata file. The metadata file has "sparse" column list,
     * writer index refers to this sparse list.
     *
     * @param metaMem     the memory mapped metadata file
     * @param columnCount the column count in the file
     * @param targetList  the destination list (out parameter)
     */
    static void buildColumnListFromMetadataFile(MemoryR metaMem, int columnCount, IntList targetList) {
        int nameOffset = (int) TableUtils.getColumnNameOffset(columnCount);
        targetList.clear();

        int denseSymbolIndex = 0;
        for (int i = 0; i < columnCount; i++) {
            int strLen = TableUtils.getInt(metaMem, metaMem.size(), nameOffset);
            if (strLen == TableUtils.NULL_LEN) {
                throw validationException(metaMem).put("NULL column name at [").put(i).put(']');
            }
            if (strLen < 1 || strLen > 255) {
                // EXT4 and many others do not allow file name length > 255 bytes
                throw validationException(metaMem).put("String length of ").put(strLen).put(" is invalid at offset ").put(nameOffset);
            }
            int nameLen = (int) Vm.getStorageLength(strLen);
            int replacingColumnIndex = TableUtils.getReplacingColumnIndex(metaMem, i);
            boolean isSymbol = ColumnType.isSymbol(TableUtils.getColumnType(metaMem, i));

            if (replacingColumnIndex > -1 && replacingColumnIndex < columnCount - 1) {
                // Replace the column index
                targetList.set(3 * replacingColumnIndex, i);
                targetList.set(3 * replacingColumnIndex + 1, nameOffset);
                targetList.set(3 * replacingColumnIndex + 2, isSymbol ? denseSymbolIndex : -1);

                targetList.add(-replacingColumnIndex - 1);
                targetList.add(0);
                targetList.add(0);

            } else {
                targetList.add(i);
                targetList.add(nameOffset);
                targetList.add(isSymbol ? denseSymbolIndex : -1);
            }
            nameOffset += nameLen;
            if (isSymbol) {
                denseSymbolIndex++;
            }
        }
    }

    static void createDirsOrFail(FilesFacade ff, Path path, int mkDirMode) {
        if (ff.mkdirs(path, mkDirMode) != 0) {
            throw CairoException.critical(ff.errno()).put("could not create directories [file=").put(path).put(']');
        }
    }

    static long getColumnFlags(MemoryR metaMem, int columnIndex) {
        return metaMem.getLong(META_OFFSET_COLUMN_TYPES + columnIndex * META_COLUMN_DATA_SIZE + 4);
    }

    static int getIndexBlockCapacity(MemoryR metaMem, int columnIndex) {
        return metaMem.getInt(META_OFFSET_COLUMN_TYPES + columnIndex * META_COLUMN_DATA_SIZE + 4 + 8);
    }

    static int getMatViewRefreshLimitHoursOrMonths(MemoryR metaMem) {
        return isMetaFormatUpToDate(metaMem) ? metaMem.getInt(TableUtils.META_OFFSET_MAT_VIEW_REFRESH_LIMIT_HOURS_OR_MONTHS) : 0;
    }

    static int getMatViewTimerInterval(MemoryR metaMem) {
        return isMetaFormatUpToDate(metaMem) ? metaMem.getInt(TableUtils.META_OFFSET_MAT_VIEW_TIMER_INTERVAL) : 0;
    }

    static char getMatViewTimerIntervalUnit(MemoryR metaMem) {
        return isMetaFormatUpToDate(metaMem) ? metaMem.getChar(TableUtils.META_OFFSET_MAT_VIEW_TIMER_INTERVAL_UNIT) : 0;
    }

    static long getMatViewTimerStart(MemoryR metaMem) {
        return isMetaFormatUpToDate(metaMem) ? metaMem.getLong(TableUtils.META_OFFSET_MAT_VIEW_TIMER_START) : 0;
    }

    static int getTtlHoursOrMonths(MemoryR metaMem) {
        return isMetaFormatUpToDate(metaMem) ? metaMem.getInt(TableUtils.META_OFFSET_TTL_HOURS_OR_MONTHS) : 0;
    }

    static boolean isColumnDedupKey(MemoryR metaMem, int columnIndex) {
        return (getColumnFlags(metaMem, columnIndex) & META_FLAG_BIT_DEDUP_KEY) != 0;
    }

    static boolean isColumnFiltered(MemoryR metaMem, int columnIndex) {
        return (getColumnFlags(metaMem, columnIndex) & META_FLAG_BIT_FILTERED) != 0;
    }

    static boolean isColumnIndexed(MemoryR metaMem, int columnIndex) {
        return (getColumnFlags(metaMem, columnIndex) & META_FLAG_BIT_INDEXED) != 0;
    }

    static int openMetaSwapFile(FilesFacade ff, MemoryMA mem, Path path, int rootLen, int retryCount) {
        try {
            path.concat(META_SWAP_FILE_NAME).$();
            int l = path.size();
            int index = 0;
            do {
                if (index > 0) {
                    path.trimTo(l).put('.').put(index);
                }

                LPSZ lpsz = path.$();
                if (ff.removeQuiet(lpsz)) {
                    try {
                        mem.smallFile(ff, lpsz, MemoryTag.MMAP_DEFAULT);
                        mem.jumpTo(0);
                        return index;
                    } catch (CairoException e) {
                        // right, cannot open file for some reason?
                        LOG.error()
                                .$("could not open swap [file=").$(path)
                                .$(", msg=").$(e.getFlyweightMessage())
                                .$(", errno=").$(e.getErrno())
                                .I$();
                    }
                } else {
                    LOG.error()
                            .$("could not remove swap [file=").$(path)
                            .$(", errno=").$(ff.errno())
                            .I$();
                }
            } while (++index < retryCount);
            throw CairoException.critical(0).put("Cannot open indexed file. Max number of attempts reached [").put(index).put("]. Last file tried: ").put(path);
        } finally {
            path.trimTo(rootLen);
        }
    }

    public interface FailureCloseable {
        void close(long prevSize);
    }

    static {
        //noinspection ConstantValue
        assert TX_OFFSET_LAG_MAX_TIMESTAMP_64 + 8 <= TX_OFFSET_MAP_WRITER_COUNT_32;
    }
}<|MERGE_RESOLUTION|>--- conflicted
+++ resolved
@@ -116,22 +116,10 @@
     public static final long META_OFFSET_WAL_ENABLED = META_OFFSET_METADATA_VERSION + 8; // 40, BOOLEAN
     public static final long META_OFFSET_META_FORMAT_MINOR_VERSION = META_OFFSET_WAL_ENABLED + 1; // INT, 41
     public static final long META_OFFSET_TTL_HOURS_OR_MONTHS = META_OFFSET_META_FORMAT_MINOR_VERSION + 4; // INT, 45
-    // INT - symbol map count, this is a variable part of transaction file
-    // below this offset we will have INT values for symbol map size
-<<<<<<< HEAD
-=======
-    public static final long META_OFFSET_PARTITION_BY = 4;
-    public static final long META_OFFSET_TABLE_ID = 16;
-    public static final long META_OFFSET_TIMESTAMP_INDEX = 8;
-    public static final long META_OFFSET_VERSION = 12;
-    public static final long META_OFFSET_WAL_ENABLED = 40; // BOOLEAN
-    public static final long META_OFFSET_META_FORMAT_MINOR_VERSION = META_OFFSET_WAL_ENABLED + 1; // INT
-    public static final long META_OFFSET_TTL_HOURS_OR_MONTHS = META_OFFSET_META_FORMAT_MINOR_VERSION + 4; // INT
     public static final long META_OFFSET_MAT_VIEW_REFRESH_LIMIT_HOURS_OR_MONTHS = META_OFFSET_TTL_HOURS_OR_MONTHS + 4; // INT
     public static final long META_OFFSET_MAT_VIEW_TIMER_START = META_OFFSET_MAT_VIEW_REFRESH_LIMIT_HOURS_OR_MONTHS + 4; // LONG
     public static final long META_OFFSET_MAT_VIEW_TIMER_INTERVAL = META_OFFSET_MAT_VIEW_TIMER_START + 8; // INT
     public static final long META_OFFSET_MAT_VIEW_TIMER_INTERVAL_UNIT = META_OFFSET_MAT_VIEW_TIMER_INTERVAL + 4; // CHAR
->>>>>>> bd94195b
     public static final String META_PREV_FILE_NAME = "_meta.prev";
     /**
      * TXN file structure
