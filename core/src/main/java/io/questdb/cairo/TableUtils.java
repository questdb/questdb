--- conflicted
+++ resolved
@@ -827,7 +827,7 @@
         }
 
         if (verbose) {
-            LOG.info().$("locked '").utf8(path).$("' [fd=").$(fd).I$();
+            LOG.debug().$("locked '").utf8(path).$("' [fd=").$(fd).I$();
         }
         return fd;
     }
@@ -1499,20 +1499,6 @@
             if (structure.getSymbolCacheFlag(i)) {
                 flags |= META_FLAG_BIT_SYMBOL_CACHE;
             }
-<<<<<<< HEAD
-=======
-            // truncate _meta file exactly, the file size never changes.
-            // Metadata updates are written to a new file and then swapped by renaming.
-            mem.close(true, Vm.TRUNCATE_TO_POINTER);
-
-            mem.smallFile(ff, path.trimTo(rootLen).concat(TXN_FILE_NAME).$(), MemoryTag.MMAP_DEFAULT);
-            createTxn(mem, symbolMapCount, 0L, 0L, INITIAL_TXN, 0L, 0L, 0L, 0L);
-            mem.sync(false);
-            mem.smallFile(ff, path.trimTo(rootLen).concat(COLUMN_VERSION_FILE_NAME).$(), MemoryTag.MMAP_DEFAULT);
-            createColumnVersionFile(mem);
-            mem.sync(false);
-            mem.close();
->>>>>>> f130cd1a
 
             mem.putLong(flags);
             mem.putInt(structure.getIndexBlockCapacity(i));
