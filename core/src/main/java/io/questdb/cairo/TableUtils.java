/*******************************************************************************
 *     ___                  _   ____  ____
 *    / _ \ _   _  ___  ___| |_|  _ \| __ )
 *   | | | | | | |/ _ \/ __| __| | | |  _ \
 *   | |_| | |_| |  __/\__ \ |_| |_| | |_) |
 *    \__\_\\__,_|\___||___/\__|____/|____/
 *
 *  Copyright (c) 2014-2019 Appsicle
 *  Copyright (c) 2019-2020 QuestDB
 *
 *  Licensed under the Apache License, Version 2.0 (the "License");
 *  you may not use this file except in compliance with the License.
 *  You may obtain a copy of the License at
 *
 *  http://www.apache.org/licenses/LICENSE-2.0
 *
 *  Unless required by applicable law or agreed to in writing, software
 *  distributed under the License is distributed on an "AS IS" BASIS,
 *  WITHOUT WARRANTIES OR CONDITIONS OF ANY KIND, either express or implied.
 *  See the License for the specific language governing permissions and
 *  limitations under the License.
 *
 ******************************************************************************/

package io.questdb.cairo;

import io.questdb.cairo.sql.SymbolTable;
import io.questdb.cairo.vm.*;
import io.questdb.griffin.SqlException;
import io.questdb.log.Log;
import io.questdb.log.LogFactory;
import io.questdb.std.*;
import io.questdb.std.datetime.DateFormat;
import io.questdb.std.datetime.DateLocale;
import io.questdb.std.datetime.microtime.TimestampFormatCompiler;
import io.questdb.std.datetime.microtime.TimestampFormatUtils;
import io.questdb.std.datetime.microtime.Timestamps;
import io.questdb.std.str.CharSink;
import io.questdb.std.str.LPSZ;
import io.questdb.std.str.Path;

public final class TableUtils {
    public static final int TABLE_EXISTS = 0;
    public static final int TABLE_DOES_NOT_EXIST = 1;
    public static final int TABLE_RESERVED = 2;
    public static final String META_FILE_NAME = "_meta";
    public static final String TXN_FILE_NAME = "_txn";
    public static final String TXN_SCOREBOARD_FILE_NAME = "_txn_scoreboard";
    public static final String UPGRADE_FILE_NAME = "_upgrade.d";
    public static final String DETACHED_DIR_MARKER = ".detached";
    public static final String TAB_INDEX_FILE_NAME = "_tab_index.d";
    public static final int INITIAL_TXN = 0;
    public static final int NULL_LEN = -1;
    public static final int ANY_TABLE_VERSION = -1;
    public static final long TX_OFFSET_TRANSIENT_ROW_COUNT = 8;
    public static final long TX_OFFSET_FIXED_ROW_COUNT = 16;
    public static final long TX_OFFSET_STRUCT_VERSION = 40;
    public static final long TX_OFFSET_TXN_CHECK = 64;
    public static final long META_OFFSET_COUNT = 0;
    public static final long META_OFFSET_TIMESTAMP_INDEX = 8;
    public static final long META_OFFSET_VERSION = 12;
    public static final long META_OFFSET_TABLE_ID = 16;
    public static final long META_OFFSET_O3_MAX_UNCOMMITTED_ROWS = 20;
    public static final long META_OFFSET_O3_COMMIT_HYSTERESIS_IN_MICROS = 24;
    public static final String FILE_SUFFIX_I = ".i";
    public static final String FILE_SUFFIX_D = ".d";
    public static final int LONGS_PER_TX_ATTACHED_PARTITION = 4;
    public static final int LONGS_PER_TX_ATTACHED_PARTITION_MSB = Numbers.msb(LONGS_PER_TX_ATTACHED_PARTITION);
    static final int MIN_INDEX_VALUE_BLOCK_SIZE = Numbers.ceilPow2(4);
    static final byte TODO_RESTORE_META = 2;
    static final byte TODO_TRUNCATE = 1;
    static final DateFormat fmtDay;
    static final DateFormat fmtMonth;
    static final DateFormat fmtYear;
    static final String DEFAULT_PARTITION_NAME = "default";
    // transaction file structure
    static final long TX_OFFSET_TXN = 0;
    static final long TX_OFFSET_MIN_TIMESTAMP = 24;
    static final long TX_OFFSET_MAX_TIMESTAMP = 32;
    static final long TX_OFFSET_DATA_VERSION = 48;
    static final long TX_OFFSET_PARTITION_TABLE_VERSION = 56;
    static final long TX_OFFSET_MAP_WRITER_COUNT = 72;
    /**
     * TXN file structure
     * struct {
     * long txn;
     * long transient_row_count; // rows count in last partition
     * long fixed_row_count; // row count in table excluding count in last partition
     * long max_timestamp; // last timestamp written to table
     * long struct_version; // data structure version; whenever columns added or removed this version changes.
     * long partition_version; // version that increments whenever non-current partitions are modified/added/removed
     * long txn_check; // same as txn - sanity check for concurrent reads and writes
     * int  map_writer_count; // symbol writer count
     * int  map_writer_position[map_writer_count]; // position of each of map writers
     * }
     * <p>
     * TableUtils.resetTxn() writes to this file, it could be using different offsets, beware
     */

    static final String META_SWAP_FILE_NAME = "_meta.swp";
    static final String META_PREV_FILE_NAME = "_meta.prev";
    // INT - symbol map count, this is a variable part of transaction file
    // below this offset we will have INT values for symbol map size
    static final long META_OFFSET_PARTITION_BY = 4;
    static final long META_COLUMN_DATA_SIZE = 16;
    static final long META_COLUMN_DATA_RESERVED = 3;
    static final long META_OFFSET_COLUMN_TYPES = 128;
    static final int META_FLAG_BIT_INDEXED = 1;
    static final int META_FLAG_BIT_SEQUENTIAL = 1 << 1;
    static final String TODO_FILE_NAME = "_todo_";
    private static final int MIN_SYMBOL_CAPACITY = 2;
    private static final int MAX_SYMBOL_CAPACITY = Numbers.ceilPow2(Integer.MAX_VALUE);
    private static final int MAX_SYMBOL_CAPACITY_CACHED = Numbers.ceilPow2(1_000_000);
    private static final int MAX_INDEX_VALUE_BLOCK_SIZE = Numbers.ceilPow2(8 * 1024 * 1024);
    private final static Log LOG = LogFactory.getLog(TableUtils.class);
    private final static DateFormat fmtDefault;

    private TableUtils() {
    }

    public static void createTable(
            FilesFacade ff,
            AppendOnlyVirtualMemory memory,
            Path path,
            @Transient CharSequence root,
            TableStructure structure,
            int mkDirMode,
            int tableId
    ) {
        createTable(ff, memory, path, root, structure, mkDirMode, ColumnType.VERSION, tableId);
    }

    public static void createTable(
            FilesFacade ff,
            AppendOnlyVirtualMemory memory,
            Path path,
            @Transient CharSequence root,
            TableStructure structure,
            int mkDirMode,
            int tableVersion,
            int tableId
    ) {
        LOG.debug().$("create table [name=").$(structure.getTableName()).$(']').$();
        path.of(root).concat(structure.getTableName());

        if (ff.mkdirs(path.slash$(), mkDirMode) != 0) {
            throw CairoException.instance(ff.errno()).put("could not create [dir=").put(path).put(']');
        }

        final int rootLen = path.length();

<<<<<<< HEAD
        final long dirFd = !ff.isRestrictedFileSystem() ? ff.openRO(path.$()) : 0;
        if (dirFd != -1) {
            try (AppendOnlyVirtualMemory mem = memory) {
                mem.of(ff, path.trimTo(rootLen).concat(META_FILE_NAME).$(), ff.getPageSize());
                final int count = structure.getColumnCount();
                path.trimTo(rootLen);
                mem.putInt(count);
                mem.putInt(structure.getPartitionBy());
                mem.putInt(structure.getTimestampIndex());
                mem.putInt(tableVersion);
                mem.putInt(tableId);
                mem.putInt(structure.getO3MaxUncommittedRows());
                mem.putLong(structure.getO3CommitHysteresisInMicros());
                mem.jumpTo(TableUtils.META_OFFSET_COLUMN_TYPES);

                for (int i = 0; i < count; i++) {
                    mem.putByte((byte) structure.getColumnType(i));
                    long flags = 0;
                    if (structure.isIndexed(i)) {
                        flags |= META_FLAG_BIT_INDEXED;
                    }

                    if (structure.isSequential(i)) {
                        flags |= META_FLAG_BIT_SEQUENTIAL;
                    }

                    mem.putLong(flags);
                    mem.putInt(structure.getIndexBlockCapacity(i));
                    mem.skip(META_COLUMN_DATA_RESERVED); // reserved
=======
        final long dirFd = !ff.isRestrictedFileSystem() ? TableUtils.openRO(ff, path.$(), LOG) : 0;
        try (AppendOnlyVirtualMemory mem = memory) {
            mem.of(ff, path.trimTo(rootLen).concat(META_FILE_NAME).$(), ff.getPageSize());
            final int count = structure.getColumnCount();
            path.trimTo(rootLen);
            mem.putInt(count);
            mem.putInt(structure.getPartitionBy());
            mem.putInt(structure.getTimestampIndex());
            mem.putInt(tableVersion);
            mem.putInt(tableId);
            mem.jumpTo(TableUtils.META_OFFSET_COLUMN_TYPES);

            for (int i = 0; i < count; i++) {
                mem.putByte((byte) structure.getColumnType(i));
                long flags = 0;
                if (structure.isIndexed(i)) {
                    flags |= META_FLAG_BIT_INDEXED;
>>>>>>> f62e67e8
                }

                if (structure.isSequential(i)) {
                    flags |= META_FLAG_BIT_SEQUENTIAL;
                }

                mem.putLong(flags);
                mem.putInt(structure.getIndexBlockCapacity(i));
                mem.skip(META_COLUMN_DATA_RESERVED); // reserved
            }
            for (int i = 0; i < count; i++) {
                mem.putStr(structure.getColumnName(i));
            }

            // create symbol maps
            int symbolMapCount = 0;
            for (int i = 0; i < count; i++) {
                if (structure.getColumnType(i) == ColumnType.SYMBOL) {
                    SymbolMapWriter.createSymbolMapFiles(
                            ff,
                            mem,
                            path.trimTo(rootLen),
                            structure.getColumnName(i),
                            structure.getSymbolCapacity(i),
                            structure.getSymbolCacheFlag(i)
                    );
                    symbolMapCount++;
                }
            }
            mem.of(ff, path.trimTo(rootLen).concat(TXN_FILE_NAME).$(), ff.getPageSize());
            TableUtils.resetTxn(mem, symbolMapCount, 0L, INITIAL_TXN, 0L);
            resetTodoLog(ff, path, rootLen, mem);
            // allocate txn scoreboard
            path.trimTo(rootLen).concat(TXN_SCOREBOARD_FILE_NAME).$();
        } finally {
            if (dirFd > 0) {
                if (ff.fsync(dirFd) != 0) {
                    LOG.error()
                            .$("could not fsync [fd=").$(dirFd)
                            .$(", errno=").$(ff.errno())
                            .$(']').$();
                }
                ff.close(dirFd);
            }
        }
    }

    public static int exists(FilesFacade ff, Path path, CharSequence root, CharSequence name) {
        return exists(ff, path, root, name, 0, name.length());
    }

    public static int exists(FilesFacade ff, Path path, CharSequence root, CharSequence name, int lo, int hi) {
        path.of(root).concat(name, lo, hi).$();
        if (ff.exists(path)) {
            // prepare to replace trailing \0
            if (ff.exists(path.chop$().concat(TXN_FILE_NAME).$())) {
                return TABLE_EXISTS;
            } else {
                return TABLE_RESERVED;
            }
        } else {
            return TABLE_DOES_NOT_EXIST;
        }
    }

    public static long getColumnNameOffset(int columnCount) {
        return META_OFFSET_COLUMN_TYPES + columnCount * META_COLUMN_DATA_SIZE;
    }

    public static int getColumnType(ReadOnlyVirtualMemory metaMem, int columnIndex) {
        return metaMem.getByte(META_OFFSET_COLUMN_TYPES + columnIndex * META_COLUMN_DATA_SIZE);
    }

    public static Timestamps.TimestampAddMethod getPartitionAdd(int partitionBy) {
        switch (partitionBy) {
            case PartitionBy.DAY:
                return Timestamps.ADD_DD;
            case PartitionBy.MONTH:
                return Timestamps.ADD_MM;
            case PartitionBy.YEAR:
                return Timestamps.ADD_YYYY;
            default:
                throw new UnsupportedOperationException("partition by " + partitionBy + " does not have add method");
        }
    }

    public static long getPartitionTableIndexOffset(int symbolWriterCount, int index) {
        return getPartitionTableIndexOffset(getPartitionTableSizeOffset(symbolWriterCount), index);
    }

    public static long getPartitionTableIndexOffset(long partitionTableOffset, int index) {
        return partitionTableOffset + 4 + index * 8L;
    }

    public static long getPartitionTableSizeOffset(int symbolWriterCount) {
        return getSymbolWriterIndexOffset(symbolWriterCount);
    }

    public static long getSymbolWriterIndexOffset(int index) {
        return TX_OFFSET_MAP_WRITER_COUNT + 4 + index * 8L;
    }

    public static long getSymbolWriterTransientIndexOffset(int index) {
        return getSymbolWriterIndexOffset(index) + Integer.BYTES;
    }

    public static long getTxMemSize(int symbolWriterCount, int attachedPartitionsSize) {
        return getPartitionTableIndexOffset(symbolWriterCount, attachedPartitionsSize);
    }

    public static boolean isValidColumnName(CharSequence seq) {
        for (int i = 0, l = seq.length(); i < l; i++) {
            char c = seq.charAt(i);
            switch (c) {
                case ' ':
                case '?':
                case '.':
                case ',':
                case '\'':
                case '\"':
                case '\\':
                case '/':
                case '\0':
                case ':':
                case ')':
                case '(':
                case '+':
                case '-':
                case '*':
                case '%':
                case '~':
                case 0xfeff: // UTF-8 BOM (Byte Order Mark) can appear at the beginning of a character stream
                    return false;
                default:
                    break;
            }
        }
        return true;
    }

    public static boolean isValidInfluxColumnName(CharSequence seq) {
        for (int i = 0, l = seq.length(); i < l; i++) {
            switch (seq.charAt(i)) {
                default:
                    break;
                case ' ':
                case '?':
                case '.':
                case ',':
                case '\'':
                case '\"':
                case '\\':
                case '/':
                case '\0':
                case ':':
                case ')':
                case '(':
                case '+':
                case '*':
                case '%':
                case '~':
                case 0xfeff: // UTF-8 BOM (Byte Order Mark) can appear at the beginning of a character stream
                    return false;
                case '_':
                    if (i < 1) {
                        return false;
                    }
                    break;
                case '-':
                    if (i == 0 || i == l - 1) {
                        return false;
                    }
                    break;
            }
        }
        return true;
    }

    public static long lock(FilesFacade ff, Path path) {
        long fd = ff.openRW(path);
        if (fd == -1) {
            LOG.error().$("cannot open '").$(path).$("' to lock [errno=").$(ff.errno()).$(']').$();
            return -1L;
        }

        if (ff.lock(fd) != 0) {
            LOG.error().$("cannot lock '").$(path).$("' [errno=").$(ff.errno()).$(", fd=").$(fd).$(']').$();
            ff.close(fd);
            return -1L;
        }

        return fd;
    }

    public static void lockName(Path path) {
        path.put(".lock").$();
    }

    public static long mapRWOrClose(FilesFacade ff, LPSZ path, long fd, long size) {
        final long mem = ff.mmap(fd, size, 0, Files.MAP_RW);
        if (mem == -1) {
            ff.close(fd);
            throw CairoException.instance(ff.errno()).put("Could not mmap [file=").put(path).put(']');
        }
        return mem;
    }

    public static void oldPartitionName(Path path, long txn) {
        path.put("-x-").put(txn);
    }

    public static long openFileRWOrFail(FilesFacade ff, LPSZ path) {
        return openRW(ff, path, LOG);
    }

    public static void renameOrFail(FilesFacade ff, Path src, Path dst) {
        if (!ff.rename(src, dst)) {
            throw CairoException.instance(ff.errno()).put("could not rename ").put(src).put(" -> ").put(dst);
        }
    }

    public static void resetTodoLog(FilesFacade ff, Path path, int rootLen, MappedReadWriteMemory mem) {
        mem.of(ff, path.trimTo(rootLen).concat(TODO_FILE_NAME).$(), ff.getPageSize());
        mem.putLong(24, 0); // txn check
        Unsafe.getUnsafe().storeFence();
        mem.putLong(8, 0); // hashLo
        mem.putLong(16, 0); // hashHi
        Unsafe.getUnsafe().storeFence();
        mem.putLong(0, 0); // txn
        mem.putLong(32, 0); // count
        mem.setSize(40);
    }

    public static void resetTxn(PagedVirtualMemory txMem, int symbolMapCount, long txn, long dataVersion, long partitionTableVersion) {
        // txn to let readers know table is being reset
        txMem.putLong(TX_OFFSET_TXN, txn);
        Unsafe.getUnsafe().storeFence();

        // transient row count
        txMem.putLong(TX_OFFSET_TRANSIENT_ROW_COUNT, 0);
        // fixed row count
        txMem.putLong(TX_OFFSET_FIXED_ROW_COUNT, 0);
        // min timestamp value in table
        txMem.putLong(TX_OFFSET_MIN_TIMESTAMP, Long.MAX_VALUE);
        // max timestamp value in table
        txMem.putLong(TX_OFFSET_MAX_TIMESTAMP, Long.MIN_VALUE);
        // structure version
        txMem.putLong(TX_OFFSET_STRUCT_VERSION, 0);
        // data version
        txMem.putLong(TX_OFFSET_DATA_VERSION, dataVersion);
        // partition table version
        txMem.putLong(TX_OFFSET_PARTITION_TABLE_VERSION, partitionTableVersion);

        txMem.putInt(TX_OFFSET_MAP_WRITER_COUNT, symbolMapCount);
        for (int i = 0; i < symbolMapCount; i++) {
            long offset = getSymbolWriterIndexOffset(i);
            txMem.putInt(offset, 0);
            offset += Integer.BYTES;
            txMem.putInt(offset, 0);
        }

        Unsafe.getUnsafe().storeFence();
        // txn check
        txMem.putLong(TX_OFFSET_TXN_CHECK, txn);

        // partition update count
        txMem.putInt(getPartitionTableSizeOffset(symbolMapCount), 0);

        // make sure we put append pointer behind our data so that
        // files does not get truncated when closing
        txMem.jumpTo(getPartitionTableIndexOffset(symbolMapCount, 0));
    }

    /**
     * Sets the path to the directory of a partition taking into account the timestamp and the partitioning scheme.
     *
     * @param path                  Set to the root directory for a table, this will be updated to the root directory of the partition
     * @param partitionBy           Partitioning scheme
     * @param timestamp             A timestamp in the partition
     * @param calculatePartitionMax flag when caller is going to use the return value of this method
     * @return The last timestamp in the partition
     */
    public static long setPathForPartition(Path path, int partitionBy, long timestamp, boolean calculatePartitionMax) {
        return setSinkForPartition(path.slash(), partitionBy, timestamp, calculatePartitionMax);
    }

    public static long setSinkForPartition(CharSink path, int partitionBy, long timestamp, boolean calculatePartitionMax) {
        int y, m, d;
        boolean leap;
        switch (partitionBy) {
            case PartitionBy.DAY:
                y = Timestamps.getYear(timestamp);
                leap = Timestamps.isLeapYear(y);
                m = Timestamps.getMonthOfYear(timestamp, y, leap);
                d = Timestamps.getDayOfMonth(timestamp, y, m, leap);
                TimestampFormatUtils.append000(path, y);
                path.put('-');
                TimestampFormatUtils.append0(path, m);
                path.put('-');
                TimestampFormatUtils.append0(path, d);

                if (calculatePartitionMax) {
                    return Timestamps.yearMicros(y, leap)
                            + Timestamps.monthOfYearMicros(m, leap)
                            + (d - 1) * Timestamps.DAY_MICROS + 24 * Timestamps.HOUR_MICROS - 1;
                }
                return 0;
            case PartitionBy.MONTH:
                y = Timestamps.getYear(timestamp);
                leap = Timestamps.isLeapYear(y);
                m = Timestamps.getMonthOfYear(timestamp, y, leap);
                TimestampFormatUtils.append000(path, y);
                path.put('-');
                TimestampFormatUtils.append0(path, m);

                if (calculatePartitionMax) {
                    return Timestamps.yearMicros(y, leap)
                            + Timestamps.monthOfYearMicros(m, leap)
                            + Timestamps.getDaysPerMonth(m, leap) * 24L * Timestamps.HOUR_MICROS - 1;
                }
                return 0;
            case PartitionBy.YEAR:
                y = Timestamps.getYear(timestamp);
                leap = Timestamps.isLeapYear(y);
                TimestampFormatUtils.append000(path, y);
                if (calculatePartitionMax) {
                    return Timestamps.addYear(Timestamps.yearMicros(y, leap), 1) - 1;
                }
                return 0;
            default:
                path.put(DEFAULT_PARTITION_NAME);
                return Long.MAX_VALUE;
        }
    }

    public static int toIndexKey(int symbolKey) {
        return symbolKey == SymbolTable.VALUE_IS_NULL ? 0 : symbolKey + 1;
    }

    public static void txnPartition(CharSink path, long txn) {
        path.put('.').put(txn);
    }

    public static void txnPartitionConditionally(CharSink path, long txn) {
        if (txn > -1) {
            txnPartition(path, txn);
        }
    }

    public static void validate(FilesFacade ff, MappedReadOnlyMemory metaMem, CharSequenceIntHashMap nameIndex) {
        try {
            final int metaVersion = metaMem.getInt(TableUtils.META_OFFSET_VERSION);
            if (ColumnType.VERSION != metaVersion && metaVersion != 404) {
                throw validationException(metaMem).put("Metadata version does not match runtime version");
            }

            final int columnCount = metaMem.getInt(META_OFFSET_COUNT);
            long offset = getColumnNameOffset(columnCount);

            if (offset < columnCount || (
                    columnCount > 0 && (offset < 0 || offset >= ff.length(metaMem.getFd())))) {
                throw validationException(metaMem).put("Incorrect columnCount: ").put(columnCount);
            }

            final int timestampIndex = metaMem.getInt(META_OFFSET_TIMESTAMP_INDEX);
            if (timestampIndex < -1 || timestampIndex >= columnCount) {
                throw validationException(metaMem).put("Timestamp index is outside of columnCount");
            }

            if (timestampIndex != -1) {
                int timestampType = getColumnType(metaMem, timestampIndex);
                if (timestampType != ColumnType.TIMESTAMP) {
                    throw validationException(metaMem).put("Timestamp column must be TIMESTAMP, but found ").put(ColumnType.nameOf(timestampType));
                }
            }

            // validate column types and index attributes
            for (int i = 0; i < columnCount; i++) {
                int type = getColumnType(metaMem, i);
                if (ColumnType.sizeOf(type) == -1) {
                    throw validationException(metaMem).put("Invalid column type ").put(type).put(" at [").put(i).put(']');
                }

                if (isColumnIndexed(metaMem, i)) {
                    if (type != ColumnType.SYMBOL) {
                        throw validationException(metaMem).put("Index flag is only supported for SYMBOL").put(" at [").put(i).put(']');
                    }

                    if (getIndexBlockCapacity(metaMem, i) < 2) {
                        throw validationException(metaMem).put("Invalid index value block capacity ").put(getIndexBlockCapacity(metaMem, i)).put(" at [").put(i).put(']');
                    }
                }
            }

            // validate column names
            for (int i = 0; i < columnCount; i++) {
                CharSequence name = metaMem.getStr(offset);
                if (name == null || name.length() < 1) {
                    throw validationException(metaMem).put("NULL column name at [").put(i).put(']');
                }

                if (nameIndex.put(name, i)) {
                    offset += VmUtils.getStorageLength(name);
                } else {
                    throw validationException(metaMem).put("Duplicate column: ").put(name).put(" at [").put(i).put(']');
                }
            }
        } catch (CairoException e) {
            nameIndex.clear();
            throw e;
        }
    }

    public static void validateIndexValueBlockSize(int position, int indexValueBlockSize) throws SqlException {
        if (indexValueBlockSize < MIN_INDEX_VALUE_BLOCK_SIZE) {
            throw SqlException.$(position, "min index block capacity is ").put(MIN_INDEX_VALUE_BLOCK_SIZE);
        }
        if (indexValueBlockSize > MAX_INDEX_VALUE_BLOCK_SIZE) {
            throw SqlException.$(position, "max index block capacity is ").put(MAX_INDEX_VALUE_BLOCK_SIZE);
        }
    }

    public static void validateSymbolCapacity(int position, int symbolCapacity) throws SqlException {
        if (symbolCapacity < MIN_SYMBOL_CAPACITY) {
            throw SqlException.$(position, "min symbol capacity is ").put(MIN_SYMBOL_CAPACITY);
        }
        if (symbolCapacity > MAX_SYMBOL_CAPACITY) {
            throw SqlException.$(position, "max symbol capacity is ").put(MAX_SYMBOL_CAPACITY);
        }
    }

    public static void validateSymbolCapacityCached(boolean cache, int symbolCapacity, int cacheKeywordPosition) throws SqlException {
        if (cache && symbolCapacity > MAX_SYMBOL_CAPACITY_CACHED) {
            throw SqlException.$(cacheKeywordPosition, "max cached symbol capacity is ").put(MAX_SYMBOL_CAPACITY_CACHED);
        }
    }

    public static void writeColumnTop(
            FilesFacade ff,
            Path path,
            CharSequence columnName,
            long columnTop,
            long tempBuf
    ) {
        topFile(path, columnName);
        final long fd = openRW(ff, path, LOG);
        try {
            //noinspection SuspiciousNameCombination
            Unsafe.getUnsafe().putLong(tempBuf, columnTop);
            O3Utils.allocateDiskSpace(ff, fd, Long.BYTES);
            if (ff.write(fd, tempBuf, Long.BYTES, 0) != Long.BYTES) {
                throw CairoException.instance(ff.errno()).put("could not write top file [path=").put(path).put(']');
            }
        } finally {
            ff.close(fd);
        }
    }

    static long readLongAtOffset(FilesFacade ff, Path path, long tempMem8b, long offset) {
        final long fd = TableUtils.openRO(ff, path, LOG);
        try {
            if (ff.read(fd, tempMem8b, Long.BYTES, offset) != Long.BYTES) {
                throw CairoException.instance(ff.errno()).put("Cannot read: ").put(path);
            }
            return Unsafe.getUnsafe().getLong(tempMem8b);
        } finally {
            ff.close(fd);
        }
    }

    /**
     * path member variable has to be set to location of "top" file.
     *
     * @return number of rows column doesn't have when column was added to table that already had data.
     */
    static long readColumnTop(FilesFacade ff, Path path, CharSequence name, int plen, long buf) {
        try {
            if (ff.exists(topFile(path.chop$(), name))) {
                final long fd = TableUtils.openRO(ff, path, LOG);
                try {
                    if (ff.read(fd, buf, 8, 0) != 8) {
                        throw CairoException.instance(Os.errno()).put("Cannot read top of column ").put(path);
                    }
                    return Unsafe.getUnsafe().getLong(buf);
                } finally {
                    ff.close(fd);
                }
            }
            return 0L;
        } finally {
            path.trimTo(plen);
        }
    }

    static LPSZ dFile(Path path, CharSequence columnName) {
        return path.concat(columnName).put(FILE_SUFFIX_D).$();
    }

    static LPSZ topFile(Path path, CharSequence columnName) {
        return path.concat(columnName).put(".top").$();
    }

    static LPSZ iFile(Path path, CharSequence columnName) {
        return path.concat(columnName).put(FILE_SUFFIX_I).$();
    }

    static long getColumnFlags(ReadOnlyVirtualMemory metaMem, int columnIndex) {
        return metaMem.getLong(META_OFFSET_COLUMN_TYPES + columnIndex * META_COLUMN_DATA_SIZE + 1);
    }

    static boolean isColumnIndexed(ReadOnlyVirtualMemory metaMem, int columnIndex) {
        return (getColumnFlags(metaMem, columnIndex) & META_FLAG_BIT_INDEXED) != 0;
    }

    static boolean isSequential(ReadOnlyVirtualMemory metaMem, int columnIndex) {
        return (getColumnFlags(metaMem, columnIndex) & META_FLAG_BIT_SEQUENTIAL) != 0;
    }

    static int getIndexBlockCapacity(ReadOnlyVirtualMemory metaMem, int columnIndex) {
        return metaMem.getInt(META_OFFSET_COLUMN_TYPES + columnIndex * META_COLUMN_DATA_SIZE + 9);
    }

    static int openMetaSwapFile(FilesFacade ff, AppendOnlyVirtualMemory mem, Path path, int rootLen, int retryCount) {
        try {
            path.concat(META_SWAP_FILE_NAME).$();
            int l = path.length();
            int index = 0;
            do {
                if (index > 0) {
                    path.trimTo(l).put('.').put(index);
                    path.$();
                }

                if (!ff.exists(path) || ff.remove(path)) {
                    try {
                        mem.of(ff, path, ff.getPageSize());
                        return index;
                    } catch (CairoException e) {
                        // right, cannot open file for some reason?
                        LOG.error()
                                .$("could not open swap [file=").$(path)
                                .$(", errno=").$(e.getErrno())
                                .$(']').$();
                    }
                } else {
                    LOG.error()
                            .$("could not remove swap [file=").$(path)
                            .$(", errno=").$(ff.errno())
                            .$(']').$();
                }
            } while (++index < retryCount);
            throw CairoException.instance(0).put("Cannot open indexed file. Max number of attempts reached [").put(index).put("]. Last file tried: ").put(path);
        } finally {
            path.trimTo(rootLen);
        }
    }

    static String getTodoText(long code) {
        switch ((int) (code & 0xff)) {
            case TODO_TRUNCATE:
                return "truncate";
            case TODO_RESTORE_META:
                return "restore meta";
            default:
                // really impossible to happen, but we keep this line to comply with Murphy's law.
                return "unknown";
        }
    }

    private static CairoException validationException(MappedReadOnlyMemory mem) {
        return CairoException.instance(0).put("Invalid metadata at fd=").put(mem.getFd()).put(". ");
    }

    static boolean isSamePartition(long timestampA, long timestampB, int partitionBy) {
        switch (partitionBy) {
            case PartitionBy.NONE:
                return true;
            case PartitionBy.DAY:
                return Timestamps.floorDD(timestampA) == Timestamps.floorDD(timestampB);
            case PartitionBy.MONTH:
                return Timestamps.floorMM(timestampA) == Timestamps.floorMM(timestampB);
            case PartitionBy.YEAR:
                return Timestamps.floorYYYY(timestampA) == Timestamps.floorYYYY(timestampB);
            default:
                throw CairoException.instance(0).put("Cannot compare timestamps for unsupported partition type: [").put(partitionBy).put(']');
        }
    }

    static DateFormat getPartitionDateFmt(int partitionBy) {
        switch (partitionBy) {
            case PartitionBy.DAY:
                return fmtDay;
            case PartitionBy.MONTH:
                return fmtMonth;
            case PartitionBy.YEAR:
                return fmtYear;
            case PartitionBy.NONE:
                return fmtDefault;
            default:
                throw new UnsupportedOperationException("partition by " + partitionBy + " does not have date format");
        }
    }

    static Timestamps.TimestampFloorMethod getPartitionFloor(int partitionBy) {
        switch (partitionBy) {
            case PartitionBy.DAY:
                return Timestamps.FLOOR_DD;
            case PartitionBy.MONTH:
                return Timestamps.FLOOR_MM;
            case PartitionBy.YEAR:
                return Timestamps.FLOOR_YYYY;
            default:
                throw new UnsupportedOperationException("partition by " + partitionBy + " does not have floor method");
        }
    }

    static Timestamps.TimestampCeilMethod getPartitionCeil(int partitionBy) {
        switch (partitionBy) {
            case PartitionBy.DAY:
                return Timestamps.CEIL_DD;
            case PartitionBy.MONTH:
                return Timestamps.CEIL_MM;
            case PartitionBy.YEAR:
                return Timestamps.CEIL_YYYY;
            default:
                throw new UnsupportedOperationException("partition by " + partitionBy + " does not have ceil method");
        }
    }

    // Scans timestamp file
    // returns size of partition detected, e.g. size of monotonic increase
    // of timestamp longs read from 0 offset to the end of the file
    // It also writes min and max values found in tempMem16b
    static long readPartitionSizeMinMax(FilesFacade ff, Path path, CharSequence columnName, long tempMem16b, long timestamp) {
        int plen = path.chop$().length();
        try {
            if (ff.exists(path.concat(columnName).put(FILE_SUFFIX_D).$())) {
                final long fd = TableUtils.openRO(ff, path, LOG);
                try {
                    long fileSize = ff.length(fd);
                    long mappedMem = ff.mmap(fd, fileSize, 0, Files.MAP_RO);
                    if (mappedMem < 0) {
                        throw CairoException.instance(ff.errno()).put("Cannot map: ").put(path);
                    }
                    try {
                        long minTimestamp;
                        long maxTimestamp = timestamp;
                        long size = 0L;

                        for (long ptr = mappedMem, hi = mappedMem + fileSize; ptr < hi; ptr += Long.BYTES) {
                            long ts = Unsafe.getUnsafe().getLong(ptr);
                            if (ts >= maxTimestamp) {
                                maxTimestamp = ts;
                                size++;
                            } else {
                                break;
                            }
                        }
                        if (size > 0) {
                            minTimestamp = Unsafe.getUnsafe().getLong(mappedMem);
                            Unsafe.getUnsafe().putLong(tempMem16b, minTimestamp);
                            Unsafe.getUnsafe().putLong(tempMem16b + Long.BYTES, maxTimestamp);
                        }
                        return size;
                    } finally {
                        ff.munmap(mappedMem, fileSize);
                    }
                } finally {
                    ff.close(fd);
                }
            } else {
                throw CairoException.instance(0).put("Doesn't exist: ").put(path);
            }
        } finally {
            path.trimTo(plen);
        }
    }

    static void createDirsOrFail(FilesFacade ff, Path path, int mkDirMode) {
        if (ff.mkdirs(path, mkDirMode) != 0) {
            throw CairoException.instance(ff.errno()).put("could not create directories [file=").put(path).put(']');
        }
    }

    static long openRW(FilesFacade ff, LPSZ path, Log log) {
        final long fd = ff.openRW(path);
        if (fd > -1) {
            log.debug().$("open [file=").$(path).$(", fd=").$(fd).$(']').$();
            return fd;
        }
        throw CairoException.instance(ff.errno()).put("could not open read-write [file=").put(path).put(']');
    }

    public static long openRO(FilesFacade ff, LPSZ path, Log log) {
        final long fd = ff.openRO(path);
        if (fd > -1) {
            log.debug().$("open [file=").$(path).$(", fd=").$(fd).$(']').$();
            return fd;
        }
        throw CairoException.instance(ff.errno()).put("could not open read-only [file=").put(path).put(']');
    }

    static {
        TimestampFormatCompiler compiler = new TimestampFormatCompiler();
        fmtDay = compiler.compile("yyyy-MM-dd");
        fmtMonth = compiler.compile("yyyy-MM");
        fmtYear = compiler.compile("yyyy");
        fmtDefault = new DateFormat() {
            @Override
            public void format(long datetime, DateLocale locale, CharSequence timeZoneName, CharSink sink) {
                sink.put(DEFAULT_PARTITION_NAME);
            }

            @Override
            public long parse(CharSequence in, DateLocale locale) {
                return 0;
            }

            @Override
            public long parse(CharSequence in, int lo, int hi, DateLocale locale) {
                return 0;
            }
        };
    }
}<|MERGE_RESOLUTION|>--- conflicted
+++ resolved
@@ -149,37 +149,6 @@
 
         final int rootLen = path.length();
 
-<<<<<<< HEAD
-        final long dirFd = !ff.isRestrictedFileSystem() ? ff.openRO(path.$()) : 0;
-        if (dirFd != -1) {
-            try (AppendOnlyVirtualMemory mem = memory) {
-                mem.of(ff, path.trimTo(rootLen).concat(META_FILE_NAME).$(), ff.getPageSize());
-                final int count = structure.getColumnCount();
-                path.trimTo(rootLen);
-                mem.putInt(count);
-                mem.putInt(structure.getPartitionBy());
-                mem.putInt(structure.getTimestampIndex());
-                mem.putInt(tableVersion);
-                mem.putInt(tableId);
-                mem.putInt(structure.getO3MaxUncommittedRows());
-                mem.putLong(structure.getO3CommitHysteresisInMicros());
-                mem.jumpTo(TableUtils.META_OFFSET_COLUMN_TYPES);
-
-                for (int i = 0; i < count; i++) {
-                    mem.putByte((byte) structure.getColumnType(i));
-                    long flags = 0;
-                    if (structure.isIndexed(i)) {
-                        flags |= META_FLAG_BIT_INDEXED;
-                    }
-
-                    if (structure.isSequential(i)) {
-                        flags |= META_FLAG_BIT_SEQUENTIAL;
-                    }
-
-                    mem.putLong(flags);
-                    mem.putInt(structure.getIndexBlockCapacity(i));
-                    mem.skip(META_COLUMN_DATA_RESERVED); // reserved
-=======
         final long dirFd = !ff.isRestrictedFileSystem() ? TableUtils.openRO(ff, path.$(), LOG) : 0;
         try (AppendOnlyVirtualMemory mem = memory) {
             mem.of(ff, path.trimTo(rootLen).concat(META_FILE_NAME).$(), ff.getPageSize());
@@ -190,14 +159,15 @@
             mem.putInt(structure.getTimestampIndex());
             mem.putInt(tableVersion);
             mem.putInt(tableId);
-            mem.jumpTo(TableUtils.META_OFFSET_COLUMN_TYPES);
+            mem.putInt(structure.getO3MaxUncommittedRows());
+                mem.putLong(structure.getO3CommitHysteresisInMicros());
+                mem.jumpTo(TableUtils.META_OFFSET_COLUMN_TYPES);
 
             for (int i = 0; i < count; i++) {
                 mem.putByte((byte) structure.getColumnType(i));
                 long flags = 0;
                 if (structure.isIndexed(i)) {
                     flags |= META_FLAG_BIT_INDEXED;
->>>>>>> f62e67e8
                 }
 
                 if (structure.isSequential(i)) {
