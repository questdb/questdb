--- conflicted
+++ resolved
@@ -56,6 +56,9 @@
     public static final int ANY_TABLE_VERSION = -1;
     public static final String ATTACHABLE_DIR_MARKER = ".attachable";
     public static final String CHECKPOINT_DIRECTORY = ".checkpoint";
+    public static final String CHECKPOINT_LEGACY_META_FILE_NAME = "_snapshot";
+    public static final String CHECKPOINT_LEGACY_META_FILE_NAME_TXT = "_snapshot.txt";
+    public static final String CHECKPOINT_META_FILE_NAME = "_checkpoint_meta.d";
     public static final long COLUMN_NAME_TXN_NONE = -1L;
     public static final String COLUMN_VERSION_FILE_NAME = "_cv";
     public static final String DEFAULT_PARTITION_NAME = "default";
@@ -103,14 +106,6 @@
     public static final int MIN_INDEX_VALUE_BLOCK_SIZE = Numbers.ceilPow2(4);
     public static final int NULL_LEN = -1;
     public static final String RESTORE_FROM_CHECKPOINT_TRIGGER_FILE_NAME = "_restore";
-<<<<<<< HEAD
-    public static final String CHECKPOINT_META_FILE_NAME = "_snapshot";
-    public static final String CHECKPOINT_META_FILE_NAME_TXT = "_snapshot.txt";
-=======
-    public static final String CHECKPOINT_LEGACY_META_FILE_NAME = "_snapshot";
-    public static final String CHECKPOINT_LEGACY_META_FILE_NAME_TXT = "_snapshot.txt";
-    public static final String CHECKPOINT_META_FILE_NAME = "_checkpoint_meta.d";
->>>>>>> 51e5052d
     public static final String SYMBOL_KEY_REMAP_FILE_SUFFIX = ".r";
     public static final char SYSTEM_TABLE_NAME_SUFFIX = '~';
     public static final int TABLE_DOES_NOT_EXIST = 1;
@@ -210,12 +205,8 @@
         checkSum = checkSum * 31 + seqTxn;
         checkSum = checkSum * 31 + lagRowCount;
         checkSum = checkSum * 31 + lagTxnCount;
-<<<<<<< HEAD
-        return Long.hashCode(checkSum);
-=======
         //noinspection UseHashCodeMethodInspection
         return (int) (checkSum ^ (checkSum >>> 32));
->>>>>>> 51e5052d
     }
 
     public static int changeColumnTypeInMetadata(CharSequence columnName, int newType, LowerCaseCharSequenceIntHashMap columnNameIndexMap, ObjList<TableColumnMetadata> columnMetadata) {
