--- conflicted
+++ resolved
@@ -143,11 +143,6 @@
     long setAppendAuxMemAppendPosition(MemoryMA auxMem, long rowCount);
 
     long setAppendPosition(long pos, MemoryMA auxMem, MemoryMA dataMem);
-<<<<<<< HEAD
-
-    void o3setColumnRefs(long address, long initialOffset, long count);
 
     void setDataVectorEntriesToNull(long dataMemAddr, long rowCount);
-=======
->>>>>>> c34d17e1
 }