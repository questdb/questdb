--- conflicted
+++ resolved
@@ -215,11 +215,5 @@
      */
     void setPartAuxVectorNull(long auxMemAddr, long initialOffset, long columnTop);
 
-<<<<<<< HEAD
-    void shiftCopyAuxVector(long shift, long srcAddr, long srcLo, long srcHi, long dstAddr, long dstAddrSize);
-
-    long dedupMergeVarColumnSize(long mergeIndexAddr, long mergeIndexCount, long srcDataFixAddr, long srcOooFixAddr);
-=======
     void shiftCopyAuxVector(long shift, long src, long srcLo, long srcHi, long dstAddr, long dstAddrSize);
->>>>>>> 6f1e6f36
 }