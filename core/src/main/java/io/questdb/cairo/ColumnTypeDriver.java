/*******************************************************************************
 *     ___                  _   ____  ____
 *    / _ \ _   _  ___  ___| |_|  _ \| __ )
 *   | | | | | | |/ _ \/ __| __| | | |  _ \
 *   | |_| | |_| |  __/\__ \ |_| |_| | |_) |
 *    \__\_\\__,_|\___||___/\__|____/|____/
 *
 *  Copyright (c) 2014-2019 Appsicle
 *  Copyright (c) 2019-2023 QuestDB
 *
 *  Licensed under the Apache License, Version 2.0 (the "License");
 *  you may not use this file except in compliance with the License.
 *  You may obtain a copy of the License at
 *
 *  http://www.apache.org/licenses/LICENSE-2.0
 *
 *  Unless required by applicable law or agreed to in writing, software
 *  distributed under the License is distributed on an "AS IS" BASIS,
 *  WITHOUT WARRANTIES OR CONDITIONS OF ANY KIND, either express or implied.
 *  See the License for the specific language governing permissions and
 *  limitations under the License.
 *
 ******************************************************************************/

package io.questdb.cairo;

import io.questdb.cairo.vm.api.*;
import io.questdb.std.FilesFacade;
import io.questdb.std.str.LPSZ;

public interface ColumnTypeDriver {
    void configureAuxMemMA(FilesFacade ff, MemoryMA auxMem, LPSZ fileName, long dataAppendPageSize, int memoryTag, long opts, int madviseOpts);

    /**
     * Configures AUX memory used by TableWriter to read WAL data. The mapping size will
     * depend on the size of entry for each row.
     *
     * @param ff        files facade
     * @param auxMem    the memory to configure
     * @param fd        the fd of the file of the memory, could be -1
     * @param fileName  the file name for the memory
     * @param rowLo     the first row of the mapping
     * @param rowHi     the last row of the mapping
     * @param memoryTag the memory tag to help identify sources of memory leaks
     * @param opts      mapping options
     */
    void configureAuxMemOM(FilesFacade ff, MemoryOM auxMem, int fd, LPSZ fileName, long rowLo, long rowHi, int memoryTag, long opts);

    void configureDataMemOM(FilesFacade ff, MemoryR auxMem, MemoryOM dataMem, int dataFd, LPSZ fileName, long rowLo, long rowHi, int memoryTag, long opts);

    /**
     * Returns offset in bytes of the aux entry that describes the provided row number.
     *
     * @param row the row number to locate offset of
     * @return the offset
     */
    long getAuxVectorOffset(long row);

    /**
     * Calculates size in bytes that is required to store the given number of rows.
     *
     * @param storageRowCount the number of rows to store in the aux vector
     * @return the size of the required vector.
     */
    long getAuxVectorSize(long storageRowCount);

    long getDataVectorOffset(long auxMemAddr, long row);

    /**
     * Data vector size between two rows. Rows are inclusive.
     *
     * @param auxMemAddr pointer to the aux vector
     * @param rowLo      start row, inclusive.
     * @param rowHi      end row, inclusive.
     * @return size of data vector in bytes between these two rows.
     */
    long getDataVectorSize(long auxMemAddr, long rowLo, long rowHi);

    long getDataVectorSizeAt(long auxMemAddr, long row);

    long getMinAuxVectorSize();

    void o3ColumnMerge(
            long timestampMergeIndexAddr,
            long timestampMergeIndexCount,
            long srcAuxAddr1,
            long srcDataAddr1,
            long srcAuxAddr2,
            long srcDataAddr2,
            long dstAuxAddr,
            long dstDataAddr,
            long dstDataOffset
    );

    void o3copyAuxVector(
            FilesFacade ff,
            long src,
            long srcLo,
            long srcHi,
            long dstFixAddr,
            long dstFixFileOffset,
            int dstFd,
            boolean mixedIOFlag
    );

    void o3shiftCopyAuxVector(long shift, long src, long srcLo, long srcHi, long dstAddr);

    /**
     * Minimum entry size in the data vector, typically allocated for storing nulls.
     *
     * @return number of bytes required to store null value.
     */
    long getDataVectorMinEntrySize();

    /**
     * Sorts var size vectors. This method is also responsible for sizing the destination vectors and ensuring the
     * append position after sorting is correct.
     *
     * @param timestampMergeIndexAddr array of 128-bit entries, second 64 bits are row numbers that drive ordering.
     * @param timestampMergeIndexSize size of the timestamp index
     * @param srcDataMem              source data vector
     * @param srcAuxMem               source aux vector
     * @param dstDataMem              destination data vector
     * @param dstAuxMem               destination aux vector
     */
    void o3sort(
            long timestampMergeIndexAddr,
            long timestampMergeIndexSize,
            MemoryCR srcDataMem,
            MemoryCR srcAuxMem,
            MemoryCARW dstDataMem,
            MemoryCARW dstAuxMem
    );

    /**
     * For now this method is called by WAL writer when data is rolled back (or row is cancelled). The
     * expectation of the WAL writer is to have the append position set correctly on aux mem and size of data vector
     * provided correctly.
     *
     * @param auxMem
     * @param rowCount
     * @return
     */
    long setAppendAuxMemAppendPosition(MemoryMA auxMem, long rowCount);

<<<<<<< HEAD
    long setAppendPosition(long pos, MemoryMA auxMem, MemoryMA dataMem, boolean doubleAllocate);

    void o3setColumnRefs(long address, long initialOffset, long count);
=======
    long setAppendPosition(long pos, MemoryMA auxMem, MemoryMA dataMem);
>>>>>>> 049f02d2
}<|MERGE_RESOLUTION|>--- conflicted
+++ resolved
@@ -143,11 +143,7 @@
      */
     long setAppendAuxMemAppendPosition(MemoryMA auxMem, long rowCount);
 
-<<<<<<< HEAD
-    long setAppendPosition(long pos, MemoryMA auxMem, MemoryMA dataMem, boolean doubleAllocate);
+    long setAppendPosition(long pos, MemoryMA auxMem, MemoryMA dataMem);
 
     void o3setColumnRefs(long address, long initialOffset, long count);
-=======
-    long setAppendPosition(long pos, MemoryMA auxMem, MemoryMA dataMem);
->>>>>>> 049f02d2
 }