--- conflicted
+++ resolved
@@ -302,13 +302,6 @@
     }
 
     private int put0(CharSequence symbol, int hash, SymbolValueCountCollector countCollector) {
-<<<<<<< HEAD
-        long offsetOfWhereWeWillWriteOffsetOfTheSymbolValue = offsetMem.getAppendOffset() - Long.BYTES;
-        long offsetAfterAppendingSymbolValue = charMem.putStr(symbol);
-        offsetMem.putLong(offsetAfterAppendingSymbolValue);
-        indexWriter.add(hash, offsetOfWhereWeWillWriteOffsetOfTheSymbolValue);
-        final int symIndex = offsetToKey(offsetOfWhereWeWillWriteOffsetOfTheSymbolValue);
-=======
         // offsetMem has N+1 entries, where N is the number of symbols
         // Last entry is the length of the symbol (.c) file after N symbols are already written
         final long nOffsetOffset = offsetMem.getAppendOffset() - 8L;
@@ -321,7 +314,6 @@
         offsetMem.putLong(nPlusOneValue);
 
         final int symIndex = offsetToKey(nOffsetOffset);
->>>>>>> b363dc9b
         countCollector.collectValueCount(symbolIndexInTxWriter, symIndex + 1);
         return symIndex;
     }
