--- conflicted
+++ resolved
@@ -27,6 +27,7 @@
 import io.questdb.cairo.sql.RowCursor;
 import io.questdb.cairo.sql.SymbolTable;
 import io.questdb.cairo.vm.Vm;
+import io.questdb.cairo.vm.api.MemoryMA;
 import io.questdb.cairo.vm.api.MemoryMARW;
 import io.questdb.log.Log;
 import io.questdb.log.LogFactory;
@@ -110,17 +111,13 @@
             );
 
             // this is the place where symbol values are stored
-<<<<<<< HEAD
-            this.charMem = Vm.getWholeMARWInstance(ff, charFileName(path.trimTo(plen), name, columnNameTxn), mapPageSize, MemoryTag.MMAP_INDEX_WRITER);
-=======
             this.charMem = Vm.getWholeMARWInstance(
                     ff,
-                    charFileName(path.trimTo(plen), name),
+                    charFileName(path.trimTo(plen), name, columnNameTxn),
                     mapPageSize,
                     MemoryTag.MMAP_INDEX_WRITER,
                     configuration.getWriterFileOpenOpts()
             );
->>>>>>> 5cdff800
 
             // move append pointer for symbol values in the correct place
             jumpCharMemToSymbolCount(symbolCount);
@@ -152,7 +149,6 @@
         }
     }
 
-<<<<<<< HEAD
     @Override
     public void appendSymbolCharsBlock(long blockSize, long sourceAddress) {
         long appendOffset = charMem.getAppendOffset();
@@ -164,46 +160,6 @@
         }
     }
 
-=======
-    public static Path charFileName(Path path, CharSequence columnName) {
-        return path.concat(columnName).put(".c").$();
-    }
-
-    public static void createSymbolMapFiles(
-            FilesFacade ff,
-            MemoryMA mem,
-            Path path,
-            CharSequence columnName,
-            int symbolCapacity,
-            boolean symbolCacheFlag
-    ) {
-        int plen = path.length();
-        try {
-            mem.wholeFile(ff, offsetFileName(path.trimTo(plen), columnName), MemoryTag.MMAP_INDEX_WRITER);
-            mem.jumpTo(0);
-            mem.putInt(symbolCapacity);
-            mem.putBool(symbolCacheFlag);
-            mem.jumpTo(HEADER_SIZE);
-            mem.close();
-
-            if (!ff.touch(charFileName(path.trimTo(plen), columnName))) {
-                throw CairoException.instance(ff.errno()).put("Cannot create ").put(path);
-            }
-
-            mem.smallFile(ff, BitmapIndexUtils.keyFileName(path.trimTo(plen), columnName), MemoryTag.MMAP_INDEX_WRITER);
-            BitmapIndexWriter.initKeyMemory(mem, TableUtils.MIN_INDEX_VALUE_BLOCK_SIZE);
-            ff.touch(BitmapIndexUtils.valueFileName(path.trimTo(plen), columnName));
-        } finally {
-            mem.close();
-            path.trimTo(plen);
-        }
-    }
-
-    public static Path offsetFileName(Path path, CharSequence columnName) {
-        return path.concat(columnName).put(".o").$();
-    }
-
->>>>>>> 5cdff800
     @Override
     public void close() {
         Misc.free(indexWriter);
