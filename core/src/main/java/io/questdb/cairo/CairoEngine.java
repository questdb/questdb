--- conflicted
+++ resolved
@@ -103,10 +103,7 @@
 import io.questdb.std.str.Path;
 import io.questdb.std.str.StringSink;
 import io.questdb.tasks.AbstractTelemetryTask;
-<<<<<<< HEAD
-=======
 import io.questdb.tasks.TelemetryMatViewTask;
->>>>>>> 2d5aedf0
 import io.questdb.tasks.TelemetryTask;
 import io.questdb.tasks.TelemetryWalTask;
 import io.questdb.tasks.WalTxnNotificationTask;
@@ -187,15 +184,10 @@
             this.tableMetadataPool = new TableMetadataPool(configuration);
             this.walWriterPool = new WalWriterPool(configuration, this);
             this.engineMaintenanceJob = new EngineMaintenanceJob(configuration);
-<<<<<<< HEAD
             this.telemetry = createTelemetry(TelemetryTask.TELEMETRY, configuration);
             this.telemetryWal = createTelemetry(TelemetryWalTask.WAL_TELEMETRY, configuration);
-=======
-            this.telemetry = new Telemetry<>(TelemetryTask.TELEMETRY, configuration);
-            this.telemetryWal = new Telemetry<>(TelemetryWalTask.WAL_TELEMETRY, configuration);
-            this.telemetryMatView = new Telemetry<>(TelemetryMatViewTask.MAT_VIEW_TELEMETRY, configuration);
+            this.telemetryMatView = createTelemetry(TelemetryMatViewTask.MAT_VIEW_TELEMETRY, configuration);
             this.telemetries = new ObjList<>(telemetry, telemetryWal, telemetryMatView);
->>>>>>> 2d5aedf0
             this.tableIdGenerator = new IDGenerator(configuration, TableUtils.TAB_INDEX_FILE_NAME);
             this.checkpointAgent = new DatabaseCheckpointAgent(this);
             this.queryRegistry = new QueryRegistry(configuration);
