--- conflicted
+++ resolved
@@ -224,24 +224,6 @@
         return metrics;
     }
 
-<<<<<<< HEAD
-    public long getNextTableId() {
-        long next;
-        long x = Unsafe.getUnsafe().getLong(tableIdMem);
-        do {
-            next = x;
-            x = Os.compareAndSwap(tableIdMem, next, next + 1);
-        } while (next != x);
-        return next + 1;
-    }
-
-    @TestOnly
-    PoolListener getPoolListener() {
-        return this.writerPool.getPoolListener();
-    }
-
-    @TestOnly
-=======
     public PoolListener getPoolListener() {
         return this.writerPool.getPoolListener();
     }
@@ -250,7 +232,6 @@
         return tableIdGenerator;
     }
 
->>>>>>> 2fb0a473
     public void setPoolListener(PoolListener poolListener) {
         this.writerPool.setPoolListener(poolListener);
         this.readerPool.setPoolListener(poolListener);
@@ -459,16 +440,6 @@
         }
     }
 
-<<<<<<< HEAD
-    // This is not thread safe way to reset table ID back to 0
-    // It is useful for testing only
-    @TestOnly
-    public void resetTableId() {
-        Unsafe.getUnsafe().putLong(tableIdMem, 0);
-    }
-
-=======
->>>>>>> 2fb0a473
     public void unlock(
             CairoSecurityContext securityContext,
             CharSequence tableName,
