--- conflicted
+++ resolved
@@ -91,16 +91,11 @@
         this.metrics = metrics;
         this.tableSequencerAPI = new TableSequencerAPI(this, configuration);
         this.messageBus = new MessageBusImpl(configuration);
-<<<<<<< HEAD
         this.writerPool = new WriterPool(this, metrics);
-        this.readerPool = new ReaderPool(this);
-=======
-        this.writerPool = new WriterPool(configuration, messageBus, metrics);
-        this.readerPool = new ReaderPool(configuration, messageBus);
+        this.readerPool = new ReaderPool(configuration, this);
         this.uncompressedMetadataPool = new MetadataPool(configuration, tableSequencerAPI, false);
         this.compressedMetadataPool = new MetadataPool(configuration, tableSequencerAPI, true);
         this.walWriterPool = new WalWriterPool(configuration, tableSequencerAPI);
->>>>>>> cb6b6728
         this.engineMaintenanceJob = new EngineMaintenanceJob(configuration);
         if (configuration.getTelemetryConfiguration().getEnabled()) {
             this.telemetryQueue = new RingQueue<>(TelemetryTask::new, configuration.getTelemetryConfiguration().getQueueCapacity());
@@ -148,17 +143,6 @@
         messageBus.reset();
         return b1 & b2 & b3 & b4 & b5 & b6;
     }
-
-    @TestOnly
-    public void clearPools() {
-        sqlCompilerPool.releaseInactive();
-    }
-
-    @TestOnly
-    public void clearPools() {
-        sqlCompilerPool.releaseInactive();
-    }
-
     @Override
     public void close() {
         Misc.free(writerPool);
@@ -198,7 +182,6 @@
             systemTableName = getSystemTableName(tableName);
         }
 
-<<<<<<< HEAD
         try {
             String lockedReason = lock(securityContext, systemTableName, "createTable");
             if (null == lockedReason) {
@@ -233,8 +216,6 @@
         }
     }
 
-=======
->>>>>>> cb6b6728
     // caller has to acquire the lock before this method is called and release the lock after the call
     public void createTableUnsafe(
             CairoSecurityContext securityContext,
@@ -266,25 +247,6 @@
         }
     }
 
-    public TableRecordMetadata getMetadata(CairoSecurityContext securityContext, CharSequence tableName, MetadataFactory metadataFactory) {
-        securityContext.checkWritePermission();
-        String walSystemTableName = tableSequencerAPI.getSystemTableName(tableName);
-        if (walSystemTableName != null) {
-            // This is WAL table because sequencer exists
-            final SequencerMetadata sequencerMetadata = metadataFactory.getSequencerMetadata();
-            tableSequencerAPI.copyMetadataTo(Chars.toString(tableName), walSystemTableName, sequencerMetadata);
-            return sequencerMetadata;
-        }
-
-        try {
-            return metadataFactory.openTableReaderMetadata(Chars.toString(tableName));
-        } catch (CairoException e) {
-            try (TableReader reader = tryGetReaderRepairWithWriter(securityContext, tableName, e)) {
-                return metadataFactory.openTableReaderMetadata(reader);
-            }
-        }
-    }
-
     public String getSystemTableName(final CharSequence tableName) {
         return tableSequencerAPI.getSystemTableNameOrDefault(tableName);
     }
@@ -345,34 +307,32 @@
         return messageBus;
     }
 
-<<<<<<< HEAD
-    public boolean isTableDropped(CharSequence systemTableName) {
-        return tableSequencerAPI.isTableDropped(systemTableName);
-    }
-
-=======
->>>>>>> cb6b6728
+    public int getStatus(
+            CairoSecurityContext securityContext,
+            Path path,
+            CharSequence tableName,
+            int lo,
+            int hi
+    ) {
+        String systemTableName = getSystemTableName(tableName.subSequence(lo, hi));
+        return TableUtils.exists(configuration.getFilesFacade(), path, configuration.getRoot(), systemTableName);
+    }
+
     public Metrics getMetrics() {
         return metrics;
     }
 
-<<<<<<< HEAD
-    @TestOnly
-=======
->>>>>>> cb6b6728
+    @TestOnly
     public PoolListener getPoolListener() {
         return this.writerPool.getPoolListener();
     }
 
-<<<<<<< HEAD
     public void removeTableSystemName(CharSequence tableName) {
         tableSequencerAPI.removeTableSystemName(tableName);
     }
 
 
     @TestOnly
-=======
->>>>>>> cb6b6728
     public void setPoolListener(PoolListener poolListener) {
         this.writerPool.setPoolListener(poolListener);
         this.readerPool.setPoolListener(poolListener);
@@ -400,31 +360,8 @@
         return reader;
     }
 
-<<<<<<< HEAD
-    public Map<CharSequence, ReaderPool.Entry> getReaderPoolEntries() {
-        return readerPool.entries();
-    }
-
-    @TestOnly
-    public WalReader getWalReader(
-            CairoSecurityContext securityContext,
-            CharSequence tableName,
-            CharSequence walName,
-            int segmentId,
-            long walRowCount
-    ) {
-        securityContext.checkWritePermission();
-        CharSequence systemTableName = tableSequencerAPI.getSystemTableName(tableName);
-        if (systemTableName != null) {
-            // This is WAL table because sequencer exists
-            return new WalReader(configuration, tableName, systemTableName, walName, segmentId, walRowCount);
-        }
-
-        throw CairoException.nonCritical().put("WAL reader is not supported for table ").put(tableName);
-=======
     public Map<CharSequence, AbstractMultiTenantPool.Entry<ReaderPool.R>> getReaderPoolEntries() {
         return readerPool.entries();
->>>>>>> cb6b6728
     }
 
     public boolean isWalTable(final CharSequence tableName) {
@@ -443,8 +380,6 @@
             // but writer can be. Opening writer fixes the table mess.
             tryRepairTable(securityContext, tableName, e);
         }
-<<<<<<< HEAD
-=======
         try {
             return getReader(securityContext, tableName);
         } catch (CairoException e) {
@@ -454,18 +389,6 @@
                     .$(", error=").$(e.getMessage()).I$();
             throw e;
         }
->>>>>>> cb6b6728
-    }
-
-    public int getStatus(
-            CairoSecurityContext securityContext,
-            Path path,
-            CharSequence tableName,
-            int lo,
-            int hi
-    ) {
-        CharSequence systemTableName = getSystemTableName(tableName.subSequence(lo, hi));
-        return TableUtils.exists(configuration.getFilesFacade(), path, configuration.getRoot(), systemTableName);
     }
 
     public int getStatus(
@@ -473,12 +396,8 @@
             Path path,
             CharSequence tableName
     ) {
-        CharSequence systemTableName = getSystemTableName(tableName);
+        String systemTableName = getSystemTableName(tableName);
         return TableUtils.exists(configuration.getFilesFacade(), path, configuration.getRoot(), systemTableName);
-    }
-
-    public IDGenerator getTableIdGenerator() {
-        return tableIdGenerator;
     }
 
     public String getTableNameBySystemName(CharSequence systemTableName) {
@@ -490,6 +409,14 @@
         return TableUtils.toTableNameFromSystemName(Chars.toString(systemTableName));
     }
 
+    public IDGenerator getTableIdGenerator() {
+        return tableIdGenerator;
+    }
+
+    public TableSequencerAPI getTableSequencerAPI() {
+        return tableSequencerAPI;
+    }
+
     @Override
     public TableWriterAPI getTableWriterAPI(
             CairoSecurityContext securityContext,
@@ -500,35 +427,28 @@
         checkTableName(tableName);
         CharSequence systemTableName = tableSequencerAPI.getSystemTableName(tableName);
         if (systemTableName != null) {
-            return tableSequencerAPI.getWalWriter(systemTableName);
+            return walWriterPool.get(systemTableName);
         }
 
         return writerPool.get(tableSequencerAPI.getDefaultTableName(tableName), lockReason);
     }
 
-    public TableSequencerAPI getTableSequencerAPI() {
-        return tableSequencerAPI;
-    }
-
-    public IDGenerator getTableIdGenerator() {
-        return tableIdGenerator;
-    }
-
-    public TableSequencerAPI getTableSequencerAPI() {
-        return tableSequencerAPI;
-    }
-
-    @Override
-    public TableWriterAPI getTableWriterAPI(
-            CairoSecurityContext securityContext,
-            CharSequence tableName,
-            @Nullable String lockReason
-    ) {
-        securityContext.checkWritePermission();
-        if (tableSequencerAPI.hasSequencer(tableName)) {
-            return walWriterPool.get(tableName);
-        }
-        return getWriter(securityContext, tableName, lockReason);
+    // For testing only
+    @TestOnly
+    public WalReader getWalReader(
+            CairoSecurityContext securityContext,
+            CharSequence tableName,
+            CharSequence walName,
+            int segmentId,
+            long walRowCount
+    ) {
+        String systemTableName = tableSequencerAPI.getSystemTableName(tableName);
+        if (systemTableName != null) {
+            // This is WAL table because sequencer exists
+            return new WalReader(configuration, tableName, systemTableName, walName, segmentId, walRowCount);
+        }
+
+        throw CairoException.nonCritical().put("WAL reader is not supported for table ").put(tableName);
     }
 
     public Sequence getTelemetryPubSequence() {
@@ -541,10 +461,6 @@
 
     public SCSequence getTelemetrySubSequence() {
         return telemetrySubSeq;
-    }
-
-    public TextImportExecutionContext getTextImportExecutionContext() {
-        return textImportExecutionContext;
     }
 
     public TableRecordMetadata getUncompressedMetadata(CairoSecurityContext securityContext, CharSequence tableName) {
@@ -556,58 +472,41 @@
         return uncompressedMetadataPool.get(tableName);
     }
 
+    @Override
+    public @NotNull WalWriter getWalWriter(CairoSecurityContext securityContext, CharSequence tableName) {
+        securityContext.checkWritePermission();
+        return walWriterPool.get(getSystemTableName(tableName));
+    }
+
+    public TableWriter getWriterBySystemName(
+            CairoSecurityContext securityContext,
+            CharSequence systemTableName,
+            String lockReason
+    ) {
+        securityContext.checkWritePermission();
+        return writerPool.get(systemTableName, lockReason);
+    }
+
+    public TableWriter getWriter(
+            CairoSecurityContext securityContext,
+            CharSequence tableName,
+            String lockReason
+    ) {
+        securityContext.checkWritePermission();
+        checkTableName(tableName);
+        return writerPool.get(getSystemTableName(tableName), lockReason);
+    }
+
+    public TextImportExecutionContext getTextImportExecutionContext() {
+        return textImportExecutionContext;
+    }
+
     public long getUnpublishedWalTxnCount() {
         return unpublishedWalTxnCount.get();
     }
 
-    // For testing only
-    @TestOnly
-    public WalReader getWalReader(
-            CairoSecurityContext securityContext,
-            CharSequence tableName,
-            CharSequence walName,
-            int segmentId,
-            long walRowCount
-    ) {
-        if (tableSequencerAPI.hasSequencer(tableName)) {
-            // This is WAL table because sequencer exists
-            return new WalReader(configuration, tableName, walName, segmentId, walRowCount);
-        }
-
-        throw CairoException.nonCritical().put("WAL reader is not supported for table ").put(tableName);
-    }
-
-    @Override
-    public @NotNull WalWriter getWalWriter(CairoSecurityContext securityContext, CharSequence tableName) {
-        securityContext.checkWritePermission();
-        return walWriterPool.get(tableName);
-    }
-
-    public TableWriter getWriter(
-            CairoSecurityContext securityContext,
-            CharSequence tableName,
-            String lockReason
-    ) {
-        securityContext.checkWritePermission();
-        checkTableName(tableName);
-        return writerPool.get(getSystemTableName(tableName), lockReason);
-    }
-
-    public TextImportExecutionContext getTextImportExecutionContext() {
-        return textImportExecutionContext;
-    }
-
-    public long getUnpublishedWalTxnCount() {
-        return unpublishedWalTxnCount.get();
-    }
-
-    public TableWriter getWriterBySystemName(
-            CairoSecurityContext securityContext,
-            CharSequence tableSystemName,
-            String lockReason
-    ) {
-        securityContext.checkWritePermission();
-        return writerPool.get(tableSystemName, lockReason);
+    public boolean isTableDropped(String systemTableName) {
+        return tableSequencerAPI.isTableDropped(systemTableName);
     }
 
     public TableWriter getWriterOrPublishCommand(
@@ -625,15 +524,6 @@
         unpublishedWalTxnCount.incrementAndGet();
     }
 
-<<<<<<< HEAD
-    @Override
-    public @NotNull WalWriter getWalWriter(CairoSecurityContext securityContext, CharSequence tableName) {
-        securityContext.checkWritePermission();
-        return tableSequencerAPI.getWalWriter(getSystemTableName(tableName));
-    }
-
-=======
->>>>>>> cb6b6728
     public String lock(
             CairoSecurityContext securityContext,
             CharSequence systemTableName,
@@ -642,27 +532,17 @@
         assert null != lockReason;
         securityContext.checkWritePermission();
 
-<<<<<<< HEAD
         String lockedReason = writerPool.lock(systemTableName, lockReason);
-        if (lockedReason == OWNERSHIP_REASON_NONE) {
-            boolean locked = readerPool.lock(systemTableName);
-            if (locked) {
-                LOG.info().$("locked [table=`").utf8(systemTableName).$("`, thread=").$(Thread.currentThread().getId()).I$();
-                return null;
-=======
-        checkTableName(tableName);
-        String lockedReason = writerPool.lock(tableName, lockReason);
         if (lockedReason == null) { // not locked
-            if (readerPool.lock(tableName)) {
-                if (compressedMetadataPool.lock(tableName)) {
-                    if (uncompressedMetadataPool.lock(tableName)) {
-                        LOG.info().$("locked [table=`").utf8(tableName).$("`, thread=").$(Thread.currentThread().getId()).I$();
+            if (readerPool.lock(systemTableName)) {
+                if (compressedMetadataPool.lock(systemTableName)) {
+                    if (uncompressedMetadataPool.lock(systemTableName)) {
+                        LOG.info().$("locked [table=`").utf8(systemTableName).$("`, thread=").$(Thread.currentThread().getId()).I$();
                         return null;
                     }
-                    compressedMetadataPool.unlock(tableName);
+                    compressedMetadataPool.unlock(systemTableName);
                 }
-                readerPool.unlock(tableName);
->>>>>>> cb6b6728
+                readerPool.unlock(systemTableName);
             }
             writerPool.unlock(systemTableName);
             return BUSY_READER;
@@ -684,30 +564,6 @@
         securityContext.checkWritePermission();
         checkTableName(tableName);
         return writerPool.lock(getSystemTableName(tableName), lockReason);
-    }
-
-    public void notifyWalTxnCommitted(int tableId, String systemTableName, long txn) {
-        Sequence pubSeq = messageBus.getWalTxnNotificationPubSequence();
-        while (true) {
-            long cursor = pubSeq.next();
-            if (cursor > -1L) {
-                WalTxnNotificationTask task = messageBus.getWalTxnNotificationQueue().get(cursor);
-                task.of(systemTableName, tableId, txn);
-                pubSeq.done(cursor);
-                return;
-            } else if (cursor == -1L) {
-                LOG.info().$("cannot publish WAL notifications, queue is full [current=")
-                        .$(pubSeq.current()).$(", table=").$(systemTableName)
-                        .$();
-                // Oh, no queue overflow! Throw away notification and trigger a job to rescan all the tables
-                notifyWalTxnRepublisher();
-                return;
-            }
-        }
-    }
-
-    public void notifyWalTxnRepublisher() {
-        unpublishedWalTxnCount.incrementAndGet();
     }
 
     public void releaseReadersBySystemName(CharSequence systemTableName) {
@@ -836,16 +692,11 @@
             boolean newTable
     ) {
         checkTableName(tableName);
-<<<<<<< HEAD
         CharSequence systemTableName = getSystemTableName(tableName);
         readerPool.unlock(systemTableName);
         writerPool.unlock(systemTableName, writer, newTable);
-=======
-        readerPool.unlock(tableName);
-        writerPool.unlock(tableName, writer, newTable);
-        compressedMetadataPool.unlock(tableName);
-        uncompressedMetadataPool.unlock(tableName);
->>>>>>> cb6b6728
+        compressedMetadataPool.unlock(systemTableName);
+        uncompressedMetadataPool.unlock(systemTableName);
         LOG.info().$("unlocked [table=`").utf8(tableName).$("`]").$();
     }
 
@@ -862,13 +713,8 @@
     public void unlockWriter(CairoSecurityContext securityContext, CharSequence tableName) {
         securityContext.checkWritePermission();
         checkTableName(tableName);
-<<<<<<< HEAD
         writerPool.unlock(getSystemTableName(tableName));
-=======
-        writerPool.unlock(tableName);
->>>>>>> cb6b6728
-    }
-
+    }
     private void checkTableName(CharSequence tableName) {
         if (!TableUtils.isValidTableName(tableName, configuration.getMaxFileNameLength())) {
             throw CairoException.nonCritical()
@@ -928,19 +774,6 @@
         }
     }
 
-    private TableReader tryGetReaderRepairWithWriter(CairoSecurityContext securityContext, CharSequence tableName, RuntimeException originException) {
-        try (TableWriter ignored = getWriter(securityContext, tableName, "repair")) {
-            return getReader(securityContext, tableName);
-        } catch (EntryUnavailableException wrOpEx) {
-            // This is fine, writer is busy. Throw back origin error.
-            throw originException;
-        } catch (Throwable th) {
-            LOG.error().$("error preliminary opening writer for [table=").$(tableName)
-                    .$(",error=").$(th.getMessage()).I$();
-            throw originException;
-        }
-    }
-
     private class EngineMaintenanceJob extends SynchronizedJob {
 
         private final MicrosecondClock clock;
