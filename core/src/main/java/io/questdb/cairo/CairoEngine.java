/*******************************************************************************
 *     ___                  _   ____  ____
 *    / _ \ _   _  ___  ___| |_|  _ \| __ )
 *   | | | | | | |/ _ \/ __| __| | | |  _ \
 *   | |_| | |_| |  __/\__ \ |_| |_| | |_) |
 *    \__\_\\__,_|\___||___/\__|____/|____/
 *
 *  Copyright (c) 2014-2019 Appsicle
 *  Copyright (c) 2019-2024 QuestDB
 *
 *  Licensed under the Apache License, Version 2.0 (the "License");
 *  you may not use this file except in compliance with the License.
 *  You may obtain a copy of the License at
 *
 *  http://www.apache.org/licenses/LICENSE-2.0
 *
 *  Unless required by applicable law or agreed to in writing, software
 *  distributed under the License is distributed on an "AS IS" BASIS,
 *  WITHOUT WARRANTIES OR CONDITIONS OF ANY KIND, either express or implied.
 *  See the License for the specific language governing permissions and
 *  limitations under the License.
 *
 ******************************************************************************/

package io.questdb.cairo;

import io.questdb.MessageBus;
import io.questdb.MessageBusImpl;
import io.questdb.Metrics;
import io.questdb.Telemetry;
import io.questdb.cairo.mig.EngineMigration;
import io.questdb.cairo.pool.AbstractMultiTenantPool;
import io.questdb.cairo.pool.PoolListener;
import io.questdb.cairo.pool.ReaderPool;
import io.questdb.cairo.pool.SequencerMetadataPool;
import io.questdb.cairo.pool.SqlCompilerPool;
import io.questdb.cairo.pool.TableMetadataPool;
import io.questdb.cairo.pool.WalWriterPool;
import io.questdb.cairo.pool.WriterPool;
import io.questdb.cairo.pool.WriterSource;
import io.questdb.cairo.security.AllowAllSecurityContext;
import io.questdb.cairo.sql.AsyncWriterCommand;
import io.questdb.cairo.sql.InsertMethod;
import io.questdb.cairo.sql.InsertOperation;
import io.questdb.cairo.sql.OperationFuture;
import io.questdb.cairo.sql.RecordCursor;
import io.questdb.cairo.sql.RecordCursorFactory;
import io.questdb.cairo.sql.TableMetadata;
import io.questdb.cairo.sql.TableRecordMetadata;
import io.questdb.cairo.sql.TableReferenceOutOfDateException;
import io.questdb.cairo.vm.api.MemoryMARW;
import io.questdb.cairo.wal.DefaultWalDirectoryPolicy;
import io.questdb.cairo.wal.DefaultWalListener;
import io.questdb.cairo.wal.WalDirectoryPolicy;
import io.questdb.cairo.wal.WalListener;
import io.questdb.cairo.wal.WalReader;
import io.questdb.cairo.wal.WalWriter;
import io.questdb.cairo.wal.seq.SequencerMetadata;
import io.questdb.cairo.wal.seq.TableSequencerAPI;
import io.questdb.cutlass.text.CopyContext;
import io.questdb.griffin.CompiledQuery;
import io.questdb.griffin.FunctionFactory;
import io.questdb.griffin.FunctionFactoryCache;
import io.questdb.griffin.QueryRegistry;
import io.questdb.griffin.SqlCompiler;
import io.questdb.griffin.SqlCompilerFactory;
import io.questdb.griffin.SqlCompilerFactoryImpl;
import io.questdb.griffin.SqlException;
import io.questdb.griffin.SqlExecutionContext;
import io.questdb.griffin.SqlExecutionContextImpl;
import io.questdb.griffin.engine.ops.Operation;
import io.questdb.griffin.engine.ops.UpdateOperation;
import io.questdb.log.Log;
import io.questdb.log.LogFactory;
import io.questdb.mp.Job;
import io.questdb.mp.SCSequence;
import io.questdb.mp.Sequence;
import io.questdb.mp.SimpleWaitingLock;
import io.questdb.mp.SynchronizedJob;
import io.questdb.std.Chars;
import io.questdb.std.ConcurrentHashMap;
import io.questdb.std.Files;
import io.questdb.std.FilesFacade;
import io.questdb.std.Misc;
import io.questdb.std.ObjHashSet;
import io.questdb.std.ObjList;
import io.questdb.std.Os;
import io.questdb.std.Transient;
import io.questdb.std.datetime.microtime.MicrosecondClock;
import io.questdb.std.str.MutableCharSink;
import io.questdb.std.str.Path;
import io.questdb.std.str.StringSink;
import io.questdb.tasks.TelemetryTask;
import io.questdb.tasks.TelemetryWalTask;
import io.questdb.tasks.WalTxnNotificationTask;
import org.jetbrains.annotations.NotNull;
import org.jetbrains.annotations.Nullable;
import org.jetbrains.annotations.TestOnly;

import java.io.Closeable;
import java.util.Map;
import java.util.ServiceLoader;
import java.util.concurrent.TimeUnit;
import java.util.concurrent.atomic.AtomicLong;

import static io.questdb.griffin.CompiledQuery.*;

public class CairoEngine implements Closeable, WriterSource {
    public static final String REASON_BUSY_READER = "busyReader";
    public static final String REASON_BUSY_SEQUENCER_METADATA_POOL = "busySequencerMetaPool";
    public static final String REASON_BUSY_TABLE_READER_METADATA_POOL = "busyTableReaderMetaPool";
    public static final String REASON_CHECKPOINT_IN_PROGRESS = "checkpointInProgress";
    private static final Log LOG = LogFactory.getLog(CairoEngine.class);
    private static final int MAX_SLEEP_MILLIS = 250;
    protected final CairoConfiguration configuration;
    private final AtomicLong asyncCommandCorrelationId = new AtomicLong();
    private final DatabaseCheckpointAgent checkpointAgent;
    private final CopyContext copyContext;
    private final ConcurrentHashMap<TableToken> createTableLock = new ConcurrentHashMap<>();
    private final EngineMaintenanceJob engineMaintenanceJob;
    private final FunctionFactoryCache ffCache;
    private final MessageBusImpl messageBus;
    private final MetadataCache metadataCache;
    private final Metrics metrics;
    private final PartitionOverwriteControl partitionOverwriteControl = new PartitionOverwriteControl();
    private final QueryRegistry queryRegistry;
    private final ReaderPool readerPool;
    private final SqlExecutionContext rootExecutionContext;
    private final SequencerMetadataPool sequencerMetadataPool;
    private final SqlCompilerPool sqlCompilerPool;
    private final TableFlagResolver tableFlagResolver;
    private final IDGenerator tableIdGenerator;
    private final TableMetadataPool tableMetadataPool;
    private final TableNameRegistry tableNameRegistry;
    private final TableSequencerAPI tableSequencerAPI;
    private final Telemetry<TelemetryTask> telemetry;
    private final Telemetry<TelemetryWalTask> telemetryWal;
    // initial value of unpublishedWalTxnCount is 1 because we want to scan for non-applied WAL transactions on startup
    private final AtomicLong unpublishedWalTxnCount = new AtomicLong(1);
    private final WalWriterPool walWriterPool;
    private final WriterPool writerPool;
    private @NotNull DdlListener ddlListener = DefaultDdlListener.INSTANCE;
    private @NotNull WalDirectoryPolicy walDirectoryPolicy = DefaultWalDirectoryPolicy.INSTANCE;
    private @NotNull WalListener walListener = DefaultWalListener.INSTANCE;

    // Kept for embedded API purposes. The second constructor (the one with metrics)
    // should be preferred for internal use.
    public CairoEngine(CairoConfiguration configuration) {
        this(configuration, Metrics.disabled());
    }

    public CairoEngine(CairoConfiguration configuration, Metrics metrics) {
        try {
            ffCache = new FunctionFactoryCache(
                    configuration,
                    ServiceLoader.load(FunctionFactory.class, FunctionFactory.class.getClassLoader())
            );
            this.tableFlagResolver = newTableFlagResolver(configuration);
            this.configuration = configuration;
            this.copyContext = new CopyContext(configuration);
            this.tableSequencerAPI = new TableSequencerAPI(this, configuration);
            this.messageBus = new MessageBusImpl(configuration);
            this.metrics = metrics;
            // Message bus and metrics must be initialized before the pools.
            this.writerPool = new WriterPool(configuration, this);
            this.readerPool = new ReaderPool(configuration, messageBus, partitionOverwriteControl);
            this.sequencerMetadataPool = new SequencerMetadataPool(configuration, this);
            this.tableMetadataPool = new TableMetadataPool(configuration);
            this.walWriterPool = new WalWriterPool(configuration, this);
            this.engineMaintenanceJob = new EngineMaintenanceJob(configuration);
            this.telemetry = new Telemetry<>(TelemetryTask.TELEMETRY, configuration);
            this.telemetryWal = new Telemetry<>(TelemetryWalTask.WAL_TELEMETRY, configuration);
            this.tableIdGenerator = new IDGenerator(configuration, TableUtils.TAB_INDEX_FILE_NAME);
            this.checkpointAgent = new DatabaseCheckpointAgent(this);
            this.queryRegistry = new QueryRegistry(configuration);
            this.rootExecutionContext = new SqlExecutionContextImpl(this, 1)
                    .with(AllowAllSecurityContext.INSTANCE);

            tableIdGenerator.open();
            checkpointRecover();

            // Migrate database files.
            EngineMigration.migrateEngineTo(this, ColumnType.VERSION, ColumnType.MIGRATION_VERSION, false);
            tableNameRegistry = configuration.isReadOnlyInstance()
                    ? new TableNameRegistryRO(this, tableFlagResolver)
                    : new TableNameRegistryRW(this, tableFlagResolver);
            tableNameRegistry.reload();

            this.sqlCompilerPool = new SqlCompilerPool(this);
            if (configuration.getPartitionO3OverwriteControlEnabled()) {
                enablePartitionOverwriteControl();
            }
            this.metadataCache = new MetadataCache(this);
        } catch (Throwable th) {
            close();
            throw th;
        }
    }

    public static void execute(
            SqlCompiler compiler,
            CharSequence sqlText,
            SqlExecutionContext sqlExecutionContext,
            @Nullable SCSequence eventSubSeq
    ) throws SqlException {
<<<<<<< HEAD
        CompiledQuery cc = compiler.compile(ddl, sqlExecutionContext);
        if (cc.getType() == SELECT) {
            throw SqlException.$(0, "use select()");
        } else {
            try (OperationFuture future = cc.execute(eventSubSeq)) {
                future.await();
            }
=======
        CompiledQuery cc = compiler.compile(sqlText, sqlExecutionContext);
        switch (cc.getType()) {
            case CREATE_TABLE:
            case CREATE_TABLE_AS_SELECT:
            case DROP:
                assert sqlExecutionContext.getCairoEngine() == compiler.getEngine();
                try (Operation op = cc.getOperation()) {
                    assert op != null;
                    try (OperationFuture fut = op.execute(sqlExecutionContext, null)) {
                        fut.await();
                    }
                }
                break;
            case INSERT:
                insert(compiler, sqlText, sqlExecutionContext);
                break;
            case SELECT:
                throw SqlException.$(0, "use select()");
            default:
                try (OperationFuture future = cc.execute(eventSubSeq)) {
                    future.await();
                }
                break;
>>>>>>> 1cb35ad7
        }
    }

    public static void insert(
            SqlCompiler compiler,
            CharSequence insertSql,
            SqlExecutionContext sqlExecutionContext
    ) throws SqlException {
        CompiledQuery cq = compiler.compile(insertSql, sqlExecutionContext);
        switch (cq.getType()) {
            case INSERT:
            case INSERT_AS_SELECT:
                final InsertOperation insertOperation = cq.getInsertOperation();
                if (insertOperation != null) {
                    // for insert as select the operation is null
                    try (InsertMethod insertMethod = insertOperation.createMethod(sqlExecutionContext)) {
                        insertMethod.execute();
                        insertMethod.commit();
                    }
                }
                break;
            case SELECT:
                throw SqlException.$(0, "use select()");
            case DROP:
                throw SqlException.$(0, "use drop()");
            default:
                throw SqlException.$(0, "use ddl()");
        }
    }

    public static RecordCursorFactory select(SqlCompiler compiler, CharSequence selectSql, SqlExecutionContext sqlExecutionContext) throws SqlException {
        return compiler.compile(selectSql, sqlExecutionContext).getRecordCursorFactory();
    }

    public void applyTableRename(TableToken token, TableToken updatedTableToken) {
        tableNameRegistry.rename(token.getTableName(), updatedTableToken.getTableName(), token);
        if (token.isWal()) {
            tableSequencerAPI.applyRename(updatedTableToken);
        }
    }

    public void awaitTable(String tableName, long timeout, TimeUnit timeoutUnit) {
        awaitTxn(tableName, -1, timeout, timeoutUnit);
    }

    public void awaitTxn(String tableName, long txn, long timeout, TimeUnit timeoutUnit) {
        final long startTime = configuration.getMillisecondClock().getTicks();
        long maxWait = timeoutUnit.toMillis(timeout);
        int sleep = 10;

        TableToken tableToken = null;
        long seqTxn = txn;
        long writerTxn = -1;
        while (configuration.getMillisecondClock().getTicks() - startTime < maxWait) {
            if (tableToken == null) {
                try {
                    tableToken = verifyTableName(tableName);
                } catch (CairoException ex) {
                    Os.sleep(sleep);
                    sleep = Math.min(MAX_SLEEP_MILLIS, sleep * 2);
                    continue;
                }
            }

            if (tableToken != null) {
                seqTxn = seqTxn > -1 ? seqTxn : getTableSequencerAPI().getTxnTracker(tableToken).getSeqTxn();
                writerTxn = getTableSequencerAPI().getTxnTracker(tableToken).getWriterTxn();
                if (seqTxn <= writerTxn) {
                    return;
                }

                boolean isSuspended = getTableSequencerAPI().isSuspended(tableToken);
                if (isSuspended) {
                    throw CairoException.nonCritical().put("table is suspended [tableName=").put(tableName).put(']');
                }
                Os.sleep(sleep);
                sleep = Math.min(MAX_SLEEP_MILLIS, sleep * 2);
            }
        }
        throw CairoException.nonCritical()
                .put("txn timed out [table=").put(tableName)
                .put(", expectedTxn=").put(seqTxn)
                .put(", writerTxn=").put(writerTxn);
    }

    public void checkpointCreate(SqlExecutionContext executionContext) throws SqlException {
        checkpointAgent.checkpointCreate(executionContext, false);
    }

    /**
     * Recovers database from checkpoint after restoring data from a snapshot.
     */
    public final void checkpointRecover() {
        checkpointAgent.recover();
    }

    public void checkpointRelease() throws SqlException {
        checkpointAgent.checkpointRelease();
    }

    @TestOnly
    public boolean clear() {
        checkpointAgent.clear();
        messageBus.clear();
        try (MetadataCacheWriter w = getMetadataCache().writeLock()) {
            w.clearCache();
        }
        boolean b1 = readerPool.releaseAll();
        boolean b2 = writerPool.releaseAll();
        boolean b3 = tableSequencerAPI.releaseAll();
        boolean b4 = sequencerMetadataPool.releaseAll();
        boolean b5 = walWriterPool.releaseAll();
        boolean b6 = tableMetadataPool.releaseAll();
        partitionOverwriteControl.clear();
        return b1 & b2 & b3 & b4 & b5 & b6;
    }

    @Override
    public void close() {
        Misc.free(sqlCompilerPool);
        Misc.free(writerPool);
        Misc.free(readerPool);
        Misc.free(sequencerMetadataPool);
        Misc.free(tableMetadataPool);
        Misc.free(walWriterPool);
        Misc.free(tableIdGenerator);
        Misc.free(messageBus);
        Misc.free(tableSequencerAPI);
        Misc.free(telemetry);
        Misc.free(telemetryWal);
        Misc.free(tableNameRegistry);
        Misc.free(checkpointAgent);
        Misc.free(metadataCache);
    }

    @TestOnly
    public void closeNameRegistry() {
        tableNameRegistry.close();
    }

    public @NotNull TableToken createTable(
            SecurityContext securityContext,
            MemoryMARW mem,
            Path path,
            boolean ifNotExists,
            TableStructure struct,
            boolean keepLock
    ) {
        return createTable(securityContext, mem, path, ifNotExists, struct, keepLock, false);
    }

    public @NotNull TableToken createTable(
            SecurityContext securityContext,
            MemoryMARW mem,
            Path path,
            boolean ifNotExists,
            TableStructure struct,
            boolean keepLock,
            boolean inVolume
    ) {
        securityContext.authorizeTableCreate();
        return createTableUnsecure(securityContext, mem, path, ifNotExists, struct, keepLock, inVolume);
    }

    public void dropTable(@Transient Path path, TableToken tableToken) {
        verifyTableToken(tableToken);
        if (tableToken.isWal()) {
            if (tableNameRegistry.dropTable(tableToken)) {
                tableSequencerAPI.dropTable(tableToken, false);
            } else {
                LOG.info().$("table is already dropped [table=").$(tableToken)
                        .$(", dirName=").$(tableToken.getDirName()).I$();
            }
        } else {
            CharSequence lockedReason = lockAll(tableToken, "removeTable", false);
            if (lockedReason == null) {
                try {
                    path.of(configuration.getRoot()).concat(tableToken).$();
                    if (!configuration.getFilesFacade().unlinkOrRemove(path, LOG)) {
                        throw CairoException.critical(configuration.getFilesFacade().errno()).put("could not remove table [name=").put(tableToken.getTableName())
                                .put(", dirName=").put(tableToken.getDirName()).put(']');
                    }
                } finally {
                    unlockTableUnsafe(tableToken, null, false);
                }

                tableNameRegistry.dropTable(tableToken);
                return;
            }
            throw CairoException.nonCritical().put("could not lock '").put(tableToken.getTableName()).put("' [reason='").put(lockedReason).put("']");
        }
    }

    public void enablePartitionOverwriteControl() {
        LOG.info().$("partition overwrite control is enabled").$();
        partitionOverwriteControl.enable();
    }

    public void execute(CharSequence sqlText) throws SqlException {
        execute(sqlText, rootExecutionContext);
    }

    public void execute(CharSequence sqlText, SqlExecutionContext sqlExecutionContext) throws SqlException {
        execute(sqlText, sqlExecutionContext, null);
    }

    public void execute(CharSequence sqlText, SqlExecutionContext sqlExecutionContext, @Nullable SCSequence eventSubSeq) throws SqlException {
        try (SqlCompiler compiler = getSqlCompiler()) {
            execute(compiler, sqlText, sqlExecutionContext, eventSubSeq);
        }
    }

    public TableWriter getBackupWriter(TableToken tableToken, CharSequence backupDirName) {
        verifyTableToken(tableToken);
        // There is no point in pooling/caching these writers since they are only used once, backups are not incremental
        return new TableWriter(
                configuration,
                tableToken,
                messageBus,
                null,
                true,
                DefaultLifecycleManager.INSTANCE,
                backupDirName,
                getDdlListener(tableToken),
                checkpointAgent,
                Metrics.disabled(),
                this
        );
    }

    @TestOnly
    public int getBusyReaderCount() {
        return readerPool.getBusyCount();
    }

    @TestOnly
    public int getBusyWriterCount() {
        return writerPool.getBusyCount();
    }

    public DatabaseCheckpointStatus getCheckpointStatus() {
        return checkpointAgent;
    }

    public long getCommandCorrelationId() {
        return asyncCommandCorrelationId.incrementAndGet();
    }

    public CairoConfiguration getConfiguration() {
        return configuration;
    }

    public CopyContext getCopyContext() {
        return copyContext;
    }

    public @NotNull DdlListener getDdlListener(TableToken tableToken) {
        return tableFlagResolver.isSystem(tableToken.getTableName()) ? DefaultDdlListener.INSTANCE : ddlListener;
    }

    public Job getEngineMaintenanceJob() {
        return engineMaintenanceJob;
    }

    public FunctionFactoryCache getFunctionFactoryCache() {
        return ffCache;
    }

    public TableRecordMetadata getLegacyMetadata(TableToken tableToken) {
        return getLegacyMetadata(tableToken, TableUtils.ANY_TABLE_VERSION);
    }

    /**
     * Retrieves up-to-date table metadata regardless of table type.
     *
     * @param tableToken     table token
     * @param desiredVersion version of table metadata used previously if consistent metadata reads are required
     * @return returns {@link SequencerMetadata} for WAL tables and {@link TableMetadata}
     * for non-WAL, which would be metadata of the {@link TableReader}
     */
    public TableRecordMetadata getLegacyMetadata(TableToken tableToken, long desiredVersion) {
        if (!tableToken.isWal()) {
            return getTableMetadata(tableToken, desiredVersion);
        }
        return getSequencerMetadata(tableToken, desiredVersion);
    }

    public MessageBus getMessageBus() {
        return messageBus;
    }

    public MetadataCache getMetadataCache() {
        return metadataCache;
    }

    public Metrics getMetrics() {
        return metrics;
    }

    public int getNextTableId() {
        return (int) tableIdGenerator.getNextId();
    }

    public PartitionOverwriteControl getPartitionOverwriteControl() {
        return partitionOverwriteControl;
    }

    @TestOnly
    public PoolListener getPoolListener() {
        return this.writerPool.getPoolListener();
    }

    public QueryRegistry getQueryRegistry() {
        return queryRegistry;
    }

    public TableReader getReader(CharSequence tableName) {
        TableToken tableToken = verifyTableNameForRead(tableName);
        // Do not call getReader(TableToken tableToken), it will do unnecessary token verification
        return readerPool.get(tableToken);
    }

    public TableReader getReader(TableToken tableToken) {
        verifyTableToken(tableToken);
        return readerPool.get(tableToken);
    }

    public TableReader getReader(TableToken tableToken, long metadataVersion) {
        verifyTableToken(tableToken);
        final int tableId = tableToken.getTableId();
        TableReader reader = readerPool.get(tableToken);
        if ((metadataVersion > -1 && reader.getMetadataVersion() != metadataVersion)
                || tableId > -1 && reader.getMetadata().getTableId() != tableId) {
            TableReferenceOutOfDateException ex = TableReferenceOutOfDateException.of(
                    tableToken,
                    tableId,
                    reader.getMetadata().getTableId(),
                    metadataVersion,
                    reader.getMetadataVersion()
            );
            reader.close();
            throw ex;
        }
        return reader;
    }

    public Map<CharSequence, AbstractMultiTenantPool.Entry<ReaderPool.R>> getReaderPoolEntries() {
        return readerPool.entries();
    }

    public TableReader getReaderWithRepair(TableToken tableToken) {
        // todo: untested verification
        verifyTableToken(tableToken);
        try {
            return getReader(tableToken);
        } catch (CairoException e) {
            // Cannot open reader on existing table is pretty bad.
            // In some messed states, for example after _meta file swap failure Reader cannot be opened
            // but writer can be. Opening writer fixes the table mess.
            tryRepairTable(tableToken, e);
        }
        try {
            return getReader(tableToken);
        } catch (CairoException e) {
            LOG.critical()
                    .$("could not open reader [table=").$(tableToken)
                    .$(", errno=").$(e.getErrno())
                    .$(", error=").$(e.getFlyweightMessage())
                    .I$();
            throw e;
        }
    }

    public TableRecordMetadata getSequencerMetadata(TableToken tableToken) {
        return getSequencerMetadata(tableToken, TableUtils.ANY_TABLE_VERSION);
    }

    /**
     * Table metadata as seen by the table sequencer. This is the most up-to-date table
     * metadata, and it can be used to positively confirm column metadata changes immediately after
     * making them.
     * <p>
     * However, this metadata cannot confirm all the changes, one of which is "dedup" flag on a table.
     * This is a shortcoming and to confirm the "dedup" flag {{@link #getTableMetadata(TableToken, long)}} should
     * be polled instead. We expect to fix issues like this one in the near future.
     *
     * @param tableToken     table token
     * @param desiredVersion version of table metadata used previously if consistent metadata reads are required
     * @return sequence metadata instance
     */
    public TableRecordMetadata getSequencerMetadata(TableToken tableToken, long desiredVersion) {
        assert tableToken.isWal();
        verifyTableToken(tableToken);
        final TableRecordMetadata metadata = sequencerMetadataPool.get(tableToken);
        validateDesiredMetadataVersion(tableToken, metadata, desiredVersion);
        return metadata;
    }

    public SqlCompiler getSqlCompiler() {
        return sqlCompilerPool.get();
    }

    public SqlCompilerFactory getSqlCompilerFactory() {
        return SqlCompilerFactoryImpl.INSTANCE;
    }

    public TableFlagResolver getTableFlagResolver() {
        return tableFlagResolver;
    }

    @TestOnly
    public IDGenerator getTableIdGenerator() {
        return tableIdGenerator;
    }

    /**
     * Same as {{@link #getTableMetadata(TableToken, long)}} but it will provide the most
     * up-to-date version of the metadata without correlating it with anything else.
     *
     * @param tableToken table token
     * @return pooled metadata instance
     */
    public TableMetadata getTableMetadata(TableToken tableToken) {
        return getTableMetadata(tableToken, TableUtils.ANY_TABLE_VERSION);
    }

    /**
     * This is explicitly "table" metadata. For legacy (non-WAL) tables, this metadata
     * is the same as writer metadata. For new WAL tables, table metadata could be "old",
     * as in not all WAL transactions has reached the table yet. In scenarios where
     * table modification is made and positively confirmed immediately after via metadata, {@link #getSequencerMetadata(TableToken, long)}
     * must be used instead.
     * <p>
     * Metadata provided by this method is good enough for the read-only queries.
     *
     * @param tableToken     table token
     * @param desiredVersion version of table metadata used previously if consistent metadata reads are required
     * @return pooled metadata instance
     */
    public TableMetadata getTableMetadata(TableToken tableToken, long desiredVersion) {
        verifyTableToken(tableToken);
        try {
            final TableMetadata metadata = tableMetadataPool.get(tableToken);
            validateDesiredMetadataVersion(tableToken, metadata, desiredVersion);
            return metadata;
        } catch (CairoException e) {
            if (tableToken.isWal()) {
                throw e;
            } else {
                tryRepairTable(tableToken, e);
            }
        }
        TableMetadata metadata = tableMetadataPool.get(tableToken);
        validateDesiredMetadataVersion(tableToken, metadata, desiredVersion);
        return metadata;
    }

    public TableSequencerAPI getTableSequencerAPI() {
        return tableSequencerAPI;
    }

    public int getTableStatus(Path path, TableToken tableToken) {
        if (tableToken == TableNameRegistry.LOCKED_TOKEN) {
            return TableUtils.TABLE_RESERVED;
        }
        if (tableToken == TableNameRegistry.LOCKED_DROP_TOKEN) {
            return TableUtils.TABLE_DOES_NOT_EXIST;
        }
        if (tableToken == null || !tableToken.equals(tableNameRegistry.getTableToken(tableToken.getTableName()))) {
            return TableUtils.TABLE_DOES_NOT_EXIST;
        }
        return TableUtils.exists(configuration.getFilesFacade(), path, configuration.getRoot(), tableToken.getDirName());
    }

    public int getTableStatus(Path path, CharSequence tableName) {
        final TableToken tableToken = tableNameRegistry.getTableToken(tableName);
        if (tableToken == null) {
            return TableUtils.TABLE_DOES_NOT_EXIST;
        }
        return getTableStatus(path, tableToken);
    }

    @TestOnly
    public int getTableStatus(CharSequence tableName) {
        return getTableStatus(Path.getThreadLocal(configuration.getRoot()), tableName);
    }

    public TableToken getTableTokenByDirName(String dirName) {
        return tableNameRegistry.getTableTokenByDirName(dirName);
    }

    public int getTableTokenCount(boolean includeDropped) {
        return tableNameRegistry.getTableTokenCount(includeDropped);
    }

    public TableToken getTableTokenIfExists(CharSequence tableName) {
        final TableToken token = tableNameRegistry.getTableToken(tableName);
        if (token == TableNameRegistry.LOCKED_TOKEN) {
            return null;
        }
        return token;
    }

    public TableToken getTableTokenIfExists(CharSequence tableName, int lo, int hi) {
        final StringSink sink = Misc.getThreadLocalSink();
        sink.put(tableName, lo, hi);
        return getTableTokenIfExists(sink);
    }

    public void getTableTokens(ObjHashSet<TableToken> bucket, boolean includeDropped) {
        tableNameRegistry.getTableTokens(bucket, includeDropped);
    }

    @Override
    public TableWriterAPI getTableWriterAPI(TableToken tableToken, @NotNull String lockReason) {
        verifyTableToken(tableToken);
        if (!tableToken.isWal()) {
            return writerPool.get(tableToken, lockReason);
        }
        return walWriterPool.get(tableToken);
    }

    @Override
    public TableWriterAPI getTableWriterAPI(CharSequence tableName, @NotNull String lockReason) {
        TableToken tableToken = verifyTableNameForRead(tableName);
        // Do not call getTableWriterAPI(TableToken tableToken, String lockReason),
        // it will do unnecessary token verification
        if (!tableToken.isWal()) {
            return writerPool.get(tableToken, lockReason);
        }
        return walWriterPool.get(tableToken);
    }

    public Telemetry<TelemetryTask> getTelemetry() {
        return telemetry;
    }

    public Telemetry<TelemetryWalTask> getTelemetryWal() {
        return telemetryWal;
    }

    public long getUnpublishedWalTxnCount() {
        return unpublishedWalTxnCount.get();
    }

    public TableToken getUpdatedTableToken(TableToken tableToken) {
        return tableNameRegistry.getTokenByDirName(tableToken.getDirName());
    }

    public @NotNull WalDirectoryPolicy getWalDirectoryPolicy() {
        return walDirectoryPolicy;
    }

    public @NotNull WalListener getWalListener() {
        return walListener;
    }

    // For testing only
    @TestOnly
    public WalReader getWalReader(
            @SuppressWarnings("unused") SecurityContext securityContext,
            TableToken tableToken,
            CharSequence walName,
            int segmentId,
            long walRowCount
    ) {
        if (tableToken.isWal()) {
            return new WalReader(configuration, tableToken, walName, segmentId, walRowCount);
        }
        throw CairoException.nonCritical().put("WAL reader is not supported for table ").put(tableToken.getTableName());
    }

    public @NotNull WalWriter getWalWriter(TableToken tableToken) {
        verifyTableToken(tableToken);
        return walWriterPool.get(tableToken);
    }

    public TableWriter getWriter(TableToken tableToken, @NotNull String lockReason) {
        verifyTableToken(tableToken);
        return writerPool.get(tableToken, lockReason);
    }

    public TableWriter getWriterOrPublishCommand(TableToken tableToken, @NotNull AsyncWriterCommand asyncWriterCommand) {
        verifyTableToken(tableToken);
        return writerPool.getWriterOrPublishCommand(tableToken, asyncWriterCommand.getCommandName(), asyncWriterCommand);
    }

    public Map<CharSequence, WriterPool.Entry> getWriterPoolEntries() {
        return writerPool.entries();
    }

    public TableWriter getWriterUnsafe(TableToken tableToken, @NotNull String lockReason) {
        return writerPool.get(tableToken, lockReason);
    }

    public boolean isTableDropped(TableToken tableToken) {
        return isTableDropped(tableToken.getDirName());
    }

    public boolean isTableDropped(CharSequence dirName) {
        return tableNameRegistry.isTableDropped(dirName);
    }

    public boolean isWalTable(TableToken tableToken) {
        return tableToken.isWal();
    }

    public void load() {
        // Convert tables to WAL/non-WAL, if necessary.
        final ObjList<TableToken> convertedTables = TableConverter.convertTables(this, tableSequencerAPI, tableFlagResolver);
        tableNameRegistry.reload(convertedTables);
    }

    public String lockAll(TableToken tableToken, String lockReason, boolean ignoreInProgressCheckpoint) {
        assert null != lockReason;
        if (!ignoreInProgressCheckpoint && checkpointAgent.isInProgress()) {
            // prevent reader locking before checkpoint is released
            return REASON_CHECKPOINT_IN_PROGRESS;
        }
        // busy metadata is same as busy reader from user perspective
        String lockedReason;
        if (tableMetadataPool.lock(tableToken)) {
            if (sequencerMetadataPool.lock(tableToken)) {
                lockedReason = writerPool.lock(tableToken, lockReason);
                if (lockedReason == null) {
                    // not locked
                    if (readerPool.lock(tableToken)) {
                        LOG.info().$("locked [table=`").utf8(tableToken.getDirName())
                                .$("`, thread=").$(Thread.currentThread().getId())
                                .I$();
                        return null;
                    }
                    writerPool.unlock(tableToken);
                    lockedReason = REASON_BUSY_READER;
                }
                sequencerMetadataPool.unlock(tableToken);
            } else {
                lockedReason = REASON_BUSY_SEQUENCER_METADATA_POOL;
            }
            tableMetadataPool.unlock(tableToken);
        } else {
            lockedReason = REASON_BUSY_TABLE_READER_METADATA_POOL;
        }
        return lockedReason;
    }

    public boolean lockReaders(TableToken tableToken) {
        verifyTableToken(tableToken);
        return lockReadersByTableToken(tableToken);
    }

    public boolean lockReadersAndMetadata(TableToken tableToken) {
        if (checkpointAgent.isInProgress()) {
            // prevent reader locking before checkpoint is released
            return false;
        }
        if (readerPool.lock(tableToken)) {
            if (tableMetadataPool.lock(tableToken)) {
                return true;
            } else {
                readerPool.unlock(tableToken);
            }
        }
        return false;
    }

    public boolean lockReadersByTableToken(TableToken tableToken) {
        if (checkpointAgent.isInProgress()) {
            // prevent reader locking before checkpoint is released
            return false;
        }
        return readerPool.lock(tableToken);
    }

    public boolean lockTableCreate(TableToken tableToken) {
        return createTableLock.putIfAbsent(tableToken.getTableName(), tableToken) == null;
    }

    public TableToken lockTableName(CharSequence tableName, boolean isWal) {
        int tableId = getNextTableId();
        return lockTableName(tableName, tableId, isWal);
    }

    @Nullable
    public TableToken lockTableName(CharSequence tableName, int tableId, boolean isWal) {
        String tableNameStr = Chars.toString(tableName);
        final String dirName = TableUtils.getTableDir(configuration.mangleTableDirNames(), tableNameStr, tableId, isWal);
        return lockTableName(tableNameStr, dirName, tableId, isWal);
    }

    @SuppressWarnings("unused")
    @Nullable
    public TableToken lockTableName(CharSequence tableName, String dirName, int tableId, boolean isWal) {
        validNameOrThrow(tableName);
        String tableNameStr = Chars.toString(tableName);
        return tableNameRegistry.lockTableName(tableNameStr, dirName, tableId, isWal);
    }

    public void notifyDropped(TableToken tableToken) {
        tableNameRegistry.dropTable(tableToken);
    }

    /**
     * Publishes notification of table transaction to the queue. The intent is to notify Apply2WalJob that
     * there are WAL files to be merged into the table. Notification can fail if the queue is full, in
     * which case it will have to be republished from a persisted storage. However, this method does not
     * care about that.
     *
     * @param tableToken table token of the table that has to be processed by the Apply2WalJob
     * @return true if the message was successfully put on the queue and false otherwise.
     */
    public boolean notifyWalTxnCommitted(@NotNull TableToken tableToken) {
        final Sequence pubSeq = messageBus.getWalTxnNotificationPubSequence();
        while (true) {
            long cursor = pubSeq.next();
            if (cursor > -1L) {
                WalTxnNotificationTask task = messageBus.getWalTxnNotificationQueue().get(cursor);
                task.of(tableToken);
                pubSeq.done(cursor);
                return true;
            } else if (cursor == -1L) {
                LOG.info().$("cannot publish WAL notifications, queue is full [current=").$(pubSeq.current())
                        .$(", table=").utf8(tableToken.getDirName())
                        .I$();
                // queue overflow, throw away notification and notify a job to rescan all tables
                notifyWalTxnRepublisher(tableToken);
                return false;
            }
        }
    }

    public void notifyWalTxnRepublisher(TableToken tableToken) {
        tableSequencerAPI.notifyCommitReadable(tableToken, -1);
        unpublishedWalTxnCount.incrementAndGet();
    }

    public void print(CharSequence sql, MutableCharSink<?> sink) throws SqlException {
        print(sql, sink, rootExecutionContext);
    }

    public void print(CharSequence sql, MutableCharSink<?> sink, SqlExecutionContext executionContext) throws SqlException {
        sink.clear();
        try (
                RecordCursorFactory factory = select(sql, executionContext);
                RecordCursor cursor = factory.getCursor(executionContext)
        ) {
            CursorPrinter.println(cursor, factory.getMetadata(), sink);
        }
    }

    public void reconcileTableNameRegistryState() {
        tableNameRegistry.reconcile();
    }

    public void registerTableToken(TableToken tableToken) {
        tableNameRegistry.registerName(tableToken);
    }

    @TestOnly
    public boolean releaseAllReaders() {
        boolean b1 = sequencerMetadataPool.releaseAll();
        boolean b2 = tableMetadataPool.releaseAll();
        return readerPool.releaseAll() & b1 & b2;
    }

    @TestOnly
    public void releaseAllWalWriters() {
        walWriterPool.releaseAll();
    }

    @TestOnly
    public void releaseAllWriters() {
        writerPool.releaseAll();
    }

    public boolean releaseInactive() {
        boolean useful = writerPool.releaseInactive();
        useful |= readerPool.releaseInactive();
        useful |= tableSequencerAPI.releaseInactive();
        useful |= sequencerMetadataPool.releaseInactive();
        useful |= tableMetadataPool.releaseInactive();
        useful |= walWriterPool.releaseInactive();
        return useful;
    }

    @TestOnly
    public void releaseInactiveTableSequencers() {
        walWriterPool.releaseInactive();
        tableSequencerAPI.releaseInactive();
    }

    @TestOnly
    public boolean reloadTableNames() {
        return reloadTableNames(null);
    }

    @TestOnly
    public boolean reloadTableNames(@Nullable ObjList<TableToken> convertedTables) {
        return tableNameRegistry.reload(convertedTables);
    }

    public void removeTableToken(TableToken tableToken) {
        tableNameRegistry.purgeToken(tableToken);
        tableSequencerAPI.purgeTxnTracker(tableToken.getDirName());
        PoolListener listener = getPoolListener();
        if (listener != null) {
            listener.onEvent(
                    PoolListener.SRC_TABLE_REGISTRY,
                    Thread.currentThread().getId(),
                    tableToken,
                    PoolListener.EV_REMOVE_TOKEN,
                    (short) 0,
                    (short) 0
            );
        }
    }

    public TableToken rename(
            SecurityContext securityContext,
            Path fromPath,
            MemoryMARW memory,
            CharSequence fromTableName,
            Path toPath,
            CharSequence toTableName
    ) {
        validNameOrThrow(fromTableName);
        validNameOrThrow(toTableName);

        final TableToken fromTableToken = verifyTableName(fromTableName);
        if (Chars.equalsIgnoreCaseNc(fromTableName, toTableName)) {
            return fromTableToken;
        }

        securityContext.authorizeTableRename(fromTableToken);
        TableToken toTableToken;
        if (fromTableToken != null) {
            if (fromTableToken.isWal()) {
                String toTableNameStr = Chars.toString(toTableName);
                toTableToken = tableNameRegistry.addTableAlias(toTableNameStr, fromTableToken);
                if (toTableToken != null) {
                    boolean renamed = false;
                    try {
                        try (WalWriter walWriter = getWalWriter(fromTableToken)) {
                            long seqTxn = walWriter.renameTable(fromTableName, toTableNameStr);
                            LOG.info().$("renaming table [from='").utf8(fromTableName)
                                    .$("', to='").utf8(toTableName)
                                    .$("', wal=").$(walWriter.getWalId())
                                    .$("', seqTxn=").$(seqTxn)
                                    .I$();
                            renamed = true;
                        }
                        TableUtils.overwriteTableNameFile(
                                fromPath.of(configuration.getRoot()).concat(toTableToken),
                                memory,
                                configuration.getFilesFacade(),
                                toTableToken.getTableName()
                        );
                    } finally {
                        if (renamed) {
                            tableNameRegistry.rename(fromTableToken, toTableToken);
                        } else {
                            LOG.info()
                                    .$("failed to rename table [from=").utf8(fromTableName)
                                    .$(", to=").utf8(toTableName)
                                    .I$();
                            tableNameRegistry.removeAlias(toTableToken);
                        }
                    }
                } else {
                    throw CairoException.nonCritical()
                            .put("cannot rename table, new name is already in use" +
                                    " [table=").put(fromTableName)
                            .put(", toTableName=").put(toTableName)
                            .put(']');
                }
            } else {
                String lockedReason = lockAll(fromTableToken, "renameTable", false);
                if (lockedReason == null) {
                    try {
                        toTableToken = rename0(fromPath, fromTableToken, toPath, toTableName);
                        TableUtils.overwriteTableNameFile(
                                fromPath.of(configuration.getRoot()).concat(toTableToken),
                                memory,
                                configuration.getFilesFacade(),
                                toTableToken.getTableName()
                        );
                    } finally {
                        unlock(securityContext, fromTableToken, null, false);
                    }
                    tableNameRegistry.dropTable(fromTableToken);
                } else {
                    LOG.error()
                            .$("could not lock and rename [from=").utf8(fromTableName)
                            .$("', to=").utf8(toTableName)
                            .$("', reason=").$(lockedReason)
                            .I$();
                    throw EntryUnavailableException.instance(lockedReason);
                }
            }

            getDdlListener(fromTableToken).onTableRenamed(securityContext, fromTableToken, toTableToken);

            return toTableToken;
        } else {
            LOG.error().$("cannot rename, table does not exist [table=").utf8(fromTableName).I$();
            throw CairoException.nonCritical().put("cannot rename, table does not exist [table=").put(fromTableName).put(']');
        }
    }

    @TestOnly
    public void resetNameRegistryMemory() {
        tableNameRegistry.resetMemory();
    }

    public RecordCursorFactory select(CharSequence selectSql, SqlExecutionContext sqlExecutionContext) throws SqlException {
        try (SqlCompiler compiler = getSqlCompiler()) {
            return select(compiler, selectSql, sqlExecutionContext);
        }
    }

    @SuppressWarnings("unused")
    public void setDdlListener(@NotNull DdlListener ddlListener) {
        this.ddlListener = ddlListener;
    }

    @TestOnly
    public void setPoolListener(PoolListener poolListener) {
        this.tableMetadataPool.setPoolListener(poolListener);
        this.sequencerMetadataPool.setPoolListener(poolListener);
        this.writerPool.setPoolListener(poolListener);
        this.readerPool.setPoolListener(poolListener);
        this.walWriterPool.setPoolListener(poolListener);
    }

    @TestOnly
    public void setReaderListener(ReaderPool.ReaderListener readerListener) {
        readerPool.setTableReaderListener(readerListener);
    }

    @TestOnly
    public void setUp() {
    }

    public void setWalDirectoryPolicy(@NotNull WalDirectoryPolicy walDirectoryPolicy) {
        this.walDirectoryPolicy = walDirectoryPolicy;
    }

    public void setWalListener(@NotNull WalListener walListener) {
        this.walListener = walListener;
    }

    public void setWalPurgeJobRunLock(@Nullable SimpleWaitingLock walPurgeJobRunLock) {
        this.checkpointAgent.setWalPurgeJobRunLock(walPurgeJobRunLock);
    }

    public void snapshotCreate(SqlExecutionContext executionContext) throws SqlException {
        checkpointAgent.checkpointCreate(executionContext, true);
    }

    public void unlock(
            @SuppressWarnings("unused") SecurityContext securityContext,
            TableToken tableToken,
            @Nullable TableWriter writer,
            boolean newTable
    ) {
        verifyTableToken(tableToken);
        unlockTableUnsafe(tableToken, writer, newTable);
        LOG.info().$("unlocked [table=`").$(tableToken).$("`]").$();
    }

    public void unlockReaders(TableToken tableToken) {
        verifyTableToken(tableToken);
        readerPool.unlock(tableToken);
    }

    public void unlockReadersAndMetadata(TableToken tableToken) {
        readerPool.unlock(tableToken);
        tableMetadataPool.unlock(tableToken);
    }

    public void unlockTableCreate(TableToken tableToken) {
        createTableLock.remove(tableToken.getTableName(), tableToken);
    }

    public void unlockTableName(TableToken tableToken) {
        tableNameRegistry.unlockTableName(tableToken);
    }

    public long update(CharSequence updateSql, SqlExecutionContext sqlExecutionContext) throws SqlException {
        return update(updateSql, sqlExecutionContext, null);
    }

    public long update(CharSequence updateSql, SqlExecutionContext sqlExecutionContext, @Nullable SCSequence eventSubSeq) throws SqlException {
        try (SqlCompiler compiler = getSqlCompiler()) {
            while (true) {
                try {
                    CompiledQuery cc = compiler.compile(updateSql, sqlExecutionContext);
                    switch (cc.getType()) {
                        case UPDATE:
                            try (
                                    // update operation is stashed in the compiled query,
                                    // and it has to be released to avoid memory leak
                                    UpdateOperation ignore = cc.getUpdateOperation();
                                    OperationFuture future = cc.execute(eventSubSeq)
                            ) {
                                future.await();
                                return future.getAffectedRowsCount();
                            }
                        case INSERT:
                            throw SqlException.$(0, "use insert()");
                        case DROP:
                            throw SqlException.$(0, "use drop()");
                        case SELECT:
                            throw SqlException.$(0, "use select()");
                    }
                } catch (TableReferenceOutOfDateException ex) {
                    // retry, e.g. continue
                } catch (SqlException ex) {
                    if (Chars.contains(ex.getFlyweightMessage(), "cached query plan cannot be used because table schema has changed")) {
                        continue;
                    }
                    throw ex;
                }
            }
        }
    }

    public TableToken verifyTableName(final CharSequence tableName) {
        TableToken tableToken = tableNameRegistry.getTableToken(tableName);
        if (tableToken == null) {
            throw CairoException.tableDoesNotExist(tableName);
        }
        if (tableToken == TableNameRegistry.LOCKED_TOKEN) {
            throw CairoException.nonCritical().put("table name is reserved [table=").put(tableName).put("]");
        }
        if (tableToken == TableNameRegistry.LOCKED_DROP_TOKEN) {
            throw CairoException.tableDoesNotExist(tableName);
        }
        return tableToken;
    }

    public TableToken verifyTableName(final CharSequence tableName, int lo, int hi) {
        StringSink sink = Misc.getThreadLocalSink();
        sink.put(tableName, lo, hi);
        return verifyTableName(sink);
    }

    public void verifyTableToken(TableToken tableToken) {
        TableToken tt = tableNameRegistry.getTableToken(tableToken.getTableName());
        if (tt == null || TableNameRegistry.isLocked(tt)) {
            throw CairoException.tableDoesNotExist(tableToken.getTableName());
        }
        if (!tt.equals(tableToken)) {
            throw TableReferenceOutOfDateException.of(tableToken, tableToken.getTableId(), tt.getTableId(), tt.getTableId(), -1);
        }
    }

    // caller has to acquire the lock before this method is called and release the lock after the call
    private void createTableInVolumeUnsafe(MemoryMARW mem, Path path, TableStructure struct, TableToken tableToken) {
        if (TableUtils.TABLE_DOES_NOT_EXIST != TableUtils.existsInVolume(configuration.getFilesFacade(), path, tableToken.getDirName())) {
            throw CairoException.nonCritical().put("name is reserved [table=").put(tableToken.getTableName()).put(']');
        }

        // only create the table after it has been registered
        TableUtils.createTableInVolume(
                configuration.getFilesFacade(),
                configuration.getRoot(),
                configuration.getMkDirMode(),
                mem,
                path,
                tableToken.getDirName(),
                struct,
                ColumnType.VERSION,
                tableToken.getTableId()
        );
    }

    // caller has to acquire the lock before this method is called and release the lock after the call
    private void createTableUnsafe(MemoryMARW mem, Path path, TableStructure struct, TableToken tableToken) {
        if (TableUtils.TABLE_DOES_NOT_EXIST != TableUtils.exists(configuration.getFilesFacade(), path, configuration.getRoot(), tableToken.getDirName())) {
            throw CairoException.nonCritical().put("name is reserved [table=").put(tableToken.getTableName()).put(']');
        }

        // only create the table after it has been registered
        TableUtils.createTable(
                configuration.getFilesFacade(),
                configuration.getRoot(),
                configuration.getMkDirMode(),
                mem,
                path,
                tableToken.getDirName(),
                struct,
                ColumnType.VERSION,
                tableToken.getTableId()
        );
    }

    private @NotNull TableToken createTableUnsecure(
            SecurityContext securityContext,
            MemoryMARW mem,
            Path path,
            boolean ifNotExists,
            TableStructure struct,
            boolean keepLock,
            boolean inVolume
    ) {
        assert !struct.isWalEnabled() || PartitionBy.isPartitioned(struct.getPartitionBy()) : "WAL is only supported for partitioned tables";
        final CharSequence tableName = struct.getTableName();
        validNameOrThrow(tableName);

        final int tableId = (int) tableIdGenerator.getNextId();

        while (true) {
            TableToken tableToken = lockTableName(tableName, tableId, struct.isWalEnabled());
            if (tableToken == null) {
                if (ifNotExists) {
                    tableToken = getTableTokenIfExists(tableName);
                    if (tableToken != null) {
                        return tableToken;
                    }
                    Os.pause();
                    continue;
                }
                throw EntryUnavailableException.instance("table exists");
            }
            while (!lockTableCreate(tableToken)) {
                Os.pause();
            }
            try {
                String lockedReason = lockAll(tableToken, "createTable", true);
                if (lockedReason == null) {
                    boolean tableCreated = false;
                    try {
                        if (inVolume) {
                            createTableInVolumeUnsafe(mem, path, struct, tableToken);
                        } else {
                            createTableUnsafe(mem, path, struct, tableToken);
                        }

                        if (struct.isWalEnabled()) {
                            tableSequencerAPI.registerTable(tableToken.getTableId(), struct, tableToken);
                        }

                        tableNameRegistry.registerName(tableToken);
                        tableCreated = true;
                    } catch (Throwable e) {
                        keepLock = false;
                        throw e;
                    } finally {
                        if (!keepLock) {
                            unlockTableUnsafe(tableToken, null, tableCreated);
                            LOG.info().$("unlocked [table=`").$(tableToken).$("`]").$();
                        }
                    }
                } else {
                    if (!ifNotExists) {
                        throw EntryUnavailableException.instance(lockedReason);
                    }
                }
            } catch (Throwable th) {
                if (struct.isWalEnabled()) {
                    // tableToken.getLoggingName() === tableName, table cannot be renamed while creation hasn't finished
                    tableSequencerAPI.dropTable(tableToken, true);
                }
                throw th;
            } finally {
                tableNameRegistry.unlockTableName(tableToken);
                unlockTableCreate(tableToken);
            }

            getDdlListener(tableToken).onTableCreated(securityContext, tableToken);

            return tableToken;
        }
    }


    private TableToken rename0(Path fromPath, TableToken fromTableToken, Path toPath, CharSequence toTableName) {

        // !!! we do not care what is inside the path1 & path2, we will reset them anyway
        final FilesFacade ff = configuration.getFilesFacade();
        final CharSequence root = configuration.getRoot();

        fromPath.of(root).concat(fromTableToken).$();

        TableToken toTableToken = lockTableName(toTableName, fromTableToken.getTableId(), false);

        if (toTableToken == null) {
            LOG.error()
                    .$("rename target exists [from='").utf8(fromTableToken.getTableName())
                    .$("', to='").utf8(toTableName)
                    .I$();
            throw CairoException.nonCritical().put("Rename target exists");
        }
        while (!lockTableCreate(toTableToken)) {
            Os.pause();
        }

        if (ff.exists(toPath.of(root).concat(toTableToken).$())) {
            tableNameRegistry.unlockTableName(toTableToken);
        }

        try {
            if (ff.rename(fromPath.$(), toPath.$()) != Files.FILES_RENAME_OK) {
                final int error = ff.errno();
                LOG.error()
                        .$("could not rename [from='").$(fromPath)
                        .$("', to='").$(toPath)
                        .$("', error=").$(error)
                        .I$();
                throw CairoException.critical(error)
                        .put("could not rename [from='").put(fromPath)
                        .put("', to='").put(toPath)
                        .put(']');
            }
            tableNameRegistry.registerName(toTableToken);
            return toTableToken;
        } finally {
            tableNameRegistry.unlockTableName(toTableToken);
            unlockTableCreate(toTableToken);
        }
    }

    private void tryRepairTable(TableToken tableToken, CairoException rethrow) {
        LOG.info()
                .$("starting table repair [table=").$(tableToken)
                .$(", dirName=").utf8(tableToken.getDirName())
                .$(", cause=").$(rethrow.getFlyweightMessage())
                .I$();
        try {
            writerPool.get(tableToken, "repair").close();
            LOG.info().$("table repair succeeded [table=").$(tableToken).I$();
        } catch (EntryUnavailableException e) {
            // This is fine, writer is busy. Throw back origin error.
            LOG.info().$("writer is busy, skipping repair [table=").$(tableToken).I$();
            throw rethrow;
        } catch (Throwable th) {
            LOG.critical()
                    .$("table repair failed [dirName=").utf8(tableToken.getDirName())
                    .$(", error=").$(th.getMessage())
                    .I$();
            throw rethrow;
        }
    }

    private void unlockTableUnsafe(TableToken tableToken, TableWriter writer, boolean newTable) {
        readerPool.unlock(tableToken);
        writerPool.unlock(tableToken, writer, newTable);
        sequencerMetadataPool.unlock(tableToken);
        tableMetadataPool.unlock(tableToken);
    }

    private void validNameOrThrow(CharSequence tableName) {
        if (!TableUtils.isValidTableName(tableName, configuration.getMaxFileNameLength())) {
            throw CairoException.nonCritical()
                    .put("invalid table name [table=").putAsPrintable(tableName)
                    .put(']');
        }
    }

    private void validateDesiredMetadataVersion(TableToken tableToken, TableRecordMetadata metadata, long desiredVersion) {
        if ((desiredVersion != TableUtils.ANY_TABLE_VERSION && metadata.getMetadataVersion() != desiredVersion) || tableToken.getTableId() != metadata.getTableId()) {
            final TableReferenceOutOfDateException ex = TableReferenceOutOfDateException.of(
                    tableToken,
                    tableToken.getTableId(),
                    metadata.getTableId(),
                    desiredVersion,
                    metadata.getMetadataVersion()
            );
            metadata.close();
            throw ex;
        }
    }

    @NotNull
    private TableToken verifyTableNameForRead(CharSequence tableName) {
        TableToken token = getTableTokenIfExists(tableName);
        if (token == null || TableNameRegistry.isLocked(token)) {
            throw CairoException.tableDoesNotExist(tableName);
        }
        return token;
    }

    protected TableFlagResolver newTableFlagResolver(CairoConfiguration configuration) {
        return new TableFlagResolverImpl(configuration.getSystemTableNamePrefix().toString());
    }

    private class EngineMaintenanceJob extends SynchronizedJob {

        private final long checkInterval;
        private final MicrosecondClock clock;
        private long last = 0;

        public EngineMaintenanceJob(CairoConfiguration configuration) {
            this.clock = configuration.getMicrosecondClock();
            this.checkInterval = configuration.getIdleCheckInterval() * 1000;
        }

        @Override
        protected boolean runSerially() {
            long t = clock.getTicks();
            if (last + checkInterval < t) {
                last = t;
                return releaseInactive();
            }
            return false;
        }
    }

}<|MERGE_RESOLUTION|>--- conflicted
+++ resolved
@@ -203,15 +203,6 @@
             SqlExecutionContext sqlExecutionContext,
             @Nullable SCSequence eventSubSeq
     ) throws SqlException {
-<<<<<<< HEAD
-        CompiledQuery cc = compiler.compile(ddl, sqlExecutionContext);
-        if (cc.getType() == SELECT) {
-            throw SqlException.$(0, "use select()");
-        } else {
-            try (OperationFuture future = cc.execute(eventSubSeq)) {
-                future.await();
-            }
-=======
         CompiledQuery cc = compiler.compile(sqlText, sqlExecutionContext);
         switch (cc.getType()) {
             case CREATE_TABLE:
@@ -235,7 +226,6 @@
                     future.await();
                 }
                 break;
->>>>>>> 1cb35ad7
         }
     }
 
