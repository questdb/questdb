/*******************************************************************************
 *     ___                  _   ____  ____
 *    / _ \ _   _  ___  ___| |_|  _ \| __ )
 *   | | | | | | |/ _ \/ __| __| | | |  _ \
 *   | |_| | |_| |  __/\__ \ |_| |_| | |_) |
 *    \__\_\\__,_|\___||___/\__|____/|____/
 *
 *  Copyright (c) 2014-2019 Appsicle
 *  Copyright (c) 2019-2024 QuestDB
 *
 *  Licensed under the Apache License, Version 2.0 (the "License");
 *  you may not use this file except in compliance with the License.
 *  You may obtain a copy of the License at
 *
 *  http://www.apache.org/licenses/LICENSE-2.0
 *
 *  Unless required by applicable law or agreed to in writing, software
 *  distributed under the License is distributed on an "AS IS" BASIS,
 *  WITHOUT WARRANTIES OR CONDITIONS OF ANY KIND, either express or implied.
 *  See the License for the specific language governing permissions and
 *  limitations under the License.
 *
 ******************************************************************************/

package io.questdb.cairo;

import io.questdb.ConfigReloader;
import io.questdb.MessageBus;
import io.questdb.MessageBusImpl;
import io.questdb.Metrics;
import io.questdb.Telemetry;
import io.questdb.cairo.file.BlockFileReader;
import io.questdb.cairo.file.BlockFileWriter;
import io.questdb.cairo.mig.EngineMigration;
import io.questdb.cairo.mv.MatViewDefinition;
import io.questdb.cairo.mv.MatViewGraph;
import io.questdb.cairo.mv.MatViewGraphImpl;
import io.questdb.cairo.mv.MatViewRefreshState;
import io.questdb.cairo.mv.MatViewRefreshTask;
import io.questdb.cairo.mv.NoOpMatViewGraph;
import io.questdb.cairo.pool.AbstractMultiTenantPool;
import io.questdb.cairo.pool.PoolListener;
import io.questdb.cairo.pool.ReaderPool;
import io.questdb.cairo.pool.ResourcePoolSupervisor;
import io.questdb.cairo.pool.SequencerMetadataPool;
import io.questdb.cairo.pool.SqlCompilerPool;
import io.questdb.cairo.pool.TableMetadataPool;
import io.questdb.cairo.pool.WalWriterPool;
import io.questdb.cairo.pool.WriterPool;
import io.questdb.cairo.pool.WriterSource;
import io.questdb.cairo.security.AllowAllSecurityContext;
import io.questdb.cairo.sql.AsyncWriterCommand;
import io.questdb.cairo.sql.InsertMethod;
import io.questdb.cairo.sql.InsertOperation;
import io.questdb.cairo.sql.OperationFuture;
import io.questdb.cairo.sql.RecordCursor;
import io.questdb.cairo.sql.RecordCursorFactory;
import io.questdb.cairo.sql.TableMetadata;
import io.questdb.cairo.sql.TableRecordMetadata;
import io.questdb.cairo.sql.TableReferenceOutOfDateException;
import io.questdb.cairo.vm.api.MemoryMARW;
import io.questdb.cairo.wal.DefaultWalDirectoryPolicy;
import io.questdb.cairo.wal.DefaultWalListener;
import io.questdb.cairo.wal.WalDirectoryPolicy;
import io.questdb.cairo.wal.WalListener;
import io.questdb.cairo.wal.WalReader;
import io.questdb.cairo.wal.WalWriter;
import io.questdb.cairo.wal.seq.SeqTxnTracker;
import io.questdb.cairo.wal.seq.SequencerMetadata;
import io.questdb.cairo.wal.seq.TableSequencerAPI;
import io.questdb.cutlass.text.CopyContext;
import io.questdb.griffin.CompiledQuery;
import io.questdb.griffin.FunctionFactory;
import io.questdb.griffin.FunctionFactoryCache;
import io.questdb.griffin.FunctionFactoryCacheBuilder;
import io.questdb.griffin.QueryRegistry;
import io.questdb.griffin.SqlCompiler;
import io.questdb.griffin.SqlCompilerFactory;
import io.questdb.griffin.SqlCompilerFactoryImpl;
import io.questdb.griffin.SqlException;
import io.questdb.griffin.SqlExecutionContext;
import io.questdb.griffin.SqlExecutionContextImpl;
import io.questdb.griffin.engine.ops.CreateMatViewOperation;
import io.questdb.griffin.engine.ops.Operation;
import io.questdb.griffin.engine.ops.UpdateOperation;
import io.questdb.log.Log;
import io.questdb.log.LogFactory;
import io.questdb.mp.Job;
import io.questdb.mp.SCSequence;
import io.questdb.mp.Sequence;
import io.questdb.mp.SimpleWaitingLock;
import io.questdb.mp.SynchronizedJob;
import io.questdb.std.Chars;
import io.questdb.std.ConcurrentHashMap;
import io.questdb.std.Files;
import io.questdb.std.FilesFacade;
import io.questdb.std.Misc;
import io.questdb.std.ObjHashSet;
import io.questdb.std.ObjList;
import io.questdb.std.Os;
import io.questdb.std.Transient;
import io.questdb.std.datetime.microtime.MicrosecondClock;
import io.questdb.std.str.MutableCharSink;
import io.questdb.std.str.Path;
import io.questdb.std.str.StringSink;
import io.questdb.tasks.AbstractTelemetryTask;
import io.questdb.tasks.TelemetryMatViewTask;
import io.questdb.tasks.TelemetryTask;
import io.questdb.tasks.TelemetryWalTask;
import io.questdb.tasks.WalTxnNotificationTask;
import org.jetbrains.annotations.NotNull;
import org.jetbrains.annotations.Nullable;
import org.jetbrains.annotations.TestOnly;

import java.io.Closeable;
import java.util.Map;
import java.util.concurrent.TimeUnit;
import java.util.concurrent.atomic.AtomicLong;

import static io.questdb.griffin.CompiledQuery.*;

public class CairoEngine implements Closeable, WriterSource {
    public static final String REASON_BUSY_READER = "busyReader";
    public static final String REASON_BUSY_SEQUENCER_METADATA_POOL = "busySequencerMetaPool";
    public static final String REASON_BUSY_TABLE_READER_METADATA_POOL = "busyTableReaderMetaPool";
    public static final String REASON_CHECKPOINT_IN_PROGRESS = "checkpointInProgress";
    private static final Log LOG = LogFactory.getLog(CairoEngine.class);
    private static final int MAX_SLEEP_MILLIS = 250;
    protected final CairoConfiguration configuration;
    private final AtomicLong asyncCommandCorrelationId = new AtomicLong();
    private final DatabaseCheckpointAgent checkpointAgent;
    private final CopyContext copyContext;
    private final ConcurrentHashMap<TableToken> createTableLock = new ConcurrentHashMap<>();
    private final EngineMaintenanceJob engineMaintenanceJob;
    private final FunctionFactoryCache ffCache;
    private final MatViewGraph matViewGraph;
    private final MessageBusImpl messageBus;
    private final MetadataCache metadataCache;
    private final Metrics metrics;
    private final PartitionOverwriteControl partitionOverwriteControl = new PartitionOverwriteControl();
    private final QueryRegistry queryRegistry;
    private final ReaderPool readerPool;
    private final SqlExecutionContext rootExecutionContext;
    private final SequencerMetadataPool sequencerMetadataPool;
    private final SqlCompilerPool sqlCompilerPool;
    private final TableFlagResolver tableFlagResolver;
    private final IDGenerator tableIdGenerator;
    private final TableMetadataPool tableMetadataPool;
    private final TableNameRegistry tableNameRegistry;
    private final TableSequencerAPI tableSequencerAPI;
    private final ObjList<Telemetry<? extends AbstractTelemetryTask>> telemetries;
    private final Telemetry<TelemetryTask> telemetry;
    private final Telemetry<TelemetryMatViewTask> telemetryMatView;
    private final Telemetry<TelemetryWalTask> telemetryWal;
    // initial value of unpublishedWalTxnCount is 1 because we want to scan for non-applied WAL transactions on startup
    private final AtomicLong unpublishedWalTxnCount = new AtomicLong(1);
    private final WalWriterPool walWriterPool;
    private final WriterPool writerPool;
    private @NotNull ConfigReloader configReloader = () -> false; // no-op
    private @NotNull DdlListener ddlListener = DefaultDdlListener.INSTANCE;
    private @NotNull WalDirectoryPolicy walDirectoryPolicy = DefaultWalDirectoryPolicy.INSTANCE;
    private @NotNull WalListener walListener = DefaultWalListener.INSTANCE;

    public CairoEngine(CairoConfiguration configuration) {
        this(configuration, false);
    }

    public CairoEngine(CairoConfiguration configuration, boolean isReadOnlyReplica) {
        try {
            ffCache = new FunctionFactoryCache(
                    configuration,
                    getFunctionFactories()
            );
            this.tableFlagResolver = newTableFlagResolver(configuration);
            this.configuration = configuration;
            this.copyContext = new CopyContext(configuration);
            this.tableSequencerAPI = new TableSequencerAPI(this, configuration);
            this.messageBus = new MessageBusImpl(configuration);
            this.metrics = configuration.getMetrics();
            // Message bus and metrics must be initialized before the pools.
            this.writerPool = new WriterPool(configuration, this);
            this.readerPool = new ReaderPool(configuration, messageBus, partitionOverwriteControl);
            this.sequencerMetadataPool = new SequencerMetadataPool(configuration, this);
            this.tableMetadataPool = new TableMetadataPool(configuration);
            this.walWriterPool = new WalWriterPool(configuration, this);
            this.engineMaintenanceJob = new EngineMaintenanceJob(configuration);
            this.telemetry = createTelemetry(TelemetryTask.TELEMETRY, configuration);
            this.telemetryWal = createTelemetry(TelemetryWalTask.WAL_TELEMETRY, configuration);
            this.telemetryMatView = createTelemetry(TelemetryMatViewTask.MAT_VIEW_TELEMETRY, configuration);
            this.telemetries = new ObjList<>(telemetry, telemetryWal, telemetryMatView);
            this.tableIdGenerator = new IDGenerator(configuration, TableUtils.TAB_INDEX_FILE_NAME);
            this.checkpointAgent = new DatabaseCheckpointAgent(this);
            this.queryRegistry = new QueryRegistry(configuration);
            this.rootExecutionContext = new SqlExecutionContextImpl(this, 1)
                    .with(AllowAllSecurityContext.INSTANCE);

            tableIdGenerator.open();
            checkpointRecover();

            // Migrate database files.
            EngineMigration.migrateEngineTo(this, ColumnType.VERSION, ColumnType.MIGRATION_VERSION, false);
            tableNameRegistry = configuration.isReadOnlyInstance()
                    ? new TableNameRegistryRO(this, tableFlagResolver)
                    : new TableNameRegistryRW(this, tableFlagResolver);
            tableNameRegistry.reload();

            this.sqlCompilerPool = new SqlCompilerPool(this);
            if (configuration.isPartitionO3OverwriteControlEnabled()) {
                enablePartitionOverwriteControl();
            }
            this.metadataCache = new MetadataCache(this);
            if (isReadOnlyReplica) {
                // read-only replica does not need to publish refresh tasks,
                // but it still needs to track mat view list
                this.matViewGraph = new MatViewGraphImpl(this, true);
            } else {
                this.matViewGraph = configuration.isMatViewEnabled()
                        ? new MatViewGraphImpl(this)
                        : NoOpMatViewGraph.INSTANCE;
            }
        } catch (Throwable th) {
            close();
            throw th;
        }
    }

    public static void execute(
            SqlCompiler compiler,
            CharSequence sqlText,
            SqlExecutionContext sqlExecutionContext,
            @Nullable SCSequence eventSubSeq
    ) throws SqlException {
        CompiledQuery cc = compiler.compile(sqlText, sqlExecutionContext);
        switch (cc.getType()) {
            case CREATE_TABLE:
            case CREATE_TABLE_AS_SELECT:
            case CREATE_MAT_VIEW:
            case DROP:
                assert sqlExecutionContext.getCairoEngine() == compiler.getEngine();
                try (Operation op = cc.getOperation()) {
                    assert op != null;
                    try (OperationFuture fut = op.execute(sqlExecutionContext, null)) {
                        fut.await();
                    }
                }
                break;
            case INSERT:
                insert(compiler, sqlText, sqlExecutionContext);
                break;
            case SELECT:
                throw SqlException.$(0, "use select()");
            default:
                try (OperationFuture future = cc.execute(eventSubSeq)) {
                    future.await();
                }
                break;
        }
    }

    public static void insert(
            SqlCompiler compiler,
            CharSequence insertSql,
            SqlExecutionContext sqlExecutionContext
    ) throws SqlException {
        CompiledQuery cq = compiler.compile(insertSql, sqlExecutionContext);
        switch (cq.getType()) {
            case INSERT:
            case INSERT_AS_SELECT:
                final InsertOperation insertOperation = cq.getInsertOperation();
                if (insertOperation != null) {
                    // for insert as select the operation is null
                    try (InsertMethod insertMethod = insertOperation.createMethod(sqlExecutionContext)) {
                        insertMethod.execute();
                        insertMethod.commit();
                    }
                }
                break;
            case SELECT:
                throw SqlException.$(0, "use select()");
            case DROP:
                throw SqlException.$(0, "use drop()");
            default:
                throw SqlException.$(0, "use ddl()");
        }
    }

    public static RecordCursorFactory select(SqlCompiler compiler, CharSequence selectSql, SqlExecutionContext sqlExecutionContext) throws SqlException {
        return compiler.compile(selectSql, sqlExecutionContext).getRecordCursorFactory();
    }

    public void applyTableRename(TableToken token, TableToken updatedTableToken) {
        tableNameRegistry.rename(token.getTableName(), updatedTableToken.getTableName(), token);
        if (token.isWal()) {
            tableSequencerAPI.applyRename(updatedTableToken);
        }
    }

    public void attachReader(TableReader reader) {
        // Ignore the object close() call until attached back
        readerPool.attach(reader);
    }

    public void awaitTable(String tableName, long timeout, TimeUnit timeoutUnit) {
        awaitTxn(tableName, -1, timeout, timeoutUnit);
    }

    @TestOnly
    public void awaitTxn(String tableName, long txn, long timeout, TimeUnit timeoutUnit) {
        final long startTime = configuration.getMillisecondClock().getTicks();
        long maxWait = timeoutUnit.toMillis(timeout);
        int sleep = 10;

        TableToken tableToken = null;
        long seqTxn = txn;
        long writerTxn = -1;
        while (configuration.getMillisecondClock().getTicks() - startTime < maxWait) {
            if (tableToken == null) {
                try {
                    tableToken = verifyTableName(tableName);
                } catch (CairoException ex) {
                    Os.sleep(sleep);
                    sleep = Math.min(MAX_SLEEP_MILLIS, sleep * 2);
                    continue;
                }
            }

            if (tableToken != null) {
                seqTxn = seqTxn > -1 ? seqTxn : getTableSequencerAPI().getTxnTracker(tableToken).getSeqTxn();
                writerTxn = getTableSequencerAPI().getTxnTracker(tableToken).getWriterTxn();
                if (seqTxn <= writerTxn) {
                    return;
                }

                boolean isSuspended = getTableSequencerAPI().isSuspended(tableToken);
                if (isSuspended) {
                    throw CairoException.nonCritical().put("table is suspended [tableName=").put(tableName).put(']');
                }
                Os.sleep(sleep);
                sleep = Math.min(MAX_SLEEP_MILLIS, sleep * 2);
            }
        }
        throw CairoException.nonCritical()
                .put("txn timed out [table=").put(tableName)
                .put(", expectedTxn=").put(seqTxn)
                .put(", writerTxn=").put(writerTxn);
    }

    public void checkpointCreate(SqlExecutionContext executionContext) throws SqlException {
        checkpointAgent.checkpointCreate(executionContext, false);
    }

    /**
     * Recovers database from checkpoint after restoring data from a snapshot.
     */
    public final void checkpointRecover() {
        checkpointAgent.recover();
    }

    public void checkpointRelease() throws SqlException {
        checkpointAgent.checkpointRelease();
    }

    @TestOnly
    public boolean clear() {
        checkpointAgent.clear();
        messageBus.clear();
        try (MetadataCacheWriter w = getMetadataCache().writeLock()) {
            w.clearCache();
        }
        matViewGraph.close();
        boolean b1 = readerPool.releaseAll();
        boolean b2 = writerPool.releaseAll();
        boolean b3 = tableSequencerAPI.releaseAll();
        boolean b4 = sequencerMetadataPool.releaseAll();
        boolean b5 = walWriterPool.releaseAll();
        boolean b6 = tableMetadataPool.releaseAll();
        partitionOverwriteControl.clear();
        return b1 & b2 & b3 & b4 & b5 & b6;
    }

    @Override
    public void close() {
        Misc.free(sqlCompilerPool);
        Misc.free(writerPool);
        Misc.free(readerPool);
        Misc.free(sequencerMetadataPool);
        Misc.free(tableMetadataPool);
        Misc.free(walWriterPool);
        Misc.free(tableIdGenerator);
        Misc.free(messageBus);
        Misc.free(tableSequencerAPI);
        Misc.freeObjList(telemetries);
        Misc.free(tableNameRegistry);
        Misc.free(checkpointAgent);
        Misc.free(metadataCache);
    }

    @TestOnly
    public void closeNameRegistry() {
        tableNameRegistry.close();
    }

    public void configureThreadLocalReaderPoolSupervisor(@NotNull ResourcePoolSupervisor<ReaderPool.R> supervisor) {
        readerPool.configureThreadLocalPoolSupervisor(supervisor);
    }

    public @NotNull MatViewDefinition createMatView(
            SecurityContext securityContext,
            MemoryMARW mem,
            BlockFileWriter blockFileWriter,
            Path path,
            boolean ifNotExists,
            CreateMatViewOperation struct,
            boolean keepLock,
            boolean inVolume
    ) {
        securityContext.authorizeMatViewCreate();
        final TableToken matViewToken = createTableOrMatViewUnsecure(mem, blockFileWriter, path, ifNotExists, struct, keepLock, inVolume);
        getDdlListener(matViewToken).onTableOrMatViewCreated(securityContext, matViewToken);
        return struct.getMatViewDefinition();
    }

    public @NotNull TableToken createTable(
            SecurityContext securityContext,
            MemoryMARW mem,
            Path path,
            boolean ifNotExists,
            TableStructure struct,
            boolean keepLock
    ) {
        return createTable(securityContext, mem, path, ifNotExists, struct, keepLock, false);
    }

    public @NotNull TableToken createTable(
            SecurityContext securityContext,
            MemoryMARW mem,
            Path path,
            boolean ifNotExists,
            TableStructure struct,
            boolean keepLock,
            boolean inVolume
    ) {
        securityContext.authorizeTableCreate();
        final TableToken tableToken = createTableOrMatViewUnsecure(mem, null, path, ifNotExists, struct, keepLock, inVolume);
        getDdlListener(tableToken).onTableOrMatViewCreated(securityContext, tableToken);
        return tableToken;
    }

    public void detachReader(TableReader reader) {
        // Ignore the object close() call until attached back
        readerPool.detach(reader);
    }

    public void dropTableOrMatView(@Transient Path path, TableToken tableToken) {
        verifyTableToken(tableToken);
        if (tableToken.isWal()) {
            if (tableNameRegistry.dropTable(tableToken)) {
                tableSequencerAPI.dropTable(tableToken, false);
                matViewGraph.dropViewIfExists(tableToken);
            } else {
                LOG.info().$("table is already dropped [table=").$(tableToken)
                        .$(", dirName=").$(tableToken.getDirName()).I$();
            }
        } else {
            CharSequence lockedReason = lockAll(tableToken, "removeTable", false);
            if (lockedReason == null) {
                try {
                    path.of(configuration.getDbRoot()).concat(tableToken).$();
                    if (!configuration.getFilesFacade().unlinkOrRemove(path, LOG)) {
                        throw CairoException.critical(configuration.getFilesFacade().errno()).put("could not remove table [name=").put(tableToken.getTableName())
                                .put(", dirName=").put(tableToken.getDirName()).put(']');
                    }
                } finally {
                    unlockTableUnsafe(tableToken, null, false);
                }

                tableNameRegistry.dropTable(tableToken);
                return;
            }
            throw CairoException.nonCritical().put("could not lock '").put(tableToken.getTableName()).put("' [reason='").put(lockedReason).put("']");
        }
    }

    public void enablePartitionOverwriteControl() {
        LOG.info().$("partition overwrite control is enabled").$();
        partitionOverwriteControl.enable();
    }

    public void execute(CharSequence sqlText) throws SqlException {
        execute(sqlText, rootExecutionContext);
    }

    public void execute(CharSequence sqlText, SqlExecutionContext sqlExecutionContext) throws SqlException {
        execute(sqlText, sqlExecutionContext, null);
    }

    public void execute(CharSequence sqlText, SqlExecutionContext sqlExecutionContext, @Nullable SCSequence eventSubSeq) throws SqlException {
        try (SqlCompiler compiler = getSqlCompiler()) {
            execute(compiler, sqlText, sqlExecutionContext, eventSubSeq);
        }
    }

    public TableWriter getBackupWriter(TableToken tableToken, CharSequence backupDirName) {
        verifyTableToken(tableToken);
        // There is no point in pooling/caching these writers since they are only used once, backups are not incremental
        return new TableWriter(
                configuration,
                tableToken,
                messageBus,
                null,
                true,
                DefaultLifecycleManager.INSTANCE,
                backupDirName,
                getDdlListener(tableToken),
                checkpointAgent,
                this
        );
    }

    @TestOnly
    public int getBusyReaderCount() {
        return readerPool.getBusyCount();
    }

    @TestOnly
    public int getBusyWriterCount() {
        return writerPool.getBusyCount();
    }

    public DatabaseCheckpointStatus getCheckpointStatus() {
        return checkpointAgent;
    }

    public long getCommandCorrelationId() {
        return asyncCommandCorrelationId.incrementAndGet();
    }

    public @NotNull ConfigReloader getConfigReloader() {
        return configReloader;
    }

    public CairoConfiguration getConfiguration() {
        return configuration;
    }

    public CopyContext getCopyContext() {
        return copyContext;
    }

    public @NotNull DdlListener getDdlListener(TableToken tableToken) {
        return tableFlagResolver.isSystem(tableToken.getTableName()) ? DefaultDdlListener.INSTANCE : ddlListener;
    }

    public Job getEngineMaintenanceJob() {
        return engineMaintenanceJob;
    }

    public FunctionFactoryCache getFunctionFactoryCache() {
        return ffCache;
    }

    public TableRecordMetadata getLegacyMetadata(TableToken tableToken) {
        return getLegacyMetadata(tableToken, TableUtils.ANY_TABLE_VERSION);
    }

    /**
     * Retrieves up-to-date table metadata regardless of table type.
     *
     * @param tableToken     table token
     * @param desiredVersion version of table metadata used previously if consistent metadata reads are required
     * @return returns {@link SequencerMetadata} for WAL tables and {@link TableMetadata}
     * for non-WAL, which would be metadata of the {@link TableReader}
     */
    public TableRecordMetadata getLegacyMetadata(TableToken tableToken, long desiredVersion) {
        if (!tableToken.isWal()) {
            return getTableMetadata(tableToken, desiredVersion);
        }
        return getSequencerMetadata(tableToken, desiredVersion);
    }

    public MatViewGraph getMatViewGraph() {
        return matViewGraph;
    }

    public MessageBus getMessageBus() {
        return messageBus;
    }

    public MetadataCache getMetadataCache() {
        return metadataCache;
    }

    public Metrics getMetrics() {
        return metrics;
    }

    public int getNextTableId() {
        return (int) tableIdGenerator.getNextId();
    }

    public PartitionOverwriteControl getPartitionOverwriteControl() {
        return partitionOverwriteControl;
    }

    @TestOnly
    public PoolListener getPoolListener() {
        return this.writerPool.getPoolListener();
    }

    public QueryRegistry getQueryRegistry() {
        return queryRegistry;
    }

    public TableReader getReader(CharSequence tableName) {
        TableToken tableToken = verifyTableNameForRead(tableName);
        // Do not call getReader(TableToken tableToken), it will do unnecessary token verification
        return readerPool.get(tableToken);
    }

    public TableReader getReader(TableToken tableToken) {
        verifyTableToken(tableToken);
        return readerPool.get(tableToken);
    }

    public TableReader getReader(TableToken tableToken, long metadataVersion) {
        verifyTableToken(tableToken);
        final int tableId = tableToken.getTableId();
        TableReader reader = readerPool.get(tableToken);
        if ((metadataVersion > -1 && reader.getMetadataVersion() != metadataVersion)
                || (tableId > -1 && reader.getMetadata().getTableId() != tableId)) {
            TableReferenceOutOfDateException ex = TableReferenceOutOfDateException.of(
                    tableToken,
                    tableId,
                    reader.getMetadata().getTableId(),
                    metadataVersion,
                    reader.getMetadataVersion()
            );
            reader.close();
            throw ex;
        }
        return reader;
    }

    public Map<CharSequence, AbstractMultiTenantPool.Entry<ReaderPool.R>> getReaderPoolEntries() {
        return readerPool.entries();
    }

    public TableReader getReaderWithRepair(TableToken tableToken) {
        // todo: untested verification
        verifyTableToken(tableToken);
        try {
            return getReader(tableToken);
        } catch (CairoException e) {
            // Cannot open reader on existing table is pretty bad.
            // In some messed states, for example after _meta file swap failure Reader cannot be opened
            // but writer can be. Opening writer fixes the table mess.
            tryRepairTable(tableToken, e);
        }
        try {
            return getReader(tableToken);
        } catch (CairoException e) {
            LOG.critical()
                    .$("could not open reader [table=").$(tableToken)
                    .$(", errno=").$(e.getErrno())
                    .$(", error=").$(e.getFlyweightMessage())
                    .I$();
            throw e;
        }
    }

    public TableRecordMetadata getSequencerMetadata(TableToken tableToken) {
        return getSequencerMetadata(tableToken, TableUtils.ANY_TABLE_VERSION);
    }

    /**
     * Table metadata as seen by the table sequencer. This is the most up-to-date table
     * metadata, and it can be used to positively confirm column metadata changes immediately after
     * making them.
     * <p>
     * However, this metadata cannot confirm all the changes, one of which is "dedup" flag on a table.
     * This is a shortcoming and to confirm the "dedup" flag {{@link #getTableMetadata(TableToken, long)}} should
     * be polled instead. We expect to fix issues like this one in the near future.
     *
     * @param tableToken     table token
     * @param desiredVersion version of table metadata used previously if consistent metadata reads are required
     * @return sequence metadata instance
     */
    public TableRecordMetadata getSequencerMetadata(TableToken tableToken, long desiredVersion) {
        assert tableToken.isWal();
        verifyTableToken(tableToken);
        final TableRecordMetadata metadata = sequencerMetadataPool.get(tableToken);
        validateDesiredMetadataVersion(tableToken, metadata, desiredVersion);
        return metadata;
    }

    public SqlCompiler getSqlCompiler() {
        return sqlCompilerPool.get();
    }

    public SqlCompilerFactory getSqlCompilerFactory() {
        return SqlCompilerFactoryImpl.INSTANCE;
    }

    public TableFlagResolver getTableFlagResolver() {
        return tableFlagResolver;
    }

    @TestOnly
    public IDGenerator getTableIdGenerator() {
        return tableIdGenerator;
    }

    /**
     * Same as {{@link #getTableMetadata(TableToken, long)}} but it will provide the most
     * up-to-date version of the metadata without correlating it with anything else.
     *
     * @param tableToken table token
     * @return pooled metadata instance
     */
    public TableMetadata getTableMetadata(TableToken tableToken) {
        return getTableMetadata(tableToken, TableUtils.ANY_TABLE_VERSION);
    }

    /**
     * This is explicitly "table" metadata. For legacy (non-WAL) tables, this metadata
     * is the same as writer metadata. For new WAL tables, table metadata could be "old",
     * as in not all WAL transactions has reached the table yet. In scenarios where
     * table modification is made and positively confirmed immediately after via metadata, {@link #getSequencerMetadata(TableToken, long)}
     * must be used instead.
     * <p>
     * Metadata provided by this method is good enough for the read-only queries.
     *
     * @param tableToken     table token
     * @param desiredVersion version of table metadata used previously if consistent metadata reads are required
     * @return pooled metadata instance
     */
    public TableMetadata getTableMetadata(TableToken tableToken, long desiredVersion) {
        verifyTableToken(tableToken);
        try {
            final TableMetadata metadata = tableMetadataPool.get(tableToken);
            validateDesiredMetadataVersion(tableToken, metadata, desiredVersion);
            return metadata;
        } catch (CairoException e) {
            if (tableToken.isWal()) {
                throw e;
            } else {
                tryRepairTable(tableToken, e);
            }
        }
        TableMetadata metadata = tableMetadataPool.get(tableToken);
        validateDesiredMetadataVersion(tableToken, metadata, desiredVersion);
        return metadata;
    }

    public TableSequencerAPI getTableSequencerAPI() {
        return tableSequencerAPI;
    }

    public int getTableStatus(Path path, TableToken tableToken) {
        if (tableToken == TableNameRegistry.LOCKED_TOKEN) {
            return TableUtils.TABLE_RESERVED;
        }
        if (tableToken == TableNameRegistry.LOCKED_DROP_TOKEN) {
            return TableUtils.TABLE_DOES_NOT_EXIST;
        }
        if (tableToken == null || !tableToken.equals(tableNameRegistry.getTableToken(tableToken.getTableName()))) {
            return TableUtils.TABLE_DOES_NOT_EXIST;
        }
        return TableUtils.exists(configuration.getFilesFacade(), path, configuration.getDbRoot(), tableToken.getDirName());
    }

    public int getTableStatus(Path path, CharSequence tableName) {
        final TableToken tableToken = tableNameRegistry.getTableToken(tableName);
        if (tableToken == null) {
            return TableUtils.TABLE_DOES_NOT_EXIST;
        }
        return getTableStatus(path, tableToken);
    }

    @TestOnly
    public int getTableStatus(CharSequence tableName) {
        return getTableStatus(Path.getThreadLocal(configuration.getDbRoot()), tableName);
    }

    public TableToken getTableTokenByDirName(String dirName) {
        return tableNameRegistry.getTableTokenByDirName(dirName);
    }

    public int getTableTokenCount(boolean includeDropped) {
        return tableNameRegistry.getTableTokenCount(includeDropped);
    }

    public TableToken getTableTokenIfExists(CharSequence tableName) {
        final TableToken token = tableNameRegistry.getTableToken(tableName);
        if (TableNameRegistry.isLocked(token)) {
            return null;
        }
        return token;
    }

    public TableToken getTableTokenIfExists(CharSequence tableName, int lo, int hi) {
        final StringSink sink = Misc.getThreadLocalSink();
        sink.put(tableName, lo, hi);
        return getTableTokenIfExists(sink);
    }

    public void getTableTokens(ObjHashSet<TableToken> bucket, boolean includeDropped) {
        tableNameRegistry.getTableTokens(bucket, includeDropped);
    }

    @Override
    public TableWriterAPI getTableWriterAPI(TableToken tableToken, @NotNull String lockReason) {
        verifyTableToken(tableToken);
        if (!tableToken.isWal()) {
            return writerPool.get(tableToken, lockReason);
        }
        return walWriterPool.get(tableToken);
    }

    @Override
    public TableWriterAPI getTableWriterAPI(CharSequence tableName, @NotNull String lockReason) {
        TableToken tableToken = verifyTableNameForRead(tableName);
        // Do not call getTableWriterAPI(TableToken tableToken, String lockReason),
        // it will do unnecessary token verification
        if (!tableToken.isWal()) {
            return writerPool.get(tableToken, lockReason);
        }
        return walWriterPool.get(tableToken);
    }

    public ObjList<Telemetry<? extends AbstractTelemetryTask>> getTelemetries() {
        return telemetries;
    }

    public Telemetry<TelemetryTask> getTelemetry() {
        return telemetry;
    }

    public Telemetry<TelemetryMatViewTask> getTelemetryMatView() {
        return telemetryMatView;
    }

    public Telemetry<TelemetryWalTask> getTelemetryWal() {
        return telemetryWal;
    }

    public long getUnpublishedWalTxnCount() {
        return unpublishedWalTxnCount.get();
    }

    public TableToken getUpdatedTableToken(TableToken tableToken) {
        return tableNameRegistry.getTokenByDirName(tableToken.getDirName());
    }

    public @NotNull WalDirectoryPolicy getWalDirectoryPolicy() {
        return walDirectoryPolicy;
    }

    public @NotNull WalListener getWalListener() {
        return walListener;
    }

    // For testing only
    @TestOnly
    public WalReader getWalReader(
            @SuppressWarnings("unused") SecurityContext securityContext,
            TableToken tableToken,
            CharSequence walName,
            int segmentId,
            long walRowCount
    ) {
        if (tableToken.isWal()) {
            return new WalReader(configuration, tableToken, walName, segmentId, walRowCount);
        }
        throw CairoException.nonCritical().put("WAL reader is not supported for table ").put(tableToken.getTableName());
    }

    public @NotNull WalWriter getWalWriter(TableToken tableToken) {
        verifyTableToken(tableToken);
        return walWriterPool.get(tableToken);
    }

    public TableWriter getWriter(TableToken tableToken, @NotNull String lockReason) {
        verifyTableToken(tableToken);
        return writerPool.get(tableToken, lockReason);
    }

    public TableWriter getWriterOrPublishCommand(TableToken tableToken, @NotNull AsyncWriterCommand asyncWriterCommand) {
        verifyTableToken(tableToken);
        return writerPool.getWriterOrPublishCommand(tableToken, asyncWriterCommand.getCommandName(), asyncWriterCommand);
    }

    public Map<CharSequence, WriterPool.Entry> getWriterPoolEntries() {
        return writerPool.entries();
    }

    public TableWriter getWriterUnsafe(TableToken tableToken, @NotNull String lockReason) {
        return writerPool.get(tableToken, lockReason);
    }

    public boolean isTableDropped(TableToken tableToken) {
        return tableNameRegistry.isTableDropped(tableToken);
    }

    public boolean isWalTable(TableToken tableToken) {
        return tableToken.isWal();
    }

    public boolean isWalTableDropped(CharSequence tableDir) {
        return tableNameRegistry.isWalTableDropped(tableDir);
    }

    public void load() {
        // Convert tables to WAL/non-WAL, if necessary.
        final ObjList<TableToken> convertedTables = TableConverter.convertTables(this, tableSequencerAPI, tableFlagResolver, tableNameRegistry);
        tableNameRegistry.reload(convertedTables);
        buildMatViewGraph();
    }

    public String lockAll(TableToken tableToken, String lockReason, boolean ignoreInProgressCheckpoint) {
        assert lockReason != null;
        if (!ignoreInProgressCheckpoint && checkpointAgent.isInProgress()) {
            // prevent reader locking before checkpoint is released
            return REASON_CHECKPOINT_IN_PROGRESS;
        }
        // busy metadata is same as busy reader from user perspective
        String lockedReason;
        if (tableMetadataPool.lock(tableToken)) {
            if (sequencerMetadataPool.lock(tableToken)) {
                lockedReason = writerPool.lock(tableToken, lockReason);
                if (lockedReason == null) {
                    // not locked
                    if (readerPool.lock(tableToken)) {
                        LOG.info().$("locked [table=`").utf8(tableToken.getDirName())
                                .$("`, thread=").$(Thread.currentThread().getId())
                                .I$();
                        return null;
                    }
                    writerPool.unlock(tableToken);
                    lockedReason = REASON_BUSY_READER;
                }
                sequencerMetadataPool.unlock(tableToken);
            } else {
                lockedReason = REASON_BUSY_SEQUENCER_METADATA_POOL;
            }
            tableMetadataPool.unlock(tableToken);
        } else {
            lockedReason = REASON_BUSY_TABLE_READER_METADATA_POOL;
        }
        return lockedReason;
    }

    public boolean lockReaders(TableToken tableToken) {
        verifyTableToken(tableToken);
        return lockReadersByTableToken(tableToken);
    }

    public boolean lockReadersAndMetadata(TableToken tableToken) {
        if (checkpointAgent.isInProgress()) {
            // prevent reader locking before checkpoint is released
            return false;
        }
        if (readerPool.lock(tableToken)) {
            if (tableMetadataPool.lock(tableToken)) {
                return true;
            } else {
                readerPool.unlock(tableToken);
            }
        }
        return false;
    }

    public boolean lockReadersByTableToken(TableToken tableToken) {
        if (checkpointAgent.isInProgress()) {
            // prevent reader locking before checkpoint is released
            return false;
        }
        return readerPool.lock(tableToken);
    }

    public boolean lockTableCreate(TableToken tableToken) {
        return createTableLock.putIfAbsent(tableToken.getTableName(), tableToken) == null;
    }

    public TableToken lockTableName(CharSequence tableName) {
        final int tableId = getNextTableId();
        return lockTableName(tableName, tableId, false, false);
    }

    @Nullable
    public TableToken lockTableName(CharSequence tableName, int tableId, boolean isMatView, boolean isWal) {
        final String tableNameStr = Chars.toString(tableName);
        final String dirName = TableUtils.getTableDir(configuration.mangleTableDirNames(), tableNameStr, tableId, isWal);
        return lockTableName(tableNameStr, dirName, tableId, isMatView, isWal);
    }

    @Nullable
    public TableToken lockTableName(CharSequence tableName, String dirName, int tableId, boolean isMatView, boolean isWal) {
        validNameOrThrow(tableName);
        final String tableNameStr = Chars.toString(tableName);
        return tableNameRegistry.lockTableName(tableNameStr, dirName, tableId, isMatView, isWal);
    }

    public void notifyDropped(TableToken tableToken) {
        tableNameRegistry.dropTable(tableToken);
    }

    public void notifyMatViewBaseCommit(MatViewRefreshTask task, long seqTxn) {
        matViewGraph.notifyTxnApplied(task, seqTxn);
    }

    /**
     * Publishes notification of table transaction to the queue. The intent is to notify Apply2WalJob that
     * there are WAL files to be merged into the table. Notification can fail if the queue is full, in
     * which case it will have to be republished from a persisted storage. However, this method does not
     * care about that.
     *
     * @param tableToken table token of the table that has to be processed by the Apply2WalJob
     * @return true if the message was successfully put on the queue and false otherwise.
     */
    public boolean notifyWalTxnCommitted(@NotNull TableToken tableToken) {
        final Sequence pubSeq = messageBus.getWalTxnNotificationPubSequence();
        while (true) {
            long cursor = pubSeq.next();
            if (cursor > -1L) {
                WalTxnNotificationTask task = messageBus.getWalTxnNotificationQueue().get(cursor);
                task.of(tableToken);
                pubSeq.done(cursor);
                return true;
            } else if (cursor == -1L) {
                LOG.info().$("cannot publish WAL notifications, queue is full [current=").$(pubSeq.current())
                        .$(", table=").utf8(tableToken.getDirName())
                        .I$();
                // queue overflow, throw away notification and notify a job to rescan all tables
                notifyWalTxnRepublisher(tableToken);
                return false;
            }
        }
    }

    /**
     * This is a workaround for notification queue full and other off-piste events. It includes a hack to
     * prevent repeated notifications by uninitializing the writer's transaction tracker.
     *
     * @param tableToken the destination table for the notification.
     */
    public void notifyWalTxnRepublisher(TableToken tableToken) {
        tableSequencerAPI.updateWriterTxns(tableToken, SeqTxnTracker.UNINITIALIZED_TXN, SeqTxnTracker.UNINITIALIZED_TXN);
        unpublishedWalTxnCount.incrementAndGet();
    }

    public void print(CharSequence sql, MutableCharSink<?> sink) throws SqlException {
        print(sql, sink, rootExecutionContext);
    }

    public void print(CharSequence sql, MutableCharSink<?> sink, SqlExecutionContext executionContext) throws SqlException {
        sink.clear();
        try (
                RecordCursorFactory factory = select(sql, executionContext);
                RecordCursor cursor = factory.getCursor(executionContext)
        ) {
            CursorPrinter.println(cursor, factory.getMetadata(), sink);
        }
    }

    public void reconcileTableNameRegistryState() {
        tableNameRegistry.reconcile();
    }

    public void registerTableToken(TableToken tableToken) {
        tableNameRegistry.registerName(tableToken);
    }

    @TestOnly
    public boolean releaseAllReaders() {
        boolean b1 = sequencerMetadataPool.releaseAll();
        boolean b2 = tableMetadataPool.releaseAll();
        return readerPool.releaseAll() & b1 & b2;
    }

    @TestOnly
    public void releaseAllWalWriters() {
        walWriterPool.releaseAll();
    }

    @TestOnly
    public void releaseAllWriters() {
        writerPool.releaseAll();
    }

    public boolean releaseInactive() {
        boolean useful = writerPool.releaseInactive();
        useful |= readerPool.releaseInactive();
        useful |= tableSequencerAPI.releaseInactive();
        useful |= sequencerMetadataPool.releaseInactive();
        useful |= tableMetadataPool.releaseInactive();
        useful |= walWriterPool.releaseInactive();
        return useful;
    }

    @TestOnly
    public void releaseInactiveTableSequencers() {
        walWriterPool.releaseInactive();
        tableSequencerAPI.releaseInactive();
    }

    @TestOnly
    public boolean reloadTableNames() {
        return reloadTableNames(null);
    }

    @TestOnly
    public boolean reloadTableNames(@Nullable ObjList<TableToken> convertedTables) {
        return tableNameRegistry.reload(convertedTables);
    }

    public void removeTableToken(TableToken tableToken) {
        tableNameRegistry.purgeToken(tableToken);
        tableSequencerAPI.purgeTxnTracker(tableToken.getDirName());
        PoolListener listener = getPoolListener();
        if (listener != null) {
            listener.onEvent(
                    PoolListener.SRC_TABLE_REGISTRY,
                    Thread.currentThread().getId(),
                    tableToken,
                    PoolListener.EV_REMOVE_TOKEN,
                    (short) 0,
                    (short) 0
            );
        }
    }

    public void removeThreadLocalReaderPoolSupervisor() {
        readerPool.removeThreadLocalPoolSupervisor();
    }

    public TableToken rename(
            SecurityContext securityContext,
            Path fromPath,
            MemoryMARW memory,
            CharSequence fromTableName,
            Path toPath,
            CharSequence toTableName
    ) {
        validNameOrThrow(fromTableName);
        validNameOrThrow(toTableName);

        final TableToken fromTableToken = verifyTableName(fromTableName);
        if (Chars.equalsIgnoreCaseNc(fromTableName, toTableName)) {
            return fromTableToken;
        }

        securityContext.authorizeTableRename(fromTableToken);
        TableToken toTableToken;
        if (fromTableToken != null) {
            if (fromTableToken.isWal()) {
                String toTableNameStr = Chars.toString(toTableName);
                toTableToken = tableNameRegistry.addTableAlias(toTableNameStr, fromTableToken);
                if (toTableToken != null) {
                    boolean renamed = false;
                    try {
                        try (WalWriter walWriter = getWalWriter(fromTableToken)) {
                            long seqTxn = walWriter.renameTable(fromTableName, toTableNameStr);
                            LOG.info().$("renaming table [from='").utf8(fromTableName)
                                    .$("', to='").utf8(toTableName)
                                    .$("', wal=").$(walWriter.getWalId())
                                    .$("', seqTxn=").$(seqTxn)
                                    .I$();
                            renamed = true;
                        }
                        TableUtils.overwriteTableNameFile(
                                fromPath.of(configuration.getDbRoot()).concat(toTableToken),
                                memory,
                                configuration.getFilesFacade(),
                                toTableToken.getTableName()
                        );
                    } finally {
                        if (renamed) {
                            tableNameRegistry.rename(fromTableToken, toTableToken);
                        } else {
                            LOG.info()
                                    .$("failed to rename table [from=").utf8(fromTableName)
                                    .$(", to=").utf8(toTableName)
                                    .I$();
                            tableNameRegistry.removeAlias(toTableToken);
                        }
                    }
                } else {
                    throw CairoException.nonCritical()
                            .put("cannot rename table, new name is already in use" +
                                    " [table=").put(fromTableName)
                            .put(", toTableName=").put(toTableName)
                            .put(']');
                }
            } else {
                String lockedReason = lockAll(fromTableToken, "renameTable", false);
                if (lockedReason == null) {
                    try {
                        toTableToken = rename0(fromPath, fromTableToken, toPath, toTableName);
                        TableUtils.overwriteTableNameFile(
                                fromPath.of(configuration.getDbRoot()).concat(toTableToken),
                                memory,
                                configuration.getFilesFacade(),
                                toTableToken.getTableName()
                        );
                    } finally {
                        unlock(securityContext, fromTableToken, null, false);
                    }
                    tableNameRegistry.dropTable(fromTableToken);
                } else {
                    LOG.error()
                            .$("could not lock and rename [from=").utf8(fromTableName)
                            .$("', to=").utf8(toTableName)
                            .$("', reason=").$(lockedReason)
                            .I$();
                    throw EntryUnavailableException.instance(lockedReason);
                }
            }

            getDdlListener(fromTableToken).onTableRenamed(securityContext, fromTableToken, toTableToken);

            return toTableToken;
        } else {
            LOG.error().$("cannot rename, table does not exist [table=").utf8(fromTableName).I$();
            throw CairoException.nonCritical().put("cannot rename, table does not exist [table=").put(fromTableName).put(']');
        }
    }

    @TestOnly
    public void resetNameRegistryMemory() {
        tableNameRegistry.resetMemory();
    }

    public RecordCursorFactory select(CharSequence selectSql, SqlExecutionContext sqlExecutionContext) throws SqlException {
        try (SqlCompiler compiler = getSqlCompiler()) {
            return select(compiler, selectSql, sqlExecutionContext);
        }
    }

    public void setConfigReloader(@NotNull ConfigReloader configReloader) {
        this.configReloader = configReloader;
    }

    @SuppressWarnings("unused")
    public void setDdlListener(@NotNull DdlListener ddlListener) {
        this.ddlListener = ddlListener;
    }

    @TestOnly
    public void setPoolListener(PoolListener poolListener) {
        this.tableMetadataPool.setPoolListener(poolListener);
        this.sequencerMetadataPool.setPoolListener(poolListener);
        this.writerPool.setPoolListener(poolListener);
        this.readerPool.setPoolListener(poolListener);
        this.walWriterPool.setPoolListener(poolListener);
    }

    @TestOnly
    public void setReaderListener(ReaderPool.ReaderListener readerListener) {
        readerPool.setTableReaderListener(readerListener);
    }

    @TestOnly
    public void setUp() {
    }

    public void setWalDirectoryPolicy(@NotNull WalDirectoryPolicy walDirectoryPolicy) {
        this.walDirectoryPolicy = walDirectoryPolicy;
    }

    public void setWalListener(@NotNull WalListener walListener) {
        this.walListener = walListener;
    }

    public void setWalPurgeJobRunLock(@Nullable SimpleWaitingLock walPurgeJobRunLock) {
        this.checkpointAgent.setWalPurgeJobRunLock(walPurgeJobRunLock);
    }

    public void snapshotCreate(SqlExecutionContext executionContext) throws SqlException {
        checkpointAgent.checkpointCreate(executionContext, true);
    }

    public void unlock(
            @SuppressWarnings("unused") SecurityContext securityContext,
            TableToken tableToken,
            @Nullable TableWriter writer,
            boolean newTable
    ) {
        verifyTableToken(tableToken);
        unlockTableUnsafe(tableToken, writer, newTable);
        LOG.info().$("unlocked [table=`").$(tableToken).$("`]").$();
    }

    public void unlockReaders(TableToken tableToken) {
        verifyTableToken(tableToken);
        readerPool.unlock(tableToken);
    }

    public void unlockReadersAndMetadata(TableToken tableToken) {
        readerPool.unlock(tableToken);
        tableMetadataPool.unlock(tableToken);
    }

    public void unlockTableCreate(TableToken tableToken) {
        createTableLock.remove(tableToken.getTableName(), tableToken);
    }

    public void unlockTableName(TableToken tableToken) {
        tableNameRegistry.unlockTableName(tableToken);
    }

    public long update(CharSequence updateSql, SqlExecutionContext sqlExecutionContext) throws SqlException {
        return update(updateSql, sqlExecutionContext, null);
    }

    public long update(CharSequence updateSql, SqlExecutionContext sqlExecutionContext, @Nullable SCSequence eventSubSeq) throws SqlException {
        try (SqlCompiler compiler = getSqlCompiler()) {
            while (true) {
                try {
                    CompiledQuery cc = compiler.compile(updateSql, sqlExecutionContext);
                    switch (cc.getType()) {
                        case UPDATE:
                            try (
                                    // update operation is stashed in the compiled query,
                                    // and it has to be released to avoid memory leak
                                    UpdateOperation ignore = cc.getUpdateOperation();
                                    OperationFuture future = cc.execute(eventSubSeq)
                            ) {
                                future.await();
                                return future.getAffectedRowsCount();
                            }
                        case INSERT:
                            throw SqlException.$(0, "use insert()");
                        case DROP:
                            throw SqlException.$(0, "use drop()");
                        case SELECT:
                            throw SqlException.$(0, "use select()");
                    }
                } catch (TableReferenceOutOfDateException ex) {
                    // retry, e.g. continue
                } catch (SqlException ex) {
                    if (Chars.contains(ex.getFlyweightMessage(), "cached query plan cannot be used because table schema has changed")) {
                        continue;
                    }
                    throw ex;
                }
            }
        }
    }

    public TableToken verifyTableName(final CharSequence tableName) {
        TableToken tableToken = tableNameRegistry.getTableToken(tableName);
        if (tableToken == null) {
            throw CairoException.tableDoesNotExist(tableName);
        }
        if (tableToken == TableNameRegistry.LOCKED_TOKEN) {
            throw CairoException.nonCritical().put("table name is reserved [table=").put(tableName).put("]");
        }
        if (tableToken == TableNameRegistry.LOCKED_DROP_TOKEN) {
            throw CairoException.tableDoesNotExist(tableName);
        }
        return tableToken;
    }

    public TableToken verifyTableName(final CharSequence tableName, int lo, int hi) {
        StringSink sink = Misc.getThreadLocalSink();
        sink.put(tableName, lo, hi);
        return verifyTableName(sink);
    }

    public void verifyTableToken(TableToken tableToken) {
        TableToken tt = tableNameRegistry.getTableToken(tableToken.getTableName());
        if (tt == null || TableNameRegistry.isLocked(tt)) {
            throw CairoException.tableDoesNotExist(tableToken.getTableName());
        }
        if (!tt.equals(tableToken)) {
            throw TableReferenceOutOfDateException.of(tableToken, tableToken.getTableId(), tt.getTableId(), tt.getTableId(), -1);
        }
    }

    private void buildMatViewGraph() {
        final ObjHashSet<TableToken> tableTokenBucket = new ObjHashSet<>();
        getTableTokens(tableTokenBucket, false);

        Path path = Path.getThreadLocal(configuration.getDbRoot());
        final int pathLen = path.size();
        try (
                BlockFileReader reader = new BlockFileReader(configuration);
                BlockFileWriter blockFileWriter = new BlockFileWriter(configuration.getFilesFacade(), configuration.getCommitMode())
        ) {
            for (int i = 0, n = tableTokenBucket.size(); i < n; i++) {
                final TableToken tableToken = tableTokenBucket.get(i);
                if (tableToken.isMatView() && TableUtils.isMatViewDefinitionFileExists(configuration, path, tableToken.getDirName())) {
                    try {
                        final MatViewDefinition matViewDefinition = MatViewDefinition.readFrom(
                                reader,
                                path,
                                pathLen,
                                tableToken
                        );
                        final TableToken baseTableToken = tableNameRegistry.getTableToken(matViewDefinition.getBaseTableName());
                        if (baseTableToken == null || tableNameRegistry.isTableDropped(baseTableToken)) {
                            // Print a warning, but let the mat view load in invalid state.
                            LOG.info().$("base table for materialized view does not exist [table=").utf8(matViewDefinition.getBaseTableName())
                                    .$(", view=").utf8(tableToken.getTableName())
                                    .I$();
                        }

                        final MatViewRefreshState state = matViewGraph.addView(matViewDefinition);
                        final boolean isMatViewStateExists = TableUtils.isMatViewStateFileExists(configuration, path, tableToken.getDirName());
                        path.trimTo(pathLen).concat(tableToken.getDirName()).concat(MatViewRefreshState.MAT_VIEW_STATE_FILE_NAME);
                        if (isMatViewStateExists) {
                            reader.of(path.$());
                            MatViewRefreshState.readFrom(reader, state);
                        } else {
                            blockFileWriter.of(path.$());
                            MatViewRefreshState.append(state, blockFileWriter);
                        }

                        if (!state.isInvalid()) {
                            matViewGraph.enqueueIncrementalRefresh(tableToken);
                        }
                    } catch (CairoException e) {
                        LOG.error().$("could not load materialized view definition [view=").utf8(tableToken.getTableName())
                                .$(", errno=").$(e.getErrno())
                                .$(", error=").$(e.getFlyweightMessage())
                                .I$();
                    }
                }
            }
        }
    }

    // caller has to acquire the lock before this method is called and release the lock after the call
    private void createTableOrMatViewInVolumeUnsafe(MemoryMARW mem, @Nullable BlockFileWriter blockFileWriter, Path path, TableStructure struct, TableToken tableToken) {
        if (TableUtils.TABLE_DOES_NOT_EXIST != TableUtils.existsInVolume(configuration.getFilesFacade(), path, tableToken.getDirName())) {
            throw CairoException.nonCritical().put("name is reserved [table=").put(tableToken.getTableName()).put(']');
        }

        // only create the table after it has been registered
        TableUtils.createTableOrMatViewInVolume(
                configuration.getFilesFacade(),
                configuration.getDbRoot(),
                configuration.getMkDirMode(),
                mem,
                blockFileWriter,
                path,
                tableToken.getDirName(),
                struct,
                ColumnType.VERSION,
                tableToken.getTableId()
        );
    }

    // caller has to acquire the lock before this method is called and release the lock after the call
    private void createTableOrMatViewUnsafe(MemoryMARW mem, @Nullable BlockFileWriter blockFileWriter, Path path, TableStructure struct, TableToken tableToken) {
        if (TableUtils.exists(configuration.getFilesFacade(), path, configuration.getDbRoot(), tableToken.getDirName()) != TableUtils.TABLE_DOES_NOT_EXIST) {
            throw CairoException.nonCritical().put("name is reserved [table=").put(tableToken.getTableName()).put(']');
        }

        // only create the table after it has been registered
        TableUtils.createTableOrMatView(
                configuration.getFilesFacade(),
                configuration.getDbRoot(),
                configuration.getMkDirMode(),
                mem,
                blockFileWriter,
                path,
                tableToken.getDirName(),
                struct,
                ColumnType.VERSION,
                tableToken.getTableId()
        );
    }

    private @NotNull TableToken createTableOrMatViewUnsecure(
            MemoryMARW mem,
            @Nullable BlockFileWriter blockFileWriter,
            Path path,
            boolean ifNotExists,
            TableStructure struct,
            boolean keepLock,
            boolean inVolume
    ) {
        assert !struct.isWalEnabled() || PartitionBy.isPartitioned(struct.getPartitionBy()) : "WAL is only supported for partitioned tables";
        final CharSequence tableName = struct.getTableName();
        validNameOrThrow(tableName);

        final int tableId = (int) tableIdGenerator.getNextId();

        while (true) {
            TableToken tableToken = lockTableName(tableName, tableId, struct.isMatView(), struct.isWalEnabled());
            if (tableToken == null) {
                if (ifNotExists) {
                    tableToken = getTableTokenIfExists(tableName);
                    if (tableToken != null) {
                        struct.init(tableToken);
                        return tableToken;
                    }
                    Os.pause();
                    continue;
                }
                throw EntryUnavailableException.instance("table exists");
            }
            struct.init(tableToken);
            while (!lockTableCreate(tableToken)) {
                Os.pause();
            }
            try {
                String lockedReason = lockAll(tableToken, "createTable", true);
                if (lockedReason == null) {
                    boolean tableCreated = false;
                    try {
                        if (inVolume) {
                            createTableOrMatViewInVolumeUnsafe(mem, blockFileWriter, path, struct, tableToken);
                        } else {
                            createTableOrMatViewUnsafe(mem, blockFileWriter, path, struct, tableToken);
                        }

                        if (struct.isWalEnabled()) {
                            tableSequencerAPI.registerTable(tableToken.getTableId(), struct, tableToken);
                        }

                        tableNameRegistry.registerName(tableToken);
                        tableCreated = true;
                    } catch (Throwable e) {
                        keepLock = false;
                        throw e;
                    } finally {
                        if (!keepLock) {
                            unlockTableUnsafe(tableToken, null, tableCreated);
                            LOG.info().$("unlocked [table=`").$(tableToken).$("`]").$();
                        }
                    }
                } else {
                    if (!ifNotExists) {
                        throw EntryUnavailableException.instance(lockedReason);
                    }
                }
            } catch (Throwable th) {
                if (struct.isWalEnabled()) {
                    // tableToken.getLoggingName() === tableName, table cannot be renamed while creation hasn't finished
                    tableSequencerAPI.dropTable(tableToken, true);
                }
                throw th;
            } finally {
                tableNameRegistry.unlockTableName(tableToken);
                unlockTableCreate(tableToken);
            }

            return tableToken;
        }
    }

    private TableToken rename0(Path fromPath, TableToken fromTableToken, Path toPath, CharSequence toTableName) {

        // !!! we do not care what is inside the path1 & path2, we will reset them anyway
        final FilesFacade ff = configuration.getFilesFacade();
        final CharSequence root = configuration.getDbRoot();

        fromPath.of(root).concat(fromTableToken).$();

        final TableToken toTableToken = lockTableName(toTableName, fromTableToken.getTableId(), fromTableToken.isMatView(), fromTableToken.isWal());
        if (toTableToken == null) {
            LOG.error()
                    .$("rename target exists [from='").utf8(fromTableToken.getTableName())
                    .$("', to='").utf8(toTableName)
                    .I$();
            throw CairoException.nonCritical().put("Rename target exists");
        }
        while (!lockTableCreate(toTableToken)) {
            Os.pause();
        }

        if (ff.exists(toPath.of(root).concat(toTableToken).$())) {
            tableNameRegistry.unlockTableName(toTableToken);
        }

        try {
            if (ff.rename(fromPath.$(), toPath.$()) != Files.FILES_RENAME_OK) {
                final int error = ff.errno();
                LOG.error()
                        .$("could not rename [from='").$(fromPath)
                        .$("', to='").$(toPath)
                        .$("', error=").$(error)
                        .I$();
                throw CairoException.critical(error)
                        .put("could not rename [from='").put(fromPath)
                        .put("', to='").put(toPath)
                        .put(']');
            }
            tableNameRegistry.registerName(toTableToken);
            return toTableToken;
        } finally {
            tableNameRegistry.unlockTableName(toTableToken);
            unlockTableCreate(toTableToken);
        }
    }

    private void tryRepairTable(TableToken tableToken, CairoException rethrow) {
        LOG.info()
                .$("starting table repair [table=").$(tableToken)
                .$(", dirName=").utf8(tableToken.getDirName())
                .$(", cause=").$(rethrow.getFlyweightMessage())
                .I$();
        try {
            writerPool.get(tableToken, "repair").close();
            LOG.info().$("table repair succeeded [table=").$(tableToken).I$();
        } catch (EntryUnavailableException e) {
            // This is fine, writer is busy. Throw back origin error.
            LOG.info().$("writer is busy, skipping repair [table=").$(tableToken).I$();
            throw rethrow;
        } catch (Throwable th) {
            LOG.critical()
                    .$("table repair failed [dirName=").utf8(tableToken.getDirName())
                    .$(", error=").$(th.getMessage())
                    .I$();
            throw rethrow;
        }
    }

    private void unlockTableUnsafe(TableToken tableToken, TableWriter writer, boolean newTable) {
        readerPool.unlock(tableToken);
        writerPool.unlock(tableToken, writer, newTable);
        sequencerMetadataPool.unlock(tableToken);
        tableMetadataPool.unlock(tableToken);
    }

    private void validNameOrThrow(CharSequence tableName) {
        if (!TableUtils.isValidTableName(tableName, configuration.getMaxFileNameLength())) {
            throw CairoException.nonCritical()
                    .put("invalid table name [table=").putAsPrintable(tableName)
                    .put(']');
        }
    }

    private void validateDesiredMetadataVersion(TableToken tableToken, TableRecordMetadata metadata, long desiredVersion) {
        if ((desiredVersion != TableUtils.ANY_TABLE_VERSION && metadata.getMetadataVersion() != desiredVersion) || tableToken.getTableId() != metadata.getTableId()) {
            final TableReferenceOutOfDateException ex = TableReferenceOutOfDateException.of(
                    tableToken,
                    tableToken.getTableId(),
                    metadata.getTableId(),
                    desiredVersion,
                    metadata.getMetadataVersion()
            );
            metadata.close();
            throw ex;
        }
    }

    @NotNull
    private TableToken verifyTableNameForRead(CharSequence tableName) {
        TableToken token = getTableTokenIfExists(tableName);
        if (token == null || TableNameRegistry.isLocked(token)) {
            throw CairoException.tableDoesNotExist(tableName);
        }
        return token;
    }

<<<<<<< HEAD
    protected Iterable<FunctionFactory> getFunctionFactories() {
        return new FunctionFactoryCacheBuilder().scan(LOG).build();
=======
    protected @NotNull <T extends AbstractTelemetryTask> Telemetry<T> createTelemetry(
            Telemetry.TelemetryTypeBuilder<T> builder, CairoConfiguration configuration
    ) {
        return new Telemetry<>(builder, configuration);
>>>>>>> 76b0a8a6
    }

    protected TableFlagResolver newTableFlagResolver(CairoConfiguration configuration) {
        return new TableFlagResolverImpl(configuration.getSystemTableNamePrefix().toString());
    }

    private class EngineMaintenanceJob extends SynchronizedJob {

        private final long checkInterval;
        private final MicrosecondClock clock;
        private long last = 0;

        public EngineMaintenanceJob(CairoConfiguration configuration) {
            this.clock = configuration.getMicrosecondClock();
            this.checkInterval = configuration.getIdleCheckInterval() * 1000;
        }

        @Override
        protected boolean runSerially() {
            long t = clock.getTicks();
            if (last + checkInterval < t) {
                last = t;
                return releaseInactive();
            }
            return false;
        }
    }
}<|MERGE_RESOLUTION|>--- conflicted
+++ resolved
@@ -1657,15 +1657,14 @@
         return token;
     }
 
-<<<<<<< HEAD
     protected Iterable<FunctionFactory> getFunctionFactories() {
         return new FunctionFactoryCacheBuilder().scan(LOG).build();
-=======
+    }
+
     protected @NotNull <T extends AbstractTelemetryTask> Telemetry<T> createTelemetry(
             Telemetry.TelemetryTypeBuilder<T> builder, CairoConfiguration configuration
     ) {
         return new Telemetry<>(builder, configuration);
->>>>>>> 76b0a8a6
     }
 
     protected TableFlagResolver newTableFlagResolver(CairoConfiguration configuration) {
