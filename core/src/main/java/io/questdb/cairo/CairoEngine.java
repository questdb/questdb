--- conflicted
+++ resolved
@@ -380,7 +380,10 @@
         tableNameRegistry.close();
     }
 
-<<<<<<< HEAD
+    public void configureThreadLocalReaderPoolSupervisor(@NotNull ResourcePoolSupervisor<ReaderPool.R> supervisor) {
+        readerPool.configureThreadLocalPoolSupervisor(supervisor);
+    }
+
     public @NotNull MaterializedViewDefinition createMatView(
             SecurityContext securityContext,
             MemoryMARW mem,
@@ -399,10 +402,6 @@
         getDdlListener(tableToken).onTableCreated(securityContext, tableToken);
 
         return struct.getMatViewDefinition();
-=======
-    public void configureThreadLocalReaderPoolSupervisor(@NotNull ResourcePoolSupervisor<ReaderPool.R> supervisor) {
-        readerPool.configureThreadLocalPoolSupervisor(supervisor);
->>>>>>> 45f4b364
     }
 
     public @NotNull TableToken createTable(
