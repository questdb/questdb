/*******************************************************************************
 *     ___                  _   ____  ____
 *    / _ \ _   _  ___  ___| |_|  _ \| __ )
 *   | | | | | | |/ _ \/ __| __| | | |  _ \
 *   | |_| | |_| |  __/\__ \ |_| |_| | |_) |
 *    \__\_\\__,_|\___||___/\__|____/|____/
 *
 *  Copyright (c) 2014-2019 Appsicle
 *  Copyright (c) 2019-2024 QuestDB
 *
 *  Licensed under the Apache License, Version 2.0 (the "License");
 *  you may not use this file except in compliance with the License.
 *  You may obtain a copy of the License at
 *
 *  http://www.apache.org/licenses/LICENSE-2.0
 *
 *  Unless required by applicable law or agreed to in writing, software
 *  distributed under the License is distributed on an "AS IS" BASIS,
 *  WITHOUT WARRANTIES OR CONDITIONS OF ANY KIND, either express or implied.
 *  See the License for the specific language governing permissions and
 *  limitations under the License.
 *
 ******************************************************************************/

package io.questdb.cairo;

import io.questdb.ConfigReloader;
import io.questdb.MessageBus;
import io.questdb.MessageBusImpl;
import io.questdb.Metrics;
import io.questdb.Telemetry;
import io.questdb.cairo.file.BlockFileReader;
import io.questdb.cairo.file.BlockFileWriter;
import io.questdb.cairo.frm.file.FrameFactory;
import io.questdb.cairo.mig.EngineMigration;
import io.questdb.cairo.mv.MatViewDefinition;
import io.questdb.cairo.mv.MatViewGraph;
import io.questdb.cairo.mv.MatViewRefreshTask;
import io.questdb.cairo.mv.MatViewState;
import io.questdb.cairo.mv.MatViewStateReader;
import io.questdb.cairo.mv.MatViewStateStore;
import io.questdb.cairo.mv.MatViewStateStoreImpl;
import io.questdb.cairo.mv.MatViewTimerTask;
import io.questdb.cairo.mv.NoOpMatViewStateStore;
import io.questdb.cairo.pool.AbstractMultiTenantPool;
import io.questdb.cairo.pool.PoolListener;
import io.questdb.cairo.pool.ReaderPool;
import io.questdb.cairo.pool.ResourcePoolSupervisor;
import io.questdb.cairo.pool.SequencerMetadataPool;
import io.questdb.cairo.pool.SqlCompilerPool;
import io.questdb.cairo.pool.TableMetadataPool;
import io.questdb.cairo.pool.WalWriterPool;
import io.questdb.cairo.pool.WriterPool;
import io.questdb.cairo.pool.WriterSource;
import io.questdb.cairo.security.AllowAllSecurityContext;
import io.questdb.cairo.sql.AsyncWriterCommand;
import io.questdb.cairo.sql.InsertMethod;
import io.questdb.cairo.sql.InsertOperation;
import io.questdb.cairo.sql.OperationFuture;
import io.questdb.cairo.sql.RecordCursor;
import io.questdb.cairo.sql.RecordCursorFactory;
import io.questdb.cairo.sql.TableMetadata;
import io.questdb.cairo.sql.TableRecordMetadata;
import io.questdb.cairo.sql.TableReferenceOutOfDateException;
import io.questdb.cairo.view.NoOpViewStateStore;
import io.questdb.cairo.view.ViewDefinition;
import io.questdb.cairo.view.ViewGraph;
import io.questdb.cairo.view.ViewStateStore;
import io.questdb.cairo.view.ViewStateStoreImpl;
import io.questdb.cairo.vm.Vm;
import io.questdb.cairo.vm.api.MemoryCMR;
import io.questdb.cairo.vm.api.MemoryMARW;
import io.questdb.cairo.wal.DefaultWalDirectoryPolicy;
import io.questdb.cairo.wal.DefaultWalListener;
import io.questdb.cairo.wal.WalDirectoryPolicy;
import io.questdb.cairo.wal.WalEventReader;
import io.questdb.cairo.wal.WalListener;
import io.questdb.cairo.wal.WalReader;
import io.questdb.cairo.wal.WalUtils;
import io.questdb.cairo.wal.WalWriter;
import io.questdb.cairo.wal.seq.SeqTxnTracker;
import io.questdb.cairo.wal.seq.SequencerMetadata;
import io.questdb.cairo.wal.seq.TableSequencerAPI;
import io.questdb.cutlass.text.CopyExportContext;
import io.questdb.cutlass.text.CopyImportContext;
import io.questdb.griffin.CompiledQuery;
import io.questdb.griffin.FunctionFactory;
import io.questdb.griffin.FunctionFactoryCache;
import io.questdb.griffin.FunctionFactoryCacheBuilder;
import io.questdb.griffin.QueryRegistry;
import io.questdb.griffin.SqlCompiler;
import io.questdb.griffin.SqlCompilerFactory;
import io.questdb.griffin.SqlCompilerFactoryImpl;
import io.questdb.griffin.SqlException;
import io.questdb.griffin.SqlExecutionContext;
import io.questdb.griffin.SqlExecutionContextImpl;
import io.questdb.griffin.engine.ops.CreateMatViewOperation;
import io.questdb.griffin.engine.ops.CreateViewOperation;
import io.questdb.griffin.engine.ops.Operation;
import io.questdb.griffin.engine.ops.UpdateOperation;
import io.questdb.log.Log;
import io.questdb.log.LogFactory;
import io.questdb.log.LogRecord;
import io.questdb.mp.ConcurrentQueue;
import io.questdb.mp.NoOpQueue;
import io.questdb.mp.Queue;
import io.questdb.mp.SCSequence;
import io.questdb.mp.Sequence;
import io.questdb.mp.SimpleWaitingLock;
import io.questdb.preferences.SettingsStore;
import io.questdb.std.Chars;
import io.questdb.std.ConcurrentHashMap;
import io.questdb.std.Files;
import io.questdb.std.FilesFacade;
import io.questdb.std.Misc;
import io.questdb.std.ObjHashSet;
import io.questdb.std.ObjList;
import io.questdb.std.Os;
import io.questdb.std.ThreadLocal;
import io.questdb.std.Transient;
import io.questdb.std.str.MutableCharSink;
import io.questdb.std.str.Path;
import io.questdb.std.str.StringSink;
import io.questdb.tasks.AbstractTelemetryTask;
import io.questdb.tasks.TelemetryMatViewTask;
import io.questdb.tasks.TelemetryTask;
import io.questdb.tasks.TelemetryWalTask;
import io.questdb.tasks.WalTxnNotificationTask;
import org.jetbrains.annotations.NotNull;
import org.jetbrains.annotations.Nullable;
import org.jetbrains.annotations.TestOnly;

import java.io.Closeable;
import java.util.Map;
import java.util.concurrent.TimeUnit;
import java.util.concurrent.atomic.AtomicLong;

import static io.questdb.griffin.CompiledQuery.*;

public class CairoEngine implements Closeable, WriterSource {
    public static final String REASON_BUSY_READER = "busyReader";
    public static final String REASON_BUSY_SEQUENCER_METADATA_POOL = "busySequencerMetaPool";
    public static final String REASON_BUSY_TABLE_READER_METADATA_POOL = "busyTableReaderMetaPool";
    public static final String REASON_CHECKPOINT_IN_PROGRESS = "checkpointInProgress";
    private static final Log LOG = LogFactory.getLog(CairoEngine.class);
    private static final int MAX_SLEEP_MILLIS = 250;
    private static final ThreadLocal<MatViewRefreshTask> tlMatViewRefreshTask = new ThreadLocal<>(MatViewRefreshTask::new);
    protected final CairoConfiguration configuration;
    private final AtomicLong asyncCommandCorrelationId = new AtomicLong();
    private final DatabaseCheckpointAgent checkpointAgent;
    private final CopyExportContext copyExportContext;
    private final CopyImportContext copyImportContext;
    private final ConcurrentHashMap<TableToken> createTableLock = new ConcurrentHashMap<>();
    private final DataID dataID;
    private final FunctionFactoryCache ffCache;
    private final MatViewGraph matViewGraph;
    private final Queue<MatViewTimerTask> matViewTimerQueue;
    private final MessageBusImpl messageBus;
    private final MetadataCache metadataCache;
    private final Metrics metrics;
    private final PartitionOverwriteControl partitionOverwriteControl = new PartitionOverwriteControl();
    private final QueryRegistry queryRegistry;
    private final ReaderPool readerPool;
    private final SqlExecutionContext rootExecutionContext;
    private final TxnScoreboardPool scoreboardPool;
    private final SequencerMetadataPool sequencerMetadataPool;
    private final SettingsStore settingsStore;
    private final SqlCompilerPool sqlCompilerPool;
    private final TableFlagResolver tableFlagResolver;
    private final IDGenerator tableIdGenerator;
    private final TableMetadataPool tableMetadataPool;
    private final TableNameRegistry tableNameRegistry;
    private final TableSequencerAPI tableSequencerAPI;
    private final ObjList<Telemetry<? extends AbstractTelemetryTask>> telemetries;
    private final Telemetry<TelemetryTask> telemetry;
    private final Telemetry<TelemetryMatViewTask> telemetryMatView;
    private final Telemetry<TelemetryWalTask> telemetryWal;
    // initial value of unpublishedWalTxnCount is 1 because we want to scan for non-applied WAL transactions on startup
    private final AtomicLong unpublishedWalTxnCount = new AtomicLong(1);
    private final ViewGraph viewGraph;
    private final WalWriterPool walWriterPool;
    private final WriterPool writerPool;
    private volatile boolean closing;
    private @NotNull ConfigReloader configReloader = () -> false; // no-op
    private @NotNull DdlListener ddlListener = DefaultDdlListener.INSTANCE;
    private FrameFactory frameFactory;
    private @NotNull MatViewStateStore matViewStateStore = NoOpMatViewStateStore.INSTANCE;
    private @NotNull ViewStateStore viewStateStore = NoOpViewStateStore.INSTANCE;
    private @NotNull WalDirectoryPolicy walDirectoryPolicy = DefaultWalDirectoryPolicy.INSTANCE;
    private @NotNull WalListener walListener = DefaultWalListener.INSTANCE;

    public CairoEngine(CairoConfiguration configuration) {
        try {
            this.ffCache = new FunctionFactoryCache(configuration, getFunctionFactories());
            this.tableFlagResolver = newTableFlagResolver(configuration);
            this.configuration = configuration;
            this.copyImportContext = new CopyImportContext(this, configuration);
            this.copyExportContext = new CopyExportContext(this);
            this.tableSequencerAPI = new TableSequencerAPI(this, configuration);
            this.messageBus = new MessageBusImpl(configuration);
            this.metrics = configuration.getMetrics();
            // Message bus and metrics must be initialized before the pools.
            this.writerPool = new WriterPool(configuration, this);
            this.scoreboardPool = TxnScoreboardPoolFactory.createPool(configuration);
            this.readerPool = new ReaderPool(configuration, scoreboardPool, messageBus, partitionOverwriteControl);
            this.sequencerMetadataPool = new SequencerMetadataPool(configuration, this);
            this.tableMetadataPool = new TableMetadataPool(configuration);
            this.walWriterPool = new WalWriterPool(configuration, this);
            this.telemetry = createTelemetry(TelemetryTask.TELEMETRY, configuration);
            this.telemetryWal = createTelemetry(TelemetryWalTask.WAL_TELEMETRY, configuration);
            this.telemetryMatView = createTelemetry(TelemetryMatViewTask.MAT_VIEW_TELEMETRY, configuration);
            this.telemetries = new ObjList<>(telemetry, telemetryWal, telemetryMatView);
            this.tableIdGenerator = IDGeneratorFactory.newIDGenerator(configuration, TableUtils.TAB_INDEX_FILE_NAME, 1);
            this.checkpointAgent = new DatabaseCheckpointAgent(this);
            this.queryRegistry = new QueryRegistry(configuration);
            this.rootExecutionContext = createRootExecutionContext();
            this.matViewTimerQueue = createMatViewTimerQueue();
            this.matViewGraph = new MatViewGraph();
            this.viewGraph = new ViewGraph();
            this.frameFactory = new FrameFactory(configuration);
            this.dataID = DataID.open(configuration);

            settingsStore = new SettingsStore(configuration);
            settingsStore.init();

            tableIdGenerator.open();
            checkpointRecover();

            // Migrate database files.
            EngineMigration.migrateEngineTo(this, ColumnType.VERSION, ColumnType.MIGRATION_VERSION, false);
            tableNameRegistry = configuration.isReadOnlyInstance()
                    ? new TableNameRegistryRO(this, tableFlagResolver)
                    : new TableNameRegistryRW(this, tableFlagResolver);
            tableNameRegistry.reload();

            this.sqlCompilerPool = new SqlCompilerPool(this);
            if (configuration.isPartitionO3OverwriteControlEnabled()) {
                enablePartitionOverwriteControl();
            }
            this.metadataCache = new MetadataCache(this);
        } catch (Throwable th) {
            close();
            throw th;
        }
    }

    public static void execute(
            SqlCompiler compiler,
            CharSequence sqlText,
            SqlExecutionContext sqlExecutionContext,
            @Nullable SCSequence eventSubSeq
    ) throws SqlException {
        CompiledQuery cq = compiler.compile(sqlText, sqlExecutionContext);
        switch (cq.getType()) {
            case CREATE_TABLE:
            case CREATE_TABLE_AS_SELECT:
            case CREATE_MAT_VIEW:
            case CREATE_VIEW:
            case DROP:
                assert sqlExecutionContext.getCairoEngine() == compiler.getEngine();
                try (Operation op = cq.getOperation()) {
                    assert op != null;
                    try (OperationFuture fut = op.execute(sqlExecutionContext, null)) {
                        fut.await();
                    }
                }
                break;
            case INSERT:
            case INSERT_AS_SELECT:
                insert(cq, sqlExecutionContext);
                break;
            case SELECT:
                throw SqlException.$(0, "use select()");
            default:
                try (OperationFuture future = cq.execute(eventSubSeq)) {
                    future.await();
                }
                break;
        }
    }

    public static RecordCursorFactory select(SqlCompiler compiler, CharSequence selectSql, SqlExecutionContext sqlExecutionContext) throws SqlException {
        return compiler.compile(selectSql, sqlExecutionContext).getRecordCursorFactory();
    }

    public void applyTableRename(TableToken token, TableToken updatedTableToken) {
        tableNameRegistry.rename(token.getTableName(), updatedTableToken.getTableName(), token);
        if (token.isWal()) {
            tableSequencerAPI.applyRename(updatedTableToken);
        }
        if (updatedTableToken.isMatView()) {
            matViewGraph.updateToken(updatedTableToken);
        }
        enqueueCompileView(token);
        enqueueCompileView(updatedTableToken);
    }

    public void attachReader(TableReader reader) {
        // Ignore the object close() call until attached back
        readerPool.attach(reader);
    }

    public void awaitTable(String tableName, long timeout, TimeUnit timeoutUnit) {
        awaitTxn(tableName, -1, timeout, timeoutUnit);
    }

    @TestOnly
    public void awaitTxn(String tableName, long txn, long timeout, TimeUnit timeoutUnit) {
        final long startTime = configuration.getMillisecondClock().getTicks();
        long maxWait = timeoutUnit.toMillis(timeout);
        int sleep = 10;

        TableToken tableToken = null;
        long seqTxn = txn;
        long writerTxn = -1;
        while (configuration.getMillisecondClock().getTicks() - startTime < maxWait) {
            if (tableToken == null) {
                try {
                    tableToken = verifyTableName(tableName);
                } catch (CairoException ex) {
                    Os.sleep(sleep);
                    sleep = Math.min(MAX_SLEEP_MILLIS, sleep * 2);
                    continue;
                }
            }

            if (tableToken != null) {
                seqTxn = seqTxn > -1 ? seqTxn : getTableSequencerAPI().getTxnTracker(tableToken).getSeqTxn();
                writerTxn = getTableSequencerAPI().getTxnTracker(tableToken).getWriterTxn();
                if (seqTxn <= writerTxn) {
                    return;
                }

                boolean isSuspended = getTableSequencerAPI().isSuspended(tableToken);
                if (isSuspended) {
                    throw CairoException.nonCritical().put("table is suspended [tableName=").put(tableName).put(']');
                }
                Os.sleep(sleep);
                sleep = Math.min(MAX_SLEEP_MILLIS, sleep * 2);
            }
        }
        throw CairoException.nonCritical()
                .put("txn timed out [table=").put(tableName)
                .put(", expectedTxn=").put(seqTxn)
                .put(", writerTxn=").put(writerTxn);
    }

    public void buildViewGraphs() {
        final ObjHashSet<TableToken> tableTokenBucket = new ObjHashSet<>();
        getTableTokens(tableTokenBucket, false);

        try (
                Path path = new Path();
                BlockFileReader reader = new BlockFileReader(configuration);
                WalEventReader walEventReader = new WalEventReader(configuration);
                MemoryCMR txnMem = Vm.getCMRInstance(configuration.getBypassWalFdCache())
        ) {
            path.of(configuration.getDbRoot());
            final int pathLen = path.size();
            final MatViewStateReader matViewStateReader = new MatViewStateReader();
            for (int i = 0, n = tableTokenBucket.size(); i < n; i++) {
                final TableToken tableToken = tableTokenBucket.get(i);
                if (tableToken.isView() && TableUtils.isViewDefinitionFileExists(configuration, path, tableToken.getDirName())) {
                    try {
                        ViewDefinition viewDefinition = viewGraph.getViewDefinition(tableToken);
                        if (viewDefinition == null) {
                            viewDefinition = new ViewDefinition();
                            ViewDefinition.readFrom(
                                    viewDefinition,
                                    reader,
                                    path,
                                    pathLen,
                                    tableToken
                            );
                            if (viewGraph.addView(viewDefinition)) {
                                viewStateStore.createViewState(viewDefinition);
                            }
                        }
                        viewStateStore.enqueueCompile(tableToken);
                    } catch (Throwable th) {
                        final LogRecord rec = LOG.error().$("could not load view [view=").$(tableToken);
                        if (th instanceof CairoException) {
                            final CairoException ce = (CairoException) th;
                            rec.$(", msg=").$(ce.getFlyweightMessage())
                                    .$(", errno=").$(ce.getErrno());
                        } else {
                            rec.$(", msg=").$(th.getMessage());
                        }
                        rec.I$();
                    }
                }
                if (tableToken.isMatView() && TableUtils.isMatViewDefinitionFileExists(configuration, path, tableToken.getDirName())) {
                    try {
                        MatViewDefinition viewDefinition = matViewGraph.getViewDefinition(tableToken);
                        if (viewDefinition == null) {
                            viewDefinition = new MatViewDefinition();
                            MatViewDefinition.readFrom(
                                    this,
                                    viewDefinition,
                                    reader,
                                    path,
                                    pathLen,
                                    tableToken
                            );
                            if (matViewGraph.addView(viewDefinition)) {
                                matViewStateStore.createViewState(viewDefinition);
                            }
                        }

                        final MatViewState state = matViewStateStore.getViewState(tableToken);
                        // Can be null if the state store implementation is no-op.
                        // The no-op state store does nothing on view creation and other operations
                        // and is used when mat views are disabled.
                        if (state != null) {
                            final TableToken baseTableToken = tableNameRegistry.getTableToken(viewDefinition.getBaseTableName());
                            final boolean baseTableExists = baseTableToken != null && !tableNameRegistry.isTableDropped(baseTableToken);
                            if (!baseTableExists) {
                                // Print a warning, but let the mat view load in invalid state.
                                LOG.info().$("base table for materialized view does not exist [table=").$safe(viewDefinition.getBaseTableName())
                                        .$(", view=").$(tableToken)
                                        .I$();
                                matViewStateStore.enqueueInvalidate(tableToken, "base table does not exist");
                                continue;
                            }

                            if (!baseTableToken.isWal()) {
                                // Print a warning, but let the mat view load in invalid state.
                                LOG.info().$("base table for materialized view is not WAL table [table=").$safe(viewDefinition.getBaseTableName())
                                        .$(", view=").$(tableToken)
                                        .I$();
                                matViewStateStore.enqueueInvalidate(tableToken, "base table is not WAL table");
                                continue;
                            }

                            path.trimTo(pathLen).concat(tableToken);
                            if (!WalUtils.readMatViewState(path, tableToken, configuration, txnMem, walEventReader, reader, matViewStateReader)) {
                                LOG.info().$("could not find materialized view state, default values will be used [table=")
                                        .$safe(viewDefinition.getBaseTableName())
                                        .$(", view=").$(tableToken)
                                        .I$();
                                continue;
                            }

                            state.initFromReader(matViewStateReader);
                            if (state.isInvalid()) {
                                continue;
                            }
                            long baseTableLastTxn = getTableSequencerAPI().lastTxn(baseTableToken);
                            if (state.getLastRefreshBaseTxn() > baseTableLastTxn) {
                                LOG.info().$("materialized view is ahead of base table and cannot be synchronized [table=")
                                        .$safe(viewDefinition.getBaseTableName())
                                        .$(", view=").$(tableToken)
                                        .$(", matViewBaseTxn=").$(state.getLastRefreshBaseTxn())
                                        .$(", baseTableTxn=").$(baseTableLastTxn)
                                        .I$();
                                matViewStateStore.enqueueInvalidate(tableToken, "materialized view is ahead of base table and cannot be synchronized");
                            } else if (viewDefinition.getRefreshType() == MatViewDefinition.REFRESH_TYPE_IMMEDIATE) {
                                // Kickstart immediate refresh.
                                matViewStateStore.enqueueIncrementalRefresh(tableToken);
                            }
                        }
                    } catch (Throwable th) {
                        final LogRecord rec = LOG.error().$("could not load materialized view [view=").$(tableToken);
                        if (th instanceof CairoException ce) {
                            rec.$(", msg=").$safe(ce.getFlyweightMessage())
                                    .$(", errno=").$(ce.getErrno());
                        } else {
                            rec.$(", msg=").$safe(th.getMessage());
                        }
                        rec.I$();
                    }
                }
            }
        }
    }

    public void checkpointCreate(SqlExecutionContext executionContext) throws SqlException {
        checkpointAgent.checkpointCreate(executionContext, false);
    }

    /**
     * Recovers database from checkpoint after restoring data from a snapshot.
     */
    public final void checkpointRecover() {
        checkpointAgent.recover();
    }

    public void checkpointRelease() throws SqlException {
        checkpointAgent.checkpointRelease();
    }

    @TestOnly
    public boolean clear() {
        checkpointAgent.clear();
        messageBus.clear();
        try (MetadataCacheWriter w = getMetadataCache().writeLock()) {
            w.clearCache();
        }
        viewGraph.clear();
        viewStateStore.clear();
        matViewGraph.clear();
        matViewStateStore.clear();
        matViewTimerQueue.clear();
        boolean b1 = readerPool.releaseAll();
        boolean b2 = writerPool.releaseAll();
        boolean b3 = tableSequencerAPI.releaseAll();
        boolean b4 = sequencerMetadataPool.releaseAll();
        boolean b5 = walWriterPool.releaseAll();
        boolean b6 = tableMetadataPool.releaseAll();
        scoreboardPool.clear();
        partitionOverwriteControl.clear();
        frameFactory.clear();
        copyExportContext.clear();
        return b1 & b2 & b3 & b4 & b5 & b6;
    }

    @Override
    public void close() {
        Misc.free(sqlCompilerPool);
        Misc.free(writerPool);
        Misc.free(readerPool);
        Misc.free(sequencerMetadataPool);
        Misc.free(tableMetadataPool);
        Misc.free(walWriterPool);
        Misc.free(tableIdGenerator);
        Misc.free(messageBus);
        Misc.free(tableSequencerAPI);
        Misc.freeObjList(telemetries);
        Misc.free(tableNameRegistry);
        Misc.free(checkpointAgent);
        Misc.free(metadataCache);
        Misc.free(scoreboardPool);
        Misc.free(matViewStateStore);
        Misc.free(settingsStore);
        Misc.free(frameFactory);
    }

    @TestOnly
    public void closeNameRegistry() {
        tableNameRegistry.close();
    }

    public void configureThreadLocalReaderPoolSupervisor(@NotNull ResourcePoolSupervisor<ReaderPool.R> supervisor) {
        readerPool.configureThreadLocalPoolSupervisor(supervisor);
    }

    public @NotNull MatViewDefinition createMatView(
            SecurityContext securityContext,
            MemoryMARW mem,
            BlockFileWriter blockFileWriter,
            Path path,
            boolean ifNotExists,
            CreateMatViewOperation struct,
            boolean keepLock,
            boolean inVolume
    ) {
        securityContext.authorizeMatViewCreate();
<<<<<<< HEAD
        final TableToken matViewToken = createTableOrViewOrMatViewUnsecure(mem, blockFileWriter, path, ifNotExists, struct, keepLock, inVolume);
        getDdlListener(matViewToken).onTableOrViewOrMatViewCreated(securityContext, matViewToken, TableUtils.TABLE_KIND_REGULAR_TABLE);
=======
        final TableToken matViewToken = createTableOrMatViewUnsecure(securityContext, mem, blockFileWriter, path, ifNotExists, struct, keepLock, inVolume, TableUtils.TABLE_KIND_REGULAR_TABLE);
>>>>>>> 546c1668
        final MatViewDefinition matViewDefinition = struct.getMatViewDefinition();
        try {
            if (matViewGraph.addView(matViewDefinition)) {
                matViewStateStore.createViewState(matViewDefinition);
                if (!matViewDefinition.isDeferred()) {
                    matViewStateStore.enqueueIncrementalRefresh(matViewToken);
                }
            }
        } catch (CairoException e) {
            dropTableOrViewOrMatView(path, matViewToken);
            throw e;
        }
        return matViewDefinition;
    }

    public @NotNull TableToken createTable(
            SecurityContext securityContext,
            MemoryMARW mem,
            Path path,
            boolean ifNotExists,
            TableStructure struct,
            boolean keepLock
    ) {
        return createTable(securityContext, mem, path, ifNotExists, struct, keepLock, false, TableUtils.TABLE_KIND_REGULAR_TABLE);
    }


    public @NotNull TableToken createTable(
            SecurityContext securityContext,
            MemoryMARW mem,
            Path path,
            boolean ifNotExists,
            TableStructure struct,
            boolean keepLock,
            int tableKind
    ) {
        return createTable(securityContext, mem, path, ifNotExists, struct, keepLock, false, tableKind);
    }

    public @NotNull TableToken createTable(
            SecurityContext securityContext,
            MemoryMARW mem,
            Path path,
            boolean ifNotExists,
            TableStructure struct,
            boolean keepLock,
            boolean inVolume,
            int tableKind
    ) {
        if (tableKind != TableUtils.TABLE_KIND_TEMP_PARQUET_EXPORT && Chars.startsWith(struct.getTableName(), configuration.getParquetExportTableNamePrefix())) {
            throw CairoException.nonCritical().put("table name cannot start with reserved prefix [tableName=").put(struct.getTableName())
                    .put(", parquetExportPrefix=").put(configuration.getParquetExportTableNamePrefix())
                    .put(']');
        }
        securityContext.authorizeTableCreate(tableKind);
<<<<<<< HEAD
        final TableToken tableToken = createTableOrViewOrMatViewUnsecure(mem, null, path, ifNotExists, struct, keepLock, inVolume);
        getDdlListener(tableToken).onTableOrViewOrMatViewCreated(securityContext, tableToken, tableKind);
        return tableToken;
=======
        return createTableOrMatViewUnsecure(securityContext, mem, null, path, ifNotExists, struct, keepLock, inVolume, tableKind);
>>>>>>> 546c1668
    }

    public @NotNull ViewDefinition createView(
            SecurityContext securityContext,
            MemoryMARW mem,
            BlockFileWriter blockFileWriter,
            Path path,
            boolean ifNotExists,
            CreateViewOperation struct
    ) {
        securityContext.authorizeViewCreate();
        final TableToken viewToken = createTableOrViewOrMatViewUnsecure(mem, blockFileWriter, path, ifNotExists, struct, false, false);
        getDdlListener(viewToken).onTableOrViewOrMatViewCreated(securityContext, viewToken, TableUtils.TABLE_KIND_REGULAR_TABLE);
        final ViewDefinition viewDefinition = struct.getViewDefinition();
        try {
            if (viewGraph.addView(viewDefinition)) {
                viewStateStore.createViewState(viewDefinition);
            }
        } catch (CairoException e) {
            dropTableOrViewOrMatView(path, viewToken);
            throw e;
        }
        return viewDefinition;
    }

    // The reader will ignore close() calls until attached back.
    public void detachReader(TableReader reader) {
        readerPool.detach(reader);
    }

    public void dropTableOrViewOrMatView(@Transient Path path, TableToken tableToken) {
        verifyTableToken(tableToken);
        if (tableToken.isWal()) {
            if (notifyDropped(tableToken)) {
                tableSequencerAPI.dropTable(tableToken, false);
                notifyViewsAboutDrop(tableToken);
                matViewStateStore.removeViewState(tableToken);
                matViewGraph.removeView(tableToken);
            } else {
                LOG.info().$("table is already dropped [table=").$(tableToken).I$();
            }
        } else {
            CharSequence lockedReason = lockAll(tableToken, "removeTable", false);
            if (lockedReason == null) {
                try {
                    path.of(configuration.getDbRoot()).concat(tableToken).$();
                    if (!configuration.getFilesFacade().unlinkOrRemove(path, LOG)) {
                        throw CairoException.critical(configuration.getFilesFacade().errno())
                                .put("could not remove table [table=").put(tableToken).put(']');
                    }
                } finally {
                    unlockTableUnsafe(tableToken, null, false);
                }

                tableNameRegistry.dropTable(tableToken);
                // Remove the scoreboard after dropping the table from the registry
                // Otherwise someone (like Column Purge Job) can create pooled instances of the scoreboard
                // it from the registry without knowing that the table is being dropped.
                // Then it can push the scoreboard max txn value into incorrect state.
                scoreboardPool.remove(tableToken);
                notifyViewsAboutDrop(tableToken);
                return;
            }
            throw CairoException.nonCritical().put("could not lock '").put(tableToken)
                    .put("' [reason='").put(lockedReason).put("']");
        }
    }

    public void enablePartitionOverwriteControl() {
        LOG.info().$("partition overwrite control is enabled").$();
        partitionOverwriteControl.enable();
    }

    public void enqueueCompileView(TableToken tableToken) {
        viewStateStore.enqueueCompile(tableToken);
    }

    public void execute(CharSequence sqlText) throws SqlException {
        execute(sqlText, rootExecutionContext);
    }

    public void execute(CharSequence sqlText, SqlExecutionContext sqlExecutionContext) throws SqlException {
        execute(sqlText, sqlExecutionContext, null);
    }

    public void execute(CharSequence sqlText, SqlExecutionContext sqlExecutionContext, @Nullable SCSequence eventSubSeq) throws SqlException {
        while (true) {
            try (SqlCompiler compiler = getSqlCompiler()) {
                execute(compiler, sqlText, sqlExecutionContext, eventSubSeq);
                return;
            } catch (TableReferenceOutOfDateException e) {
                // Retry on this exception, all interfaces like HTTP, Pg wire are supposed to retry too.
            }
        }
    }

    public TableWriter getBackupWriter(TableToken tableToken, CharSequence backupDirName) {
        verifyTableToken(tableToken);
        // There is no point in pooling/caching these writers since they are only used once, backups are not incremental
        return new TableWriter(
                configuration,
                tableToken,
                messageBus,
                null,
                true,
                DefaultLifecycleManager.INSTANCE,
                backupDirName,
                getDdlListener(tableToken),
                checkpointAgent,
                this
        );
    }

    @TestOnly
    public int getBusyReaderCount() {
        return readerPool.getBusyCount();
    }

    @TestOnly
    public int getBusyWriterCount() {
        return writerPool.getBusyCount();
    }

    public DatabaseCheckpointStatus getCheckpointStatus() {
        return checkpointAgent;
    }

    public long getCommandCorrelationId() {
        return asyncCommandCorrelationId.incrementAndGet();
    }

    public @NotNull ConfigReloader getConfigReloader() {
        return configReloader;
    }

    public CairoConfiguration getConfiguration() {
        return configuration;
    }

    public CopyExportContext getCopyExportContext() {
        return copyExportContext;
    }

    public CopyImportContext getCopyImportContext() {
        return copyImportContext;
    }

    public DataID getDataID() {
        return dataID;
    }

    public @NotNull DdlListener getDdlListener(TableToken tableToken) {
        return tableFlagResolver.isSystem(tableToken.getTableName()) ? DefaultDdlListener.INSTANCE : ddlListener;
    }

    public FrameFactory getFrameFactory() {
        return frameFactory;
    }

    public FunctionFactoryCache getFunctionFactoryCache() {
        return ffCache;
    }

    public TableRecordMetadata getLegacyMetadata(TableToken tableToken) {
        return getLegacyMetadata(tableToken, TableUtils.ANY_TABLE_VERSION);
    }

    /**
     * Retrieves up-to-date table metadata regardless of table type.
     *
     * @param tableToken     table token
     * @param desiredVersion version of table metadata used previously if consistent metadata reads are required
     * @return returns {@link SequencerMetadata} for WAL tables and {@link TableMetadata}
     * for non-WAL, which would be metadata of the {@link TableReader}
     */
    public TableRecordMetadata getLegacyMetadata(TableToken tableToken, long desiredVersion) {
        if (!tableToken.isWal()) {
            return getTableMetadata(tableToken, desiredVersion);
        }
        return getSequencerMetadata(tableToken, desiredVersion);
    }

    public @NotNull MatViewGraph getMatViewGraph() {
        return matViewGraph;
    }

    public @NotNull MatViewStateStore getMatViewStateStore() {
        return matViewStateStore;
    }

    public Queue<MatViewTimerTask> getMatViewTimerQueue() {
        return matViewTimerQueue;
    }

    public MessageBus getMessageBus() {
        return messageBus;
    }

    public MetadataCache getMetadataCache() {
        return metadataCache;
    }

    public Metrics getMetrics() {
        return metrics;
    }

    public int getNextTableId() {
        return (int) tableIdGenerator.getNextId();
    }

    public PartitionOverwriteControl getPartitionOverwriteControl() {
        return partitionOverwriteControl;
    }

    @TestOnly
    public PoolListener getPoolListener() {
        return this.writerPool.getPoolListener();
    }

    public QueryRegistry getQueryRegistry() {
        return queryRegistry;
    }

    public TableReader getReader(CharSequence tableName) {
        TableToken tableToken = verifyTableNameForRead(tableName);
        // Do not call getReader(TableToken tableToken), it will do unnecessary token verification
        return readerPool.get(tableToken);
    }

    public TableReader getReader(TableToken tableToken) {
        verifyTableToken(tableToken);
        return readerPool.get(tableToken);
    }

    public TableReader getReader(TableToken tableToken, long metadataVersion) {
        verifyTableToken(tableToken);
        final int tableId = tableToken.getTableId();
        TableReader reader = readerPool.get(tableToken);
        if ((metadataVersion > -1 && reader.getMetadataVersion() != metadataVersion)
                || (tableId > -1 && reader.getMetadata().getTableId() != tableId)) {
            TableReferenceOutOfDateException ex = TableReferenceOutOfDateException.of(
                    tableToken,
                    tableId,
                    reader.getMetadata().getTableId(),
                    metadataVersion,
                    reader.getMetadataVersion()
            );
            reader.close();
            throw ex;
        }
        return reader;
    }

    /**
     * Returns a pooled table reader that is pointed at the same transaction number
     * as the source reader.
     * <p>
     * If the source reader is detached and not in use, returns the source reader.
     * The source reader must be used only through calling this method.
     */
    public TableReader getReaderAtTxn(TableReader srcReader) {
        assert srcReader.isOpen() && srcReader.isActive();
        // Fast path: go with the base reader if it's not in-use.
        if (readerPool.isDetached(srcReader) && readerPool.getDetachedRefCount(srcReader) == 0) {
            readerPool.incDetachedRefCount(srcReader);
            return srcReader;
        }
        // Slow path: obtain a base reader copy from the pool.
        return readerPool.getCopyOf(srcReader);
    }

    public Map<CharSequence, AbstractMultiTenantPool.Entry<ReaderPool.R>> getReaderPoolEntries() {
        return readerPool.entries();
    }

    public TableReader getReaderWithRepair(TableToken tableToken) {
        // todo: untested verification
        verifyTableToken(tableToken);
        try {
            return getReader(tableToken);
        } catch (CairoException e) {
            // Cannot open reader on existing table is pretty bad.
            // In some messed states, for example after _meta file swap failure Reader cannot be opened
            // but writer can be. Opening writer fixes the table mess.
            tryRepairTable(tableToken, e);
        }
        try {
            return getReader(tableToken);
        } catch (CairoException e) {
            LOG.critical()
                    .$("could not open reader [table=").$(tableToken)
                    .$(", msg=").$safe(e.getFlyweightMessage())
                    .$(", errno=").$(e.getErrno())
                    .I$();
            throw e;
        }
    }

    public TableRecordMetadata getSequencerMetadata(TableToken tableToken) {
        return getSequencerMetadata(tableToken, TableUtils.ANY_TABLE_VERSION);
    }

    /**
     * Table metadata as seen by the table sequencer. This is the most up-to-date table
     * metadata, and it can be used to positively confirm column metadata changes immediately after
     * making them.
     * <p>
     * However, this metadata cannot confirm all the changes, one of which is "dedup" flag on a table.
     * This is a shortcoming and to confirm the "dedup" flag {{@link #getTableMetadata(TableToken, long)}} should
     * be polled instead. We expect to fix issues like this one in the near future.
     *
     * @param tableToken     table token
     * @param desiredVersion version of table metadata used previously if consistent metadata reads are required
     * @return sequence metadata instance
     */
    public TableRecordMetadata getSequencerMetadata(TableToken tableToken, long desiredVersion) {
        assert tableToken.isWal();
        verifyTableToken(tableToken);
        final TableRecordMetadata metadata = sequencerMetadataPool.get(tableToken);
        validateDesiredMetadataVersion(tableToken, metadata, desiredVersion);
        return metadata;
    }

    public @NotNull SettingsStore getSettingsStore() {
        return settingsStore;
    }

    public SqlCompiler getSqlCompiler() {
        return sqlCompilerPool.get();
    }

    public SqlCompilerFactory getSqlCompilerFactory() {
        return SqlCompilerFactoryImpl.INSTANCE;
    }

    public TableFlagResolver getTableFlagResolver() {
        return tableFlagResolver;
    }

    @TestOnly
    public IDGenerator getTableIdGenerator() {
        return tableIdGenerator;
    }

    /**
     * Same as {{@link #getTableMetadata(TableToken, long)}} but it will provide the most
     * up-to-date version of the metadata without correlating it with anything else.
     *
     * @param tableToken table token
     * @return pooled metadata instance
     */
    public TableMetadata getTableMetadata(TableToken tableToken) {
        return getTableMetadata(tableToken, TableUtils.ANY_TABLE_VERSION);
    }

    /**
     * This is explicitly "table" metadata. For legacy (non-WAL) tables, this metadata
     * is the same as writer metadata. For new WAL tables, table metadata could be "old",
     * as in not all WAL transactions has reached the table yet. In scenarios where
     * table modification is made and positively confirmed immediately after via metadata, {@link #getSequencerMetadata(TableToken, long)}
     * must be used instead.
     * <p>
     * Metadata provided by this method is good enough for the read-only queries.
     *
     * @param tableToken     table token
     * @param desiredVersion version of table metadata used previously if consistent metadata reads are required
     * @return pooled metadata instance
     */
    public TableMetadata getTableMetadata(TableToken tableToken, long desiredVersion) {
        verifyTableToken(tableToken);
        try {
            final TableMetadata metadata = tableMetadataPool.get(tableToken);
            validateDesiredMetadataVersion(tableToken, metadata, desiredVersion);
            return metadata;
        } catch (CairoException e) {
            if (tableToken.isWal()) {
                throw e;
            } else {
                tryRepairTable(tableToken, e);
            }
        }
        TableMetadata metadata = tableMetadataPool.get(tableToken);
        validateDesiredMetadataVersion(tableToken, metadata, desiredVersion);
        return metadata;
    }

    public TableSequencerAPI getTableSequencerAPI() {
        return tableSequencerAPI;
    }

    public int getTableStatus(Path path, TableToken tableToken) {
        if (tableToken == TableNameRegistry.LOCKED_TOKEN) {
            return TableUtils.TABLE_RESERVED;
        }
        if (tableToken == TableNameRegistry.LOCKED_DROP_TOKEN) {
            return TableUtils.TABLE_DOES_NOT_EXIST;
        }
        if (tableToken == null || !tableToken.equals(tableNameRegistry.getTableToken(tableToken.getTableName()))) {
            return TableUtils.TABLE_DOES_NOT_EXIST;
        }
        return TableUtils.exists(configuration.getFilesFacade(), path, configuration.getDbRoot(), tableToken.getDirName());
    }

    public int getTableStatus(Path path, CharSequence tableName) {
        final TableToken tableToken = tableNameRegistry.getTableToken(tableName);
        if (tableToken == null) {
            return TableUtils.TABLE_DOES_NOT_EXIST;
        }
        return getTableStatus(path, tableToken);
    }

    @TestOnly
    public int getTableStatus(CharSequence tableName) {
        return getTableStatus(Path.getThreadLocal(configuration.getDbRoot()), tableName);
    }

    public TableToken getTableTokenByDirName(CharSequence dirName) {
        return tableNameRegistry.getTableTokenByDirName(dirName);
    }

    public int getTableTokenCount(boolean includeDropped) {
        return tableNameRegistry.getTableTokenCount(includeDropped);
    }

    public TableToken getTableTokenIfExists(CharSequence tableName) {
        final TableToken token = tableNameRegistry.getTableToken(tableName);
        if (TableNameRegistry.isLocked(token)) {
            return null;
        }
        return token;
    }

    public TableToken getTableTokenIfExists(CharSequence tableName, int lo, int hi) {
        final StringSink sink = Misc.getThreadLocalSink();
        sink.put(tableName, lo, hi);
        return getTableTokenIfExists(sink);
    }

    public void getTableTokens(ObjHashSet<TableToken> bucket, boolean includeDropped) {
        tableNameRegistry.getTableTokens(bucket, includeDropped);
    }

    @Override
    public TableWriterAPI getTableWriterAPI(TableToken tableToken, @NotNull String lockReason) {
        verifyTableToken(tableToken);
        if (!tableToken.isWal()) {
            return writerPool.get(tableToken, lockReason);
        }
        return walWriterPool.get(tableToken);
    }

    @Override
    public TableWriterAPI getTableWriterAPI(CharSequence tableName, @NotNull String lockReason) {
        TableToken tableToken = verifyTableNameForRead(tableName);
        // Do not call getTableWriterAPI(TableToken tableToken, String lockReason),
        // it will do unnecessary token verification
        if (!tableToken.isWal()) {
            return writerPool.get(tableToken, lockReason);
        }
        return walWriterPool.get(tableToken);
    }

    public ObjList<Telemetry<? extends AbstractTelemetryTask>> getTelemetries() {
        return telemetries;
    }

    public Telemetry<TelemetryTask> getTelemetry() {
        return telemetry;
    }

    public Telemetry<TelemetryMatViewTask> getTelemetryMatView() {
        return telemetryMatView;
    }

    public Telemetry<TelemetryWalTask> getTelemetryWal() {
        return telemetryWal;
    }

    public TxnScoreboard getTxnScoreboard(@NotNull TableToken tableToken) {
        return scoreboardPool.getTxnScoreboard(tableToken);
    }

    public TxnScoreboardPool getTxnScoreboardPool() {
        return scoreboardPool;
    }

    public long getUnpublishedWalTxnCount() {
        return unpublishedWalTxnCount.get();
    }

    public TableToken getUpdatedTableToken(TableToken tableToken) {
        return tableNameRegistry.getTokenByDirName(tableToken.getDirName());
    }

    public @NotNull ViewGraph getViewGraph() {
        return viewGraph;
    }

    public @NotNull ViewStateStore getViewStateStore() {
        return viewStateStore;
    }

    public @NotNull WalDirectoryPolicy getWalDirectoryPolicy() {
        return walDirectoryPolicy;
    }

    public @NotNull WalListener getWalListener() {
        return walListener;
    }

    // For testing only
    @TestOnly
    public WalReader getWalReader(
            @SuppressWarnings("unused") SecurityContext securityContext,
            TableToken tableToken,
            CharSequence walName,
            int segmentId,
            long walRowCount
    ) {
        if (tableToken.isWal()) {
            return new WalReader(configuration, tableToken, walName, segmentId, walRowCount);
        }
        throw CairoException.nonCritical().put("WAL reader is not supported for table ").put(tableToken.getTableName());
    }

    public @NotNull WalWriter getWalWriter(TableToken tableToken) {
        verifyTableToken(tableToken);
        return walWriterPool.get(tableToken);
    }

    public TableWriter getWriter(TableToken tableToken, @NotNull String lockReason) {
        verifyTableToken(tableToken);
        return writerPool.get(tableToken, lockReason);
    }

    public TableWriter getWriterOrPublishCommand(TableToken tableToken, @NotNull AsyncWriterCommand asyncWriterCommand) {
        verifyTableToken(tableToken);
        return writerPool.getWriterOrPublishCommand(tableToken, asyncWriterCommand.getCommandName(), asyncWriterCommand);
    }

    public Map<CharSequence, WriterPool.Entry> getWriterPoolEntries() {
        return writerPool.entries();
    }

    public TableWriter getWriterUnsafe(TableToken tableToken, @NotNull String lockReason) {
        return writerPool.get(tableToken, lockReason);
    }

    public boolean isClosing() {
        return closing;
    }

    public boolean isTableDropped(TableToken tableToken) {
        return tableNameRegistry.isTableDropped(tableToken);
    }

    public boolean isWalTable(TableToken tableToken) {
        return tableToken.isWal();
    }

    public boolean isWalTableDropped(CharSequence tableDir) {
        return tableNameRegistry.isWalTableDropped(tableDir);
    }

    public void load() {
        // Convert tables to WAL/non-WAL, if necessary.
        final ObjList<TableToken> convertedTables = TableConverter.convertTables(this, tableSequencerAPI, tableFlagResolver, tableNameRegistry);
        tableNameRegistry.reload(convertedTables);
        matViewStateStore = createMatViewStateStore();
        viewStateStore = createViewStateStore();
    }

    public String lockAll(TableToken tableToken, String lockReason, boolean ignoreInProgressCheckpoint) {
        assert lockReason != null;
        if (!ignoreInProgressCheckpoint && checkpointAgent.isInProgress()) {
            // prevent reader locking before checkpoint is released
            return REASON_CHECKPOINT_IN_PROGRESS;
        }
        // busy metadata is same as busy reader from user perspective
        String lockedReason;
        if (tableMetadataPool.lock(tableToken)) {
            if (sequencerMetadataPool.lock(tableToken)) {
                lockedReason = writerPool.lock(tableToken, lockReason);
                if (lockedReason == null) {
                    // not locked
                    if (readerPool.lock(tableToken)) {
                        LOG.info().$("locked [table=").$(tableToken)
                                .$(", thread=").$(Thread.currentThread().getId())
                                .I$();
                        return null;
                    }
                    writerPool.unlock(tableToken);
                    lockedReason = REASON_BUSY_READER;
                }
                sequencerMetadataPool.unlock(tableToken);
            } else {
                lockedReason = REASON_BUSY_SEQUENCER_METADATA_POOL;
            }
            tableMetadataPool.unlock(tableToken);
        } else {
            lockedReason = REASON_BUSY_TABLE_READER_METADATA_POOL;
        }
        return lockedReason;
    }

    public boolean lockReaders(TableToken tableToken) {
        verifyTableToken(tableToken);
        return lockReadersByTableToken(tableToken);
    }

    public boolean lockReadersAndMetadata(TableToken tableToken) {
        if (checkpointAgent.isInProgress()) {
            // prevent reader locking before checkpoint is released
            return false;
        }
        if (readerPool.lock(tableToken)) {
            if (tableMetadataPool.lock(tableToken)) {
                return true;
            } else {
                readerPool.unlock(tableToken);
            }
        }
        return false;
    }

    public boolean lockReadersByTableToken(TableToken tableToken) {
        if (checkpointAgent.isInProgress()) {
            // prevent reader locking before checkpoint is released
            return false;
        }
        return readerPool.lock(tableToken);
    }

    public boolean lockTableCreate(TableToken tableToken) {
        return createTableLock.putIfAbsent(tableToken.getTableName(), tableToken) == null;
    }

    public TableToken lockTableName(CharSequence tableName) {
        final int tableId = getNextTableId();
        return lockTableName(tableName, tableId, false, false, false);
    }

    @Nullable
    public TableToken lockTableName(CharSequence tableName, int tableId, boolean isView, boolean isMatView, boolean isWal) {
        final String tableNameStr = Chars.toString(tableName);
        final String dirName = TableUtils.getTableDir(configuration.mangleTableDirNames(), tableNameStr, tableId, isWal);
        return lockTableName(tableNameStr, dirName, tableId, isView, isMatView, isWal);
    }

    @Nullable
    public TableToken lockTableName(CharSequence tableName, String dirName, int tableId, boolean isView, boolean isMatView, boolean isWal) {
        validNameOrThrow(tableName);
        final String tableNameStr = Chars.toString(tableName);
        return tableNameRegistry.lockTableName(tableNameStr, dirName, tableId, isView, isMatView, isWal);
    }

    public boolean notifyDropped(TableToken tableToken) {
        if (tableNameRegistry.dropTable(tableToken)) {
            final MatViewRefreshTask matViewRefreshTask = tlMatViewRefreshTask.get();
            matViewRefreshTask.clear();
            matViewRefreshTask.baseTableToken = tableToken;
            matViewRefreshTask.operation = MatViewRefreshTask.INVALIDATE;
            matViewRefreshTask.invalidationReason = "table drop operation";
            notifyMatViewBaseTableCommit(matViewRefreshTask, tableSequencerAPI.lastTxn(tableToken));
            notifyViewsAboutDrop(tableToken);
            return true;
        }
        return false;
    }

    public void notifyMatViewBaseTableCommit(MatViewRefreshTask task, long seqTxn) {
        matViewStateStore.notifyBaseTableCommit(task, seqTxn);
    }

    /**
     * Publishes notification of table transaction to the queue. The intent is to notify Apply2WalJob that
     * there are WAL files to be merged into the table. Notification can fail if the queue is full, in
     * which case it will have to be republished from a persisted storage. However, this method does not
     * care about that.
     *
     * @param tableToken table token of the table that has to be processed by the Apply2WalJob
     * @return true if the message was successfully put on the queue and false otherwise.
     */
    public boolean notifyWalTxnCommitted(@NotNull TableToken tableToken) {
        final Sequence pubSeq = messageBus.getWalTxnNotificationPubSequence();
        while (true) {
            long cursor = pubSeq.next();
            if (cursor > -1L) {
                WalTxnNotificationTask task = messageBus.getWalTxnNotificationQueue().get(cursor);
                task.of(tableToken);
                pubSeq.done(cursor);
                return true;
            } else if (cursor == -1L) {
                LOG.info().$("cannot publish WAL notifications, queue is full [current=").$(pubSeq.current())
                        .$(", table=").$(tableToken)
                        .I$();
                // queue overflow, throw away notification and notify a job to rescan all tables
                notifyWalTxnRepublisher(tableToken);
                return false;
            }
        }
    }

    /**
     * This is a workaround for notification queue full and other off-piste events. It includes a hack to
     * prevent repeated notifications by uninitializing the writer's transaction tracker.
     *
     * @param tableToken the destination table for the notification.
     */
    public void notifyWalTxnRepublisher(TableToken tableToken) {
        tableSequencerAPI.updateWriterTxns(tableToken, SeqTxnTracker.UNINITIALIZED_TXN, SeqTxnTracker.UNINITIALIZED_TXN);
        unpublishedWalTxnCount.incrementAndGet();
    }

    public void print(CharSequence sql, MutableCharSink<?> sink) throws SqlException {
        print(sql, sink, rootExecutionContext);
    }

    public void print(CharSequence sql, MutableCharSink<?> sink, SqlExecutionContext executionContext) throws SqlException {
        sink.clear();
        try (
                RecordCursorFactory factory = select(sql, executionContext);
                RecordCursor cursor = factory.getCursor(executionContext)
        ) {
            CursorPrinter.println(cursor, factory.getMetadata(), sink);
        }
    }

    public void reconcileTableNameRegistryState() {
        tableNameRegistry.reconcile();
    }

    public void registerTableToken(TableToken tableToken) {
        tableNameRegistry.registerName(tableToken);
    }

    @TestOnly
    public boolean releaseAllReaders() {
        boolean b1 = sequencerMetadataPool.releaseAll();
        boolean b2 = tableMetadataPool.releaseAll();
        return readerPool.releaseAll() & b1 & b2;
    }

    @TestOnly
    public void releaseAllWalWriters() {
        walWriterPool.releaseAll();
    }

    @TestOnly
    public void releaseAllWriters() {
        writerPool.releaseAll();
    }

    public boolean releaseInactive() {
        boolean useful = writerPool.releaseInactive();
        useful |= readerPool.releaseInactive();
        useful |= tableSequencerAPI.releaseInactive();
        useful |= sequencerMetadataPool.releaseInactive();
        useful |= tableMetadataPool.releaseInactive();
        useful |= walWriterPool.releaseInactive();
        useful |= scoreboardPool.releaseInactive();
        return useful;
    }

    @TestOnly
    public void releaseInactiveTableSequencers() {
        walWriterPool.releaseInactive();
        tableSequencerAPI.releaseInactive();
    }

    @TestOnly
    public boolean reloadTableNames() {
        return reloadTableNames(null);
    }

    @TestOnly
    public boolean reloadTableNames(@Nullable ObjList<TableToken> convertedTables) {
        return tableNameRegistry.reload(convertedTables);
    }

    public void removeTableToken(TableToken tableToken) {
        tableNameRegistry.purgeToken(tableToken);
        tableSequencerAPI.purgeTxnTracker(tableToken.getDirName());
        PoolListener listener = getPoolListener();
        if (listener != null) {
            listener.onEvent(
                    PoolListener.SRC_TABLE_REGISTRY,
                    Thread.currentThread().getId(),
                    tableToken,
                    PoolListener.EV_REMOVE_TOKEN,
                    (short) 0,
                    (short) 0
            );
        }
    }

    public void removeThreadLocalReaderPoolSupervisor() {
        readerPool.removeThreadLocalPoolSupervisor();
    }

    public TableToken rename(
            SecurityContext securityContext,
            Path fromPath,
            MemoryMARW memory,
            CharSequence fromTableName,
            Path toPath,
            CharSequence toTableName
    ) {
        validNameOrThrow(fromTableName);
        validNameOrThrow(toTableName);

        final TableToken fromTableToken = verifyTableName(fromTableName);
        if (Chars.equalsIgnoreCaseNc(fromTableName, toTableName)) {
            return fromTableToken;
        }

        securityContext.authorizeTableRename(fromTableToken);
        TableToken toTableToken;
        if (fromTableToken != null) {
            if (fromTableToken.isWal()) {
                String toTableNameStr = Chars.toString(toTableName);
                toTableToken = tableNameRegistry.addTableAlias(toTableNameStr, fromTableToken);
                if (toTableToken != null) {
                    boolean renamed = false;
                    try {
                        try (WalWriter walWriter = getWalWriter(fromTableToken)) {
                            long seqTxn = walWriter.renameTable(fromTableName, toTableNameStr);
                            LOG.info().$("renaming table [from='").$safe(fromTableName)
                                    .$("', to='").$safe(toTableName)
                                    .$("', wal=").$(walWriter.getWalId())
                                    .$("', seqTxn=").$(seqTxn)
                                    .I$();
                            renamed = true;
                        }
                        TableUtils.overwriteTableNameFile(
                                fromPath.of(configuration.getDbRoot()).concat(toTableToken),
                                memory,
                                configuration.getFilesFacade(),
                                toTableToken.getTableName()
                        );
                    } finally {
                        if (renamed) {
                            tableNameRegistry.rename(fromTableToken, toTableToken);
                            if (fromTableToken.isWal()) {
                                matViewStateStore.enqueueInvalidateDependentViews(fromTableToken, "table rename operation");
                            }
                        } else {
                            LOG.info()
                                    .$("failed to rename table [from=").$safe(fromTableName)
                                    .$(", to=").$safe(toTableName)
                                    .I$();
                            tableNameRegistry.removeAlias(toTableToken);
                        }
                    }
                } else {
                    throw CairoException.nonCritical()
                            .put("cannot rename table, new name is already in use [table=").put(fromTableName)
                            .put(", toTableName=").put(toTableName)
                            .put(']');
                }
            } else {
                String lockedReason = lockAll(fromTableToken, "renameTable", false);
                if (lockedReason == null) {
                    try {
                        // No readers exist for the table, no checkpoint
                        // it is ok to remove the scoreboard in case it's in memory implementation
                        scoreboardPool.remove(fromTableToken);
                        toTableToken = rename0(fromPath, fromTableToken, toPath, toTableName);
                        TableUtils.overwriteTableNameFile(
                                fromPath.of(configuration.getDbRoot()).concat(toTableToken),
                                memory,
                                configuration.getFilesFacade(),
                                toTableToken.getTableName()
                        );
                    } finally {
                        unlock(securityContext, fromTableToken, null, false);
                    }
                    tableNameRegistry.dropTable(fromTableToken);
                } else {
                    LOG.error()
                            .$("could not lock and rename [from=").$safe(fromTableName)
                            .$("', to=").$safe(toTableName)
                            .$("', reason=").$(lockedReason)
                            .I$();
                    throw EntryUnavailableException.instance(lockedReason);
                }
            }

            enqueueCompileView(fromTableToken);
            enqueueCompileView(toTableToken);
            getDdlListener(fromTableToken).onTableRenamed(securityContext, fromTableToken, toTableToken);

            return toTableToken;
        } else {
            LOG.error().$("cannot rename, table does not exist [table=").$safe(fromTableName).I$();
            throw CairoException.nonCritical().put("cannot rename, table does not exist [table=").put(fromTableName).put(']');
        }
    }

    @TestOnly
    public void resetFrameFactory() {
        frameFactory.close();
        frameFactory = new FrameFactory(configuration);
    }

    @TestOnly
    public void resetNameRegistryMemory() {
        tableNameRegistry.resetMemory();
    }

    public RecordCursorFactory select(CharSequence selectSql, SqlExecutionContext sqlExecutionContext) throws SqlException {
        try (SqlCompiler compiler = getSqlCompiler()) {
            return select(compiler, selectSql, sqlExecutionContext);
        }
    }

    public void setConfigReloader(@NotNull ConfigReloader configReloader) {
        this.configReloader = configReloader;
    }

    @SuppressWarnings("unused")
    public void setDdlListener(@NotNull DdlListener ddlListener) {
        this.ddlListener = ddlListener;
    }

    @TestOnly
    public void setPoolListener(PoolListener poolListener) {
        this.tableMetadataPool.setPoolListener(poolListener);
        this.sequencerMetadataPool.setPoolListener(poolListener);
        this.writerPool.setPoolListener(poolListener);
        this.readerPool.setPoolListener(poolListener);
        this.walWriterPool.setPoolListener(poolListener);
    }

    @TestOnly
    public void setReaderListener(ReaderPool.ReaderListener readerListener) {
        readerPool.setTableReaderListener(readerListener);
    }

    @TestOnly
    public void setUp() {
    }

    public void setWalDirectoryPolicy(@NotNull WalDirectoryPolicy walDirectoryPolicy) {
        this.walDirectoryPolicy = walDirectoryPolicy;
    }

    public void setWalListener(@NotNull WalListener walListener) {
        this.walListener = walListener;
    }

    public void setWalPurgeJobRunLock(@Nullable SimpleWaitingLock walPurgeJobRunLock) {
        this.checkpointAgent.setWalPurgeJobRunLock(walPurgeJobRunLock);
    }

    public void signalClose() {
        closing = true;
    }

    public void snapshotCreate(SqlExecutionContext executionContext) throws SqlException {
        checkpointAgent.checkpointCreate(executionContext, true);
    }

    public void unlock(
            @SuppressWarnings("unused") SecurityContext securityContext,
            TableToken tableToken,
            @Nullable TableWriter writer,
            boolean newTable
    ) {
        verifyTableToken(tableToken);
        unlockTableUnsafe(tableToken, writer, newTable);
        LOG.info().$("unlocked [table=").$(tableToken).$("]").$();
    }

    public void unlockReaders(TableToken tableToken) {
        verifyTableToken(tableToken);
        readerPool.unlock(tableToken);
    }

    public void unlockReadersAndMetadata(TableToken tableToken) {
        readerPool.unlock(tableToken);
        tableMetadataPool.unlock(tableToken);
    }

    public void unlockTableCreate(TableToken tableToken) {
        createTableLock.remove(tableToken.getTableName(), tableToken);
    }

    public void unlockTableName(TableToken tableToken) {
        tableNameRegistry.unlockTableName(tableToken);
    }

    public long update(CharSequence updateSql, SqlExecutionContext sqlExecutionContext) throws SqlException {
        return update(updateSql, sqlExecutionContext, null);
    }

    public long update(CharSequence updateSql, SqlExecutionContext sqlExecutionContext, @Nullable SCSequence eventSubSeq) throws SqlException {
        try (SqlCompiler compiler = getSqlCompiler()) {
            while (true) {
                try {
                    CompiledQuery cc = compiler.compile(updateSql, sqlExecutionContext);
                    switch (cc.getType()) {
                        case UPDATE:
                            try (
                                    // update operation is stashed in the compiled query,
                                    // and it has to be released to avoid memory leak
                                    UpdateOperation ignore = cc.getUpdateOperation();
                                    OperationFuture future = cc.execute(eventSubSeq)
                            ) {
                                future.await();
                                return future.getAffectedRowsCount();
                            }
                        case INSERT:
                            throw SqlException.$(0, "use insert()");
                        case DROP:
                            throw SqlException.$(0, "use drop()");
                        case SELECT:
                            throw SqlException.$(0, "use select()");
                    }
                } catch (TableReferenceOutOfDateException ex) {
                    // retry, e.g. continue
                } catch (SqlException ex) {
                    if (Chars.contains(ex.getFlyweightMessage(), "cached query plan cannot be used because table schema has changed")) {
                        continue;
                    }
                    throw ex;
                }
            }
        }
    }

    public TableToken verifyTableName(final CharSequence tableName) {
        TableToken tableToken = tableNameRegistry.getTableToken(tableName);
        if (tableToken == null) {
            throw CairoException.tableDoesNotExist(tableName);
        }
        if (tableToken == TableNameRegistry.LOCKED_TOKEN) {
            throw CairoException.nonCritical().put("table name is reserved [table=").put(tableName).put("]");
        }
        if (tableToken == TableNameRegistry.LOCKED_DROP_TOKEN) {
            throw CairoException.tableDoesNotExist(tableName);
        }
        return tableToken;
    }

    public TableToken verifyTableName(final CharSequence tableName, int lo, int hi) {
        StringSink sink = Misc.getThreadLocalSink();
        sink.put(tableName, lo, hi);
        return verifyTableName(sink);
    }

    public void verifyTableToken(TableToken tableToken) {
        TableToken tt = tableNameRegistry.getTableToken(tableToken.getTableName());
        if (tt == null || TableNameRegistry.isLocked(tt)) {
            throw CairoException.tableDoesNotExist(tableToken.getTableName());
        }
        if (!tt.equals(tableToken)) {
            throw TableReferenceOutOfDateException.of(tableToken, tableToken.getTableId(), tt.getTableId(), tt.getTableId(), -1);
        }
    }

    private static void insert(
            CompiledQuery cq,
            SqlExecutionContext sqlExecutionContext
    ) throws SqlException {
        switch (cq.getType()) {
            case INSERT:
            case INSERT_AS_SELECT:
                try (
                        InsertOperation insertOperation = cq.popInsertOperation();
                        InsertMethod insertMethod = insertOperation.createMethod(sqlExecutionContext)
                ) {
                    insertMethod.execute(sqlExecutionContext);
                    insertMethod.commit();
                }
                break;
            case SELECT:
                throw SqlException.$(0, "use select()");
            case DROP:
                throw SqlException.$(0, "use drop()");
            default:
                throw SqlException.$(0, "use ddl()");
        }
    }

    // caller has to acquire the lock before this method is called and release the lock after the call
    private void createTableOrMatViewInVolumeUnsafe(MemoryMARW mem, @Nullable BlockFileWriter blockFileWriter, Path path, TableStructure struct, TableToken tableToken) {
        if (TableUtils.TABLE_DOES_NOT_EXIST != TableUtils.existsInVolume(configuration.getFilesFacade(), path, tableToken.getDirName())) {
            throw CairoException.nonCritical().put("name is reserved [table=").put(tableToken.getTableName()).put(']');
        }

        // only create the table after it has been registered
        TableUtils.createTableOrMatViewInVolume(
                configuration.getFilesFacade(),
                configuration.getDbRoot(),
                configuration.getMkDirMode(),
                mem,
                blockFileWriter,
                path,
                tableToken.getDirName(),
                struct,
                ColumnType.VERSION,
                tableToken.getTableId()
        );
    }

    // caller has to acquire the lock before this method is called and release the lock after the call
    private void createTableOrViewOrMatViewUnsafe(MemoryMARW mem, @Nullable BlockFileWriter blockFileWriter, Path path, TableStructure struct, TableToken tableToken) {
        if (TableUtils.exists(configuration.getFilesFacade(), path, configuration.getDbRoot(), tableToken.getDirName()) != TableUtils.TABLE_DOES_NOT_EXIST) {
            throw CairoException.nonCritical().put("name is reserved [table=").put(tableToken.getTableName()).put(']');
        }

        // only create the table after it has been registered
        TableUtils.createTableOrViewOrMatView(
                configuration.getFilesFacade(),
                configuration.getDbRoot(),
                configuration.getMkDirMode(),
                mem,
                blockFileWriter,
                path,
                tableToken.getDirName(),
                struct,
                ColumnType.VERSION,
                tableToken.getTableId()
        );
    }

<<<<<<< HEAD
    private @NotNull TableToken createTableOrViewOrMatViewUnsecure(
=======
    private @NotNull TableToken createTableOrMatViewUnsecure(
            SecurityContext securityContext,
>>>>>>> 546c1668
            MemoryMARW mem,
            @Nullable BlockFileWriter blockFileWriter,
            Path path,
            boolean ifNotExists,
            TableStructure struct,
            boolean keepLock,
            boolean inVolume,
            int tableKind
    ) {
        assert !struct.isWalEnabled() || PartitionBy.isPartitioned(struct.getPartitionBy()) : "WAL is only supported for partitioned tables";
        final CharSequence tableName = struct.getTableName();
        validNameOrThrow(tableName);

        final int tableId = (int) tableIdGenerator.getNextId();

        while (true) {
            TableToken tableToken = lockTableName(tableName, tableId, struct.isView(), struct.isMatView(), struct.isWalEnabled());
            if (tableToken == null) {
                if (ifNotExists) {
                    tableToken = getTableTokenIfExists(tableName);
                    if (tableToken != null) {
                        struct.init(tableToken);
                        return tableToken;
                    }
                    Os.pause();
                    continue;
                }
                throw EntryUnavailableException.instance("table exists");
            }
            struct.init(tableToken);
            while (!lockTableCreate(tableToken)) {
                Os.pause();
            }
            try {
                String lockedReason = lockAll(tableToken, "createTable", true);
                boolean locked = true;
                if (lockedReason == null) {
                    try {
                        if (inVolume) {
                            createTableOrMatViewInVolumeUnsafe(mem, blockFileWriter, path, struct, tableToken);
                        } else {
                            createTableOrViewOrMatViewUnsafe(mem, blockFileWriter, path, struct, tableToken);
                        }

                        if (struct.isWalEnabled()) {
                            tableSequencerAPI.registerTable(tableToken.getTableId(), struct, tableToken);
                        }

                        if (!keepLock) {
                            // Unlock pools before registering the name
                            // to avoid `table busy` errors when trying to use the table immediately after registration
                            // in concurrent threads
                            unlockTableUnsafe(tableToken, null, true);
                            locked = false;
                            LOG.info().$("unlocked [table=").$(tableToken).$("]").$();
                        }
                        getDdlListener(tableToken).onTableOrMatViewCreated(securityContext, tableToken, tableKind);
                        tableNameRegistry.registerName(tableToken);
                    } catch (Throwable e) {
                        keepLock = false;
                        throw e;
                    } finally {
                        if (!keepLock && locked) {
                            unlockTableUnsafe(tableToken, null, false);
                            LOG.info().$("unlocked [table=").$(tableToken).$("]").$();
                        }
                    }
                } else {
                    if (!ifNotExists) {
                        throw EntryUnavailableException.instance(lockedReason);
                    }
                }
            } catch (Throwable th) {
                if (struct.isWalEnabled()) {
                    // tableToken.getLoggingName() === tableName, table cannot be renamed while creation hasn't finished
                    tableSequencerAPI.dropTable(tableToken, true);
                }
                throw th;
            } finally {
                tableNameRegistry.unlockTableName(tableToken);
                unlockTableCreate(tableToken);
            }

            enqueueCompileView(tableToken);
            return tableToken;
        }
    }

    private ViewStateStore createViewStateStore() {
        return configuration.isViewEnabled() ? new ViewStateStoreImpl(this) : NoOpViewStateStore.INSTANCE;
    }

    private void notifyViewsAboutDrop(TableToken tableToken) {
        viewStateStore.removeViewState(tableToken);
        enqueueCompileView(tableToken);
        viewGraph.removeView(tableToken);
    }

    private TableToken rename0(Path fromPath, TableToken fromTableToken, Path toPath, CharSequence toTableName) {

        // !!! we do not care what is inside the path1 & path2, we will reset them anyway
        final FilesFacade ff = configuration.getFilesFacade();
        final CharSequence root = configuration.getDbRoot();

        fromPath.of(root).concat(fromTableToken).$();

        final TableToken toTableToken = lockTableName(toTableName, fromTableToken.getTableId(), fromTableToken.isView(), fromTableToken.isMatView(), fromTableToken.isWal());
        if (toTableToken == null) {
            LOG.error()
                    .$("rename target exists [from='").$(fromTableToken)
                    .$("', to='").$safe(toTableName)
                    .I$();
            throw CairoException.nonCritical().put("Rename target exists");
        }
        while (!lockTableCreate(toTableToken)) {
            Os.pause();
        }

        if (ff.exists(toPath.of(root).concat(toTableToken).$())) {
            tableNameRegistry.unlockTableName(toTableToken);
        }

        try {
            if (ff.rename(fromPath.$(), toPath.$()) != Files.FILES_RENAME_OK) {
                final int error = ff.errno();
                LOG.error()
                        .$("could not rename [from='").$(fromPath)
                        .$("', to='").$(toPath)
                        .$("', error=").$(error)
                        .I$();
                throw CairoException.critical(error)
                        .put("could not rename [from='").put(fromPath)
                        .put("', to='").put(toPath)
                        .put(']');
            }
            tableNameRegistry.registerName(toTableToken);
            return toTableToken;
        } finally {
            tableNameRegistry.unlockTableName(toTableToken);
            unlockTableCreate(toTableToken);
        }
    }

    private void tryRepairTable(TableToken tableToken, CairoException rethrow) {
        LOG.info()
                .$("starting table repair [table=").$(tableToken)
                .$(", cause=").$safe(rethrow.getFlyweightMessage())
                .I$();
        try {
            writerPool.get(tableToken, "repair").close();
            LOG.info().$("table repair succeeded [table=").$(tableToken).I$();
        } catch (EntryUnavailableException e) {
            // This is fine, writer is busy. Throw back origin error.
            LOG.info().$("writer is busy, skipping repair [table=").$(tableToken).I$();
            throw rethrow;
        } catch (Throwable th) {
            LOG.critical()
                    .$("table repair failed [table=").$(tableToken)
                    .$(", error=").$safe(th.getMessage())
                    .I$();
            throw rethrow;
        }
    }

    private void unlockTableUnsafe(TableToken tableToken, TableWriter writer, boolean newTable) {
        readerPool.unlock(tableToken);
        writerPool.unlock(tableToken, writer, newTable);
        sequencerMetadataPool.unlock(tableToken);
        tableMetadataPool.unlock(tableToken);
    }

    private void validNameOrThrow(CharSequence tableName) {
        if (!TableUtils.isValidTableName(tableName, configuration.getMaxFileNameLength())) {
            throw CairoException.nonCritical()
                    .put("invalid table name [table=").putAsPrintable(tableName)
                    .put(']');
        }
    }

    private void validateDesiredMetadataVersion(TableToken tableToken, TableRecordMetadata metadata, long desiredVersion) {
        if ((desiredVersion != TableUtils.ANY_TABLE_VERSION && metadata.getMetadataVersion() != desiredVersion) || tableToken.getTableId() != metadata.getTableId()) {
            final TableReferenceOutOfDateException ex = TableReferenceOutOfDateException.of(
                    tableToken,
                    tableToken.getTableId(),
                    metadata.getTableId(),
                    desiredVersion,
                    metadata.getMetadataVersion()
            );
            metadata.close();
            throw ex;
        }
    }

    @NotNull
    private TableToken verifyTableNameForRead(CharSequence tableName) {
        TableToken token = getTableTokenIfExists(tableName);
        if (token == null || TableNameRegistry.isLocked(token)) {
            throw CairoException.tableDoesNotExist(tableName);
        }
        return token;
    }

    // used in ent
    protected MatViewStateStore createMatViewStateStore() {
        return configuration.isMatViewEnabled() ? new MatViewStateStoreImpl(this) : NoOpMatViewStateStore.INSTANCE;
    }

    // used in ent
    protected Queue<MatViewTimerTask> createMatViewTimerQueue() {
        return configuration.isMatViewEnabled() ? ConcurrentQueue.createConcurrentQueue(MatViewTimerTask.ITEM_FACTORY) : new NoOpQueue<>();
    }

    protected SqlExecutionContext createRootExecutionContext() {
        return new SqlExecutionContextImpl(this, 0).with(AllowAllSecurityContext.INSTANCE);
    }

    protected @NotNull <T extends AbstractTelemetryTask> Telemetry<T> createTelemetry(
            Telemetry.TelemetryTypeBuilder<T> builder,
            CairoConfiguration configuration
    ) {
        return new Telemetry<>(builder, configuration);
    }

    protected Iterable<FunctionFactory> getFunctionFactories() {
        return new FunctionFactoryCacheBuilder().scan(LOG).build();
    }

    protected TableFlagResolver newTableFlagResolver(CairoConfiguration configuration) {
        return new TableFlagResolverImpl(configuration.getSystemTableNamePrefix().toString());
    }
}<|MERGE_RESOLUTION|>--- conflicted
+++ resolved
@@ -555,12 +555,7 @@
             boolean inVolume
     ) {
         securityContext.authorizeMatViewCreate();
-<<<<<<< HEAD
-        final TableToken matViewToken = createTableOrViewOrMatViewUnsecure(mem, blockFileWriter, path, ifNotExists, struct, keepLock, inVolume);
-        getDdlListener(matViewToken).onTableOrViewOrMatViewCreated(securityContext, matViewToken, TableUtils.TABLE_KIND_REGULAR_TABLE);
-=======
-        final TableToken matViewToken = createTableOrMatViewUnsecure(securityContext, mem, blockFileWriter, path, ifNotExists, struct, keepLock, inVolume, TableUtils.TABLE_KIND_REGULAR_TABLE);
->>>>>>> 546c1668
+        final TableToken matViewToken = createTableOrViewOrMatViewUnsecure(securityContext, mem, blockFileWriter, path, ifNotExists, struct, keepLock, inVolume, TableUtils.TABLE_KIND_REGULAR_TABLE);
         final MatViewDefinition matViewDefinition = struct.getMatViewDefinition();
         try {
             if (matViewGraph.addView(matViewDefinition)) {
@@ -616,13 +611,7 @@
                     .put(']');
         }
         securityContext.authorizeTableCreate(tableKind);
-<<<<<<< HEAD
-        final TableToken tableToken = createTableOrViewOrMatViewUnsecure(mem, null, path, ifNotExists, struct, keepLock, inVolume);
-        getDdlListener(tableToken).onTableOrViewOrMatViewCreated(securityContext, tableToken, tableKind);
-        return tableToken;
-=======
-        return createTableOrMatViewUnsecure(securityContext, mem, null, path, ifNotExists, struct, keepLock, inVolume, tableKind);
->>>>>>> 546c1668
+        return createTableOrViewOrMatViewUnsecure(securityContext, mem, null, path, ifNotExists, struct, keepLock, inVolume, tableKind);
     }
 
     public @NotNull ViewDefinition createView(
@@ -634,8 +623,7 @@
             CreateViewOperation struct
     ) {
         securityContext.authorizeViewCreate();
-        final TableToken viewToken = createTableOrViewOrMatViewUnsecure(mem, blockFileWriter, path, ifNotExists, struct, false, false);
-        getDdlListener(viewToken).onTableOrViewOrMatViewCreated(securityContext, viewToken, TableUtils.TABLE_KIND_REGULAR_TABLE);
+        final TableToken viewToken = createTableOrViewOrMatViewUnsecure(securityContext, mem, blockFileWriter, path, ifNotExists, struct, false, false, TableUtils.TABLE_KIND_REGULAR_TABLE);
         final ViewDefinition viewDefinition = struct.getViewDefinition();
         try {
             if (viewGraph.addView(viewDefinition)) {
@@ -1750,12 +1738,8 @@
         );
     }
 
-<<<<<<< HEAD
     private @NotNull TableToken createTableOrViewOrMatViewUnsecure(
-=======
-    private @NotNull TableToken createTableOrMatViewUnsecure(
             SecurityContext securityContext,
->>>>>>> 546c1668
             MemoryMARW mem,
             @Nullable BlockFileWriter blockFileWriter,
             Path path,
@@ -1812,7 +1796,7 @@
                             locked = false;
                             LOG.info().$("unlocked [table=").$(tableToken).$("]").$();
                         }
-                        getDdlListener(tableToken).onTableOrMatViewCreated(securityContext, tableToken, tableKind);
+                        getDdlListener(tableToken).onTableOrViewOrMatViewCreated(securityContext, tableToken, tableKind);
                         tableNameRegistry.registerName(tableToken);
                     } catch (Throwable e) {
                         keepLock = false;
