/*******************************************************************************
 *     ___                  _   ____  ____
 *    / _ \ _   _  ___  ___| |_|  _ \| __ )
 *   | | | | | | |/ _ \/ __| __| | | |  _ \
 *   | |_| | |_| |  __/\__ \ |_| |_| | |_) |
 *    \__\_\\__,_|\___||___/\__|____/|____/
 *
 *  Copyright (c) 2014-2019 Appsicle
 *  Copyright (c) 2019-2024 QuestDB
 *
 *  Licensed under the Apache License, Version 2.0 (the "License");
 *  you may not use this file except in compliance with the License.
 *  You may obtain a copy of the License at
 *
 *  http://www.apache.org/licenses/LICENSE-2.0
 *
 *  Unless required by applicable law or agreed to in writing, software
 *  distributed under the License is distributed on an "AS IS" BASIS,
 *  WITHOUT WARRANTIES OR CONDITIONS OF ANY KIND, either express or implied.
 *  See the License for the specific language governing permissions and
 *  limitations under the License.
 *
 ******************************************************************************/

package io.questdb.cairo;

import io.questdb.MessageBus;
import io.questdb.MessageBusImpl;
import io.questdb.Metrics;
import io.questdb.Telemetry;
import io.questdb.cairo.mig.EngineMigration;
import io.questdb.cairo.pool.*;
import io.questdb.cairo.security.AllowAllSecurityContext;
import io.questdb.cairo.sql.*;
import io.questdb.cairo.vm.api.MemoryMARW;
import io.questdb.cairo.wal.*;
import io.questdb.cairo.wal.seq.TableSequencerAPI;
import io.questdb.cutlass.text.CopyContext;
import io.questdb.griffin.*;
import io.questdb.log.Log;
import io.questdb.log.LogFactory;
import io.questdb.mp.*;
import io.questdb.std.*;
import io.questdb.std.datetime.microtime.MicrosecondClock;
import io.questdb.std.datetime.microtime.Timestamps;
import io.questdb.std.str.MutableCharSink;
import io.questdb.std.str.Path;
import io.questdb.std.str.StringSink;
import io.questdb.tasks.TelemetryTask;
import io.questdb.tasks.TelemetryWalTask;
import io.questdb.tasks.WalTxnNotificationTask;
import org.jetbrains.annotations.NotNull;
import org.jetbrains.annotations.Nullable;
import org.jetbrains.annotations.TestOnly;

import java.io.Closeable;
import java.util.Map;
import java.util.ServiceLoader;
import java.util.concurrent.TimeUnit;
import java.util.concurrent.atomic.AtomicLong;
import java.util.function.Predicate;

import static io.questdb.cairo.sql.OperationFuture.QUERY_COMPLETE;
import static io.questdb.griffin.CompiledQuery.*;

public class CairoEngine implements Closeable, WriterSource {
    public static final Predicate<CharSequence> EMPTY_RESOLVER = (tableName) -> false;
    public static final String REASON_BUSY_READER = "busyReader";
    public static final String REASON_BUSY_SEQUENCER_METADATA_POOL = "busySequencerMetaPool";
    public static final String REASON_BUSY_TABLE_READER_METADATA_POOL = "busyTableReaderMetaPool";
    public static final String REASON_SNAPSHOT_IN_PROGRESS = "snapshotInProgress";
    private static final Log LOG = LogFactory.getLog(CairoEngine.class);
    protected final CairoConfiguration configuration;
    private final AtomicLong asyncCommandCorrelationId = new AtomicLong();
    private final CopyContext copyContext;
    private final EngineMaintenanceJob engineMaintenanceJob;
    private final FunctionFactoryCache ffCache;
    private final MessageBusImpl messageBus;
    private final Metrics metrics;
    private final Predicate<CharSequence> protectedTableResolver;
    private final QueryRegistry queryRegistry;
    private final ReaderPool readerPool;
    private final SqlExecutionContext rootExecutionContext;
    private final SequencerMetadataPool sequencerMetadataPool;
    private final DatabaseSnapshotAgentImpl snapshotAgent;
    private final SqlCompilerPool sqlCompilerPool;
    private final IDGenerator tableIdGenerator;
    private final TableMetadataPool tableMetadataPool;
    private final TableNameRegistry tableNameRegistry;
    private final TableSequencerAPI tableSequencerAPI;
    private final Telemetry<TelemetryTask> telemetry;
    private final Telemetry<TelemetryWalTask> telemetryWal;
    // initial value of unpublishedWalTxnCount is 1 because we want to scan for non-applied WAL transactions on startup
    private final AtomicLong unpublishedWalTxnCount = new AtomicLong(1);
    private final WalWriterPool walWriterPool;
    private final WriterPool writerPool;
    private @NotNull DdlListener ddlListener = DefaultDdlListener.INSTANCE;
    private @NotNull WalDirectoryPolicy walDirectoryPolicy = DefaultWalDirectoryPolicy.INSTANCE;
    private @NotNull WalListener walListener = DefaultWalListener.INSTANCE;

    // Kept for embedded API purposes. The second constructor (the one with metrics)
    // should be preferred for internal use.
    public CairoEngine(CairoConfiguration configuration) {
        this(configuration, Metrics.disabled());
    }

    public CairoEngine(CairoConfiguration configuration, Metrics metrics) {
<<<<<<< HEAD
        ffCache = new FunctionFactoryCache(
                configuration,
                ServiceLoader.load(FunctionFactory.class, FunctionFactory.class.getClassLoader())
        );
        this.protectedTableResolver = newProtectedTableResolver(configuration);
        this.configuration = configuration;
        this.copyContext = new CopyContext(configuration);
        this.tableSequencerAPI = new TableSequencerAPI(this, configuration);
        this.messageBus = new MessageBusImpl(configuration);
        this.metrics = metrics;
        // Message bus and metrics must be initialized before the pools.
        this.writerPool = new WriterPool(configuration, this);
        this.readerPool = new ReaderPool(configuration, messageBus);
        this.sequencerMetadataPool = new SequencerMetadataPool(configuration, this);
        this.tableMetadataPool = new TableMetadataPool(configuration);
        this.walWriterPool = new WalWriterPool(configuration, this);
        this.engineMaintenanceJob = new EngineMaintenanceJob(configuration);
        this.telemetry = new Telemetry<>(TelemetryTask.TELEMETRY, configuration);
        this.telemetryWal = new Telemetry<>(TelemetryWalTask.WAL_TELEMETRY, configuration);
        this.tableIdGenerator = new IDGenerator(configuration, TableUtils.TAB_INDEX_FILE_NAME);
        this.snapshotAgent = new DatabaseSnapshotAgentImpl(this);
        this.queryRegistry = new QueryRegistry(configuration);
        this.rootExecutionContext = new SqlExecutionContextImpl(this, 1)
                .with(AllowAllSecurityContext.INSTANCE);

=======
>>>>>>> 65f84ec2
        try {
            ffCache = new FunctionFactoryCache(
                    configuration,
                    ServiceLoader.load(FunctionFactory.class, FunctionFactory.class.getClassLoader())
            );
            this.protectedTableResolver = newProtectedTableResolver(configuration);
            this.configuration = configuration;
            this.copyContext = new CopyContext(configuration);
            this.tableSequencerAPI = new TableSequencerAPI(this, configuration);
            this.messageBus = new MessageBusImpl(configuration);
            this.metrics = metrics;
            // Message bus and metrics must be initialized before the pools.
            this.writerPool = new WriterPool(configuration, this);
            this.readerPool = new ReaderPool(configuration, messageBus);
            this.sequencerMetadataPool = new SequencerMetadataPool(configuration, this);
            this.tableMetadataPool = new TableMetadataPool(configuration);
            this.walWriterPool = new WalWriterPool(configuration, this);
            this.engineMaintenanceJob = new EngineMaintenanceJob(configuration);
            this.telemetry = new Telemetry<>(TelemetryTask.TELEMETRY, configuration);
            this.telemetryWal = new Telemetry<>(TelemetryWalTask.WAL_TELEMETRY, configuration);
            this.tableIdGenerator = new IDGenerator(configuration, TableUtils.TAB_INDEX_FILE_NAME);
            this.snapshotAgent = new DatabaseSnapshotAgentImpl(this);
            this.queryRegistry = new QueryRegistry(configuration);
            this.rootExecutionContext = new SqlExecutionContextImpl(this, 1)
                    .with(AllowAllSecurityContext.INSTANCE, null);

            tableIdGenerator.open();
            // Recover snapshot, if necessary.
            snapshotAgent.recoverSnapshot();

            // Migrate database files.
            EngineMigration.migrateEngineTo(this, ColumnType.VERSION, ColumnType.MIGRATION_VERSION, false);
            tableNameRegistry = configuration.isReadOnlyInstance()
                    ? new TableNameRegistryRO(configuration, protectedTableResolver)
                    : new TableNameRegistryRW(configuration, protectedTableResolver);
            tableNameRegistry.reload();

            this.sqlCompilerPool = new SqlCompilerPool(this);
        } catch (Throwable th) {
            close();
            throw th;
        }
    }

    public static void compile(SqlCompiler compiler, CharSequence sql, SqlExecutionContext sqlExecutionContext) throws SqlException {
        CompiledQuery cq = compiler.compile(sql, sqlExecutionContext);
        switch (cq.getType()) {
            default:
                try (OperationFuture future = cq.execute(null)) {
                    future.await();
                }
                break;
            case INSERT:
            case INSERT_AS_SELECT:
                final InsertOperation insertOperation = cq.getInsertOperation();
                if (insertOperation != null) {
                    // for insert as select the operation is null
                    try (InsertMethod insertMethod = insertOperation.createMethod(sqlExecutionContext)) {
                        insertMethod.execute();
                        insertMethod.commit();
                    }
                }
                break;
            case DROP:
                drop0(null, cq);
                break;
            case SELECT:
                throw SqlException.$(0, "use select()");
        }
    }

    public static void ddl(
            SqlCompiler compiler,
            CharSequence ddl,
            SqlExecutionContext sqlExecutionContext,
            @Nullable SCSequence eventSubSeq
    ) throws SqlException {
        CompiledQuery cc = compiler.compile(ddl, sqlExecutionContext);
        switch (cc.getType()) {
            default:
                try (OperationFuture future = cc.execute(eventSubSeq)) {
                    future.await();
                }
                break;
            case INSERT:
                throw SqlException.$(0, "use insert()");
            case DROP:
                throw SqlException.$(0, "use drop()");
            case SELECT:
                throw SqlException.$(0, "use select()");
        }
    }

    public static void insert(SqlCompiler compiler, CharSequence insertSql, SqlExecutionContext sqlExecutionContext) throws SqlException {
        CompiledQuery cq = compiler.compile(insertSql, sqlExecutionContext);
        switch (cq.getType()) {
            case INSERT:
            case INSERT_AS_SELECT:
                final InsertOperation insertOperation = cq.getInsertOperation();
                if (insertOperation != null) {
                    // for insert as select the operation is null
                    try (InsertMethod insertMethod = insertOperation.createMethod(sqlExecutionContext)) {
                        insertMethod.execute();
                        insertMethod.commit();
                    }
                }
                break;
            case SELECT:
                throw SqlException.$(0, "use select()");
            case DROP:
                throw SqlException.$(0, "use drop()");
            default:
                throw SqlException.$(0, "use ddl()");
        }
    }

    public static RecordCursorFactory select(SqlCompiler compiler, CharSequence selectSql, SqlExecutionContext sqlExecutionContext) throws SqlException {
        return compiler.compile(selectSql, sqlExecutionContext).getRecordCursorFactory();
    }

    public void applyTableRename(TableToken token, TableToken updatedTableToken) {
        tableNameRegistry.rename(token.getTableName(), updatedTableToken.getTableName(), token);
        if (token.isWal()) {
            tableSequencerAPI.applyRename(updatedTableToken);
        }
    }

    public void awaitTable(String tableName, long timeout, TimeUnit timeoutUnit) {
        awaitTxn(tableName, -1, timeout, timeoutUnit);
    }

    public void awaitTxn(String tableName, long txn, long timeout, TimeUnit timeoutUnit) {
        final long startTime = configuration.getMillisecondClock().getTicks();
        long maxWait = timeoutUnit.toMillis(timeout);
        int sleep = 10;

        TableToken tableToken = null;
        long seqTxn = txn;
        long writerTxn = -1;
        while (configuration.getMillisecondClock().getTicks() - startTime < maxWait) {
            if (tableToken == null) {
                try {
                    tableToken = verifyTableName(tableName);
                } catch (CairoException ex) {
                    Os.sleep(sleep *= 2);
                    continue;
                }
            }

            if (tableToken != null) {
                seqTxn = seqTxn > -1 ? seqTxn : getTableSequencerAPI().getTxnTracker(tableToken).getSeqTxn();
                writerTxn = getTableSequencerAPI().getTxnTracker(tableToken).getWriterTxn();
                if (seqTxn <= writerTxn) {
                    return;
                }

                boolean isSuspended = getTableSequencerAPI().isSuspended(tableToken);
                if (isSuspended) {
                    throw CairoException.nonCritical().put("table is suspended [tableName=").put(tableName).put(']');
                }
                Os.sleep(sleep *= 2);
            }
        }
        throw CairoException.nonCritical().put("txn timed out [table=").put(tableName).put(", expectedTxn=").put(seqTxn).put(", writerTxn=").put(writerTxn);
    }

    @TestOnly
    public boolean clear() {
        snapshotAgent.clear();
        messageBus.clear();
        boolean b1 = readerPool.releaseAll();
        boolean b2 = writerPool.releaseAll();
        boolean b3 = tableSequencerAPI.releaseAll();
        boolean b4 = sequencerMetadataPool.releaseAll();
        boolean b5 = walWriterPool.releaseAll();
        boolean b6 = tableMetadataPool.releaseAll();
        return b1 & b2 & b3 & b4 & b5 & b6;
    }

    @Override
    public void close() {
        Misc.free(sqlCompilerPool);
        Misc.free(writerPool);
        Misc.free(readerPool);
        Misc.free(sequencerMetadataPool);
        Misc.free(tableMetadataPool);
        Misc.free(walWriterPool);
        Misc.free(tableIdGenerator);
        Misc.free(messageBus);
        Misc.free(tableSequencerAPI);
        Misc.free(telemetry);
        Misc.free(telemetryWal);
        Misc.free(tableNameRegistry);
        Misc.free(snapshotAgent);
    }

    @TestOnly
    public void closeNameRegistry() {
        tableNameRegistry.close();
    }

    public void compile(CharSequence sql, SqlExecutionContext sqlExecutionContext) throws SqlException {
        try (SqlCompiler compiler = getSqlCompiler()) {
            compile(compiler, sql, sqlExecutionContext);
        }
    }

    public void compile(CharSequence sql) throws SqlException {
        compile(sql, rootExecutionContext);
    }

    public void completeSnapshot() throws SqlException {
        snapshotAgent.completeSnapshot();
    }

    public @NotNull TableToken createTable(
            SecurityContext securityContext,
            MemoryMARW mem,
            Path path,
            boolean ifNotExists,
            TableStructure struct,
            boolean keepLock
    ) {
        securityContext.authorizeTableCreate();
        return createTableUnsecure(securityContext, mem, path, ifNotExists, struct, keepLock, false);
    }

    public @NotNull TableToken createTableInVolume(
            SecurityContext securityContext,
            MemoryMARW mem,
            Path path,
            boolean ifNotExists,
            TableStructure struct,
            boolean keepLock
    ) {
        securityContext.authorizeTableCreate();
        return createTableUnsecure(securityContext, mem, path, ifNotExists, struct, keepLock, true);
    }

    public void ddl(CharSequence ddl, SqlExecutionContext executionContext) throws SqlException {
        ddl(ddl, executionContext, null);
    }

    public void ddl(CharSequence ddl, SqlExecutionContext sqlExecutionContext, @Nullable SCSequence eventSubSeq) throws SqlException {
        try (SqlCompiler compiler = getSqlCompiler()) {
            ddl(compiler, ddl, sqlExecutionContext, eventSubSeq);
        }
    }

    public void drop(Path path, TableToken tableToken) {
        verifyTableToken(tableToken);
        if (tableToken.isWal()) {
            if (tableNameRegistry.dropTable(tableToken)) {
                tableSequencerAPI.dropTable(tableToken, false);
            } else {
                LOG.info().$("table is already dropped [table=").$(tableToken)
                        .$(", dirName=").$(tableToken.getDirName()).I$();
            }
        } else {
            CharSequence lockedReason = lockAll(tableToken, "removeTable", false);
            if (lockedReason == null) {
                try {
                    path.of(configuration.getRoot()).concat(tableToken).$();
                    if (!configuration.getFilesFacade().unlinkOrRemove(path, LOG)) {
                        throw CairoException.critical(configuration.getFilesFacade().errno()).put("could not remove table [name=").put(tableToken)
                                .put(", dirName=").put(tableToken.getDirName()).put(']');
                    }
                } finally {
                    unlockTableUnsafe(tableToken, null, false);
                }

                tableNameRegistry.dropTable(tableToken);
                return;
            }
            throw CairoException.nonCritical().put("could not lock '").put(tableToken).put("' [reason='").put(lockedReason).put("']");
        }
    }

    public void drop(CharSequence dropSql, SqlExecutionContext sqlExecutionContext) throws SqlException {
        drop(dropSql, sqlExecutionContext, null);
    }

    public void drop(CharSequence dropSql, SqlExecutionContext sqlExecutionContext, @Nullable SCSequence eventSubSeq) throws SqlException {
        try (SqlCompiler compiler = getSqlCompiler()) {
            final CompiledQuery cq = compiler.compile(dropSql, sqlExecutionContext);
            switch (cq.getType()) {
                case UPDATE:
                case DROP:
                    drop0(eventSubSeq, cq);
                    break;
                case INSERT:
                case INSERT_AS_SELECT:
                    throw SqlException.$(0, "use insert()");
                case SELECT:
                    throw SqlException.$(0, "use select()");
                default:
                    throw SqlException.$(0, "use ddl()");
            }
        } catch (SqlException | CairoException ex) {
            if (!Chars.contains(ex.getFlyweightMessage(), "table does not exist")) {
                throw ex;
            }
        } catch (TableReferenceOutOfDateException e) {
            // ignore
        }
    }

    public TableWriter getBackupWriter(TableToken tableToken, CharSequence backupDirName) {
        verifyTableToken(tableToken);
        // There is no point in pooling/caching these writers since they are only used once, backups are not incremental
        return new TableWriter(
                configuration,
                tableToken,
                messageBus,
                null,
                true,
                DefaultLifecycleManager.INSTANCE,
                backupDirName,
                getDdlListener(tableToken),
                snapshotAgent,
                Metrics.disabled()
        );
    }

    @TestOnly
    public int getBusyReaderCount() {
        return readerPool.getBusyCount();
    }

    @TestOnly
    public int getBusyWriterCount() {
        return writerPool.getBusyCount();
    }

    public long getCommandCorrelationId() {
        return asyncCommandCorrelationId.incrementAndGet();
    }

    public CairoConfiguration getConfiguration() {
        return configuration;
    }

    public CopyContext getCopyContext() {
        return copyContext;
    }

    public @NotNull DdlListener getDdlListener(TableToken tableToken) {
        return isSysTable(tableToken) ? DefaultDdlListener.INSTANCE : ddlListener;
    }

    public Job getEngineMaintenanceJob() {
        return engineMaintenanceJob;
    }

    public FunctionFactoryCache getFunctionFactoryCache() {
        return ffCache;
    }

    public TableMetadata getLegacyMetadata(TableToken tableToken) {
        return getLegacyMetadata(tableToken, TableUtils.ANY_TABLE_VERSION);
    }

    /**
     * Retrieves up-to-date table metadata regardless of table type.
     *
     * @param tableToken     table token
     * @param desiredVersion version of table metadata used previously if consistent metadata reads are required
     * @return returns {@link io.questdb.cairo.wal.seq.SequencerMetadata} for WAL tables and {@link TableMetadata}
     * for non-WAL, which would be metadata of the {@link TableReader}
     */
    public TableMetadata getLegacyMetadata(TableToken tableToken, long desiredVersion) {
        if (!tableToken.isWal()) {
            return getTableMetadata(tableToken, desiredVersion);
        }
        return getSequencerMetadata(tableToken, desiredVersion);
    }

    public MessageBus getMessageBus() {
        return messageBus;
    }

    public Metrics getMetrics() {
        return metrics;
    }

    @TestOnly
    public PoolListener getPoolListener() {
        return this.writerPool.getPoolListener();
    }

    public Predicate<CharSequence> getProtectedTableResolver() {
        return protectedTableResolver;
    }

    public QueryRegistry getQueryRegistry() {
        return queryRegistry;
    }

    public TableReader getReader(CharSequence tableName) {
        TableToken tableToken = verifyTableNameForRead(tableName);
        // Do not call getReader(TableToken tableToken), it will do unnecessary token verification
        return readerPool.get(tableToken);
    }

    public TableReader getReader(TableToken tableToken) {
        verifyTableToken(tableToken);
        return readerPool.get(tableToken);
    }

    public TableReader getReader(TableToken tableToken, long metadataVersion) {
        verifyTableToken(tableToken);
        final int tableId = tableToken.getTableId();
        TableReader reader = readerPool.get(tableToken);
        if ((metadataVersion > -1 && reader.getMetadataVersion() != metadataVersion)
                || tableId > -1 && reader.getMetadata().getTableId() != tableId) {
            TableReferenceOutOfDateException ex = TableReferenceOutOfDateException.of(
                    tableToken,
                    tableId,
                    reader.getMetadata().getTableId(),
                    metadataVersion,
                    reader.getMetadataVersion()
            );
            reader.close();
            throw ex;
        }
        return reader;
    }

    public Map<CharSequence, AbstractMultiTenantPool.Entry<ReaderPool.R>> getReaderPoolEntries() {
        return readerPool.entries();
    }

    public TableReader getReaderWithRepair(TableToken tableToken) {
        // todo: untested verification
        verifyTableToken(tableToken);
        try {
            return getReader(tableToken);
        } catch (CairoException e) {
            // Cannot open reader on existing table is pretty bad.
            // In some messed states, for example after _meta file swap failure Reader cannot be opened
            // but writer can be. Opening writer fixes the table mess.
            tryRepairTable(tableToken, e);
        }
        try {
            return getReader(tableToken);
        } catch (CairoException e) {
            LOG.critical()
                    .$("could not open reader [table=").$(tableToken)
                    .$(", errno=").$(e.getErrno())
                    .$(", error=").$(e.getFlyweightMessage())
                    .I$();
            throw e;
        }
    }

    public TableMetadata getSequencerMetadata(TableToken tableToken) {
        return getSequencerMetadata(tableToken, TableUtils.ANY_TABLE_VERSION);
    }

    /**
     * Table metadata as seen by the table sequencer. This is the most up-to-date table
     * metadata, and it can be used to positively confirm column metadata changes immediately after
     * making them.
     * <p>
     * However, this metadata cannot confirm all the changes, one of which is "dedup" flag on a table.
     * This is a shortcoming and to confirm the "dedup" flag {{@link #getTableMetadata(TableToken, long)}} should
     * be polled instead. We expect to fix issues like this one in the near future.
     *
     * @param tableToken     table token
     * @param desiredVersion version of table metadata used previously if consistent metadata reads are required
     * @return sequence metadata instance
     */
    public TableMetadata getSequencerMetadata(TableToken tableToken, long desiredVersion) {
        assert tableToken.isWal();
        verifyTableToken(tableToken);
        return validateDesiredMetadataVersion(
                tableToken,
                sequencerMetadataPool.get(tableToken),
                desiredVersion
        );
    }

    public DatabaseSnapshotAgent getSnapshotAgent() {
        return snapshotAgent;
    }

    public SqlCompiler getSqlCompiler() {
        return sqlCompilerPool.get();
    }

    public SqlCompilerFactory getSqlCompilerFactory() {
        return SqlCompilerFactoryImpl.INSTANCE;
    }

    public IDGenerator getTableIdGenerator() {
        return tableIdGenerator;
    }

    /**
     * Same as {{@link #getTableMetadata(TableToken, long)}} but it will provide the most
     * up-to-date version of the metadata without correlating it with anything else.
     *
     * @param tableToken table token
     * @return pooled metadata instance
     */
    public TableMetadata getTableMetadata(TableToken tableToken) {
        return getTableMetadata(tableToken, TableUtils.ANY_TABLE_VERSION);
    }

    /**
     * This is explicitly "table" metadata. For legacy (non-WAL) tables, this metadata
     * is the same as writer metadata. For new WAL tables, table metadata could be "old",
     * as in not all WAL transactions has reached the table yet. In scenarios where
     * table modification is made and positively confirmed immediately after via metadata, {@link #getSequencerMetadata(TableToken, long)}
     * must be used instead.
     * <p>
     * Metadata provided by this method is good enough for the read-only queries.
     *
     * @param tableToken     table token
     * @param desiredVersion version of table metadata used previously if consistent metadata reads are required
     * @return pooled metadata instance
     */
    public TableMetadata getTableMetadata(TableToken tableToken, long desiredVersion) {
        verifyTableToken(tableToken);
        try {
            return validateDesiredMetadataVersion(tableToken, tableMetadataPool.get(tableToken), desiredVersion);
        } catch (CairoException e) {
            if (tableToken.isWal()) {
                throw e;
            } else {
                tryRepairTable(tableToken, e);
            }
        }
        return validateDesiredMetadataVersion(tableToken, tableMetadataPool.get(tableToken), desiredVersion);
    }

    public TableSequencerAPI getTableSequencerAPI() {
        return tableSequencerAPI;
    }

    public int getTableStatus(Path path, TableToken tableToken) {
        if (tableToken == TableNameRegistry.LOCKED_TOKEN) {
            return TableUtils.TABLE_RESERVED;
        }
        if (tableToken == null || !tableToken.equals(tableNameRegistry.getTableToken(tableToken.getTableName()))) {
            return TableUtils.TABLE_DOES_NOT_EXIST;
        }
        return TableUtils.exists(configuration.getFilesFacade(), path, configuration.getRoot(), tableToken.getDirName());
    }

    public int getTableStatus(Path path, CharSequence tableName) {
        final TableToken tableToken = tableNameRegistry.getTableToken(tableName);
        if (tableToken == null) {
            return TableUtils.TABLE_DOES_NOT_EXIST;
        }
        return getTableStatus(path, tableToken);
    }

    @TestOnly
    public int getTableStatus(CharSequence tableName) {
        return getTableStatus(Path.getThreadLocal(configuration.getRoot()), tableName);
    }

    public TableToken getTableTokenByDirName(String dirName) {
        return tableNameRegistry.getTableTokenByDirName(dirName);
    }

    public int getTableTokenCount(boolean includeDropped) {
        return tableNameRegistry.getTableTokenCount(includeDropped);
    }

    public TableToken getTableTokenIfExists(CharSequence tableName) {
        final TableToken token = tableNameRegistry.getTableToken(tableName);
        if (token == TableNameRegistry.LOCKED_TOKEN) {
            return null;
        }
        return token;
    }

    public TableToken getTableTokenIfExists(CharSequence tableName, int lo, int hi) {
        final StringSink sink = Misc.getThreadLocalSink();
        sink.put(tableName, lo, hi);
        return getTableTokenIfExists(sink);
    }

    public void getTableTokens(ObjHashSet<TableToken> bucket, boolean includeDropped) {
        tableNameRegistry.getTableTokens(bucket, includeDropped);
    }

    @Override
    public TableWriterAPI getTableWriterAPI(TableToken tableToken, @NotNull String lockReason) {
        verifyTableToken(tableToken);
        if (!tableToken.isWal()) {
            return writerPool.get(tableToken, lockReason);
        }
        return walWriterPool.get(tableToken);
    }

    @Override
    public TableWriterAPI getTableWriterAPI(CharSequence tableName, @NotNull String lockReason) {
        TableToken tableToken = verifyTableNameForRead(tableName);
        // Do not call getTableWriterAPI(TableToken tableToken, String lockReason),
        // it will do unnecessary token verification
        if (!tableToken.isWal()) {
            return writerPool.get(tableToken, lockReason);
        }
        return walWriterPool.get(tableToken);
    }

    public Telemetry<TelemetryTask> getTelemetry() {
        return telemetry;
    }

    public Telemetry<TelemetryWalTask> getTelemetryWal() {
        return telemetryWal;
    }

    public long getUnpublishedWalTxnCount() {
        return unpublishedWalTxnCount.get();
    }

    public TableToken getUpdatedTableToken(TableToken tableToken) {
        return tableNameRegistry.getTokenByDirName(tableToken.getDirName());
    }

    public @NotNull WalDirectoryPolicy getWalDirectoryPolicy() {
        return walDirectoryPolicy;
    }

    public @NotNull WalListener getWalListener() {
        return walListener;
    }

    // For testing only
    @TestOnly
    public WalReader getWalReader(
            @SuppressWarnings("unused") SecurityContext securityContext,
            TableToken tableToken,
            CharSequence walName,
            int segmentId,
            long walRowCount
    ) {
        if (tableToken.isWal()) {
            return new WalReader(configuration, tableToken, walName, segmentId, walRowCount);
        }
        throw CairoException.nonCritical().put("WAL reader is not supported for table ").put(tableToken);
    }

    public @NotNull WalWriter getWalWriter(TableToken tableToken) {
        verifyTableToken(tableToken);
        return walWriterPool.get(tableToken);
    }

    public TableWriter getWriter(TableToken tableToken, @NotNull String lockReason) {
        verifyTableToken(tableToken);
        return writerPool.get(tableToken, lockReason);
    }

    public TableWriter getWriterOrPublishCommand(TableToken tableToken, @NotNull AsyncWriterCommand asyncWriterCommand) {
        verifyTableToken(tableToken);
        return writerPool.getWriterOrPublishCommand(tableToken, asyncWriterCommand.getCommandName(), asyncWriterCommand);
    }

    public Map<CharSequence, WriterPool.Entry> getWriterPoolEntries() {
        return writerPool.entries();
    }

    public TableWriter getWriterUnsafe(TableToken tableToken, @NotNull String lockReason) {
        return writerPool.get(tableToken, lockReason);
    }

    public void insert(CharSequence insertSql, SqlExecutionContext sqlExecutionContext) throws SqlException {
        try (SqlCompiler compiler = getSqlCompiler()) {
            insert(compiler, insertSql, sqlExecutionContext);
        }
    }

    public boolean isSysTable(TableToken tableToken) {
        return Chars.startsWith(tableToken.getTableName(), configuration.getSystemTableNamePrefix());
    }

    public boolean isTableDropped(TableToken tableToken) {
        return isTableDropped(tableToken.getDirName());
    }

    public boolean isTableDropped(CharSequence dirName) {
        return tableNameRegistry.isTableDropped(dirName);
    }

    public boolean isWalTable(TableToken tableToken) {
        return tableToken.isWal();
    }

    public void load() {
        // Convert tables to WAL/non-WAL, if necessary.
        final ObjList<TableToken> convertedTables = TableConverter.convertTables(configuration, tableSequencerAPI, protectedTableResolver);
        tableNameRegistry.reload(convertedTables);
    }

    public String lockAll(TableToken tableToken, String lockReason, boolean ignoreSnapshots) {
        assert null != lockReason;
        if (!ignoreSnapshots && snapshotAgent.isInProgress()) {
            // prevent reader locking while a snapshot is ongoing
            return REASON_SNAPSHOT_IN_PROGRESS;
        }
        // busy metadata is same as busy reader from user perspective
        String lockedReason;
        if (tableMetadataPool.lock(tableToken)) {
            if (sequencerMetadataPool.lock(tableToken)) {
                lockedReason = writerPool.lock(tableToken, lockReason);
                if (lockedReason == null) {
                    // not locked
                    if (readerPool.lock(tableToken)) {
                        LOG.info().$("locked [table=`").utf8(tableToken.getDirName())
                                .$("`, thread=").$(Thread.currentThread().getId())
                                .I$();
                        return null;
                    }
                    writerPool.unlock(tableToken);
                    lockedReason = REASON_BUSY_READER;
                }
                sequencerMetadataPool.unlock(tableToken);
            } else {
                lockedReason = REASON_BUSY_SEQUENCER_METADATA_POOL;
            }
            tableMetadataPool.unlock(tableToken);
        } else {
            lockedReason = REASON_BUSY_TABLE_READER_METADATA_POOL;
        }
        return lockedReason;
    }

    public boolean lockReaders(TableToken tableToken) {
        verifyTableToken(tableToken);
        return lockReadersByTableToken(tableToken);
    }

    public boolean lockReadersAndMetadata(TableToken tableToken) {
        if (snapshotAgent.isInProgress()) {
            // prevent reader locking while a snapshot is ongoing
            return false;
        }
        if (readerPool.lock(tableToken)) {
            if (tableMetadataPool.lock(tableToken)) {
                return true;
            } else {
                readerPool.unlock(tableToken);
            }
        }
        return false;
    }

    public boolean lockReadersByTableToken(TableToken tableToken) {
        if (snapshotAgent.isInProgress()) {
            // prevent reader locking while a snapshot is ongoing
            return false;
        }
        return readerPool.lock(tableToken);
    }

    public TableToken lockTableName(CharSequence tableName, boolean isWal) {
        int tableId = (int) getTableIdGenerator().getNextId();
        return lockTableName(tableName, tableId, isWal);
    }

    @Nullable
    public TableToken lockTableName(CharSequence tableName, int tableId, boolean isWal) {
        String tableNameStr = Chars.toString(tableName);
        final String dirName = TableUtils.getTableDir(configuration.mangleTableDirNames(), tableNameStr, tableId, isWal);
        return lockTableName(tableNameStr, dirName, tableId, isWal);
    }

    @SuppressWarnings("unused")
    @Nullable
    public TableToken lockTableName(CharSequence tableName, String dirName, int tableId, boolean isWal) {
        validNameOrThrow(tableName);
        String tableNameStr = Chars.toString(tableName);
        return tableNameRegistry.lockTableName(tableNameStr, dirName, tableId, isWal);
    }

    public void notifyDropped(TableToken tableToken) {
        tableNameRegistry.dropTable(tableToken);
    }

    public void notifyWalTxnCommitted(@NotNull TableToken tableToken) {
        final Sequence pubSeq = messageBus.getWalTxnNotificationPubSequence();
        while (true) {
            long cursor = pubSeq.next();
            if (cursor > -1L) {
                WalTxnNotificationTask task = messageBus.getWalTxnNotificationQueue().get(cursor);
                task.of(tableToken);
                pubSeq.done(cursor);
                return;
            } else if (cursor == -1L) {
                LOG.info().$("cannot publish WAL notifications, queue is full [current=").$(pubSeq.current())
                        .$(", table=").utf8(tableToken.getDirName())
                        .I$();
                // queue overflow, throw away notification and notify a job to rescan all tables
                notifyWalTxnRepublisher(tableToken);
                return;
            }
        }
    }

    public void notifyWalTxnRepublisher(TableToken tableToken) {
        tableSequencerAPI.notifyCommitReadable(tableToken, -1);
        unpublishedWalTxnCount.incrementAndGet();
    }

    public void prepareSnapshot(SqlExecutionContext executionContext) throws SqlException {
        snapshotAgent.prepareSnapshot(executionContext);
    }

    public void print(CharSequence sql, MutableCharSink<?> sink) throws SqlException {
        print(sql, sink, rootExecutionContext);
    }

    public void print(CharSequence sql, MutableCharSink<?> sink, SqlExecutionContext executionContext) throws SqlException {
        sink.clear();
        try (
                RecordCursorFactory factory = select(sql, executionContext);
                RecordCursor cursor = factory.getCursor(executionContext)
        ) {
            CursorPrinter.println(cursor, factory.getMetadata(), sink);
        }
    }

    public void reconcileTableNameRegistryState() {
        tableNameRegistry.reconcile();
    }

    public void recoverSnapshot() {
        snapshotAgent.recoverSnapshot();
    }

    public void registerTableToken(TableToken tableToken) {
        tableNameRegistry.registerName(tableToken);
    }

    @TestOnly
    public boolean releaseAllReaders() {
        boolean b1 = sequencerMetadataPool.releaseAll();
        boolean b2 = tableMetadataPool.releaseAll();
        return readerPool.releaseAll() & b1 & b2;
    }

    @TestOnly
    public void releaseAllWalWriters() {
        walWriterPool.releaseAll();
    }

    @TestOnly
    public void releaseAllWriters() {
        writerPool.releaseAll();
    }

    public boolean releaseInactive() {
        boolean useful = writerPool.releaseInactive();
        useful |= readerPool.releaseInactive();
        useful |= tableSequencerAPI.releaseInactive();
        useful |= sequencerMetadataPool.releaseInactive();
        useful |= tableMetadataPool.releaseInactive();
        useful |= walWriterPool.releaseInactive();
        return useful;
    }

    @TestOnly
    public void releaseInactiveTableSequencers() {
        walWriterPool.releaseInactive();
        tableSequencerAPI.releaseInactive();
    }

    @TestOnly
    public void reloadTableNames() {
        reloadTableNames(null);
    }

    @TestOnly
    public void reloadTableNames(@Nullable ObjList<TableToken> convertedTables) {
        tableNameRegistry.reload(convertedTables);
    }

    public void removeTableToken(TableToken tableToken) {
        tableNameRegistry.purgeToken(tableToken);
        tableSequencerAPI.purgeTxnTracker(tableToken.getDirName());
        PoolListener listener = getPoolListener();
        if (listener != null) {
            listener.onEvent(
                    PoolListener.SRC_TABLE_REGISTRY,
                    Thread.currentThread().getId(),
                    tableToken,
                    PoolListener.EV_REMOVE_TOKEN,
                    (short) 0,
                    (short) 0
            );
        }
    }

    public TableToken rename(
            SecurityContext securityContext,
            Path fromPath,
            MemoryMARW memory,
            CharSequence fromTableName,
            Path toPath,
            CharSequence toTableName
    ) {
        validNameOrThrow(fromTableName);
        validNameOrThrow(toTableName);

        final TableToken fromTableToken = verifyTableName(fromTableName);
        if (Chars.equalsIgnoreCaseNc(fromTableName, toTableName)) {
            return fromTableToken;
        }

        securityContext.authorizeTableRename(fromTableToken);
        final TableToken toTableToken;
        if (fromTableToken != null) {
            if (fromTableToken.isWal()) {
                String toTableNameStr = Chars.toString(toTableName);
                toTableToken = tableNameRegistry.addTableAlias(toTableNameStr, fromTableToken);
                if (toTableToken != null) {
                    boolean renamed = false;
                    try {
                        try (WalWriter walWriter = getWalWriter(fromTableToken)) {
                            long seqTxn = walWriter.renameTable(fromTableName, toTableNameStr);
                            LOG.info().$("renaming table [from='").utf8(fromTableName)
                                    .$("', to='").utf8(toTableName)
                                    .$("', wal=").$(walWriter.getWalId())
                                    .$("', seqTxn=").$(seqTxn)
                                    .I$();
                            renamed = true;
                        }
                        TableUtils.overwriteTableNameFile(
                                fromPath.of(configuration.getRoot()).concat(toTableToken),
                                memory,
                                configuration.getFilesFacade(),
                                toTableToken.getTableName()
                        );
                    } finally {
                        if (renamed) {
                            tableNameRegistry.rename(fromTableToken, toTableToken);
                        } else {
                            LOG.info()
                                    .$("failed to rename table [from=").utf8(fromTableName)
                                    .$(", to=").utf8(toTableName)
                                    .I$();
                            tableNameRegistry.removeAlias(toTableToken);
                        }
                    }
                } else {
                    throw CairoException.nonCritical()
                            .put("cannot rename table, new name is already in use [table=").put(fromTableName)
                            .put(", toTableName=").put(toTableName)
                            .put(']');
                }
            } else {
                String lockedReason = lockAll(fromTableToken, "renameTable", false);
                if (lockedReason == null) {
                    try {
                        toTableToken = rename0(fromPath, fromTableToken, toPath, toTableName);
                        TableUtils.overwriteTableNameFile(
                                fromPath.of(configuration.getRoot()).concat(toTableToken),
                                memory,
                                configuration.getFilesFacade(),
                                toTableToken.getTableName()
                        );
                    } finally {
                        unlock(securityContext, fromTableToken, null, false);
                    }
                    tableNameRegistry.dropTable(fromTableToken);
                } else {
                    LOG.error()
                            .$("could not lock and rename [from=").utf8(fromTableName)
                            .$("', to=").utf8(toTableName)
                            .$("', reason=").$(lockedReason)
                            .I$();
                    throw EntryUnavailableException.instance(lockedReason);
                }
            }

            getDdlListener(fromTableToken).onTableRenamed(securityContext, fromTableToken, toTableToken);

            return toTableToken;
        } else {
            LOG.error().$("cannot rename, table does not exist [table=").utf8(fromTableName).I$();
            throw CairoException.nonCritical().put("cannot rename, table does not exist [table=").put(fromTableName).put(']');
        }
    }

    @TestOnly
    public void resetNameRegistryMemory() {
        tableNameRegistry.resetMemory();
    }

    public RecordCursorFactory select(CharSequence selectSql, SqlExecutionContext sqlExecutionContext) throws SqlException {
        try (SqlCompiler compiler = getSqlCompiler()) {
            return select(compiler, selectSql, sqlExecutionContext);
        }
    }

    @SuppressWarnings("unused")
    public void setDdlListener(@NotNull DdlListener ddlListener) {
        this.ddlListener = ddlListener;
    }

    @TestOnly
    public void setPoolListener(PoolListener poolListener) {
        this.tableMetadataPool.setPoolListener(poolListener);
        this.sequencerMetadataPool.setPoolListener(poolListener);
        this.writerPool.setPoolListener(poolListener);
        this.readerPool.setPoolListener(poolListener);
        this.walWriterPool.setPoolListener(poolListener);
    }

    @TestOnly
    public void setReaderListener(ReaderPool.ReaderListener readerListener) {
        readerPool.setTableReaderListener(readerListener);
    }

    @TestOnly
    public void setUp() {
    }

    public void setWalDirectoryPolicy(@NotNull WalDirectoryPolicy walDirectoryPolicy) {
        this.walDirectoryPolicy = walDirectoryPolicy;
    }

    public void setWalListener(@NotNull WalListener walListener) {
        this.walListener = walListener;
    }

    public void setWalPurgeJobRunLock(@Nullable SimpleWaitingLock walPurgeJobRunLock) {
        this.snapshotAgent.setWalPurgeJobRunLock(walPurgeJobRunLock);
    }

    public void unlock(
            @SuppressWarnings("unused") SecurityContext securityContext,
            TableToken tableToken,
            @Nullable TableWriter writer,
            boolean newTable
    ) {
        verifyTableToken(tableToken);
        unlockTableUnsafe(tableToken, writer, newTable);
        LOG.info().$("unlocked [table=`").$(tableToken).$("`]").$();
    }

    public void unlockReaders(TableToken tableToken) {
        verifyTableToken(tableToken);
        readerPool.unlock(tableToken);
    }

    public void unlockReadersAndMetadata(TableToken tableToken) {
        readerPool.unlock(tableToken);
        tableMetadataPool.unlock(tableToken);
    }

    public void unlockTableName(TableToken tableToken) {
        tableNameRegistry.unlockTableName(tableToken);
    }

    public long update(CharSequence updateSql, SqlExecutionContext sqlExecutionContext) throws SqlException {
        return update(updateSql, sqlExecutionContext, null);
    }

    public long update(CharSequence updateSql, SqlExecutionContext sqlExecutionContext, @Nullable SCSequence eventSubSeq) throws SqlException {
        try (SqlCompiler compiler = getSqlCompiler()) {
            while (true) {
                try {
                    CompiledQuery cc = compiler.compile(updateSql, sqlExecutionContext);
                    switch (cc.getType()) {
                        case UPDATE:
                            try (OperationFuture future = cc.execute(eventSubSeq)) {
                                future.await();
                                return future.getAffectedRowsCount();
                            }
                        case INSERT:
                            throw SqlException.$(0, "use insert()");
                        case DROP:
                            throw SqlException.$(0, "use drop()");
                        case SELECT:
                            throw SqlException.$(0, "use select()");
                    }
                } catch (TableReferenceOutOfDateException ex) {
                    // retry, e.g. continue
                } catch (SqlException ex) {
                    if (Chars.contains(ex.getFlyweightMessage(), "cached query plan cannot be used because table schema has changed")) {
                        continue;
                    }
                    throw ex;
                }
            }
        }
    }

    public TableToken verifyTableName(final CharSequence tableName) {
        TableToken tableToken = tableNameRegistry.getTableToken(tableName);
        if (tableToken == null) {
            throw CairoException.tableDoesNotExist(tableName);
        }
        if (tableToken == TableNameRegistry.LOCKED_TOKEN) {
            throw CairoException.nonCritical().put("table name is reserved [table=").put(tableName).put("]");
        }
        return tableToken;
    }

    public TableToken verifyTableName(final CharSequence tableName, int lo, int hi) {
        StringSink sink = Misc.getThreadLocalSink();
        sink.put(tableName, lo, hi);
        return verifyTableName(sink);
    }

    public void verifyTableToken(TableToken tableToken) {
        TableToken tt = tableNameRegistry.getTableToken(tableToken.getTableName());
        if (tt == null || tt == TableNameRegistry.LOCKED_TOKEN) {
            throw CairoException.tableDoesNotExist(tableToken.getTableName());
        }
        if (!tt.equals(tableToken)) {
            throw TableReferenceOutOfDateException.of(tableToken, tableToken.getTableId(), tt.getTableId(), tt.getTableId(), -1);
        }
    }

    private static void drop0(@Nullable SCSequence eventSubSeq, CompiledQuery cq) throws SqlException {
        try (OperationFuture fut = cq.execute(eventSubSeq)) {
            if (fut.await(30 * Timestamps.SECOND_MILLIS) != QUERY_COMPLETE) {
                throw SqlException.$(0, "drop table timeout");
            }
        }
    }

    // caller has to acquire the lock before this method is called and release the lock after the call
    private void createTableInVolumeUnsafe(MemoryMARW mem, Path path, TableStructure struct, TableToken tableToken) {
        if (TableUtils.TABLE_DOES_NOT_EXIST != TableUtils.existsInVolume(configuration.getFilesFacade(), path, tableToken.getDirName())) {
            throw CairoException.nonCritical().put("name is reserved [table=").put(tableToken.getTableName()).put(']');
        }

        // only create the table after it has been registered
        TableUtils.createTableInVolume(
                configuration.getFilesFacade(),
                configuration.getRoot(),
                configuration.getMkDirMode(),
                mem,
                path,
                tableToken.getDirName(),
                struct,
                ColumnType.VERSION,
                tableToken.getTableId()
        );
    }

    // caller has to acquire the lock before this method is called and release the lock after the call
    private void createTableUnsafe(MemoryMARW mem, Path path, TableStructure struct, TableToken tableToken) {
        if (TableUtils.TABLE_DOES_NOT_EXIST != TableUtils.exists(configuration.getFilesFacade(), path, configuration.getRoot(), tableToken.getDirName())) {
            throw CairoException.nonCritical().put("name is reserved [table=").put(tableToken.getTableName()).put(']');
        }

        // only create the table after it has been registered
        TableUtils.createTable(
                configuration.getFilesFacade(),
                configuration.getRoot(),
                configuration.getMkDirMode(),
                mem,
                path,
                tableToken.getDirName(),
                struct,
                ColumnType.VERSION,
                tableToken.getTableId()
        );
    }

    private @NotNull TableToken createTableUnsecure(
            SecurityContext securityContext,
            MemoryMARW mem,
            Path path,
            boolean ifNotExists,
            TableStructure struct,
            boolean keepLock,
            boolean inVolume
    ) {
        assert !struct.isWalEnabled() || PartitionBy.isPartitioned(struct.getPartitionBy()) : "WAL is only supported for partitioned tables";
        final CharSequence tableName = struct.getTableName();
        validNameOrThrow(tableName);

        final int tableId = (int) tableIdGenerator.getNextId();

        while (true) {
            TableToken tableToken = lockTableName(tableName, tableId, struct.isWalEnabled());
            if (tableToken == null) {
                if (ifNotExists) {
                    tableToken = getTableTokenIfExists(tableName);
                    if (tableToken != null) {
                        return tableToken;
                    }
                    continue;
                }
                throw EntryUnavailableException.instance("table exists");
            }
            try {
                String lockedReason = lockAll(tableToken, "createTable", true);
                if (lockedReason == null) {
                    boolean tableCreated = false;
                    try {
                        if (inVolume) {
                            createTableInVolumeUnsafe(mem, path, struct, tableToken);
                        } else {
                            createTableUnsafe(mem, path, struct, tableToken);
                        }

                        if (struct.isWalEnabled()) {
                            tableSequencerAPI.registerTable(tableToken.getTableId(), struct, tableToken);
                        }
                        tableCreated = true;
                    } finally {
                        if (!keepLock) {
                            unlockTableUnsafe(tableToken, null, tableCreated);
                            LOG.info().$("unlocked [table=`").$(tableToken).$("`]").$();
                        }
                    }
                    tableNameRegistry.registerName(tableToken);
                } else {
                    if (!ifNotExists) {
                        throw EntryUnavailableException.instance(lockedReason);
                    }
                }
            } catch (Throwable th) {
                if (struct.isWalEnabled()) {
                    // tableToken.getLoggingName() === tableName, table cannot be renamed while creation hasn't finished
                    tableSequencerAPI.dropTable(tableToken, true);
                }
                throw th;
            } finally {
                tableNameRegistry.unlockTableName(tableToken);
            }

            getDdlListener(tableToken).onTableCreated(securityContext, tableToken);

            return tableToken;
        }
    }

    private TableToken rename0(Path fromPath, TableToken fromTableToken, Path toPath, CharSequence toTableName) {

        // !!! we do not care what is inside the path1 & path2, we will reset them anyway
        final FilesFacade ff = configuration.getFilesFacade();
        final CharSequence root = configuration.getRoot();

        fromPath.of(root).concat(fromTableToken).$();

        TableToken toTableToken = lockTableName(toTableName, fromTableToken.getTableId(), false);

        if (toTableToken == null) {
            LOG.error()
                    .$("rename target exists [from='").utf8(fromTableToken.getTableName())
                    .$("', to='").utf8(toTableName)
                    .I$();
            throw CairoException.nonCritical().put("Rename target exists");
        }

        if (ff.exists(toPath.of(root).concat(toTableToken).$())) {
            tableNameRegistry.unlockTableName(toTableToken);
        }

        try {
            if (ff.rename(fromPath, toPath) != Files.FILES_RENAME_OK) {
                final int error = ff.errno();
                LOG.error()
                        .$("could not rename [from='").$(fromPath)
                        .$("', to='").$(toPath)
                        .$("', error=").$(error)
                        .I$();
                throw CairoException.critical(error)
                        .put("could not rename [from='").put(fromPath)
                        .put("', to='").put(toPath)
                        .put(']');
            }
            tableNameRegistry.registerName(toTableToken);
            return toTableToken;
        } finally {
            tableNameRegistry.unlockTableName(toTableToken);
        }
    }

    private void tryRepairTable(TableToken tableToken, CairoException rethrow) {
        LOG.info()
                .$("starting table repair [table=").$(tableToken)
                .$(", dirName=").utf8(tableToken.getDirName())
                .$(", cause=").$(rethrow.getFlyweightMessage())
                .I$();
        try {
            writerPool.get(tableToken, "repair").close();
            LOG.info().$("table repair succeeded [table=").$(tableToken).I$();
        } catch (EntryUnavailableException e) {
            // This is fine, writer is busy. Throw back origin error.
            LOG.info().$("writer is busy, skipping repair [table=").$(tableToken).I$();
            throw rethrow;
        } catch (Throwable th) {
            LOG.critical()
                    .$("table repair failed [dirName=").utf8(tableToken.getDirName())
                    .$(", error=").$(th.getMessage())
                    .I$();
            throw rethrow;
        }
    }

    private void unlockTableUnsafe(TableToken tableToken, TableWriter writer, boolean newTable) {
        readerPool.unlock(tableToken);
        writerPool.unlock(tableToken, writer, newTable);
        sequencerMetadataPool.unlock(tableToken);
        tableMetadataPool.unlock(tableToken);
    }

    private void validNameOrThrow(CharSequence tableName) {
        if (!TableUtils.isValidTableName(tableName, configuration.getMaxFileNameLength())) {
            throw CairoException.nonCritical()
                    .put("invalid table name [table=").putAsPrintable(tableName)
                    .put(']');
        }
    }

    private TableMetadata validateDesiredMetadataVersion(TableToken tableToken, TableMetadata metadata, long desiredVersion) {
        if (desiredVersion != TableUtils.ANY_TABLE_VERSION && metadata.getMetadataVersion() != desiredVersion) {
            final TableReferenceOutOfDateException ex = TableReferenceOutOfDateException.of(
                    tableToken,
                    tableToken.getTableId(),
                    metadata.getTableId(),
                    desiredVersion,
                    metadata.getMetadataVersion()
            );
            metadata.close();
            throw ex;
        }
        return metadata;
    }

    @NotNull
    private TableToken verifyTableNameForRead(CharSequence tableName) {
        TableToken token = getTableTokenIfExists(tableName);
        if (token == null || token == TableNameRegistry.LOCKED_TOKEN) {
            throw CairoException.tableDoesNotExist(tableName);
        }
        return token;
    }

    protected Predicate<CharSequence> newProtectedTableResolver(CairoConfiguration configuration) {
        return EMPTY_RESOLVER;
    }

    private class EngineMaintenanceJob extends SynchronizedJob {

        private final long checkInterval;
        private final MicrosecondClock clock;
        private long last = 0;

        public EngineMaintenanceJob(CairoConfiguration configuration) {
            this.clock = configuration.getMicrosecondClock();
            this.checkInterval = configuration.getIdleCheckInterval() * 1000;
        }

        @Override
        protected boolean runSerially() {
            long t = clock.getTicks();
            if (last + checkInterval < t) {
                last = t;
                return releaseInactive();
            }
            return false;
        }
    }

}<|MERGE_RESOLUTION|>--- conflicted
+++ resolved
@@ -105,34 +105,6 @@
     }
 
     public CairoEngine(CairoConfiguration configuration, Metrics metrics) {
-<<<<<<< HEAD
-        ffCache = new FunctionFactoryCache(
-                configuration,
-                ServiceLoader.load(FunctionFactory.class, FunctionFactory.class.getClassLoader())
-        );
-        this.protectedTableResolver = newProtectedTableResolver(configuration);
-        this.configuration = configuration;
-        this.copyContext = new CopyContext(configuration);
-        this.tableSequencerAPI = new TableSequencerAPI(this, configuration);
-        this.messageBus = new MessageBusImpl(configuration);
-        this.metrics = metrics;
-        // Message bus and metrics must be initialized before the pools.
-        this.writerPool = new WriterPool(configuration, this);
-        this.readerPool = new ReaderPool(configuration, messageBus);
-        this.sequencerMetadataPool = new SequencerMetadataPool(configuration, this);
-        this.tableMetadataPool = new TableMetadataPool(configuration);
-        this.walWriterPool = new WalWriterPool(configuration, this);
-        this.engineMaintenanceJob = new EngineMaintenanceJob(configuration);
-        this.telemetry = new Telemetry<>(TelemetryTask.TELEMETRY, configuration);
-        this.telemetryWal = new Telemetry<>(TelemetryWalTask.WAL_TELEMETRY, configuration);
-        this.tableIdGenerator = new IDGenerator(configuration, TableUtils.TAB_INDEX_FILE_NAME);
-        this.snapshotAgent = new DatabaseSnapshotAgentImpl(this);
-        this.queryRegistry = new QueryRegistry(configuration);
-        this.rootExecutionContext = new SqlExecutionContextImpl(this, 1)
-                .with(AllowAllSecurityContext.INSTANCE);
-
-=======
->>>>>>> 65f84ec2
         try {
             ffCache = new FunctionFactoryCache(
                     configuration,
@@ -157,7 +129,7 @@
             this.snapshotAgent = new DatabaseSnapshotAgentImpl(this);
             this.queryRegistry = new QueryRegistry(configuration);
             this.rootExecutionContext = new SqlExecutionContextImpl(this, 1)
-                    .with(AllowAllSecurityContext.INSTANCE, null);
+                    .with(AllowAllSecurityContext.INSTANCE);
 
             tableIdGenerator.open();
             // Recover snapshot, if necessary.
