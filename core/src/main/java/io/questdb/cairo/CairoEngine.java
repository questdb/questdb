/*******************************************************************************
 *     ___                  _   ____  ____
 *    / _ \ _   _  ___  ___| |_|  _ \| __ )
 *   | | | | | | |/ _ \/ __| __| | | |  _ \
 *   | |_| | |_| |  __/\__ \ |_| |_| | |_) |
 *    \__\_\\__,_|\___||___/\__|____/|____/
 *
 *  Copyright (c) 2014-2019 Appsicle
 *  Copyright (c) 2019-2024 QuestDB
 *
 *  Licensed under the Apache License, Version 2.0 (the "License");
 *  you may not use this file except in compliance with the License.
 *  You may obtain a copy of the License at
 *
 *  http://www.apache.org/licenses/LICENSE-2.0
 *
 *  Unless required by applicable law or agreed to in writing, software
 *  distributed under the License is distributed on an "AS IS" BASIS,
 *  WITHOUT WARRANTIES OR CONDITIONS OF ANY KIND, either express or implied.
 *  See the License for the specific language governing permissions and
 *  limitations under the License.
 *
 ******************************************************************************/

package io.questdb.cairo;

import io.questdb.MessageBus;
import io.questdb.MessageBusImpl;
import io.questdb.Metrics;
import io.questdb.Telemetry;
import io.questdb.cairo.mig.EngineMigration;
import io.questdb.cairo.mv.MatViewGraph;
import io.questdb.cairo.mv.MaterializedViewDefinition;
import io.questdb.cairo.mv.MvRefreshTask;
import io.questdb.cairo.pool.AbstractMultiTenantPool;
import io.questdb.cairo.pool.PoolListener;
import io.questdb.cairo.pool.ReaderPool;
import io.questdb.cairo.pool.SequencerMetadataPool;
import io.questdb.cairo.pool.SqlCompilerPool;
import io.questdb.cairo.pool.TableMetadataPool;
import io.questdb.cairo.pool.WalWriterPool;
import io.questdb.cairo.pool.WriterPool;
import io.questdb.cairo.pool.WriterSource;
import io.questdb.cairo.security.AllowAllSecurityContext;
import io.questdb.cairo.sql.AsyncWriterCommand;
import io.questdb.cairo.sql.InsertMethod;
import io.questdb.cairo.sql.InsertOperation;
import io.questdb.cairo.sql.OperationFuture;
import io.questdb.cairo.sql.RecordCursor;
import io.questdb.cairo.sql.RecordCursorFactory;
import io.questdb.cairo.sql.TableMetadata;
import io.questdb.cairo.sql.TableRecordMetadata;
import io.questdb.cairo.sql.TableReferenceOutOfDateException;
import io.questdb.cairo.vm.api.MemoryMARW;
import io.questdb.cairo.wal.DefaultWalDirectoryPolicy;
import io.questdb.cairo.wal.DefaultWalListener;
import io.questdb.cairo.wal.WalDirectoryPolicy;
import io.questdb.cairo.wal.WalListener;
import io.questdb.cairo.wal.WalReader;
import io.questdb.cairo.wal.WalWriter;
import io.questdb.cairo.wal.seq.SequencerMetadata;
import io.questdb.cairo.wal.seq.TableSequencerAPI;
import io.questdb.cutlass.text.CopyContext;
import io.questdb.griffin.CompiledQuery;
import io.questdb.griffin.FunctionFactory;
import io.questdb.griffin.FunctionFactoryCache;
import io.questdb.griffin.QueryRegistry;
import io.questdb.griffin.SqlCompiler;
import io.questdb.griffin.SqlCompilerFactory;
import io.questdb.griffin.SqlCompilerFactoryImpl;
import io.questdb.griffin.SqlException;
import io.questdb.griffin.SqlExecutionContext;
import io.questdb.griffin.SqlExecutionContextImpl;
<<<<<<< HEAD
import io.questdb.griffin.engine.ops.CreateMatViewOperation;
=======
>>>>>>> 1cb35ad7
import io.questdb.griffin.engine.ops.Operation;
import io.questdb.griffin.engine.ops.UpdateOperation;
import io.questdb.log.Log;
import io.questdb.log.LogFactory;
import io.questdb.mp.Job;
import io.questdb.mp.SCSequence;
import io.questdb.mp.Sequence;
import io.questdb.mp.SimpleWaitingLock;
import io.questdb.mp.SynchronizedJob;
import io.questdb.std.Chars;
import io.questdb.std.ConcurrentHashMap;
import io.questdb.std.Files;
import io.questdb.std.FilesFacade;
import io.questdb.std.Misc;
import io.questdb.std.ObjHashSet;
import io.questdb.std.ObjList;
import io.questdb.std.Os;
import io.questdb.std.Transient;
import io.questdb.std.datetime.microtime.MicrosecondClock;
import io.questdb.std.str.MutableCharSink;
import io.questdb.std.str.Path;
import io.questdb.std.str.StringSink;
import io.questdb.tasks.TelemetryTask;
import io.questdb.tasks.TelemetryWalTask;
import io.questdb.tasks.WalTxnNotificationTask;
import org.jetbrains.annotations.NotNull;
import org.jetbrains.annotations.Nullable;
import org.jetbrains.annotations.TestOnly;

import java.io.Closeable;
import java.util.Map;
import java.util.ServiceLoader;
import java.util.concurrent.TimeUnit;
import java.util.concurrent.atomic.AtomicLong;

import static io.questdb.griffin.CompiledQuery.*;

public class CairoEngine implements Closeable, WriterSource {
    public static final String REASON_BUSY_READER = "busyReader";
    public static final String REASON_BUSY_SEQUENCER_METADATA_POOL = "busySequencerMetaPool";
    public static final String REASON_BUSY_TABLE_READER_METADATA_POOL = "busyTableReaderMetaPool";
    public static final String REASON_CHECKPOINT_IN_PROGRESS = "checkpointInProgress";
    private static final Log LOG = LogFactory.getLog(CairoEngine.class);
    private static final int MAX_SLEEP_MILLIS = 250;
    protected final CairoConfiguration configuration;
    private final AtomicLong asyncCommandCorrelationId = new AtomicLong();
    private final DatabaseCheckpointAgent checkpointAgent;
    private final CopyContext copyContext;
    private final ConcurrentHashMap<TableToken> createTableLock = new ConcurrentHashMap<>();
    private final EngineMaintenanceJob engineMaintenanceJob;
    private final FunctionFactoryCache ffCache;
    private final MatViewGraph matViewGraph;
    private final MessageBusImpl messageBus;
    private final MetadataCache metadataCache;
    private final Metrics metrics;
    private final PartitionOverwriteControl partitionOverwriteControl = new PartitionOverwriteControl();
    private final QueryRegistry queryRegistry;
    private final ReaderPool readerPool;
    private final SqlExecutionContext rootExecutionContext;
    private final SequencerMetadataPool sequencerMetadataPool;
    private final SqlCompilerPool sqlCompilerPool;
    private final TableFlagResolver tableFlagResolver;
    private final IDGenerator tableIdGenerator;
    private final TableMetadataPool tableMetadataPool;
    private final TableNameRegistry tableNameRegistry;
    private final TableSequencerAPI tableSequencerAPI;
    private final Telemetry<TelemetryTask> telemetry;
    private final Telemetry<TelemetryWalTask> telemetryWal;
    // initial value of unpublishedWalTxnCount is 1 because we want to scan for non-applied WAL transactions on startup
    private final AtomicLong unpublishedWalTxnCount = new AtomicLong(1);
    private final WalWriterPool walWriterPool;
    private final WriterPool writerPool;
    private @NotNull DdlListener ddlListener = DefaultDdlListener.INSTANCE;
    private @NotNull WalDirectoryPolicy walDirectoryPolicy = DefaultWalDirectoryPolicy.INSTANCE;
    private @NotNull WalListener walListener = DefaultWalListener.INSTANCE;

    // Kept for embedded API purposes. The second constructor (the one with metrics)
    // should be preferred for internal use.
    public CairoEngine(CairoConfiguration configuration) {
        this(configuration, Metrics.disabled());
    }

    public CairoEngine(CairoConfiguration configuration, Metrics metrics) {
        try {
            ffCache = new FunctionFactoryCache(
                    configuration,
                    ServiceLoader.load(FunctionFactory.class, FunctionFactory.class.getClassLoader())
            );
            this.matViewGraph = new MatViewGraph();
            this.tableFlagResolver = newTableFlagResolver(configuration);
            this.configuration = configuration;
            this.copyContext = new CopyContext(configuration);
            this.tableSequencerAPI = new TableSequencerAPI(this, configuration);
            this.messageBus = new MessageBusImpl(configuration);
            this.metrics = metrics;
            // Message bus and metrics must be initialized before the pools.
            this.writerPool = new WriterPool(configuration, this);
            this.readerPool = new ReaderPool(configuration, messageBus, partitionOverwriteControl);
            this.sequencerMetadataPool = new SequencerMetadataPool(configuration, this);
            this.tableMetadataPool = new TableMetadataPool(configuration);
            this.walWriterPool = new WalWriterPool(configuration, this);
            this.engineMaintenanceJob = new EngineMaintenanceJob(configuration);
            this.telemetry = new Telemetry<>(TelemetryTask.TELEMETRY, configuration);
            this.telemetryWal = new Telemetry<>(TelemetryWalTask.WAL_TELEMETRY, configuration);
            this.tableIdGenerator = new IDGenerator(configuration, TableUtils.TAB_INDEX_FILE_NAME);
            this.checkpointAgent = new DatabaseCheckpointAgent(this);
            this.queryRegistry = new QueryRegistry(configuration);
            this.rootExecutionContext = new SqlExecutionContextImpl(this, 1)
                    .with(AllowAllSecurityContext.INSTANCE);

            tableIdGenerator.open();
            checkpointRecover();

            // Migrate database files.
            EngineMigration.migrateEngineTo(this, ColumnType.VERSION, ColumnType.MIGRATION_VERSION, false);
            tableNameRegistry = configuration.isReadOnlyInstance()
                    ? new TableNameRegistryRO(this, tableFlagResolver)
                    : new TableNameRegistryRW(this, tableFlagResolver);
            tableNameRegistry.reload();

            this.sqlCompilerPool = new SqlCompilerPool(this);
            if (configuration.getPartitionO3OverwriteControlEnabled()) {
                enablePartitionOverwriteControl();
            }
            this.metadataCache = new MetadataCache(this);
        } catch (Throwable th) {
            close();
            throw th;
        }
    }

<<<<<<< HEAD
    public static void ddl(
            SqlCompiler compiler,
            CharSequence ddl,
            SqlExecutionContext sqlExecutionContext,
            @Nullable SCSequence eventSubSeq
    ) throws SqlException {
        CompiledQuery cc = compiler.compile(ddl, sqlExecutionContext);
        switch (cc.getType()) {
            case INSERT:
                throw SqlException.$(0, "use insert()");
            case DROP:
                throw SqlException.$(0, "use drop()");
            case SELECT:
                throw SqlException.$(0, "use select()");
            default:
                try (OperationFuture future = cc.execute(eventSubSeq)) {
                    future.await();
                }
                break;
        }
    }

=======
>>>>>>> 1cb35ad7
    public static void execute(
            SqlCompiler compiler,
            CharSequence sqlText,
            SqlExecutionContext sqlExecutionContext,
            @Nullable SCSequence eventSubSeq
    ) throws SqlException {
        CompiledQuery cc = compiler.compile(sqlText, sqlExecutionContext);
        switch (cc.getType()) {
            case CREATE_TABLE:
            case CREATE_TABLE_AS_SELECT:
            case DROP:
                assert sqlExecutionContext.getCairoEngine() == compiler.getEngine();
                try (Operation op = cc.getOperation()) {
                    assert op != null;
                    try (OperationFuture fut = op.execute(sqlExecutionContext, null)) {
                        fut.await();
                    }
                }
                break;
            case INSERT:
                insert(compiler, sqlText, sqlExecutionContext);
                break;
            case SELECT:
                throw SqlException.$(0, "use select()");
            default:
                try (OperationFuture future = cc.execute(eventSubSeq)) {
                    future.await();
                }
                break;
        }
    }

    public static void insert(
            SqlCompiler compiler,
            CharSequence insertSql,
            SqlExecutionContext sqlExecutionContext
    ) throws SqlException {
        CompiledQuery cq = compiler.compile(insertSql, sqlExecutionContext);
        switch (cq.getType()) {
            case INSERT:
            case INSERT_AS_SELECT:
                final InsertOperation insertOperation = cq.getInsertOperation();
                if (insertOperation != null) {
                    // for insert as select the operation is null
                    try (InsertMethod insertMethod = insertOperation.createMethod(sqlExecutionContext)) {
                        insertMethod.execute();
                        insertMethod.commit();
                    }
                }
                break;
            case SELECT:
                throw SqlException.$(0, "use select()");
            case DROP:
                throw SqlException.$(0, "use drop()");
            default:
                throw SqlException.$(0, "use ddl()");
        }
    }

    public static RecordCursorFactory select(SqlCompiler compiler, CharSequence selectSql, SqlExecutionContext sqlExecutionContext) throws SqlException {
        return compiler.compile(selectSql, sqlExecutionContext).getRecordCursorFactory();
    }

    public void applyTableRename(TableToken token, TableToken updatedTableToken) {
        tableNameRegistry.rename(token.getTableName(), updatedTableToken.getTableName(), token);
        if (token.isWal()) {
            tableSequencerAPI.applyRename(updatedTableToken);
        }
    }

    public void attachReader(TableReader reader) {
        // Ignore the object close() call until attached back
        readerPool.attach(reader);
    }

    public void awaitTable(String tableName, long timeout, TimeUnit timeoutUnit) {
        awaitTxn(tableName, -1, timeout, timeoutUnit);
    }

    public void awaitTxn(String tableName, long txn, long timeout, TimeUnit timeoutUnit) {
        final long startTime = configuration.getMillisecondClock().getTicks();
        long maxWait = timeoutUnit.toMillis(timeout);
        int sleep = 10;

        TableToken tableToken = null;
        long seqTxn = txn;
        long writerTxn = -1;
        while (configuration.getMillisecondClock().getTicks() - startTime < maxWait) {
            if (tableToken == null) {
                try {
                    tableToken = verifyTableName(tableName);
                } catch (CairoException ex) {
                    Os.sleep(sleep);
                    sleep = Math.min(MAX_SLEEP_MILLIS, sleep * 2);
                    continue;
                }
            }

            if (tableToken != null) {
                seqTxn = seqTxn > -1 ? seqTxn : getTableSequencerAPI().getTxnTracker(tableToken).getSeqTxn();
                writerTxn = getTableSequencerAPI().getTxnTracker(tableToken).getWriterTxn();
                if (seqTxn <= writerTxn) {
                    return;
                }

                boolean isSuspended = getTableSequencerAPI().isSuspended(tableToken);
                if (isSuspended) {
                    throw CairoException.nonCritical().put("table is suspended [tableName=").put(tableName).put(']');
                }
                Os.sleep(sleep);
                sleep = Math.min(MAX_SLEEP_MILLIS, sleep * 2);
            }
        }
        throw CairoException.nonCritical()
                .put("txn timed out [table=").put(tableName)
                .put(", expectedTxn=").put(seqTxn)
                .put(", writerTxn=").put(writerTxn);
    }

    public void checkpointCreate(SqlExecutionContext executionContext) throws SqlException {
        checkpointAgent.checkpointCreate(executionContext, false);
    }

    /**
     * Recovers database from checkpoint after restoring data from a snapshot.
     */
    public final void checkpointRecover() {
        checkpointAgent.recover();
    }

    public void checkpointRelease() throws SqlException {
        checkpointAgent.checkpointRelease();
    }

    @TestOnly
    public boolean clear() {
        checkpointAgent.clear();
        messageBus.clear();
<<<<<<< HEAD
        matViewGraph.close();
=======
        try (MetadataCacheWriter w = getMetadataCache().writeLock()) {
            w.clearCache();
        }
>>>>>>> 1cb35ad7
        boolean b1 = readerPool.releaseAll();
        boolean b2 = writerPool.releaseAll();
        boolean b3 = tableSequencerAPI.releaseAll();
        boolean b4 = sequencerMetadataPool.releaseAll();
        boolean b5 = walWriterPool.releaseAll();
        boolean b6 = tableMetadataPool.releaseAll();
        partitionOverwriteControl.clear();
        return b1 & b2 & b3 & b4 & b5 & b6;
    }

    @Override
    public void close() {
        Misc.free(sqlCompilerPool);
        Misc.free(writerPool);
        Misc.free(readerPool);
        Misc.free(sequencerMetadataPool);
        Misc.free(tableMetadataPool);
        Misc.free(walWriterPool);
        Misc.free(tableIdGenerator);
        Misc.free(messageBus);
        Misc.free(tableSequencerAPI);
        Misc.free(telemetry);
        Misc.free(telemetryWal);
        Misc.free(tableNameRegistry);
        Misc.free(checkpointAgent);
        Misc.free(metadataCache);
    }

    @TestOnly
    public void closeNameRegistry() {
        tableNameRegistry.close();
    }

<<<<<<< HEAD
    public @NotNull MaterializedViewDefinition createMatView(
            SecurityContext securityContext,
            MemoryMARW mem,
            Path path,
            boolean ifNotExists,
            CreateMatViewOperation struct,
            boolean keepLock,
            boolean inVolume
    ) {
        // todo: add securityContext.authorizeMatViewCreate();
        securityContext.authorizeTableCreate();

        final TableToken tableToken = createTableUnsecure(mem, path, ifNotExists, struct, keepLock, inVolume);

        // todo: add getDdlListener(tableToken).onMatViewCreated(securityContext, tableToken);
        getDdlListener(tableToken).onTableCreated(securityContext, tableToken);

        return struct.getMatViewDefinition();
    }

=======
>>>>>>> 1cb35ad7
    public @NotNull TableToken createTable(
            SecurityContext securityContext,
            MemoryMARW mem,
            Path path,
            boolean ifNotExists,
            TableStructure struct,
            boolean keepLock
    ) {
        return createTable(securityContext, mem, path, ifNotExists, struct, keepLock, false);
    }

    public @NotNull TableToken createTable(
            SecurityContext securityContext,
            MemoryMARW mem,
            Path path,
            boolean ifNotExists,
            TableStructure struct,
            boolean keepLock,
            boolean inVolume
    ) {
        securityContext.authorizeTableCreate();
<<<<<<< HEAD
        final TableToken tableToken = createTableUnsecure(mem, path, ifNotExists, struct, keepLock, inVolume);
        getDdlListener(tableToken).onTableCreated(securityContext, tableToken);
        return tableToken;
    }

    public void ddl(CharSequence ddl, SqlExecutionContext executionContext) throws SqlException {
        ddl(ddl, executionContext, null);
    }

    public void ddl(CharSequence ddl, SqlExecutionContext sqlExecutionContext, @Nullable SCSequence eventSubSeq) throws SqlException {
        try (SqlCompiler compiler = getSqlCompiler()) {
            ddl(compiler, ddl, sqlExecutionContext, eventSubSeq);
        }
    }

    public void detachReader(TableReader reader) {
        // Ignore the object close() call until attached back
        readerPool.detach(reader);
    }

    public void drop(Path path, TableToken tableToken) {
=======
        return createTableUnsecure(securityContext, mem, path, ifNotExists, struct, keepLock, inVolume);
    }

    public void dropTable(@Transient Path path, TableToken tableToken) {
>>>>>>> 1cb35ad7
        verifyTableToken(tableToken);
        if (tableToken.isWal()) {
            if (tableNameRegistry.dropTable(tableToken)) {
                tableSequencerAPI.dropTable(tableToken, false);
                matViewGraph.dropViewIfExists(tableToken);
            } else {
                LOG.info().$("table is already dropped [table=").$(tableToken)
                        .$(", dirName=").$(tableToken.getDirName()).I$();
            }
        } else {
            CharSequence lockedReason = lockAll(tableToken, "removeTable", false);
            if (lockedReason == null) {
                try {
                    path.of(configuration.getRoot()).concat(tableToken).$();
                    if (!configuration.getFilesFacade().unlinkOrRemove(path, LOG)) {
                        throw CairoException.critical(configuration.getFilesFacade().errno()).put("could not remove table [name=").put(tableToken.getTableName())
                                .put(", dirName=").put(tableToken.getDirName()).put(']');
                    }
                } finally {
                    unlockTableUnsafe(tableToken, null, false);
                }

                tableNameRegistry.dropTable(tableToken);
                return;
            }
            throw CairoException.nonCritical().put("could not lock '").put(tableToken.getTableName()).put("' [reason='").put(lockedReason).put("']");
        }
    }

    public void enablePartitionOverwriteControl() {
        LOG.info().$("partition overwrite control is enabled").$();
        partitionOverwriteControl.enable();
    }

    public void execute(CharSequence sqlText) throws SqlException {
        execute(sqlText, rootExecutionContext);
    }

    public void execute(CharSequence sqlText, SqlExecutionContext sqlExecutionContext) throws SqlException {
        execute(sqlText, sqlExecutionContext, null);
    }

    public void execute(CharSequence sqlText, SqlExecutionContext sqlExecutionContext, @Nullable SCSequence eventSubSeq) throws SqlException {
        try (SqlCompiler compiler = getSqlCompiler()) {
            execute(compiler, sqlText, sqlExecutionContext, eventSubSeq);
        }
    }

    public TableWriter getBackupWriter(TableToken tableToken, CharSequence backupDirName) {
        verifyTableToken(tableToken);
        // There is no point in pooling/caching these writers since they are only used once, backups are not incremental
        return new TableWriter(
                configuration,
                tableToken,
                messageBus,
                null,
                true,
                DefaultLifecycleManager.INSTANCE,
                backupDirName,
                getDdlListener(tableToken),
                checkpointAgent,
                Metrics.disabled(),
                this
        );
    }

    @TestOnly
    public int getBusyReaderCount() {
        return readerPool.getBusyCount();
    }

    @TestOnly
    public int getBusyWriterCount() {
        return writerPool.getBusyCount();
    }

    public DatabaseCheckpointStatus getCheckpointStatus() {
        return checkpointAgent;
    }

    public long getCommandCorrelationId() {
        return asyncCommandCorrelationId.incrementAndGet();
    }

    public CairoConfiguration getConfiguration() {
        return configuration;
    }

    public CopyContext getCopyContext() {
        return copyContext;
    }

    public @NotNull DdlListener getDdlListener(TableToken tableToken) {
        return tableFlagResolver.isSystem(tableToken.getTableName()) ? DefaultDdlListener.INSTANCE : ddlListener;
    }

    public Job getEngineMaintenanceJob() {
        return engineMaintenanceJob;
    }

    public FunctionFactoryCache getFunctionFactoryCache() {
        return ffCache;
    }

    public TableRecordMetadata getLegacyMetadata(TableToken tableToken) {
        return getLegacyMetadata(tableToken, TableUtils.ANY_TABLE_VERSION);
    }

    /**
     * Retrieves up-to-date table metadata regardless of table type.
     *
     * @param tableToken     table token
     * @param desiredVersion version of table metadata used previously if consistent metadata reads are required
     * @return returns {@link SequencerMetadata} for WAL tables and {@link TableMetadata}
     * for non-WAL, which would be metadata of the {@link TableReader}
     */
    public TableRecordMetadata getLegacyMetadata(TableToken tableToken, long desiredVersion) {
        if (!tableToken.isWal()) {
            return getTableMetadata(tableToken, desiredVersion);
        }
        return getSequencerMetadata(tableToken, desiredVersion);
    }

    public MatViewGraph getMaterializedViewGraph() {
        return matViewGraph;
    }

    public MessageBus getMessageBus() {
        return messageBus;
    }

    public MetadataCache getMetadataCache() {
        return metadataCache;
    }

    public Metrics getMetrics() {
        return metrics;
    }

    public int getNextTableId() {
        return (int) tableIdGenerator.getNextId();
    }

    public PartitionOverwriteControl getPartitionOverwriteControl() {
        return partitionOverwriteControl;
    }

    @TestOnly
    public PoolListener getPoolListener() {
        return this.writerPool.getPoolListener();
    }

    public QueryRegistry getQueryRegistry() {
        return queryRegistry;
    }

    public TableReader getReader(CharSequence tableName) {
        TableToken tableToken = verifyTableNameForRead(tableName);
        // Do not call getReader(TableToken tableToken), it will do unnecessary token verification
        return readerPool.get(tableToken);
    }

    public TableReader getReader(TableToken tableToken) {
        verifyTableToken(tableToken);
        return readerPool.get(tableToken);
    }

    public TableReader getReader(TableToken tableToken, long metadataVersion) {
        verifyTableToken(tableToken);
        final int tableId = tableToken.getTableId();
        TableReader reader = readerPool.get(tableToken);
        if ((metadataVersion > -1 && reader.getMetadataVersion() != metadataVersion)
                || tableId > -1 && reader.getMetadata().getTableId() != tableId) {
            TableReferenceOutOfDateException ex = TableReferenceOutOfDateException.of(
                    tableToken,
                    tableId,
                    reader.getMetadata().getTableId(),
                    metadataVersion,
                    reader.getMetadataVersion()
            );
            reader.close();
            throw ex;
        }
        return reader;
    }

    public Map<CharSequence, AbstractMultiTenantPool.Entry<ReaderPool.R>> getReaderPoolEntries() {
        return readerPool.entries();
    }

    public TableReader getReaderWithRepair(TableToken tableToken) {
        // todo: untested verification
        verifyTableToken(tableToken);
        try {
            return getReader(tableToken);
        } catch (CairoException e) {
            // Cannot open reader on existing table is pretty bad.
            // In some messed states, for example after _meta file swap failure Reader cannot be opened
            // but writer can be. Opening writer fixes the table mess.
            tryRepairTable(tableToken, e);
        }
        try {
            return getReader(tableToken);
        } catch (CairoException e) {
            LOG.critical()
                    .$("could not open reader [table=").$(tableToken)
                    .$(", errno=").$(e.getErrno())
                    .$(", error=").$(e.getFlyweightMessage())
                    .I$();
            throw e;
        }
    }

    public TableRecordMetadata getSequencerMetadata(TableToken tableToken) {
        return getSequencerMetadata(tableToken, TableUtils.ANY_TABLE_VERSION);
    }

    /**
     * Table metadata as seen by the table sequencer. This is the most up-to-date table
     * metadata, and it can be used to positively confirm column metadata changes immediately after
     * making them.
     * <p>
     * However, this metadata cannot confirm all the changes, one of which is "dedup" flag on a table.
     * This is a shortcoming and to confirm the "dedup" flag {{@link #getTableMetadata(TableToken, long)}} should
     * be polled instead. We expect to fix issues like this one in the near future.
     *
     * @param tableToken     table token
     * @param desiredVersion version of table metadata used previously if consistent metadata reads are required
     * @return sequence metadata instance
     */
    public TableRecordMetadata getSequencerMetadata(TableToken tableToken, long desiredVersion) {
        assert tableToken.isWal();
        verifyTableToken(tableToken);
        final TableRecordMetadata metadata = sequencerMetadataPool.get(tableToken);
        validateDesiredMetadataVersion(tableToken, metadata, desiredVersion);
        return metadata;
    }

    public SqlCompiler getSqlCompiler() {
        return sqlCompilerPool.get();
    }

    public SqlCompilerFactory getSqlCompilerFactory() {
        return SqlCompilerFactoryImpl.INSTANCE;
    }

    public TableFlagResolver getTableFlagResolver() {
        return tableFlagResolver;
    }

    @TestOnly
    public IDGenerator getTableIdGenerator() {
        return tableIdGenerator;
    }

    /**
     * Same as {{@link #getTableMetadata(TableToken, long)}} but it will provide the most
     * up-to-date version of the metadata without correlating it with anything else.
     *
     * @param tableToken table token
     * @return pooled metadata instance
     */
    public TableMetadata getTableMetadata(TableToken tableToken) {
        return getTableMetadata(tableToken, TableUtils.ANY_TABLE_VERSION);
    }

    /**
     * This is explicitly "table" metadata. For legacy (non-WAL) tables, this metadata
     * is the same as writer metadata. For new WAL tables, table metadata could be "old",
     * as in not all WAL transactions has reached the table yet. In scenarios where
     * table modification is made and positively confirmed immediately after via metadata, {@link #getSequencerMetadata(TableToken, long)}
     * must be used instead.
     * <p>
     * Metadata provided by this method is good enough for the read-only queries.
     *
     * @param tableToken     table token
     * @param desiredVersion version of table metadata used previously if consistent metadata reads are required
     * @return pooled metadata instance
     */
    public TableMetadata getTableMetadata(TableToken tableToken, long desiredVersion) {
        verifyTableToken(tableToken);
        try {
            final TableMetadata metadata = tableMetadataPool.get(tableToken);
            validateDesiredMetadataVersion(tableToken, metadata, desiredVersion);
            return metadata;
        } catch (CairoException e) {
            if (tableToken.isWal()) {
                throw e;
            } else {
                tryRepairTable(tableToken, e);
            }
        }
        TableMetadata metadata = tableMetadataPool.get(tableToken);
        validateDesiredMetadataVersion(tableToken, metadata, desiredVersion);
        return metadata;
    }

    public TableSequencerAPI getTableSequencerAPI() {
        return tableSequencerAPI;
    }

    public int getTableStatus(Path path, TableToken tableToken) {
        if (tableToken == TableNameRegistry.LOCKED_TOKEN) {
            return TableUtils.TABLE_RESERVED;
        }
        if (tableToken == TableNameRegistry.LOCKED_DROP_TOKEN) {
            return TableUtils.TABLE_DOES_NOT_EXIST;
        }
        if (tableToken == null || !tableToken.equals(tableNameRegistry.getTableToken(tableToken.getTableName()))) {
            return TableUtils.TABLE_DOES_NOT_EXIST;
        }
        return TableUtils.exists(configuration.getFilesFacade(), path, configuration.getRoot(), tableToken.getDirName());
    }

    public int getTableStatus(Path path, CharSequence tableName) {
        final TableToken tableToken = tableNameRegistry.getTableToken(tableName);
        if (tableToken == null) {
            return TableUtils.TABLE_DOES_NOT_EXIST;
        }
        return getTableStatus(path, tableToken);
    }

    @TestOnly
    public int getTableStatus(CharSequence tableName) {
        return getTableStatus(Path.getThreadLocal(configuration.getRoot()), tableName);
    }

    public TableToken getTableTokenByDirName(String dirName) {
        return tableNameRegistry.getTableTokenByDirName(dirName);
    }

    public int getTableTokenCount(boolean includeDropped) {
        return tableNameRegistry.getTableTokenCount(includeDropped);
    }

    public TableToken getTableTokenIfExists(CharSequence tableName) {
        final TableToken token = tableNameRegistry.getTableToken(tableName);
        if (token == TableNameRegistry.LOCKED_TOKEN) {
            return null;
        }
        return token;
    }

    public TableToken getTableTokenIfExists(CharSequence tableName, int lo, int hi) {
        final StringSink sink = Misc.getThreadLocalSink();
        sink.put(tableName, lo, hi);
        return getTableTokenIfExists(sink);
    }

    public void getTableTokens(ObjHashSet<TableToken> bucket, boolean includeDropped) {
        tableNameRegistry.getTableTokens(bucket, includeDropped);
    }

    @Override
    public TableWriterAPI getTableWriterAPI(TableToken tableToken, @NotNull String lockReason) {
        verifyTableToken(tableToken);
        if (!tableToken.isWal()) {
            return writerPool.get(tableToken, lockReason);
        }
        return walWriterPool.get(tableToken);
    }

    @Override
    public TableWriterAPI getTableWriterAPI(CharSequence tableName, @NotNull String lockReason) {
        TableToken tableToken = verifyTableNameForRead(tableName);
        // Do not call getTableWriterAPI(TableToken tableToken, String lockReason),
        // it will do unnecessary token verification
        if (!tableToken.isWal()) {
            return writerPool.get(tableToken, lockReason);
        }
        return walWriterPool.get(tableToken);
    }

    public Telemetry<TelemetryTask> getTelemetry() {
        return telemetry;
    }

    public Telemetry<TelemetryWalTask> getTelemetryWal() {
        return telemetryWal;
    }

    public long getUnpublishedWalTxnCount() {
        return unpublishedWalTxnCount.get();
    }

    public TableToken getUpdatedTableToken(TableToken tableToken) {
        return tableNameRegistry.getTokenByDirName(tableToken.getDirName());
    }

    public @NotNull WalDirectoryPolicy getWalDirectoryPolicy() {
        return walDirectoryPolicy;
    }

    public @NotNull WalListener getWalListener() {
        return walListener;
    }

    // For testing only
    @TestOnly
    public WalReader getWalReader(
            @SuppressWarnings("unused") SecurityContext securityContext,
            TableToken tableToken,
            CharSequence walName,
            int segmentId,
            long walRowCount
    ) {
        if (tableToken.isWal()) {
            return new WalReader(configuration, tableToken, walName, segmentId, walRowCount);
        }
        throw CairoException.nonCritical().put("WAL reader is not supported for table ").put(tableToken.getTableName());
    }

    public @NotNull WalWriter getWalWriter(TableToken tableToken) {
        verifyTableToken(tableToken);
        return walWriterPool.get(tableToken);
    }

    public TableWriter getWriter(TableToken tableToken, @NotNull String lockReason) {
        verifyTableToken(tableToken);
        return writerPool.get(tableToken, lockReason);
    }

    public TableWriter getWriterOrPublishCommand(TableToken tableToken, @NotNull AsyncWriterCommand asyncWriterCommand) {
        verifyTableToken(tableToken);
        return writerPool.getWriterOrPublishCommand(tableToken, asyncWriterCommand.getCommandName(), asyncWriterCommand);
    }

    public Map<CharSequence, WriterPool.Entry> getWriterPoolEntries() {
        return writerPool.entries();
    }

    public TableWriter getWriterUnsafe(TableToken tableToken, @NotNull String lockReason) {
        return writerPool.get(tableToken, lockReason);
    }

    public boolean isTableDropped(TableToken tableToken) {
        return isTableDropped(tableToken.getDirName());
    }

    public boolean isTableDropped(CharSequence dirName) {
        return tableNameRegistry.isTableDropped(dirName);
    }

    public boolean isWalTable(TableToken tableToken) {
        return tableToken.isWal();
    }

    public void load() {
        // Convert tables to WAL/non-WAL, if necessary.
        final ObjList<TableToken> convertedTables = TableConverter.convertTables(this, tableSequencerAPI, tableFlagResolver);
        tableNameRegistry.reload(convertedTables);
    }

    public String lockAll(TableToken tableToken, String lockReason, boolean ignoreInProgressCheckpoint) {
        assert null != lockReason;
        if (!ignoreInProgressCheckpoint && checkpointAgent.isInProgress()) {
            // prevent reader locking before checkpoint is released
            return REASON_CHECKPOINT_IN_PROGRESS;
        }
        // busy metadata is same as busy reader from user perspective
        String lockedReason;
        if (tableMetadataPool.lock(tableToken)) {
            if (sequencerMetadataPool.lock(tableToken)) {
                lockedReason = writerPool.lock(tableToken, lockReason);
                if (lockedReason == null) {
                    // not locked
                    if (readerPool.lock(tableToken)) {
                        LOG.info().$("locked [table=`").utf8(tableToken.getDirName())
                                .$("`, thread=").$(Thread.currentThread().getId())
                                .I$();
                        return null;
                    }
                    writerPool.unlock(tableToken);
                    lockedReason = REASON_BUSY_READER;
                }
                sequencerMetadataPool.unlock(tableToken);
            } else {
                lockedReason = REASON_BUSY_SEQUENCER_METADATA_POOL;
            }
            tableMetadataPool.unlock(tableToken);
        } else {
            lockedReason = REASON_BUSY_TABLE_READER_METADATA_POOL;
        }
        return lockedReason;
    }

    public boolean lockReaders(TableToken tableToken) {
        verifyTableToken(tableToken);
        return lockReadersByTableToken(tableToken);
    }

    public boolean lockReadersAndMetadata(TableToken tableToken) {
        if (checkpointAgent.isInProgress()) {
            // prevent reader locking before checkpoint is released
            return false;
        }
        if (readerPool.lock(tableToken)) {
            if (tableMetadataPool.lock(tableToken)) {
                return true;
            } else {
                readerPool.unlock(tableToken);
            }
        }
        return false;
    }

    public boolean lockReadersByTableToken(TableToken tableToken) {
        if (checkpointAgent.isInProgress()) {
            // prevent reader locking before checkpoint is released
            return false;
        }
        return readerPool.lock(tableToken);
    }

    public boolean lockTableCreate(TableToken tableToken) {
        return createTableLock.putIfAbsent(tableToken.getTableName(), tableToken) == null;
    }

    public TableToken lockTableName(CharSequence tableName) {
        final int tableId = getNextTableId();
        return lockTableName(tableName, tableId, false, false);
    }

    @Nullable
    public TableToken lockTableName(CharSequence tableName, int tableId, boolean isMatView, boolean isWal) {
        final String tableNameStr = Chars.toString(tableName);
        final String dirName = TableUtils.getTableDir(configuration.mangleTableDirNames(), tableNameStr, tableId, isWal);
        return lockTableName(tableNameStr, dirName, tableId, isMatView, isWal);
    }

    @Nullable
    public TableToken lockTableName(CharSequence tableName, String dirName, int tableId, boolean isMatView, boolean isWal) {
        validNameOrThrow(tableName);
        final String tableNameStr = Chars.toString(tableName);
        return tableNameRegistry.lockTableName(tableNameStr, dirName, tableId, isMatView, isWal);
    }

    public void notifyDropped(TableToken tableToken) {
        tableNameRegistry.dropTable(tableToken);
    }

    public void notifyMaterializedViewBaseCommit(MvRefreshTask task, long seqTxn) {
        matViewGraph.notifyTxnApplied(task, seqTxn);
    }

    /**
     * Publishes notification of table transaction to the queue. The intent is to notify Apply2WalJob that
     * there are WAL files to be merged into the table. Notification can fail if the queue is full, in
     * which case it will have to be republished from a persisted storage. However, this method does not
     * care about that.
     *
     * @param tableToken table token of the table that has to be processed by the Apply2WalJob
     * @return true if the message was successfully put on the queue and false otherwise.
     */
    public boolean notifyWalTxnCommitted(@NotNull TableToken tableToken) {
        final Sequence pubSeq = messageBus.getWalTxnNotificationPubSequence();
        while (true) {
            long cursor = pubSeq.next();
            if (cursor > -1L) {
                WalTxnNotificationTask task = messageBus.getWalTxnNotificationQueue().get(cursor);
                task.of(tableToken);
                pubSeq.done(cursor);
                return true;
            } else if (cursor == -1L) {
                LOG.info().$("cannot publish WAL notifications, queue is full [current=").$(pubSeq.current())
                        .$(", table=").utf8(tableToken.getDirName())
                        .I$();
                // queue overflow, throw away notification and notify a job to rescan all tables
                notifyWalTxnRepublisher(tableToken);
                return false;
            }
        }
    }

    public void notifyWalTxnRepublisher(TableToken tableToken) {
        tableSequencerAPI.notifyCommitReadable(tableToken, -1);
        unpublishedWalTxnCount.incrementAndGet();
    }

    public void print(CharSequence sql, MutableCharSink<?> sink) throws SqlException {
        print(sql, sink, rootExecutionContext);
    }

    public void print(CharSequence sql, MutableCharSink<?> sink, SqlExecutionContext executionContext) throws SqlException {
        sink.clear();
        try (
                RecordCursorFactory factory = select(sql, executionContext);
                RecordCursor cursor = factory.getCursor(executionContext)
        ) {
            CursorPrinter.println(cursor, factory.getMetadata(), sink);
        }
    }

    public void reconcileTableNameRegistryState() {
        tableNameRegistry.reconcile();
    }

    public void registerTableToken(TableToken tableToken) {
        tableNameRegistry.registerName(tableToken);
    }

    @TestOnly
    public boolean releaseAllReaders() {
        boolean b1 = sequencerMetadataPool.releaseAll();
        boolean b2 = tableMetadataPool.releaseAll();
        return readerPool.releaseAll() & b1 & b2;
    }

    @TestOnly
    public void releaseAllWalWriters() {
        walWriterPool.releaseAll();
    }

    @TestOnly
    public void releaseAllWriters() {
        writerPool.releaseAll();
    }

    public boolean releaseInactive() {
        boolean useful = writerPool.releaseInactive();
        useful |= readerPool.releaseInactive();
        useful |= tableSequencerAPI.releaseInactive();
        useful |= sequencerMetadataPool.releaseInactive();
        useful |= tableMetadataPool.releaseInactive();
        useful |= walWriterPool.releaseInactive();
        return useful;
    }

    @TestOnly
    public void releaseInactiveTableSequencers() {
        walWriterPool.releaseInactive();
        tableSequencerAPI.releaseInactive();
    }

    @TestOnly
    public boolean reloadTableNames() {
        return reloadTableNames(null);
    }

    @TestOnly
    public boolean reloadTableNames(@Nullable ObjList<TableToken> convertedTables) {
        return tableNameRegistry.reload(convertedTables);
    }

    public void removeTableToken(TableToken tableToken) {
        tableNameRegistry.purgeToken(tableToken);
        tableSequencerAPI.purgeTxnTracker(tableToken.getDirName());
        PoolListener listener = getPoolListener();
        if (listener != null) {
            listener.onEvent(
                    PoolListener.SRC_TABLE_REGISTRY,
                    Thread.currentThread().getId(),
                    tableToken,
                    PoolListener.EV_REMOVE_TOKEN,
                    (short) 0,
                    (short) 0
            );
        }
    }

    public TableToken rename(
            SecurityContext securityContext,
            Path fromPath,
            MemoryMARW memory,
            CharSequence fromTableName,
            Path toPath,
            CharSequence toTableName
    ) {
        validNameOrThrow(fromTableName);
        validNameOrThrow(toTableName);

        final TableToken fromTableToken = verifyTableName(fromTableName);
        if (Chars.equalsIgnoreCaseNc(fromTableName, toTableName)) {
            return fromTableToken;
        }

        securityContext.authorizeTableRename(fromTableToken);
        TableToken toTableToken;
        if (fromTableToken != null) {
            if (fromTableToken.isWal()) {
                String toTableNameStr = Chars.toString(toTableName);
                toTableToken = tableNameRegistry.addTableAlias(toTableNameStr, fromTableToken);
                if (toTableToken != null) {
                    boolean renamed = false;
                    try {
                        try (WalWriter walWriter = getWalWriter(fromTableToken)) {
                            long seqTxn = walWriter.renameTable(fromTableName, toTableNameStr);
                            LOG.info().$("renaming table [from='").utf8(fromTableName)
                                    .$("', to='").utf8(toTableName)
                                    .$("', wal=").$(walWriter.getWalId())
                                    .$("', seqTxn=").$(seqTxn)
                                    .I$();
                            renamed = true;
                        }
                        TableUtils.overwriteTableNameFile(
                                fromPath.of(configuration.getRoot()).concat(toTableToken),
                                memory,
                                configuration.getFilesFacade(),
                                toTableToken.getTableName()
                        );
                    } finally {
                        if (renamed) {
                            tableNameRegistry.rename(fromTableToken, toTableToken);
                        } else {
                            LOG.info()
                                    .$("failed to rename table [from=").utf8(fromTableName)
                                    .$(", to=").utf8(toTableName)
                                    .I$();
                            tableNameRegistry.removeAlias(toTableToken);
                        }
                    }
                } else {
                    throw CairoException.nonCritical()
                            .put("cannot rename table, new name is already in use" +
                                    " [table=").put(fromTableName)
                            .put(", toTableName=").put(toTableName)
                            .put(']');
                }
            } else {
                String lockedReason = lockAll(fromTableToken, "renameTable", false);
                if (lockedReason == null) {
                    try {
                        toTableToken = rename0(fromPath, fromTableToken, toPath, toTableName);
                        TableUtils.overwriteTableNameFile(
                                fromPath.of(configuration.getRoot()).concat(toTableToken),
                                memory,
                                configuration.getFilesFacade(),
                                toTableToken.getTableName()
                        );
                    } finally {
                        unlock(securityContext, fromTableToken, null, false);
                    }
                    tableNameRegistry.dropTable(fromTableToken);
                } else {
                    LOG.error()
                            .$("could not lock and rename [from=").utf8(fromTableName)
                            .$("', to=").utf8(toTableName)
                            .$("', reason=").$(lockedReason)
                            .I$();
                    throw EntryUnavailableException.instance(lockedReason);
                }
            }

            getDdlListener(fromTableToken).onTableRenamed(securityContext, fromTableToken, toTableToken);

            return toTableToken;
        } else {
            LOG.error().$("cannot rename, table does not exist [table=").utf8(fromTableName).I$();
            throw CairoException.nonCritical().put("cannot rename, table does not exist [table=").put(fromTableName).put(']');
        }
    }

    @TestOnly
    public void resetNameRegistryMemory() {
        tableNameRegistry.resetMemory();
    }

    public RecordCursorFactory select(CharSequence selectSql, SqlExecutionContext sqlExecutionContext) throws SqlException {
        try (SqlCompiler compiler = getSqlCompiler()) {
            return select(compiler, selectSql, sqlExecutionContext);
        }
    }

    @SuppressWarnings("unused")
    public void setDdlListener(@NotNull DdlListener ddlListener) {
        this.ddlListener = ddlListener;
    }

    @TestOnly
    public void setPoolListener(PoolListener poolListener) {
        this.tableMetadataPool.setPoolListener(poolListener);
        this.sequencerMetadataPool.setPoolListener(poolListener);
        this.writerPool.setPoolListener(poolListener);
        this.readerPool.setPoolListener(poolListener);
        this.walWriterPool.setPoolListener(poolListener);
    }

    @TestOnly
    public void setReaderListener(ReaderPool.ReaderListener readerListener) {
        readerPool.setTableReaderListener(readerListener);
    }

    @TestOnly
    public void setUp() {
    }

    public void setWalDirectoryPolicy(@NotNull WalDirectoryPolicy walDirectoryPolicy) {
        this.walDirectoryPolicy = walDirectoryPolicy;
    }

    public void setWalListener(@NotNull WalListener walListener) {
        this.walListener = walListener;
    }

    public void setWalPurgeJobRunLock(@Nullable SimpleWaitingLock walPurgeJobRunLock) {
        this.checkpointAgent.setWalPurgeJobRunLock(walPurgeJobRunLock);
    }

    public void snapshotCreate(SqlExecutionContext executionContext) throws SqlException {
        checkpointAgent.checkpointCreate(executionContext, true);
    }

    public void unlock(
            @SuppressWarnings("unused") SecurityContext securityContext,
            TableToken tableToken,
            @Nullable TableWriter writer,
            boolean newTable
    ) {
        verifyTableToken(tableToken);
        unlockTableUnsafe(tableToken, writer, newTable);
        LOG.info().$("unlocked [table=`").$(tableToken).$("`]").$();
    }

    public void unlockReaders(TableToken tableToken) {
        verifyTableToken(tableToken);
        readerPool.unlock(tableToken);
    }

    public void unlockReadersAndMetadata(TableToken tableToken) {
        readerPool.unlock(tableToken);
        tableMetadataPool.unlock(tableToken);
    }

    public void unlockTableCreate(TableToken tableToken) {
        createTableLock.remove(tableToken.getTableName(), tableToken);
    }

    public void unlockTableName(TableToken tableToken) {
        tableNameRegistry.unlockTableName(tableToken);
    }

    public long update(CharSequence updateSql, SqlExecutionContext sqlExecutionContext) throws SqlException {
        return update(updateSql, sqlExecutionContext, null);
    }

    public long update(CharSequence updateSql, SqlExecutionContext sqlExecutionContext, @Nullable SCSequence eventSubSeq) throws SqlException {
        try (SqlCompiler compiler = getSqlCompiler()) {
            while (true) {
                try {
                    CompiledQuery cc = compiler.compile(updateSql, sqlExecutionContext);
                    switch (cc.getType()) {
                        case UPDATE:
                            try (
                                    // update operation is stashed in the compiled query,
                                    // and it has to be released to avoid memory leak
                                    UpdateOperation ignore = cc.getUpdateOperation();
                                    OperationFuture future = cc.execute(eventSubSeq)
                            ) {
                                future.await();
                                return future.getAffectedRowsCount();
                            }
                        case INSERT:
                            throw SqlException.$(0, "use insert()");
                        case DROP:
                            throw SqlException.$(0, "use drop()");
                        case SELECT:
                            throw SqlException.$(0, "use select()");
                    }
                } catch (TableReferenceOutOfDateException ex) {
                    // retry, e.g. continue
                } catch (SqlException ex) {
                    if (Chars.contains(ex.getFlyweightMessage(), "cached query plan cannot be used because table schema has changed")) {
                        continue;
                    }
                    throw ex;
                }
            }
        }
    }

    public TableToken verifyTableName(final CharSequence tableName) {
        TableToken tableToken = tableNameRegistry.getTableToken(tableName);
        if (tableToken == null) {
            throw CairoException.tableDoesNotExist(tableName);
        }
        if (tableToken == TableNameRegistry.LOCKED_TOKEN) {
            throw CairoException.nonCritical().put("table name is reserved [table=").put(tableName).put("]");
        }
        if (tableToken == TableNameRegistry.LOCKED_DROP_TOKEN) {
            throw CairoException.tableDoesNotExist(tableName);
        }
        return tableToken;
    }

    public TableToken verifyTableName(final CharSequence tableName, int lo, int hi) {
        StringSink sink = Misc.getThreadLocalSink();
        sink.put(tableName, lo, hi);
        return verifyTableName(sink);
    }

    public void verifyTableToken(TableToken tableToken) {
        TableToken tt = tableNameRegistry.getTableToken(tableToken.getTableName());
        if (tt == null || TableNameRegistry.isLocked(tt)) {
            throw CairoException.tableDoesNotExist(tableToken.getTableName());
        }
        if (!tt.equals(tableToken)) {
            throw TableReferenceOutOfDateException.of(tableToken, tableToken.getTableId(), tt.getTableId(), tt.getTableId(), -1);
        }
    }

    // caller has to acquire the lock before this method is called and release the lock after the call
    private void createTableInVolumeUnsafe(MemoryMARW mem, Path path, TableStructure struct, TableToken tableToken) {
        if (TableUtils.TABLE_DOES_NOT_EXIST != TableUtils.existsInVolume(configuration.getFilesFacade(), path, tableToken.getDirName())) {
            throw CairoException.nonCritical().put("name is reserved [table=").put(tableToken.getTableName()).put(']');
        }

        // only create the table after it has been registered
        TableUtils.createTableInVolume(
                configuration.getFilesFacade(),
                configuration.getRoot(),
                configuration.getMkDirMode(),
                mem,
                path,
                tableToken.getDirName(),
                struct,
                ColumnType.VERSION,
                tableToken.getTableId()
        );
    }

    // caller has to acquire the lock before this method is called and release the lock after the call
    private void createTableUnsafe(MemoryMARW mem, Path path, TableStructure struct, TableToken tableToken) {
        if (TableUtils.TABLE_DOES_NOT_EXIST != TableUtils.exists(configuration.getFilesFacade(), path, configuration.getRoot(), tableToken.getDirName())) {
            throw CairoException.nonCritical().put("name is reserved [table=").put(tableToken.getTableName()).put(']');
        }

        // only create the table after it has been registered
        TableUtils.createTable(
                configuration.getFilesFacade(),
                configuration.getRoot(),
                configuration.getMkDirMode(),
                mem,
                path,
                tableToken.getDirName(),
                struct,
                ColumnType.VERSION,
                tableToken.getTableId()
        );
    }

    private @NotNull TableToken createTableUnsecure(
            MemoryMARW mem,
            Path path,
            boolean ifNotExists,
            TableStructure struct,
            boolean keepLock,
            boolean inVolume
    ) {
        assert !struct.isWalEnabled() || PartitionBy.isPartitioned(struct.getPartitionBy()) : "WAL is only supported for partitioned tables";
        final CharSequence tableName = struct.getTableName();
        validNameOrThrow(tableName);

        final int tableId = (int) tableIdGenerator.getNextId();

        while (true) {
            TableToken tableToken = lockTableName(tableName, tableId, struct.isMatView(), struct.isWalEnabled());
            if (tableToken == null) {
                if (ifNotExists) {
                    tableToken = getTableTokenIfExists(tableName);
                    if (tableToken != null) {
                        struct.init(tableToken);
                        return tableToken;
                    }
                    Os.pause();
                    continue;
                }
                throw EntryUnavailableException.instance("table exists");
            }
            struct.init(tableToken);
            while (!lockTableCreate(tableToken)) {
                Os.pause();
            }
            try {
                String lockedReason = lockAll(tableToken, "createTable", true);
                if (lockedReason == null) {
                    boolean tableCreated = false;
                    try {
                        if (inVolume) {
                            createTableInVolumeUnsafe(mem, path, struct, tableToken);
                        } else {
                            createTableUnsafe(mem, path, struct, tableToken);
                        }

                        if (struct.isWalEnabled()) {
                            tableSequencerAPI.registerTable(tableToken.getTableId(), struct, tableToken);
                        }

                        tableNameRegistry.registerName(tableToken);
                        tableCreated = true;
                    } catch (Throwable e) {
                        keepLock = false;
                        throw e;
                    } finally {
                        if (!keepLock) {
                            unlockTableUnsafe(tableToken, null, tableCreated);
                            LOG.info().$("unlocked [table=`").$(tableToken).$("`]").$();
                        }
                    }
                } else {
                    if (!ifNotExists) {
                        throw EntryUnavailableException.instance(lockedReason);
                    }
                }
            } catch (Throwable th) {
                if (struct.isWalEnabled()) {
                    // tableToken.getLoggingName() === tableName, table cannot be renamed while creation hasn't finished
                    tableSequencerAPI.dropTable(tableToken, true);
                }
                throw th;
            } finally {
                tableNameRegistry.unlockTableName(tableToken);
                unlockTableCreate(tableToken);
            }

            return tableToken;
        }
    }

    private TableToken rename0(Path fromPath, TableToken fromTableToken, Path toPath, CharSequence toTableName) {

        // !!! we do not care what is inside the path1 & path2, we will reset them anyway
        final FilesFacade ff = configuration.getFilesFacade();
        final CharSequence root = configuration.getRoot();

        fromPath.of(root).concat(fromTableToken).$();

        final TableToken toTableToken = lockTableName(toTableName, fromTableToken.getTableId(), fromTableToken.isMatView(), fromTableToken.isWal());
        if (toTableToken == null) {
            LOG.error()
                    .$("rename target exists [from='").utf8(fromTableToken.getTableName())
                    .$("', to='").utf8(toTableName)
                    .I$();
            throw CairoException.nonCritical().put("Rename target exists");
        }
        while (!lockTableCreate(toTableToken)) {
            Os.pause();
        }

        if (ff.exists(toPath.of(root).concat(toTableToken).$())) {
            tableNameRegistry.unlockTableName(toTableToken);
        }

        try {
            if (ff.rename(fromPath.$(), toPath.$()) != Files.FILES_RENAME_OK) {
                final int error = ff.errno();
                LOG.error()
                        .$("could not rename [from='").$(fromPath)
                        .$("', to='").$(toPath)
                        .$("', error=").$(error)
                        .I$();
                throw CairoException.critical(error)
                        .put("could not rename [from='").put(fromPath)
                        .put("', to='").put(toPath)
                        .put(']');
            }
            tableNameRegistry.registerName(toTableToken);
            return toTableToken;
        } finally {
            tableNameRegistry.unlockTableName(toTableToken);
            unlockTableCreate(toTableToken);
        }
    }

    private void tryRepairTable(TableToken tableToken, CairoException rethrow) {
        LOG.info()
                .$("starting table repair [table=").$(tableToken)
                .$(", dirName=").utf8(tableToken.getDirName())
                .$(", cause=").$(rethrow.getFlyweightMessage())
                .I$();
        try {
            writerPool.get(tableToken, "repair").close();
            LOG.info().$("table repair succeeded [table=").$(tableToken).I$();
        } catch (EntryUnavailableException e) {
            // This is fine, writer is busy. Throw back origin error.
            LOG.info().$("writer is busy, skipping repair [table=").$(tableToken).I$();
            throw rethrow;
        } catch (Throwable th) {
            LOG.critical()
                    .$("table repair failed [dirName=").utf8(tableToken.getDirName())
                    .$(", error=").$(th.getMessage())
                    .I$();
            throw rethrow;
        }
    }

    private void unlockTableUnsafe(TableToken tableToken, TableWriter writer, boolean newTable) {
        readerPool.unlock(tableToken);
        writerPool.unlock(tableToken, writer, newTable);
        sequencerMetadataPool.unlock(tableToken);
        tableMetadataPool.unlock(tableToken);
    }

    private void validNameOrThrow(CharSequence tableName) {
        if (!TableUtils.isValidTableName(tableName, configuration.getMaxFileNameLength())) {
            throw CairoException.nonCritical()
                    .put("invalid table name [table=").putAsPrintable(tableName)
                    .put(']');
        }
    }

    private void validateDesiredMetadataVersion(TableToken tableToken, TableRecordMetadata metadata, long desiredVersion) {
        if ((desiredVersion != TableUtils.ANY_TABLE_VERSION && metadata.getMetadataVersion() != desiredVersion) || tableToken.getTableId() != metadata.getTableId()) {
            final TableReferenceOutOfDateException ex = TableReferenceOutOfDateException.of(
                    tableToken,
                    tableToken.getTableId(),
                    metadata.getTableId(),
                    desiredVersion,
                    metadata.getMetadataVersion()
            );
            metadata.close();
            throw ex;
        }
    }

    @NotNull
    private TableToken verifyTableNameForRead(CharSequence tableName) {
        TableToken token = getTableTokenIfExists(tableName);
        if (token == null || TableNameRegistry.isLocked(token)) {
            throw CairoException.tableDoesNotExist(tableName);
        }
        return token;
    }

    protected TableFlagResolver newTableFlagResolver(CairoConfiguration configuration) {
        return new TableFlagResolverImpl(configuration.getSystemTableNamePrefix().toString());
    }

    private class EngineMaintenanceJob extends SynchronizedJob {

        private final long checkInterval;
        private final MicrosecondClock clock;
        private long last = 0;

        public EngineMaintenanceJob(CairoConfiguration configuration) {
            this.clock = configuration.getMicrosecondClock();
            this.checkInterval = configuration.getIdleCheckInterval() * 1000;
        }

        @Override
        protected boolean runSerially() {
            long t = clock.getTicks();
            if (last + checkInterval < t) {
                last = t;
                return releaseInactive();
            }
            return false;
        }
    }
}<|MERGE_RESOLUTION|>--- conflicted
+++ resolved
@@ -71,10 +71,7 @@
 import io.questdb.griffin.SqlException;
 import io.questdb.griffin.SqlExecutionContext;
 import io.questdb.griffin.SqlExecutionContextImpl;
-<<<<<<< HEAD
 import io.questdb.griffin.engine.ops.CreateMatViewOperation;
-=======
->>>>>>> 1cb35ad7
 import io.questdb.griffin.engine.ops.Operation;
 import io.questdb.griffin.engine.ops.UpdateOperation;
 import io.questdb.log.Log;
@@ -206,31 +203,6 @@
         }
     }
 
-<<<<<<< HEAD
-    public static void ddl(
-            SqlCompiler compiler,
-            CharSequence ddl,
-            SqlExecutionContext sqlExecutionContext,
-            @Nullable SCSequence eventSubSeq
-    ) throws SqlException {
-        CompiledQuery cc = compiler.compile(ddl, sqlExecutionContext);
-        switch (cc.getType()) {
-            case INSERT:
-                throw SqlException.$(0, "use insert()");
-            case DROP:
-                throw SqlException.$(0, "use drop()");
-            case SELECT:
-                throw SqlException.$(0, "use select()");
-            default:
-                try (OperationFuture future = cc.execute(eventSubSeq)) {
-                    future.await();
-                }
-                break;
-        }
-    }
-
-=======
->>>>>>> 1cb35ad7
     public static void execute(
             SqlCompiler compiler,
             CharSequence sqlText,
@@ -241,6 +213,7 @@
         switch (cc.getType()) {
             case CREATE_TABLE:
             case CREATE_TABLE_AS_SELECT:
+            case CREATE_MAT_VIEW:
             case DROP:
                 assert sqlExecutionContext.getCairoEngine() == compiler.getEngine();
                 try (Operation op = cc.getOperation()) {
@@ -369,13 +342,10 @@
     public boolean clear() {
         checkpointAgent.clear();
         messageBus.clear();
-<<<<<<< HEAD
-        matViewGraph.close();
-=======
         try (MetadataCacheWriter w = getMetadataCache().writeLock()) {
             w.clearCache();
         }
->>>>>>> 1cb35ad7
+        matViewGraph.close();
         boolean b1 = readerPool.releaseAll();
         boolean b2 = writerPool.releaseAll();
         boolean b3 = tableSequencerAPI.releaseAll();
@@ -409,7 +379,6 @@
         tableNameRegistry.close();
     }
 
-<<<<<<< HEAD
     public @NotNull MaterializedViewDefinition createMatView(
             SecurityContext securityContext,
             MemoryMARW mem,
@@ -430,8 +399,6 @@
         return struct.getMatViewDefinition();
     }
 
-=======
->>>>>>> 1cb35ad7
     public @NotNull TableToken createTable(
             SecurityContext securityContext,
             MemoryMARW mem,
@@ -453,34 +420,17 @@
             boolean inVolume
     ) {
         securityContext.authorizeTableCreate();
-<<<<<<< HEAD
         final TableToken tableToken = createTableUnsecure(mem, path, ifNotExists, struct, keepLock, inVolume);
         getDdlListener(tableToken).onTableCreated(securityContext, tableToken);
         return tableToken;
     }
 
-    public void ddl(CharSequence ddl, SqlExecutionContext executionContext) throws SqlException {
-        ddl(ddl, executionContext, null);
-    }
-
-    public void ddl(CharSequence ddl, SqlExecutionContext sqlExecutionContext, @Nullable SCSequence eventSubSeq) throws SqlException {
-        try (SqlCompiler compiler = getSqlCompiler()) {
-            ddl(compiler, ddl, sqlExecutionContext, eventSubSeq);
-        }
-    }
-
     public void detachReader(TableReader reader) {
         // Ignore the object close() call until attached back
         readerPool.detach(reader);
     }
 
-    public void drop(Path path, TableToken tableToken) {
-=======
-        return createTableUnsecure(securityContext, mem, path, ifNotExists, struct, keepLock, inVolume);
-    }
-
     public void dropTable(@Transient Path path, TableToken tableToken) {
->>>>>>> 1cb35ad7
         verifyTableToken(tableToken);
         if (tableToken.isWal()) {
             if (tableNameRegistry.dropTable(tableToken)) {
