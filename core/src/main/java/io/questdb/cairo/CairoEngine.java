--- conflicted
+++ resolved
@@ -456,13 +456,12 @@
         return writerPool.getBusyCount();
     }
 
-<<<<<<< HEAD
     public @NotNull CairoMetadata getCairoMetadata() {
         return cairoMetadata;
-=======
+    }
+
     public DatabaseCheckpointStatus getCheckpointStatus() {
         return checkpointAgent;
->>>>>>> 57196353
     }
 
     public long getCommandCorrelationId() {
