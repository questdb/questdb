--- conflicted
+++ resolved
@@ -667,20 +667,10 @@
                     // it from the registry without knowing that the table is being dropped.
                     // Then it can push the scoreboard max txn value into incorrect state.
                     scoreboardPool.remove(tableToken);
+                    notifyViewStoresAboutDrop(tableToken);
                 } finally {
                     unlockTableUnsafe(tableToken, null, false);
                 }
-<<<<<<< HEAD
-
-                tableNameRegistry.dropTable(tableToken);
-                // Remove the scoreboard after dropping the table from the registry
-                // Otherwise someone (like Column Purge Job) can create pooled instances of the scoreboard
-                // it from the registry without knowing that the table is being dropped.
-                // Then it can push the scoreboard max txn value into incorrect state.
-                scoreboardPool.remove(tableToken);
-                notifyViewStoresAboutDrop(tableToken);
-=======
->>>>>>> 124dcd7a
                 return;
             }
             throw CairoException.nonCritical().put("could not lock '").put(tableToken)
