--- conflicted
+++ resolved
@@ -379,12 +379,7 @@
                         viewStateStore.enqueueCompile(tableToken);
                     } catch (Throwable th) {
                         final LogRecord rec = LOG.error().$("could not load view [view=").$(tableToken);
-<<<<<<< HEAD
-                        if (th instanceof CairoException) {
-                            final CairoException ce = (CairoException) th;
-=======
                         if (th instanceof CairoException ce) {
->>>>>>> 08bdbf76
                             rec.$(", msg=").$(ce.getFlyweightMessage())
                                     .$(", errno=").$(ce.getErrno());
                         } else {
