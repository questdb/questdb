--- conflicted
+++ resolved
@@ -555,12 +555,7 @@
         verifyTableToken(tableToken);
 
         if (!tableToken.isWal()) {
-<<<<<<< HEAD
-            return writerPool.get(tableToken, lockReason);
-=======
             return writerPool.get(tableToken, lockReason, true);
-
->>>>>>> 01b73bbd
         }
         return walWriterPool.get(tableToken);
     }
