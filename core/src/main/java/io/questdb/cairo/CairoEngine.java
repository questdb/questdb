--- conflicted
+++ resolved
@@ -1487,14 +1487,6 @@
                 unlockTableCreate(tableToken);
             }
 
-<<<<<<< HEAD
-            try (MetadataCacheWriter metadataRW = getMetadataCache().writeLock()) {
-                metadataRW.hydrateTable(tableToken);
-            }
-=======
-            getDdlListener(tableToken).onTableCreated(securityContext, tableToken);
->>>>>>> 5e43637a
-
             return tableToken;
         }
     }
@@ -1630,5 +1622,4 @@
             return false;
         }
     }
-
 }