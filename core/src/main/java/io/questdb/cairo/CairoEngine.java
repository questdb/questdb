--- conflicted
+++ resolved
@@ -951,7 +951,7 @@
         return lockReadersByTableToken(tableToken);
     }
 
-    public boolean lockReadersOnDrop(TableToken tableToken) {
+    public boolean lockReadersByTableToken(TableToken tableToken) {
         if (checkpointAgent.isInProgress()) {
             // prevent reader locking before checkpoint is released
             return false;
@@ -959,7 +959,7 @@
         return readerPool.lock(tableToken);
     }
 
-    public boolean lockReadersByTableToken(TableToken tableToken) {
+    public boolean lockReadersOnDrop(TableToken tableToken) {
         if (checkpointAgent.isInProgress()) {
             // prevent reader locking before checkpoint is released
             return false;
@@ -1370,7 +1370,7 @@
         final ObjHashSet<TableToken> tableTokenBucket = new ObjHashSet<>();
         getTableTokens(tableTokenBucket, false);
 
-        Path path = Path.getThreadLocal(configuration.getRoot());
+        Path path = Path.getThreadLocal(configuration.getDbRoot());
         final int pathLen = path.size();
         try (BlockFileReader reader = new BlockFileReader(configuration)) {
             for (int i = 0, n = tableTokenBucket.size(); i < n; i++) {
@@ -1432,13 +1432,8 @@
     }
 
     // caller has to acquire the lock before this method is called and release the lock after the call
-<<<<<<< HEAD
     private void createTableOrMatViewUnsafe(MemoryMARW mem, @Nullable BlockFileWriter blockFileWriter, Path path, TableStructure struct, TableToken tableToken) {
-        if (TableUtils.TABLE_DOES_NOT_EXIST != TableUtils.exists(configuration.getFilesFacade(), path, configuration.getRoot(), tableToken.getDirName())) {
-=======
-    private void createTableUnsafe(MemoryMARW mem, Path path, TableStructure struct, TableToken tableToken) {
-        if (TableUtils.TABLE_DOES_NOT_EXIST != TableUtils.exists(configuration.getFilesFacade(), path, configuration.getDbRoot(), tableToken.getDirName())) {
->>>>>>> d8254ec7
+        if (TableUtils.exists(configuration.getFilesFacade(), path, configuration.getDbRoot(), tableToken.getDirName()) != TableUtils.TABLE_DOES_NOT_EXIST) {
             throw CairoException.nonCritical().put("name is reserved [table=").put(tableToken.getTableName()).put(']');
         }
 
