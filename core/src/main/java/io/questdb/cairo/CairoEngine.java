/*******************************************************************************
 *     ___                  _   ____  ____
 *    / _ \ _   _  ___  ___| |_|  _ \| __ )
 *   | | | | | | |/ _ \/ __| __| | | |  _ \
 *   | |_| | |_| |  __/\__ \ |_| |_| | |_) |
 *    \__\_\\__,_|\___||___/\__|____/|____/
 *
 *  Copyright (c) 2014-2019 Appsicle
 *  Copyright (c) 2019-2022 QuestDB
 *
 *  Licensed under the Apache License, Version 2.0 (the "License");
 *  you may not use this file except in compliance with the License.
 *  You may obtain a copy of the License at
 *
 *  http://www.apache.org/licenses/LICENSE-2.0
 *
 *  Unless required by applicable law or agreed to in writing, software
 *  distributed under the License is distributed on an "AS IS" BASIS,
 *  WITHOUT WARRANTIES OR CONDITIONS OF ANY KIND, either express or implied.
 *  See the License for the specific language governing permissions and
 *  limitations under the License.
 *
 ******************************************************************************/

package io.questdb.cairo;

import io.questdb.MessageBus;
import io.questdb.MessageBusImpl;
import io.questdb.Metrics;
import io.questdb.cairo.mig.EngineMigration;
import io.questdb.cairo.pool.*;
import io.questdb.cairo.sql.AsyncWriterCommand;
import io.questdb.cairo.sql.ReaderOutOfDateException;
import io.questdb.cairo.sql.TableRecordMetadata;
import io.questdb.cairo.vm.api.MemoryMARW;
import io.questdb.cairo.wal.*;
import io.questdb.cutlass.text.TextImportExecutionContext;
import io.questdb.griffin.DatabaseSnapshotAgent;
import io.questdb.griffin.SqlExecutionContext;
import io.questdb.griffin.SqlToOperation;
import io.questdb.log.Log;
import io.questdb.log.LogFactory;
import io.questdb.mp.*;
import io.questdb.std.*;
import io.questdb.std.datetime.microtime.MicrosecondClock;
import io.questdb.std.str.Path;
import io.questdb.tasks.TelemetryTask;
import io.questdb.tasks.WalTxnNotificationTask;
import org.jetbrains.annotations.NotNull;
import org.jetbrains.annotations.Nullable;
import org.jetbrains.annotations.TestOnly;

import java.io.Closeable;
import java.util.Map;
import java.util.concurrent.atomic.AtomicLong;

import static io.questdb.cairo.pool.WriterPool.OWNERSHIP_REASON_NONE;

public class CairoEngine implements Closeable, WriterSource, WalWriterSource {
    public static final String BUSY_READER = "busyReader";
    private static final Log LOG = LogFactory.getLog(CairoEngine.class);
    private final WriterPool writerPool;
    private final ReaderPool readerPool;
    private final CairoConfiguration configuration;
    private final Metrics metrics;
    private final EngineMaintenanceJob engineMaintenanceJob;
    private final MessageBus messageBus;
    private final RingQueue<TelemetryTask> telemetryQueue;
    private final MPSequence telemetryPubSeq;
    private final SCSequence telemetrySubSeq;
    private final AtomicLong asyncCommandCorrelationId = new AtomicLong();
    private final IDGenerator tableIdGenerator;
    private final TableRegistry tableRegistry;
    private final Path rootPath;
    private final int rootPathLen;

    private final TextImportExecutionContext textImportExecutionContext;
    private final TxReader tempTxReader;

    // Kept for embedded API purposes. The second constructor (the one with metrics)
    // should be preferred for internal use.
    public CairoEngine(CairoConfiguration configuration) {
        this(configuration, Metrics.disabled());
    }

    public CairoEngine(CairoConfiguration configuration, Metrics metrics) {
        this.configuration = configuration;
        this.textImportExecutionContext = new TextImportExecutionContext(configuration);
        this.metrics = metrics;
        this.tableRegistry = new TableRegistry(this, configuration);
        this.messageBus = new MessageBusImpl(configuration);
        this.writerPool = new WriterPool(configuration, messageBus, metrics);
        this.readerPool = new ReaderPool(configuration, messageBus);
        this.engineMaintenanceJob = new EngineMaintenanceJob(configuration);
        if (configuration.getTelemetryConfiguration().getEnabled()) {
            this.telemetryQueue = new RingQueue<>(TelemetryTask::new, configuration.getTelemetryConfiguration().getQueueCapacity());
            this.telemetryPubSeq = new MPSequence(telemetryQueue.getCycle());
            this.telemetrySubSeq = new SCSequence();
            telemetryPubSeq.then(telemetrySubSeq).then(telemetryPubSeq);
        } else {
            this.telemetryQueue = null;
            this.telemetryPubSeq = null;
            this.telemetrySubSeq = null;
        }
        tableIdGenerator = new IDGenerator(configuration, TableUtils.TAB_INDEX_FILE_NAME);
        try {
            tableIdGenerator.open();
        } catch (Throwable e) {
            close();
            throw e;
        }
        // Recover snapshot, if necessary.
        try {
            DatabaseSnapshotAgent.recoverSnapshot(this);
        } catch (Throwable e) {
            close();
            throw e;
        }
        // Migrate database files.
        try {
            EngineMigration.migrateEngineTo(this, ColumnType.VERSION, false);
        } catch (Throwable e) {
            close();
            throw e;
        }

        this.rootPath = new Path().of(configuration.getRoot());
        this.rootPathLen = rootPath.length();

        try (TxReader txReader = new TxReader(configuration.getFilesFacade())) {
            tempTxReader = txReader;
            tableRegistry.forAllWalTables(this::checkNotifyOutstandingTxnInWal);
        }
    }

    @TestOnly
    public boolean clear() {
        boolean b1 = readerPool.releaseAll();
        boolean b2 = writerPool.releaseAll();
        boolean b3 = tableRegistry.releaseAll();
        return b1 & b2 & b3;
    }

    @Override
    public void close() {
        Misc.free(writerPool);
        Misc.free(readerPool);
        Misc.free(tableIdGenerator);
        Misc.free(messageBus);
        Misc.free(rootPath);
        tableRegistry.close();
    }

    public void createTable(
            CairoSecurityContext securityContext,
            MemoryMARW mem,
            Path path,
            TableStructure struct
    ) {
        checkTableName(struct.getTableName());
        String lockedReason = lock(securityContext, struct.getTableName(), "createTable");
        if (null == lockedReason) {
            boolean newTable = false;
            try {
                if (getStatus(securityContext, path, struct.getTableName()) != TableUtils.TABLE_DOES_NOT_EXIST) {
                    // RESERVE is the same as if exists
                    throw EntryUnavailableException.instance("table exists");
                }
                createTableUnsafe(
                        securityContext,
                        mem,
                        path,
                        struct
                );
                newTable = true;
            } finally {
                unlock(securityContext, struct.getTableName(), null, newTable);
            }
        } else {
            throw EntryUnavailableException.instance(lockedReason);
        }
    }


    public TableRegistry getTableRegistry() {
        return tableRegistry;
    }
    // caller has to acquire the lock before this method is called and release the lock after the call
    public void createTableUnsafe(
            CairoSecurityContext securityContext,
            MemoryMARW mem,
            Path path,
            TableStructure struct
    ) {
        securityContext.checkWritePermission();
        int tableId = (int) tableIdGenerator.getNextId();
        if (struct.isWalEnabled()) {
            tableRegistry.registerTable(tableId, struct);
        }

        // only create the table after it has been registered
        TableUtils.createTable(
                configuration,
                mem,
                path,
                struct,
                tableId
        );
    }

    public TableWriter getBackupWriter(
            CairoSecurityContext securityContext,
            CharSequence tableName,
            CharSequence backupDirName
    ) {
        securityContext.checkWritePermission();
        // There is no point in pooling/caching these writers since they are only used once, backups are not incremental
        return new TableWriter(
                configuration,
                tableName,
                messageBus,
                null,
                true,
                DefaultLifecycleManager.INSTANCE,
                backupDirName,
                Metrics.disabled()
        );
    }

    @TestOnly
    public int getBusyReaderCount() {
        return readerPool.getBusyCount();
    }

    public TableRecordMetadata getMetadata(CairoSecurityContext securityContext, CharSequence tableName, MetadataFactory metadataFactory) {
        securityContext.checkWritePermission();
        String tableNameStr = Chars.toString(tableName);
        if (tableRegistry.hasSequencer(tableNameStr)) {
            // This is WAL table because sequencer exists
            SequencerMetadata sequencerMetadata = metadataFactory.getSequencerMetadata();
            tableRegistry.copyMetadataTo(tableName,sequencerMetadata);
            return sequencerMetadata;
        }

        return metadataFactory.openTableReaderMetadata(tableName);
    }

    public Map<CharSequence, ReaderPool.Entry> getReaderPoolEntries() {
        return readerPool.entries();
    }

    @TestOnly
    public int getBusyWriterCount() {
        return writerPool.getBusyCount();
    }

    public long getCommandCorrelationId() {
        return asyncCommandCorrelationId.incrementAndGet();
    }

    public CairoConfiguration getConfiguration() {
        return configuration;
    }

    public Job getEngineMaintenanceJob() {
        return engineMaintenanceJob;
    }

    public MessageBus getMessageBus() {
        return messageBus;
    }

    public Metrics getMetrics() {
        return metrics;
    }

    public PoolListener getPoolListener() {
        return this.writerPool.getPoolListener();
    }

    public IDGenerator getTableIdGenerator() {
        return tableIdGenerator;
    }

    @Override
    public TableWriterFrontend getTableWriterFrontEnd(
            CairoSecurityContext securityContext,
            CharSequence tableName,
            @Nullable String lockReason
    ) {
        securityContext.checkWritePermission();
        if (tableRegistry.hasSequencer(tableName)) {
            return tableRegistry.getWalWriter(tableName);
        }
        return getWriter(securityContext, tableName, lockReason);
    }

    public void checkNotifyOutstandingTxnInWal(int tableId, CharSequence tableName, long txn) {
        rootPath.trimTo(rootPathLen).concat(tableName).concat(TableUtils.TXN_FILE_NAME).$();
<<<<<<< HEAD
        tempTxReader.ofRO(rootPath, PartitionBy.NONE);
        if (tempTxReader.unsafeLoad(true)) {
            if (tempTxReader.getTxn() < txn) {
                // table name should be immutable when in the notification
                String tableNameStr = Chars.toString(tableName);
                notifyWalTxnCommitted(tableId, tableNameStr, txn);
=======
        try (TxReader txReader = tempTxReader.ofRO(rootPath, PartitionBy.NONE)) {
            if (txReader.unsafeLoad(true)) {
                if (txReader.getTxn() < txn) {
                    // table name should be immutable when in the notification
                    String tableNameStr = Chars.toString(tableName);
                    notifyWalTxnCommitted(tableId, tableNameStr, txn);
                }
>>>>>>> dd57fd07
            }
        }
    }

    public void notifyWalTxnCommitted(int tableId, String tableName, long txn) {
        Sequence pubSeq = messageBus.getWalTxnNotificationPubSequence();
<<<<<<< HEAD
        int steelingAttempts = 10;
        while (true) {
            long cursor = pubSeq.next();
            if (cursor > -1L) {
                WalTxnNotificationTask task = messageBus.getWalTxnNotificationQueue().get(cursor);
                task.of(tableName, tableId, txn);
                pubSeq.done(cursor);
                return;
            } else if (cursor == -1L) {
                // Oh, no queue overflow!
                // Steel the work!
                if (steelingAttempts-- > 0) {
                    Sequence subSeq = messageBus.getWalTxnNotificationSubSequence();
                    try (SqlToOperation sqlToOperation = new SqlToOperation(this)) {
                        while ((cursor = subSeq.next()) > -1L || cursor == -2L) {
                            if (cursor > -1L) {
=======
        int steelingAttempts = 100;
        SqlToOperation sqlToOperation = null;
        IntLongHashMap localCommittedTransactions = new IntLongHashMap();

        try {
            while (true) {
                long cursor = pubSeq.next();
                if (cursor > -1L) {
                    WalTxnNotificationTask task = messageBus.getWalTxnNotificationQueue().get(cursor);
                    task.of(tableName, tableId, txn);
                    pubSeq.done(cursor);
                    return;
                } else if (cursor == -1L) {
                    // Oh, no queue overflow!
                    // Steel the work!
                    if (steelingAttempts-- > 0) {
                        Sequence subSeq = messageBus.getWalTxnNotificationSubSequence();
                        if (sqlToOperation == null) {
                            sqlToOperation = new SqlToOperation(this);
                        }
                        try {
                            while ((cursor = subSeq.next()) > -1L || cursor == -2L) {
>>>>>>> dd57fd07
                                WalTxnNotificationTask task = messageBus.getWalTxnNotificationQueue().get(cursor);
                                String taskTableName = task.getTableName();
                                int taskTableId = task.getTableId();
                                // We can release queue obj now, all data copied. If writing fails another commit or async job will re-trigger it
                                subSeq.done(cursor);

<<<<<<< HEAD
                                ApplyWal2TableJob.processWalTxnNotification(taskTableName, taskTableId, this, sqlToOperation);
                            }
                        }
                    } catch (Throwable throwable) {
                        LOG.criticalW()
                                .$("error in steeling and processing WAL notifications. Attempts left: ").$(steelingAttempts)
                                .$(throwable).$();
                    }
                } else {
                    LOG.criticalW().$("error publishing WAL notifications, queue is full").$();
                    // WAL is committed and can eventually be picked up and applied to the table.
                    // Error is critical but throwing exception will make client assume
                    // that commit failed but in fact the data is written.
                    return;
                }
            }
=======
                                if (localCommittedTransactions.get(taskTableId) < task.getTxn()) {
                                    long lastCommittedTxn = ApplyWal2TableJob.processWalTxnNotification(taskTableName, taskTableId, this, sqlToOperation);
                                    if (lastCommittedTxn > -1) {
                                        localCommittedTransactions.put(taskTableId, lastCommittedTxn);
                                    }
                                }

                                // If this is the same table we want to notify about
                                // then we don't to notify about it anymore, whoever processes the WAL
                                // for the table will apply the transaction we want to notify about too
                                if (tableName.equals(taskTableName) && tableId == taskTableId) {
                                    return;
                                }
                            }
                        } catch (Throwable throwable) {
                            LOG.criticalW()
                                    .$("error in steeling and processing WAL notifications. Attempts left: ").$(steelingAttempts)
                                    .$(throwable).$();
                        }
                    } else {
                        LOG.criticalW().$("error publishing WAL notifications, queue is full").$();
                        // WAL is committed and can eventually be picked up and applied to the table.
                        // Error is critical but throwing exception will make client assume
                        // that commit failed but in fact the data is written.
                        return;
                    }
                }
            }
        } finally {
            if (sqlToOperation != null) {
                Misc.free(sqlToOperation);
            }
>>>>>>> dd57fd07
        }
    }

    public void setPoolListener(PoolListener poolListener) {
        this.writerPool.setPoolListener(poolListener);
        this.readerPool.setPoolListener(poolListener);
    }

    public TableReader getReader(
            CairoSecurityContext securityContext,
            CharSequence tableName
    ) {
        return getReader(securityContext, tableName, TableUtils.ANY_TABLE_ID, TableUtils.ANY_TABLE_VERSION);
    }

    public TableReader getReader(
            CairoSecurityContext securityContext,
            CharSequence tableName,
            int tableId,
            long version
    ) {
        checkTableName(tableName);
        TableReader reader = readerPool.get(tableName);
        if ((version > -1 && reader.getVersion() != version)
                || tableId > -1 && reader.getMetadata().getId() != tableId) {
            ReaderOutOfDateException ex = ReaderOutOfDateException.of(tableName, tableId, reader.getMetadata().getId(), version, reader.getVersion());
            reader.close();
            throw ex;
        }
        return reader;
    }

    // For testing only
    @TestOnly
    public WalReader getWalReader(
            CairoSecurityContext securityContext,
            CharSequence tableName,
            CharSequence walName,
            int segmentId,
            long walRowCount
    ) {
        securityContext.checkWritePermission();
        if (tableRegistry.hasSequencer(tableName)) {
            // This is WAL table because sequencer exists
            return new WalReader(configuration, tableName, walName, segmentId, walRowCount);
        }

        throw CairoException.nonCritical().put("WAL reader is not supported for table ").put(tableName);
    }

    public TableReader getReaderForStatement(SqlExecutionContext executionContext, CharSequence tableName, CharSequence statement) {
        checkTableName(tableName);
        try {
            return getReader(executionContext.getCairoSecurityContext(), tableName);
        } catch (CairoException ex) {
            // Cannot open reader on existing table is pretty bad.
            LOG.critical().$("error opening reader for ").$(statement)
                    .$(" statement [table=").$(tableName)
                    .$(",errno=").$(ex.getErrno())
                    .$(",error=").$(ex.getMessage()).I$();
            // In some messed states, for example after _meta file swap failure Reader cannot be opened
            // but writer can be. Opening writer fixes the table mess.
            try (TableWriter ignored = getWriter(executionContext.getCairoSecurityContext(), tableName, statement + " statement")) {
                return getReader(executionContext.getCairoSecurityContext(), tableName);
            } catch (EntryUnavailableException wrOpEx) {
                // This is fine, writer is busy. Throw back origin error.
                throw ex;
            } catch (Throwable th) {
                LOG.error().$("error preliminary opening writer for ").$(statement)
                        .$(" statement [table=").$(tableName)
                        .$(",error=").$(ex.getMessage()).I$();
                throw ex;
            }
        }
    }

    public int getStatus(
            CairoSecurityContext securityContext,
            Path path,
            CharSequence tableName,
            int lo,
            int hi
    ) {
        return TableUtils.exists(configuration.getFilesFacade(), path, configuration.getRoot(), tableName, lo, hi);
    }

    public int getStatus(
            CairoSecurityContext securityContext,
            Path path,
            CharSequence tableName
    ) {
        return getStatus(securityContext, path, tableName, 0, tableName.length());
    }

    public Sequence getTelemetryPubSequence() {
        return telemetryPubSeq;
    }

    public RingQueue<TelemetryTask> getTelemetryQueue() {
        return telemetryQueue;
    }

    public SCSequence getTelemetrySubSequence() {
        return telemetrySubSeq;
    }

    public TableWriter getWriter(
            CairoSecurityContext securityContext,
            CharSequence tableName,
            String lockReason
    ) {
        securityContext.checkWritePermission();
        checkTableName(tableName);
        return writerPool.get(tableName, lockReason);
    }

    public TableWriter getWriterOrPublishCommand(
            CairoSecurityContext securityContext,
            CharSequence tableName,
            @NotNull AsyncWriterCommand asyncWriterCommand
    ) {
        securityContext.checkWritePermission();
        checkTableName(tableName);
        return writerPool.getWriterOrPublishCommand(tableName, asyncWriterCommand.getCommandName(), asyncWriterCommand);
    }

    @Override
    public @NotNull WalWriter getWalWriter(CairoSecurityContext securityContext, CharSequence tableName) {
        securityContext.checkWritePermission();
        return tableRegistry.getWalWriter(tableName);
    }

    public String lock(
            CairoSecurityContext securityContext,
            CharSequence tableName,
            String lockReason
    ) {
        assert null != lockReason;
        securityContext.checkWritePermission();

        checkTableName(tableName);
        String lockedReason = writerPool.lock(tableName, lockReason);
        if (lockedReason == OWNERSHIP_REASON_NONE) {
            boolean locked = readerPool.lock(tableName);
            if (locked) {
                LOG.info().$("locked [table=`").utf8(tableName).$("`, thread=").$(Thread.currentThread().getId()).$(']').$();
                return null;
            }
            writerPool.unlock(tableName);
            return BUSY_READER;
        }
        return lockedReason;
    }

    public boolean lockReaders(CharSequence tableName) {
        checkTableName(tableName);
        return readerPool.lock(tableName);
    }

    public CharSequence lockWriter(CairoSecurityContext securityContext, CharSequence tableName, String lockReason) {
        securityContext.checkWritePermission();
        checkTableName(tableName);
        return writerPool.lock(tableName, lockReason);
    }

    @TestOnly
    public boolean releaseAllReaders() {
        return readerPool.releaseAll();
    }

    @TestOnly
    public void releaseAllWriters() {
        writerPool.releaseAll();
    }

    public boolean releaseInactive() {
        boolean useful = writerPool.releaseInactive();
        useful |= readerPool.releaseInactive();
        useful |= tableRegistry.releaseInactive();
        return useful;
    }

    public void remove(
            CairoSecurityContext securityContext,
            Path path,
            CharSequence tableName
    ) {
        securityContext.checkWritePermission();
        checkTableName(tableName);
        CharSequence lockedReason = lock(securityContext, tableName, "removeTable");
        if (null == lockedReason) {
            try {
                path.of(configuration.getRoot()).concat(tableName).$();
                int errno;
                if ((errno = configuration.getFilesFacade().rmdir(path)) != 0) {
                    LOG.error().$("remove failed [tableName='").utf8(tableName).$("', error=").$(errno).$(']').$();
                    throw CairoException.critical(errno).put("Table remove failed");
                }
                return;
            } finally {
                unlock(securityContext, tableName, null, false);
            }
        }
        throw CairoException.nonCritical().put("Could not lock '").put(tableName).put("' [reason='").put(lockedReason).put("']");
    }

    public int removeDirectory(@Transient Path path, CharSequence dir) {
        path.of(configuration.getRoot()).concat(dir);
        final FilesFacade ff = configuration.getFilesFacade();
        return ff.rmdir(path.slash$());
    }

    public void rename(
            CairoSecurityContext securityContext,
            Path path,
            CharSequence tableName,
            Path otherPath,
            CharSequence newName
    ) {
        securityContext.checkWritePermission();

        checkTableName(tableName);
        checkTableName(newName);

        String lockedReason = lock(securityContext, tableName, "renameTable");
        if (null == lockedReason) {
            try {
                rename0(path, tableName, otherPath, newName);
            } finally {
                unlock(securityContext, tableName, null, false);
            }
        } else {
            LOG.error().$("cannot lock and rename [from='").$(tableName).$("', to='").$(newName).$("', reason='").$(lockedReason).$("']").$();
            throw EntryUnavailableException.instance(lockedReason);
        }
    }

    public void unlock(
            CairoSecurityContext securityContext,
            CharSequence tableName,
            @Nullable TableWriter writer,
            boolean newTable
    ) {
        checkTableName(tableName);
        readerPool.unlock(tableName);
        writerPool.unlock(tableName, writer, newTable);
        LOG.info().$("unlocked [table=`").utf8(tableName).$("`]").$();
    }

    public void unlockReaders(CharSequence tableName) {
        checkTableName(tableName);
        readerPool.unlock(tableName);
    }

    public void unlockWriter(CairoSecurityContext securityContext, CharSequence tableName) {
        securityContext.checkWritePermission();
        checkTableName(tableName);
        writerPool.unlock(tableName);
    }

    public TextImportExecutionContext getTextImportExecutionContext() {
        return textImportExecutionContext;
    }

    private void checkTableName(CharSequence tableName) {
        if (!TableUtils.isValidTableName(tableName, configuration.getMaxFileNameLength())) {
            throw CairoException.nonCritical()
                    .put("invalid table name [table=").putAsPrintable(tableName)
                    .put(']');
        }
    }

    private void rename0(Path path, CharSequence tableName, Path otherPath, CharSequence to) {
        final FilesFacade ff = configuration.getFilesFacade();
        final CharSequence root = configuration.getRoot();

        if (TableUtils.exists(ff, path, root, tableName) != TableUtils.TABLE_EXISTS) {
            LOG.error().$('\'').utf8(tableName).$("' does not exist. Rename failed.").$();
            throw CairoException.nonCritical().put("Rename failed. Table '").put(tableName).put("' does not exist");
        }

        path.of(root).concat(tableName).$();
        otherPath.of(root).concat(to).$();

        if (ff.exists(otherPath)) {
            LOG.error().$("rename target exists [from='").$(tableName).$("', to='").$(otherPath).$("']").$();
            throw CairoException.nonCritical().put("Rename target exists");
        }

        if (ff.rename(path, otherPath) != Files.FILES_RENAME_OK) {
            int error = ff.errno();
            LOG.error().$("rename failed [from='").$(path).$("', to='").$(otherPath).$("', error=").$(error).$(']').$();
            throw CairoException.critical(error).put("Rename failed");
        }
    }

    private class EngineMaintenanceJob extends SynchronizedJob {

        private final MicrosecondClock clock;
        private final long checkInterval;
        private long last = 0;

        public EngineMaintenanceJob(CairoConfiguration configuration) {
            this.clock = configuration.getMicrosecondClock();
            this.checkInterval = configuration.getIdleCheckInterval() * 1000;
        }

        @Override
        protected boolean runSerially() {
            long t = clock.getTicks();
            if (last + checkInterval < t) {
                last = t;
                return releaseInactive();
            }
            return false;
        }
    }
}<|MERGE_RESOLUTION|>--- conflicted
+++ resolved
@@ -297,14 +297,6 @@
 
     public void checkNotifyOutstandingTxnInWal(int tableId, CharSequence tableName, long txn) {
         rootPath.trimTo(rootPathLen).concat(tableName).concat(TableUtils.TXN_FILE_NAME).$();
-<<<<<<< HEAD
-        tempTxReader.ofRO(rootPath, PartitionBy.NONE);
-        if (tempTxReader.unsafeLoad(true)) {
-            if (tempTxReader.getTxn() < txn) {
-                // table name should be immutable when in the notification
-                String tableNameStr = Chars.toString(tableName);
-                notifyWalTxnCommitted(tableId, tableNameStr, txn);
-=======
         try (TxReader txReader = tempTxReader.ofRO(rootPath, PartitionBy.NONE)) {
             if (txReader.unsafeLoad(true)) {
                 if (txReader.getTxn() < txn) {
@@ -312,31 +304,12 @@
                     String tableNameStr = Chars.toString(tableName);
                     notifyWalTxnCommitted(tableId, tableNameStr, txn);
                 }
->>>>>>> dd57fd07
             }
         }
     }
 
     public void notifyWalTxnCommitted(int tableId, String tableName, long txn) {
         Sequence pubSeq = messageBus.getWalTxnNotificationPubSequence();
-<<<<<<< HEAD
-        int steelingAttempts = 10;
-        while (true) {
-            long cursor = pubSeq.next();
-            if (cursor > -1L) {
-                WalTxnNotificationTask task = messageBus.getWalTxnNotificationQueue().get(cursor);
-                task.of(tableName, tableId, txn);
-                pubSeq.done(cursor);
-                return;
-            } else if (cursor == -1L) {
-                // Oh, no queue overflow!
-                // Steel the work!
-                if (steelingAttempts-- > 0) {
-                    Sequence subSeq = messageBus.getWalTxnNotificationSubSequence();
-                    try (SqlToOperation sqlToOperation = new SqlToOperation(this)) {
-                        while ((cursor = subSeq.next()) > -1L || cursor == -2L) {
-                            if (cursor > -1L) {
-=======
         int steelingAttempts = 100;
         SqlToOperation sqlToOperation = null;
         IntLongHashMap localCommittedTransactions = new IntLongHashMap();
@@ -359,31 +332,12 @@
                         }
                         try {
                             while ((cursor = subSeq.next()) > -1L || cursor == -2L) {
->>>>>>> dd57fd07
                                 WalTxnNotificationTask task = messageBus.getWalTxnNotificationQueue().get(cursor);
                                 String taskTableName = task.getTableName();
                                 int taskTableId = task.getTableId();
                                 // We can release queue obj now, all data copied. If writing fails another commit or async job will re-trigger it
                                 subSeq.done(cursor);
 
-<<<<<<< HEAD
-                                ApplyWal2TableJob.processWalTxnNotification(taskTableName, taskTableId, this, sqlToOperation);
-                            }
-                        }
-                    } catch (Throwable throwable) {
-                        LOG.criticalW()
-                                .$("error in steeling and processing WAL notifications. Attempts left: ").$(steelingAttempts)
-                                .$(throwable).$();
-                    }
-                } else {
-                    LOG.criticalW().$("error publishing WAL notifications, queue is full").$();
-                    // WAL is committed and can eventually be picked up and applied to the table.
-                    // Error is critical but throwing exception will make client assume
-                    // that commit failed but in fact the data is written.
-                    return;
-                }
-            }
-=======
                                 if (localCommittedTransactions.get(taskTableId) < task.getTxn()) {
                                     long lastCommittedTxn = ApplyWal2TableJob.processWalTxnNotification(taskTableName, taskTableId, this, sqlToOperation);
                                     if (lastCommittedTxn > -1) {
@@ -416,7 +370,6 @@
             if (sqlToOperation != null) {
                 Misc.free(sqlToOperation);
             }
->>>>>>> dd57fd07
         }
     }
 
