--- conflicted
+++ resolved
@@ -447,10 +447,7 @@
                         // it will tick on its way back to pool or earlier
                         tableWriterCmdSubSeq.done(cursor);
                     } catch (Throwable e) {
-<<<<<<< HEAD
-=======
                         tableWriterCmdSubSeq.done(cursor);
->>>>>>> 8e902371
                         if (e instanceof Sinkable) {
                             LOG.error()
                                     .$("could not create table writer [tableName=").$(cmd.getTableName())
@@ -470,6 +467,57 @@
         }
     }
 
+    public void tick() {
+        final long cursor = tableWriterCmdSubSeq.next();
+        if (cursor > -1) {
+            TableWriterTask cmd = tableWriterCmdQueue.get(cursor);
+            switch (cmd.getType()) {
+                case TableWriterTask.TSK_SLAVE_SYNC:
+
+                    final long dst = cmd.getInstance();
+                    final long dstIP = cmd.getIp();
+                    final long tableId = cmd.getTableId();
+
+                    LOG.info()
+                            .$("received replication SYNC cmd [tableName=").$(cmd.getTableName())
+                            .$(", tableId=").$(cmd.getTableId())
+                            .$(", src=").$(cmd.getInstance())
+                            .$(", srcIP=").$ip(cmd.getIp())
+                            .$(", cursor=").$(cursor)
+                            .I$();
+
+                    try (TableWriter writer = writerPool.get(cmd.getTableName(), "slave sync")) {
+                        final TableSyncModel syncModel = writer.replHandleSyncCmd(cmd);
+                        // release command queue slot not to hold both queues
+                        tableWriterCmdSubSeq.done(cursor);
+                        if (syncModel != null) {
+                            writer.replPublishSyncEvent0(syncModel, tableId, dst, dstIP);
+                        }
+                    } catch (EntryUnavailableException e) {
+                        // ignore command, writer is busy
+                        // it will tick on its way back to pool or earlier
+                        tableWriterCmdSubSeq.done(cursor);
+                    } catch (Throwable e) {
+                        tableWriterCmdSubSeq.done(cursor);
+                        if (e instanceof Sinkable) {
+                            LOG.error()
+                                    .$("could not create table writer [tableName=").$(cmd.getTableName())
+                                    .$(", tableId=").$(cmd.getTableId())
+                                    .$(", ex=`").$((Sinkable) e).$('`')
+                                    .I$();
+                        } else {
+                            LOG.error()
+                                    .$("could not create table writer [tableName=").$(cmd.getTableName())
+                                    .$(", tableId=").$(cmd.getTableId())
+                                    .$(", ex=`").$(e).$('`')
+                                    .I$();
+                        }
+                    }
+
+            }
+        }
+    }
+
     public void unlock(
             CairoSecurityContext securityContext,
             CharSequence tableName,
