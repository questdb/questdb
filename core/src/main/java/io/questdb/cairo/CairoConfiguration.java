--- conflicted
+++ resolved
@@ -495,11 +495,7 @@
      */
     boolean mangleTableDirNames();
 
-<<<<<<< HEAD
-    LongSupplier getImportIDSupplier();
-=======
     LongSupplier getCopyIDSupplier();
->>>>>>> ea77e900
 
     FactoryProvider getFactoryProvider();
 }