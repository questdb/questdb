/*******************************************************************************
 *     ___                  _   ____  ____
 *    / _ \ _   _  ___  ___| |_|  _ \| __ )
 *   | | | | | | |/ _ \/ __| __| | | |  _ \
 *   | |_| | |_| |  __/\__ \ |_| |_| | |_) |
 *    \__\_\\__,_|\___||___/\__|____/|____/
 *
 *  Copyright (c) 2014-2019 Appsicle
 *  Copyright (c) 2019-2024 QuestDB
 *
 *  Licensed under the Apache License, Version 2.0 (the "License");
 *  you may not use this file except in compliance with the License.
 *  You may obtain a copy of the License at
 *
 *  http://www.apache.org/licenses/LICENSE-2.0
 *
 *  Unless required by applicable law or agreed to in writing, software
 *  distributed under the License is distributed on an "AS IS" BASIS,
 *  WITHOUT WARRANTIES OR CONDITIONS OF ANY KIND, either express or implied.
 *  See the License for the specific language governing permissions and
 *  limitations under the License.
 *
 ******************************************************************************/

package io.questdb.cairo;

import io.questdb.*;
import io.questdb.cairo.sql.SqlExecutionCircuitBreakerConfiguration;
import io.questdb.cutlass.text.TextConfiguration;
import io.questdb.std.*;
import io.questdb.std.datetime.DateFormat;
import io.questdb.std.datetime.DateLocale;
import io.questdb.std.datetime.microtime.MicrosecondClock;
import io.questdb.std.datetime.microtime.MicrosecondClockImpl;
import io.questdb.std.datetime.millitime.MillisecondClock;
import io.questdb.std.datetime.millitime.MillisecondClockImpl;
import org.jetbrains.annotations.NotNull;
import org.jetbrains.annotations.Nullable;

import java.lang.ThreadLocal;
import java.util.Map;
import java.util.function.LongSupplier;

public interface CairoConfiguration {

    long O_ASYNC = 0x40;
    long O_DIRECT = 0x4000;
    long O_NONE = 0;
    long O_SYNC = 0x80;
    ThreadLocal<Rnd> RANDOM = new ThreadLocal<>();

    boolean attachPartitionCopy();

    default boolean disableColumnPurgeJob() {
        return false;
    }

    boolean enableTestFactories();

    /**
     * All effective configuration values are seen by the server instance.
     *
     * @return key value pairs of the configuration
     */
    default @Nullable ObjObjHashMap<ConfigPropertyKey, ConfigPropertyValue> getAllPairs() {
        return null;
    }

    boolean getAllowTableRegistrySharedWrite();

    // the '+' is used to prevent overlap with table names
    @NotNull
    default String getArchivedCrashFilePrefix() {
        return "crash+";
    }

    @NotNull
    String getAttachPartitionSuffix();

    DateFormat getBackupDirTimestampFormat();

    int getBackupMkDirMode();

    // null disables backups
    CharSequence getBackupRoot();

    CharSequence getBackupTempDirName();

    int getBinaryEncodingMaxLength();

    int getBindVariablePoolSize();

    @NotNull
    BuildInformation getBuildInformation();

    boolean getCairoSqlLegacyOperatorPrecedence();

    @NotNull
    CharSequence getCheckpointRoot(); // same as root/../.checkpoint

    @NotNull
    SqlExecutionCircuitBreakerConfiguration getCircuitBreakerConfiguration();

    int getColumnCastModelPoolCapacity();

    int getColumnIndexerQueueCapacity();

    int getColumnPurgeQueueCapacity();

    long getColumnPurgeRetryDelay();

    long getColumnPurgeRetryDelayLimit();

    double getColumnPurgeRetryDelayMultiplier();

    int getColumnPurgeTaskPoolCapacity();

    int getCommitMode();

    @NotNull
    CharSequence getConfRoot(); // same as root/../conf

    @NotNull
    LongSupplier getCopyIDSupplier();

    int getCopyPoolCapacity();

    int getCountDistinctCapacity();

    double getCountDistinctLoadFactor();

    int getCreateAsSelectRetryCount();

    long getCreateTableModelBatchSize();

    int getCreateTableModelPoolCapacity();

    long getDataAppendPageSize();

    long getDataIndexKeyAppendPageSize();

    long getDataIndexValueAppendPageSize();

    long getDatabaseIdHi();

    long getDatabaseIdLo();

    @NotNull
    CharSequence getDbDirectory(); // env['cairo.root'], defaults to db

    @NotNull
    DateLocale getDefaultDateLocale();

    int getDefaultSeqPartTxnCount();

    boolean getDefaultSymbolCacheFlag();

    int getDefaultSymbolCapacity();

    int getDetachedMkDirMode();

    int getDoubleToStrCastScale();

    default Map<String, String> getEnv() {
        return System.getenv();
    }

    int getExplainPoolCapacity();

    @NotNull
    FactoryProvider getFactoryProvider();

    int getFileOperationRetryCount();

    @NotNull
    FilesFacade getFilesFacade();

    int getFloatToStrCastScale();

    long getGroupByAllocatorDefaultChunkSize();

    long getGroupByAllocatorMaxChunkSize();

    int getGroupByMapCapacity();

    int getGroupByMergeShardQueueCapacity();

    int getGroupByPoolCapacity();

    long getGroupByPresizeMaxHeapSize();

    long getGroupByPresizeMaxSize();

    int getGroupByShardingThreshold();

    @NotNull
    default IOURingFacade getIOURingFacade() {
        return IOURingFacadeImpl.INSTANCE;
    }

    long getIdleCheckInterval();

    int getInactiveReaderMaxOpenPartitions();

    long getInactiveReaderTTL();

    long getInactiveWalWriterTTL();

    long getInactiveWriterTTL();

    int getIndexValueBlockSize();

    long getInsertModelBatchSize();

    int getInsertModelPoolCapacity();

    int getLatestByQueueCapacity();

    @NotNull
    CharSequence getLegacyCheckpointRoot(); // same as root/../snapshot

<<<<<<< HEAD
    boolean getLogLevelVerbose();
=======
    boolean getLogSqlQueryProgressExe();
>>>>>>> c836c364

    int getMaxCrashFiles();

    int getMaxFileNameLength();

    int getMaxSqlRecompileAttempts();

    int getMaxSwapFileCount();

    int getMaxSymbolNotEqualsCount();

    int getMaxUncommittedRows();

    int getMetadataPoolCapacity();

    @NotNull
    default MicrosecondClock getMicrosecondClock() {
        return MicrosecondClockImpl.INSTANCE;
    }

    @NotNull
    default MillisecondClock getMillisecondClock() {
        return MillisecondClockImpl.INSTANCE;
    }

    long getMiscAppendPageSize();

    int getMkDirMode();

    @NotNull
    default NanosecondClock getNanosecondClock() {
        return NanosecondClockImpl.INSTANCE;
    }

    int getO3CallbackQueueCapacity();

    int getO3ColumnMemorySize();

    int getO3CopyQueueCapacity();

    int getO3LagCalculationWindowsSize();

    default double getO3LagDecreaseFactor() {
        return 0.5;
    }

    default double getO3LagIncreaseFactor() {
        return 1.5;
    }

    int getO3LastPartitionMaxSplits();

    /**
     * Default commit lag in microseconds for new tables. This value
     * can be overridden with 'create table' statement.
     *
     * @return upper bound of "commit lag" in micros
     */
    long getO3MaxLag();

    int getO3MemMaxPages();

    long getO3MinLag();

    int getO3OpenColumnQueueCapacity();

    int getO3PartitionQueueCapacity();

    int getO3PurgeDiscoveryQueueCapacity();

    // the '+' is used to prevent overlap with table names
    @NotNull
    default String getOGCrashFilePrefix() {
        return "hs_err_pid+";
    }

    int getPageFrameReduceColumnListCapacity();

    int getPageFrameReduceQueueCapacity();

    int getPageFrameReduceRowIdListCapacity();

    int getPageFrameReduceShardCount();

    int getParallelIndexThreshold();

    long getPartitionO3SplitMinSize();

    int getPartitionPurgeListCapacity();

    int getQueryCacheEventQueueCapacity();

    int getQueryRegistryPoolSize();

    @NotNull
    default Rnd getRandom() {
        Rnd rnd = RANDOM.get();
        if (rnd == null) {
            RANDOM.set(rnd = new Rnd(
                            getNanosecondClock().getTicks(),
                            getMicrosecondClock().getTicks()
                    )
            );
        }
        return rnd;
    }

    int getReaderPoolMaxSegments();

    int getRenameTableModelPoolCapacity();

    int getRepeatMigrationsFromVersion();

    int getRndFunctionMemoryMaxPages();

    int getRndFunctionMemoryPageSize();

    @NotNull
    String getRoot(); // some folder with suffix env['cairo.root'] e.g. /.../db

    @NotNull
    default RostiAllocFacade getRostiAllocFacade() {
        return RostiAllocFacadeImpl.INSTANCE;
    }

    boolean getSampleByDefaultAlignmentCalendar();

    int getSampleByIndexSearchPageSize();

    long getSequencerCheckInterval();

    /**
     * Returns database instance id. The instance id is used by the snapshot recovery mechanism:
     * on database start the id is compared with the id stored in the checkpoint, if any. If the ids
     * are different, snapshot recovery is being triggered.
     *
     * @return instance id.
     */
    @NotNull
    CharSequence getSnapshotInstanceId();

    long getSpinLockTimeout();

    int getSqlAsOfJoinLookAhead();

    int getSqlCharacterStoreCapacity();

    int getSqlCharacterStoreSequencePoolCapacity();

    int getSqlColumnPoolCapacity();

    int getSqlCompilerPoolCapacity();

    int getSqlCopyBufferSize();

    // null or empty input root disables "copy" sql
    CharSequence getSqlCopyInputRoot();

    CharSequence getSqlCopyInputWorkRoot();

    int getSqlCopyLogRetentionDays();

    long getSqlCopyMaxIndexChunkSize();

    int getSqlCopyQueueCapacity();

    int getSqlDistinctTimestampKeyCapacity();

    double getSqlDistinctTimestampLoadFactor();

    int getSqlExpressionPoolCapacity();

    double getSqlFastMapLoadFactor();

    int getSqlHashJoinLightValueMaxPages();

    int getSqlHashJoinLightValuePageSize();

    int getSqlHashJoinValueMaxPages();

    int getSqlHashJoinValuePageSize();

    int getSqlJitBindVarsMemoryMaxPages();

    int getSqlJitBindVarsMemoryPageSize();

    int getSqlJitIRMemoryMaxPages();

    int getSqlJitIRMemoryPageSize();

    int getSqlJitMode();

    int getSqlJitPageAddressCacheThreshold();

    int getSqlJoinContextPoolCapacity();

    int getSqlJoinMetadataMaxResizes();

    /**
     * These holds table metadata, which is usually quite small. 16K page should be adequate.
     *
     * @return memory page size
     */
    int getSqlJoinMetadataPageSize();

    long getSqlLatestByRowCount();

    int getSqlLexerPoolCapacity();

    int getSqlMapMaxPages();

    int getSqlMapMaxResizes();

    int getSqlMaxNegativeLimit();

    int getSqlModelPoolCapacity();

    int getSqlOrderByRadixSortThreshold();

    int getSqlPageFrameMaxRows();

    int getSqlPageFrameMinRows();

    int getSqlParallelWorkStealingThreshold();

    int getSqlSmallMapKeyCapacity();

    long getSqlSmallMapPageSize();

    int getSqlSortKeyMaxPages();

    long getSqlSortKeyPageSize();

    int getSqlSortLightValueMaxPages();

    long getSqlSortLightValuePageSize();

    int getSqlSortValueMaxPages();

    int getSqlSortValuePageSize();

    int getSqlUnorderedMapMaxEntrySize();

    int getSqlWindowInitialRangeBufferSize();

    int getSqlWindowMaxRecursion();

    int getSqlWindowRowIdMaxPages();

    int getSqlWindowRowIdPageSize();

    int getSqlWindowStoreMaxPages();

    int getSqlWindowStorePageSize();

    int getSqlWindowTreeKeyMaxPages();

    int getSqlWindowTreeKeyPageSize();

    int getStrFunctionMaxBufferLength();

    long getSystemDataAppendPageSize();

    int getSystemO3ColumnMemorySize();

    @NotNull
    CharSequence getSystemTableNamePrefix();

    long getSystemWalDataAppendPageSize();

    long getSystemWalEventAppendPageSize();

    long getTableRegistryAutoReloadFrequency();

    int getTableRegistryCompactionThreshold();

    @NotNull
    TelemetryConfiguration getTelemetryConfiguration();

    CharSequence getTempRenamePendingTablePrefix();

    @NotNull
    TextConfiguration getTextConfiguration();

    int getTxnScoreboardEntryCount();

    int getVectorAggregateQueueCapacity();

    @NotNull
    VolumeDefinitions getVolumeDefinitions();

    int getWalApplyLookAheadTransactionCount();

    long getWalApplyTableTimeQuota();

    long getWalDataAppendPageSize();

    boolean getWalEnabledDefault();

    long getWalEventAppendPageSize();

    double getWalLagRowsMultiplier();

    long getWalMaxLagSize();

    int getWalMaxLagTxnCount();

    int getWalMaxSegmentFileDescriptorsCache();

    long getWalPurgeInterval();

    default int getWalPurgeWaitBeforeDelete() {
        return 0;
    }

    int getWalRecreateDistressedSequencerAttempts();

    /**
     * If after a commit a WAL segment has more than this number of rows, roll the next transaction onto a new segment.
     * <p>
     *
     * @see #getWalSegmentRolloverSize()
     */
    long getWalSegmentRolloverRowCount();

    /**
     * If after a commit a WAL segment is larger than this size, roll the next transaction onto a new segment.
     * <p>
     *
     * @see #getWalSegmentRolloverRowCount()
     */
    long getWalSegmentRolloverSize();

    int getWalTxnNotificationQueueCapacity();

    int getWalWriterPoolMaxSegments();

    int getWindowColumnPoolCapacity();

    int getWithClauseModelPoolCapacity();

    long getWorkStealTimeoutNanos();

    long getWriterAsyncCommandBusyWaitTimeout();

    long getWriterAsyncCommandMaxTimeout();

    int getWriterCommandQueueCapacity();

    long getWriterCommandQueueSlotSize();

    long getWriterFileOpenOpts();

    int getWriterTickRowsCountMod();

    /**
     * A flag to enable/disable checkpoint recovery mechanism. Defaults to {@code true}.
     *
     * @return enable/disable flag for recovering from the checkpoint
     */
    boolean isCheckpointRecoveryEnabled();

    boolean isDevModeEnabled();

    boolean isGroupByPresizeEnabled();

    boolean isIOURingEnabled();

    boolean isMultiKeyDedupEnabled();

    boolean isO3QuickSortEnabled();

    boolean isParallelIndexingEnabled();

    boolean isReadOnlyInstance();

    boolean isSqlJitDebugEnabled();

    boolean isSqlOrderBySortEnabled();

    boolean isSqlParallelFilterEnabled();

    boolean isSqlParallelFilterPreTouchEnabled();

    boolean isSqlParallelGroupByEnabled();

    boolean isTableTypeConversionEnabled();

    boolean isWalApplyEnabled();

    boolean isWalSupported();

    boolean isWriterMixedIOEnabled();

    /**
     * This is a flag to enable/disable making table directory names different to table names for non-WAL tables.
     * When it is enabled directory name of table TRADE becomes TRADE~, so that ~ sign is added at the end.
     * The flag is enabled in tests and disabled in released code for backward compatibility. Tests verify that
     * we do not rely on the fact that table directory name is the same as table name.
     *
     * @return true if mangling of directory names for non-WAL tables is enabled, false otherwise.
     */
    boolean mangleTableDirNames();

    default void populateSettings(CharSequenceObjHashMap<CharSequence> settings) {
    }

    boolean useFastAsOfJoin();
}<|MERGE_RESOLUTION|>--- conflicted
+++ resolved
@@ -219,11 +219,9 @@
     @NotNull
     CharSequence getLegacyCheckpointRoot(); // same as root/../snapshot
 
-<<<<<<< HEAD
     boolean getLogLevelVerbose();
-=======
+
     boolean getLogSqlQueryProgressExe();
->>>>>>> c836c364
 
     int getMaxCrashFiles();
 
