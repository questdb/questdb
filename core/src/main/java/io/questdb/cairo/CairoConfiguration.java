/*******************************************************************************
 *     ___                  _   ____  ____
 *    / _ \ _   _  ___  ___| |_|  _ \| __ )
 *   | | | | | | |/ _ \/ __| __| | | |  _ \
 *   | |_| | |_| |  __/\__ \ |_| |_| | |_) |
 *    \__\_\\__,_|\___||___/\__|____/|____/
 *
 *  Copyright (c) 2014-2019 Appsicle
 *  Copyright (c) 2019-2022 QuestDB
 *
 *  Licensed under the Apache License, Version 2.0 (the "License");
 *  you may not use this file except in compliance with the License.
 *  You may obtain a copy of the License at
 *
 *  http://www.apache.org/licenses/LICENSE-2.0
 *
 *  Unless required by applicable law or agreed to in writing, software
 *  distributed under the License is distributed on an "AS IS" BASIS,
 *  WITHOUT WARRANTIES OR CONDITIONS OF ANY KIND, either express or implied.
 *  See the License for the specific language governing permissions and
 *  limitations under the License.
 *
 ******************************************************************************/

package io.questdb.cairo;

import io.questdb.BuildInformation;
import io.questdb.TelemetryConfiguration;
import io.questdb.cairo.sql.SqlExecutionCircuitBreakerConfiguration;
import io.questdb.cutlass.text.TextConfiguration;
import io.questdb.std.*;
import io.questdb.std.datetime.DateFormat;
import io.questdb.std.datetime.DateLocale;
import io.questdb.std.datetime.microtime.MicrosecondClock;
import io.questdb.std.datetime.millitime.MillisecondClock;

import java.lang.ThreadLocal;

public interface CairoConfiguration {

    long O_NONE = 0;
    long O_ASYNC = 0x40;
    long O_SYNC = 0x80;
    long O_DIRECT = 0x4000;

    ThreadLocal<Rnd> RANDOM = new ThreadLocal<>();

    boolean attachPartitionCopy();

    boolean enableTestFactories();

    int getAnalyticColumnPoolCapacity();

    // the '+' is used to prevent overlap with table names
    default String getArchivedCrashFilePrefix() {
        return "crash+";
    }

    String getAttachPartitionSuffix();

    DateFormat getBackupDirTimestampFormat();

    int getBackupMkDirMode();

    // null disables backups
    CharSequence getBackupRoot();

    CharSequence getBackupTempDirName();

    int getBinaryEncodingMaxLength();

    int getBindVariablePoolSize();

    BuildInformation getBuildInformation();

    SqlExecutionCircuitBreakerConfiguration getCircuitBreakerConfiguration();

    int getColumnCastModelPoolCapacity();

    int getColumnIndexerQueueCapacity();

    int getColumnPurgeQueueCapacity();

    long getColumnPurgeRetryDelay();

    long getColumnPurgeRetryDelayLimit();

    double getColumnPurgeRetryDelayMultiplier();

    int getColumnPurgeTaskPoolCapacity();

    /**
     * Default commit lag in microseconds for new tables. This value
     * can be overridden with 'create table' statement.
     *
     * @return commit lag in microseconds
     */
    long getCommitLag();

    int getCommitMode();

    CharSequence getConfRoot(); // same as root/../conf

    int getCopyPoolCapacity();

    int getCreateAsSelectRetryCount();

    int getCreateTableModelPoolCapacity();

    long getDataAppendPageSize();

    long getDataIndexKeyAppendPageSize();

    long getDataIndexValueAppendPageSize();

    long getDatabaseIdHi();

    long getDatabaseIdLo();

    CharSequence getDbDirectory(); // env['cairo.root'], defaults to db

    DateLocale getDefaultDateLocale();

    CharSequence getDefaultMapType();

    boolean getDefaultSymbolCacheFlag();

    int getDefaultSymbolCapacity();

    int getDoubleToStrCastScale();

    int getFileOperationRetryCount();

    FilesFacade getFilesFacade();

    int getFloatToStrCastScale();

    int getGroupByMapCapacity();

    int getGroupByPoolCapacity();

    default IOURingFacade getIOURingFacade() {
        return IOURingFacadeImpl.INSTANCE;
    }

    long getIdleCheckInterval();

    long getInactiveReaderTTL();

    long getInactiveWalWriterTTL();

    long getInactiveWriterTTL();

    int getIndexValueBlockSize();

    int getInsertPoolCapacity();

    int getLatestByQueueCapacity();

    int getMaxCrashFiles();

    int getMaxFileNameLength();

    int getMaxSwapFileCount();

    int getMaxSymbolNotEqualsCount();

    int getMaxUncommittedRows();

    int getMetadataPoolCapacity();

    MicrosecondClock getMicrosecondClock();

    MillisecondClock getMillisecondClock();

    long getMiscAppendPageSize();

    int getMkDirMode();

    default NanosecondClock getNanosecondClock() {
        return NanosecondClockImpl.INSTANCE;
    }

    int getO3CallbackQueueCapacity();

    int getO3ColumnMemorySize();

    int getO3CopyQueueCapacity();

    int getO3OpenColumnQueueCapacity();

    int getO3PartitionQueueCapacity();

    int getO3PurgeDiscoveryQueueCapacity();

    // the '+' is used to prevent overlap with table names
    default String getOGCrashFilePrefix() {
        return "hs_err_pid+";
    }

    int getPageFrameReduceColumnListCapacity();

    int getPageFrameReduceQueueCapacity();

    int getPageFrameReduceRowIdListCapacity();

    int getPageFrameReduceShardCount();

    int getPageFrameReduceTaskPoolCapacity();

    int getParallelIndexThreshold();

    int getPartitionPurgeListCapacity();

    int getQueryCacheEventQueueCapacity();

    default Rnd getRandom() {
        Rnd rnd = RANDOM.get();
        if (rnd == null) {
            RANDOM.set(rnd = new Rnd(
                    getNanosecondClock().getTicks(),
                    getMicrosecondClock().getTicks())
            );
        }
        return rnd;
    }

    int getReaderPoolMaxSegments();

    int getRenameTableModelPoolCapacity();

    int getRndFunctionMemoryMaxPages();

    int getRndFunctionMemoryPageSize();

    CharSequence getRoot(); // some folder with suffix env['cairo.root'] e.g. /.../db

    default RostiAllocFacade getRostiAllocFacade() {
        return RostiAllocFacadeImpl.INSTANCE;
    }

    int getSampleByIndexSearchPageSize();

    boolean getSimulateCrashEnabled();

    /**
     * Returns database instance id. The instance id is used by the snapshot recovery mechanism:
     * on database start the id is compared with the id stored in a snapshot, if any. If the ids
     * are different, snapshot recovery is being triggered.
     *
     * @return instance id.
     */
    CharSequence getSnapshotInstanceId();

    CharSequence getSnapshotRoot(); // same as root/../snapshot

    long getSpinLockTimeout();

    int getSqlAnalyticRowIdMaxPages();

    int getSqlAnalyticRowIdPageSize();

    int getSqlAnalyticStoreMaxPages();

    int getSqlAnalyticStorePageSize();

    int getSqlAnalyticTreeKeyMaxPages();

    int getSqlAnalyticTreeKeyPageSize();

    int getSqlCharacterStoreCapacity();

    int getSqlCharacterStoreSequencePoolCapacity();

    int getSqlColumnPoolCapacity();

    double getSqlCompactMapLoadFactor();

    int getSqlCopyBufferSize();

    // null input root disables "copy" sql
    CharSequence getSqlCopyInputRoot();

    CharSequence getSqlCopyInputWorkRoot();

    int getSqlCopyLogRetentionDays();

    long getSqlCopyMaxIndexChunkSize();

    int getSqlCopyQueueCapacity();

    int getSqlDistinctTimestampKeyCapacity();

    double getSqlDistinctTimestampLoadFactor();

    int getSqlExpressionPoolCapacity();

    double getSqlFastMapLoadFactor();

    int getSqlHashJoinLightValueMaxPages();

    int getSqlHashJoinLightValuePageSize();

    int getSqlHashJoinValueMaxPages();

    int getSqlHashJoinValuePageSize();

    int getSqlJitBindVarsMemoryMaxPages();

    int getSqlJitBindVarsMemoryPageSize();

    int getSqlJitIRMemoryMaxPages();

    int getSqlJitIRMemoryPageSize();

    int getSqlJitMode();

    int getSqlJitPageAddressCacheThreshold();

    int getSqlJitRowsThreshold();

    int getSqlJoinContextPoolCapacity();

    int getSqlJoinMetadataMaxResizes();

    /**
     * These holds table metadata, which is usually quite small. 16K page should be adequate.
     *
     * @return memory page size
     */
    int getSqlJoinMetadataPageSize();

    long getSqlLatestByRowCount();

    int getSqlLexerPoolCapacity();

    int getSqlMapKeyCapacity();

    int getSqlMapMaxPages();

    int getSqlMapMaxResizes();

    int getSqlMapPageSize();

    int getSqlMaxNegativeLimit();

    int getSqlModelPoolCapacity();

    int getSqlPageFrameMaxRows();

    int getSqlPageFrameMinRows();

    int getSqlSmallMapKeyCapacity();

    int getSqlSortKeyMaxPages();

    long getSqlSortKeyPageSize();

    int getSqlSortLightValueMaxPages();

    long getSqlSortLightValuePageSize();

    int getSqlSortValueMaxPages();

    int getSqlSortValuePageSize();

    int getStrFunctionMaxBufferLength();

    CharSequence getSystemTableNamePrefix();

    TelemetryConfiguration getTelemetryConfiguration();

    TextConfiguration getTextConfiguration();

    int getTxnScoreboardEntryCount();

    int getVectorAggregateQueueCapacity();

    boolean getWalEnabledDefault();

    long getWalPurgeInterval();

    int getWalRecreateDistressedSequencerAttempts();

    int getWalTxnNotificationQueueCapacity();

    int getWithClauseModelPoolCapacity();

    long getWorkStealTimeoutNanos();

    long getWriterAsyncCommandBusyWaitTimeout();

    long getWriterAsyncCommandMaxTimeout();

    int getWriterCommandQueueCapacity();

    long getWriterCommandQueueSlotSize();

    long getWriterFileOpenOpts();

    int getWriterTickRowsCountMod();

    boolean isIOURingEnabled();

    boolean isO3QuickSortEnabled();

    boolean isParallelIndexingEnabled();

    /**
     * A flag to enable/disable snapshot recovery mechanism. Defaults to {@code true}.
     *
     * @return enable/disable snapshot recovery flag
     */
    boolean isSnapshotRecoveryEnabled();

    boolean isSqlJitDebugEnabled();

    boolean isSqlParallelFilterEnabled();

    boolean isSqlParallelFilterPreTouchEnabled();

<<<<<<< HEAD
    boolean mangleTableSystemNames();
=======
    boolean isWalSupported();
>>>>>>> 23bc095b
}<|MERGE_RESOLUTION|>--- conflicted
+++ resolved
@@ -419,9 +419,7 @@
 
     boolean isSqlParallelFilterPreTouchEnabled();
 
-<<<<<<< HEAD
+    boolean isWalSupported();
+
     boolean mangleTableSystemNames();
-=======
-    boolean isWalSupported();
->>>>>>> 23bc095b
 }