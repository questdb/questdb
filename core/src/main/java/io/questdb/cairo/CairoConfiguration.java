/*******************************************************************************
 *     ___                  _   ____  ____
 *    / _ \ _   _  ___  ___| |_|  _ \| __ )
 *   | | | | | | |/ _ \/ __| __| | | |  _ \
 *   | |_| | |_| |  __/\__ \ |_| |_| | |_) |
 *    \__\_\\__,_|\___||___/\__|____/|____/
 *
 *  Copyright (c) 2014-2019 Appsicle
 *  Copyright (c) 2019-2024 QuestDB
 *
 *  Licensed under the Apache License, Version 2.0 (the "License");
 *  you may not use this file except in compliance with the License.
 *  You may obtain a copy of the License at
 *
 *  http://www.apache.org/licenses/LICENSE-2.0
 *
 *  Unless required by applicable law or agreed to in writing, software
 *  distributed under the License is distributed on an "AS IS" BASIS,
 *  WITHOUT WARRANTIES OR CONDITIONS OF ANY KIND, either express or implied.
 *  See the License for the specific language governing permissions and
 *  limitations under the License.
 *
 ******************************************************************************/

package io.questdb.cairo;

import io.questdb.*;
import io.questdb.cairo.sql.SqlExecutionCircuitBreakerConfiguration;
import io.questdb.cutlass.text.TextConfiguration;
import io.questdb.std.*;
import io.questdb.std.datetime.DateFormat;
import io.questdb.std.datetime.DateLocale;
import io.questdb.std.datetime.microtime.MicrosecondClock;
import io.questdb.std.datetime.microtime.MicrosecondClockImpl;
import io.questdb.std.datetime.millitime.MillisecondClock;
import io.questdb.std.datetime.millitime.MillisecondClockImpl;
import org.jetbrains.annotations.NotNull;
import org.jetbrains.annotations.Nullable;

import java.lang.ThreadLocal;
import java.util.Map;
import java.util.function.LongSupplier;

public interface CairoConfiguration {

    long O_ASYNC = 0x40;
    long O_DIRECT = 0x4000;
    long O_NONE = 0;
    long O_SYNC = 0x80;
    ThreadLocal<Rnd> RANDOM = new ThreadLocal<>();

    boolean attachPartitionCopy();

    default boolean disableColumnPurgeJob() {
        return false;
    }

    boolean enableTestFactories();

    /**
     * All effective configuration values are seen by the server instance.
     *
     * @return key value pairs of the configuration
     */
    default @Nullable ObjObjHashMap<ConfigPropertyKey, ConfigPropertyValue> getAllPairs() {
        return null;
    }

    boolean getAllowTableRegistrySharedWrite();

    // the '+' is used to prevent overlap with table names
    @NotNull
    default String getArchivedCrashFilePrefix() {
        return "crash+";
    }

    @NotNull
    String getAttachPartitionSuffix();

    DateFormat getBackupDirTimestampFormat();

    int getBackupMkDirMode();

    // null disables backups
    CharSequence getBackupRoot();

    CharSequence getBackupTempDirName();

    int getBinaryEncodingMaxLength();

    int getBindVariablePoolSize();

    @NotNull
    BuildInformation getBuildInformation();

    boolean getCairoSqlLegacyOperatorPrecedence();

    @NotNull
    SqlExecutionCircuitBreakerConfiguration getCircuitBreakerConfiguration();

    int getColumnCastModelPoolCapacity();

    int getColumnIndexerQueueCapacity();

    int getColumnPurgeQueueCapacity();

    long getColumnPurgeRetryDelay();

    long getColumnPurgeRetryDelayLimit();

    double getColumnPurgeRetryDelayMultiplier();

    int getColumnPurgeTaskPoolCapacity();

    int getCommitMode();

    @NotNull
    CharSequence getConfRoot(); // same as root/../conf

    @NotNull
    LongSupplier getCopyIDSupplier();

    int getCopyPoolCapacity();

    int getCountDistinctCapacity();

    double getCountDistinctLoadFactor();

    int getCreateAsSelectRetryCount();

    long getCreateTableModelBatchSize();

    int getCreateTableModelPoolCapacity();

    long getDataAppendPageSize();

    long getDataIndexKeyAppendPageSize();

    long getDataIndexValueAppendPageSize();

    long getDatabaseIdHi();

    long getDatabaseIdLo();

    @NotNull
    CharSequence getDbDirectory(); // env['cairo.root'], defaults to db

    @NotNull
    DateLocale getDefaultDateLocale();

    int getDefaultSeqPartTxnCount();

    boolean getDefaultSymbolCacheFlag();

    int getDefaultSymbolCapacity();

    int getDetachedMkDirMode();

    int getDoubleToStrCastScale();

    default Map<String, String> getEnv() {
        return System.getenv();
    }

    int getExplainPoolCapacity();

    @NotNull
    FactoryProvider getFactoryProvider();

    int getFileOperationRetryCount();

    @NotNull
    FilesFacade getFilesFacade();

    int getFloatToStrCastScale();

    long getGroupByAllocatorDefaultChunkSize();

    long getGroupByAllocatorMaxChunkSize();

    int getGroupByMapCapacity();

    int getGroupByMergeShardQueueCapacity();

    int getGroupByPoolCapacity();

    long getGroupByPresizeMaxHeapSize();

    long getGroupByPresizeMaxSize();

    int getGroupByShardingThreshold();

    @NotNull
    default IOURingFacade getIOURingFacade() {
        return IOURingFacadeImpl.INSTANCE;
    }

    long getIdleCheckInterval();

    int getInactiveReaderMaxOpenPartitions();

    long getInactiveReaderTTL();

    long getInactiveWalWriterTTL();

    long getInactiveWriterTTL();

    int getIndexValueBlockSize();

    long getInsertModelBatchSize();

    int getInsertModelPoolCapacity();

    int getLatestByQueueCapacity();

    int getMaxCrashFiles();

    int getMaxFileNameLength();

    int getMaxSqlRecompileAttempts();

    int getMaxSwapFileCount();

    int getMaxSymbolNotEqualsCount();

    int getMaxUncommittedRows();

    int getMetadataPoolCapacity();

    @NotNull
    default MicrosecondClock getMicrosecondClock() {
        return MicrosecondClockImpl.INSTANCE;
    }

    @NotNull
    default MillisecondClock getMillisecondClock() {
        return MillisecondClockImpl.INSTANCE;
    }

    long getMiscAppendPageSize();

    int getMkDirMode();

    @NotNull
    default NanosecondClock getNanosecondClock() {
        return NanosecondClockImpl.INSTANCE;
    }

    int getO3CallbackQueueCapacity();

    int getO3ColumnMemorySize();

    int getO3CopyQueueCapacity();

    int getO3LagCalculationWindowsSize();

    default double getO3LagDecreaseFactor() {
        return 0.5;
    }

    default double getO3LagIncreaseFactor() {
        return 1.5;
    }

    int getO3LastPartitionMaxSplits();

    /**
     * Default commit lag in microseconds for new tables. This value
     * can be overridden with 'create table' statement.
     *
     * @return upper bound of "commit lag" in micros
     */
    long getO3MaxLag();

    int getO3MemMaxPages();

    long getO3MinLag();

    int getO3OpenColumnQueueCapacity();

    int getO3PartitionQueueCapacity();

    int getO3PurgeDiscoveryQueueCapacity();

    // the '+' is used to prevent overlap with table names
    @NotNull
    default String getOGCrashFilePrefix() {
        return "hs_err_pid+";
    }

    int getPageFrameReduceColumnListCapacity();

    int getPageFrameReduceQueueCapacity();

    int getPageFrameReduceRowIdListCapacity();

    int getPageFrameReduceShardCount();

    int getParallelIndexThreshold();

    long getPartitionO3SplitMinSize();

    int getPartitionPurgeListCapacity();

    int getQueryCacheEventQueueCapacity();

    int getQueryRegistryPoolSize();

    @NotNull
    default Rnd getRandom() {
        Rnd rnd = RANDOM.get();
        if (rnd == null) {
            RANDOM.set(rnd = new Rnd(
                            getNanosecondClock().getTicks(),
                            getMicrosecondClock().getTicks()
                    )
            );
        }
        return rnd;
    }

    int getReaderPoolMaxSegments();

    int getRenameTableModelPoolCapacity();

    int getRepeatMigrationsFromVersion();

    int getRndFunctionMemoryMaxPages();

    int getRndFunctionMemoryPageSize();

    @NotNull
    String getRoot(); // some folder with suffix env['cairo.root'] e.g. /.../db

    @NotNull
    default RostiAllocFacade getRostiAllocFacade() {
        return RostiAllocFacadeImpl.INSTANCE;
    }

    boolean getSampleByDefaultAlignmentCalendar();

    int getSampleByIndexSearchPageSize();

    long getSequencerCheckInterval();

    /**
     * Returns database instance id. The instance id is used by the snapshot recovery mechanism:
     * on database start the id is compared with the id stored in the checkpoint, if any. If the ids
     * are different, snapshot recovery is being triggered.
     *
     * @return instance id.
     */
    @NotNull
    CharSequence getSnapshotInstanceId();

    @NotNull
    CharSequence getCheckpointRoot(); // same as root/../.checkpoint

<<<<<<< HEAD
=======
    @NotNull
>>>>>>> 51e5052d
    CharSequence getLegacyCheckpointRoot(); // same as root/../snapshot

    long getSpinLockTimeout();

    int getSqlAsOfJoinLookAhead();

    int getSqlCharacterStoreCapacity();

    int getSqlCharacterStoreSequencePoolCapacity();

    int getSqlColumnPoolCapacity();

    int getSqlCompilerPoolCapacity();

    int getSqlCopyBufferSize();

    // null input root disables "copy" sql
    CharSequence getSqlCopyInputRoot();

    CharSequence getSqlCopyInputWorkRoot();

    int getSqlCopyLogRetentionDays();

    long getSqlCopyMaxIndexChunkSize();

    int getSqlCopyQueueCapacity();

    int getSqlDistinctTimestampKeyCapacity();

    double getSqlDistinctTimestampLoadFactor();

    int getSqlExpressionPoolCapacity();

    double getSqlFastMapLoadFactor();

    int getSqlHashJoinLightValueMaxPages();

    int getSqlHashJoinLightValuePageSize();

    int getSqlHashJoinValueMaxPages();

    int getSqlHashJoinValuePageSize();

    int getSqlJitBindVarsMemoryMaxPages();

    int getSqlJitBindVarsMemoryPageSize();

    int getSqlJitIRMemoryMaxPages();

    int getSqlJitIRMemoryPageSize();

    int getSqlJitMode();

    int getSqlJitPageAddressCacheThreshold();

    int getSqlJoinContextPoolCapacity();

    int getSqlJoinMetadataMaxResizes();

    /**
     * These holds table metadata, which is usually quite small. 16K page should be adequate.
     *
     * @return memory page size
     */
    int getSqlJoinMetadataPageSize();

    long getSqlLatestByRowCount();

    int getSqlLexerPoolCapacity();

    int getSqlMapMaxPages();

    int getSqlMapMaxResizes();

    int getSqlMaxNegativeLimit();

    int getSqlModelPoolCapacity();

    int getSqlPageFrameMaxRows();

    int getSqlPageFrameMinRows();

    int getSqlParallelWorkStealingThreshold();

    int getSqlSmallMapKeyCapacity();

    long getSqlSmallMapPageSize();

    int getSqlSortKeyMaxPages();

    long getSqlSortKeyPageSize();

    int getSqlSortLightValueMaxPages();

    long getSqlSortLightValuePageSize();

    int getSqlSortValueMaxPages();

    int getSqlSortValuePageSize();

    int getSqlUnorderedMapMaxEntrySize();

    int getSqlWindowInitialRangeBufferSize();

    int getSqlWindowMaxRecursion();

    int getSqlWindowRowIdMaxPages();

    int getSqlWindowRowIdPageSize();

    int getSqlWindowStoreMaxPages();

    int getSqlWindowStorePageSize();

    int getSqlWindowTreeKeyMaxPages();

    int getSqlWindowTreeKeyPageSize();

    int getStrFunctionMaxBufferLength();

    long getSystemDataAppendPageSize();

    int getSystemO3ColumnMemorySize();

    @NotNull
    CharSequence getSystemTableNamePrefix();

    long getSystemWalDataAppendPageSize();

    long getSystemWalEventAppendPageSize();

    long getTableRegistryAutoReloadFrequency();

    int getTableRegistryCompactionThreshold();

    @NotNull
    TelemetryConfiguration getTelemetryConfiguration();

    CharSequence getTempRenamePendingTablePrefix();

    @NotNull
    TextConfiguration getTextConfiguration();

    int getTxnScoreboardEntryCount();

    int getVectorAggregateQueueCapacity();

    @NotNull
    VolumeDefinitions getVolumeDefinitions();

    int getWalApplyLookAheadTransactionCount();

    long getWalApplyTableTimeQuota();

    long getWalDataAppendPageSize();

    boolean getWalEnabledDefault();

    long getWalEventAppendPageSize();

    long getWalMaxLagSize();

    int getWalMaxLagTxnCount();

    int getWalMaxSegmentFileDescriptorsCache();

    long getWalPurgeInterval();

    default int getWalPurgeWaitBeforeDelete() {
        return 0;
    }

    int getWalRecreateDistressedSequencerAttempts();

    /**
     * If after a commit a WAL segment has more than this number of rows, roll the next transaction onto a new segment.
     * <p>
     *
     * @see #getWalSegmentRolloverSize()
     */
    long getWalSegmentRolloverRowCount();

    /**
     * If after a commit a WAL segment is larger than this size, roll the next transaction onto a new segment.
     * <p>
     *
     * @see #getWalSegmentRolloverRowCount()
     */
    long getWalSegmentRolloverSize();

    double getWalLagRowsMultiplier();

    int getWalTxnNotificationQueueCapacity();

    int getWalWriterPoolMaxSegments();

    int getWindowColumnPoolCapacity();

    int getWithClauseModelPoolCapacity();

    long getWorkStealTimeoutNanos();

    long getWriterAsyncCommandBusyWaitTimeout();

    long getWriterAsyncCommandMaxTimeout();

    int getWriterCommandQueueCapacity();

    long getWriterCommandQueueSlotSize();

    long getWriterFileOpenOpts();

    int getWriterTickRowsCountMod();

    boolean isDevModeEnabled();

    boolean isGroupByPresizeEnabled();

    boolean isIOURingEnabled();

    boolean isMultiKeyDedupEnabled();

    boolean isO3QuickSortEnabled();

    boolean isParallelIndexingEnabled();

    boolean isReadOnlyInstance();

    /**
     * A flag to enable/disable checkpoint recovery mechanism. Defaults to {@code true}.
     *
     * @return enable/disable flag for recovering from the checkpoint
     */
    boolean isCheckpointRecoveryEnabled();

    boolean isSqlJitDebugEnabled();

    boolean isSqlParallelFilterEnabled();

    boolean isSqlParallelFilterPreTouchEnabled();

    boolean isSqlParallelGroupByEnabled();

    boolean isTableTypeConversionEnabled();

    boolean isWalApplyEnabled();

    boolean isWalSupported();

    boolean isWriterMixedIOEnabled();

    /**
     * This is a flag to enable/disable making table directory names different to table names for non-WAL tables.
     * When it is enabled directory name of table TRADE becomes TRADE~, so that ~ sign is added at the end.
     * The flag is enabled in tests and disabled in released code for backward compatibility. Tests verify that
     * we do not rely on the fact that table directory name is the same as table name.
     *
     * @return true if mangling of directory names for non-WAL tables is enabled, false otherwise.
     */
    boolean mangleTableDirNames();

    default void populateSettings(CharSequenceObjHashMap<CharSequence> settings) {
    }
}<|MERGE_RESOLUTION|>--- conflicted
+++ resolved
@@ -96,6 +96,9 @@
     boolean getCairoSqlLegacyOperatorPrecedence();
 
     @NotNull
+    CharSequence getCheckpointRoot(); // same as root/../.checkpoint
+
+    @NotNull
     SqlExecutionCircuitBreakerConfiguration getCircuitBreakerConfiguration();
 
     int getColumnCastModelPoolCapacity();
@@ -212,6 +215,9 @@
     int getInsertModelPoolCapacity();
 
     int getLatestByQueueCapacity();
+
+    @NotNull
+    CharSequence getLegacyCheckpointRoot(); // same as root/../snapshot
 
     int getMaxCrashFiles();
 
@@ -353,15 +359,6 @@
     @NotNull
     CharSequence getSnapshotInstanceId();
 
-    @NotNull
-    CharSequence getCheckpointRoot(); // same as root/../.checkpoint
-
-<<<<<<< HEAD
-=======
-    @NotNull
->>>>>>> 51e5052d
-    CharSequence getLegacyCheckpointRoot(); // same as root/../snapshot
-
     long getSpinLockTimeout();
 
     int getSqlAsOfJoinLookAhead();
@@ -520,6 +517,8 @@
 
     long getWalEventAppendPageSize();
 
+    double getWalLagRowsMultiplier();
+
     long getWalMaxLagSize();
 
     int getWalMaxLagTxnCount();
@@ -550,8 +549,6 @@
      */
     long getWalSegmentRolloverSize();
 
-    double getWalLagRowsMultiplier();
-
     int getWalTxnNotificationQueueCapacity();
 
     int getWalWriterPoolMaxSegments();
@@ -574,6 +571,13 @@
 
     int getWriterTickRowsCountMod();
 
+    /**
+     * A flag to enable/disable checkpoint recovery mechanism. Defaults to {@code true}.
+     *
+     * @return enable/disable flag for recovering from the checkpoint
+     */
+    boolean isCheckpointRecoveryEnabled();
+
     boolean isDevModeEnabled();
 
     boolean isGroupByPresizeEnabled();
@@ -587,13 +591,6 @@
     boolean isParallelIndexingEnabled();
 
     boolean isReadOnlyInstance();
-
-    /**
-     * A flag to enable/disable checkpoint recovery mechanism. Defaults to {@code true}.
-     *
-     * @return enable/disable flag for recovering from the checkpoint
-     */
-    boolean isCheckpointRecoveryEnabled();
 
     boolean isSqlJitDebugEnabled();
 
