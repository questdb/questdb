/*******************************************************************************
 *     ___                  _   ____  ____
 *    / _ \ _   _  ___  ___| |_|  _ \| __ )
 *   | | | | | | |/ _ \/ __| __| | | |  _ \
 *   | |_| | |_| |  __/\__ \ |_| |_| | |_) |
 *    \__\_\\__,_|\___||___/\__|____/|____/
 *
 *  Copyright (c) 2014-2019 Appsicle
 *  Copyright (c) 2019-2023 QuestDB
 *
 *  Licensed under the Apache License, Version 2.0 (the "License");
 *  you may not use this file except in compliance with the License.
 *  You may obtain a copy of the License at
 *
 *  http://www.apache.org/licenses/LICENSE-2.0
 *
 *  Unless required by applicable law or agreed to in writing, software
 *  distributed under the License is distributed on an "AS IS" BASIS,
 *  WITHOUT WARRANTIES OR CONDITIONS OF ANY KIND, either express or implied.
 *  See the License for the specific language governing permissions and
 *  limitations under the License.
 *
 ******************************************************************************/

package io.questdb.cairo;

import io.questdb.BuildInformation;
import io.questdb.TelemetryConfiguration;
import io.questdb.VolumeDefinitions;
import io.questdb.cairo.security.CairoSecurityContextFactory;
import io.questdb.cairo.sql.SqlExecutionCircuitBreakerConfiguration;
import io.questdb.cutlass.text.TextConfiguration;
import io.questdb.std.*;
import io.questdb.std.datetime.DateFormat;
import io.questdb.std.datetime.DateLocale;
import io.questdb.std.datetime.microtime.MicrosecondClock;
import io.questdb.std.datetime.microtime.MicrosecondClockImpl;
import io.questdb.std.datetime.millitime.MillisecondClock;
import io.questdb.std.datetime.millitime.MillisecondClockImpl;

import java.lang.ThreadLocal;

public interface CairoConfiguration {

    long O_ASYNC = 0x40;
    long O_DIRECT = 0x4000;
    long O_NONE = 0;
    long O_SYNC = 0x80;
    ThreadLocal<Rnd> RANDOM = new ThreadLocal<>();

    boolean attachPartitionCopy();

    default boolean disableColumnPurgeJob() {
        return false;
    }

    boolean enableTestFactories();

    boolean getAllowTableRegistrySharedWrite();

    int getAnalyticColumnPoolCapacity();

    // the '+' is used to prevent overlap with table names
    default String getArchivedCrashFilePrefix() {
        return "crash+";
    }

    String getAttachPartitionSuffix();

    DateFormat getBackupDirTimestampFormat();

    int getBackupMkDirMode();

    // null disables backups
    CharSequence getBackupRoot();

    CharSequence getBackupTempDirName();

    int getBinaryEncodingMaxLength();

    int getBindVariablePoolSize();

    BuildInformation getBuildInformation();

    SqlExecutionCircuitBreakerConfiguration getCircuitBreakerConfiguration();

    int getColumnCastModelPoolCapacity();

    int getColumnIndexerQueueCapacity();

    int getColumnPurgeQueueCapacity();

    long getColumnPurgeRetryDelay();

    long getColumnPurgeRetryDelayLimit();

    double getColumnPurgeRetryDelayMultiplier();

    int getColumnPurgeTaskPoolCapacity();

    int getCommitMode();

    CharSequence getConfRoot(); // same as root/../conf

    int getCopyPoolCapacity();

    int getCreateAsSelectRetryCount();

    int getCreateTableModelPoolCapacity();

    long getDataAppendPageSize();

    long getDataIndexKeyAppendPageSize();

    long getDataIndexValueAppendPageSize();

    long getDatabaseIdHi();

    long getDatabaseIdLo();

    CharSequence getDbDirectory(); // env['cairo.root'], defaults to db

    DateLocale getDefaultDateLocale();

    CharSequence getDefaultMapType();

    boolean getDefaultSymbolCacheFlag();

    int getDefaultSymbolCapacity();

    int getDoubleToStrCastScale();

    int getExplainPoolCapacity();

    int getFileOperationRetryCount();

    FilesFacade getFilesFacade();

    int getFloatToStrCastScale();

    int getGroupByMapCapacity();

    int getGroupByPoolCapacity();

    default IOURingFacade getIOURingFacade() {
        return IOURingFacadeImpl.INSTANCE;
    }

    long getIdleCheckInterval();

    int getInactiveReaderMaxOpenPartitions();

    long getInactiveReaderTTL();

    long getInactiveWalWriterTTL();

    long getInactiveWriterTTL();

    int getIndexValueBlockSize();

    int getInsertPoolCapacity();

    int getLatestByQueueCapacity();

    int getMaxCrashFiles();

    int getMaxFileNameLength();

    int getMaxSwapFileCount();

    int getMaxSymbolNotEqualsCount();

    int getMaxUncommittedRows();

    int getMetadataPoolCapacity();

    default MicrosecondClock getMicrosecondClock() {
        return MicrosecondClockImpl.INSTANCE;
    }

    default MillisecondClock getMillisecondClock() {
        return MillisecondClockImpl.INSTANCE;
    }

    long getMiscAppendPageSize();

    int getMkDirMode();

    default NanosecondClock getNanosecondClock() {
        return NanosecondClockImpl.INSTANCE;
    }

    int getO3CallbackQueueCapacity();

    int getO3ColumnMemorySize();

    int getO3CopyQueueCapacity();

    int getO3LagCalculationWindowsSize();

    default double getO3LagDecreaseFactor() {
        return 0.5;
    }

    default double getO3LagIncreaseFactor() {
        return 1.5;
    }

    /**
     * Default commit lag in microseconds for new tables. This value
     * can be overridden with 'create table' statement.
     *
     * @return upper bound of "commit lag" in micros
     */
    long getO3MaxLag();

    int getO3MemMaxPages();

    long getO3MinLag();

    int getO3OpenColumnQueueCapacity();

    int getO3PartitionQueueCapacity();

    int getO3PurgeDiscoveryQueueCapacity();

    // the '+' is used to prevent overlap with table names
    default String getOGCrashFilePrefix() {
        return "hs_err_pid+";
    }

    int getPageFrameReduceColumnListCapacity();

    int getPageFrameReduceQueueCapacity();

    int getPageFrameReduceRowIdListCapacity();

    int getPageFrameReduceShardCount();

    int getPageFrameReduceTaskPoolCapacity();

    int getParallelIndexThreshold();

    int getPartitionPurgeListCapacity();

    long getPartitionO3SplitThreshold();

    int getQueryCacheEventQueueCapacity();

    default Rnd getRandom() {
        Rnd rnd = RANDOM.get();
        if (rnd == null) {
            RANDOM.set(rnd = new Rnd(
                    getNanosecondClock().getTicks(),
                    getMicrosecondClock().getTicks())
            );
        }
        return rnd;
    }

    int getReaderPoolMaxSegments();

    int getRenameTableModelPoolCapacity();

    int getRepeatMigrationsFromVersion();

    int getRndFunctionMemoryMaxPages();

    int getRndFunctionMemoryPageSize();

    CharSequence getRoot(); // some folder with suffix env['cairo.root'] e.g. /.../db

    default RostiAllocFacade getRostiAllocFacade() {
        return RostiAllocFacadeImpl.INSTANCE;
    }

    int getSampleByIndexSearchPageSize();

    boolean getSimulateCrashEnabled();

    /**
     * Returns database instance id. The instance id is used by the snapshot recovery mechanism:
     * on database start the id is compared with the id stored in a snapshot, if any. If the ids
     * are different, snapshot recovery is being triggered.
     *
     * @return instance id.
     */
    CharSequence getSnapshotInstanceId();

    CharSequence getSnapshotRoot(); // same as root/../snapshot

    long getSpinLockTimeout();

    int getSqlAnalyticRowIdMaxPages();

    int getSqlAnalyticRowIdPageSize();

    int getSqlAnalyticStoreMaxPages();

    int getSqlAnalyticStorePageSize();

    int getSqlAnalyticTreeKeyMaxPages();

    int getSqlAnalyticTreeKeyPageSize();

    int getSqlCharacterStoreCapacity();

    int getSqlCharacterStoreSequencePoolCapacity();

    int getSqlColumnPoolCapacity();

    double getSqlCompactMapLoadFactor();

    int getSqlCopyBufferSize();

    // null input root disables "copy" sql
    CharSequence getSqlCopyInputRoot();

    CharSequence getSqlCopyInputWorkRoot();

    int getSqlCopyLogRetentionDays();

    long getSqlCopyMaxIndexChunkSize();

    int getSqlCopyQueueCapacity();

    int getSqlDistinctTimestampKeyCapacity();

    double getSqlDistinctTimestampLoadFactor();

    int getSqlExpressionPoolCapacity();

    double getSqlFastMapLoadFactor();

    int getSqlHashJoinLightValueMaxPages();

    int getSqlHashJoinLightValuePageSize();

    int getSqlHashJoinValueMaxPages();

    int getSqlHashJoinValuePageSize();

    int getSqlJitBindVarsMemoryMaxPages();

    int getSqlJitBindVarsMemoryPageSize();

    int getSqlJitIRMemoryMaxPages();

    int getSqlJitIRMemoryPageSize();

    int getSqlJitMode();

    int getSqlJitPageAddressCacheThreshold();

    int getSqlJitRowsThreshold();

    int getSqlJoinContextPoolCapacity();

    int getSqlJoinMetadataMaxResizes();

    /**
     * These holds table metadata, which is usually quite small. 16K page should be adequate.
     *
     * @return memory page size
     */
    int getSqlJoinMetadataPageSize();

    long getSqlLatestByRowCount();

    int getSqlLexerPoolCapacity();

    int getSqlMapKeyCapacity();

    int getSqlMapMaxPages();

    int getSqlMapMaxResizes();

    int getSqlMapPageSize();

    int getSqlMaxNegativeLimit();

    int getSqlModelPoolCapacity();

    int getSqlPageFrameMaxRows();

    int getSqlPageFrameMinRows();

    int getSqlSmallMapKeyCapacity();

    int getSqlSmallMapPageSize();

    int getSqlSortKeyMaxPages();

    long getSqlSortKeyPageSize();

    int getSqlSortLightValueMaxPages();

    long getSqlSortLightValuePageSize();

    int getSqlSortValueMaxPages();

    int getSqlSortValuePageSize();

    int getStrFunctionMaxBufferLength();

    CharSequence getSystemTableNamePrefix();

    long getTableRegistryAutoReloadFrequency();

    int getTableRegistryCompactionThreshold();

    TelemetryConfiguration getTelemetryConfiguration();

    TextConfiguration getTextConfiguration();

    int getTxnScoreboardEntryCount();

    int getVectorAggregateQueueCapacity();

<<<<<<< HEAD
    int getWalApplyLookAheadTransactionCount();

    int getWalCommitSquashRowLimit();
=======
    VolumeDefinitions getVolumeDefinitions();

    int getWalApplyLookAheadTransactionCount();

    long getWalApplyTableTimeQuota();

    double getWalSquashUncommittedRowsMultiplier();
>>>>>>> cefba498

    boolean getWalEnabledDefault();

    long getWalPurgeInterval();

    int getWalRecreateDistressedSequencerAttempts();

    long getWalSegmentRolloverRowCount();

    int getWalTxnNotificationQueueCapacity();

    int getWithClauseModelPoolCapacity();

    long getWorkStealTimeoutNanos();

    long getWriterAsyncCommandBusyWaitTimeout();

    long getWriterAsyncCommandMaxTimeout();

    int getWriterCommandQueueCapacity();

    long getWriterCommandQueueSlotSize();

    long getWriterFileOpenOpts();

    int getWriterTickRowsCountMod();

    boolean isIOURingEnabled();

    boolean isO3QuickSortEnabled();

    boolean isParallelIndexingEnabled();

    boolean isReadOnlyInstance();

    /**
     * A flag to enable/disable snapshot recovery mechanism. Defaults to {@code true}.
     *
     * @return enable/disable snapshot recovery flag
     */
    boolean isSnapshotRecoveryEnabled();

    boolean isSqlJitDebugEnabled();

    boolean isSqlParallelFilterEnabled();

    boolean isSqlParallelFilterPreTouchEnabled();

    boolean isTableTypeConversionEnabled();

    boolean isWalSupported();

    /**
     * This is a flag to enable/disable making table directory names different to table names for non-WAL tables.
     * When it is enabled directory name of table TRADE becomes TRADE~, so that ~ sign is added at the end.
     * The flag is enabled in tests and disabled in released code for backward compatibility. Tests verify that
     * we do not rely on the fact that table directory name is the same as table name.
     *
     * @return true if mangling of directory names for non-WAL tables is enabled, false otherwise.
     */
    boolean mangleTableDirNames();

    CairoSecurityContextFactory getCairoSecurityContextFactory();
}<|MERGE_RESOLUTION|>--- conflicted
+++ resolved
@@ -417,19 +417,13 @@
 
     int getVectorAggregateQueueCapacity();
 
-<<<<<<< HEAD
+    VolumeDefinitions getVolumeDefinitions();
+
     int getWalApplyLookAheadTransactionCount();
 
-    int getWalCommitSquashRowLimit();
-=======
-    VolumeDefinitions getVolumeDefinitions();
-
-    int getWalApplyLookAheadTransactionCount();
-
     long getWalApplyTableTimeQuota();
 
     double getWalSquashUncommittedRowsMultiplier();
->>>>>>> cefba498
 
     boolean getWalEnabledDefault();
 
