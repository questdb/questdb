/*******************************************************************************
 *     ___                  _   ____  ____
 *    / _ \ _   _  ___  ___| |_|  _ \| __ )
 *   | | | | | | |/ _ \/ __| __| | | |  _ \
 *   | |_| | |_| |  __/\__ \ |_| |_| | |_) |
 *    \__\_\\__,_|\___||___/\__|____/|____/
 *
 *  Copyright (c) 2014-2019 Appsicle
 *  Copyright (c) 2019-2023 QuestDB
 *
 *  Licensed under the Apache License, Version 2.0 (the "License");
 *  you may not use this file except in compliance with the License.
 *  You may obtain a copy of the License at
 *
 *  http://www.apache.org/licenses/LICENSE-2.0
 *
 *  Unless required by applicable law or agreed to in writing, software
 *  distributed under the License is distributed on an "AS IS" BASIS,
 *  WITHOUT WARRANTIES OR CONDITIONS OF ANY KIND, either express or implied.
 *  See the License for the specific language governing permissions and
 *  limitations under the License.
 *
 ******************************************************************************/

package io.questdb.cairo;

import io.questdb.*;
import io.questdb.cairo.security.AllowAllSecurityContext;
import io.questdb.cairo.sql.SqlExecutionCircuitBreakerConfiguration;
import io.questdb.cutlass.text.TextConfiguration;
import io.questdb.std.*;
import io.questdb.std.datetime.DateFormat;
import io.questdb.std.datetime.DateLocale;
import io.questdb.std.datetime.microtime.MicrosecondClock;
import io.questdb.std.datetime.microtime.MicrosecondClockImpl;
import io.questdb.std.datetime.millitime.MillisecondClock;
import io.questdb.std.datetime.millitime.MillisecondClockImpl;
import org.jetbrains.annotations.NotNull;
import org.jetbrains.annotations.Nullable;

import java.lang.ThreadLocal;
import java.util.Map;
import java.util.function.LongSupplier;

public interface CairoConfiguration {

    long O_ASYNC = 0x40;
    long O_DIRECT = 0x4000;
    long O_NONE = 0;
    long O_SYNC = 0x80;
    ThreadLocal<Rnd> RANDOM = new ThreadLocal<>();

    boolean attachPartitionCopy();

    default boolean disableColumnPurgeJob() {
        return false;
    }

    boolean enableTestFactories();

<<<<<<< HEAD
    default SecurityContext getAllowAllSecurityContext() {
        return AllowAllSecurityContext.INSTANCE;
=======
    /**
     * All effective configuration values are seen by the server instance.
     *
     * @return key value pairs of the configuration
     */
    default @Nullable ObjObjHashMap<ConfigPropertyKey, ConfigPropertyValue> getAllPairs() {
        return null;
>>>>>>> 553f8bfc
    }

    boolean getAllowTableRegistrySharedWrite();

    // the '+' is used to prevent overlap with table names
    @NotNull
    default String getArchivedCrashFilePrefix() {
        return "crash+";
    }

    @NotNull
    String getAttachPartitionSuffix();

    DateFormat getBackupDirTimestampFormat();

    int getBackupMkDirMode();

    // null disables backups
    CharSequence getBackupRoot();

    CharSequence getBackupTempDirName();

    int getBinaryEncodingMaxLength();

    int getBindVariablePoolSize();

    @NotNull
    BuildInformation getBuildInformation();

    @NotNull
    SqlExecutionCircuitBreakerConfiguration getCircuitBreakerConfiguration();

    int getColumnCastModelPoolCapacity();

    int getColumnIndexerQueueCapacity();

    int getColumnPurgeQueueCapacity();

    long getColumnPurgeRetryDelay();

    long getColumnPurgeRetryDelayLimit();

    double getColumnPurgeRetryDelayMultiplier();

    int getColumnPurgeTaskPoolCapacity();

    int getCommitMode();

    @NotNull
    CharSequence getConfRoot(); // same as root/../conf

    @NotNull
    LongSupplier getCopyIDSupplier();

    int getCopyPoolCapacity();

    int getCreateAsSelectRetryCount();

    int getCreateTableModelPoolCapacity();

    long getDataAppendPageSize();

    long getDataIndexKeyAppendPageSize();

    long getDataIndexValueAppendPageSize();

    long getDatabaseIdHi();

    long getDatabaseIdLo();

    @NotNull
    CharSequence getDbDirectory(); // env['cairo.root'], defaults to db

    @NotNull
    DateLocale getDefaultDateLocale();

    @NotNull
    CharSequence getDefaultMapType();

    boolean getDefaultSymbolCacheFlag();

    int getDefaultSymbolCapacity();

    int getDetachedMkDirMode();

    int getDoubleToStrCastScale();

    default Map<String, String> getEnv() {
        return System.getenv();
    }

    int getExplainPoolCapacity();

    @NotNull
    FactoryProvider getFactoryProvider();

    int getFileOperationRetryCount();

    @NotNull
    FilesFacade getFilesFacade();

    int getFloatToStrCastScale();

    int getGroupByMapCapacity();

    int getGroupByPoolCapacity();

    @NotNull
    default IOURingFacade getIOURingFacade() {
        return IOURingFacadeImpl.INSTANCE;
    }

    long getIdleCheckInterval();

    int getInactiveReaderMaxOpenPartitions();

    long getInactiveReaderTTL();

    long getInactiveWalWriterTTL();

    long getInactiveWriterTTL();

    int getIndexValueBlockSize();

    int getInsertPoolCapacity();

    int getLatestByQueueCapacity();

    int getMaxCrashFiles();

    int getMaxFileNameLength();

    int getMaxSwapFileCount();

    int getMaxSymbolNotEqualsCount();

    int getMaxUncommittedRows();

    int getMetadataPoolCapacity();

    @NotNull
    default MicrosecondClock getMicrosecondClock() {
        return MicrosecondClockImpl.INSTANCE;
    }

    @NotNull
    default MillisecondClock getMillisecondClock() {
        return MillisecondClockImpl.INSTANCE;
    }

    long getMiscAppendPageSize();

    int getMkDirMode();

    @NotNull
    default NanosecondClock getNanosecondClock() {
        return NanosecondClockImpl.INSTANCE;
    }

    int getO3CallbackQueueCapacity();

    int getO3ColumnMemorySize();

    int getO3CopyQueueCapacity();

    int getO3LagCalculationWindowsSize();

    default double getO3LagDecreaseFactor() {
        return 0.5;
    }

    default double getO3LagIncreaseFactor() {
        return 1.5;
    }

    int getO3LastPartitionMaxSplits();

    /**
     * Default commit lag in microseconds for new tables. This value
     * can be overridden with 'create table' statement.
     *
     * @return upper bound of "commit lag" in micros
     */
    long getO3MaxLag();

    int getO3MemMaxPages();

    long getO3MinLag();

    int getO3OpenColumnQueueCapacity();

    int getO3PartitionQueueCapacity();

    int getO3PurgeDiscoveryQueueCapacity();

    // the '+' is used to prevent overlap with table names
    @NotNull
    default String getOGCrashFilePrefix() {
        return "hs_err_pid+";
    }

    int getPageFrameReduceColumnListCapacity();

    int getPageFrameReduceQueueCapacity();

    int getPageFrameReduceRowIdListCapacity();

    int getPageFrameReduceShardCount();

    int getParallelIndexThreshold();

    long getPartitionO3SplitMinSize();

    int getPartitionPurgeListCapacity();

    default QueryLogger getQueryLogger() {
        return DefaultQueryLogger.INSTANCE;
    }

    @NotNull
    default Rnd getRandom() {
        Rnd rnd = RANDOM.get();
        if (rnd == null) {
            RANDOM.set(rnd = new Rnd(
                            getNanosecondClock().getTicks(),
                            getMicrosecondClock().getTicks()
                    )
            );
        }
        return rnd;
    }

    int getReaderPoolMaxSegments();

    int getRenameTableModelPoolCapacity();

    int getRepeatMigrationsFromVersion();

    int getRndFunctionMemoryMaxPages();

    int getRndFunctionMemoryPageSize();

    @NotNull
    String getRoot(); // some folder with suffix env['cairo.root'] e.g. /.../db

    @NotNull
    default RostiAllocFacade getRostiAllocFacade() {
        return RostiAllocFacadeImpl.INSTANCE;
    }

    int getSampleByIndexSearchPageSize();

    boolean getSimulateCrashEnabled();

    /**
     * Returns database instance id. The instance id is used by the snapshot recovery mechanism:
     * on database start the id is compared with the id stored in a snapshot, if any. If the ids
     * are different, snapshot recovery is being triggered.
     *
     * @return instance id.
     */
    @NotNull
    CharSequence getSnapshotInstanceId();

    @NotNull
    CharSequence getSnapshotRoot(); // same as root/../snapshot

    long getSpinLockTimeout();

    int getSqlCharacterStoreCapacity();

    int getSqlCharacterStoreSequencePoolCapacity();

    int getSqlColumnPoolCapacity();

    double getSqlCompactMapLoadFactor();

    int getSqlCopyBufferSize();

    // null input root disables "copy" sql
    CharSequence getSqlCopyInputRoot();

    CharSequence getSqlCopyInputWorkRoot();

    int getSqlCopyLogRetentionDays();

    long getSqlCopyMaxIndexChunkSize();

    int getSqlCopyQueueCapacity();

    int getSqlDistinctTimestampKeyCapacity();

    double getSqlDistinctTimestampLoadFactor();

    int getSqlExpressionPoolCapacity();

    double getSqlFastMapLoadFactor();

    int getSqlHashJoinLightValueMaxPages();

    int getSqlHashJoinLightValuePageSize();

    int getSqlHashJoinValueMaxPages();

    int getSqlHashJoinValuePageSize();

    int getSqlJitBindVarsMemoryMaxPages();

    int getSqlJitBindVarsMemoryPageSize();

    int getSqlJitIRMemoryMaxPages();

    int getSqlJitIRMemoryPageSize();

    int getSqlJitMode();

    int getSqlJitPageAddressCacheThreshold();

    int getSqlJitRowsThreshold();

    int getSqlJoinContextPoolCapacity();

    int getSqlJoinMetadataMaxResizes();

    /**
     * These holds table metadata, which is usually quite small. 16K page should be adequate.
     *
     * @return memory page size
     */
    int getSqlJoinMetadataPageSize();

    long getSqlLatestByRowCount();

    int getSqlLexerPoolCapacity();

    int getSqlMapMaxPages();

    int getSqlMapMaxResizes();

    int getSqlMaxNegativeLimit();

    int getSqlModelPoolCapacity();

    int getSqlPageFrameMaxRows();

    int getSqlPageFrameMinRows();

    int getSqlSmallMapKeyCapacity();

    int getSqlSmallMapPageSize();

    int getSqlSortKeyMaxPages();

    long getSqlSortKeyPageSize();

    int getSqlSortLightValueMaxPages();

    long getSqlSortLightValuePageSize();

    int getSqlSortValueMaxPages();

    int getSqlSortValuePageSize();

    int getSqlWindowInitialRangeBufferSize();

    int getSqlWindowMaxRecursion();

    int getSqlWindowRowIdMaxPages();

    int getSqlWindowRowIdPageSize();

    int getSqlWindowStoreMaxPages();

    int getSqlWindowStorePageSize();

    int getSqlWindowTreeKeyMaxPages();

    int getSqlWindowTreeKeyPageSize();

    int getStrFunctionMaxBufferLength();

    long getSystemDataAppendPageSize();

    int getSystemO3ColumnMemorySize();

    @NotNull
    CharSequence getSystemTableNamePrefix();

    long getSystemWalDataAppendPageSize();

    long getTableRegistryAutoReloadFrequency();

    int getTableRegistryCompactionThreshold();

    @NotNull
    TelemetryConfiguration getTelemetryConfiguration();

    CharSequence getTempRenamePendingTablePrefix();

    @NotNull
    TextConfiguration getTextConfiguration();

    int getTxnScoreboardEntryCount();

    int getVectorAggregateQueueCapacity();

    @NotNull
    VolumeDefinitions getVolumeDefinitions();

    int getWalApplyLookAheadTransactionCount();

    long getWalApplyTableTimeQuota();

    long getWalDataAppendPageSize();

    boolean getWalEnabledDefault();

    int getWalMaxLagTxnCount();

    long getWalPurgeInterval();

    default int getWalPurgeWaitBeforeDelete() {
        return 0;
    }

    int getWalRecreateDistressedSequencerAttempts();

    /**
     * If after a commit a WAL segment has more than this number of rows, roll the next transaction onto a new segment.
     * <p>
     *
     * @see #getWalSegmentRolloverSize()
     */
    long getWalSegmentRolloverRowCount();

    /**
     * If after a commit a WAL segment is larger than this size, roll the next transaction onto a new segment.
     * <p>
     *
     * @see #getWalSegmentRolloverRowCount()
     */
    long getWalSegmentRolloverSize();

    double getWalSquashUncommittedRowsMultiplier();

    int getWalTxnNotificationQueueCapacity();

    int getWalWriterPoolMaxSegments();

    int getWindowColumnPoolCapacity();

    int getWithClauseModelPoolCapacity();

    long getWorkStealTimeoutNanos();

    long getWriterAsyncCommandBusyWaitTimeout();

    long getWriterAsyncCommandMaxTimeout();

    int getWriterCommandQueueCapacity();

    long getWriterCommandQueueSlotSize();

    long getWriterFileOpenOpts();

    long getWriterMemoryLimit();

    int getWriterTickRowsCountMod();

    boolean isIOURingEnabled();

    boolean isMultiKeyDedupEnabled();

    boolean isO3QuickSortEnabled();

    boolean isParallelIndexingEnabled();

    boolean isReadOnlyInstance();

    /**
     * A flag to enable/disable snapshot recovery mechanism. Defaults to {@code true}.
     *
     * @return enable/disable snapshot recovery flag
     */
    boolean isSnapshotRecoveryEnabled();

    boolean isSqlJitDebugEnabled();

    boolean isSqlParallelFilterEnabled();

    boolean isSqlParallelFilterPreTouchEnabled();

    boolean isTableTypeConversionEnabled();

    boolean isWalApplyEnabled();

    boolean isWalSupported();

    boolean isWriterMixedIOEnabled();

    /**
     * This is a flag to enable/disable making table directory names different to table names for non-WAL tables.
     * When it is enabled directory name of table TRADE becomes TRADE~, so that ~ sign is added at the end.
     * The flag is enabled in tests and disabled in released code for backward compatibility. Tests verify that
     * we do not rely on the fact that table directory name is the same as table name.
     *
     * @return true if mangling of directory names for non-WAL tables is enabled, false otherwise.
     */
    boolean mangleTableDirNames();
}<|MERGE_RESOLUTION|>--- conflicted
+++ resolved
@@ -58,10 +58,10 @@
 
     boolean enableTestFactories();
 
-<<<<<<< HEAD
     default SecurityContext getAllowAllSecurityContext() {
         return AllowAllSecurityContext.INSTANCE;
-=======
+    }
+
     /**
      * All effective configuration values are seen by the server instance.
      *
@@ -69,7 +69,6 @@
      */
     default @Nullable ObjObjHashMap<ConfigPropertyKey, ConfigPropertyValue> getAllPairs() {
         return null;
->>>>>>> 553f8bfc
     }
 
     boolean getAllowTableRegistrySharedWrite();
