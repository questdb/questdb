--- conflicted
+++ resolved
@@ -741,14 +741,8 @@
      */
     boolean mangleTableDirNames();
 
-<<<<<<< HEAD
     int maxArrayElementCount();
 
-    default void populateSettings(CharSequenceObjHashMap<CharSequence> settings) {
-    }
-
-=======
->>>>>>> 392b04ed
     boolean useFastAsOfJoin();
 
     boolean useWithinLatestByOptimisation();
