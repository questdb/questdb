--- conflicted
+++ resolved
@@ -381,11 +381,8 @@
 
     int getWalRecreateDistressedSequencerAttempts();
 
-<<<<<<< HEAD
-=======
     long getWalSegmentRolloverRowCount();
 
->>>>>>> 24e45f2e
     int getWalTxnNotificationQueueCapacity();
 
     int getWithClauseModelPoolCapacity();
