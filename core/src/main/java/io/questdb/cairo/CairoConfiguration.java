/*******************************************************************************
 *     ___                  _   ____  ____
 *    / _ \ _   _  ___  ___| |_|  _ \| __ )
 *   | | | | | | |/ _ \/ __| __| | | |  _ \
 *   | |_| | |_| |  __/\__ \ |_| |_| | |_) |
 *    \__\_\\__,_|\___||___/\__|____/|____/
 *
 *  Copyright (c) 2014-2019 Appsicle
 *  Copyright (c) 2019-2022 QuestDB
 *
 *  Licensed under the Apache License, Version 2.0 (the "License");
 *  you may not use this file except in compliance with the License.
 *  You may obtain a copy of the License at
 *
 *  http://www.apache.org/licenses/LICENSE-2.0
 *
 *  Unless required by applicable law or agreed to in writing, software
 *  distributed under the License is distributed on an "AS IS" BASIS,
 *  WITHOUT WARRANTIES OR CONDITIONS OF ANY KIND, either express or implied.
 *  See the License for the specific language governing permissions and
 *  limitations under the License.
 *
 ******************************************************************************/

package io.questdb.cairo;

import io.questdb.BuildInformation;
import io.questdb.TelemetryConfiguration;
import io.questdb.cairo.sql.SqlExecutionCircuitBreakerConfiguration;
import io.questdb.cutlass.text.TextConfiguration;
import io.questdb.std.*;
import io.questdb.std.datetime.DateFormat;
import io.questdb.std.datetime.DateLocale;
import io.questdb.std.datetime.microtime.MicrosecondClock;
import io.questdb.std.datetime.microtime.MicrosecondClockImpl;
import io.questdb.std.datetime.millitime.MillisecondClock;
import io.questdb.std.datetime.millitime.MillisecondClockImpl;

import java.lang.ThreadLocal;

public interface CairoConfiguration {

    long O_ASYNC = 0x40;
    long O_DIRECT = 0x4000;
    long O_NONE = 0;
    long O_SYNC = 0x80;
    ThreadLocal<Rnd> RANDOM = new ThreadLocal<>();

    boolean attachPartitionCopy();

    default boolean disableColumnPurgeJob() {
        return false;
    }

    boolean enableTestFactories();

    boolean getAllowTableRegistrySharedWrite();

    int getAnalyticColumnPoolCapacity();

    // the '+' is used to prevent overlap with table names
    default String getArchivedCrashFilePrefix() {
        return "crash+";
    }

    String getAttachPartitionSuffix();

    DateFormat getBackupDirTimestampFormat();

    int getBackupMkDirMode();

    // null disables backups
    CharSequence getBackupRoot();

    CharSequence getBackupTempDirName();

    int getBinaryEncodingMaxLength();

    int getBindVariablePoolSize();

    BuildInformation getBuildInformation();

    SqlExecutionCircuitBreakerConfiguration getCircuitBreakerConfiguration();

    int getColumnCastModelPoolCapacity();

    int getColumnIndexerQueueCapacity();

    int getColumnPurgeQueueCapacity();

    long getColumnPurgeRetryDelay();

    long getColumnPurgeRetryDelayLimit();

    double getColumnPurgeRetryDelayMultiplier();

    int getColumnPurgeTaskPoolCapacity();

    int getCommitMode();

    CharSequence getConfRoot(); // same as root/../conf

    int getCopyPoolCapacity();

    int getCreateAsSelectRetryCount();

    int getCreateTableModelPoolCapacity();

    long getDataAppendPageSize();

    long getDataIndexKeyAppendPageSize();

    long getDataIndexValueAppendPageSize();

    long getDatabaseIdHi();

    long getDatabaseIdLo();

    CharSequence getDbDirectory(); // env['cairo.root'], defaults to db

    DateLocale getDefaultDateLocale();

    CharSequence getDefaultMapType();

    boolean getDefaultSymbolCacheFlag();

    int getDefaultSymbolCapacity();

    int getDoubleToStrCastScale();

    int getExplainPoolCapacity();

    int getFileOperationRetryCount();

    FilesFacade getFilesFacade();

    int getFloatToStrCastScale();

    int getGroupByMapCapacity();

    int getGroupByPoolCapacity();

    default IOURingFacade getIOURingFacade() {
        return IOURingFacadeImpl.INSTANCE;
    }

    long getIdleCheckInterval();

    long getInactiveReaderTTL();

    long getInactiveWalWriterTTL();

    long getInactiveWriterTTL();

    int getIndexValueBlockSize();

    int getInsertPoolCapacity();

    int getLatestByQueueCapacity();

    int getMaxCrashFiles();

    int getMaxFileNameLength();

    int getMaxSwapFileCount();

    int getMaxSymbolNotEqualsCount();

    int getMaxUncommittedRows();

    int getMetadataPoolCapacity();

    default MicrosecondClock getMicrosecondClock() {
        return MicrosecondClockImpl.INSTANCE;
    }

    default MillisecondClock getMillisecondClock() {
        return MillisecondClockImpl.INSTANCE;
    }

    long getMiscAppendPageSize();

    int getMkDirMode();

    default NanosecondClock getNanosecondClock() {
        return NanosecondClockImpl.INSTANCE;
    }

    int getO3CallbackQueueCapacity();

    int getO3ColumnMemorySize();

    int getO3CopyQueueCapacity();

    default double getO3LagDecreaseFactor() {
        return 0.5;
    }

    default double getO3LagIncreaseFactor() {
        return 1.5;
    }

    /**
     * Default commit lag in microseconds for new tables. This value
     * can be overridden with 'create table' statement.
     *
     * @return upper bound of "commit lag" in micros
     */
    long getO3MaxLag();

    long getO3MinLag();

    int getO3OpenColumnQueueCapacity();

    int getO3PartitionQueueCapacity();

    int getO3PurgeDiscoveryQueueCapacity();

    // the '+' is used to prevent overlap with table names
    default String getOGCrashFilePrefix() {
        return "hs_err_pid+";
    }

    int getPageFrameReduceColumnListCapacity();

    int getPageFrameReduceQueueCapacity();

    int getPageFrameReduceRowIdListCapacity();

    int getPageFrameReduceShardCount();

    int getPageFrameReduceTaskPoolCapacity();

    int getParallelIndexThreshold();

    int getPartitionPurgeListCapacity();

    int getQueryCacheEventQueueCapacity();

    default Rnd getRandom() {
        Rnd rnd = RANDOM.get();
        if (rnd == null) {
            RANDOM.set(rnd = new Rnd(
                    getNanosecondClock().getTicks(),
                    getMicrosecondClock().getTicks())
            );
        }
        return rnd;
    }

    int getReaderPoolMaxSegments();

    int getRenameTableModelPoolCapacity();

    int getRndFunctionMemoryMaxPages();

    int getRndFunctionMemoryPageSize();

    CharSequence getRoot(); // some folder with suffix env['cairo.root'] e.g. /.../db

    default RostiAllocFacade getRostiAllocFacade() {
        return RostiAllocFacadeImpl.INSTANCE;
    }

    int getSampleByIndexSearchPageSize();

    boolean getSimulateCrashEnabled();

    /**
     * Returns database instance id. The instance id is used by the snapshot recovery mechanism:
     * on database start the id is compared with the id stored in a snapshot, if any. If the ids
     * are different, snapshot recovery is being triggered.
     *
     * @return instance id.
     */
    CharSequence getSnapshotInstanceId();

    CharSequence getSnapshotRoot(); // same as root/../snapshot

    long getSpinLockTimeout();

    int getSqlAnalyticRowIdMaxPages();

    int getSqlAnalyticRowIdPageSize();

    int getSqlAnalyticStoreMaxPages();

    int getSqlAnalyticStorePageSize();

    int getSqlAnalyticTreeKeyMaxPages();

    int getSqlAnalyticTreeKeyPageSize();

    int getSqlCharacterStoreCapacity();

    int getSqlCharacterStoreSequencePoolCapacity();

    int getSqlColumnPoolCapacity();

    double getSqlCompactMapLoadFactor();

    int getSqlCopyBufferSize();

    // null input root disables "copy" sql
    CharSequence getSqlCopyInputRoot();

    CharSequence getSqlCopyInputWorkRoot();

    int getSqlCopyLogRetentionDays();

    long getSqlCopyMaxIndexChunkSize();

    int getSqlCopyQueueCapacity();

    int getSqlDistinctTimestampKeyCapacity();

    double getSqlDistinctTimestampLoadFactor();

    int getSqlExpressionPoolCapacity();

    double getSqlFastMapLoadFactor();

    int getSqlHashJoinLightValueMaxPages();

    int getSqlHashJoinLightValuePageSize();

    int getSqlHashJoinValueMaxPages();

    int getSqlHashJoinValuePageSize();

    int getSqlJitBindVarsMemoryMaxPages();

    int getSqlJitBindVarsMemoryPageSize();

    int getSqlJitIRMemoryMaxPages();

    int getSqlJitIRMemoryPageSize();

    int getSqlJitMode();

    int getSqlJitPageAddressCacheThreshold();

    int getSqlJitRowsThreshold();

    int getSqlJoinContextPoolCapacity();

    int getSqlJoinMetadataMaxResizes();

    /**
     * These holds table metadata, which is usually quite small. 16K page should be adequate.
     *
     * @return memory page size
     */
    int getSqlJoinMetadataPageSize();

    long getSqlLatestByRowCount();

    int getSqlLexerPoolCapacity();

    int getSqlMapKeyCapacity();

    int getSqlMapMaxPages();

    int getSqlMapMaxResizes();

    int getSqlMapPageSize();

    int getSqlMaxNegativeLimit();

    int getSqlModelPoolCapacity();

    int getSqlPageFrameMaxRows();

    int getSqlPageFrameMinRows();

    int getSqlSmallMapKeyCapacity();

    int getSqlSmallMapPageSize();

    int getSqlSortKeyMaxPages();

    long getSqlSortKeyPageSize();

    int getSqlSortLightValueMaxPages();

    long getSqlSortLightValuePageSize();

    int getSqlSortValueMaxPages();

    int getSqlSortValuePageSize();

    int getStrFunctionMaxBufferLength();

    CharSequence getSystemTableNamePrefix();

    long getTableRegistryAutoReloadFrequency();

    TelemetryConfiguration getTelemetryConfiguration();

    TextConfiguration getTextConfiguration();

    int getTxnScoreboardEntryCount();

    int getVectorAggregateQueueCapacity();

<<<<<<< HEAD
=======
    int getWalApplyLookAheadTransactionCount();

>>>>>>> 1f255dc7
    int getWalCommitSquashRowLimit();

    boolean getWalEnabledDefault();

    long getWalPurgeInterval();

    int getWalRecreateDistressedSequencerAttempts();

    long getWalSegmentRolloverRowCount();

    int getWalTxnNotificationQueueCapacity();

    int getWithClauseModelPoolCapacity();

    long getWorkStealTimeoutNanos();

    long getWriterAsyncCommandBusyWaitTimeout();

    long getWriterAsyncCommandMaxTimeout();

    int getWriterCommandQueueCapacity();

    long getWriterCommandQueueSlotSize();

    long getWriterFileOpenOpts();

    int getWriterTickRowsCountMod();

    boolean isIOURingEnabled();

    boolean isO3QuickSortEnabled();

    boolean isParallelIndexingEnabled();

    boolean isReadOnlyInstance();

    /**
     * A flag to enable/disable snapshot recovery mechanism. Defaults to {@code true}.
     *
     * @return enable/disable snapshot recovery flag
     */
    boolean isSnapshotRecoveryEnabled();

    boolean isSqlJitDebugEnabled();

    boolean isSqlParallelFilterEnabled();

    boolean isSqlParallelFilterPreTouchEnabled();

    boolean isTableTypeConversionEnabled();

    boolean isWalSupported();

    /**
     * This is a flag to enable/disable making table directory names different to table names for non-WAL tables.
     * When it is enabled directory name of table TRADE becomes TRADE~, so that ~ sign is added at the end.
     * The flag is enabled in tests and disabled in released code for backward compatibility. Tests verify that
     * we do not rely on the fact that table directory name is the same as table name.
     *
     * @return true if mangling of directory names for non-WAL tables is enabled, false otherwise.
     */
    boolean mangleTableDirNames();
}<|MERGE_RESOLUTION|>--- conflicted
+++ resolved
@@ -403,11 +403,8 @@
 
     int getVectorAggregateQueueCapacity();
 
-<<<<<<< HEAD
-=======
     int getWalApplyLookAheadTransactionCount();
 
->>>>>>> 1f255dc7
     int getWalCommitSquashRowLimit();
 
     boolean getWalEnabledDefault();
