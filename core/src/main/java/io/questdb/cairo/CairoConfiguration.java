/*******************************************************************************
 *     ___                  _   ____  ____
 *    / _ \ _   _  ___  ___| |_|  _ \| __ )
 *   | | | | | | |/ _ \/ __| __| | | |  _ \
 *   | |_| | |_| |  __/\__ \ |_| |_| | |_) |
 *    \__\_\\__,_|\___||___/\__|____/|____/
 *
 *  Copyright (c) 2014-2019 Appsicle
 *  Copyright (c) 2019-2022 QuestDB
 *
 *  Licensed under the Apache License, Version 2.0 (the "License");
 *  you may not use this file except in compliance with the License.
 *  You may obtain a copy of the License at
 *
 *  http://www.apache.org/licenses/LICENSE-2.0
 *
 *  Unless required by applicable law or agreed to in writing, software
 *  distributed under the License is distributed on an "AS IS" BASIS,
 *  WITHOUT WARRANTIES OR CONDITIONS OF ANY KIND, either express or implied.
 *  See the License for the specific language governing permissions and
 *  limitations under the License.
 *
 ******************************************************************************/

package io.questdb.cairo;

import io.questdb.BuildInformation;
import io.questdb.TelemetryConfiguration;
import io.questdb.cairo.sql.SqlExecutionCircuitBreakerConfiguration;
import io.questdb.cutlass.text.TextConfiguration;
import io.questdb.std.*;
import io.questdb.std.datetime.DateFormat;
import io.questdb.std.datetime.DateLocale;
import io.questdb.std.datetime.microtime.MicrosecondClock;
import io.questdb.std.datetime.microtime.MicrosecondClockImpl;
import io.questdb.std.datetime.millitime.MillisecondClock;
import io.questdb.std.datetime.millitime.MillisecondClockImpl;

import java.lang.ThreadLocal;

public interface CairoConfiguration {

    long O_ASYNC = 0x40;
    long O_DIRECT = 0x4000;
    long O_NONE = 0;
    long O_SYNC = 0x80;
    ThreadLocal<Rnd> RANDOM = new ThreadLocal<>();

    boolean attachPartitionCopy();

    boolean enableTestFactories();

<<<<<<< HEAD
    CharSequenceHashSet getAllowedVolumePaths();
=======
    boolean getAllowTableRegistrySharedWrite();
>>>>>>> 5d42ab69

    int getAnalyticColumnPoolCapacity();

    // the '+' is used to prevent overlap with table names
    default String getArchivedCrashFilePrefix() {
        return "crash+";
    }

    String getAttachPartitionSuffix();

    DateFormat getBackupDirTimestampFormat();

    int getBackupMkDirMode();

    // null disables backups
    CharSequence getBackupRoot();

    CharSequence getBackupTempDirName();

    int getBinaryEncodingMaxLength();

    int getBindVariablePoolSize();

    BuildInformation getBuildInformation();

    SqlExecutionCircuitBreakerConfiguration getCircuitBreakerConfiguration();

    int getColumnCastModelPoolCapacity();

    int getColumnIndexerQueueCapacity();

    int getColumnPurgeQueueCapacity();

    long getColumnPurgeRetryDelay();

    long getColumnPurgeRetryDelayLimit();

    double getColumnPurgeRetryDelayMultiplier();

    int getColumnPurgeTaskPoolCapacity();

    int getCommitMode();

    CharSequence getConfRoot(); // same as root/../conf

    int getCopyPoolCapacity();

    int getCreateAsSelectRetryCount();

    int getCreateTableModelPoolCapacity();

    long getDataAppendPageSize();

    long getDataIndexKeyAppendPageSize();

    long getDataIndexValueAppendPageSize();

    long getDatabaseIdHi();

    long getDatabaseIdLo();

    CharSequence getDbDirectory(); // env['cairo.root'], defaults to db

    DateLocale getDefaultDateLocale();

    CharSequence getDefaultMapType();

    boolean getDefaultSymbolCacheFlag();

    int getDefaultSymbolCapacity();

    int getDoubleToStrCastScale();

    int getFileOperationRetryCount();

    FilesFacade getFilesFacade();

    int getFloatToStrCastScale();

    int getGroupByMapCapacity();

    int getGroupByPoolCapacity();

    default IOURingFacade getIOURingFacade() {
        return IOURingFacadeImpl.INSTANCE;
    }

    long getIdleCheckInterval();

    long getInactiveReaderTTL();

    long getInactiveWalWriterTTL();

    long getInactiveWriterTTL();

    int getIndexValueBlockSize();

    int getInsertPoolCapacity();

    int getLatestByQueueCapacity();

    int getMaxCrashFiles();

    int getMaxFileNameLength();

    int getMaxSwapFileCount();

    int getMaxSymbolNotEqualsCount();

    int getMaxUncommittedRows();

    int getMetadataPoolCapacity();

    default MicrosecondClock getMicrosecondClock() {
        return MicrosecondClockImpl.INSTANCE;
    }

    default MillisecondClock getMillisecondClock() {
        return MillisecondClockImpl.INSTANCE;
    }

    long getMiscAppendPageSize();

    int getMkDirMode();

    default NanosecondClock getNanosecondClock() {
        return NanosecondClockImpl.INSTANCE;
    }

    int getO3CallbackQueueCapacity();

    int getO3ColumnMemorySize();

    int getO3CopyQueueCapacity();

    default double getO3LagDecreaseFactor() {
        return 0.5;
    }

    default double getO3LagIncreaseFactor() {
        return 1.5;
    }

    /**
     * Default commit lag in microseconds for new tables. This value
     * can be overridden with 'create table' statement.
     *
     * @return upper bound of "commit lag" in micros
     */
    long getO3MaxLag();

    long getO3MinLag();

    int getO3OpenColumnQueueCapacity();

    int getO3PartitionQueueCapacity();

    int getO3PurgeDiscoveryQueueCapacity();

    // the '+' is used to prevent overlap with table names
    default String getOGCrashFilePrefix() {
        return "hs_err_pid+";
    }

    int getPageFrameReduceColumnListCapacity();

    int getPageFrameReduceQueueCapacity();

    int getPageFrameReduceRowIdListCapacity();

    int getPageFrameReduceShardCount();

    int getPageFrameReduceTaskPoolCapacity();

    int getParallelIndexThreshold();

    int getPartitionPurgeListCapacity();

    int getQueryCacheEventQueueCapacity();

    default Rnd getRandom() {
        Rnd rnd = RANDOM.get();
        if (rnd == null) {
            RANDOM.set(rnd = new Rnd(
                    getNanosecondClock().getTicks(),
                    getMicrosecondClock().getTicks())
            );
        }
        return rnd;
    }

    int getReaderPoolMaxSegments();

    int getRenameTableModelPoolCapacity();

    int getRndFunctionMemoryMaxPages();

    int getRndFunctionMemoryPageSize();

    CharSequence getRoot(); // some folder with suffix env['cairo.root'] e.g. /.../db

    default RostiAllocFacade getRostiAllocFacade() {
        return RostiAllocFacadeImpl.INSTANCE;
    }

    int getSampleByIndexSearchPageSize();

    boolean getSimulateCrashEnabled();

    /**
     * Returns database instance id. The instance id is used by the snapshot recovery mechanism:
     * on database start the id is compared with the id stored in a snapshot, if any. If the ids
     * are different, snapshot recovery is being triggered.
     *
     * @return instance id.
     */
    CharSequence getSnapshotInstanceId();

    CharSequence getSnapshotRoot(); // same as root/../snapshot

    long getSpinLockTimeout();

    int getSqlAnalyticRowIdMaxPages();

    int getSqlAnalyticRowIdPageSize();

    int getSqlAnalyticStoreMaxPages();

    int getSqlAnalyticStorePageSize();

    int getSqlAnalyticTreeKeyMaxPages();

    int getSqlAnalyticTreeKeyPageSize();

    int getSqlCharacterStoreCapacity();

    int getSqlCharacterStoreSequencePoolCapacity();

    int getSqlColumnPoolCapacity();

    double getSqlCompactMapLoadFactor();

    int getSqlCopyBufferSize();

    // null input root disables "copy" sql
    CharSequence getSqlCopyInputRoot();

    CharSequence getSqlCopyInputWorkRoot();

    int getSqlCopyLogRetentionDays();

    long getSqlCopyMaxIndexChunkSize();

    int getSqlCopyQueueCapacity();

    int getSqlDistinctTimestampKeyCapacity();

    double getSqlDistinctTimestampLoadFactor();

    int getSqlExpressionPoolCapacity();

    double getSqlFastMapLoadFactor();

    int getSqlHashJoinLightValueMaxPages();

    int getSqlHashJoinLightValuePageSize();

    int getSqlHashJoinValueMaxPages();

    int getSqlHashJoinValuePageSize();

    int getSqlJitBindVarsMemoryMaxPages();

    int getSqlJitBindVarsMemoryPageSize();

    int getSqlJitIRMemoryMaxPages();

    int getSqlJitIRMemoryPageSize();

    int getSqlJitMode();

    int getSqlJitPageAddressCacheThreshold();

    int getSqlJitRowsThreshold();

    int getSqlJoinContextPoolCapacity();

    int getSqlJoinMetadataMaxResizes();

    /**
     * These holds table metadata, which is usually quite small. 16K page should be adequate.
     *
     * @return memory page size
     */
    int getSqlJoinMetadataPageSize();

    long getSqlLatestByRowCount();

    int getSqlLexerPoolCapacity();

    int getSqlMapKeyCapacity();

    int getSqlMapMaxPages();

    int getSqlMapMaxResizes();

    int getSqlMapPageSize();

    int getSqlMaxNegativeLimit();

    int getSqlModelPoolCapacity();

    int getSqlPageFrameMaxRows();

    int getSqlPageFrameMinRows();

    int getSqlSmallMapKeyCapacity();

    int getSqlSortKeyMaxPages();

    long getSqlSortKeyPageSize();

    int getSqlSortLightValueMaxPages();

    long getSqlSortLightValuePageSize();

    int getSqlSortValueMaxPages();

    int getSqlSortValuePageSize();

    int getStrFunctionMaxBufferLength();

    CharSequence getSystemTableNamePrefix();

    long getTableRegistryAutoReloadFrequency();

    TelemetryConfiguration getTelemetryConfiguration();

    TextConfiguration getTextConfiguration();

    int getTxnScoreboardEntryCount();

    int getVectorAggregateQueueCapacity();

    boolean getWalEnabledDefault();

    long getWalPurgeInterval();

    int getWalRecreateDistressedSequencerAttempts();

    long getWalSegmentRolloverRowCount();

    int getWalTxnNotificationQueueCapacity();

    int getWithClauseModelPoolCapacity();

    long getWorkStealTimeoutNanos();

    long getWriterAsyncCommandBusyWaitTimeout();

    long getWriterAsyncCommandMaxTimeout();

    int getWriterCommandQueueCapacity();

    long getWriterCommandQueueSlotSize();

    long getWriterFileOpenOpts();

    int getWriterTickRowsCountMod();

    boolean isAllowedVolumePath(CharSequence volumePath);

    boolean isIOURingEnabled();

    boolean isO3QuickSortEnabled();

    boolean isParallelIndexingEnabled();

    boolean isReadOnlyInstance();

    /**
     * A flag to enable/disable snapshot recovery mechanism. Defaults to {@code true}.
     *
     * @return enable/disable snapshot recovery flag
     */
    boolean isSnapshotRecoveryEnabled();

    boolean isSqlJitDebugEnabled();

    boolean isSqlParallelFilterEnabled();

    boolean isSqlParallelFilterPreTouchEnabled();

    boolean isWalSupported();

    /**
     * This is a flag to enable/disable making table directory names different to table names for non-WAL tables.
     * When it is enabled directory name of table TRADE becomes TRADE~, so that ~ sign is added at the end.
     * The flag is enabled in tests and disabled in released code for backward compatibility. Tests verify that
     * we do not rely on the fact that table directory name is the same as table name.
     *
     * @return true if mangling of directory names for non-WAL tables is enabled, false otherwise.
     */
    boolean mangleTableDirNames();
}<|MERGE_RESOLUTION|>--- conflicted
+++ resolved
@@ -50,11 +50,9 @@
 
     boolean enableTestFactories();
 
-<<<<<<< HEAD
+    boolean getAllowTableRegistrySharedWrite();
+
     CharSequenceHashSet getAllowedVolumePaths();
-=======
-    boolean getAllowTableRegistrySharedWrite();
->>>>>>> 5d42ab69
 
     int getAnalyticColumnPoolCapacity();
 
