/*******************************************************************************
 *     ___                  _   ____  ____
 *    / _ \ _   _  ___  ___| |_|  _ \| __ )
 *   | | | | | | |/ _ \/ __| __| | | |  _ \
 *   | |_| | |_| |  __/\__ \ |_| |_| | |_) |
 *    \__\_\\__,_|\___||___/\__|____/|____/
 *
 *  Copyright (c) 2014-2019 Appsicle
 *  Copyright (c) 2019-2023 QuestDB
 *
 *  Licensed under the Apache License, Version 2.0 (the "License");
 *  you may not use this file except in compliance with the License.
 *  You may obtain a copy of the License at
 *
 *  http://www.apache.org/licenses/LICENSE-2.0
 *
 *  Unless required by applicable law or agreed to in writing, software
 *  distributed under the License is distributed on an "AS IS" BASIS,
 *  WITHOUT WARRANTIES OR CONDITIONS OF ANY KIND, either express or implied.
 *  See the License for the specific language governing permissions and
 *  limitations under the License.
 *
 ******************************************************************************/

package io.questdb.cairo;

import io.questdb.*;
import io.questdb.cairo.sql.SqlExecutionCircuitBreakerConfiguration;
import io.questdb.cutlass.text.TextConfiguration;
import io.questdb.std.*;
import io.questdb.std.datetime.DateFormat;
import io.questdb.std.datetime.DateLocale;
import io.questdb.std.datetime.microtime.MicrosecondClock;
import io.questdb.std.datetime.microtime.MicrosecondClockImpl;
import io.questdb.std.datetime.millitime.MillisecondClock;
import io.questdb.std.datetime.millitime.MillisecondClockImpl;
import org.jetbrains.annotations.NotNull;

import java.lang.ThreadLocal;
import java.util.function.LongSupplier;

public interface CairoConfiguration {

    long O_ASYNC = 0x40;
    long O_DIRECT = 0x4000;
    long O_NONE = 0;
    long O_SYNC = 0x80;
    ThreadLocal<Rnd> RANDOM = new ThreadLocal<>();

    boolean attachPartitionCopy();

    default boolean disableColumnPurgeJob() {
        return false;
    }

    boolean enableTestFactories();

    boolean getAllowTableRegistrySharedWrite();

    int getAnalyticColumnPoolCapacity();

    // the '+' is used to prevent overlap with table names
    @NotNull
    default String getArchivedCrashFilePrefix() {
        return "crash+";
    }

    @NotNull
    String getAttachPartitionSuffix();

    DateFormat getBackupDirTimestampFormat();

    int getBackupMkDirMode();

    // null disables backups
    CharSequence getBackupRoot();

    CharSequence getBackupTempDirName();

    int getBinaryEncodingMaxLength();

    int getBindVariablePoolSize();

    @NotNull
    BuildInformation getBuildInformation();

    @NotNull
    SqlExecutionCircuitBreakerConfiguration getCircuitBreakerConfiguration();

    int getColumnCastModelPoolCapacity();

    int getColumnIndexerQueueCapacity();

    int getColumnPurgeQueueCapacity();

    long getColumnPurgeRetryDelay();

    long getColumnPurgeRetryDelayLimit();

    double getColumnPurgeRetryDelayMultiplier();

    int getColumnPurgeTaskPoolCapacity();

    int getCommitMode();

    @NotNull
    CharSequence getConfRoot(); // same as root/../conf

    @NotNull
    LongSupplier getCopyIDSupplier();

    int getCopyPoolCapacity();

    int getCreateAsSelectRetryCount();

    int getCreateTableModelPoolCapacity();

    long getDataAppendPageSize();

    long getDataIndexKeyAppendPageSize();

    long getDataIndexValueAppendPageSize();

    long getDatabaseIdHi();

    long getDatabaseIdLo();

    @NotNull
    CharSequence getDbDirectory(); // env['cairo.root'], defaults to db

    @NotNull
    DateLocale getDefaultDateLocale();

    @NotNull
    CharSequence getDefaultMapType();

    boolean getDefaultSymbolCacheFlag();

    int getDefaultSymbolCapacity();

    int getDetachedMkDirMode();

    int getDoubleToStrCastScale();

    int getExplainPoolCapacity();

    @NotNull
    FactoryProvider getFactoryProvider();

    int getFileOperationRetryCount();

    @NotNull
    FilesFacade getFilesFacade();

    int getFloatToStrCastScale();

    int getGroupByMapCapacity();

    int getGroupByPoolCapacity();

    @NotNull
    default IOURingFacade getIOURingFacade() {
        return IOURingFacadeImpl.INSTANCE;
    }

    long getIdleCheckInterval();

    int getInactiveReaderMaxOpenPartitions();

    long getInactiveReaderTTL();

    long getInactiveWalWriterTTL();

    long getInactiveWriterTTL();

    int getIndexValueBlockSize();

    int getInsertPoolCapacity();

    int getLatestByQueueCapacity();

    int getMaxCrashFiles();

    int getMaxFileNameLength();

    int getMaxSwapFileCount();

    int getMaxSymbolNotEqualsCount();

    int getMaxUncommittedRows();

    int getMetadataPoolCapacity();

    @NotNull
    default MicrosecondClock getMicrosecondClock() {
        return MicrosecondClockImpl.INSTANCE;
    }

    @NotNull
    default MillisecondClock getMillisecondClock() {
        return MillisecondClockImpl.INSTANCE;
    }

    long getMiscAppendPageSize();

    int getMkDirMode();

    @NotNull
    default NanosecondClock getNanosecondClock() {
        return NanosecondClockImpl.INSTANCE;
    }

    int getO3CallbackQueueCapacity();

    int getO3ColumnMemorySize();

    int getO3CopyQueueCapacity();

    int getO3LagCalculationWindowsSize();

    default double getO3LagDecreaseFactor() {
        return 0.5;
    }

    default double getO3LagIncreaseFactor() {
        return 1.5;
    }

    int getO3LastPartitionMaxSplits();

    /**
     * Default commit lag in microseconds for new tables. This value
     * can be overridden with 'create table' statement.
     *
     * @return upper bound of "commit lag" in micros
     */
    long getO3MaxLag();

    int getO3MemMaxPages();

    long getO3MinLag();

    int getO3OpenColumnQueueCapacity();

    int getO3PartitionQueueCapacity();

    int getO3PurgeDiscoveryQueueCapacity();

    // the '+' is used to prevent overlap with table names
    @NotNull
    default String getOGCrashFilePrefix() {
        return "hs_err_pid+";
    }

    int getPageFrameReduceColumnListCapacity();

    int getPageFrameReduceQueueCapacity();

    int getPageFrameReduceRowIdListCapacity();

    int getPageFrameReduceShardCount();

    int getParallelIndexThreshold();

    long getPartitionO3SplitMinSize();

    int getPartitionPurgeListCapacity();

<<<<<<< HEAD
    int getQueryCacheEventQueueCapacity();

    default QueryLogger getQueryLogger() {
        return DefaultQueryLogger.INSTANCE;
    }

=======
>>>>>>> aec8b347
    @NotNull
    default Rnd getRandom() {
        Rnd rnd = RANDOM.get();
        if (rnd == null) {
            RANDOM.set(rnd = new Rnd(
                            getNanosecondClock().getTicks(),
                            getMicrosecondClock().getTicks()
                    )
            );
        }
        return rnd;
    }

    int getReaderPoolMaxSegments();

    int getRenameTableModelPoolCapacity();

    int getRepeatMigrationsFromVersion();

    int getRndFunctionMemoryMaxPages();

    int getRndFunctionMemoryPageSize();

    @NotNull
    String getRoot(); // some folder with suffix env['cairo.root'] e.g. /.../db

    @NotNull
    default RostiAllocFacade getRostiAllocFacade() {
        return RostiAllocFacadeImpl.INSTANCE;
    }

    int getSampleByIndexSearchPageSize();

    boolean getSimulateCrashEnabled();

    /**
     * Returns database instance id. The instance id is used by the snapshot recovery mechanism:
     * on database start the id is compared with the id stored in a snapshot, if any. If the ids
     * are different, snapshot recovery is being triggered.
     *
     * @return instance id.
     */
    @NotNull
    CharSequence getSnapshotInstanceId();

    @NotNull
    CharSequence getSnapshotRoot(); // same as root/../snapshot

    long getSpinLockTimeout();

    int getSqlAnalyticRowIdMaxPages();

    int getSqlAnalyticRowIdPageSize();

    int getSqlAnalyticStoreMaxPages();

    int getSqlAnalyticStorePageSize();

    int getSqlAnalyticTreeKeyMaxPages();

    int getSqlAnalyticTreeKeyPageSize();

    int getSqlCharacterStoreCapacity();

    int getSqlCharacterStoreSequencePoolCapacity();

    int getSqlColumnPoolCapacity();

    double getSqlCompactMapLoadFactor();

    int getSqlCopyBufferSize();

    // null input root disables "copy" sql
    CharSequence getSqlCopyInputRoot();

    CharSequence getSqlCopyInputWorkRoot();

    int getSqlCopyLogRetentionDays();

    long getSqlCopyMaxIndexChunkSize();

    int getSqlCopyQueueCapacity();

    int getSqlDistinctTimestampKeyCapacity();

    double getSqlDistinctTimestampLoadFactor();

    int getSqlExpressionPoolCapacity();

    double getSqlFastMapLoadFactor();

    int getSqlHashJoinLightValueMaxPages();

    int getSqlHashJoinLightValuePageSize();

    int getSqlHashJoinValueMaxPages();

    int getSqlHashJoinValuePageSize();

    int getSqlJitBindVarsMemoryMaxPages();

    int getSqlJitBindVarsMemoryPageSize();

    int getSqlJitIRMemoryMaxPages();

    int getSqlJitIRMemoryPageSize();

    int getSqlJitMode();

    int getSqlJitPageAddressCacheThreshold();

    int getSqlJitRowsThreshold();

    int getSqlJoinContextPoolCapacity();

    int getSqlJoinMetadataMaxResizes();

    /**
     * These holds table metadata, which is usually quite small. 16K page should be adequate.
     *
     * @return memory page size
     */
    int getSqlJoinMetadataPageSize();

    long getSqlLatestByRowCount();

    int getSqlLexerPoolCapacity();

    int getSqlMapMaxPages();

    int getSqlMapMaxResizes();

    int getSqlMaxNegativeLimit();

    int getSqlModelPoolCapacity();

    int getSqlPageFrameMaxRows();

    int getSqlPageFrameMinRows();

    int getSqlSmallMapKeyCapacity();

    int getSqlSmallMapPageSize();

    int getSqlSortKeyMaxPages();

    long getSqlSortKeyPageSize();

    int getSqlSortLightValueMaxPages();

    long getSqlSortLightValuePageSize();

    int getSqlSortValueMaxPages();

    int getSqlSortValuePageSize();

    int getStrFunctionMaxBufferLength();

    @NotNull
    CharSequence getSystemTableNamePrefix();

    long getTableRegistryAutoReloadFrequency();

    int getTableRegistryCompactionThreshold();

    @NotNull
    TelemetryConfiguration getTelemetryConfiguration();

    CharSequence getTempRenamePendingTablePrefix();

    @NotNull
    TextConfiguration getTextConfiguration();

    int getTxnScoreboardEntryCount();

    int getVectorAggregateQueueCapacity();

    @NotNull
    VolumeDefinitions getVolumeDefinitions();

    int getWalApplyLookAheadTransactionCount();

    long getWalApplyTableTimeQuota();

    long getWalDataAppendPageSize();

    boolean getWalEnabledDefault();

    int getWalMaxLagTxnCount();

    long getWalPurgeInterval();

    int getWalRecreateDistressedSequencerAttempts();

    long getWalSegmentRolloverRowCount();

    double getWalSquashUncommittedRowsMultiplier();

    int getWalTxnNotificationQueueCapacity();

    int getWithClauseModelPoolCapacity();

    long getWorkStealTimeoutNanos();

    long getWriterAsyncCommandBusyWaitTimeout();

    long getWriterAsyncCommandMaxTimeout();

    int getWriterCommandQueueCapacity();

    long getWriterCommandQueueSlotSize();

    long getWriterFileOpenOpts();

    int getWriterTickRowsCountMod();

    boolean isIOURingEnabled();

    boolean isMultiKeyDedupEnabled();

    boolean isO3QuickSortEnabled();

    boolean isParallelIndexingEnabled();

    boolean isReadOnlyInstance();

    /**
     * A flag to enable/disable snapshot recovery mechanism. Defaults to {@code true}.
     *
     * @return enable/disable snapshot recovery flag
     */
    boolean isSnapshotRecoveryEnabled();

    boolean isSqlJitDebugEnabled();

    boolean isSqlParallelFilterEnabled();

    boolean isSqlParallelFilterPreTouchEnabled();

    boolean isTableTypeConversionEnabled();

    boolean isWalApplyEnabled();

    boolean isWalSupported();

    boolean isWriterMixedIOEnabled();

    /**
     * This is a flag to enable/disable making table directory names different to table names for non-WAL tables.
     * When it is enabled directory name of table TRADE becomes TRADE~, so that ~ sign is added at the end.
     * The flag is enabled in tests and disabled in released code for backward compatibility. Tests verify that
     * we do not rely on the fact that table directory name is the same as table name.
     *
     * @return true if mangling of directory names for non-WAL tables is enabled, false otherwise.
     */
    boolean mangleTableDirNames();
}<|MERGE_RESOLUTION|>--- conflicted
+++ resolved
@@ -266,15 +266,10 @@
 
     int getPartitionPurgeListCapacity();
 
-<<<<<<< HEAD
-    int getQueryCacheEventQueueCapacity();
-
     default QueryLogger getQueryLogger() {
         return DefaultQueryLogger.INSTANCE;
     }
 
-=======
->>>>>>> aec8b347
     @NotNull
     default Rnd getRandom() {
         Rnd rnd = RANDOM.get();
