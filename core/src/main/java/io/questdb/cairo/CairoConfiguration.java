--- conflicted
+++ resolved
@@ -266,6 +266,8 @@
 
     int getMetadataPoolCapacity();
 
+    Metrics getMetrics();
+
     @NotNull
     default MicrosecondClock getMicrosecondClock() {
         return MicrosecondClockImpl.INSTANCE;
@@ -639,13 +641,11 @@
 
     boolean isPartitionEncoderParquetStatisticsEnabled();
 
-<<<<<<< HEAD
+    boolean isPartitionO3OverwriteControlEnabled();
+
     default boolean isQueryMetricsEnabled() {
         return true;
     }
-=======
-    boolean isPartitionO3OverwriteControlEnabled();
->>>>>>> da7be97f
 
     boolean isReadOnlyInstance();
 
@@ -681,6 +681,4 @@
     }
 
     boolean useFastAsOfJoin();
-
-    Metrics getMetrics();
 }