/*******************************************************************************
 *     ___                  _   ____  ____
 *    / _ \ _   _  ___  ___| |_|  _ \| __ )
 *   | | | | | | |/ _ \/ __| __| | | |  _ \
 *   | |_| | |_| |  __/\__ \ |_| |_| | |_) |
 *    \__\_\\__,_|\___||___/\__|____/|____/
 *
 *  Copyright (c) 2014-2019 Appsicle
 *  Copyright (c) 2019-2024 QuestDB
 *
 *  Licensed under the Apache License, Version 2.0 (the "License");
 *  you may not use this file except in compliance with the License.
 *  You may obtain a copy of the License at
 *
 *  http://www.apache.org/licenses/LICENSE-2.0
 *
 *  Unless required by applicable law or agreed to in writing, software
 *  distributed under the License is distributed on an "AS IS" BASIS,
 *  WITHOUT WARRANTIES OR CONDITIONS OF ANY KIND, either express or implied.
 *  See the License for the specific language governing permissions and
 *  limitations under the License.
 *
 ******************************************************************************/

package io.questdb.cairo;

import io.questdb.griffin.SqlException;
import io.questdb.std.LowerCaseCharSequenceIntHashMap;
import io.questdb.std.LowerCaseUtf8SequenceIntHashMap;
import io.questdb.std.datetime.DateFormat;
import io.questdb.std.str.CharSink;
import io.questdb.std.str.Utf8Sequence;
import io.questdb.std.str.Utf8String;
import org.jetbrains.annotations.NotNull;

import static io.questdb.cairo.TableUtils.DEFAULT_PARTITION_NAME;
import static io.questdb.std.datetime.DateLocaleFactory.EN_LOCALE;

/**
 * Collection of static assets to provide time partitioning API. It should be
 * possible to express any time partitioning strategy via this API alone.
 * The rest of QuestDB should just pick it up natively.
 */
public final class PartitionBy {

    public static final int DAY = 0;
    public static final int HOUR = 4;
    public static final int MONTH = 1;
    /**
     * Data is not partitioned at all, all data is stored in a single directory
     */
    public static final int NONE = 3;
    public static final int NOT_APPLICABLE = 6;
    public static final int WEEK = 5;
    public static final int YEAR = 2;
    private static final LowerCaseCharSequenceIntHashMap nameToIndexMap = new LowerCaseCharSequenceIntHashMap();
    private static final LowerCaseUtf8SequenceIntHashMap nameToIndexMapUtf8 = new LowerCaseUtf8SequenceIntHashMap();
    private static final LowerCaseCharSequenceIntHashMap ttlUnitToIndexMap = new LowerCaseCharSequenceIntHashMap();

    private PartitionBy() {
    }

    public static int fromString(CharSequence name) {
        return nameToIndexMap.get(name);
    }

    public static int fromUtf8String(Utf8Sequence name) {
        return nameToIndexMapUtf8.get(name);
    }

    public static TimestampDriver.PartitionAddMethod getPartitionAddMethod(int timestampType, int partitionBy) {
        return ColumnType.getTimestampDriver(timestampType).getPartitionAddMethod(partitionBy);
    }

    public static TimestampDriver.TimestampCeilMethod getPartitionCeilMethod(int timestampType, int partitionBy) {
        return ColumnType.getTimestampDriver(timestampType).getPartitionCeilMethod(partitionBy);
    }

<<<<<<< HEAD
    public static DateFormat getPartitionDirFormatMethod(int partitionBy) {
        switch (partitionBy) {
            case DAY:
                return PARTITION_DAY_FORMAT;
            case MONTH:
                return PARTITION_MONTH_FORMAT;
            case YEAR:
                return PARTITION_YEAR_FORMAT;
            case HOUR:
                return PARTITION_HOUR_FORMAT;
            case WEEK:
                return PARTITION_WEEK_FORMAT;
            case NONE:
            case NOT_APPLICABLE:
                return DEFAULT_FORMAT;
            default:
                throw new UnsupportedOperationException("partition by " + partitionBy + " does not have date format");
        }
=======
    public static DateFormat getPartitionDirFormatMethod(int timestampType, int partitionBy) {
        return ColumnType.getTimestampDriver(timestampType).getPartitionDirFormatMethod(partitionBy);
>>>>>>> 38ffea4d
    }

    public static TimestampDriver.TimestampFloorMethod getPartitionFloorMethod(int timestampType, int partitionBy) {
        return ColumnType.getTimestampDriver(timestampType).getPartitionFloorMethod(partitionBy);
    }

    public static boolean isPartitioned(int partitionBy) {
        return partitionBy != NONE;
    }

    public static long parsePartitionDirName(@NotNull CharSequence partitionName, int timestampType, int partitionBy) {
        return parsePartitionDirName(partitionName, timestampType, partitionBy, 0, partitionName.length());
    }

<<<<<<< HEAD
    public static long parsePartitionDirName(@NotNull CharSequence partitionName, int partitionBy, int lo, int hi) {
        CharSequence fmtStr;
        try {
            DateFormat fmtMethod;
            switch (partitionBy) {
                case DAY:
                    fmtMethod = PARTITION_DAY_FORMAT;
                    fmtStr = DAY_PATTERN;
                    break;
                case MONTH:
                    fmtMethod = PARTITION_MONTH_FORMAT;
                    fmtStr = MONTH_PATTERN;
                    break;
                case YEAR:
                    fmtMethod = PARTITION_YEAR_FORMAT;
                    fmtStr = YEAR_PATTERN;
                    break;
                case HOUR:
                    fmtMethod = PARTITION_HOUR_FORMAT;
                    fmtStr = HOUR_PATTERN;
                    break;
                case WEEK:
                    fmtMethod = PARTITION_WEEK_FORMAT;
                    fmtStr = WEEK_PATTERN;
                    break;
                case NONE:
                case NOT_APPLICABLE:
                    fmtMethod = DEFAULT_FORMAT;
                    fmtStr = partitionName;
                    break;
                default:
                    throw new UnsupportedOperationException("partition by " + partitionBy + " does not have date format");
            }
            int limit = fmtStr.length();
            if (hi < 0) {
                // Automatic partition name trimming.
                hi = lo + Math.min(limit, partitionName.length());
            }
            if (hi - lo < limit) {
                throw expectedPartitionDirNameFormatCairoException(partitionName, lo, hi, partitionBy);
            }
            return fmtMethod.parse(partitionName, lo, hi, DateFormatUtils.EN_LOCALE);
        } catch (NumericException e) {
            if (partitionBy == PartitionBy.WEEK) {
                // maybe the user used a timestamp, or a date, string.
                int localLimit = DAY_PATTERN.length();
                try {
                    // trim to the lowest precision needed and get the timestamp
                    // convert timestamp to first day of the week
                    return Timestamps.floorDOW(DAY_FORMAT.parse(partitionName, 0, localLimit, DateFormatUtils.EN_LOCALE));
                } catch (NumericException ignore) {
                    throw expectedPartitionDirNameFormatCairoException(partitionName, 0, Math.min(partitionName.length(), localLimit), partitionBy);
                }
            }
            throw expectedPartitionDirNameFormatCairoException(partitionName, lo, hi, partitionBy);
        }
=======
    public static long parsePartitionDirName(@NotNull CharSequence partitionName, int timestampType, int partitionBy, int lo, int hi) {
        return ColumnType.getTimestampDriver(timestampType).parsePartitionDirName(partitionName, partitionBy, lo, hi);
>>>>>>> 38ffea4d
    }

    public static void setSinkForPartition(CharSink<?> path, int timestampType, int partitionBy, long timestamp) {
        if (partitionBy != PartitionBy.NONE) {
            getPartitionDirFormatMethod(timestampType, partitionBy).format(timestamp, EN_LOCALE, null, path);
            return;
        }
        path.putAscii(DEFAULT_PARTITION_NAME);
    }

    public static String toString(int partitionBy) {
        switch (partitionBy) {
            case DAY:
                return "DAY";
            case MONTH:
                return "MONTH";
            case YEAR:
                return "YEAR";
            case HOUR:
                return "HOUR";
            case WEEK:
                return "WEEK";
            case NONE:
                return "NONE";
            case NOT_APPLICABLE:
                return "N/A";
            default:
                return "UNKNOWN";
        }
    }

    public static int ttlUnitFromString(CharSequence name, int start, int limit) {
        return ttlUnitToIndexMap.valueAt(ttlUnitToIndexMap.keyIndex(name, start, limit));
    }

    public static void validateTtlGranularity(int partitionBy, int ttlHoursOrMonths, int ttlValuePos) throws SqlException {
        switch (partitionBy) {
            case NONE:
            case NOT_APPLICABLE:
                throw SqlException.position(ttlValuePos).put("cannot set TTL on a non-partitioned table");
            case DAY:
                if (ttlHoursOrMonths < 0 || ttlHoursOrMonths % 24 == 0) {
                    return;
                }
                break;
            case WEEK:
                if (ttlHoursOrMonths < 0 || ttlHoursOrMonths % (24 * 7) == 0) {
                    return;
                }
                break;
            case MONTH:
                if (ttlHoursOrMonths < 0) {
                    return;
                }
                break;
            case YEAR:
                if (ttlHoursOrMonths < 0 && ttlHoursOrMonths % 12 == 0) {
                    return;
                }
                break;
            default:
                return;
        }
        throw SqlException.position(ttlValuePos)
                .put("TTL value must be an integer multiple of partition size");
    }


    static {
        nameToIndexMap.put("day", DAY);
        nameToIndexMap.put("month", MONTH);
        nameToIndexMap.put("year", YEAR);
        nameToIndexMap.put("hour", HOUR);
        nameToIndexMap.put("week", WEEK);
        nameToIndexMap.put("none", NONE);
        nameToIndexMap.put("n/a", NOT_APPLICABLE);

        nameToIndexMapUtf8.put(new Utf8String("day"), DAY);
        nameToIndexMapUtf8.put(new Utf8String("month"), MONTH);
        nameToIndexMapUtf8.put(new Utf8String("year"), YEAR);
        nameToIndexMapUtf8.put(new Utf8String("hour"), HOUR);
        nameToIndexMapUtf8.put(new Utf8String("week"), WEEK);
        nameToIndexMapUtf8.put(new Utf8String("none"), NONE);
        nameToIndexMapUtf8.put(new Utf8String("n/a"), NOT_APPLICABLE);

        ttlUnitToIndexMap.put("h", HOUR);
        ttlUnitToIndexMap.put("hour", HOUR);
        ttlUnitToIndexMap.put("hours", HOUR);
        ttlUnitToIndexMap.put("d", DAY);
        ttlUnitToIndexMap.put("day", DAY);
        ttlUnitToIndexMap.put("days", DAY);
        ttlUnitToIndexMap.put("w", WEEK);
        ttlUnitToIndexMap.put("week", WEEK);
        ttlUnitToIndexMap.put("weeks", WEEK);
        ttlUnitToIndexMap.put("m", MONTH);
        ttlUnitToIndexMap.put("month", MONTH);
        ttlUnitToIndexMap.put("months", MONTH);
        ttlUnitToIndexMap.put("y", YEAR);
        ttlUnitToIndexMap.put("year", YEAR);
        ttlUnitToIndexMap.put("years", YEAR);
    }
}<|MERGE_RESOLUTION|>--- conflicted
+++ resolved
@@ -76,29 +76,8 @@
         return ColumnType.getTimestampDriver(timestampType).getPartitionCeilMethod(partitionBy);
     }
 
-<<<<<<< HEAD
-    public static DateFormat getPartitionDirFormatMethod(int partitionBy) {
-        switch (partitionBy) {
-            case DAY:
-                return PARTITION_DAY_FORMAT;
-            case MONTH:
-                return PARTITION_MONTH_FORMAT;
-            case YEAR:
-                return PARTITION_YEAR_FORMAT;
-            case HOUR:
-                return PARTITION_HOUR_FORMAT;
-            case WEEK:
-                return PARTITION_WEEK_FORMAT;
-            case NONE:
-            case NOT_APPLICABLE:
-                return DEFAULT_FORMAT;
-            default:
-                throw new UnsupportedOperationException("partition by " + partitionBy + " does not have date format");
-        }
-=======
     public static DateFormat getPartitionDirFormatMethod(int timestampType, int partitionBy) {
         return ColumnType.getTimestampDriver(timestampType).getPartitionDirFormatMethod(partitionBy);
->>>>>>> 38ffea4d
     }
 
     public static TimestampDriver.TimestampFloorMethod getPartitionFloorMethod(int timestampType, int partitionBy) {
@@ -113,71 +92,12 @@
         return parsePartitionDirName(partitionName, timestampType, partitionBy, 0, partitionName.length());
     }
 
-<<<<<<< HEAD
-    public static long parsePartitionDirName(@NotNull CharSequence partitionName, int partitionBy, int lo, int hi) {
-        CharSequence fmtStr;
-        try {
-            DateFormat fmtMethod;
-            switch (partitionBy) {
-                case DAY:
-                    fmtMethod = PARTITION_DAY_FORMAT;
-                    fmtStr = DAY_PATTERN;
-                    break;
-                case MONTH:
-                    fmtMethod = PARTITION_MONTH_FORMAT;
-                    fmtStr = MONTH_PATTERN;
-                    break;
-                case YEAR:
-                    fmtMethod = PARTITION_YEAR_FORMAT;
-                    fmtStr = YEAR_PATTERN;
-                    break;
-                case HOUR:
-                    fmtMethod = PARTITION_HOUR_FORMAT;
-                    fmtStr = HOUR_PATTERN;
-                    break;
-                case WEEK:
-                    fmtMethod = PARTITION_WEEK_FORMAT;
-                    fmtStr = WEEK_PATTERN;
-                    break;
-                case NONE:
-                case NOT_APPLICABLE:
-                    fmtMethod = DEFAULT_FORMAT;
-                    fmtStr = partitionName;
-                    break;
-                default:
-                    throw new UnsupportedOperationException("partition by " + partitionBy + " does not have date format");
-            }
-            int limit = fmtStr.length();
-            if (hi < 0) {
-                // Automatic partition name trimming.
-                hi = lo + Math.min(limit, partitionName.length());
-            }
-            if (hi - lo < limit) {
-                throw expectedPartitionDirNameFormatCairoException(partitionName, lo, hi, partitionBy);
-            }
-            return fmtMethod.parse(partitionName, lo, hi, DateFormatUtils.EN_LOCALE);
-        } catch (NumericException e) {
-            if (partitionBy == PartitionBy.WEEK) {
-                // maybe the user used a timestamp, or a date, string.
-                int localLimit = DAY_PATTERN.length();
-                try {
-                    // trim to the lowest precision needed and get the timestamp
-                    // convert timestamp to first day of the week
-                    return Timestamps.floorDOW(DAY_FORMAT.parse(partitionName, 0, localLimit, DateFormatUtils.EN_LOCALE));
-                } catch (NumericException ignore) {
-                    throw expectedPartitionDirNameFormatCairoException(partitionName, 0, Math.min(partitionName.length(), localLimit), partitionBy);
-                }
-            }
-            throw expectedPartitionDirNameFormatCairoException(partitionName, lo, hi, partitionBy);
-        }
-=======
     public static long parsePartitionDirName(@NotNull CharSequence partitionName, int timestampType, int partitionBy, int lo, int hi) {
         return ColumnType.getTimestampDriver(timestampType).parsePartitionDirName(partitionName, partitionBy, lo, hi);
->>>>>>> 38ffea4d
     }
 
     public static void setSinkForPartition(CharSink<?> path, int timestampType, int partitionBy, long timestamp) {
-        if (partitionBy != PartitionBy.NONE) {
+        if (isPartitioned(partitionBy)) {
             getPartitionDirFormatMethod(timestampType, partitionBy).format(timestamp, EN_LOCALE, null, path);
             return;
         }
