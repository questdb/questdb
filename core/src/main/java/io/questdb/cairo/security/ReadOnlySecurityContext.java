/*******************************************************************************
 *     ___                  _   ____  ____
 *    / _ \ _   _  ___  ___| |_|  _ \| __ )
 *   | | | | | | |/ _ \/ __| __| | | |  _ \
 *   | |_| | |_| |  __/\__ \ |_| |_| | |_) |
 *    \__\_\\__,_|\___||___/\__|____/|____/
 *
 *  Copyright (c) 2014-2019 Appsicle
 *  Copyright (c) 2019-2023 QuestDB
 *
 *  Licensed under the Apache License, Version 2.0 (the "License");
 *  you may not use this file except in compliance with the License.
 *  You may obtain a copy of the License at
 *
 *  http://www.apache.org/licenses/LICENSE-2.0
 *
 *  Unless required by applicable law or agreed to in writing, software
 *  distributed under the License is distributed on an "AS IS" BASIS,
 *  WITHOUT WARRANTIES OR CONDITIONS OF ANY KIND, either express or implied.
 *  See the License for the specific language governing permissions and
 *  limitations under the License.
 *
 ******************************************************************************/

package io.questdb.cairo.security;

import io.questdb.cairo.CairoException;
import io.questdb.cairo.SecurityContext;
import io.questdb.cairo.TableToken;
import io.questdb.griffin.engine.functions.catalogue.Constants;
import io.questdb.std.LongList;
import io.questdb.std.ObjHashSet;
import io.questdb.std.ObjList;

public class ReadOnlySecurityContext implements SecurityContext {
    public static final ReadOnlySecurityContext INSTANCE = new ReadOnlySecurityContext(Constants.USER_NAME);

    private final CharSequence principal;

    public ReadOnlySecurityContext(CharSequence principal) {
        this.principal = principal;
    }

    @Override
    public void assumeServiceAccount(CharSequence serviceAccountName) {
        throw CairoException.authorization().put("Write permission denied").setCacheable(true);
    }

    @Override
    public void authorizeAddPassword() {
        throw CairoException.authorization().put("Write permission denied").setCacheable(true);
    }

    @Override
    public void authorizeAddUser() {
        throw CairoException.authorization().put("Write permission denied").setCacheable(true);
    }

    @Override
    public void authorizeAlterTableAddColumn(TableToken tableToken) {
        throw CairoException.authorization().put("Write permission denied").setCacheable(true);
    }

    @Override
    public void authorizeAlterTableAddIndex(TableToken tableToken, ObjList<CharSequence> columnNames) {
        throw CairoException.authorization().put("Write permission denied").setCacheable(true);
    }

    @Override
    public void authorizeAlterTableAlterColumnCache(TableToken tableToken, ObjList<CharSequence> columnNames) {
        throw CairoException.authorization().put("Write permission denied").setCacheable(true);
    }

    @Override
    public void authorizeAlterTableAttachPartition(TableToken tableToken) {
        throw CairoException.authorization().put("Write permission denied").setCacheable(true);
    }

    @Override
    public void authorizeAlterTableDetachPartition(TableToken tableToken) {
        throw CairoException.authorization().put("Write permission denied").setCacheable(true);
    }

    @Override
    public void authorizeAlterTableDropColumn(TableToken tableToken, ObjList<CharSequence> columnNames) {
        throw CairoException.authorization().put("Write permission denied").setCacheable(true);
    }

    @Override
    public void authorizeAlterTableDropIndex(TableToken tableToken, ObjList<CharSequence> columnNames) {
        throw CairoException.authorization().put("Write permission denied").setCacheable(true);
    }

    @Override
    public void authorizeAlterTableDropPartition(TableToken tableToken) {
        throw CairoException.authorization().put("Write permission denied").setCacheable(true);
    }

    @Override
    public void authorizeAlterTableRenameColumn(TableToken tableToken, ObjList<CharSequence> columnNames) {
        throw CairoException.authorization().put("Write permission denied").setCacheable(true);
    }

    @Override
    public void authorizeAlterTableSetType(TableToken tableToken) {
        throw CairoException.authorization().put("Write permission denied").setCacheable(true);
    }

    @Override
    public void authorizeAssignServiceAccount() {
        throw CairoException.authorization().put("Write permission denied").setCacheable(true);
    }

    @Override
    public void authorizeCopy() {
        throw CairoException.authorization().put("Write permission denied").setCacheable(true);
    }

    @Override
    public void authorizeCopyCancel(SecurityContext cancellingSecurityContext) {
        throw CairoException.authorization().put("Write permission denied").setCacheable(true);
    }

    @Override
    public void authorizeCreateGroup() {
        throw CairoException.authorization().put("Write permission denied").setCacheable(true);
    }

    @Override
    public void authorizeCreateJwk() {
        throw CairoException.authorization().put("Write permission denied").setCacheable(true);
    }

    @Override
    public void authorizeCreateServiceAccount() {
        throw CairoException.authorization().put("Write permission denied").setCacheable(true);
    }

    @Override
    public void authorizeCreateUser() {
        throw CairoException.authorization().put("Write permission denied").setCacheable(true);
    }

    @Override
    public void authorizeDatabaseSnapshot() {
        throw CairoException.authorization().put("Write permission denied").setCacheable(true);
    }

    @Override
    public void authorizeDisableUser() {
        throw CairoException.authorization().put("Write permission denied").setCacheable(true);
    }

    @Override
    public void authorizeDropGroup() {
        throw CairoException.authorization().put("Write permission denied").setCacheable(true);
    }

    @Override
    public void authorizeDropJwk() {
        throw CairoException.authorization().put("Write permission denied").setCacheable(true);
    }

    @Override
    public void authorizeDropServiceAccount() {
        throw CairoException.authorization().put("Write permission denied").setCacheable(true);
    }

    @Override
    public void authorizeDropUser() {
        throw CairoException.authorization().put("Write permission denied").setCacheable(true);
    }

    @Override
    public void authorizeEnableUser() {
        throw CairoException.authorization().put("Write permission denied").setCacheable(true);
    }

    @Override
    public void authorizeGrant(LongList permissions, CharSequence tableName, ObjList<CharSequence> columns) {
        throw CairoException.authorization().put("Write permission denied").setCacheable(true);
    }

    @Override
    public void authorizeInsert(TableToken tableToken, ObjList<CharSequence> columnNames) {
        throw CairoException.authorization().put("Write permission denied").setCacheable(true);
    }

    @Override
    public void authorizeRemovePassword() {
        throw CairoException.authorization().put("Write permission denied").setCacheable(true);
    }

    @Override
    public void authorizeRemoveUser() {
        throw CairoException.authorization().put("Write permission denied").setCacheable(true);
    }

    @Override
    public void authorizeSelect(TableToken tableToken, ObjList<CharSequence> columnNames) {
    }

    @Override
    public void authorizeTableBackup(ObjHashSet<TableToken> tableTokens) {
        throw CairoException.authorization().put("Write permission denied").setCacheable(true);
    }

    @Override
    public void authorizeTableCreate() {
        throw CairoException.authorization().put("Write permission denied").setCacheable(true);
    }

    @Override
    public void authorizeTableDrop(TableToken tableToken) {
        throw CairoException.authorization().put("Write permission denied").setCacheable(true);
    }

    @Override
    public void authorizeTableReindex(TableToken tableToken, CharSequence columnName) {
        throw CairoException.authorization().put("Write permission denied").setCacheable(true);
    }

    @Override
    public void authorizeTableRename(TableToken tableToken) {
        throw CairoException.authorization().put("Write permission denied").setCacheable(true);
    }

    @Override
    public void authorizeTableTruncate(TableToken tableToken) {
        throw CairoException.authorization().put("Write permission denied").setCacheable(true);
    }

    @Override
    public void authorizeTableUpdate(TableToken tableToken, ObjList<CharSequence> columnNames) {
        throw CairoException.authorization().put("Write permission denied").setCacheable(true);
    }

    @Override
    public void authorizeTableVacuum(TableToken tableToken) {
        throw CairoException.authorization().put("Write permission denied").setCacheable(true);
    }

    @Override
    public void authorizeUnassignServiceAccount() {
        throw CairoException.authorization().put("Write permission denied").setCacheable(true);
    }

    @Override
    public void exitServiceAccount(CharSequence serviceAccountName) {
        throw CairoException.authorization().put("Write permission denied").setCacheable(true);
    }

    @Override
<<<<<<< HEAD
    public CharSequence getEntityName() {
        return principal;
    }

    @Override
    public long getVersion() {
        return 0L;
    }

    @Override
    public boolean matches(CharSequence entityName, long version) {
        return true;
=======
    public void onColumnsAdded(TableToken tableToken, ObjList<CharSequence> columnNames) {
    }

    @Override
    public void onTableCreated(TableToken tableToken) {
>>>>>>> 603b4d0f
    }
}<|MERGE_RESOLUTION|>--- conflicted
+++ resolved
@@ -251,7 +251,6 @@
     }
 
     @Override
-<<<<<<< HEAD
     public CharSequence getEntityName() {
         return principal;
     }
@@ -264,12 +263,13 @@
     @Override
     public boolean matches(CharSequence entityName, long version) {
         return true;
-=======
+    }
+    
+    @Override
     public void onColumnsAdded(TableToken tableToken, ObjList<CharSequence> columnNames) {
     }
 
     @Override
     public void onTableCreated(TableToken tableToken) {
->>>>>>> 603b4d0f
     }
 }