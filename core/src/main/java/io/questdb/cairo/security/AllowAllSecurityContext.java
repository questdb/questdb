/*******************************************************************************
 *     ___                  _   ____  ____
 *    / _ \ _   _  ___  ___| |_|  _ \| __ )
 *   | | | | | | |/ _ \/ __| __| | | |  _ \
 *   | |_| | |_| |  __/\__ \ |_| |_| | |_) |
 *    \__\_\\__,_|\___||___/\__|____/|____/
 *
 *  Copyright (c) 2014-2019 Appsicle
 *  Copyright (c) 2019-2023 QuestDB
 *
 *  Licensed under the Apache License, Version 2.0 (the "License");
 *  you may not use this file except in compliance with the License.
 *  You may obtain a copy of the License at
 *
 *  http://www.apache.org/licenses/LICENSE-2.0
 *
 *  Unless required by applicable law or agreed to in writing, software
 *  distributed under the License is distributed on an "AS IS" BASIS,
 *  WITHOUT WARRANTIES OR CONDITIONS OF ANY KIND, either express or implied.
 *  See the License for the specific language governing permissions and
 *  limitations under the License.
 *
 ******************************************************************************/

package io.questdb.cairo.security;

import io.questdb.cairo.SecurityContext;
import io.questdb.cairo.TableToken;
import io.questdb.griffin.engine.functions.catalogue.Constants;
import io.questdb.std.LongList;
import io.questdb.std.ObjHashSet;
import io.questdb.std.ObjList;
import org.jetbrains.annotations.NotNull;
import org.jetbrains.annotations.Nullable;

public class AllowAllSecurityContext implements SecurityContext {
    public static final AllowAllSecurityContext INSTANCE = new AllowAllSecurityContext();

    private AllowAllSecurityContext() {
    }

    @Override
    public void assumeServiceAccount(CharSequence serviceAccountName) {
    }

    @Override
    public void authorizeAddPassword() {
    }

    @Override
    public void authorizeAddUser() {
    }

    @Override
    public void authorizeAlterTableAddColumn(TableToken tableToken) {
    }

    @Override
    public void authorizeAlterTableAddIndex(TableToken tableToken, @NotNull ObjList<CharSequence> columnNames) {
    }

    @Override
    public void authorizeAlterTableAlterColumnCache(TableToken tableToken, @NotNull ObjList<CharSequence> columnNames) {
    }

    @Override
    public void authorizeAlterTableAttachPartition(TableToken tableToken) {
    }

    @Override
    public void authorizeAlterTableDetachPartition(TableToken tableToken) {
    }

    @Override
    public void authorizeAlterTableDropColumn(TableToken tableToken, @NotNull ObjList<CharSequence> columnNames) {
    }

    @Override
    public void authorizeAlterTableDropIndex(TableToken tableToken, @NotNull ObjList<CharSequence> columnNames) {
    }

    @Override
    public void authorizeAlterTableDropPartition(TableToken tableToken) {
    }

    @Override
    public void authorizeAlterTableRenameColumn(TableToken tableToken, @NotNull ObjList<CharSequence> columnNames) {
    }

    @Override
    public void authorizeAlterTableSetType(TableToken tableToken) {
    }

    @Override
    public void authorizeAssignServiceAccount() {
    }

    @Override
    public void authorizeCopy() {
    }

    @Override
    public void authorizeCopyCancel(SecurityContext cancellingSecurityContext) {
    }

    @Override
    public void authorizeCreateGroup() {
    }

    @Override
    public void authorizeCreateJwk() {
    }

    @Override
    public void authorizeCreateServiceAccount() {
    }

    @Override
    public void authorizeCreateUser() {
    }

    @Override
    public void authorizeDatabaseSnapshot() {
    }

    @Override
    public void authorizeDisableUser() {
    }

    @Override
    public void authorizeDropGroup() {
    }

    @Override
    public void authorizeDropJwk() {
    }

    @Override
    public void authorizeDropServiceAccount() {
    }

    @Override
    public void authorizeDropUser() {
    }

    @Override
    public void authorizeEnableUser() {
    }

    @Override
    public void authorizeGrant(LongList permissions, CharSequence tableName, @NotNull ObjList<CharSequence> columns) {
    }

    @Override
    public void authorizeInsert(TableToken tableToken, @NotNull ObjList<CharSequence> columnNames) {
    }

    @Override
    public void authorizeLineAlterTableAddColumn(TableToken tableToken) {
    }

    @Override
    public void authorizeLineInsert(TableToken tableToken) {
    }

    @Override
    public void authorizeLineTableCreate() {
    }

    @Override
    public void authorizeRemovePassword() {
    }

    @Override
    public void authorizeRemoveUser() {
    }

    @Override
    public void authorizeSelect(TableToken tableToken, @NotNull ObjList<CharSequence> columnNames) {
    }

    @Override
    public void authorizeTableBackup(ObjHashSet<TableToken> tableTokens) {
    }

    @Override
    public void authorizeTableCreate() {
    }

    @Override
    public void authorizeTableDrop(TableToken tableToken) {
    }

    @Override
    public void authorizeTableReindex(TableToken tableToken, @Nullable CharSequence columnName) {
    }

    @Override
    public void authorizeTableRename(TableToken tableToken) {
    }

    @Override
    public void authorizeTableTruncate(TableToken tableToken) {
    }

    @Override
    public void authorizeTableUpdate(TableToken tableToken, @NotNull ObjList<CharSequence> columnNames) {
    }

    @Override
    public void authorizeTableVacuum(TableToken tableToken) {
    }

    @Override
    public void authorizeUnassignServiceAccount() {
    }

    @Override
    public void exitServiceAccount(CharSequence serviceAccountName) {
    }

    @Override
<<<<<<< HEAD
    public CharSequence getPrincipal() {
        return Constants.USER_NAME;
    }

    @Override
    public boolean matches(SecurityContext other) {
        return other == INSTANCE;
=======
    public void onColumnAdded(TableToken tableToken, CharSequence columnName) {
>>>>>>> fc5d605a
    }

    @Override
    public void onColumnsAdded(TableToken tableToken, ObjList<CharSequence> columnNames) {
    }

    @Override
    public void onTableCreated(TableToken tableToken) {
    }
}<|MERGE_RESOLUTION|>--- conflicted
+++ resolved
@@ -220,7 +220,6 @@
     }
 
     @Override
-<<<<<<< HEAD
     public CharSequence getPrincipal() {
         return Constants.USER_NAME;
     }
@@ -228,9 +227,10 @@
     @Override
     public boolean matches(SecurityContext other) {
         return other == INSTANCE;
-=======
+    }
+
+    @Override
     public void onColumnAdded(TableToken tableToken, CharSequence columnName) {
->>>>>>> fc5d605a
     }
 
     @Override
