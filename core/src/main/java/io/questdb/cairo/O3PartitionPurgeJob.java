--- conflicted
+++ resolved
@@ -244,20 +244,11 @@
             TableToken tableToken,
             TxnScoreboard txnScoreboard,
             TxReader txReader,
-<<<<<<< HEAD
-            int partitionBy
-    ) {
-        LOG.info().$("processing [table=").$(tableName).I$();
-        Path path = Path.getThreadLocal(root);
-        path.concat(tableName).slash$();
-=======
             int partitionBy) {
 
         LOG.info().$("processing [table=").utf8(tableToken.getDirName()).I$();
         Path path = Path.getThreadLocal(root).concat(tableToken).slash$();
 
-        sink.clear();
->>>>>>> 5d42ab69
         partitionList.clear();
         DateFormat partitionByFormat = PartitionBy.getPartitionDirFormatMethod(partitionBy);
 
@@ -266,21 +257,9 @@
         if (p > 0) {
             try {
                 do {
-<<<<<<< HEAD
                     if (ff.isDirOrSoftLinkDirNoDots(path, plimit, ff.findName(p), ff.findType(p), fileNameSink)) {
                         parsePartitionDateVersion(fileNameSink, partitionList, tableName, partitionByFormat);
                         path.trimTo(plimit).$();
-=======
-                    long fileName = ff.findName(p);
-                    boolean isSoftLink = Files.findTypeIsSoftLink(p);
-                    if (Files.isDir(fileName, ff.findType(p), fileNameSink) || isSoftLink) {
-                        // extract txn, partition ts from name
-                        if (isSoftLink) {
-                            fileNameSink.clear();
-                            Chars.utf8DecodeZ(fileName, fileNameSink);
-                        }
-                        parsePartitionDateVersion(fileNameSink, partitionList, tableToken.getDirName(), partitionByFormat);
->>>>>>> 5d42ab69
                     }
                 } while (ff.findNext(p) > 0);
             } finally {
