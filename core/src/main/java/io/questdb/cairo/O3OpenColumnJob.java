/*******************************************************************************
 *     ___                  _   ____  ____
 *    / _ \ _   _  ___  ___| |_|  _ \| __ )
 *   | | | | | | |/ _ \/ __| __| | | |  _ \
 *   | |_| | |_| |  __/\__ \ |_| |_| | |_) |
 *    \__\_\\__,_|\___||___/\__|____/|____/
 *
 *  Copyright (c) 2014-2019 Appsicle
 *  Copyright (c) 2019-2020 QuestDB
 *
 *  Licensed under the Apache License, Version 2.0 (the "License");
 *  you may not use this file except in compliance with the License.
 *  You may obtain a copy of the License at
 *
 *  http://www.apache.org/licenses/LICENSE-2.0
 *
 *  Unless required by applicable law or agreed to in writing, software
 *  distributed under the License is distributed on an "AS IS" BASIS,
 *  WITHOUT WARRANTIES OR CONDITIONS OF ANY KIND, either express or implied.
 *  See the License for the specific language governing permissions and
 *  limitations under the License.
 *
 ******************************************************************************/

package io.questdb.cairo;

import io.questdb.MessageBus;
import io.questdb.cairo.vm.api.MemoryMA;
import io.questdb.cairo.vm.api.MemoryMAR;
import io.questdb.log.Log;
import io.questdb.log.LogFactory;
import io.questdb.mp.AbstractQueueConsumerJob;
import io.questdb.mp.Sequence;
import io.questdb.std.*;
import io.questdb.std.str.Path;
import io.questdb.tasks.O3CopyTask;
import io.questdb.tasks.O3OpenColumnTask;
import org.jetbrains.annotations.Nullable;

import java.util.concurrent.atomic.AtomicInteger;

import static io.questdb.cairo.O3Utils.get8ByteBuf;
import static io.questdb.cairo.TableUtils.*;
import static io.questdb.cairo.TableWriter.*;

public class O3OpenColumnJob extends AbstractQueueConsumerJob<O3OpenColumnTask> {
    public static final int OPEN_MID_PARTITION_FOR_APPEND = 1;
    public static final int OPEN_LAST_PARTITION_FOR_APPEND = 2;
    public static final int OPEN_MID_PARTITION_FOR_MERGE = 3;
    public static final int OPEN_LAST_PARTITION_FOR_MERGE = 4;
    public static final int OPEN_NEW_PARTITION_FOR_APPEND = 5;
    private final static Log LOG = LogFactory.getLog(O3OpenColumnJob.class);

    public O3OpenColumnJob(MessageBus messageBus) {
        super(messageBus.getO3OpenColumnQueue(), messageBus.getO3OpenColumnSubSeq());
    }

    public static void appendLastPartition(
            Path pathToPartition,
            int plen,
            CharSequence columnName,
            AtomicInteger columnCounter,
            int columnType,
            long srcOooFixAddr,
            long srcOooVarAddr,
            long srcOooLo,
            long srcOooHi,
            long srcOooMax,
            long timestampMin,
            long timestampMax,
            long partitionTimestamp,
            long srcDataTop,
            long srcDataMax,
            boolean isIndexed,
            MemoryMAR dstFixMem,
            MemoryMAR dstVarMem,
            TableWriter tableWriter,
            BitmapIndexWriter indexWriter
    ) {
        final long dstLen = srcOooHi - srcOooLo + 1 + srcDataMax - srcDataTop;
        switch (ColumnType.tagOf(columnType)) {
            case ColumnType.BINARY:
            case ColumnType.STRING:
                appendVarColumn(
                        columnCounter,
                        columnType,
                        srcOooFixAddr,
                        srcOooVarAddr,
                        srcOooLo,
                        srcOooHi,
                        srcOooMax,
                        timestampMin,
                        timestampMax,
                        partitionTimestamp,
                        srcDataTop,
                        srcDataMax,
                        isIndexed,
                        0,
                        0,
                        0,
                        -dstFixMem.getFd(),
                        -dstVarMem.getFd(),
                        dstFixMem,
                        dstVarMem,
                        dstLen,
                        tableWriter
                );
                break;
            case ColumnType.TIMESTAMP:
                final boolean designated = ColumnType.isDesignatedTimestamp(columnType);
                if (designated) {
                    appendTimestampColumn(
                            columnCounter,
                            columnType,
                            srcOooFixAddr,
                            srcOooVarAddr,
                            srcOooLo,
                            srcOooHi,
                            srcOooMax,
                            timestampMin,
                            timestampMax,
                            partitionTimestamp,
                            srcDataMax,
                            isIndexed,
                            -dstFixMem.getFd(),
                            0,
                            0,
                            dstFixMem,
                            dstLen,
                            tableWriter
                    );
                    break;
                } // else fall through
            default:
                appendFixColumn(
                        pathToPartition,
                        plen,
                        columnName,
                        columnCounter,
                        columnType,
                        srcOooFixAddr,
                        srcOooVarAddr,
                        srcOooLo,
                        srcOooHi,
                        srcOooMax,
                        timestampMin,
                        timestampMax,
                        partitionTimestamp,
                        srcDataTop,
                        srcDataMax,
                        isIndexed,
                        0,
                        0,
                        0,
                        -dstFixMem.getFd(),
                        dstFixMem,
                        dstLen,
                        tableWriter,
                        indexWriter
                );
                break;
        }
    }

    public static void openColumn(O3OpenColumnTask task, long cursor, Sequence subSeq, long tmpBuf) {
        final int openColumnMode = task.getOpenColumnMode();
        final CharSequence pathToTable = task.getPathToTable();
        final int columnType = task.getColumnType();
        final CharSequence columnName = task.getColumnName();
        final long srcOooLo = task.getSrcOooLo();
        final long srcOooHi = task.getSrcOooHi();
        final long srcOooMax = task.getSrcOooMax();
        final long timestampMin = task.getTimestampMin();
        final long timestampMax = task.getTimestampMax();
        final long oooTimestampLo = task.getOooTimestampLo();
        final long partitionTimestamp = task.getPartitionTimestamp();
        final long srcDataMax = task.getSrcDataMax();
        final long srcDataTxn = task.getSrcDataTxn();
        final long srcTimestampFd = task.getSrcTimestampFd();
        final long srcTimestampAddr = task.getSrcTimestampAddr();
        final long srcTimestampSize = task.getSrcTimestampSize();
        final AtomicInteger columnCounter = task.getColumnCounter();
        final AtomicInteger partCounter = task.getPartCounter();
        final boolean isIndexed = task.isIndexed();
        final long srcOooFixAddr = task.getSrcOooFixAddr();
        final long srcOooVarAddr = task.getSrcOooVarAddr();
        final long mergeOOOLo = task.getMergeOOOLo();
        final long mergeOOOHi = task.getMergeOOOHi();
        final long mergeDataLo = task.getMergeDataLo();
        final long mergeDataHi = task.getMergeDataHi();
        final long txn = task.getTxn();
        final int prefixType = task.getPrefixType();
        final long prefixLo = task.getPrefixLo();
        final long prefixHi = task.getPrefixHi();
        final int suffixType = task.getSuffixType();
        final long suffixLo = task.getSuffixLo();
        final long suffixHi = task.getSuffixHi();
        final int mergeType = task.getMergeType();
        final long timestampMergeIndexAddr = task.getTimestampMergeIndexAddr();
        final long activeFixFd = task.getActiveFixFd();
        final long activeVarFd = task.getActiveVarFd();
        final long srcDataTop = task.getSrcDataTop();
        final TableWriter tableWriter = task.getTableWriter();
        final BitmapIndexWriter indexWriter = task.getIndexWriter();

        subSeq.done(cursor);

        openColumn(
                openColumnMode,
                pathToTable,
                columnName,
                columnCounter,
                partCounter,
                columnType,
                timestampMergeIndexAddr,
                srcOooFixAddr,
                srcOooVarAddr,
                srcOooLo,
                srcOooHi,
                srcOooMax,
                timestampMin,
                timestampMax,
                oooTimestampLo,
                partitionTimestamp,
                srcDataTop,
                srcDataMax,
                srcDataTxn,
                txn,
                prefixType,
                prefixLo,
                prefixHi,
                mergeType,
                mergeOOOLo,
                mergeOOOHi,
                mergeDataLo,
                mergeDataHi,
                suffixType,
                suffixLo,
                suffixHi,
                srcTimestampFd,
                srcTimestampAddr,
                srcTimestampSize,
                isIndexed,
                activeFixFd,
                activeVarFd,
                tableWriter,
                indexWriter,
                tmpBuf
        );
    }

    public static void openColumn(
            int openColumnMode,
            CharSequence pathToTable,
            CharSequence columnName,
            AtomicInteger columnCounter,
            AtomicInteger partCounter,
            int columnType,
            long timestampMergeIndexAddr,
            long srcOooFixAddr,
            long srcOooVarAddr,
            long srcOooLo,
            long srcOooHi,
            long srcOooMax,
            long timestampMin,
            long timestampMax,
            long oooTimestampLo,
            long partitionTimestamp,
            long srcDataTop,
            long srcDataMax,
            long srcDataTxn,
            long txn,
            int prefixType,
            long prefixLo,
            long prefixHi,
            int mergeType,
            long mergeOOOLo,
            long mergeOOOHi,
            long mergeDataLo,
            long mergeDataHi,
            int suffixType,
            long suffixLo,
            long suffixHi,
            long srcTimestampFd,
            long srcTimestampAddr,
            long srcTimestampSize,
            boolean isIndexed,
            long activeFixFd,
            long activeVarFd,
            TableWriter tableWriter,
            BitmapIndexWriter indexWriter,
            long tmpBuf
    ) {
        final long mergeLen = mergeOOOHi - mergeOOOLo + 1 + mergeDataHi - mergeDataLo + 1;
        final Path pathToPartition = Path.getThreadLocal(pathToTable);
        TableUtils.setPathForPartition(pathToPartition, tableWriter.getPartitionBy(), oooTimestampLo, false);
        final int pplen = pathToPartition.length();
        TableUtils.txnPartitionConditionally(pathToPartition, srcDataTxn);
        final int plen = pathToPartition.length();
        // append jobs do not set value of part counter, we do it here for those
        switch (openColumnMode) {
            case OPEN_MID_PARTITION_FOR_APPEND:
                appendMidPartition(
                        pathToPartition,
                        plen,
                        columnName,
                        columnCounter,
                        columnType,
                        srcOooFixAddr,
                        srcOooVarAddr,
                        srcOooLo,
                        srcOooHi,
                        srcOooMax,
                        timestampMin,
                        timestampMax,
                        partitionTimestamp,
                        srcDataTop,
                        srcDataMax,
                        isIndexed,
                        srcTimestampFd,
                        srcTimestampAddr,
                        srcTimestampSize,
                        tableWriter,
                        indexWriter,
                        tmpBuf
                );
                break;
            case OPEN_MID_PARTITION_FOR_MERGE:
                mergeMidPartition(
                        pathToPartition,
                        plen,
                        pplen,
                        columnName,
                        columnCounter,
                        partCounter,
                        columnType,
                        timestampMergeIndexAddr,
                        srcOooFixAddr,
                        srcOooVarAddr,
                        srcOooLo,
                        srcOooHi,
                        srcOooMax,
                        timestampMin,
                        timestampMax,
                        partitionTimestamp,
                        srcDataTop,
                        srcDataMax,
                        txn,
                        prefixType,
                        prefixLo,
                        prefixHi,
                        mergeType,
                        mergeOOOLo,
                        mergeOOOHi,
                        mergeDataLo,
                        mergeDataHi,
                        mergeLen,
                        suffixType,
                        suffixLo,
                        suffixHi,
                        isIndexed,
                        srcTimestampFd,
                        srcTimestampAddr,
                        srcTimestampSize,
                        tableWriter,
                        indexWriter,
                        tmpBuf
                );
                break;
            case OPEN_LAST_PARTITION_FOR_MERGE:
                mergeLastPartition(
                        pathToPartition,
                        pplen,
                        columnName,
                        columnCounter,
                        partCounter,
                        columnType,
                        timestampMergeIndexAddr,
                        srcOooFixAddr,
                        srcOooVarAddr,
                        srcOooLo,
                        srcOooHi,
                        srcOooMax,
                        timestampMin,
                        timestampMax,
                        partitionTimestamp,
                        srcDataTop,
                        srcDataMax,
                        txn,
                        prefixType,
                        prefixLo,
                        prefixHi,
                        mergeType,
                        mergeOOOLo,
                        mergeOOOHi,
                        mergeDataLo,
                        mergeDataHi,
                        mergeLen,
                        suffixType,
                        suffixLo,
                        suffixHi,
                        isIndexed,
                        activeFixFd,
                        activeVarFd,
                        srcTimestampFd,
                        srcTimestampAddr,
                        srcTimestampSize,
                        tableWriter,
                        indexWriter,
                        tmpBuf
                );
                break;
            case OPEN_NEW_PARTITION_FOR_APPEND:
                appendNewPartition(
                        pathToPartition,
                        plen,
                        columnName,
                        columnCounter,
                        columnType,
                        timestampMergeIndexAddr,
                        srcOooFixAddr,
                        srcOooVarAddr,
                        srcOooLo,
                        srcOooHi,
                        srcOooMax,
                        timestampMin,
                        timestampMax,
                        partitionTimestamp,
                        srcDataMax,
                        isIndexed,
                        tableWriter,
                        indexWriter
                );
                break;
            default:
                break;
        }
    }

    private static void appendMidPartition(
            Path pathToPartition,
            int plen,
            CharSequence columnName,
            AtomicInteger columnCounter,
            int columnType,
            long srcOooFixAddr,
            long srcOooVarAddr,
            long srcOooLo,
            long srcOooHi,
            long srcOooMax,
            long timestampMin,
            long timestampMax,
            long partitionTimestamp,
            long srcDataTop,
            long srcDataMax,
            boolean isIndexed,
            long srcTimestampFd,
            long srcTimestampAddr,
            long srcTimestampSize,
            TableWriter tableWriter,
            BitmapIndexWriter indexWriter,
            long tmpBuf
    ) {
        long dstFixFd = 0;
        long dstVarFd = 0;
        final FilesFacade ff = tableWriter.getFilesFacade();
        if (srcDataTop == -1) {
            try {
                srcDataTop = getSrcDataTop(ff, pathToPartition, plen, columnName, srcDataMax, tmpBuf);
                if (srcDataTop == srcDataMax) {
                    TableUtils.writeColumnTop(
                            ff,
                            pathToPartition.trimTo(plen),
                            columnName,
                            srcDataMax,
                            tmpBuf
                    );
                }
            } catch (Throwable e) {
                LOG.error().$("append mid partition error 1 [table=").$(tableWriter.getTableName())
                        .$(", e=").$(e)
                        .I$();
                tableWriter.o3BumpErrorCount();
                O3CopyJob.copyIdleQuick(
                        columnCounter,
                        0,
                        0,
                        0,
                        0,
                        0,
                        0,
                        0,
                        srcTimestampFd,
                        srcTimestampAddr,
                        srcTimestampSize,
                        0,
                        0,
                        0,
                        0,
                        0,
                        0,
                        0,
                        0,
                        tableWriter
                );
                throw e;
            }
        }

        final long dstLen = srcOooHi - srcOooLo + 1 + srcDataMax - srcDataTop;
        switch (ColumnType.tagOf(columnType)) {
            case ColumnType.BINARY:
            case ColumnType.STRING:
                try {
                    // index files are opened as normal
                    iFile(pathToPartition.trimTo(plen), columnName);
                    dstFixFd = openRW(ff, pathToPartition, LOG);
                    // open data file now
                    dFile(pathToPartition.trimTo(plen), columnName);
                    dstVarFd = openRW(ff, pathToPartition, LOG);
                } catch (Throwable e) {
                    LOG.error().$("append mid partition error 2 [table=").$(tableWriter.getTableName())
                            .$(", e=").$(e)
                            .I$();
                    tableWriter.o3BumpErrorCount();
                    O3CopyJob.copyIdleQuick(
                            columnCounter,
                            0,
                            0,
                            0,
                            0,
                            0,
                            0,
                            0,
                            srcTimestampFd,
                            srcTimestampAddr,
                            srcTimestampSize,
                            dstFixFd,
                            0,
                            0,
                            dstVarFd,
                            0,
                            0,
                            0,
                            0,
                            tableWriter
                    );
                    throw e;
                }
                appendVarColumn(
                        columnCounter,
                        columnType,
                        srcOooFixAddr,
                        srcOooVarAddr,
                        srcOooLo,
                        srcOooHi,
                        srcOooMax,
                        timestampMin,
                        timestampMax,
                        partitionTimestamp,
                        srcDataTop,
                        srcDataMax,
                        isIndexed,
                        srcTimestampFd,
                        srcTimestampAddr,
                        srcTimestampSize,
                        dstFixFd,
                        dstVarFd,
                        null,
                        null,
                        dstLen,
                        tableWriter
                );
                break;
            case ColumnType.TIMESTAMP:
                final boolean designated = ColumnType.isDesignatedTimestamp(columnType);
                if (designated) {
                    appendTimestampColumn(
                            columnCounter,
                            columnType,
                            srcOooFixAddr,
                            srcOooVarAddr,
                            srcOooLo,
                            srcOooHi,
                            srcOooMax,
                            timestampMin,
                            timestampMax,
                            partitionTimestamp,
                            srcDataMax,
                            isIndexed,
                            srcTimestampFd,
                            srcTimestampAddr,
                            srcTimestampSize,
                            null,
                            dstLen,
                            tableWriter
                    );
                    break;
                } // else fall through
            default:
                try {
                    dFile(pathToPartition.trimTo(plen), columnName);
                    dstFixFd = openRW(ff, pathToPartition, LOG);
                } catch (Throwable e) {
                    LOG.error().$("append mid partition error 3 [table=").$(tableWriter.getTableName())
                            .$(", e=").$(e)
                            .I$();
                    tableWriter.o3BumpErrorCount();
                    O3CopyJob.copyIdleQuick(
                            columnCounter,
                            0,
                            0,
                            0,
                            0,
                            0,
                            0,
                            0,
                            srcTimestampFd,
                            srcTimestampAddr,
                            srcTimestampSize,
                            dstFixFd,
                            0,
                            0,
                            dstVarFd,
                            0,
                            0,
                            0,
                            0,
                            tableWriter
                    );
                    throw e;
                }
                appendFixColumn(
                        pathToPartition,
                        plen,
                        columnName,
                        columnCounter,
                        columnType,
                        srcOooFixAddr,
                        srcOooVarAddr,
                        srcOooLo,
                        srcOooHi,
                        srcOooMax,
                        timestampMin,
                        timestampMax,
                        partitionTimestamp,
                        srcDataTop,
                        srcDataMax,
                        isIndexed,
                        srcTimestampFd,
                        srcTimestampAddr,
                        srcTimestampSize,
                        dstFixFd,
                        null,
                        dstLen,
                        tableWriter,
                        indexWriter
                );
                break;
        }
    }

    private static void appendFixColumn(
            Path pathToPartition,
            int plen,
            CharSequence columnName,
            AtomicInteger columnCounter,
            int columnType,
            long srcOooFixAddr,
            long srcOooVarAddr,
            long srcOooLo,
            long srcOooHi,
            long srcOooMax,
            long timestampMin,
            long timestampMax,
            long partitionTimestamp, // <- pass thru
            long srcDataTop,
            long srcDataMax,
            boolean isIndexed,
            long srcTimestampFd,
            long srcTimestampAddr,
            long srcTimestampSize,
            long dstFixFd,
            MemoryMAR dstFixMem,
            long dstLen,
            TableWriter tableWriter,
            BitmapIndexWriter indexWriter
    ) {
        long dstKFd = 0;
        long dstVFd = 0;
        long dstFixAddr;
        long dstFixOffset;
        long dstIndexOffset;
        long dstIndexAdjust;
        long dstFixSize;
        final int shl = ColumnType.pow2SizeOf(columnType);
        final FilesFacade ff = tableWriter.getFilesFacade();

        try {
            dstFixSize = dstLen << shl;
            if (dstFixMem == null || dstFixMem.getAppendAddressSize() < dstFixSize) {
                dstFixOffset = (srcDataMax - srcDataTop) << shl;
                dstFixAddr = mapRW(ff, Math.abs(dstFixFd), dstFixSize, MemoryTag.MMAP_O3);
                dstIndexOffset = dstFixOffset;
                dstIndexAdjust = 0;
            } else {
                dstFixAddr = dstFixMem.getAppendAddress();
                dstFixOffset = 0;
                dstFixSize = -dstFixSize;
                dstIndexOffset = 0;
                dstIndexAdjust = srcDataMax - srcDataTop;
            }
            if (isIndexed && !indexWriter.isOpen()) {
                BitmapIndexUtils.keyFileName(pathToPartition.trimTo(plen), columnName);
                dstKFd = openRW(ff, pathToPartition, LOG);
                BitmapIndexUtils.valueFileName(pathToPartition.trimTo(plen), columnName);
                dstVFd = openRW(ff, pathToPartition, LOG);
            }
        } catch (Throwable e) {
            LOG.error().$("append fix error [table=").$(tableWriter.getTableName())
                    .$(", e=").$(e)
                    .I$();
            tableWriter.o3BumpErrorCount();
            O3CopyJob.copyIdleQuick(
                    columnCounter,
                    0,
                    0,
                    0,
                    0,
                    0,
                    0,
                    0,
                    srcTimestampFd,
                    srcTimestampAddr,
                    srcTimestampSize,
                    dstFixFd,
                    0,
                    0,
                    0,
                    0,
                    0,
                    dstKFd,
                    dstVFd,
                    tableWriter
            );
            throw e;
        }

        publishCopyTask(
                columnCounter,
                null,
                columnType,
                O3_BLOCK_O3,
                0,
                0,
                0,
                0,
                0,
                0,
                0,
                0,
                0,
                srcOooLo,
                srcOooHi,
                srcDataTop,
                srcDataMax,
                srcOooFixAddr,
                srcOooVarAddr,
                srcOooLo,
                srcOooHi,
                srcOooMax,
                srcOooLo,
                srcOooHi,
                timestampMin,
                timestampMax,
                partitionTimestamp,
                dstFixFd,
                dstFixAddr,
                dstFixOffset,
                dstFixSize,
                0,
                0,
                0,
                0,
                0,
                0,
                dstKFd,
                dstVFd,
                dstIndexOffset,
                dstIndexAdjust,
                isIndexed,
                srcTimestampFd,
                srcTimestampAddr,
                srcTimestampSize,
                false,
                tableWriter,
                indexWriter
        );
    }

    private static void appendTimestampColumn(
            AtomicInteger columnCounter,
            int columnType,
            long srcOooFixAddr,
            long srcOooVarAddr,
            long srcOooLo,
            long srcOooHi,
            long srcOooMax,
            long timestampMin,
            long timestampMax,
            long partitionTimestamp,
            long srcDataMax,
            boolean isIndexed,
            long srcTimestampFd,
            long srcTimestampAddr,
            long srcTimestampSize,
            MemoryMA dstFixMem,
            long dstLen,
            TableWriter tableWriter
    ) {
        long dstFixFd = 0;
        long dstFixAddr;
        long dstFixOffset;
        long dstFixSize;
        final FilesFacade ff = tableWriter.getFilesFacade();
        try {
            dstFixSize = dstLen * Long.BYTES;
            if (dstFixMem == null || dstFixMem.getAppendAddressSize() < dstFixSize) {
                dstFixOffset = srcDataMax * Long.BYTES;
                dstFixFd = -Math.abs(srcTimestampFd);
                dstFixAddr = mapRW(ff, -dstFixFd, dstFixSize, MemoryTag.MMAP_O3);
            } else {
                dstFixAddr = dstFixMem.getAppendAddress();
                dstFixOffset = 0;
                dstFixSize = -dstFixSize;
            }
        } catch (Throwable e) {
            LOG.error().$("append ts error [table=").$(tableWriter.getTableName())
                    .$(", e=").$(e)
                    .I$();
            tableWriter.o3BumpErrorCount();
            O3CopyJob.copyIdleQuick(
                    columnCounter,
                    0,
                    0,
                    0,
                    0,
                    0,
                    0,
                    0,
                    srcTimestampFd,
                    srcTimestampAddr,
                    srcTimestampSize,
                    dstFixFd,
                    0,
                    0,
                    0,
                    0,
                    0,
                    0,
                    0,
                    tableWriter
            );
            throw e;
        }

        publishCopyTask(
                columnCounter,
                null,
                columnType,
                O3_BLOCK_O3,
                0,
                0,
                0,
                0,
                0,
                0,
                0,
                0,
                0,
                srcOooLo,
                srcOooHi,
                0, // designated timestamp column cannot be added after table is created
                srcDataMax,
                srcOooFixAddr,
                srcOooVarAddr,
                srcOooLo,
                srcOooHi,
                srcOooMax,
                srcOooLo,
                srcOooHi,
                timestampMin,
                timestampMax,
                partitionTimestamp, // <-- pass thru
                dstFixFd,
                dstFixAddr,
                dstFixOffset,
                dstFixSize,
                0,
                0,
                0,
                0,
                0,
                0,
                0,
                0,
                0,
                0,
                isIndexed,
                srcTimestampFd,
                srcTimestampAddr,
                srcTimestampSize,
                false,
                tableWriter,
                null
        );
    }

    private static void appendVarColumn(
            AtomicInteger columnCounter,
            int columnType,
            long srcOooFixAddr,
            long srcOooVarAddr,
            long srcOooLo,
            long srcOooHi,
            long srcOooMax,
            long timestampMin,
            long timestampMax,
            long partitionTimestamp,
            long srcDataTop,
            long srcDataMax,
            boolean isIndexed,
            long srcTimestampFd,
            long srcTimestampAddr,
            long srcTimestampSize,
            long activeFixFd,
            long activeVarFd,
            MemoryMA dstFixMem,
            MemoryMA dstVarMem,
            long dstLen,
            TableWriter tableWriter
    ) {
        long dstFixAddr = 0;
        long dstFixOffset;
        long dstVarAddr = 0;
        long dstVarOffset;
        long dstVarAdjust;
        long dstVarSize = 0;
        long dstFixSize = 0;
        final FilesFacade ff = tableWriter.getFilesFacade();
        try {
            long l = O3Utils.getVarColumnLength(srcOooLo, srcOooHi, srcOooFixAddr);
            dstFixSize = (dstLen + 1) * Long.BYTES;
            if (dstFixMem == null || dstFixMem.getAppendAddressSize() < dstFixSize || dstVarMem.getAppendAddressSize() < l) {
                dstFixOffset = (srcDataMax - srcDataTop) * Long.BYTES;
                dstFixAddr = mapRW(ff, Math.abs(activeFixFd), dstFixSize, MemoryTag.MMAP_O3);

                if (dstFixOffset > 0) {
                    dstVarOffset = Unsafe.getUnsafe().getLong(dstFixAddr + dstFixOffset);
                } else {
                    dstVarOffset = 0;
                }

                dstVarSize = l + dstVarOffset;
                dstVarAddr = mapRW(ff, Math.abs(activeVarFd), dstVarSize, MemoryTag.MMAP_O3);
                dstVarAdjust = 0;
            } else {
                dstFixAddr = dstFixMem.getAppendAddress() - Long.BYTES;
                dstVarAddr = dstVarMem.getAppendAddress();
                dstFixOffset = 0;
                dstFixSize = -dstFixSize;
                dstVarOffset = 0;
                dstVarSize = -l;
                dstVarAdjust = dstVarMem.getAppendOffset();
            }
        } catch (Throwable e) {
            LOG.error().$("append var error [table=").$(tableWriter.getTableName())
                    .$(", e=").$(e)
                    .I$();
            tableWriter.o3BumpErrorCount();
            O3CopyJob.copyIdleQuick(
                    columnCounter,
                    0,
                    0,
                    0,
                    0,
                    0,
                    0,
                    0,
                    srcTimestampFd,
                    srcTimestampAddr,
                    srcTimestampSize,
                    activeFixFd,
                    dstFixAddr,
                    dstFixSize,
                    activeVarFd,
                    dstVarAddr,
                    dstVarSize,
                    0,
                    0,
                    tableWriter
            );
            throw e;
        }
        publishCopyTask(
                columnCounter,
                null,
                columnType,
                O3_BLOCK_O3,
                0,
                0,
                0,
                0,
                0,
                0,
                0,
                0,
                0,
                srcOooLo,
                srcOooHi,
                srcDataTop,
                srcDataMax,
                srcOooFixAddr,
                srcOooVarAddr,
                srcOooLo,
                srcOooHi,
                srcOooMax,
                srcOooLo,
                srcOooHi,
                timestampMin,
                timestampMax,
                partitionTimestamp, // <-- pass thru
                activeFixFd,
                dstFixAddr,
                dstFixOffset,
                dstFixSize,
                activeVarFd,
                dstVarAddr,
                dstVarOffset,
                0,
                dstVarAdjust,
                dstVarSize,
                0,
                0,
                0,
                0,
                isIndexed,
                srcTimestampFd,
                srcTimestampAddr,
                srcTimestampSize,
                false,
                tableWriter,
                null
        );
    }

    private static void publishCopyTask(
            AtomicInteger columnCounter,
            @Nullable AtomicInteger partCounter,
            int columnType,
            int blockType,
            long timestampMergeIndexAddr,
            long srcDataFixFd,
            long srcDataFixAddr,
            long srcDataFixOffset,
            long srcDataFixSize,
            long srcDataVarFd,
            long srcDataVarAddr,
            long srcDataVarOffset,
            long srcDataVarSize,
            long srcDataLo,
            long srcDataHi,
            long srcDataTop,
            long srcDataMax,
            long srcOooFixAddr,
            long srcOooVarAddr,
            long srcOooLo,
            long srcOooHi,
            long srcOooMax,
            long srcOooPartitionLo,
            long srcOooPartitionHi,
            long timestampMin,
            long timestampMax,
            long partitionTimestamp,
            long dstFixFd,
            long dstFixAddr,
            long dstFixOffset,
            long dstFixSize,
            long dstVarFd,
            long dstVarAddr,
            long dstVarOffset,
            long dstVarOffsetEnd,
            long dstVarAdjust,
            long dstVarSize,
            long dstKFd,
            long dstVFd,
            long dstIndexOffset,
            long dstIndexAdjust,
            boolean isIndexed,
            long srcTimestampFd,
            long srcTimestampAddr,
            long srcTimestampSize,
            boolean partitionMutates,
            TableWriter tableWriter,
            BitmapIndexWriter indexWriter
    ) {
        long cursor = tableWriter.getO3CopyPubSeq().next();
        if (cursor > -1) {
            publishCopyTaskHarmonized(
                    columnCounter,
                    partCounter,
                    columnType,
                    blockType,
                    timestampMergeIndexAddr,
                    srcDataFixFd,
                    srcDataFixAddr,
                    srcDataFixOffset,
                    srcDataFixSize,
                    srcDataVarFd,
                    srcDataVarAddr,
                    srcDataVarOffset,
                    srcDataVarSize,
                    srcDataLo,
                    srcDataHi,
                    srcDataTop,
                    srcDataMax,
                    srcOooFixAddr,
                    srcOooVarAddr,
                    srcOooLo,
                    srcOooHi,
                    srcOooMax,
                    srcOooPartitionLo,
                    srcOooPartitionHi,
                    timestampMin,
                    timestampMax,
                    partitionTimestamp,
                    dstFixFd,
                    dstFixAddr,
                    dstFixOffset,
                    dstFixSize,
                    dstVarFd,
                    dstVarAddr,
                    dstVarOffset,
                    dstVarOffsetEnd,
                    dstVarAdjust,
                    dstVarSize,
                    dstKFd,
                    dstVFd,
                    dstIndexOffset,
                    dstIndexAdjust,
                    isIndexed,
                    cursor,
                    srcTimestampFd,
                    srcTimestampAddr,
                    srcTimestampSize,
                    partitionMutates,
                    tableWriter,
                    indexWriter
            );
        } else {
            publishCopyTaskContended(
                    cursor,
                    columnCounter,
                    partCounter,
                    columnType,
                    blockType,
                    timestampMergeIndexAddr,
                    srcDataFixFd,
                    srcDataFixAddr,
                    srcDataFixOffset,
                    srcDataFixSize,
                    srcDataVarFd,
                    srcDataVarAddr,
                    srcDataVarOffset,
                    srcDataVarSize,
                    srcDataTop,
                    srcDataLo,
                    srcDataHi,
                    srcDataMax,
                    srcOooFixAddr,
                    srcOooVarAddr,
                    srcOooLo,
                    srcOooHi,
                    srcOooMax,
                    srcOooPartitionLo,
                    srcOooPartitionHi,
                    timestampMin,
                    timestampMax,
                    partitionTimestamp,
                    dstFixFd,
                    dstFixAddr,
                    dstFixOffset,
                    dstFixSize,
                    dstVarFd,
                    dstVarAddr,
                    dstVarOffset,
                    dstVarOffsetEnd,
                    dstVarAdjust,
                    dstVarSize,
                    dstKFd,
                    dstVFd,
                    dstIndexOffset,
                    dstIndexAdjust,
                    isIndexed,
                    srcTimestampFd,
                    srcTimestampAddr,
                    srcTimestampSize,
                    partitionMutates,
                    tableWriter,
                    indexWriter
            );
        }
    }

    private static void publishCopyTaskContended(
            long cursor,
            AtomicInteger columnCounter,
            @Nullable AtomicInteger partCounter,
            int columnType,
            int blockType,
            long timestampMergeIndexAddr,
            long srcDataFixFd,
            long srcDataFixAddr,
            long srcDataFixOffset,
            long srcDataFixSize,
            long srcDataVarFd,
            long srcDataVarAddr,
            long srcDataVarOffset,
            long srcDataVarSize,
            long srcDataTop,
            long srcDataLo,
            long srcDataHi,
            long srcDataMax,
            long srcOooFixAddr,
            long srcOooVarAddr,
            long srcOooLo,
            long srcOooHi,
            long srcOooMax,
            long srcOooPartitionLo,
            long srcOooPartitionHi,
            long timestampMin,
            long timestampMax,
            long partitionTimestamp,
            long dstFixFd,
            long dstFixAddr,
            long dstFixOffset,
            long dstFixSize,
            long dstVarFd,
            long dstVarAddr,
            long dstVarOffset,
            long dstVarOffsetEnd,
            long dstVarAdjust,
            long dstVarSize,
            long dstKFd,
            long dstVFd,
            long dstIndexOffset,
            long dstIndexAdjust,
            boolean isIndexed,
            long srcTimestampFd,
            long srcTimestampAddr,
            long srcTimestampSize,
            boolean partitionMutates,
            TableWriter tableWriter,
            BitmapIndexWriter indexWriter
    ) {
        while (cursor == -2) {
            cursor = tableWriter.getO3CopyPubSeq().next();
        }

        if (cursor == -1) {
            O3CopyJob.copy(
                    columnCounter,
                    partCounter,
                    columnType,
                    blockType,
                    timestampMergeIndexAddr,
                    srcDataFixFd,
                    srcDataFixAddr,
                    srcDataFixOffset,
                    srcDataFixSize,
                    srcDataVarFd,
                    srcDataVarAddr,
                    srcDataVarOffset,
                    srcDataVarSize,
                    srcDataLo,
                    srcDataHi,
                    srcDataTop,
                    srcDataMax,
                    srcOooFixAddr,
                    srcOooVarAddr,
                    srcOooLo,
                    srcOooHi,
                    srcOooMax,
                    srcOooPartitionLo,
                    srcOooPartitionHi,
                    timestampMin,
                    timestampMax,
                    partitionTimestamp,
                    dstFixFd,
                    dstFixAddr,
                    dstFixOffset,
                    dstFixSize,
                    dstVarFd,
                    dstVarAddr,
                    dstVarOffset,
                    dstVarOffsetEnd,
                    dstVarAdjust,
                    dstVarSize,
                    dstKFd,
                    dstVFd,
                    dstIndexOffset,
                    dstIndexAdjust,
                    isIndexed,
                    srcTimestampFd,
                    srcTimestampAddr,
                    srcTimestampSize,
                    partitionMutates,
                    tableWriter,
                    indexWriter
            );
        } else {
            publishCopyTaskHarmonized(
                    columnCounter,
                    partCounter,
                    columnType,
                    blockType,
                    timestampMergeIndexAddr,
                    srcDataFixFd,
                    srcDataFixAddr,
                    srcDataFixOffset,
                    srcDataFixSize,
                    srcDataVarFd,
                    srcDataVarAddr,
                    srcDataVarOffset,
                    srcDataVarSize,
                    srcDataLo,
                    srcDataHi,
                    srcDataTop,
                    srcDataMax,
                    srcOooFixAddr,
                    srcOooVarAddr,
                    srcOooLo,
                    srcOooHi,
                    srcOooMax,
                    srcOooPartitionLo,
                    srcOooPartitionHi,
                    timestampMin,
                    timestampMax,
                    partitionTimestamp,
                    dstFixFd,
                    dstFixAddr,
                    dstFixOffset,
                    dstFixSize,
                    dstVarFd,
                    dstVarAddr,
                    dstVarOffset,
                    dstVarOffsetEnd,
                    dstVarAdjust,
                    dstVarSize,
                    dstKFd,
                    dstVFd,
                    dstIndexOffset,
                    dstIndexAdjust,
                    isIndexed,
                    cursor,
                    srcTimestampFd,
                    srcTimestampAddr,
                    srcTimestampSize,
                    partitionMutates,
                    tableWriter,
                    indexWriter
            );
        }
    }

    private static void publishCopyTaskHarmonized(
            AtomicInteger columnCounter,
            @Nullable AtomicInteger partCounter,
            int columnType,
            int blockType,
            long timestampMergeIndexAddr,
            long srcDataFixFd,
            long srcDataFixAddr,
            long srcDataFixOffset,
            long srcDataFixSize,
            long srcDataVarFd,
            long srcDataVarAddr,
            long srcDataVarOffset,
            long srcDataVarSize,
            long srcDataLo,
            long srcDataHi,
            long srcDataTop,
            long srcDataMax,
            long srcOooFixAddr,
            long srcOooVarAddr,
            long srcOooLo,
            long srcOooHi,
            long srcOooMax,
            long srcOooPartitionLo,
            long srcOooPartitionHi,
            long timestampMin,
            long timestampMax,
            long partitionTimestamp,
            long dstFixFd,
            long dstFixAddr,
            long dstFixOffset,
            long dstFixSize,
            long dstVarFd,
            long dstVarAddr,
            long dstVarOffset,
            long dstVarOffsetEnd,
            long dstVarAdjust,
            long dstVarSize,
            long dstKFd,
            long dstVFd,
            long dstIndexOffset,
            long dstIndexAdjust,
            boolean isIndexed,
            long cursor,
            long srcTimestampFd,
            long srcTimestampAddr,
            long srcTimestampSize,
            boolean partitionMutates,
            TableWriter tableWriter,
            BitmapIndexWriter indexWriter
    ) {
        final O3CopyTask task = tableWriter.getO3CopyQueue().get(cursor);
        task.of(
                columnCounter,
                partCounter,
                columnType,
                blockType,
                timestampMergeIndexAddr,
                srcDataFixFd,
                srcDataFixAddr,
                srcDataFixOffset,
                srcDataFixSize,
                srcDataVarFd,
                srcDataVarAddr,
                srcDataVarOffset,
                srcDataVarSize,
                srcDataLo,
                srcDataHi,
                srcDataTop,
                srcDataMax,
                srcOooFixAddr,
                srcOooVarAddr,
                srcOooLo,
                srcOooHi,
                srcOooMax,
                srcOooPartitionLo,
                srcOooPartitionHi,
                timestampMin,
                timestampMax,
                partitionTimestamp,
                dstFixFd,
                dstFixAddr,
                dstFixOffset,
                dstFixSize,
                dstVarFd,
                dstVarAddr,
                dstVarOffset,
                dstVarOffsetEnd,
                dstVarAdjust,
                dstVarSize,
                dstKFd,
                dstVFd,
                dstIndexOffset,
                dstIndexAdjust,
                isIndexed,
                srcTimestampFd,
                srcTimestampAddr,
                srcTimestampSize,
                partitionMutates,
                tableWriter,
                indexWriter
        );
        tableWriter.getO3CopyPubSeq().done(cursor);
    }

    private static void mergeLastPartition(
            Path pathToPartition,
            int pplen,
            CharSequence columnName,
            AtomicInteger columnCounter,
            AtomicInteger partCounter,
            int columnType,
            long timestampMergeIndexAddr,
            long srcOooFixAddr,
            long srcOooVarAddr,
            long srcOooLo,
            long srcOooHi,
            long srcOooMax,
            long oooPartitionMin,
            long oooPartitionMax,
            long oooPartitionHi,
            long srcDataTop,
            long srcDataMax,
            long txn,
            int prefixType,
            long prefixLo,
            long prefixHi,
            int mergeType,
            long mergeOOOLo,
            long mergeOOOHi,
            long mergeDataLo,
            long mergeDataHi,
            long mergeLen,
            int suffixType,
            long suffixLo,
            long suffixHi,
            boolean isIndexed,
            long activeFixFd,
            long activeVarFd,
            long srcTimestampFd,
            long srcTimestampAddr,
            long srcTimestampSize,
            TableWriter tableWriter,
            BitmapIndexWriter indexWriter,
            long tmpBuf
    ) {
        switch (ColumnType.tagOf(columnType)) {
            case ColumnType.BINARY:
            case ColumnType.STRING:
                // index files are opened as normal
                mergeVarColumn(
                        pathToPartition,
                        pplen,
                        columnName,
                        columnCounter,
                        partCounter,
                        columnType,
                        timestampMergeIndexAddr,
                        srcOooFixAddr,
                        srcOooVarAddr,
                        srcOooLo,
                        srcOooHi,
                        srcOooMax,
                        oooPartitionMin,
                        oooPartitionMax,
                        oooPartitionHi,
                        srcDataTop,
                        srcDataMax,
                        txn,
                        prefixType,
                        prefixLo,
                        prefixHi,
                        mergeType,
                        mergeOOOLo,
                        mergeOOOHi,
                        mergeDataLo,
                        mergeDataHi,
                        mergeLen,
                        suffixType,
                        suffixLo,
                        suffixHi,
                        isIndexed,
                        srcTimestampFd,
                        srcTimestampAddr,
                        srcTimestampSize,
                        -activeFixFd,
                        -activeVarFd,
                        tableWriter,
                        tmpBuf
                );
                break;
            default:
                mergeFixColumn(
                        pathToPartition,
                        pplen,
                        columnName,
                        columnCounter,
                        partCounter,
                        columnType,
                        timestampMergeIndexAddr,
                        srcOooFixAddr,
                        srcOooVarAddr,
                        srcOooLo,
                        srcOooHi,
                        srcOooMax,
                        oooPartitionMin,
                        oooPartitionMax,
                        oooPartitionHi,
                        srcDataMax,
                        srcDataTop,
                        -activeFixFd,
                        srcTimestampFd,
                        srcTimestampAddr,
                        srcTimestampSize,
                        txn,
                        prefixType,
                        prefixLo,
                        prefixHi,
                        mergeType,
                        mergeOOOLo,
                        mergeOOOHi,
                        mergeDataLo,
                        mergeDataHi,
                        mergeLen,
                        suffixType,
                        suffixLo,
                        suffixHi,
                        isIndexed,
                        tableWriter,
                        indexWriter,
                        tmpBuf
                );
                break;
        }
    }

    private static void mergeMidPartition(
            Path pathToPartition,
            int plen,
            int pplen,
            CharSequence columnName,
            AtomicInteger columnCounter,
            AtomicInteger partCounter,
            int columnType,
            long timestampMergeIndexAddr,
            long srcOooFixAddr,
            long srcOooVarAddr,
            long srcOooLo,
            long srcOooHi,
            long srcOooMax,
            long oooPartitionMin,
            long oooPartitionMax,
            long oooPartitionHi,
            long srcDataTop,
            long srcDataMax,
            long txn,
            int prefixType,
            long prefixLo,
            long prefixHi,
            int mergeType,
            long mergeOOOLo,
            long mergeOOOHi,
            long mergeDataLo,
            long mergeDataHi,
            long mergeLen,
            int suffixType,
            long suffixLo,
            long suffixHi,
            boolean isIndexed,
            long srcTimestampFd,
            long srcTimestampAddr,
            long srcTimestampSize,
            TableWriter tableWriter,
            BitmapIndexWriter indexWriter,
            long tmpBuf
    ) {
        final FilesFacade ff = tableWriter.getFilesFacade();
        // not set, we need to check file existence and read
        if (srcDataTop == -1) {
            try {
                srcDataTop = getSrcDataTop(ff, pathToPartition, plen, columnName, srcDataMax, tmpBuf);
            } catch (Throwable e) {
                LOG.error().$("merge mid partition error 1 [table=").$(tableWriter.getTableName())
                        .$(", e=").$(e)
                        .I$();
                tableWriter.o3BumpErrorCount();
                O3CopyJob.copyIdleQuick(
                        columnCounter,
                        0,
                        0,
                        0,
                        0,
                        0,
                        0,
                        0,
                        srcTimestampFd,
                        srcTimestampAddr,
                        srcTimestampSize,
                        0,
                        0,
                        0,
                        0,
                        0,
                        0,
                        0,
                        0,
                        tableWriter
                );
                throw e;
            }
        }

        long srcDataFixFd = 0;
        long srcDataVarFd = 0;
        switch (ColumnType.tagOf(columnType)) {
            case ColumnType.BINARY:
            case ColumnType.STRING:
                try {
                    iFile(pathToPartition.trimTo(plen), columnName);
                    srcDataFixFd = openRW(ff, pathToPartition, LOG);
                    dFile(pathToPartition.trimTo(plen), columnName);
                    srcDataVarFd = openRW(ff, pathToPartition, LOG);
                } catch (Throwable e) {
                    LOG.error().$("merge mid partition error 2 [table=").$(tableWriter.getTableName())
                            .$(", e=").$(e)
                            .I$();
                    tableWriter.o3BumpErrorCount();
                    O3CopyJob.copyIdleQuick(
                            columnCounter,
                            0,
                            srcDataFixFd,
                            0,
                            0,
                            srcDataVarFd,
                            0,
                            0,
                            srcTimestampFd,
                            srcTimestampAddr,
                            srcTimestampSize,
                            0,
                            0,
                            0,
                            0,
                            0,
                            0,
                            0,
                            0,
                            tableWriter
                    );
                    throw e;
                }

                mergeVarColumn(
                        pathToPartition,
                        pplen,
                        columnName,
                        columnCounter,
                        partCounter,
                        columnType,
                        timestampMergeIndexAddr,
                        srcOooFixAddr,
                        srcOooVarAddr,
                        srcOooLo,
                        srcOooHi,
                        srcOooMax,
                        oooPartitionMin,
                        oooPartitionMax,
                        oooPartitionHi,
                        srcDataTop,
                        srcDataMax,
                        txn,
                        prefixType,
                        prefixLo,
                        prefixHi,
                        mergeType,
                        mergeOOOLo,
                        mergeOOOHi,
                        mergeDataLo,
                        mergeDataHi,
                        mergeLen,
                        suffixType,
                        suffixLo,
                        suffixHi,
                        isIndexed,
                        srcTimestampFd,
                        srcTimestampAddr,
                        srcTimestampSize,
                        srcDataFixFd,
                        srcDataVarFd,
                        tableWriter,
                        tmpBuf
                );
                break;
            default:
                try {
                    if (columnType < 0 && srcTimestampFd > 0) {
                        // ensure timestamp srcDataFixFd is always negative, we will close it externally
                        srcDataFixFd = -srcTimestampFd;
                    } else {
                        dFile(pathToPartition.trimTo(plen), columnName);
                        srcDataFixFd = openRW(ff, pathToPartition, LOG);
                    }
                } catch (Throwable e) {
                    LOG.error().$("merge mid partition error 3 [table=").$(tableWriter.getTableName())
                            .$(", e=").$(e)
                            .I$();
                    tableWriter.o3BumpErrorCount();
                    O3CopyJob.copyIdleQuick(
                            columnCounter,
                            0,
                            0,
                            0,
                            0,
                            0,
                            0,
                            0,
                            srcTimestampFd,
                            srcTimestampAddr,
                            srcTimestampSize,
                            0,
                            0,
                            0,
                            0,
                            0,
                            0,
                            0,
                            0,
                            tableWriter
                    );
                    throw e;
                }
                mergeFixColumn(
                        pathToPartition,
                        pplen,
                        columnName,
                        columnCounter,
                        partCounter,
                        columnType,
                        timestampMergeIndexAddr,
                        srcOooFixAddr,
                        srcOooVarAddr,
                        srcOooLo,
                        srcOooHi,
                        srcOooMax,
                        oooPartitionMin,
                        oooPartitionMax,
                        oooPartitionHi,
                        srcDataMax,
                        srcDataTop,
                        srcDataFixFd,
                        srcTimestampFd,
                        srcTimestampAddr,
                        srcTimestampSize,
                        txn,
                        prefixType,
                        prefixLo,
                        prefixHi,
                        mergeType,
                        mergeOOOLo,
                        mergeOOOHi,
                        mergeDataLo,
                        mergeDataHi,
                        mergeLen,
                        suffixType,
                        suffixLo,
                        suffixHi,
                        isIndexed,
                        tableWriter,
                        indexWriter,
                        tmpBuf
                );
                break;
        }
    }

    private static long getSrcDataTop(
            FilesFacade ff,
            Path path,
            int plen,
            CharSequence columnName,
            long srcDataMax,
            long tmpBuf
    ) {
        boolean dFileExists = ff.exists(dFile(path.trimTo(plen), columnName));
        topFile(path.trimTo(plen), columnName);
        if (dFileExists && ff.exists(path)) {
            long topFd = openRW(ff, path, LOG);
            try {
                if (ff.read(topFd, tmpBuf, Long.BYTES, 0) == Long.BYTES) {
                    return Unsafe.getUnsafe().getLong(tmpBuf);
                }
                throw CairoException.instance(ff.errno()).put("could not read [file=").put(path).put(']');
            } finally {
                ff.close(topFd);
            }
        }
        if (dFileExists) {
            return 0;
        }
        return srcDataMax;
    }

    private static void mergeFixColumn(
            Path pathToPartition,
            int pplen,
            CharSequence columnName,
            AtomicInteger columnCounter,
            AtomicInteger partCounter,
            int columnType,
            long timestampMergeIndexAddr,
            long srcOooFixAddr,
            long srcOooVarAddr,
            long srcOooLo,
            long srcOooHi,
            long srcOooMax,
            long oooPartitionMin,
            long oooPartitionMax,
            long oooPartitionHi,
            long srcDataMax,
            long srcDataTop,
            long srcDataFixFd,
            long srcTimestampFd,
            long srcTimestampAddr,
            long srcTimestampSize,
            long txn,
            int prefixType,
            long prefixLo,
            long prefixHi,
            int mergeType,
            long mergeOOOLo,
            long mergeOOOHi,
            long mergeDataLo,
            long mergeDataHi,
            long mergeLen,
            int suffixType,
            long suffixLo,
            long suffixHi,
            boolean isIndexed,
            TableWriter tableWriter,
            BitmapIndexWriter indexWriter,
            long tmpBuf
    ) {
        int partCount = 0;
        long dstFixAppendOffset1;
        long srcDataFixSize = 0;
        long srcDataFixOffset;
        long srcDataFixAddr = 0;
        final int pDirNameLen;
        long dstFixAppendOffset2;
        long dstFixFd = 0;
        long dstFixAddr = 0;
        long srcDataTopOffset;
        long dstFixSize = 0;
        long dstKFd = 0;
        long dstVFd = 0;
        final long srcFixFd = Math.abs(srcDataFixFd);
        final int shl = ColumnType.pow2SizeOf(Math.abs(columnType));
        final FilesFacade ff = tableWriter.getFilesFacade();

        try {
            txnPartition(pathToPartition.trimTo(pplen), txn);
            pDirNameLen = pathToPartition.length();

            if (srcDataTop > 0) {
                final long srcDataActualBytes = (srcDataMax - srcDataTop) << shl;
                final long srcDataMaxBytes = srcDataMax << shl;
                if (srcDataTop > prefixHi || prefixType == O3_BLOCK_O3) {
                    // extend the existing column down, we will be discarding it anyway
                    srcDataFixSize = srcDataActualBytes + srcDataMaxBytes;
                    srcDataFixAddr = mapRW(ff, srcFixFd, srcDataFixSize, MemoryTag.MMAP_O3);
                    setNull(columnType, srcDataFixAddr + srcDataActualBytes, srcDataTop);
                    Vect.memcpy(srcDataFixAddr, srcDataFixAddr + srcDataMaxBytes, srcDataActualBytes);
                    srcDataTop = 0;
                    srcDataFixOffset = srcDataActualBytes;
                } else {
                    // when we are shuffling "empty" space we can just reduce column top instead
                    // of moving data
                    TableUtils.writeColumnTop(
                            ff,
                            pathToPartition.trimTo(pDirNameLen),
                            columnName,
                            srcDataTop,
                            tmpBuf
                    );
                    srcDataFixSize = srcDataActualBytes;
                    srcDataFixAddr = mapRW(ff, srcFixFd, srcDataFixSize, MemoryTag.MMAP_O3);
                    srcDataFixOffset = 0;
                }
            } else {
                srcDataFixSize = srcDataMax << shl;
                srcDataFixAddr = mapRW(ff, srcFixFd, srcDataFixSize, MemoryTag.MMAP_O3);
                srcDataFixOffset = 0;
            }

            srcDataTopOffset = srcDataTop << shl;

            pathToPartition.trimTo(pDirNameLen).concat(columnName).put(FILE_SUFFIX_D).$();
            dstFixFd = openRW(ff, pathToPartition, LOG);
            dstFixSize = ((srcOooHi - srcOooLo + 1) + srcDataMax - srcDataTop) << shl;
            dstFixAddr = mapRW(ff, dstFixFd, dstFixSize, MemoryTag.MMAP_O3);

            // when prefix is "data" we need to reduce it by "srcDataTop"
            if (prefixType == O3_BLOCK_DATA) {
                dstFixAppendOffset1 = (prefixHi - prefixLo + 1 - srcDataTop) << shl;
                prefixHi -= srcDataTop;
            } else {
                dstFixAppendOffset1 = (prefixHi - prefixLo + 1) << shl;
            }

            if (mergeDataLo > -1 && mergeOOOLo > -1) {
                dstFixAppendOffset2 = dstFixAppendOffset1 + (mergeLen << shl);
            } else {
                dstFixAppendOffset2 = dstFixAppendOffset1;
            }

            if (suffixType == O3_BLOCK_DATA && srcDataTop > 0) {
                suffixHi -= srcDataTop;
                suffixLo -= srcDataTop;
            }

            if (isIndexed) {
                BitmapIndexUtils.keyFileName(pathToPartition.trimTo(pDirNameLen), columnName);
                dstKFd = openRW(ff, pathToPartition, LOG);
                BitmapIndexUtils.valueFileName(pathToPartition.trimTo(pDirNameLen), columnName);
                dstVFd = openRW(ff, pathToPartition, LOG);
            }

            if (prefixType != O3_BLOCK_NONE) {
                partCount++;
            }

            if (mergeType != O3_BLOCK_NONE) {
                partCount++;
            }

            if (suffixType != O3_BLOCK_NONE) {
                partCount++;
            }
        } catch (Throwable e) {
            LOG.error().$("merge fix error [table=").$(tableWriter.getTableName())
                    .$(", e=").$(e)
                    .I$();
            tableWriter.o3BumpErrorCount();
            O3CopyJob.copyIdleQuick(
                    columnCounter,
                    timestampMergeIndexAddr,
                    srcDataFixFd,
                    srcDataFixAddr,
                    srcDataFixSize,
                    0,
                    0,
                    0,
                    srcTimestampFd,
                    srcTimestampAddr,
                    srcTimestampSize,
                    dstFixFd,
                    dstFixAddr,
                    dstFixSize,
                    0,
                    0,
                    0,
                    dstKFd,
                    dstVFd,
                    tableWriter
            );
            throw e;
        }

        partCounter.set(partCount);
        publishMultiCopyTasks(
                columnCounter,
                partCounter,
                columnType,
                timestampMergeIndexAddr,
                srcDataFixFd,
                srcDataFixAddr,
                srcDataFixOffset,
                srcDataFixSize,
                0,
                0,
                0,
                0,
                srcDataTopOffset,
                srcDataMax,
                srcOooFixAddr,
                srcOooVarAddr,
                srcOooLo,
                srcOooHi,
                srcOooMax,
                oooPartitionMin,
                oooPartitionMax,
                oooPartitionHi,
                prefixType,
                prefixLo,
                prefixHi,
                mergeType,
                mergeDataLo,
                mergeDataHi,
                mergeOOOLo,
                mergeOOOHi,
                suffixType,
                suffixLo,
                suffixHi,
                dstFixFd,
                dstFixAddr,
                dstFixSize,
                0,
                0,
                0,
                dstFixAppendOffset1,
                dstFixAppendOffset2,
                0,
                0,
                dstKFd,
                dstVFd,
                isIndexed,
                srcTimestampFd,
                srcTimestampAddr,
                srcTimestampSize,
                tableWriter,
                indexWriter
        );
    }

    private static void mergeVarColumn(
            Path pathToPartition,
            int pplen,
            CharSequence columnName,
            AtomicInteger columnCounter,
            AtomicInteger partCounter,
            int columnType,
            long timestampMergeIndexAddr,
            long srcOooFixAddr,
            long srcOooVarAddr,
            long srcOooLo,
            long srcOooHi,
            long srcOooMax,
            long oooPartitionMin,
            long oooPartitionMax,
            long oooPartitionHi,
            long srcDataTop,
            long srcDataMax,
            long txn,
            int prefixType,
            long prefixLo,
            long prefixHi,
            int mergeType,
            long mergeOOOLo,
            long mergeOOOHi,
            long mergeDataLo,
            long mergeDataHi,
            long mergeLen,
            int suffixType,
            long suffixLo,
            long suffixHi,
            boolean isIndexed,
            long srcTimestampFd,
            long srcTimestampAddr,
            long srcTimestampSize,
            long srcDataFixFd,
            long srcDataVarFd,
            TableWriter tableWriter,
            long tmpBuf
    ) {
        int partCount = 0;
        long dstVarFd = 0;
        long dstVarAddr = 0;
        long srcDataFixOffset;
        long srcDataFixAddr = 0;
        final int pDirNameLen;
        long dstVarSize = 0;
        long srcDataTopOffset;
        long dstFixSize = 0;
        long dstFixAppendOffset1;
        long srcDataFixSize = 0;
        long srcDataVarSize = 0;
        long dstVarAppendOffset2;
        long dstFixAppendOffset2;
        long dstFixFd = 0;
        long dstFixAddr = 0;
        long srcDataVarAddr = 0;
        long srcDataVarOffset = 0;
        long dstVarAppendOffset1 = 0;
        final long srcFixFd = Math.abs(srcDataFixFd);
        final long srcVarFd = Math.abs(srcDataVarFd);
        final FilesFacade ff = tableWriter.getFilesFacade();

        try {
            txnPartition(pathToPartition.trimTo(pplen), txn);
            pDirNameLen = pathToPartition.length();

            if (srcDataTop > 0) {
                final long srcDataActualBytes = (srcDataMax - srcDataTop) * Long.BYTES;
                final long srcDataMaxBytes = srcDataMax * Long.BYTES;
                if (srcDataTop > prefixHi || prefixType == O3_BLOCK_O3) {
                    // extend the existing column down, we will be discarding it anyway
                    srcDataFixSize = srcDataActualBytes + srcDataMaxBytes;
                    srcDataFixAddr = mapRW(ff, srcFixFd, srcDataFixSize, MemoryTag.MMAP_O3);

                    if (srcDataActualBytes > 0) {
                        srcDataVarSize = Unsafe.getUnsafe().getLong(srcDataFixAddr + srcDataActualBytes);
                    }

                    // at bottom of source var column set length of strings to null (-1) for as many strings
                    // as srcDataTop value.
                    if (ColumnType.isString(columnType)) {
                        srcDataVarOffset = srcDataVarSize;
                        srcDataVarSize += srcDataTop * Integer.BYTES + srcDataVarSize;
                        srcDataVarAddr = mapRW(ff, srcVarFd, srcDataVarSize, MemoryTag.MMAP_O3);
                        Vect.setMemoryInt(srcDataVarAddr + srcDataVarOffset, -1, srcDataTop);

                        // we need to shift copy the original column so that new block points at strings "below" the
                        // nulls we created above
                        O3Utils.shiftCopyFixedSizeColumnData(-srcDataTop * Integer.BYTES, srcDataFixAddr, 0, srcDataMax - srcDataTop + 1, srcDataFixAddr + srcDataMaxBytes);

                        // now set the "empty" bit of fixed size column with references to those
                        // null strings we just added
                        Vect.setVarColumnRefs32Bit(srcDataFixAddr + srcDataActualBytes, 0, srcDataTop);

                        Vect.memcpy(srcDataVarAddr, srcDataVarAddr + srcDataVarOffset + srcDataTop * Integer.BYTES, srcDataVarOffset);
                    } else {
                        srcDataVarOffset = srcDataVarSize;
                        srcDataVarSize += srcDataTop * Long.BYTES + srcDataVarSize;
                        srcDataVarAddr = mapRW(ff, srcVarFd, srcDataVarSize, MemoryTag.MMAP_O3);

                        Vect.setMemoryLong(srcDataVarAddr + srcDataVarOffset, -1, srcDataTop);

                        // we need to shift copy the original column so that new block points at strings "below" the
                        // nulls we created above
                        O3Utils.shiftCopyFixedSizeColumnData(-srcDataTop * Long.BYTES, srcDataFixAddr, 0, srcDataMax - srcDataTop + 1, srcDataFixAddr + srcDataMaxBytes);
                        // now set the "empty" bit of fixed size column with references to those
                        // null strings we just added
                        Vect.setVarColumnRefs64Bit(srcDataFixAddr + srcDataActualBytes, 0, srcDataTop);

                        Vect.memcpy(srcDataVarAddr, srcDataVarAddr + srcDataVarOffset + srcDataTop * Long.BYTES, srcDataVarOffset);
                    }
                    srcDataTop = 0;
                    srcDataFixOffset = srcDataActualBytes;
                } else {
                    // when we are shuffling "empty" space we can just reduce column top instead
                    // of moving data
                    TableUtils.writeColumnTop(
                            ff,
                            pathToPartition.trimTo(pDirNameLen),
                            columnName,
                            srcDataTop,
                            tmpBuf
                    );
                    srcDataFixSize = srcDataActualBytes;
                    srcDataFixAddr = mapRW(ff, srcFixFd, srcDataFixSize, MemoryTag.MMAP_O3);
                    srcDataFixOffset = 0;

<<<<<<< HEAD
                    srcDataVarSize = getVarColumnSize(
                            ff,
                            columnType,
                            srcVarFd,
                            Unsafe.getUnsafe().getLong(srcDataFixAddr + srcDataFixSize - srcDataFixOffset - Long.BYTES),
                            tmpBuf
                    );
                    srcDataVarAddr = mapRO(ff, srcVarFd, srcDataVarSize, MemoryTag.MMAP_O3);
                }
            } else {
                srcDataFixSize = srcDataMax * Long.BYTES;
                srcDataFixAddr = mapRW(ff, srcFixFd, srcDataFixSize, MemoryTag.MMAP_O3);
                srcDataFixOffset = 0;

                srcDataVarSize = getVarColumnSize(
                        ff,
                        columnType,
                        srcVarFd,
                        Unsafe.getUnsafe().getLong(srcDataFixAddr + srcDataFixSize - Long.BYTES),
                        tmpBuf
                );
                srcDataVarAddr = mapRO(ff, srcVarFd, srcDataVarSize, MemoryTag.MMAP_O3);
=======
                    srcDataVarSize = Unsafe.getUnsafe().getLong(srcDataFixAddr + srcDataFixSize - srcDataFixOffset);
                    srcDataVarAddr = mapRO(ff, srcVarFd, srcDataVarSize);
                }
            } else {
                // var index column is n+1
                srcDataFixSize = (srcDataMax + 1) * Long.BYTES;
                srcDataFixAddr = mapRW(ff, srcFixFd, srcDataFixSize);
                srcDataFixOffset = 0;

                srcDataVarSize = Unsafe.getUnsafe().getLong(srcDataFixAddr + srcDataFixSize - Long.BYTES);
                srcDataVarAddr = mapRO(ff, srcVarFd, srcDataVarSize);
>>>>>>> e04e2e65
            }

            // upgrade srcDataTop to offset
            srcDataTopOffset = srcDataTop * Long.BYTES;

            pathToPartition.trimTo(pDirNameLen).concat(columnName);
            int pColNameLen = pathToPartition.length();
            pathToPartition.put(FILE_SUFFIX_I).$();
            dstFixFd = openRW(ff, pathToPartition, LOG);
<<<<<<< HEAD
            dstFixSize = (srcOooHi - srcOooLo + 1 + srcDataMax - srcDataTop) * Long.BYTES;
            dstFixAddr = mapRW(ff, dstFixFd, dstFixSize, MemoryTag.MMAP_O3);
=======
            dstFixSize = (srcOooHi - srcOooLo + 1 + srcDataMax - srcDataTop + 1) * Long.BYTES;
            dstFixAddr = mapRW(ff, dstFixFd, dstFixSize);
>>>>>>> e04e2e65

            pathToPartition.trimTo(pColNameLen);
            pathToPartition.put(FILE_SUFFIX_D).$();
            dstVarFd = openRW(ff, pathToPartition, LOG);
            dstVarSize = srcDataVarSize - srcDataVarOffset
<<<<<<< HEAD
                    + O3Utils.getVarColumnLength(srcOooLo, srcOooHi, srcOooFixAddr, srcOooFixSize, srcOooVarSize);
            dstVarAddr = mapRW(ff, dstVarFd, dstVarSize, MemoryTag.MMAP_O3);
=======
                    + O3Utils.getVarColumnLength(srcOooLo, srcOooHi, srcOooFixAddr);
            dstVarAddr = mapRW(ff, dstVarFd, dstVarSize);
>>>>>>> e04e2e65

            if (prefixType == O3_BLOCK_DATA) {
                dstFixAppendOffset1 = (prefixHi - prefixLo + 1 - srcDataTop) * Long.BYTES;
                prefixHi -= srcDataTop;
            } else {
                dstFixAppendOffset1 = (prefixHi - prefixLo + 1) * Long.BYTES;
            }

            if (suffixType == O3_BLOCK_DATA && srcDataTop > 0) {
                suffixHi -= srcDataTop;
                suffixLo -= srcDataTop;
            }

            // configure offsets
            switch (prefixType) {
                case O3_BLOCK_O3:
                    dstVarAppendOffset1 = O3Utils.getVarColumnLength(prefixLo, prefixHi, srcOooFixAddr);
                    partCount++;
                    break;
                case O3_BLOCK_DATA:
                    dstVarAppendOffset1 = O3Utils.getVarColumnLength(prefixLo, prefixHi, srcDataFixAddr + srcDataFixOffset);
                    partCount++;
                    break;
                default:
                    break;
            }

            // offset 2
            if (mergeDataLo > -1 && mergeOOOLo > -1) {
                long oooLen = O3Utils.getVarColumnLength(
                        mergeOOOLo,
                        mergeOOOHi,
                        srcOooFixAddr
                );
                long dataLen = O3Utils.getVarColumnLength(
                        mergeDataLo,
                        mergeDataHi,
                        srcDataFixAddr + srcDataFixOffset - srcDataTop * 8
                );
                dstFixAppendOffset2 = dstFixAppendOffset1 + (mergeLen * Long.BYTES);
                dstVarAppendOffset2 = dstVarAppendOffset1 + oooLen + dataLen;
            } else {
                dstFixAppendOffset2 = dstFixAppendOffset1;
                dstVarAppendOffset2 = dstVarAppendOffset1;
            }

            if (mergeType != O3_BLOCK_NONE) {
                partCount++;
            }

            if (suffixType != O3_BLOCK_NONE) {
                partCount++;
            }
        } catch (Throwable e) {
            LOG.error().$("merge var error [table=").$(tableWriter.getTableName())
                    .$(", e=").$(e)
                    .I$();
            tableWriter.o3BumpErrorCount();
            O3CopyJob.copyIdleQuick(
                    columnCounter,
                    timestampMergeIndexAddr,
                    srcDataFixFd,
                    srcDataFixAddr,
                    srcDataFixSize,
                    srcDataVarFd,
                    srcDataVarAddr,
                    srcDataVarSize,
                    srcTimestampFd,
                    srcTimestampAddr,
                    srcTimestampSize,
                    dstFixFd,
                    dstFixAddr,
                    dstFixSize,
                    dstVarFd,
                    dstVarAddr,
                    dstVarSize,
                    0,
                    0,
                    tableWriter
            );
            throw e;
        }

        partCounter.set(partCount);
        publishMultiCopyTasks(
                columnCounter,
                partCounter,
                columnType,
                timestampMergeIndexAddr,
                srcDataFixFd,
                srcDataFixAddr,
                srcDataFixOffset,
                srcDataFixSize,
                srcDataVarFd,
                srcDataVarAddr,
                srcDataVarOffset,
                srcDataVarSize,
                srcDataTopOffset,
                srcDataMax,
                srcOooFixAddr,
                srcOooVarAddr,
                srcOooLo,
                srcOooHi,
                srcOooMax,
                oooPartitionMin,
                oooPartitionMax,
                oooPartitionHi,
                prefixType,
                prefixLo,
                prefixHi,
                mergeType,
                mergeDataLo,
                mergeDataHi,
                mergeOOOLo,
                mergeOOOHi,
                suffixType,
                suffixLo,
                suffixHi,
                dstFixFd,
                dstFixAddr,
                dstFixSize,
                dstVarFd,
                dstVarAddr,
                dstVarSize,
                dstFixAppendOffset1,
                dstFixAppendOffset2,
                dstVarAppendOffset1,
                dstVarAppendOffset2,
                0,
                0,
                isIndexed,
                srcTimestampFd,
                srcTimestampAddr,
                srcTimestampSize,
                tableWriter,
                null
        );
    }

    private static void setNull(int columnType, long addr, long count) {
        switch (ColumnType.tagOf(columnType)) {
            case ColumnType.BOOLEAN:
            case ColumnType.BYTE:
            case ColumnType.GEOBYTE:
                Vect.memset(addr, count, 0);
                break;
            case ColumnType.CHAR:
            case ColumnType.SHORT:
            case ColumnType.GEOSHORT:
                Vect.setMemoryShort(addr, (short) 0, count);
                break;
            case ColumnType.INT:
            case ColumnType.GEOINT:
                Vect.setMemoryInt(addr, Numbers.INT_NaN, count);
                break;
            case ColumnType.FLOAT:
                Vect.setMemoryFloat(addr, Float.NaN, count);
                break;
            case ColumnType.SYMBOL:
                Vect.setMemoryInt(addr, -1, count);
                break;
            case ColumnType.LONG:
            case ColumnType.DATE:
            case ColumnType.TIMESTAMP:
            case ColumnType.GEOLONG:
                Vect.setMemoryLong(addr, Numbers.LONG_NaN, count);
                break;
            case ColumnType.DOUBLE:
                Vect.setMemoryDouble(addr, Double.NaN, count);
                break;
            case ColumnType.LONG256:
                // Long256 is null when all 4 longs are NaNs
                Vect.setMemoryLong(addr, Numbers.LONG_NaN, count * 4);
                break;
            default:
                break;
        }
    }

    private static void appendNewPartition(
            Path pathToPartition,
            int plen,
            CharSequence columnName,
            AtomicInteger columnCounter,
            int columnType,
            long timestampMergeIndexAddr,
            long srcOooFixAddr,
            long srcOooVarAddr,
            long srcOooLo,
            long srcOooHi,
            long srcOooMax,
            long timestampMin,
            long timestampMax,
            long partitionTimestamp,
            long srcDataMax,
            boolean isIndexed,
            TableWriter tableWriter,
            BitmapIndexWriter indexWriter
    ) {
        long dstFixFd = 0;
        long dstFixAddr = 0;
        long dstFixSize = 0;
        long dstVarFd = 0;
        long dstVarAddr = 0;
        long dstVarSize = 0;
        long dstKFd = 0;
        long dstVFd = 0;
        final FilesFacade ff = tableWriter.getFilesFacade();

        try {
            if (ColumnType.isVariableLength(columnType)) {
                setPath(pathToPartition.trimTo(plen), columnName, FILE_SUFFIX_I);
                dstFixFd = openRW(ff, pathToPartition, LOG);
<<<<<<< HEAD
                dstFixSize = (srcOooHi - srcOooLo + 1) * Long.BYTES;
                dstFixAddr = mapRW(ff, dstFixFd, dstFixSize, MemoryTag.MMAP_O3);

                setPath(pathToPartition.trimTo(plen), columnName, FILE_SUFFIX_D);
                dstVarFd = openRW(ff, pathToPartition, LOG);
                dstVarSize = O3Utils.getVarColumnLength(srcOooLo, srcOooHi, srcOooFixAddr, srcOooFixSize, srcOooVarSize);
                dstVarAddr = mapRW(ff, dstVarFd, dstVarSize, MemoryTag.MMAP_O3);
=======
                dstFixSize = (srcOooHi - srcOooLo + 1 + 1) * Long.BYTES;
                dstFixAddr = mapRW(ff, dstFixFd, dstFixSize);

                setPath(pathToPartition.trimTo(plen), columnName, FILE_SUFFIX_D);
                dstVarFd = openRW(ff, pathToPartition, LOG);
                dstVarSize = O3Utils.getVarColumnLength(srcOooLo, srcOooHi, srcOooFixAddr);
                dstVarAddr = mapRW(ff, dstVarFd, dstVarSize);
>>>>>>> e04e2e65
            } else {
                setPath(pathToPartition.trimTo(plen), columnName, FILE_SUFFIX_D);
                dstFixFd = openRW(ff, pathToPartition, LOG);
                dstFixSize = (srcOooHi - srcOooLo + 1) << ColumnType.pow2SizeOf(Math.abs(columnType));
                dstFixAddr = mapRW(ff, dstFixFd, dstFixSize, MemoryTag.MMAP_O3);
                if (isIndexed) {
                    BitmapIndexUtils.keyFileName(pathToPartition.trimTo(plen), columnName);
                    dstKFd = openRW(ff, pathToPartition, LOG);
                    BitmapIndexUtils.valueFileName(pathToPartition.trimTo(plen), columnName);
                    dstVFd = openRW(ff, pathToPartition, LOG);
                }
            }
        } catch (Throwable e) {
            LOG.error().$("append new partition error [table=").$(tableWriter.getTableName())
                    .$(", e=").$(e)
                    .I$();
            tableWriter.o3BumpErrorCount();
            O3CopyJob.copyIdleQuick(
                    columnCounter,
                    0,
                    0,
                    0,
                    0,
                    0,
                    0,
                    0,
                    0,
                    0,
                    0,
                    dstFixFd,
                    dstFixAddr,
                    dstFixSize,
                    dstVarFd,
                    dstVarAddr,
                    dstVarSize,
                    dstKFd,
                    dstVFd,
                    tableWriter
            );
            throw e;
        }

        publishCopyTask(
                columnCounter,
                null,
                columnType,
                O3_BLOCK_O3,
                timestampMergeIndexAddr,
                0,
                0,
                0,
                0,
                0,
                0,
                0,
                0,
                0,
                0,
                0,
                srcDataMax,
                // this is new partition
                srcOooFixAddr,
                srcOooVarAddr,
                srcOooLo,
                srcOooHi,
                srcOooMax,
                srcOooLo,
                srcOooHi,
                timestampMin,
                timestampMax,
                partitionTimestamp,
                dstFixFd,
                dstFixAddr,
                0,
                dstFixSize,
                dstVarFd,
                dstVarAddr,
                0,
                0,
                0,
                dstVarSize,
                dstKFd,
                dstVFd,
                0,
                0,
                isIndexed,
                0,
                0,
                0,
                false, // partition does not mutate above the append line
                tableWriter,
                indexWriter
        );
    }

    private static void setPath(Path path, CharSequence columnName, CharSequence suffix) {
        path.concat(columnName).put(suffix).$();
    }

    private static void publishMultiCopyTasks(
            AtomicInteger columnCounter,
            AtomicInteger partCounter,
            int columnType,
            long timestampMergeIndexAddr,
            long srcDataFixFd,
            long srcDataFixAddr,
            long srcDataFixOffset,
            long srcDataFixSize,
            long srcDataVarFd,
            long srcDataVarAddr,
            long srcDataVarOffset,
            long srcDataVarSize,
            long srcDataTopOffset,
            long srcDataMax,
            long srcOooFixAddr,
            long srcOooVarAddr,
            long srcOooLo,
            long srcOooHi,
            long srcOooMax,
            long timestampMin,
            long timestampMax,
            long partitionTimestamp, // <-- pass thru
            int prefixType,
            long prefixLo,
            long prefixHi,
            int mergeType,
            long mergeDataLo,
            long mergeDataHi,
            long mergeOOOLo,
            long mergeOOOHi,
            int suffixType,
            long suffixLo,
            long suffixHi,
            long dstFixFd,
            long dstFixAddr,
            long dstFixSize,
            long dstVarFd,
            long dstVarAddr,
            long dstVarSize,
            long dstFixAppendOffset1,
            long dstFixAppendOffset2,
            long dstVarAppendOffset1,
            long dstVarAppendOffset2,
            long dstKFd,
            long dstVFd,
            boolean isIndexed,
            long srcTimestampFd,
            long srcTimestampAddr,
            long srcTimestampSize,
            TableWriter tableWriter,
            BitmapIndexWriter indexWriter
    ) {
        final boolean partitionMutates = true;
        switch (prefixType) {
            case O3_BLOCK_O3:
                publishCopyTask(
                        columnCounter,
                        partCounter,
                        columnType,
                        prefixType,
                        0,
                        srcDataFixFd,
                        srcDataFixAddr,
                        srcDataFixOffset,
                        srcDataFixSize,
                        srcDataVarFd,
                        srcDataVarAddr,
                        srcDataVarOffset,
                        srcDataVarSize,
                        0,
                        0,
                        srcDataTopOffset,
                        srcDataMax,
                        srcOooFixAddr,
                        srcOooVarAddr,
                        prefixLo,
                        prefixHi,
                        srcOooMax,
                        srcOooLo,
                        srcOooHi,
                        timestampMin,
                        timestampMax,
                        partitionTimestamp,
                        dstFixFd,
                        dstFixAddr,
                        0,
                        dstFixSize,
                        dstVarFd,
                        dstVarAddr,
                        0,
                        0,
                        0,
                        dstVarSize,
                        dstKFd,
                        dstVFd,
                        0,
                        0,
                        isIndexed,
                        srcTimestampFd,
                        srcTimestampAddr,
                        srcTimestampSize,
                        partitionMutates,
                        tableWriter,
                        indexWriter
                );
                break;
            case O3_BLOCK_DATA:
                publishCopyTask(
                        columnCounter,
                        partCounter,
                        columnType,
                        prefixType,
                        0,
                        srcDataFixFd,
                        srcDataFixAddr,
                        srcDataFixOffset,
                        srcDataFixSize,
                        srcDataVarFd,
                        srcDataVarAddr,
                        srcDataVarOffset,
                        srcDataVarSize,
                        prefixLo,
                        prefixHi,
                        srcDataTopOffset,
                        srcDataMax,
                        0,
                        0,
                        0,
                        0,
                        srcOooMax,
                        srcOooLo,
                        srcOooHi,
                        timestampMin,
                        timestampMax,
                        partitionTimestamp,
                        dstFixFd,
                        dstFixAddr,
                        0,
                        dstFixSize,
                        dstVarFd,
                        dstVarAddr,
                        0,
                        0,
                        0,
                        dstVarSize,
                        dstKFd,
                        dstVFd,
                        0,
                        0,
                        isIndexed,
                        srcTimestampFd,
                        srcTimestampAddr,
                        srcTimestampSize,
                        partitionMutates,
                        tableWriter,
                        indexWriter
                );
                break;
            default:
                break;
        }

        switch (mergeType) {
            case O3_BLOCK_O3:
                publishCopyTask(
                        columnCounter,
                        partCounter,
                        columnType,
                        mergeType,
                        0,
                        srcDataFixFd,
                        srcDataFixAddr,
                        srcDataFixOffset,
                        srcDataFixSize,
                        srcDataVarFd,
                        srcDataVarAddr,
                        srcDataVarOffset,
                        srcDataVarSize,
                        0, 0, srcDataTopOffset,
                        srcDataMax,
                        srcOooFixAddr,
                        srcOooVarAddr,
                        mergeOOOLo,
                        mergeOOOHi,
                        srcOooMax,
                        srcOooLo,
                        srcOooHi,
                        timestampMin,
                        timestampMax,
                        partitionTimestamp,
                        dstFixFd,
                        dstFixAddr,
                        dstFixAppendOffset1,
                        dstFixSize,
                        dstVarFd,
                        dstVarAddr,
                        dstVarAppendOffset1,
                        dstVarAppendOffset2,
                        0,
                        dstVarSize,
                        dstKFd,
                        dstVFd,
                        0,
                        0,
                        isIndexed,
                        srcTimestampFd,
                        srcTimestampAddr,
                        srcTimestampSize,
                        partitionMutates,
                        tableWriter,
                        indexWriter
                );
                break;
            case O3_BLOCK_DATA:
                publishCopyTask(
                        columnCounter,
                        partCounter,
                        columnType,
                        mergeType,
                        0,
                        srcDataFixFd,
                        srcDataFixAddr,
                        srcDataFixOffset,
                        srcDataFixSize,
                        srcDataVarFd,
                        srcDataVarAddr,
                        srcDataVarOffset,
                        srcDataVarSize,
                        mergeDataLo,
                        mergeDataHi,
                        srcDataTopOffset,
                        srcDataMax,
                        0,
                        0,
                        0,
                        0,
                        srcOooMax,
                        srcOooLo,
                        srcOooHi,
                        timestampMin,
                        timestampMax,
                        partitionTimestamp,
                        dstFixFd,
                        dstFixAddr,
                        dstFixAppendOffset1,
                        dstFixSize,
                        dstVarFd,
                        dstVarAddr,
                        dstVarAppendOffset1,
                        dstVarAppendOffset2,
                        0,
                        dstVarSize,
                        dstKFd,
                        dstVFd,
                        0,
                        0,
                        isIndexed,
                        srcTimestampFd,
                        srcTimestampAddr,
                        srcTimestampSize,
                        partitionMutates,
                        tableWriter,
                        indexWriter
                );
                break;
            case O3_BLOCK_MERGE:
                publishCopyTask(
                        columnCounter,
                        partCounter,
                        columnType,
                        mergeType,
                        timestampMergeIndexAddr,
                        srcDataFixFd,
                        srcDataFixAddr,
                        srcDataFixOffset,
                        srcDataFixSize,
                        srcDataVarFd,
                        srcDataVarAddr,
                        srcDataVarOffset,
                        srcDataVarSize,
                        mergeDataLo,
                        mergeDataHi,
                        srcDataTopOffset,
                        srcDataMax,
                        srcOooFixAddr,
                        srcOooVarAddr,
                        mergeOOOLo,
                        mergeOOOHi,
                        srcOooMax,
                        srcOooLo,
                        srcOooHi,
                        timestampMin,
                        timestampMax,
                        partitionTimestamp,
                        dstFixFd,
                        dstFixAddr,
                        dstFixAppendOffset1,
                        dstFixSize,
                        dstVarFd,
                        dstVarAddr,
                        dstVarAppendOffset1,
                        dstVarAppendOffset2,
                        0,
                        dstVarSize,
                        dstKFd,
                        dstVFd,
                        0,
                        0,
                        isIndexed,
                        srcTimestampFd,
                        srcTimestampAddr,
                        srcTimestampSize,
                        partitionMutates,
                        tableWriter,
                        indexWriter
                );
                break;
            default:
                break;
        }

        switch (suffixType) {
            case O3_BLOCK_O3:
                publishCopyTask(
                        columnCounter,
                        partCounter,
                        columnType,
                        suffixType,
                        0,
                        srcDataFixFd,
                        srcDataFixAddr,
                        srcDataFixOffset,
                        srcDataFixSize,
                        srcDataVarFd,
                        srcDataVarAddr,
                        srcDataVarOffset,
                        srcDataVarSize,
                        0,
                        0,
                        srcDataTopOffset,
                        srcDataMax,
                        srcOooFixAddr,
                        srcOooVarAddr,
                        suffixLo,
                        suffixHi,
                        srcOooMax,
                        srcOooLo,
                        srcOooHi,
                        timestampMin,
                        timestampMax,
                        partitionTimestamp,
                        dstFixFd,
                        dstFixAddr,
                        dstFixAppendOffset2,
                        dstFixSize,
                        dstVarFd,
                        dstVarAddr,
                        dstVarAppendOffset2,
                        0,
                        0,
                        dstVarSize,
                        dstKFd,
                        dstVFd,
                        0,
                        0,
                        isIndexed,
                        srcTimestampFd,
                        srcTimestampAddr,
                        srcTimestampSize,
                        partitionMutates,
                        tableWriter,
                        indexWriter
                );
                break;
            case O3_BLOCK_DATA:
                publishCopyTask(
                        columnCounter,
                        partCounter,
                        columnType,
                        suffixType,
                        0,
                        srcDataFixFd,
                        srcDataFixAddr,
                        srcDataFixOffset,
                        srcDataFixSize,
                        srcDataVarFd,
                        srcDataVarAddr,
                        srcDataVarOffset,
                        srcDataVarSize,
                        suffixLo,
                        suffixHi,
                        srcDataTopOffset,
                        srcDataMax,
                        0,
                        0,
                        0,
                        0,
                        srcOooMax,
                        srcOooLo,
                        srcOooHi,
                        timestampMin,
                        timestampMax,
                        partitionTimestamp,
                        dstFixFd,
                        dstFixAddr,
                        dstFixAppendOffset2,
                        dstFixSize,
                        dstVarFd,
                        dstVarAddr,
                        dstVarAppendOffset2,
                        0,
                        0,
                        dstVarSize,
                        dstKFd,
                        dstVFd,
                        0,
                        0,
                        isIndexed,
                        srcTimestampFd,
                        srcTimestampAddr,
                        srcTimestampSize,
                        partitionMutates,
                        tableWriter,
                        indexWriter
                );
                break;
            default:
                break;
        }
    }

    @Override
    protected boolean doRun(int workerId, long cursor) {
        // increment worker index to leave room for anonymous worker to steal work
        openColumn(workerId + 1, queue.get(cursor), cursor, subSeq);
        return true;
    }

    private void openColumn(int workerId, O3OpenColumnTask task, long cursor, Sequence subSeq) {
        openColumn(
                task,
                cursor,
                subSeq,
                get8ByteBuf(workerId)
        );
    }
}<|MERGE_RESOLUTION|>--- conflicted
+++ resolved
@@ -2225,42 +2225,17 @@
                     srcDataFixAddr = mapRW(ff, srcFixFd, srcDataFixSize, MemoryTag.MMAP_O3);
                     srcDataFixOffset = 0;
 
-<<<<<<< HEAD
-                    srcDataVarSize = getVarColumnSize(
-                            ff,
-                            columnType,
-                            srcVarFd,
-                            Unsafe.getUnsafe().getLong(srcDataFixAddr + srcDataFixSize - srcDataFixOffset - Long.BYTES),
-                            tmpBuf
-                    );
+                    srcDataVarSize = Unsafe.getUnsafe().getLong(srcDataFixAddr + srcDataFixSize - srcDataFixOffset);
                     srcDataVarAddr = mapRO(ff, srcVarFd, srcDataVarSize, MemoryTag.MMAP_O3);
-                }
-            } else {
-                srcDataFixSize = srcDataMax * Long.BYTES;
-                srcDataFixAddr = mapRW(ff, srcFixFd, srcDataFixSize, MemoryTag.MMAP_O3);
-                srcDataFixOffset = 0;
-
-                srcDataVarSize = getVarColumnSize(
-                        ff,
-                        columnType,
-                        srcVarFd,
-                        Unsafe.getUnsafe().getLong(srcDataFixAddr + srcDataFixSize - Long.BYTES),
-                        tmpBuf
-                );
-                srcDataVarAddr = mapRO(ff, srcVarFd, srcDataVarSize, MemoryTag.MMAP_O3);
-=======
-                    srcDataVarSize = Unsafe.getUnsafe().getLong(srcDataFixAddr + srcDataFixSize - srcDataFixOffset);
-                    srcDataVarAddr = mapRO(ff, srcVarFd, srcDataVarSize);
                 }
             } else {
                 // var index column is n+1
                 srcDataFixSize = (srcDataMax + 1) * Long.BYTES;
-                srcDataFixAddr = mapRW(ff, srcFixFd, srcDataFixSize);
+                srcDataFixAddr = mapRW(ff, srcFixFd, srcDataFixSize, MemoryTag.MMAP_O3);
                 srcDataFixOffset = 0;
 
                 srcDataVarSize = Unsafe.getUnsafe().getLong(srcDataFixAddr + srcDataFixSize - Long.BYTES);
-                srcDataVarAddr = mapRO(ff, srcVarFd, srcDataVarSize);
->>>>>>> e04e2e65
+                srcDataVarAddr = mapRO(ff, srcVarFd, srcDataVarSize, MemoryTag.MMAP_O3);
             }
 
             // upgrade srcDataTop to offset
@@ -2270,25 +2245,15 @@
             int pColNameLen = pathToPartition.length();
             pathToPartition.put(FILE_SUFFIX_I).$();
             dstFixFd = openRW(ff, pathToPartition, LOG);
-<<<<<<< HEAD
-            dstFixSize = (srcOooHi - srcOooLo + 1 + srcDataMax - srcDataTop) * Long.BYTES;
+            dstFixSize = (srcOooHi - srcOooLo + 1 + srcDataMax - srcDataTop + 1) * Long.BYTES;
             dstFixAddr = mapRW(ff, dstFixFd, dstFixSize, MemoryTag.MMAP_O3);
-=======
-            dstFixSize = (srcOooHi - srcOooLo + 1 + srcDataMax - srcDataTop + 1) * Long.BYTES;
-            dstFixAddr = mapRW(ff, dstFixFd, dstFixSize);
->>>>>>> e04e2e65
 
             pathToPartition.trimTo(pColNameLen);
             pathToPartition.put(FILE_SUFFIX_D).$();
             dstVarFd = openRW(ff, pathToPartition, LOG);
             dstVarSize = srcDataVarSize - srcDataVarOffset
-<<<<<<< HEAD
-                    + O3Utils.getVarColumnLength(srcOooLo, srcOooHi, srcOooFixAddr, srcOooFixSize, srcOooVarSize);
+                    + O3Utils.getVarColumnLength(srcOooLo, srcOooHi, srcOooFixAddr);
             dstVarAddr = mapRW(ff, dstVarFd, dstVarSize, MemoryTag.MMAP_O3);
-=======
-                    + O3Utils.getVarColumnLength(srcOooLo, srcOooHi, srcOooFixAddr);
-            dstVarAddr = mapRW(ff, dstVarFd, dstVarSize);
->>>>>>> e04e2e65
 
             if (prefixType == O3_BLOCK_DATA) {
                 dstFixAppendOffset1 = (prefixHi - prefixLo + 1 - srcDataTop) * Long.BYTES;
@@ -2502,23 +2467,13 @@
             if (ColumnType.isVariableLength(columnType)) {
                 setPath(pathToPartition.trimTo(plen), columnName, FILE_SUFFIX_I);
                 dstFixFd = openRW(ff, pathToPartition, LOG);
-<<<<<<< HEAD
-                dstFixSize = (srcOooHi - srcOooLo + 1) * Long.BYTES;
+                dstFixSize = (srcOooHi - srcOooLo + 1 + 1) * Long.BYTES;
                 dstFixAddr = mapRW(ff, dstFixFd, dstFixSize, MemoryTag.MMAP_O3);
-
-                setPath(pathToPartition.trimTo(plen), columnName, FILE_SUFFIX_D);
-                dstVarFd = openRW(ff, pathToPartition, LOG);
-                dstVarSize = O3Utils.getVarColumnLength(srcOooLo, srcOooHi, srcOooFixAddr, srcOooFixSize, srcOooVarSize);
-                dstVarAddr = mapRW(ff, dstVarFd, dstVarSize, MemoryTag.MMAP_O3);
-=======
-                dstFixSize = (srcOooHi - srcOooLo + 1 + 1) * Long.BYTES;
-                dstFixAddr = mapRW(ff, dstFixFd, dstFixSize);
 
                 setPath(pathToPartition.trimTo(plen), columnName, FILE_SUFFIX_D);
                 dstVarFd = openRW(ff, pathToPartition, LOG);
                 dstVarSize = O3Utils.getVarColumnLength(srcOooLo, srcOooHi, srcOooFixAddr);
-                dstVarAddr = mapRW(ff, dstVarFd, dstVarSize);
->>>>>>> e04e2e65
+                dstVarAddr = mapRW(ff, dstVarFd, dstVarSize, MemoryTag.MMAP_O3);
             } else {
                 setPath(pathToPartition.trimTo(plen), columnName, FILE_SUFFIX_D);
                 dstFixFd = openRW(ff, pathToPartition, LOG);
