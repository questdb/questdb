/*******************************************************************************
 *     ___                  _   ____  ____
 *    / _ \ _   _  ___  ___| |_|  _ \| __ )
 *   | | | | | | |/ _ \/ __| __| | | |  _ \
 *   | |_| | |_| |  __/\__ \ |_| |_| | |_) |
 *    \__\_\\__,_|\___||___/\__|____/|____/
 *
 *  Copyright (c) 2014-2019 Appsicle
 *  Copyright (c) 2019-2024 QuestDB
 *
 *  Licensed under the Apache License, Version 2.0 (the "License");
 *  you may not use this file except in compliance with the License.
 *  You may obtain a copy of the License at
 *
 *  http://www.apache.org/licenses/LICENSE-2.0
 *
 *  Unless required by applicable law or agreed to in writing, software
 *  distributed under the License is distributed on an "AS IS" BASIS,
 *  WITHOUT WARRANTIES OR CONDITIONS OF ANY KIND, either express or implied.
 *  See the License for the specific language governing permissions and
 *  limitations under the License.
 *
 ******************************************************************************/

package io.questdb.cairo;

import io.questdb.MessageBus;
import io.questdb.cairo.vm.api.MemoryMA;
import io.questdb.log.Log;
import io.questdb.log.LogFactory;
import io.questdb.mp.AbstractQueueConsumerJob;
import io.questdb.mp.Sequence;
import io.questdb.std.Files;
import io.questdb.std.FilesFacade;
import io.questdb.std.MemoryTag;
import io.questdb.std.Unsafe;
import io.questdb.std.Vect;
import io.questdb.std.str.Path;
import io.questdb.tasks.O3CopyTask;
import io.questdb.tasks.O3OpenColumnTask;
import org.jetbrains.annotations.Nullable;

import java.util.concurrent.atomic.AtomicInteger;

import static io.questdb.cairo.TableUtils.*;
import static io.questdb.cairo.TableWriter.*;

public class O3OpenColumnJob extends AbstractQueueConsumerJob<O3OpenColumnTask> {
    public static final int OPEN_LAST_PARTITION_FOR_APPEND = 2;
    public static final int OPEN_LAST_PARTITION_FOR_MERGE = 4;
    public static final int OPEN_MID_PARTITION_FOR_APPEND = 1;
    public static final int OPEN_MID_PARTITION_FOR_MERGE = 3;
    public static final int OPEN_NEW_PARTITION_FOR_APPEND = 5;
    private final static Log LOG = LogFactory.getLog(O3OpenColumnJob.class);

    public O3OpenColumnJob(MessageBus messageBus) {
        super(messageBus.getO3OpenColumnQueue(), messageBus.getO3OpenColumnSubSeq());
    }

    public static void appendLastPartition(
            Path pathToPartition,
            int plen,
            CharSequence columnName,
            AtomicInteger columnCounter,
            int columnType,
            long srcOooFixAddr,
            long srcOooVarAddr,
            long srcOooLo,
            long srcOooHi,
            long srcOooMax,
            long timestampMin,
            long partitionTimestamp,
            long srcDataTop,
            long srcDataMax,
            int indexBlockCapacity,
            MemoryMA dstFixMem,
            MemoryMA dstVarMem,
            long srcDataNewPartitionSize,
            long srcDataOldPartitionSize,
            long o3SplitPartitionSize,
            TableWriter tableWriter,
            BitmapIndexWriter indexWriter,
            long columnNameTxn,
            long partitionUpdateSinkAddr
    ) {
        final long dstLen = srcOooHi - srcOooLo + 1 + srcDataMax - srcDataTop;
        if (ColumnType.isVarSize(columnType)) {
            o3VarSizePartitionAppend(
                    columnCounter,
                    columnType,
                    srcOooFixAddr,
                    srcOooVarAddr,
                    srcOooLo,
                    srcOooHi,
                    srcOooMax,
                    timestampMin,
                    partitionTimestamp,
                    srcDataTop,
                    srcDataMax,
                    indexBlockCapacity,
                    0,
                    0,
                    0,
                    -dstFixMem.getFd(),
                    -dstVarMem.getFd(),
                    dstFixMem,
                    dstVarMem,
                    dstLen,
                    srcDataNewPartitionSize,
                    srcDataOldPartitionSize,
                    o3SplitPartitionSize,
                    tableWriter,
                    partitionUpdateSinkAddr
            );
        } else if (ColumnType.isDesignatedTimestamp(columnType)) {
            appendTimestampColumn(
                    columnCounter,
                    columnType,
                    srcOooFixAddr,
                    srcOooVarAddr,
                    srcOooLo,
                    srcOooHi,
                    srcOooMax,
                    timestampMin,
                    partitionTimestamp,
                    srcDataMax,
                    indexBlockCapacity,
                    -dstFixMem.getFd(),
                    0,
                    0,
                    dstFixMem,
                    dstLen,
                    srcDataNewPartitionSize,
                    srcDataOldPartitionSize,
                    o3SplitPartitionSize,
                    tableWriter,
                    partitionUpdateSinkAddr
            );
        } else {
            appendFixColumn(
                    pathToPartition,
                    plen,
                    columnName,
                    columnCounter,
                    columnType,
                    srcOooFixAddr,
                    srcOooVarAddr,
                    srcOooLo,
                    srcOooHi,
                    srcOooMax,
                    timestampMin,
                    partitionTimestamp,
                    srcDataTop,
                    srcDataMax,
                    indexBlockCapacity,
                    0,
                    0,
                    0,
                    -dstFixMem.getFd(),
                    dstFixMem,
                    dstLen,
                    tableWriter,
                    srcDataNewPartitionSize,
                    srcDataOldPartitionSize,
                    o3SplitPartitionSize,
                    indexWriter,
                    columnNameTxn,
                    partitionUpdateSinkAddr
            );
        }
    }

    public static void freeTimestampIndex(
            AtomicInteger columnCounter,
            long timestampMergeIndexAddr,
            long timestampMergeIndexSize,
            long srcTimestampFd,
            long srcTimestampAddr,
            long srcTimestampSize,
            TableWriter tableWriter,
            FilesFacade ff,
            boolean isOom
    ) {
        tableWriter.o3BumpErrorCount(isOom);
        if (columnCounter.decrementAndGet() == 0) {
            O3Utils.unmap(ff, srcTimestampAddr, srcTimestampSize);
            O3Utils.close(ff, srcTimestampFd);
            tableWriter.o3ClockDownPartitionUpdateCount();
            tableWriter.o3CountDownDoneLatch();
            if (timestampMergeIndexAddr != 0) {
                Unsafe.free(timestampMergeIndexAddr, timestampMergeIndexSize, MemoryTag.NATIVE_O3);
            }
        }
    }

    public static boolean isOpenColumnModeForAppend(int openColumnMode) {
        switch (openColumnMode) {
            case OPEN_MID_PARTITION_FOR_APPEND:
            case OPEN_LAST_PARTITION_FOR_APPEND:
            case OPEN_NEW_PARTITION_FOR_APPEND:
                return true;
            default:
                return false;
        }
    }

    public static void o3PartitionMerge(
            Path pathToNewPartition,
            int pplen,
            CharSequence columnName,
            AtomicInteger columnCounter,
            AtomicInteger partCounter,
            int columnType,
            long timestampMergeIndexAddr,
            long timestampMergeIndexSize,
            long o3AuxAddr,
            long srcOooVarAddr,
            long srcOooLo,
            long srcOooHi,
            long srcOooMax,
            long oooPartitionMin,
            long oooPartitionHi,
            long srcDataTop,
            long srcDataMax,
            int prefixType,
            long prefixLo,
            long prefixHi,
            int mergeType,
            long mergeOOOLo,
            long mergeOOOHi,
            long mergeDataLo,
            long mergeDataHi,
            long mergeRowCount,
            int suffixType,
            long suffixLo,
            long suffixHi,
            int indexBlockCapacity,
            long srcTimestampFd,
            long srcTimestampAddr,
            long srcTimestampSize,
            long srcDataFixFd,
            long srcDataVarFd,
            long srcDataNewPartitionSize,
            long srcDataOldPartitionSize,
            long o3SplitPartitionSize,
            TableWriter tableWriter,
            long colTopSinkAddr,
            long columnNameTxn,
            long partitionUpdateSinkAddr
    ) {
        int partCount = 0;
        long dstDataFd = 0;
        long dstVarAddr = 0;
        long srcDataFixOffset;
        long srcAuxAddr = 0;
        long newAuxSize = 0;
        long dstDataSize = 0;
        long srcDataTopOffset;
        long dstAuxSize = 0;
        long dstAuxAppendOffset1;
        long srcDataSize = 0;
        long dstDataAppendOffset2;
        long dstAuxAppendOffset2;
        long dstAuxFd = 0;
        long dstAuxAddr = 0;
        long srcDataAddr = 0;
        long srcDataOffset = 0;
        long dstDataAppendOffset1 = 0;
        final long srcFixFd = Math.abs(srcDataFixFd);
        final long srcVarFd = Math.abs(srcDataVarFd);
        final FilesFacade ff = tableWriter.getFilesFacade();
        final boolean mixedIOFlag = tableWriter.allowMixedIO();
        try {
            pathToNewPartition.trimTo(pplen);
            final ColumnTypeDriver columnTypeDriver = ColumnType.getDriver(columnType);
            if (srcDataTop > 0 && tableWriter.isCommitReplaceMode()) {
                long dataMax = 0;
                if (prefixType == O3_BLOCK_DATA && prefixHi >= prefixLo) {
                    dataMax = prefixHi + 1;
                }
                if (suffixType == O3_BLOCK_DATA && suffixHi >= suffixLo) {
                    dataMax = suffixHi + 1;
                }
                srcDataMax = Math.min(srcDataMax, dataMax);
                srcDataTop = Math.min(srcDataTop, dataMax);
            }

            if (srcDataTop > 0) {
                // srcDataMax is the row count in the existing column data
                final long auxRowCount = srcDataMax - srcDataTop;
                // Size of data actually in the aux (fixed) file,
                // THIS IS N+1 size, it used to be N offset, e.g. this used to be pointing at
                // the last row of the aux vector (column)
                final long oldAuxSize = columnTypeDriver.getAuxVectorSize(auxRowCount);

                // Size of data in the index (fixed) file if it didn't have column top.
                // this size DOES NOT INCLUDE N+1, so it is N here
                final long wouldBeAuxSize = columnTypeDriver.getAuxVectorSize(srcDataMax);

                if (srcDataTop > prefixHi || prefixType == O3_BLOCK_O3) {
                    // Extend the existing column down, we will be discarding it anyway.
                    // Materialize nulls at the end of the column and add non-null data to merge.
                    // Do all of this beyond existing written data, using column as a buffer.
                    // It is also fine in case when last partition contains WAL LAG, since
                    // At the beginning of the transaction LAG is copied into memory buffers (o3 mem columns).
                    newAuxSize =
                            columnTypeDriver.getAuxVectorSize(auxRowCount) +
                                    columnTypeDriver.getAuxVectorSize(srcDataMax);

                    srcAuxAddr = mapRW(ff, srcFixFd, newAuxSize, MemoryTag.MMAP_O3);
                    ff.madvise(srcAuxAddr, newAuxSize, Files.POSIX_MADV_SEQUENTIAL);
                    if (auxRowCount > 0) {
                        srcDataSize = columnTypeDriver.getDataVectorSizeAt(srcAuxAddr, auxRowCount - 1);
                    }

                    // at bottom of source var column set length of strings to null (-1) for as many strings
                    // as srcDataTop value.
                    srcDataOffset = srcDataSize;
                    // We need to reserve null values for every column top value
                    // in the variable len file. Each null value takes 4 bytes for string
                    final long reservedBytesForColTopNulls = srcDataTop * columnTypeDriver.getDataVectorMinEntrySize();
                    srcDataSize += reservedBytesForColTopNulls + srcDataSize;
                    srcDataAddr = srcDataSize > 0 ? mapRW(ff, srcVarFd, srcDataSize, MemoryTag.MMAP_O3) : srcDataAddr;
                    ff.madvise(srcDataAddr, srcDataSize, Files.POSIX_MADV_SEQUENTIAL);

                    // Set var column values to null first srcDataTop times
                    // Next line should be:
                    // Vect.setMemoryInt(srcDataAddr + srcDataOffset, -1, srcDataTop);
                    // But we can replace it with memset setting each byte to -1
                    // because binary repr of int -1 is 4 bytes of -1
                    // memset is faster than any SIMD implementation we can come with
                    columnTypeDriver.setDataVectorEntriesToNull(srcDataAddr + srcDataOffset, srcDataTop);

                    // Copy var column data
                    Vect.memcpy(srcDataAddr + srcDataOffset + reservedBytesForColTopNulls, srcDataAddr, srcDataOffset);

                    // we need to shift copy the original column so that new block points at strings "below" the
                    // nulls we created above
                    long dstAddr = srcAuxAddr + wouldBeAuxSize;
                    long dstAddrSize = newAuxSize - wouldBeAuxSize;
                    columnTypeDriver.shiftCopyAuxVector(
                            -reservedBytesForColTopNulls,
                            srcAuxAddr,
                            0,
                            auxRowCount - 1, // inclusive
                            dstAddr,
                            dstAddrSize
                    );

                    // now set the "empty" bit of fixed size column with references to those
                    // null strings we just added
                    // Call to o3setColumnRefs must be after o3shiftCopyAuxVector
                    // because data first have to be shifted before overwritten
                    columnTypeDriver.setPartAuxVectorNull(srcAuxAddr + oldAuxSize, 0, srcDataTop);
                    srcDataTop = 0;
                    srcDataFixOffset = oldAuxSize;
                } else {
                    // when we are shuffling "empty" space we can just reduce column top instead
                    // of moving data
                    if (prefixType != O3_BLOCK_NONE) {
                        // Set the column top if it's not split partition case.
                        Unsafe.getUnsafe().putLong(colTopSinkAddr, srcDataTop);
                        // For split partition, old partition column top will remain the same.
                        // And the new partition will not have any column top since srcDataTop <= prefixHi.
                    }

                    srcDataFixOffset = 0;
                    if (auxRowCount > 0) {
                        newAuxSize = columnTypeDriver.getAuxVectorSize(auxRowCount);
                        srcAuxAddr = mapRW(ff, srcFixFd, newAuxSize, MemoryTag.MMAP_O3);
                        ff.madvise(srcAuxAddr, newAuxSize, Files.POSIX_MADV_SEQUENTIAL);

                        srcDataSize = columnTypeDriver.getDataVectorSizeAt(srcAuxAddr, auxRowCount - 1);
                        srcDataAddr = srcDataSize > 0 ? mapRO(ff, srcVarFd, srcDataSize, MemoryTag.MMAP_O3) : 0;
                        ff.madvise(srcDataAddr, srcDataSize, Files.POSIX_MADV_SEQUENTIAL);
                    }
                }
            } else {
                srcDataFixOffset = 0;
                if (srcDataMax > 0) {
                    newAuxSize = columnTypeDriver.getAuxVectorSize(srcDataMax);
                    srcAuxAddr = mapRW(ff, srcFixFd, newAuxSize, MemoryTag.MMAP_O3);
                    ff.madvise(srcAuxAddr, newAuxSize, Files.POSIX_MADV_SEQUENTIAL);
                    srcDataSize = columnTypeDriver.getDataVectorSizeAt(srcAuxAddr, srcDataMax - 1);
                    srcDataAddr = srcDataSize > 0 ? mapRO(ff, srcVarFd, srcDataSize, MemoryTag.MMAP_O3) : 0;
                }
                ff.madvise(srcDataAddr, srcDataSize, Files.POSIX_MADV_SEQUENTIAL);
            }

            // upgrade srcDataTop to offset
            srcDataTopOffset = columnTypeDriver.getAuxVectorOffset(srcDataTop);

            dstAuxFd = openRW(ff, iFile(pathToNewPartition.trimTo(pplen), columnName, columnNameTxn), LOG, tableWriter.getConfiguration().getWriterFileOpenOpts());

            // Use target partition size to determine the size of fixed file, it's already compensated
            // for partitions splits and duplicates found by dedup
            long newRowCount = o3SplitPartitionSize > 0 ? o3SplitPartitionSize : srcDataNewPartitionSize - srcDataTop;
            dstAuxSize = columnTypeDriver.getAuxVectorSize(newRowCount);

            dstAuxAddr = mapRW(ff, dstAuxFd, dstAuxSize, MemoryTag.MMAP_O3);
            if (!mixedIOFlag) {
                ff.madvise(dstAuxAddr, dstAuxSize, Files.POSIX_MADV_RANDOM);
            }

            if (prefixType == O3_BLOCK_DATA) {
                dstAuxAppendOffset1 = columnTypeDriver.auxRowsToBytes(prefixHi - prefixLo + 1 - srcDataTop);
                prefixHi -= srcDataTop;
            } else if (prefixType == O3_BLOCK_NONE) {
                // split partition
                dstAuxAppendOffset1 = 0;
            } else {
                dstAuxAppendOffset1 = columnTypeDriver.auxRowsToBytes(prefixHi - prefixLo + 1);
            }

            if (suffixType == O3_BLOCK_DATA && srcDataTop > 0) {
                suffixHi -= srcDataTop;
                suffixLo -= srcDataTop;
            }

            // configure offsets
            switch (prefixType) {
                case O3_BLOCK_O3:
                    dstDataAppendOffset1 = columnTypeDriver.getDataVectorSize(o3AuxAddr, prefixLo, prefixHi);
                    partCount++;
                    break;
                case O3_BLOCK_DATA:
                    dstDataAppendOffset1 = columnTypeDriver.getDataVectorSize(
                            srcAuxAddr + srcDataFixOffset,
                            prefixLo,
                            prefixHi
                    );
                    partCount++;
                    break;
                default:
            }

            // offset 2
            if (mergeDataLo > -1 && mergeOOOLo > -1) {
                final long mergeDataSize;
                if (mergeRowCount == mergeDataHi - mergeDataLo + 1 + mergeOOOHi - mergeOOOLo + 1) {
                    // No deduplication, all rows from O3 and column data will be written.
                    // In this case var col length is calculated as o3 var col len + data var col len
                    final long o3size = columnTypeDriver.getDataVectorSize(o3AuxAddr, mergeOOOLo, mergeOOOHi);
                    final long dataSize = columnTypeDriver.getDataVectorSize(
                            srcAuxAddr + srcDataFixOffset,
                            mergeDataLo - srcDataTop,
                            mergeDataHi - srcDataTop
                    );

                    mergeDataSize = o3size + dataSize;
                } else if (tableWriter.isCommitReplaceMode() && mergeType == O3_BLOCK_O3) {
                    mergeDataSize = columnTypeDriver.getDataVectorSize(o3AuxAddr, mergeOOOLo, mergeOOOHi);
                } else {
                    // Deduplication happens, some rows are eliminated.
                    // Dedup eliminates some rows, there is no way to know the append offset of var file beforehand.
                    // Dedup usually reduces the size of the var column, but in some cases it can increase it.
                    // For example if var col in src has 3 rows of data
                    // '1'
                    // '1'
                    // '1'
                    // and all rows match single row in o3 with value
                    // 'long long value'
                    // the result will be 3 rows with new value
                    // 'long long value'
                    // 'long long value'
                    // 'long long value'
                    // Which is longer than oooLen + dataLen
                    // To deal with unpredictability of the dedup var col size run the dedup merged size calculation
                    mergeDataSize = timestampMergeIndexAddr > 0 ? columnTypeDriver.dedupMergeVarColumnSize(
                            timestampMergeIndexAddr,
                            mergeRowCount,
                            srcAuxAddr + srcDataFixOffset - columnTypeDriver.getAuxVectorOffset(srcDataTop),
                            o3AuxAddr
                    ) : 0;
                }

                dstAuxAppendOffset2 = dstAuxAppendOffset1 + columnTypeDriver.getAuxVectorOffset(mergeRowCount);
                dstDataAppendOffset2 = dstDataAppendOffset1 + mergeDataSize;
            } else {
                dstAuxAppendOffset2 = dstAuxAppendOffset1;
                dstDataAppendOffset2 = dstDataAppendOffset1;
            }

            long suffixSize = suffixType == O3_BLOCK_DATA ?
                    columnTypeDriver.getDataVectorSize(
                            // No need to compensate for srcDataTop here,
                            // suffixLo, suffixHi are already adjusted for srcDataTop
                            srcAuxAddr + srcDataFixOffset,
                            suffixLo,
                            suffixHi
                    )
                    : 0;
            long suffixSize2 = suffixType == O3_BLOCK_O3
                    ? columnTypeDriver.getDataVectorSize(o3AuxAddr, suffixLo, suffixHi)
                    : 0;
            dstDataSize = dstDataAppendOffset2 + suffixSize + suffixSize2;

            dstDataFd = openRW(ff, dFile(pathToNewPartition.trimTo(pplen), columnName, columnNameTxn), LOG, tableWriter.getConfiguration().getWriterFileOpenOpts());
            if (dstDataSize > 0) {
                dstVarAddr = mapRW(ff, dstDataFd, dstDataSize, MemoryTag.MMAP_O3);
                if (!mixedIOFlag) {
                    ff.madvise(dstVarAddr, dstDataSize, Files.POSIX_MADV_RANDOM);
                }
            }

            if (mergeType != O3_BLOCK_NONE) {
                partCount++;
            }

            if (suffixType != O3_BLOCK_NONE) {
                partCount++;
            }
        } catch (Throwable e) {
            LOG.error().$("merge var error [table=").$safe(tableWriter.getTableToken().getTableName())
                    .$(", e=").$(e)
                    .I$();
            tableWriter.o3BumpErrorCount(CairoException.isCairoOomError(e));
            O3CopyJob.unmapAndCloseAllPartsComplete(
                    columnCounter,
                    timestampMergeIndexAddr,
                    timestampMergeIndexSize,
                    srcDataFixFd,
                    srcAuxAddr,
                    newAuxSize,
                    srcDataVarFd,
                    srcDataAddr,
                    srcDataSize,
                    srcTimestampFd,
                    srcTimestampAddr,
                    srcTimestampSize,
                    dstAuxFd,
                    dstAuxAddr,
                    dstAuxSize,
                    dstDataFd,
                    dstVarAddr,
                    dstDataSize,
                    0,
                    0,
                    tableWriter
            );
            throw e;
        }

        partCounter.set(partCount);

        o3PublishCopyTasks(
                columnCounter,
                partCounter,
                columnType,
                timestampMergeIndexAddr,
                timestampMergeIndexSize,
                srcDataFixFd,
                srcAuxAddr,
                srcDataFixOffset,
                newAuxSize,
                srcDataVarFd,
                srcDataAddr,
                srcDataOffset,
                srcDataSize,
                srcDataTopOffset,
                srcDataMax,
                o3AuxAddr,
                srcOooVarAddr,
                srcOooLo,
                srcOooHi,
                srcOooMax,
                oooPartitionMin,
                oooPartitionHi,
                prefixType,
                prefixLo,
                prefixHi,
                mergeType,
                mergeDataLo,
                mergeDataHi,
                mergeOOOLo,
                mergeOOOHi,
                suffixType,
                suffixLo,
                suffixHi,
                dstAuxFd,
                dstAuxAddr,
                dstAuxSize,
                dstDataFd,
                dstVarAddr,
                dstDataSize,
                dstAuxAppendOffset1,
                dstAuxAppendOffset2,
                dstDataAppendOffset1,
                dstDataAppendOffset2,
                0,
                0,
                indexBlockCapacity,
                srcTimestampFd,
                srcTimestampAddr,
                srcTimestampSize,
                srcDataNewPartitionSize,
                srcDataOldPartitionSize,
                o3SplitPartitionSize,
                tableWriter,
                null,
                srcDataTopOffset >> 2,
                partitionUpdateSinkAddr
        );
    }

    public static void o3PublishCopyTask(
            AtomicInteger columnCounter,
            @Nullable AtomicInteger partCounter,
            int columnType,
            int blockType,
            long timestampMergeIndexAddr,
            long timestampMergeIndexSize,
            long srcDataFixFd,
            long srcDataFixAddr,
            long srcDataFixOffset,
            long srcDataFixSize,
            long srcDataVarFd,
            long srcDataVarAddr,
            long srcDataVarOffset,
            long srcDataVarSize,
            long srcDataLo,
            long srcDataHi,
            long srcDataTop,
            long srcDataMax,
            long srcOooFixAddr,
            long srcOooVarAddr,
            long srcOooLo,
            long srcOooHi,
            long srcOooMax,
            long srcOooPartitionLo,
            long srcOooPartitionHi,
            long timestampMin,
            long partitionTimestamp,
            long dstFixFd,
            long dstFixAddr,
            long dstFixOffset,
            long dstFixFileOffset,
            long dstFixSize,
            long dstVarFd,
            long dstVarAddr,
            long dstVarOffset,
            long dstVarAdjust,
            long dstVarSize,
            long dstKFd,
            long dstVFd,
            long dstIndexOffset,
            long dstIndexAdjust,
            int indexBlockCapacity,
            long srcTimestampFd,
            long srcTimestampAddr,
            long srcTimestampSize,
            boolean partitionMutates,
            long srcDataNewPartitionSize,
            long srcDataOldPartitionSize,
            long o3SplitPartitionSize,
            TableWriter tableWriter,
            BitmapIndexWriter indexWriter,
            long partitionUpdateSinkAddr
    ) {
        long cursor = tableWriter.getO3CopyPubSeq().next();
        if (cursor > -1) {
            publishCopyTaskHarmonized(
                    columnCounter,
                    partCounter,
                    columnType,
                    blockType,
                    timestampMergeIndexAddr,
                    timestampMergeIndexSize,
                    srcDataFixFd,
                    srcDataFixAddr,
                    srcDataFixOffset,
                    srcDataFixSize,
                    srcDataVarFd,
                    srcDataVarAddr,
                    srcDataVarOffset,
                    srcDataVarSize,
                    srcDataLo,
                    srcDataHi,
                    srcDataTop,
                    srcDataMax,
                    srcOooFixAddr,
                    srcOooVarAddr,
                    srcOooLo,
                    srcOooHi,
                    srcOooMax,
                    srcOooPartitionLo,
                    srcOooPartitionHi,
                    timestampMin,
                    partitionTimestamp,
                    dstFixFd,
                    dstFixAddr,
                    dstFixOffset,
                    dstFixFileOffset,
                    dstFixSize,
                    dstVarFd,
                    dstVarAddr,
                    dstVarOffset,
                    dstVarAdjust,
                    dstVarSize,
                    dstKFd,
                    dstVFd,
                    dstIndexOffset,
                    dstIndexAdjust,
                    indexBlockCapacity,
                    cursor,
                    srcTimestampFd,
                    srcTimestampAddr,
                    srcTimestampSize,
                    partitionMutates,
                    srcDataNewPartitionSize,
                    srcDataOldPartitionSize,
                    o3SplitPartitionSize,
                    tableWriter,
                    indexWriter,
                    partitionUpdateSinkAddr
            );
        } else {
            publishCopyTaskContended(
                    cursor,
                    columnCounter,
                    partCounter,
                    columnType,
                    blockType,
                    timestampMergeIndexAddr,
                    timestampMergeIndexSize,
                    srcDataFixFd,
                    srcDataFixAddr,
                    srcDataFixOffset,
                    srcDataFixSize,
                    srcDataVarFd,
                    srcDataVarAddr,
                    srcDataVarOffset,
                    srcDataVarSize,
                    srcDataTop,
                    srcDataLo,
                    srcDataHi,
                    srcDataMax,
                    srcOooFixAddr,
                    srcOooVarAddr,
                    srcOooLo,
                    srcOooHi,
                    srcOooMax,
                    srcOooPartitionLo,
                    srcOooPartitionHi,
                    timestampMin,
                    partitionTimestamp,
                    dstFixFd,
                    dstFixAddr,
                    dstFixOffset,
                    dstFixFileOffset,
                    dstFixSize,
                    dstVarFd,
                    dstVarAddr,
                    dstVarOffset,
                    dstVarAdjust,
                    dstVarSize,
                    dstKFd,
                    dstVFd,
                    dstIndexOffset,
                    dstIndexAdjust,
                    indexBlockCapacity,
                    srcTimestampFd,
                    srcTimestampAddr,
                    srcTimestampSize,
                    partitionMutates,
                    srcDataNewPartitionSize,
                    srcDataOldPartitionSize,
                    o3SplitPartitionSize,
                    tableWriter,
                    indexWriter,
                    partitionUpdateSinkAddr
            );
        }
    }

    public static void o3PublishCopyTasks(
            AtomicInteger columnCounter,
            AtomicInteger partCounter,
            int columnType,
            long timestampMergeIndexAddr,
            long timestampMergeIndexSize,
            long srcDataFixFd,
            long srcDataFixAddr,
            long srcDataFixOffset,
            long srcDataFixSize,
            long srcDataVarFd,
            long srcDataVarAddr,
            long srcDataVarOffset,
            long srcDataVarSize,
            long srcDataTopOffset,
            long srcDataMax,
            long srcOooFixAddr,
            long srcOooVarAddr,
            long srcOooLo,
            long srcOooHi,
            long srcOooMax,
            long timestampMin,
            long partitionTimestamp, // <-- pass thru
            int prefixType,
            long prefixLo,
            long prefixHi,
            int mergeType,
            long mergeDataLo,
            long mergeDataHi,
            long mergeOOOLo,
            long mergeOOOHi,
            int suffixType,
            long suffixLo,
            long suffixHi,
            long dstFixFd,
            long dstFixAddr,
            long dstFixSize,
            long dstVarFd,
            long dstVarAddr,
            long dstVarSize,
            long dstAuxAppendOffset1,
            long dstAuxAppendOffset2,
            long dstDataAppendOffset1,
            long dstDataAppendOffset2,
            long dstKFd,
            long dstVFd,
            int indexBlockCapacity,
            long srcTimestampFd,
            long srcTimestampAddr,
            long srcTimestampSize,
            long srcDataNewPartitionSize,
            long srcDataOldPartitionSize,
            long o3SplitPartitionSize,
            TableWriter tableWriter,
            BitmapIndexWriter indexWriter,
            long dstIndexAdjust,
            long partitionUpdateSinkAddr
    ) {
        final boolean partitionMutates = true;

        int partsPublished = 0;
        int partsToPublish = partCounter.get();

        try {
            switch (prefixType) {
                case O3_BLOCK_O3:
                    partsPublished++;
                    o3PublishCopyTask(
                            columnCounter,
                            partCounter,
                            columnType,
                            prefixType,
                            timestampMergeIndexAddr,
                            timestampMergeIndexSize,
                            srcDataFixFd,
                            srcDataFixAddr,
                            srcDataFixOffset,
                            srcDataFixSize,
                            srcDataVarFd,
                            srcDataVarAddr,
                            srcDataVarOffset,
                            srcDataVarSize,
                            0,
                            0,
                            srcDataTopOffset,
                            srcDataMax,
                            srcOooFixAddr,
                            srcOooVarAddr,
                            prefixLo,
                            prefixHi,
                            srcOooMax,
                            srcOooLo,
                            srcOooHi,
                            timestampMin,
                            partitionTimestamp,
                            dstFixFd,
                            dstFixAddr,
                            0,
                            0,
                            dstFixSize,
                            dstVarFd,
                            dstVarAddr,
                            0,
                            0,
                            dstVarSize,
                            dstKFd,
                            dstVFd,
                            0,
                            dstIndexAdjust,
                            indexBlockCapacity,
                            srcTimestampFd,
                            srcTimestampAddr,
                            srcTimestampSize,
                            partitionMutates,
                            srcDataNewPartitionSize,
                            srcDataOldPartitionSize,
                            o3SplitPartitionSize,
                            tableWriter,
                            indexWriter,
                            partitionUpdateSinkAddr
                    );
                    break;
                case O3_BLOCK_DATA:
                    partsPublished++;
                    o3PublishCopyTask(
                            columnCounter,
                            partCounter,
                            columnType,
                            prefixType,
                            timestampMergeIndexAddr,
                            timestampMergeIndexSize,
                            srcDataFixFd,
                            srcDataFixAddr,
                            srcDataFixOffset,
                            srcDataFixSize,
                            srcDataVarFd,
                            srcDataVarAddr,
                            srcDataVarOffset,
                            srcDataVarSize,
                            prefixLo,
                            prefixHi,
                            srcDataTopOffset,
                            srcDataMax,
                            0,
                            0,
                            0,
                            0,
                            srcOooMax,
                            srcOooLo,
                            srcOooHi,
                            timestampMin,
                            partitionTimestamp,
                            dstFixFd,
                            dstFixAddr,
                            0,
                            0,
                            dstFixSize,
                            dstVarFd,
                            dstVarAddr,
                            0,
                            0,
                            dstVarSize,
                            dstKFd,
                            dstVFd,
                            0,
                            dstIndexAdjust,
                            indexBlockCapacity,
                            srcTimestampFd,
                            srcTimestampAddr,
                            srcTimestampSize,
                            partitionMutates,
                            srcDataNewPartitionSize,
                            srcDataOldPartitionSize,
                            o3SplitPartitionSize,
                            tableWriter,
                            indexWriter,
                            partitionUpdateSinkAddr
                    );
                    break;
                default:
                    break;
            }

            switch (mergeType) {
                case O3_BLOCK_O3:
                    partsPublished++;
                    o3PublishCopyTask(
                            columnCounter,
                            partCounter,
                            columnType,
                            mergeType,
                            timestampMergeIndexAddr,
                            timestampMergeIndexSize,
                            srcDataFixFd,
                            srcDataFixAddr,
                            srcDataFixOffset,
                            srcDataFixSize,
                            srcDataVarFd,
                            srcDataVarAddr,
                            srcDataVarOffset,
                            srcDataVarSize,
                            0,
                            0,
                            srcDataTopOffset,
                            srcDataMax,
                            srcOooFixAddr,
                            srcOooVarAddr,
                            mergeOOOLo,
                            mergeOOOHi,
                            srcOooMax,
                            srcOooLo,
                            srcOooHi,
                            timestampMin,
                            partitionTimestamp,
                            dstFixFd,
                            dstFixAddr,
                            dstAuxAppendOffset1,
                            dstAuxAppendOffset1,
                            dstFixSize,
                            dstVarFd,
                            dstVarAddr,
                            dstDataAppendOffset1,
                            0,
                            dstVarSize,
                            dstKFd,
                            dstVFd,
                            0,
                            dstIndexAdjust,
                            indexBlockCapacity,
                            srcTimestampFd,
                            srcTimestampAddr,
                            srcTimestampSize,
                            partitionMutates,
                            srcDataNewPartitionSize,
                            srcDataOldPartitionSize,
                            o3SplitPartitionSize,
                            tableWriter,
                            indexWriter,
                            partitionUpdateSinkAddr
                    );
                    break;
                case O3_BLOCK_DATA:
                    partsPublished++;
                    o3PublishCopyTask(
                            columnCounter,
                            partCounter,
                            columnType,
                            mergeType,
                            timestampMergeIndexAddr,
                            timestampMergeIndexSize,
                            srcDataFixFd,
                            srcDataFixAddr,
                            srcDataFixOffset,
                            srcDataFixSize,
                            srcDataVarFd,
                            srcDataVarAddr,
                            srcDataVarOffset,
                            srcDataVarSize,
                            mergeDataLo,
                            mergeDataHi,
                            srcDataTopOffset,
                            srcDataMax,
                            0,
                            0,
                            0,
                            0,
                            srcOooMax,
                            srcOooLo,
                            srcOooHi,
                            timestampMin,
                            partitionTimestamp,
                            dstFixFd,
                            dstFixAddr,
                            dstAuxAppendOffset1,
                            dstAuxAppendOffset1,
                            dstFixSize,
                            dstVarFd,
                            dstVarAddr,
                            dstDataAppendOffset1,
                            0,
                            dstVarSize,
                            dstKFd,
                            dstVFd,
                            0,
                            dstIndexAdjust,
                            indexBlockCapacity,
                            srcTimestampFd,
                            srcTimestampAddr,
                            srcTimestampSize,
                            partitionMutates,
                            srcDataNewPartitionSize,
                            srcDataOldPartitionSize,
                            o3SplitPartitionSize,
                            tableWriter,
                            indexWriter,
                            partitionUpdateSinkAddr
                    );
                    break;
                case O3_BLOCK_MERGE:
                    partsPublished++;
                    o3PublishCopyTask(
                            columnCounter,
                            partCounter,
                            columnType,
                            mergeType,
                            timestampMergeIndexAddr,
                            timestampMergeIndexSize,
                            srcDataFixFd,
                            srcDataFixAddr,
                            srcDataFixOffset,
                            srcDataFixSize,
                            srcDataVarFd,
                            srcDataVarAddr,
                            srcDataVarOffset,
                            srcDataVarSize,
                            mergeDataLo,
                            mergeDataHi,
                            srcDataTopOffset,
                            srcDataMax,
                            srcOooFixAddr,
                            srcOooVarAddr,
                            mergeOOOLo,
                            mergeOOOHi,
                            srcOooMax,
                            srcOooLo,
                            srcOooHi,
                            timestampMin,
                            partitionTimestamp,
                            dstFixFd,
                            dstFixAddr,
                            dstAuxAppendOffset1,
                            dstAuxAppendOffset1,
                            dstFixSize,
                            dstVarFd,
                            dstVarAddr,
                            dstDataAppendOffset1,
                            0,
                            dstVarSize,
                            dstKFd,
                            dstVFd,
                            0,
                            dstIndexAdjust,
                            indexBlockCapacity,
                            srcTimestampFd,
                            srcTimestampAddr,
                            srcTimestampSize,
                            partitionMutates,
                            srcDataNewPartitionSize,
                            srcDataOldPartitionSize,
                            o3SplitPartitionSize,
                            tableWriter,
                            indexWriter,
                            partitionUpdateSinkAddr
                    );
                    break;
                default:
                    break;
            }

            switch (suffixType) {
                case O3_BLOCK_O3:
                    partsPublished++;
                    o3PublishCopyTask(
                            columnCounter,
                            partCounter,
                            columnType,
                            suffixType,
                            timestampMergeIndexAddr,
                            timestampMergeIndexSize,
                            srcDataFixFd,
                            srcDataFixAddr,
                            srcDataFixOffset,
                            srcDataFixSize,
                            srcDataVarFd,
                            srcDataVarAddr,
                            srcDataVarOffset,
                            srcDataVarSize,
                            0,
                            0,
                            srcDataTopOffset,
                            srcDataMax,
                            srcOooFixAddr,
                            srcOooVarAddr,
                            suffixLo,
                            suffixHi,
                            srcOooMax,
                            srcOooLo,
                            srcOooHi,
                            timestampMin,
                            partitionTimestamp,
                            dstFixFd,
                            dstFixAddr,
                            dstAuxAppendOffset2,
                            dstAuxAppendOffset2,
                            dstFixSize,
                            dstVarFd,
                            dstVarAddr,
                            dstDataAppendOffset2,
                            0,
                            dstVarSize,
                            dstKFd,
                            dstVFd,
                            0,
                            dstIndexAdjust,
                            indexBlockCapacity,
                            srcTimestampFd,
                            srcTimestampAddr,
                            srcTimestampSize,
                            partitionMutates,
                            srcDataNewPartitionSize,
                            srcDataOldPartitionSize,
                            o3SplitPartitionSize,
                            tableWriter,
                            indexWriter,
                            partitionUpdateSinkAddr
                    );
                    break;
                case O3_BLOCK_DATA:
                    partsPublished++;
                    o3PublishCopyTask(
                            columnCounter,
                            partCounter,
                            columnType,
                            suffixType,
                            timestampMergeIndexAddr,
                            timestampMergeIndexSize,
                            srcDataFixFd,
                            srcDataFixAddr,
                            srcDataFixOffset,
                            srcDataFixSize,
                            srcDataVarFd,
                            srcDataVarAddr,
                            srcDataVarOffset,
                            srcDataVarSize,
                            suffixLo,
                            suffixHi,
                            srcDataTopOffset,
                            srcDataMax,
                            0,
                            0,
                            0,
                            0,
                            srcOooMax,
                            srcOooLo,
                            srcOooHi,
                            timestampMin,
                            partitionTimestamp,
                            dstFixFd,
                            dstFixAddr,
                            dstAuxAppendOffset2,
                            dstAuxAppendOffset2,
                            dstFixSize,
                            dstVarFd,
                            dstVarAddr,
                            dstDataAppendOffset2,
                            0,
                            dstVarSize,
                            dstKFd,
                            dstVFd,
                            0,
                            dstIndexAdjust,
                            indexBlockCapacity,
                            srcTimestampFd,
                            srcTimestampAddr,
                            srcTimestampSize,
                            partitionMutates,
                            srcDataNewPartitionSize,
                            srcDataOldPartitionSize,
                            o3SplitPartitionSize,
                            tableWriter,
                            indexWriter,
                            partitionUpdateSinkAddr
                    );
                    break;
                default:
                    break;
            }
        } finally {
            if (partsPublished != partsToPublish) {
                // An exception happened, we need to adjust partCounter
                if (partCounter.addAndGet(partsPublished - partsToPublish) == 0) {
                    O3CopyJob.unmapAndCloseAllPartsComplete(
                            columnCounter,
                            timestampMergeIndexAddr,
                            timestampMergeIndexSize,
                            srcDataFixFd,
                            srcDataFixAddr,
                            srcDataFixSize,
                            srcDataVarFd,
                            srcDataVarAddr,
                            srcDataVarSize,
                            srcTimestampFd,
                            srcTimestampAddr,
                            srcTimestampSize,
                            dstFixFd,
                            dstFixAddr,
                            dstFixSize,
                            dstVarFd,
                            dstVarAddr,
                            dstVarSize,
                            dstKFd,
                            dstVFd,
                            tableWriter
                    );
                }
            }
        }
    }

    public static void o3VarSizePartitionAppend(
            AtomicInteger columnCounter,
            int columnType,
            long srcOooAuxAddr,
            long srcOooVarAddr,
            long srcOooLo,
            long srcOooHi,
            long srcOooMax,
            long timestampMin,
            long partitionTimestamp,
            long srcDataTop,
            long srcDataMax,
            int indexBlockCapacity,
            long srcTimestampFd,
            long srcTimestampAddr,
            long srcTimestampSize,
            long activeFixFd,
            long activeVarFd,
            MemoryMA dstAuxMem,
            MemoryMA dstDataMem,
            long dstRowCount,
            long srcDataNewPartitionSize,
            long srcDataOldPartitionSize,
            long o3SplitPartitionSize,
            TableWriter tableWriter,
            long partitionUpdateSinkAddr
    ) {
        long dstAuxAddr = 0;
        long dstAuxOffset;
        long dstAuxFileOffset;
        long dstDataAddr = 0;
        long dstDataOffset;
        long dstDataAdjust;
        long dstDataSize = 0;
        long dstAuxSize = 0;
        final FilesFacade ff = tableWriter.getFilesFacade();
        try {
            ColumnTypeDriver columnTypeDriver = ColumnType.getDriver(columnType);

            long o3DataSize = columnTypeDriver.getDataVectorSize(srcOooAuxAddr, srcOooLo, srcOooHi);
            dstAuxSize = columnTypeDriver.getAuxVectorSize(dstRowCount);

            if (dstAuxMem == null || dstAuxMem.getAppendAddressSize() < dstAuxSize || dstDataMem.getAppendAddressSize() < o3DataSize) {
                assert dstAuxMem == null || dstAuxMem.getAppendOffset() - columnTypeDriver.getMinAuxVectorSize() == columnTypeDriver.getAuxVectorOffset(srcDataMax - srcDataTop);

                dstAuxOffset = columnTypeDriver.getAuxVectorOffset(srcDataMax - srcDataTop);
                dstAuxFileOffset = dstAuxOffset;
                dstAuxAddr = mapRW(ff, Math.abs(activeFixFd), dstAuxSize, MemoryTag.MMAP_O3);

                if (dstAuxOffset > 0) {
                    dstDataOffset = columnTypeDriver.getDataVectorSizeAt(dstAuxAddr, srcDataMax - 1 - srcDataTop);
                } else {
                    dstDataOffset = 0;
                }

                dstDataSize = o3DataSize + dstDataOffset;
                dstDataAddr = dstDataSize > 0 ? mapRW(ff, Math.abs(activeVarFd), dstDataSize, MemoryTag.MMAP_O3) : 0;
                dstDataAdjust = 0;
            } else {
                assert dstAuxMem.getAppendOffset() >= columnTypeDriver.getMinAuxVectorSize();
                assert dstAuxMem.getAppendOffset() - columnTypeDriver.getMinAuxVectorSize() == columnTypeDriver.getAuxVectorOffset(srcDataMax - srcDataTop);

                dstAuxFileOffset = columnTypeDriver.getAuxVectorOffset(srcDataMax - srcDataTop);
                // this formula is a derivative of:
                // dstAuxMem.getAppendOffset() - columnTypeDriver.getMinAuxVectorSize() == columnTypeDriver.getAuxVectorOffset(srcDataMax - srcDataTop);
                dstAuxAddr = dstAuxMem.getAppendAddress() - (dstAuxMem.getAppendOffset() - dstAuxFileOffset);
                dstDataAddr = dstDataMem.getAppendAddress();
                dstAuxOffset = 0;
                dstAuxSize = -dstAuxSize;
                dstDataOffset = 0;
                dstDataSize = -o3DataSize;
                dstDataAdjust = dstDataMem.getAppendOffset();
            }
        } catch (Throwable e) {
            LOG.error().$("append var error [table=").$safe(tableWriter.getTableToken().getTableName())
                    .$(", e=").$(e)
                    .I$();
            O3Utils.unmapAndClose(ff, activeFixFd, dstAuxAddr, dstAuxSize);
            O3Utils.unmapAndClose(ff, activeVarFd, dstDataAddr, dstDataSize);
            freeTimestampIndex(
                    columnCounter,
                    0,
                    0,
                    srcTimestampFd,
                    srcTimestampAddr,
                    srcTimestampSize,
                    tableWriter,
                    ff,
                    CairoException.isCairoOomError(e)
            );
            throw e;
        }

        o3PublishCopyTask(
                columnCounter,
                null,
                columnType,
                O3_BLOCK_O3,
                0,
                0,
                0,
                0,
                0,
                0,
                0,
                0,
                0,
                0,
                srcOooLo,
                srcOooHi,
                srcDataTop,
                srcDataMax,
                srcOooAuxAddr,
                srcOooVarAddr,
                srcOooLo,
                srcOooHi,
                srcOooMax,
                srcOooLo,
                srcOooHi,
                timestampMin,
                partitionTimestamp, // <-- pass thru
                activeFixFd,
                dstAuxAddr,
                dstAuxOffset,
                dstAuxFileOffset,
                dstAuxSize,
                activeVarFd,
                dstDataAddr,
                dstDataOffset,
                dstDataAdjust,
                dstDataSize,
                0,
                0,
                0,
                0,
                indexBlockCapacity,
                srcTimestampFd,
                srcTimestampAddr,
                srcTimestampSize,
                false,
                srcDataNewPartitionSize,
                srcDataOldPartitionSize,
                o3SplitPartitionSize,
                tableWriter,
                null,
                partitionUpdateSinkAddr
        );
    }

    public static void openColumn(
            int openColumnMode,
            Path pathToTable,
            CharSequence columnName,
            AtomicInteger columnCounter,
            AtomicInteger partCounter,
            int columnType,
            long timestampMergeIndexAddr,
            long timestampMergeIndexSize,
            long srcOooFixAddr,
            long srcOooVarAddr,
            long srcOooLo,
            long srcOooHi,
            long srcOooMax,
            long timestampMin,
            long partitionTimestamp,
            long oldPartitionTimestamp,
            long srcDataTop,
            long srcDataMax,
            long srcNameTxn,
            long txn,
            int prefixType,
            long prefixLo,
            long prefixHi,
            int mergeType,
            long mergeOOOLo,
            long mergeOOOHi,
            long mergeDataLo,
            long mergeDataHi,
            int suffixType,
            long suffixLo,
            long suffixHi,
            long srcTimestampFd,
            long srcTimestampAddr,
            long srcTimestampSize,
            int indexBlockCapacity,
            long activeFixFd,
            long activeVarFd,
            long srcDataNewPartitionSize,
            long srcDataOldPartitionSize,
            long o3SplitPartitionSize,
            TableWriter tableWriter,
            BitmapIndexWriter indexWriter,
            long partitionUpdateSinkAddr,
            int columnIndex,
            long columnNameTxn
    ) {
        final long mergeRowCount;
        if (mergeType == O3_BLOCK_MERGE) {
            mergeRowCount = timestampMergeIndexSize / TIMESTAMP_MERGE_ENTRY_BYTES;
        } else if (mergeType == O3_BLOCK_O3) {
            // This can happen in replace commit mode
            mergeRowCount = mergeOOOHi - mergeOOOLo + 1;
        } else if (mergeType == O3_BLOCK_NONE) {
            // This can happen in replace commit mode
            mergeRowCount = 0;
        } else {
            mergeRowCount = mergeOOOHi - mergeOOOLo + 1 + mergeDataHi - mergeDataLo + 1;
        }
        final Path pathToOldPartition = Path.getThreadLocal(pathToTable);
        TableUtils.setPathForNativePartition(
                pathToOldPartition,
                tableWriter.getMetadata().getTimestampType(),
                tableWriter.getPartitionBy(),
                oldPartitionTimestamp,
                srcNameTxn
        );
        int plen = pathToOldPartition.size();

        final Path pathToNewPartition = Path.getThreadLocal2(pathToTable);
<<<<<<< HEAD
        boolean partitionAppend = openColumnMode == OPEN_MID_PARTITION_FOR_APPEND || openColumnMode == OPEN_NEW_PARTITION_FOR_APPEND;
        TableUtils.setPathForNativePartition(
                pathToNewPartition,
                tableWriter.getMetadata().getTimestampType(),
                tableWriter.getPartitionBy(),
                partitionTimestamp,
                partitionAppend ? srcNameTxn : txn
        );
=======
        boolean partitionAppend = isOpenColumnModeForAppend(openColumnMode);
        TableUtils.setPathForNativePartition(pathToNewPartition, tableWriter.getPartitionBy(), partitionTimestamp, partitionAppend ? srcNameTxn : txn);
>>>>>>> e4a76004
        int pplen = pathToNewPartition.size();
        final long colTopSinkAddr = columnTopAddress(partitionUpdateSinkAddr, columnIndex);

        // append jobs do not set value of part counter, we do it here for those
        switch (openColumnMode) {
            case OPEN_LAST_PARTITION_FOR_APPEND:
            case OPEN_MID_PARTITION_FOR_APPEND:
                appendMidPartition(
                        pathToNewPartition,
                        pplen,
                        columnName,
                        columnCounter,
                        columnType,
                        srcOooFixAddr,
                        srcOooVarAddr,
                        srcOooLo,
                        srcOooHi,
                        srcOooMax,
                        timestampMin,
                        partitionTimestamp,
                        oldPartitionTimestamp,
                        srcDataTop,
                        srcDataMax,
                        indexBlockCapacity,
                        srcTimestampFd,
                        srcTimestampAddr,
                        srcTimestampSize,
                        srcDataNewPartitionSize,
                        srcDataOldPartitionSize,
                        o3SplitPartitionSize,
                        tableWriter,
                        indexWriter,
                        colTopSinkAddr,
                        columnIndex,
                        columnNameTxn,
                        partitionUpdateSinkAddr
                );
                break;
            case OPEN_MID_PARTITION_FOR_MERGE:
                mergeMidPartition(
                        pathToOldPartition,
                        plen,
                        pathToNewPartition,
                        pplen,
                        columnName,
                        columnCounter,
                        partCounter,
                        columnType,
                        timestampMergeIndexAddr,
                        timestampMergeIndexSize,
                        srcOooFixAddr,
                        srcOooVarAddr,
                        srcOooLo,
                        srcOooHi,
                        srcOooMax,
                        timestampMin,
                        partitionTimestamp,
                        srcDataTop,
                        srcDataMax,
                        prefixType,
                        prefixLo,
                        prefixHi,
                        mergeType,
                        mergeOOOLo,
                        mergeOOOHi,
                        mergeDataLo,
                        mergeDataHi,
                        mergeRowCount,
                        suffixType,
                        suffixLo,
                        suffixHi,
                        indexBlockCapacity,
                        srcTimestampFd,
                        srcTimestampAddr,
                        srcTimestampSize,
                        srcDataNewPartitionSize,
                        srcDataOldPartitionSize,
                        o3SplitPartitionSize,
                        tableWriter,
                        indexWriter,
                        colTopSinkAddr,
                        oldPartitionTimestamp,
                        columnIndex,
                        columnNameTxn,
                        partitionUpdateSinkAddr
                );
                break;
            case OPEN_LAST_PARTITION_FOR_MERGE:
                mergeLastPartition(
                        pathToNewPartition,
                        pplen,
                        columnName,
                        columnCounter,
                        partCounter,
                        columnType,
                        timestampMergeIndexAddr,
                        timestampMergeIndexSize,
                        srcOooFixAddr,
                        srcOooVarAddr,
                        srcOooLo,
                        srcOooHi,
                        srcOooMax,
                        timestampMin,
                        partitionTimestamp,
                        srcDataTop,
                        srcDataMax,
                        prefixType,
                        prefixLo,
                        prefixHi,
                        mergeType,
                        mergeOOOLo,
                        mergeOOOHi,
                        mergeDataLo,
                        mergeDataHi,
                        mergeRowCount,
                        suffixType,
                        suffixLo,
                        suffixHi,
                        indexBlockCapacity,
                        activeFixFd,
                        activeVarFd,
                        srcTimestampFd,
                        srcTimestampAddr,
                        srcTimestampSize,
                        srcDataNewPartitionSize,
                        srcDataOldPartitionSize,
                        o3SplitPartitionSize,
                        tableWriter,
                        indexWriter,
                        colTopSinkAddr,
                        columnNameTxn,
                        partitionUpdateSinkAddr
                );
                break;
            case OPEN_NEW_PARTITION_FOR_APPEND:
                // mark the fact that the column is touched in the partition to the column version file
                // It's fine to overwrite this value if needed inside the job branches.
                Unsafe.getUnsafe().putLong(colTopSinkAddr, 0L);
                appendNewPartition(
                        pathToNewPartition,
                        plen,
                        columnName,
                        columnCounter,
                        columnType,
                        timestampMergeIndexAddr,
                        timestampMergeIndexSize,
                        srcOooFixAddr,
                        srcOooVarAddr,
                        srcOooLo,
                        srcOooHi,
                        srcOooMax,
                        timestampMin,
                        partitionTimestamp,
                        srcDataMax,
                        indexBlockCapacity,
                        srcDataNewPartitionSize,
                        srcDataOldPartitionSize,
                        o3SplitPartitionSize,
                        tableWriter,
                        indexWriter,
                        columnNameTxn,
                        partitionUpdateSinkAddr
                );
                break;
            default:
                assert false;
                break;
        }
    }

    public static void openColumn(O3OpenColumnTask task, long cursor, Sequence subSeq) {
        final int openColumnMode = task.getOpenColumnMode();
        final Path pathToTable = task.getPathToTable();
        final int columnType = task.getColumnType();
        final CharSequence columnName = task.getColumnName();
        final long srcOooLo = task.getSrcOooLo();
        final long srcOooHi = task.getSrcOooHi();
        final long srcOooMax = task.getSrcOooMax();
        final long timestampMin = task.getTimestampMin();
        final long partitionTimestamp = task.getPartitionTimestamp();
        final long oldPartitionTimestamp = task.getOldPartitionTimestamp();
        final long srcDataMax = task.getSrcDataMax();
        final long srcNameTxn = task.getSrcNameTxn();
        final long srcTimestampFd = task.getSrcTimestampFd();
        final long srcTimestampAddr = task.getSrcTimestampAddr();
        final long srcTimestampSize = task.getSrcTimestampSize();
        final AtomicInteger columnCounter = task.getColumnCounter();
        final AtomicInteger partCounter = task.getPartCounter();
        final int indexBlockCapacity = task.getIndexBlockCapacity();
        final long srcOooFixAddr = task.getSrcOooFixAddr();
        final long srcOooVarAddr = task.getSrcOooVarAddr();
        final long mergeOOOLo = task.getMergeOOOLo();
        final long mergeOOOHi = task.getMergeOOOHi();
        final long mergeDataLo = task.getMergeDataLo();
        final long mergeDataHi = task.getMergeDataHi();
        final long txn = task.getTxn();
        final int prefixType = task.getPrefixType();
        final long prefixLo = task.getPrefixLo();
        final long prefixHi = task.getPrefixHi();
        final int suffixType = task.getSuffixType();
        final long suffixLo = task.getSuffixLo();
        final long suffixHi = task.getSuffixHi();
        final int mergeType = task.getMergeType();
        final long timestampMergeIndexAddr = task.getTimestampMergeIndexAddr();
        final long timestampMergeIndexSize = task.getTimestampMergeIndexSize();
        final long activeFixFd = task.getActiveFixFd();
        final long activeVarFd = task.getActiveVarFd();
        final long srcDataTop = task.getSrcDataTop();
        final TableWriter tableWriter = task.getTableWriter();
        final BitmapIndexWriter indexWriter = task.getIndexWriter();
        final long partitionUpdateSinkAddr = task.getPartitionUpdateSinkAddr();
        final int columnIndex = task.getColumnIndex();
        final long columnNameTxn = task.getColumnNameTxn();
        final long srcDataNewPartitionSize = task.getSrcDataNewPartitionSize();
        final long srcDataOldPartitionSize = task.getSrcDataOldPartitionSize();
        final long o3SplitPartitionSize = task.getO3SplitPartitionSize();

        subSeq.done(cursor);

        openColumn(
                openColumnMode,
                pathToTable,
                columnName,
                columnCounter,
                partCounter,
                columnType,
                timestampMergeIndexAddr,
                timestampMergeIndexSize,
                srcOooFixAddr,
                srcOooVarAddr,
                srcOooLo,
                srcOooHi,
                srcOooMax,
                timestampMin,
                partitionTimestamp,
                oldPartitionTimestamp,
                srcDataTop,
                srcDataMax,
                srcNameTxn,
                txn,
                prefixType,
                prefixLo,
                prefixHi,
                mergeType,
                mergeOOOLo,
                mergeOOOHi,
                mergeDataLo,
                mergeDataHi,
                suffixType,
                suffixLo,
                suffixHi,
                srcTimestampFd,
                srcTimestampAddr,
                srcTimestampSize,
                indexBlockCapacity,
                activeFixFd,
                activeVarFd,
                srcDataNewPartitionSize,
                srcDataOldPartitionSize,
                o3SplitPartitionSize,
                tableWriter,
                indexWriter,
                partitionUpdateSinkAddr,
                columnIndex,
                columnNameTxn
        );
    }

    private static void appendFixColumn(
            Path pathToNewPartition,
            int pNewLen,
            CharSequence columnName,
            AtomicInteger columnCounter,
            int columnType,
            long srcOooFixAddr,
            long srcOooVarAddr,
            long srcOooLo,
            long srcOooHi,
            long srcOooMax,
            long timestampMin,
            long partitionTimestamp, // <- pass thru
            long srcDataTop,
            long srcDataMax,
            int indexBlockCapacity,
            long srcTimestampFd,
            long srcTimestampAddr,
            long srcTimestampSize,
            long dstFixFd,
            MemoryMA dstFixMem,
            long dstLen,
            TableWriter tableWriter,
            long srcDataNewPartitionSize,
            long srcDataOldPartitionSize,
            long o3SplitPartitionSize,
            BitmapIndexWriter indexWriter,
            long columnNameTxn,
            long partitionUpdateSinkAddr
    ) {
        long dstKFd = 0;
        long dstVFd = 0;
        long dstFixAddr;
        long dstFixOffset;
        long dstFixFileOffset;
        long dstIndexOffset;
        long dstIndexAdjust;
        long dstFixSize;
        final int shl = ColumnType.pow2SizeOf(columnType);
        final FilesFacade ff = tableWriter.getFilesFacade();

        dstFixAddr = 0;
        dstFixSize = dstLen << shl;
        try {
            dstFixOffset = (srcDataMax - srcDataTop) << shl;
            if (dstFixMem == null || dstFixMem.getAppendAddressSize() < dstFixSize) {
                // Area we want to write is not mapped
                dstFixAddr = mapRW(ff, Math.abs(dstFixFd), dstFixSize, MemoryTag.MMAP_O3);
            } else {
                // Area we want to write is mapped.
                // Set dstFixAddr to Append Address with adjustment that dstFixOffset offset points to offset 0.
                dstFixAddr = dstFixMem.getAppendAddress() - dstFixOffset;
                // Set size negative meaning it will not be freed
                dstFixSize = -dstFixSize;
            }
            dstIndexOffset = dstFixOffset;
            dstIndexAdjust = srcDataTop;
            dstFixFileOffset = dstFixOffset;

            if (indexBlockCapacity > -1 && !indexWriter.isOpen()) {
                dstKFd = openRW(ff, BitmapIndexUtils.keyFileName(pathToNewPartition.trimTo(pNewLen), columnName, columnNameTxn), LOG, tableWriter.getConfiguration().getWriterFileOpenOpts());
                dstVFd = openRW(ff, BitmapIndexUtils.valueFileName(pathToNewPartition.trimTo(pNewLen), columnName, columnNameTxn), LOG, tableWriter.getConfiguration().getWriterFileOpenOpts());
            }
        } catch (Throwable e) {
            LOG.error().$("append fix error [table=").$safe(tableWriter.getTableToken().getTableName())
                    .$(", e=").$(e)
                    .I$();
            if (dstFixSize > 0) {
                O3Utils.unmapAndClose(ff, dstFixFd, dstFixAddr, dstFixSize);
            } else {
                O3Utils.unmapAndClose(ff, dstFixFd, 0, 0);
            }
            O3Utils.close(ff, dstKFd);
            O3Utils.close(ff, dstVFd);
            freeTimestampIndex(
                    columnCounter,
                    0,
                    0,
                    srcTimestampFd,
                    srcTimestampAddr,
                    srcTimestampSize,
                    tableWriter,
                    ff,
                    CairoException.isCairoOomError(e)
            );
            throw e;
        }

        o3PublishCopyTask(
                columnCounter,
                null,
                columnType,
                O3_BLOCK_O3,
                0,
                0,
                0,
                0,
                0,
                0,
                0,
                0,
                0,
                0,
                srcOooLo,
                srcOooHi,
                srcDataTop << shl,
                srcDataMax,
                srcOooFixAddr,
                srcOooVarAddr,
                srcOooLo,
                srcOooHi,
                srcOooMax,
                srcOooLo,
                srcOooHi,
                timestampMin,
                partitionTimestamp,
                dstFixFd,
                dstFixAddr,
                dstFixOffset,
                dstFixFileOffset,
                dstFixSize,
                0,
                0,
                0,
                0,
                0,
                dstKFd,
                dstVFd,
                dstIndexOffset,
                dstIndexAdjust,
                indexBlockCapacity,
                srcTimestampFd,
                srcTimestampAddr,
                srcTimestampSize,
                false,
                srcDataNewPartitionSize,
                srcDataOldPartitionSize,
                o3SplitPartitionSize,
                tableWriter,
                indexWriter,
                partitionUpdateSinkAddr
        );
    }

    private static void appendMidPartition(
            Path pathToNewPartition,
            int pNewLen,
            CharSequence columnName,
            AtomicInteger columnCounter,
            int columnType,
            long srcOooFixAddr,
            long srcOooVarAddr,
            long srcOooLo,
            long srcOooHi,
            long srcOooMax,
            long timestampMin,
            long partitionTimestamp,
            long oldPartitionTimestamp,
            long srcDataTop,
            long srcDataMax,
            int indexBlockCapacity,
            long srcTimestampFd,
            long srcTimestampAddr,
            long srcTimestampSize,
            long srcDataNewPartitionSize,
            long srcDataOldPartitionSize,
            long o3SplitPartitionSize,
            TableWriter tableWriter,
            BitmapIndexWriter indexWriter,
            long colTopSinkAddr,
            int columnIndex,
            long columnNameTxn,
            long partitionUpdateSinkAddr
    ) {
        long dstFixFd = 0;
        long dstVarFd = 0;
        final FilesFacade ff = tableWriter.getFilesFacade();
        if (srcDataTop == -1) {
            try {
                // When partition is split, it's column top remains same.
                // On writing to the split partition second time the column top can be bigger than the partition.
                // Trim column top to partition top.
                srcDataTop = Math.min(srcDataMax, tableWriter.getColumnTop(oldPartitionTimestamp, columnIndex, srcDataMax));
                if (srcDataTop == srcDataMax) {
                    Unsafe.getUnsafe().putLong(colTopSinkAddr, srcDataMax);
                }
            } catch (Throwable e) {
                LOG.error().$("append mid partition error 1 [table=").$(tableWriter.getTableToken())
                        .$(", e=").$(e)
                        .I$();
                freeTimestampIndex(
                        columnCounter,
                        0,
                        0,
                        srcTimestampFd,
                        srcTimestampAddr,
                        srcTimestampSize,
                        tableWriter,
                        ff,
                        CairoException.isCairoOomError(e)
                );
                throw e;
            }
        }

        final long dstRowCount = srcOooHi - srcOooLo + 1 + srcDataMax - srcDataTop;
        if (ColumnType.isVarSize(columnType)) {
            try {
                // index files are opened as normal
                dstFixFd = openRW(ff, iFile(pathToNewPartition.trimTo(pNewLen), columnName, columnNameTxn), LOG, tableWriter.getConfiguration().getWriterFileOpenOpts());
                // open data file now
                dstVarFd = openRW(ff, dFile(pathToNewPartition.trimTo(pNewLen), columnName, columnNameTxn), LOG, tableWriter.getConfiguration().getWriterFileOpenOpts());
            } catch (Throwable e) {
                LOG.error().$("append mid partition error 2 [table=").$safe(tableWriter.getTableToken().getTableName())
                        .$(", e=").$(e)
                        .I$();
                O3Utils.close(ff, dstFixFd);
                O3Utils.close(ff, dstVarFd);
                freeTimestampIndex(
                        columnCounter,
                        0,
                        0,
                        srcTimestampFd,
                        srcTimestampAddr,
                        srcTimestampSize,
                        tableWriter,
                        ff,
                        CairoException.isCairoOomError(e)
                );
                throw e;
            }
            o3VarSizePartitionAppend(
                    columnCounter,
                    columnType,
                    srcOooFixAddr,
                    srcOooVarAddr,
                    srcOooLo,
                    srcOooHi,
                    srcOooMax,
                    timestampMin,
                    partitionTimestamp,
                    srcDataTop,
                    srcDataMax,
                    indexBlockCapacity,
                    srcTimestampFd,
                    srcTimestampAddr,
                    srcTimestampSize,
                    dstFixFd,
                    dstVarFd,
                    null,
                    null,
                    dstRowCount,
                    srcDataNewPartitionSize,
                    srcDataOldPartitionSize,
                    o3SplitPartitionSize,
                    tableWriter,
                    partitionUpdateSinkAddr
            );
        } else if (ColumnType.isDesignatedTimestamp(columnType)) {
            appendTimestampColumn(
                    columnCounter,
                    columnType,
                    srcOooFixAddr,
                    srcOooVarAddr,
                    srcOooLo,
                    srcOooHi,
                    srcOooMax,
                    timestampMin,
                    partitionTimestamp,
                    srcDataMax,
                    indexBlockCapacity,
                    srcTimestampFd,
                    srcTimestampAddr,
                    srcTimestampSize,
                    null,
                    dstRowCount,
                    srcDataNewPartitionSize,
                    srcDataOldPartitionSize,
                    o3SplitPartitionSize,
                    tableWriter,
                    partitionUpdateSinkAddr
            );
        } else {
            try {
                dstFixFd = openRW(ff, dFile(pathToNewPartition.trimTo(pNewLen), columnName, columnNameTxn), LOG, tableWriter.getConfiguration().getWriterFileOpenOpts());
            } catch (Throwable e) {
                LOG.error().$("append mid partition error 3 [table=").$safe(tableWriter.getTableToken().getTableName())
                        .$(", e=").$(e)
                        .I$();
                O3Utils.close(ff, dstFixFd);
                O3Utils.close(ff, dstVarFd);
                freeTimestampIndex(
                        columnCounter,
                        0,
                        0,
                        srcTimestampFd,
                        srcTimestampAddr,
                        srcTimestampSize,
                        tableWriter,
                        ff,
                        CairoException.isCairoOomError(e)
                );
                throw e;
            }
            appendFixColumn(
                    pathToNewPartition,
                    pNewLen,
                    columnName,
                    columnCounter,
                    columnType,
                    srcOooFixAddr,
                    srcOooVarAddr,
                    srcOooLo,
                    srcOooHi,
                    srcOooMax,
                    timestampMin,
                    partitionTimestamp,
                    srcDataTop,
                    srcDataMax,
                    indexBlockCapacity,
                    srcTimestampFd,
                    srcTimestampAddr,
                    srcTimestampSize,
                    dstFixFd,
                    null,
                    dstRowCount,
                    tableWriter,
                    srcDataNewPartitionSize,
                    srcDataOldPartitionSize,
                    o3SplitPartitionSize,
                    indexWriter,
                    columnNameTxn,
                    partitionUpdateSinkAddr
            );
        }
    }

    private static void appendNewPartition(
            Path pathToNewPartition,
            int pNewLen,
            CharSequence columnName,
            AtomicInteger columnCounter,
            int columnType,
            long timestampMergeIndexAddr,
            long timestampMergeIndexSize,
            long srcOooFixAddr,
            long srcOooVarAddr,
            long srcOooLo,
            long srcOooHi,
            long srcOooMax,
            long timestampMin,
            long partitionTimestamp,
            long srcDataMax,
            int indexBlockCapacity,
            long srcDataNewPartitionSize,
            long srcDataOldPartitionSize,
            long o3SplitPartitionSize,
            TableWriter tableWriter,
            BitmapIndexWriter indexWriter,
            long columnNameTxn,
            long partitionUpdateSinkAddr
    ) {
        long dstFixFd = 0;
        long dstFixAddr = 0;
        long dstFixSize = 0;
        long dstVarFd = 0;
        long dstVarAddr = 0;
        long dstVarSize = 0;
        long dstKFd = 0;
        long dstVFd = 0;
        final FilesFacade ff = tableWriter.getFilesFacade();

        try {
            if (ColumnType.isVarSize(columnType)) {
                dstFixFd = openRW(ff, iFile(pathToNewPartition.trimTo(pNewLen), columnName, columnNameTxn), LOG, tableWriter.getConfiguration().getWriterFileOpenOpts());

                ColumnTypeDriver columnTypeDriver = ColumnType.getDriver(columnType);

                dstFixSize = columnTypeDriver.getAuxVectorSize(srcOooHi - srcOooLo + 1);
                dstFixAddr = mapRW(ff, dstFixFd, dstFixSize, MemoryTag.MMAP_O3);

                dstVarFd = openRW(ff, dFile(pathToNewPartition.trimTo(pNewLen), columnName, columnNameTxn), LOG, tableWriter.getConfiguration().getWriterFileOpenOpts());
                dstVarSize = columnTypeDriver.getDataVectorSize(srcOooFixAddr, srcOooLo, srcOooHi);
                dstVarAddr = dstVarSize > 0 ? mapRW(ff, dstVarFd, dstVarSize, MemoryTag.MMAP_O3) : 0;
            } else {
                dstFixFd = openRW(ff, dFile(pathToNewPartition.trimTo(pNewLen), columnName, columnNameTxn), LOG, tableWriter.getConfiguration().getWriterFileOpenOpts());
                dstFixSize = (srcOooHi - srcOooLo + 1) << ColumnType.pow2SizeOf(Math.abs(columnType));
                dstFixAddr = mapRW(ff, dstFixFd, dstFixSize, MemoryTag.MMAP_O3);
                if (indexBlockCapacity > -1) {
                    dstKFd = openRW(ff, BitmapIndexUtils.keyFileName(pathToNewPartition.trimTo(pNewLen), columnName, columnNameTxn), LOG, tableWriter.getConfiguration().getWriterFileOpenOpts());
                    dstVFd = openRW(ff, BitmapIndexUtils.valueFileName(pathToNewPartition.trimTo(pNewLen), columnName, columnNameTxn), LOG, tableWriter.getConfiguration().getWriterFileOpenOpts());
                }
            }
        } catch (Throwable e) {
            LOG.error().$("append new partition error [table=").$safe(tableWriter.getTableToken().getTableName())
                    .$(", e=").$(e)
                    .I$();
            tableWriter.o3BumpErrorCount(CairoException.isCairoOomError(e));
            final FilesFacade ff1 = tableWriter.getFilesFacade();
            O3Utils.unmapAndClose(ff1, dstFixFd, dstFixAddr, dstFixSize);
            O3Utils.unmapAndClose(ff1, dstVarFd, dstVarAddr, dstVarSize);
            O3Utils.close(ff1, dstKFd);
            O3Utils.close(ff1, dstVFd);
            if (columnCounter.decrementAndGet() == 0) {
                tableWriter.o3ClockDownPartitionUpdateCount();
                tableWriter.o3CountDownDoneLatch();
            }
            throw e;
        }

        o3PublishCopyTask(
                columnCounter,
                null,
                columnType,
                O3_BLOCK_O3,
                timestampMergeIndexAddr,
                timestampMergeIndexSize,
                0,
                0,
                0,
                0,
                0,
                0,
                0,
                0,
                0,
                0,
                0,
                srcDataMax,
                // this is new partition
                srcOooFixAddr,
                srcOooVarAddr,
                srcOooLo,
                srcOooHi,
                srcOooMax,
                srcOooLo,
                srcOooHi,
                timestampMin,
                partitionTimestamp,
                dstFixFd,
                dstFixAddr,
                0,
                0,
                dstFixSize,
                dstVarFd,
                dstVarAddr,
                0,
                0,
                dstVarSize,
                dstKFd,
                dstVFd,
                0,
                0,
                indexBlockCapacity,
                0,
                0,
                0,
                false, // partition does not mutate above the append line
                srcDataNewPartitionSize,
                srcDataOldPartitionSize,
                o3SplitPartitionSize,
                tableWriter,
                indexWriter,
                partitionUpdateSinkAddr
        );
    }

    private static void appendTimestampColumn(
            AtomicInteger columnCounter,
            int columnType,
            long srcOooFixAddr,
            long srcOooVarAddr,
            long srcOooLo,
            long srcOooHi,
            long srcOooMax,
            long timestampMin,
            long partitionTimestamp,
            long srcDataMax,
            int indexBlockCapacity,
            long srcTimestampFd,
            long srcTimestampAddr,
            long srcTimestampSize,
            MemoryMA dstFixMem,
            long dstLen,
            long srcDataNewPartitionSize,
            long srcDataOldPartitionSize,
            long o3SplitPartitionSize,
            TableWriter tableWriter,
            long partitionUpdateSinkAddr
    ) {
        long dstFixFd = 0;
        long dstFixAddr;
        long dstFixOffset;
        long dstFixFileOffset;
        long dstFixSize;
        final FilesFacade ff = tableWriter.getFilesFacade();
        try {
            dstFixSize = dstLen * Long.BYTES;
            if (dstFixMem == null || dstFixMem.getAppendAddressSize() < dstFixSize) {
                dstFixOffset = srcDataMax * Long.BYTES;
                dstFixFileOffset = dstFixOffset;
                dstFixFd = -Math.abs(srcTimestampFd);
                dstFixAddr = mapRW(ff, -dstFixFd, dstFixSize, MemoryTag.MMAP_O3);
            } else {
                dstFixAddr = dstFixMem.getAppendAddress();
                dstFixOffset = 0;
                dstFixFileOffset = dstFixMem.getAppendOffset();
                dstFixSize = -dstFixSize;
            }
        } catch (Throwable e) {
            LOG.error().$("append ts error [table=").$safe(tableWriter.getTableToken().getTableName())
                    .$(", e=").$(e)
                    .I$();
            O3Utils.close(ff, dstFixFd);
            freeTimestampIndex(
                    columnCounter,
                    0,
                    0,
                    srcTimestampFd,
                    srcTimestampAddr,
                    srcTimestampSize,
                    tableWriter,
                    ff,
                    CairoException.isCairoOomError(e)
            );
            throw e;
        }

        o3PublishCopyTask(
                columnCounter,
                null,
                columnType,
                O3_BLOCK_O3,
                0,
                0,
                0,
                0,
                0,
                0,
                0,
                0,
                0,
                0,
                srcOooLo,
                srcOooHi,
                0, // designated timestamp column cannot be added after table is created
                srcDataMax,
                srcOooFixAddr,
                srcOooVarAddr,
                srcOooLo,
                srcOooHi,
                srcOooMax,
                srcOooLo,
                srcOooHi,
                timestampMin,
                partitionTimestamp, // <-- pass thru
                dstFixFd,
                dstFixAddr,
                dstFixOffset,
                dstFixFileOffset,
                dstFixSize,
                0,
                0,
                0,
                0,
                0,
                0,
                0,
                0,
                0,
                indexBlockCapacity,
                srcTimestampFd,
                srcTimestampAddr,
                srcTimestampSize,
                false,
                srcDataNewPartitionSize,
                srcDataOldPartitionSize,
                o3SplitPartitionSize,
                tableWriter,
                null,
                partitionUpdateSinkAddr
        );
    }

    private static long columnTopAddress(long partitionUpdateSinkAddr, int columnIndex) {
        return partitionUpdateSinkAddr + PARTITION_SINK_COL_TOP_OFFSET + (long) columnIndex * Long.BYTES;
    }

    private static void mergeFixColumn(
            Path pathToNewPartition,
            int pNewLen,
            CharSequence columnName,
            AtomicInteger columnCounter,
            AtomicInteger partCounter,
            int columnType,
            long timestampMergeIndexAddr,
            long timestampMergeIndexSize,
            long srcOooFixAddr,
            long srcOooVarAddr,
            long srcOooLo,
            long srcOooHi,
            long srcOooMax,
            long oooPartitionMin,
            long oooPartitionHi,
            long srcDataMax,
            long srcDataTop,
            long srcDataFixFd,
            long srcTimestampFd,
            long srcTimestampAddr,
            long srcTimestampSize,
            int prefixType,
            long prefixLo,
            long prefixHi,
            int mergeType,
            long mergeOOOLo,
            long mergeOOOHi,
            long mergeDataLo,
            long mergeDataHi,
            long mergeRowCount,
            int suffixType,
            long suffixLo,
            long suffixHi,
            int indexBlockCapacity,
            long srcDataNewPartitionSize,
            long srcDataOldPartitionSize,
            long o3SplitPartitionSize,
            TableWriter tableWriter,
            BitmapIndexWriter indexWriter,
            long colTopSinkAddr,
            long columnNameTxn,
            long partitionUpdateSinkAddr
    ) {
        int partCount = 0;
        long dstFixAppendOffset1;
        long srcDataFixSize = 0;
        long srcDataFixOffset;
        long srcDataFixAddr = 0;
        long dstFixAppendOffset2;
        long dstFixFd = 0;
        long dstFixAddr = 0;
        long srcDataTopOffset;
        long dstIndexAdjust;
        long dstFixSize = 0;
        long dstKFd = 0;
        long dstVFd = 0;
        final long srcFixFd = Math.abs(srcDataFixFd);
        final int shl = ColumnType.pow2SizeOf(Math.abs(columnType));
        final FilesFacade ff = tableWriter.getFilesFacade();
        final boolean mixedIOFlag = tableWriter.allowMixedIO();

        try {
            if (srcDataTop > 0 && tableWriter.isCommitReplaceMode()) {
                long dataMax = 0;
                if (prefixType == O3_BLOCK_DATA && prefixHi >= prefixLo) {
                    dataMax = prefixHi + 1;
                }
                if (suffixType == O3_BLOCK_DATA && suffixHi >= suffixLo) {
                    dataMax = suffixHi + 1;
                }
                srcDataMax = Math.min(srcDataMax, dataMax);
                srcDataTop = Math.min(srcDataTop, dataMax);
            }

            if (srcDataTop > 0) {
                // Size of data actually in the file.
                final long srcDataActualBytes = (srcDataMax - srcDataTop) << shl;
                // Size of data in the file if it didn't have column top.
                final long srcDataMaxBytes = srcDataMax << shl;
                if (srcDataTop > prefixHi || prefixType == O3_BLOCK_O3) {
                    // Extend the existing column down, we will be discarding it anyway.
                    // Materialize nulls at the end of the column and add non-null data to merge.
                    // Do all of this beyond existing written data, using column as a buffer.
                    // It is also fine in case when last partition contains WAL LAG, since
                    // At the beginning of the transaction LAG is copied into memory buffers (o3 mem columns).
                    srcDataFixSize = srcDataActualBytes + srcDataMaxBytes;
                    srcDataFixAddr = mapRW(ff, srcFixFd, srcDataFixSize, MemoryTag.MMAP_O3);
                    ff.madvise(srcDataFixAddr, srcDataFixSize, Files.POSIX_MADV_SEQUENTIAL);
                    TableUtils.setNull(columnType, srcDataFixAddr + srcDataActualBytes, srcDataTop);
                    Vect.memcpy(srcDataFixAddr + srcDataMaxBytes, srcDataFixAddr, srcDataActualBytes);
                    srcDataTop = 0;
                    srcDataFixOffset = srcDataActualBytes;
                } else {
                    // when we are shuffling "empty" space we can just reduce column top instead
                    // of moving data
                    if (prefixType != O3_BLOCK_NONE) {
                        // Set column top if it's not split partition.
                        Unsafe.getUnsafe().putLong(colTopSinkAddr, srcDataTop);
                        // If it's split partition, do nothing. Old partition will have the old column top
                        // New partition will have 0 column top, since srcDataTop <= prefixHi.
                    }
                    srcDataFixSize = srcDataActualBytes;
                    if (srcDataFixSize != 0) {
                        srcDataFixAddr = mapRW(ff, srcFixFd, srcDataFixSize, MemoryTag.MMAP_O3);
                        ff.madvise(srcDataFixAddr, srcDataFixSize, Files.POSIX_MADV_SEQUENTIAL);
                    }
                    srcDataFixOffset = 0;
                }
            } else {
                srcDataFixSize = srcDataMax << shl;
                if (srcDataFixSize != 0) {
                    srcDataFixAddr = mapRW(ff, srcFixFd, srcDataFixSize, MemoryTag.MMAP_O3);
                    ff.madvise(srcDataFixAddr, srcDataFixSize, Files.POSIX_MADV_SEQUENTIAL);
                }
                srcDataFixOffset = 0;
            }

            srcDataTopOffset = srcDataTop << shl;
            dstIndexAdjust = srcDataTopOffset >> 2;

            dstFixFd = openRW(ff, dFile(pathToNewPartition.trimTo(pNewLen), columnName, columnNameTxn), LOG, tableWriter.getConfiguration().getWriterFileOpenOpts());
            // Use target partition size to determine the size of fixed file, it's already compensated
            // for partitions splits and duplicates found by dedup
            long rowCount = o3SplitPartitionSize > 0 ? o3SplitPartitionSize : srcDataNewPartitionSize - srcDataTop;
            dstFixSize = rowCount << shl;
            dstFixAddr = mapRW(ff, dstFixFd, dstFixSize, MemoryTag.MMAP_O3);
            if (!mixedIOFlag) {
                ff.madvise(dstFixAddr, dstFixSize, Files.POSIX_MADV_RANDOM);
            }

            // when prefix is "data" we need to reduce it by "srcDataTop"
            if (prefixType == O3_BLOCK_DATA) {
                dstFixAppendOffset1 = (prefixHi - prefixLo + 1 - srcDataTop) << shl;
                prefixHi -= srcDataTop;
            } else if (prefixType == O3_BLOCK_NONE) {
                // Split partition.
                dstFixAppendOffset1 = 0;
                prefixHi -= srcDataTop;
                dstIndexAdjust = 0;
            } else {
                dstFixAppendOffset1 = (prefixHi - prefixLo + 1) << shl;
            }

            if (mergeDataLo > -1 && mergeOOOLo > -1) {
                dstFixAppendOffset2 = dstFixAppendOffset1 + (mergeRowCount << shl);
            } else {
                dstFixAppendOffset2 = dstFixAppendOffset1;
            }

            if (suffixType == O3_BLOCK_DATA && srcDataTop > 0) {
                suffixHi -= srcDataTop;
                suffixLo -= srcDataTop;
            }

            if (indexBlockCapacity > -1) {
                dstKFd = openRW(ff, BitmapIndexUtils.keyFileName(pathToNewPartition.trimTo(pNewLen), columnName, columnNameTxn), LOG, tableWriter.getConfiguration().getWriterFileOpenOpts());
                dstVFd = openRW(ff, BitmapIndexUtils.valueFileName(pathToNewPartition.trimTo(pNewLen), columnName, columnNameTxn), LOG, tableWriter.getConfiguration().getWriterFileOpenOpts());
            }

            if (prefixType != O3_BLOCK_NONE) {
                partCount++;
            }

            if (mergeType != O3_BLOCK_NONE) {
                partCount++;
            }

            if (suffixType != O3_BLOCK_NONE) {
                partCount++;
            }
        } catch (Throwable e) {
            LOG.error().$("merge fix error [table=").$safe(tableWriter.getTableToken().getTableName())
                    .$(", e=").$(e)
                    .I$();
            O3Utils.unmapAndClose(ff, srcDataFixFd, srcDataFixAddr, srcDataFixSize);
            O3Utils.unmapAndClose(ff, dstFixFd, dstFixAddr, dstFixSize);
            O3Utils.close(ff, dstKFd);
            O3Utils.close(ff, dstVFd);
            tableWriter.o3BumpErrorCount(CairoException.isCairoOomError(e));
            if (columnCounter.decrementAndGet() == 0) {
                O3Utils.unmap(ff, srcTimestampAddr, srcTimestampSize);
                O3Utils.close(ff, srcTimestampFd);
                Unsafe.free(timestampMergeIndexAddr, timestampMergeIndexSize, MemoryTag.NATIVE_O3);
                tableWriter.o3ClockDownPartitionUpdateCount();
                tableWriter.o3CountDownDoneLatch();
            }
            throw e;
        }

        partCounter.set(partCount);
        o3PublishCopyTasks(
                columnCounter,
                partCounter,
                columnType,
                timestampMergeIndexAddr,
                timestampMergeIndexSize,
                srcDataFixFd,
                srcDataFixAddr,
                srcDataFixOffset,
                srcDataFixSize,
                0,
                0,
                0,
                0,
                srcDataTopOffset,
                srcDataMax,
                srcOooFixAddr,
                srcOooVarAddr,
                srcOooLo,
                srcOooHi,
                srcOooMax,
                oooPartitionMin,
                oooPartitionHi,
                prefixType,
                prefixLo,
                prefixHi,
                mergeType,
                mergeDataLo,
                mergeDataHi,
                mergeOOOLo,
                mergeOOOHi,
                suffixType,
                suffixLo,
                suffixHi,
                dstFixFd,
                dstFixAddr,
                dstFixSize,
                0,
                0,
                0,
                dstFixAppendOffset1,
                dstFixAppendOffset2,
                0,
                0,
                dstKFd,
                dstVFd,
                indexBlockCapacity,
                srcTimestampFd,
                srcTimestampAddr,
                srcTimestampSize,
                srcDataNewPartitionSize,
                srcDataOldPartitionSize,
                o3SplitPartitionSize,
                tableWriter,
                indexWriter,
                dstIndexAdjust,
                partitionUpdateSinkAddr
        );
    }

    private static void mergeLastPartition(
            Path pathToNewPartition,
            int pplen,
            CharSequence columnName,
            AtomicInteger columnCounter,
            AtomicInteger partCounter,
            int columnType,
            long timestampMergeIndexAddr,
            long timestampMergeIndexSize,
            long srcOooFixAddr,
            long srcOooVarAddr,
            long srcOooLo,
            long srcOooHi,
            long srcOooMax,
            long oooPartitionMin,
            long oooPartitionHi,
            long srcDataTop,
            long srcDataMax,
            int prefixType,
            long prefixLo,
            long prefixHi,
            int mergeType,
            long mergeOOOLo,
            long mergeOOOHi,
            long mergeDataLo,
            long mergeDataHi,
            long mergeRowCount,
            int suffixType,
            long suffixLo,
            long suffixHi,
            int indexBlockCapacity,
            long activeFixFd,
            long activeVarFd,
            long srcTimestampFd,
            long srcTimestampAddr,
            long srcTimestampSize,
            long srcDataNewPartitionSize,
            long srcDataOldPartitionSize,
            long o3SplitPartitionSize,
            TableWriter tableWriter,
            BitmapIndexWriter indexWriter,
            long colTopSinkAddr,
            long columnNameTxn,
            long partitionUpdateSinkAddr
    ) {

        if (ColumnType.isVarSize(columnType)) {
            // index files are opened as normal
            o3PartitionMerge(
                    pathToNewPartition,
                    pplen,
                    columnName,
                    columnCounter,
                    partCounter,
                    columnType,
                    timestampMergeIndexAddr,
                    timestampMergeIndexSize,
                    srcOooFixAddr,
                    srcOooVarAddr,
                    srcOooLo,
                    srcOooHi,
                    srcOooMax,
                    oooPartitionMin,
                    oooPartitionHi,
                    srcDataTop,
                    srcDataMax,
                    prefixType,
                    prefixLo,
                    prefixHi,
                    mergeType,
                    mergeOOOLo,
                    mergeOOOHi,
                    mergeDataLo,
                    mergeDataHi,
                    mergeRowCount,
                    suffixType,
                    suffixLo,
                    suffixHi,
                    indexBlockCapacity,
                    srcTimestampFd,
                    srcTimestampAddr,
                    srcTimestampSize,
                    -activeFixFd,
                    -activeVarFd,
                    srcDataNewPartitionSize,
                    srcDataOldPartitionSize,
                    o3SplitPartitionSize,
                    tableWriter,
                    colTopSinkAddr,
                    columnNameTxn,
                    partitionUpdateSinkAddr
            );
        } else {
            mergeFixColumn(
                    pathToNewPartition,
                    pplen,
                    columnName,
                    columnCounter,
                    partCounter,
                    columnType,
                    timestampMergeIndexAddr,
                    timestampMergeIndexSize,
                    srcOooFixAddr,
                    srcOooVarAddr,
                    srcOooLo,
                    srcOooHi,
                    srcOooMax,
                    oooPartitionMin,
                    oooPartitionHi,
                    srcDataMax,
                    srcDataTop,
                    -activeFixFd,
                    srcTimestampFd,
                    srcTimestampAddr,
                    srcTimestampSize,
                    prefixType,
                    prefixLo,
                    prefixHi,
                    mergeType,
                    mergeOOOLo,
                    mergeOOOHi,
                    mergeDataLo,
                    mergeDataHi,
                    mergeRowCount,
                    suffixType,
                    suffixLo,
                    suffixHi,
                    indexBlockCapacity,
                    srcDataNewPartitionSize,
                    srcDataOldPartitionSize,
                    o3SplitPartitionSize,
                    tableWriter,
                    indexWriter,
                    colTopSinkAddr,
                    columnNameTxn,
                    partitionUpdateSinkAddr
            );
        }
    }

    private static void mergeMidPartition(
            Path pathToOldPartition,
            int plen,
            Path pathToNewPartition,
            int pplen,
            CharSequence columnName,
            AtomicInteger columnCounter,
            AtomicInteger partCounter,
            int columnType,
            long timestampMergeIndexAddr,
            long timestampMergeIndexSize,
            long srcOooFixAddr,
            long srcOooVarAddr,
            long srcOooLo,
            long srcOooHi,
            long srcOooMax,
            long oooPartitionMin,
            long oooPartitionHi,
            long srcDataTop,
            long srcDataMax,
            int prefixType,
            long prefixLo,
            long prefixHi,
            int mergeType,
            long mergeOOOLo,
            long mergeOOOHi,
            long mergeDataLo,
            long mergeDataHi,
            long mergeRowCount,
            int suffixType,
            long suffixLo,
            long suffixHi,
            int indexBlockCapacity,
            long srcTimestampFd,
            long srcTimestampAddr,
            long srcTimestampSize,
            long srcDataNewPartitionSize,
            long srcDataOldPartitionSize,
            long o3SplitPartitionSize,
            TableWriter tableWriter,
            BitmapIndexWriter indexWriter,
            long colTopSinkAddr,
            long oldPartitionTimestamp,
            int columnIndex,
            long columnNameTxn,
            long partitionUpdateSinkAddr
    ) {
        final FilesFacade ff = tableWriter.getFilesFacade();
        // not set, we need to check file existence and read
        if (srcDataTop == -1) {
            try {
                srcDataTop = Math.min(tableWriter.getColumnTop(oldPartitionTimestamp, columnIndex, srcDataMax), srcDataMax);
            } catch (Throwable e) {
                LOG.error().$("merge mid partition error 1 [table=").$safe(tableWriter.getTableToken().getTableName())
                        .$(", e=").$(e)
                        .I$();
                freeTimestampIndex(
                        columnCounter,
                        timestampMergeIndexAddr,
                        timestampMergeIndexSize,
                        srcTimestampFd,
                        srcTimestampAddr,
                        srcTimestampSize,
                        tableWriter,
                        ff,
                        CairoException.isCairoOomError(e)
                );
                throw e;
            }
        }

        long srcDataFixFd = 0;
        long srcDataVarFd = 0;
        if (ColumnType.isVarSize(columnType)) {
            try {
                srcDataFixFd = openRW(ff, iFile(pathToOldPartition.trimTo(plen), columnName, columnNameTxn), LOG, tableWriter.getConfiguration().getWriterFileOpenOpts());
                srcDataVarFd = openRW(ff, dFile(pathToOldPartition.trimTo(plen), columnName, columnNameTxn), LOG, tableWriter.getConfiguration().getWriterFileOpenOpts());
            } catch (Throwable e) {
                LOG.error().$("merge mid partition error 2 [table=").$safe(tableWriter.getTableToken().getTableName())
                        .$(", e=").$(e)
                        .I$();
                O3Utils.close(ff, srcDataFixFd);
                O3Utils.close(ff, srcDataVarFd);
                freeTimestampIndex(
                        columnCounter,
                        timestampMergeIndexAddr,
                        timestampMergeIndexSize,
                        srcTimestampFd,
                        srcTimestampAddr,
                        srcTimestampSize,
                        tableWriter,
                        ff,
                        CairoException.isCairoOomError(e)
                );
                throw e;
            }

            o3PartitionMerge(
                    pathToNewPartition,
                    pplen,
                    columnName,
                    columnCounter,
                    partCounter,
                    columnType,
                    timestampMergeIndexAddr,
                    timestampMergeIndexSize,
                    srcOooFixAddr,
                    srcOooVarAddr,
                    srcOooLo,
                    srcOooHi,
                    srcOooMax,
                    oooPartitionMin,
                    oooPartitionHi,
                    srcDataTop,
                    srcDataMax,
                    prefixType,
                    prefixLo,
                    prefixHi,
                    mergeType,
                    mergeOOOLo,
                    mergeOOOHi,
                    mergeDataLo,
                    mergeDataHi,
                    mergeRowCount,
                    suffixType,
                    suffixLo,
                    suffixHi,
                    indexBlockCapacity,
                    srcTimestampFd,
                    srcTimestampAddr,
                    srcTimestampSize,
                    srcDataFixFd,
                    srcDataVarFd,
                    srcDataNewPartitionSize,
                    srcDataOldPartitionSize,
                    o3SplitPartitionSize,
                    tableWriter,
                    colTopSinkAddr,
                    columnNameTxn,
                    partitionUpdateSinkAddr
            );
        } else {
            try {
                if (columnType < 0 && srcTimestampFd > 0) {
                    // ensure timestamp srcDataFixFd is always negative, we will close it externally
                    srcDataFixFd = -srcTimestampFd;
                } else {
                    srcDataFixFd = openRW(ff, dFile(pathToOldPartition.trimTo(plen), columnName, columnNameTxn), LOG, tableWriter.getConfiguration().getWriterFileOpenOpts());
                }
            } catch (Throwable e) {
                LOG.error().$("merge mid partition error 3 [table=").$safe(tableWriter.getTableToken().getTableName())
                        .$(", e=").$(e)
                        .I$();
                freeTimestampIndex(
                        columnCounter,
                        timestampMergeIndexAddr,
                        timestampMergeIndexSize,
                        srcTimestampFd,
                        srcTimestampAddr,
                        srcTimestampSize,
                        tableWriter,
                        ff,
                        CairoException.isCairoOomError(e)
                );
                throw e;
            }
            mergeFixColumn(
                    pathToNewPartition,
                    pplen,
                    columnName,
                    columnCounter,
                    partCounter,
                    columnType,
                    timestampMergeIndexAddr,
                    timestampMergeIndexSize,
                    srcOooFixAddr,
                    srcOooVarAddr,
                    srcOooLo,
                    srcOooHi,
                    srcOooMax,
                    oooPartitionMin,
                    oooPartitionHi,
                    srcDataMax,
                    srcDataTop,
                    srcDataFixFd,
                    srcTimestampFd,
                    srcTimestampAddr,
                    srcTimestampSize,
                    prefixType,
                    prefixLo,
                    prefixHi,
                    mergeType,
                    mergeOOOLo,
                    mergeOOOHi,
                    mergeDataLo,
                    mergeDataHi,
                    mergeRowCount,
                    suffixType,
                    suffixLo,
                    suffixHi,
                    indexBlockCapacity,
                    srcDataNewPartitionSize,
                    srcDataOldPartitionSize,
                    o3SplitPartitionSize,
                    tableWriter,
                    indexWriter,
                    colTopSinkAddr,
                    columnNameTxn,
                    partitionUpdateSinkAddr
            );
        }
    }

    private static void publishCopyTaskContended(
            long cursor,
            AtomicInteger columnCounter,
            @Nullable AtomicInteger partCounter,
            int columnType,
            int blockType,
            long timestampMergeIndexAddr,
            long timestampMergeIndexSize,
            long srcDataFixFd,
            long srcDataFixAddr,
            long srcDataFixOffset,
            long srcDataFixSize,
            long srcDataVarFd,
            long srcDataVarAddr,
            long srcDataVarOffset,
            long srcDataVarSize,
            long srcDataTop,
            long srcDataLo,
            long srcDataHi,
            long srcDataMax,
            long srcOooFixAddr,
            long srcOooVarAddr,
            long srcOooLo,
            long srcOooHi,
            long srcOooMax,
            long srcOooPartitionLo,
            long srcOooPartitionHi,
            long timestampMin,
            long partitionTimestamp,
            long dstFixFd,
            long dstFixAddr,
            long dstFixOffset,
            long dstFixFileOffset,
            long dstFixSize,
            long dstVarFd,
            long dstVarAddr,
            long dstVarOffset,
            long dstVarAdjust,
            long dstVarSize,
            long dstKFd,
            long dstVFd,
            long dstIndexOffset,
            long dstIndexAdjust,
            int indexBlockCapacity,
            long srcTimestampFd,
            long srcTimestampAddr,
            long srcTimestampSize,
            boolean partitionMutates,
            long srcDataNewPartitionSize,
            long srcDataOldPartitionSize,
            long o3SplitPartitionSize,
            TableWriter tableWriter,
            BitmapIndexWriter indexWriter,
            long partitionUpdateSinkAddr
    ) {
        while (cursor == -2) {
            cursor = tableWriter.getO3CopyPubSeq().next();
        }

        if (cursor == -1) {
            O3CopyJob.copy(
                    columnCounter,
                    partCounter,
                    columnType,
                    blockType,
                    timestampMergeIndexAddr,
                    timestampMergeIndexSize,
                    srcDataFixFd,
                    srcDataFixAddr,
                    srcDataFixOffset,
                    srcDataFixSize,
                    srcDataVarFd,
                    srcDataVarAddr,
                    srcDataVarOffset,
                    srcDataVarSize,
                    srcDataLo,
                    srcDataHi,
                    srcDataTop,
                    srcDataMax,
                    srcOooFixAddr,
                    srcOooVarAddr,
                    srcOooLo,
                    srcOooHi,
                    srcOooMax,
                    srcOooPartitionLo,
                    srcOooPartitionHi,
                    timestampMin,
                    partitionTimestamp,
                    dstFixFd,
                    dstFixAddr,
                    dstFixOffset,
                    dstFixFileOffset,
                    dstFixSize,
                    dstVarFd,
                    dstVarAddr,
                    dstVarOffset,
                    dstVarAdjust,
                    dstVarSize,
                    dstKFd,
                    dstVFd,
                    dstIndexOffset,
                    dstIndexAdjust,
                    indexBlockCapacity,
                    srcTimestampFd,
                    srcTimestampAddr,
                    srcTimestampSize,
                    partitionMutates,
                    srcDataNewPartitionSize,
                    srcDataOldPartitionSize,
                    o3SplitPartitionSize,
                    tableWriter,
                    indexWriter,
                    partitionUpdateSinkAddr
            );
        } else {
            publishCopyTaskHarmonized(
                    columnCounter,
                    partCounter,
                    columnType,
                    blockType,
                    timestampMergeIndexAddr,
                    timestampMergeIndexSize,
                    srcDataFixFd,
                    srcDataFixAddr,
                    srcDataFixOffset,
                    srcDataFixSize,
                    srcDataVarFd,
                    srcDataVarAddr,
                    srcDataVarOffset,
                    srcDataVarSize,
                    srcDataLo,
                    srcDataHi,
                    srcDataTop,
                    srcDataMax,
                    srcOooFixAddr,
                    srcOooVarAddr,
                    srcOooLo,
                    srcOooHi,
                    srcOooMax,
                    srcOooPartitionLo,
                    srcOooPartitionHi,
                    timestampMin,
                    partitionTimestamp,
                    dstFixFd,
                    dstFixAddr,
                    dstFixOffset,
                    dstFixFileOffset,
                    dstFixSize,
                    dstVarFd,
                    dstVarAddr,
                    dstVarOffset,
                    dstVarAdjust,
                    dstVarSize,
                    dstKFd,
                    dstVFd,
                    dstIndexOffset,
                    dstIndexAdjust,
                    indexBlockCapacity,
                    cursor,
                    srcTimestampFd,
                    srcTimestampAddr,
                    srcTimestampSize,
                    partitionMutates,
                    srcDataNewPartitionSize,
                    srcDataOldPartitionSize,
                    o3SplitPartitionSize,
                    tableWriter,
                    indexWriter,
                    partitionUpdateSinkAddr
            );
        }
    }

    private static void publishCopyTaskHarmonized(
            AtomicInteger columnCounter,
            @Nullable AtomicInteger partCounter,
            int columnType,
            int blockType,
            long timestampMergeIndexAddr,
            long timestampMergeIndexSize,
            long srcDataFixFd,
            long srcDataFixAddr,
            long srcDataFixOffset,
            long srcDataFixSize,
            long srcDataVarFd,
            long srcDataVarAddr,
            long srcDataVarOffset,
            long srcDataVarSize,
            long srcDataLo,
            long srcDataHi,
            long srcDataTop,
            long srcDataMax,
            long srcOooFixAddr,
            long srcOooVarAddr,
            long srcOooLo,
            long srcOooHi,
            long srcOooMax,
            long srcOooPartitionLo,
            long srcOooPartitionHi,
            long timestampMin,
            long partitionTimestamp,
            long dstFixFd,
            long dstFixAddr,
            long dstFixOffset,
            long dstFixFileOffset,
            long dstFixSize,
            long dstVarFd,
            long dstVarAddr,
            long dstVarOffset,
            long dstVarAdjust,
            long dstVarSize,
            long dstKFd,
            long dstVFd,
            long dstIndexOffset,
            long dstIndexAdjust,
            int indexBlockCapacity,
            long cursor,
            long srcTimestampFd,
            long srcTimestampAddr,
            long srcTimestampSize,
            boolean partitionMutates,
            long srcDataNewPartitionSize,
            long srcDataOldPartitionSize,
            long o3SplitPartitionSize,
            TableWriter tableWriter,
            BitmapIndexWriter indexWriter,
            long partitionUpdateSinkAddr
    ) {
        final O3CopyTask task = tableWriter.getO3CopyQueue().get(cursor);
        task.of(
                columnCounter,
                partCounter,
                columnType,
                blockType,
                timestampMergeIndexAddr,
                timestampMergeIndexSize,
                srcDataFixFd,
                srcDataFixAddr,
                srcDataFixOffset,
                srcDataFixSize,
                srcDataVarFd,
                srcDataVarAddr,
                srcDataVarOffset,
                srcDataVarSize,
                srcDataLo,
                srcDataHi,
                srcDataTop,
                srcDataMax,
                srcOooFixAddr,
                srcOooVarAddr,
                srcOooLo,
                srcOooHi,
                srcOooMax,
                srcOooPartitionLo,
                srcOooPartitionHi,
                timestampMin,
                partitionTimestamp,
                dstFixFd,
                dstFixAddr,
                dstFixOffset,
                dstFixFileOffset,
                dstFixSize,
                dstVarFd,
                dstVarAddr,
                dstVarOffset,
                dstVarAdjust,
                dstVarSize,
                dstKFd,
                dstVFd,
                dstIndexOffset,
                dstIndexAdjust,
                indexBlockCapacity,
                srcTimestampFd,
                srcTimestampAddr,
                srcTimestampSize,
                partitionMutates,
                srcDataNewPartitionSize,
                srcDataOldPartitionSize,
                o3SplitPartitionSize,
                tableWriter,
                indexWriter,
                partitionUpdateSinkAddr
        );
        tableWriter.getO3CopyPubSeq().done(cursor);
    }

    @Override
    protected boolean doRun(int workerId, long cursor, RunStatus runStatus) {
        openColumn(queue.get(cursor), cursor, subSeq);
        return true;
    }
}<|MERGE_RESOLUTION|>--- conflicted
+++ resolved
@@ -1501,8 +1501,7 @@
         int plen = pathToOldPartition.size();
 
         final Path pathToNewPartition = Path.getThreadLocal2(pathToTable);
-<<<<<<< HEAD
-        boolean partitionAppend = openColumnMode == OPEN_MID_PARTITION_FOR_APPEND || openColumnMode == OPEN_NEW_PARTITION_FOR_APPEND;
+        boolean partitionAppend = isOpenColumnModeForAppend(openColumnMode);
         TableUtils.setPathForNativePartition(
                 pathToNewPartition,
                 tableWriter.getMetadata().getTimestampType(),
@@ -1510,10 +1509,6 @@
                 partitionTimestamp,
                 partitionAppend ? srcNameTxn : txn
         );
-=======
-        boolean partitionAppend = isOpenColumnModeForAppend(openColumnMode);
-        TableUtils.setPathForNativePartition(pathToNewPartition, tableWriter.getPartitionBy(), partitionTimestamp, partitionAppend ? srcNameTxn : txn);
->>>>>>> e4a76004
         int pplen = pathToNewPartition.size();
         final long colTopSinkAddr = columnTopAddress(partitionUpdateSinkAddr, columnIndex);
 
