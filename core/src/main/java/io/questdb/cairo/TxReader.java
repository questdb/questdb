--- conflicted
+++ resolved
@@ -242,17 +242,6 @@
         return minTimestamp;
     }
 
-<<<<<<< HEAD
-    public long getNextLogicalPartitionTimestamp(long timestamp) {
-        if (partitionCeilMethod != null) {
-            return partitionCeilMethod.ceil(timestamp);
-        }
-        assert partitionBy == PartitionBy.NONE;
-        return Long.MAX_VALUE;
-    }
-
-=======
->>>>>>> 7f02ddd4
     public long getNextExistingPartitionTimestamp(long timestamp) {
         if (partitionBy == PartitionBy.NONE) {
             return Long.MAX_VALUE;
@@ -271,8 +260,6 @@
         return Long.MAX_VALUE;
     }
 
-<<<<<<< HEAD
-=======
     public long getNextLogicalPartitionTimestamp(long timestamp) {
         if (partitionCeilMethod != null) {
             return partitionCeilMethod.ceil(timestamp);
@@ -281,7 +268,6 @@
         return Long.MAX_VALUE;
     }
 
->>>>>>> 7f02ddd4
     public long getNextPartitionTimestamp(long timestamp) {
         if (partitionBy == PartitionBy.NONE) {
             return Long.MAX_VALUE;
@@ -419,11 +405,11 @@
         return version;
     }
 
-<<<<<<< HEAD
-    public void initPartitionBy(int partitionBy) {
+    public void initPartitionBy(int timestampType, int partitionBy) {
+        this.timestampType = timestampType;
         this.partitionBy = partitionBy;
-        this.partitionFloorMethod = PartitionBy.getPartitionFloorMethod(partitionBy);
-        this.partitionCeilMethod = PartitionBy.getPartitionCeilMethod(partitionBy);
+        this.partitionFloorMethod = PartitionBy.getPartitionFloorMethod(timestampType, partitionBy);
+        this.partitionCeilMethod = PartitionBy.getPartitionCeilMethod(timestampType, partitionBy);
 
         if (!PartitionBy.isPartitioned(partitionBy)) {
             // Add transient row count as the only partition in attached partitions list
@@ -434,14 +420,6 @@
 
     public void initRO(MemoryMR txnFile) {
         this.roTxMemBase = txnFile;
-=======
-    public void initRO(MemoryMR txnFile, int timestampType, int partitionBy) {
-        this.roTxMemBase = txnFile;
-        this.partitionFloorMethod = PartitionBy.getPartitionFloorMethod(timestampType, partitionBy);
-        this.partitionCeilMethod = PartitionBy.getPartitionCeilMethod(timestampType, partitionBy);
-        this.partitionBy = partitionBy;
-        this.timestampType = timestampType;
->>>>>>> 7f02ddd4
     }
 
     public boolean isLagOrdered() {
@@ -519,13 +497,7 @@
         clear();
         try {
             openTxnFile(ff, path);
-<<<<<<< HEAD
-            initPartitionBy(partitionBy);
-=======
-            this.partitionFloorMethod = PartitionBy.getPartitionFloorMethod(timestampType, partitionBy);
-            this.partitionCeilMethod = PartitionBy.getPartitionCeilMethod(timestampType, partitionBy);
-            this.partitionBy = partitionBy;
->>>>>>> 7f02ddd4
+            initPartitionBy(timestampType, partitionBy);
         } catch (Throwable e) {
             close();
             throw e;
