/*******************************************************************************
 *     ___                  _   ____  ____
 *    / _ \ _   _  ___  ___| |_|  _ \| __ )
 *   | | | | | | |/ _ \/ __| __| | | |  _ \
 *   | |_| | |_| |  __/\__ \ |_| |_| | |_) |
 *    \__\_\\__,_|\___||___/\__|____/|____/
 *
 *  Copyright (c) 2014-2019 Appsicle
 *  Copyright (c) 2019-2022 QuestDB
 *
 *  Licensed under the Apache License, Version 2.0 (the "License");
 *  you may not use this file except in compliance with the License.
 *  You may obtain a copy of the License at
 *
 *  http://www.apache.org/licenses/LICENSE-2.0
 *
 *  Unless required by applicable law or agreed to in writing, software
 *  distributed under the License is distributed on an "AS IS" BASIS,
 *  WITHOUT WARRANTIES OR CONDITIONS OF ANY KIND, either express or implied.
 *  See the License for the specific language governing permissions and
 *  limitations under the License.
 *
 ******************************************************************************/

package io.questdb.cairo;

import io.questdb.cairo.vm.Vm;
import io.questdb.cairo.vm.api.MemoryMR;
import io.questdb.std.*;
import io.questdb.std.datetime.microtime.Timestamps;
import io.questdb.std.str.Path;

import java.io.Closeable;

import static io.questdb.cairo.TableUtils.*;

public class TxReader implements Closeable {
    protected static final int PARTITION_TS_OFFSET = 0;
    protected static final int PARTITION_SIZE_OFFSET = 1;
    protected static final int PARTITION_NAME_TX_OFFSET = 2;
    protected static final int PARTITION_DATA_TX_OFFSET = 3;
    protected final LongList attachedPartitions = new LongList();
    private final Timestamps.TimestampFloorMethod timestampFloorMethod;
    protected long minTimestamp;
    protected long maxTimestamp;
    protected long txn;
    protected int symbolColumnCount;
    protected long dataVersion;
    protected long structureVersion;
    protected long fixedRowCount;
    protected long transientRowCount;
    protected long transactionLogTxn;
    protected long transactionLogRowCount;
    protected long transactionLogUserCount;
    protected int partitionBy;
    protected long partitionTableVersion;
    protected int attachedPartitionsSize = 0;
    private MemoryMR roTxMem;

    public TxReader(FilesFacade ff, @Transient Path path, int partitionBy) {
        try {
            roTxMem = openTxnFile(ff, path);
            this.timestampFloorMethod = partitionBy != PartitionBy.NONE ? getPartitionFloor(partitionBy) : null;
            this.partitionBy = partitionBy;
        } catch (Throwable e) {
            close();
            throw e;
        }
    }

    public boolean attachedPartitionsContains(long ts) {
        return findAttachedPartitionIndex(ts) > -1;
    }

    @Override
    public void close() {
        roTxMem = Misc.free(roTxMem);
    }

    public long getDataVersion() {
        return dataVersion;
    }

    public long getFixedRowCount() {
        return fixedRowCount;
    }

    public long getMaxTimestamp() {
        return maxTimestamp;
    }

    public long getMinTimestamp() {
        return minTimestamp;
    }

    public int getPartitionCount() {
        return attachedPartitions.size() / LONGS_PER_TX_ATTACHED_PARTITION;
    }

    public long getPartitionDataTxn(int i) {
        return getPartitionDataTxnByIndex(i * LONGS_PER_TX_ATTACHED_PARTITION);
    }

    public long getPartitionDataTxnByIndex(int index) {
        return attachedPartitions.getQuick(index + PARTITION_DATA_TX_OFFSET);
    }

    public long getPartitionNameTxn(int i) {
        return getPartitionNameTxnByIndex(i * LONGS_PER_TX_ATTACHED_PARTITION);
    }

    public long getPartitionNameTxnByIndex(int index) {
        return attachedPartitions.getQuick(index + PARTITION_NAME_TX_OFFSET);
    }

    public long getPartitionNameTxnByPartitionTimestamp(long ts) {
        final int index = findAttachedPartitionIndex(ts);
        if (index > -1) {
            return attachedPartitions.getQuick(index + PARTITION_NAME_TX_OFFSET);
        }
        return -1;
    }

    public long getPartitionSize(int i) {
        return getPartitionSizeByIndex(i * LONGS_PER_TX_ATTACHED_PARTITION);
    }

    public long getPartitionSizeByIndex(int index) {
        return attachedPartitions.getQuick(index + PARTITION_SIZE_OFFSET);
    }

    public long getPartitionSizeByPartitionTimestamp(long ts) {
        final int index = findAttachedPartitionIndex(ts);
        if (index > -1) {
            return attachedPartitions.getQuick(index + PARTITION_SIZE_OFFSET);
        }
        return -1;
    }

    public long getPartitionTableVersion() {
        return partitionTableVersion;
    }

    public long getPartitionTimestamp(int i) {
        return attachedPartitions.getQuick(i * LONGS_PER_TX_ATTACHED_PARTITION + PARTITION_TS_OFFSET);
    }

    public long getRowCount() {
        return transientRowCount + fixedRowCount;
    }

    public long getStructureVersion() {
        return structureVersion;
    }

    public int getSymbolCount(int columnIndex) {
        return roTxMem.getInt(TableUtils.getSymbolWriterTransientIndexOffset(columnIndex));
    }

    public long getTransientRowCount() {
        return transientRowCount;
    }

    public long getTxEofOffset() {
        return getTxMemSize(symbolColumnCount, attachedPartitions.size());
    }

    public long getTxn() {
        return txn;
    }

    public long readFixedRowCount() {
        return roTxMem.getLong(TX_OFFSET_FIXED_ROW_COUNT);
    }

    public int readSymbolCount(int symbolIndex) {
        return roTxMem.getInt(getSymbolWriterIndexOffset(symbolIndex));
    }

    public void readSymbolCounts(IntList symbolCountSnapshot) {
        int symbolMapCount = roTxMem.getInt(TableUtils.TX_OFFSET_MAP_WRITER_COUNT);
        if (symbolMapCount > 0) {
            // No need to call setSize here, file mapped beyond symbol section already
            // while reading attached partitions
            for (int i = 0; i < symbolMapCount; i++) {
                symbolCountSnapshot.add(roTxMem.getInt(TableUtils.getSymbolWriterIndexOffset(i)));
            }
        }
    }

    public int readSymbolWriterIndexOffset(int i) {
        return roTxMem.getInt(getSymbolWriterIndexOffset(i));
    }

    public long readTxn() {
        return roTxMem.getLong(TX_OFFSET_TXN);
    }

    public long readTxnCheck() {
        return roTxMem.getLong(TableUtils.TX_OFFSET_TXN_CHECK);
    }

    public void readUnchecked() {
        this.txn = roTxMem.getLong(TX_OFFSET_TXN);
        this.transientRowCount = roTxMem.getLong(TX_OFFSET_TRANSIENT_ROW_COUNT);
        this.fixedRowCount = roTxMem.getLong(TX_OFFSET_FIXED_ROW_COUNT);
        this.minTimestamp = roTxMem.getLong(TX_OFFSET_MIN_TIMESTAMP);
        this.maxTimestamp = roTxMem.getLong(TX_OFFSET_MAX_TIMESTAMP);
        this.dataVersion = roTxMem.getLong(TX_OFFSET_DATA_VERSION);
        this.structureVersion = roTxMem.getLong(TX_OFFSET_STRUCT_VERSION);
<<<<<<< HEAD
        final long prevSymbolCount = this.symbolsCount;
        this.symbolsCount = roTxMem.getInt(TX_OFFSET_MAP_WRITER_COUNT);
        final long prevPartitionTableVersion = this.partitionTableVersion;
        this.partitionTableVersion = roTxMem.getLong(TableUtils.TX_OFFSET_PARTITION_TABLE_VERSION);
        this.transactionLogTxn = roTxMem.getLong(TX_OFFSET_TRANSACTION_LOG_TXN);
        this.transactionLogRowCount = roTxMem.getLong(TX_OFFSET_TRANSACTION_LOG_ROW_COUNT);
        this.transactionLogUserCount = roTxMem.getLong(TX_OFFSET_TRANSACTION_LOG_USER_COUNT);
        if (prevSymbolCount != symbolsCount) {
=======
        final long prevSymbolCount = this.symbolColumnCount;
        this.symbolColumnCount = roTxMem.getInt(TX_OFFSET_MAP_WRITER_COUNT);
        final long prevPartitionTableVersion = this.partitionTableVersion;
        this.partitionTableVersion = roTxMem.getLong(TableUtils.TX_OFFSET_PARTITION_TABLE_VERSION);
        if (prevSymbolCount != symbolColumnCount) {
>>>>>>> 8e902371
            roTxMem.growToFileSize();
        }
        loadAttachedPartitions(prevPartitionTableVersion);
    }

    public int readWriterCount() {
        return roTxMem.getInt(TX_OFFSET_MAP_WRITER_COUNT);
    }

    private void copyAttachedPartitionsFromTx(int txAttachedPartitionsSize, int max) {
        roTxMem.extend(getPartitionTableIndexOffset(symbolColumnCount, txAttachedPartitionsSize));
        attachedPartitions.setPos(txAttachedPartitionsSize);
        for (int i = max; i < txAttachedPartitionsSize; i++) {
            attachedPartitions.setQuick(i, roTxMem.getLong(getPartitionTableIndexOffset(symbolColumnCount, i)));
        }
        attachedPartitionsSize = txAttachedPartitionsSize;
    }

    protected int findAttachedPartitionIndex(long ts) {
        return findAttachedPartitionIndexByLoTimestamp(getPartitionTimestampLo(ts));
    }

    int findAttachedPartitionIndexByLoTimestamp(long ts) {
        // Start from the end, usually it will be last partition searched / appended
        int hi = attachedPartitions.size() - LONGS_PER_TX_ATTACHED_PARTITION;
        if (hi > -1) {
            long last = attachedPartitions.getQuick(hi);
            if (last < ts) {
                return -(hi + LONGS_PER_TX_ATTACHED_PARTITION + 1);
            }
            if (last == ts) {
                return hi;
            }
        }
        return attachedPartitions.binarySearchBlock(0, attachedPartitions.size(), LONGS_PER_TX_ATTACHED_PARTITION_MSB, ts);
    }

    long getPartitionTimestampLo(long timestamp) {
        return timestampFloorMethod != null && timestamp != Numbers.LONG_NaN ? timestampFloorMethod.floor(timestamp) : Long.MIN_VALUE;
    }

    long getRawMemory() {
        return roTxMem.getPageAddress(0);
    }

    protected void initPartitionAt(int index, long partitionTimestampLo, long partitionSize) {
        attachedPartitions.setQuick(index + PARTITION_TS_OFFSET, partitionTimestampLo);
        attachedPartitions.setQuick(index + PARTITION_SIZE_OFFSET, partitionSize);
        attachedPartitions.setQuick(index + PARTITION_NAME_TX_OFFSET, -1);
        attachedPartitions.setQuick(index + PARTITION_DATA_TX_OFFSET, txn);
    }

    private void loadAttachedPartitions(long prevPartitionTableVersion) {
        if (partitionBy != PartitionBy.NONE) {
            int txAttachedPartitionsSize = roTxMem.getInt(getPartitionTableSizeOffset(symbolColumnCount)) / Long.BYTES;
            if (txAttachedPartitionsSize > 0) {
                if (prevPartitionTableVersion != partitionTableVersion) {
                    attachedPartitions.clear();
                    copyAttachedPartitionsFromTx(txAttachedPartitionsSize, 0);
                } else {
                    if (attachedPartitionsSize < txAttachedPartitionsSize) {
                        copyAttachedPartitionsFromTx(txAttachedPartitionsSize, Math.max(attachedPartitionsSize - LONGS_PER_TX_ATTACHED_PARTITION, 0));
                    }
                }
                attachedPartitions.setQuick(txAttachedPartitionsSize - LONGS_PER_TX_ATTACHED_PARTITION + PARTITION_SIZE_OFFSET, transientRowCount);
            } else {
                attachedPartitionsSize = 0;
                attachedPartitions.clear();
            }
        } else {
            // Add transient row count as the only partition in attached partitions list
            attachedPartitions.setPos(LONGS_PER_TX_ATTACHED_PARTITION);
            initPartitionAt(0, Long.MIN_VALUE, transientRowCount);
        }
    }

    protected MemoryMR openTxnFile(FilesFacade ff, Path path) {
        if (ff.exists(path.concat(TXN_FILE_NAME).$())) {
            return Vm.getMRInstance(ff, path, ff.length(path), MemoryTag.MMAP_DEFAULT);
        }
        throw CairoException.instance(ff.errno()).put("Cannot append. File does not exist: ").put(path);
    }

    void readRowCounts() {
        this.transientRowCount = roTxMem.getLong(TX_OFFSET_TRANSIENT_ROW_COUNT);
        this.fixedRowCount = roTxMem.getLong(TX_OFFSET_FIXED_ROW_COUNT);
        this.transactionLogRowCount = roTxMem.getLong(TX_OFFSET_TRANSACTION_LOG_ROW_COUNT);
    }
}<|MERGE_RESOLUTION|>--- conflicted
+++ resolved
@@ -49,9 +49,6 @@
     protected long structureVersion;
     protected long fixedRowCount;
     protected long transientRowCount;
-    protected long transactionLogTxn;
-    protected long transactionLogRowCount;
-    protected long transactionLogUserCount;
     protected int partitionBy;
     protected long partitionTableVersion;
     protected int attachedPartitionsSize = 0;
@@ -208,22 +205,11 @@
         this.maxTimestamp = roTxMem.getLong(TX_OFFSET_MAX_TIMESTAMP);
         this.dataVersion = roTxMem.getLong(TX_OFFSET_DATA_VERSION);
         this.structureVersion = roTxMem.getLong(TX_OFFSET_STRUCT_VERSION);
-<<<<<<< HEAD
-        final long prevSymbolCount = this.symbolsCount;
-        this.symbolsCount = roTxMem.getInt(TX_OFFSET_MAP_WRITER_COUNT);
-        final long prevPartitionTableVersion = this.partitionTableVersion;
-        this.partitionTableVersion = roTxMem.getLong(TableUtils.TX_OFFSET_PARTITION_TABLE_VERSION);
-        this.transactionLogTxn = roTxMem.getLong(TX_OFFSET_TRANSACTION_LOG_TXN);
-        this.transactionLogRowCount = roTxMem.getLong(TX_OFFSET_TRANSACTION_LOG_ROW_COUNT);
-        this.transactionLogUserCount = roTxMem.getLong(TX_OFFSET_TRANSACTION_LOG_USER_COUNT);
-        if (prevSymbolCount != symbolsCount) {
-=======
         final long prevSymbolCount = this.symbolColumnCount;
         this.symbolColumnCount = roTxMem.getInt(TX_OFFSET_MAP_WRITER_COUNT);
         final long prevPartitionTableVersion = this.partitionTableVersion;
         this.partitionTableVersion = roTxMem.getLong(TableUtils.TX_OFFSET_PARTITION_TABLE_VERSION);
         if (prevSymbolCount != symbolColumnCount) {
->>>>>>> 8e902371
             roTxMem.growToFileSize();
         }
         loadAttachedPartitions(prevPartitionTableVersion);
@@ -310,6 +296,5 @@
     void readRowCounts() {
         this.transientRowCount = roTxMem.getLong(TX_OFFSET_TRANSIENT_ROW_COUNT);
         this.fixedRowCount = roTxMem.getLong(TX_OFFSET_FIXED_ROW_COUNT);
-        this.transactionLogRowCount = roTxMem.getLong(TX_OFFSET_TRANSACTION_LOG_ROW_COUNT);
     }
 }