--- conflicted
+++ resolved
@@ -160,8 +160,6 @@
         return txn;
     }
 
-<<<<<<< HEAD
-=======
     public TxReader ofRO(@Transient Path path, int partitionBy) {
         clear();
         int tableRootLen = path.length();
@@ -177,7 +175,6 @@
         return this;
     }
 
->>>>>>> 22b61fcf
     public void unsafeLoadAll() {
         this.txn = roTxMem.getLong(TX_OFFSET_TXN);
         this.transientRowCount = roTxMem.getLong(TX_OFFSET_TRANSIENT_ROW_COUNT);
@@ -196,13 +193,10 @@
         unsafeLoadPartitions(prevPartitionTableVersion);
     }
 
-<<<<<<< HEAD
-=======
     public long unsafeReadPartitionTableVersion() {
         return roTxMem.getLong(TableUtils.TX_OFFSET_PARTITION_TABLE_VERSION);
     }
 
->>>>>>> 22b61fcf
     private int findAttachedPartitionIndex(long ts) {
         return findAttachedPartitionIndexByLoTimestamp(getPartitionTimestampLo(ts));
     }
