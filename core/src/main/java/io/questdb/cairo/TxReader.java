/*******************************************************************************
 *     ___                  _   ____  ____
 *    / _ \ _   _  ___  ___| |_|  _ \| __ )
 *   | | | | | | |/ _ \/ __| __| | | |  _ \
 *   | |_| | |_| |  __/\__ \ |_| |_| | |_) |
 *    \__\_\\__,_|\___||___/\__|____/|____/
 *
 *  Copyright (c) 2014-2019 Appsicle
 *  Copyright (c) 2019-2022 QuestDB
 *
 *  Licensed under the Apache License, Version 2.0 (the "License");
 *  you may not use this file except in compliance with the License.
 *  You may obtain a copy of the License at
 *
 *  http://www.apache.org/licenses/LICENSE-2.0
 *
 *  Unless required by applicable law or agreed to in writing, software
 *  distributed under the License is distributed on an "AS IS" BASIS,
 *  WITHOUT WARRANTIES OR CONDITIONS OF ANY KIND, either express or implied.
 *  See the License for the specific language governing permissions and
 *  limitations under the License.
 *
 ******************************************************************************/

package io.questdb.cairo;

import io.questdb.cairo.vm.Vm;
import io.questdb.cairo.vm.api.MemoryMR;
import io.questdb.cairo.vm.api.MemoryW;
import io.questdb.std.*;
import io.questdb.std.str.LPSZ;

import java.io.Closeable;
import java.util.concurrent.atomic.AtomicLong;

import static io.questdb.cairo.TableUtils.*;

public class TxReader implements Closeable, Mutable {
    protected static final int PARTITION_TS_OFFSET = 0;
    protected static final int PARTITION_SIZE_OFFSET = 1;
    protected static final int PARTITION_NAME_TX_OFFSET = 2;
    protected static final int PARTITION_COLUMN_VERSION_OFFSET = 3;
    protected static final long DEFAULT_PARTITION_TIMESTAMP = 0L;
    protected final LongList attachedPartitions = new LongList();
    private final IntList symbolCountSnapshot = new IntList();
    private final FilesFacade ff;
    protected long minTimestamp;
    protected long maxTimestamp;
    protected long txn;
    protected long seqTxn;
    protected int symbolColumnCount;
    protected long truncateVersion;
    protected long dataVersion;
    protected final AtomicLong structureVersion = new AtomicLong();
    protected long fixedRowCount;
    protected long transientRowCount;
    protected int partitionBy;
    protected long partitionTableVersion;
    protected int attachedPartitionsSize = 0;
    protected long columnVersion;
    private PartitionBy.PartitionFloorMethod partitionFloorMethod;
    private MemoryMR roTxMemBase;
    private int baseOffset;
    private long size;
    private long version;
    private int symbolsSize;
    private int partitionSegmentSize;

    public TxReader(FilesFacade ff) {
        this.ff = ff;
    }

    public boolean attachedPartitionsContains(long ts) {
        return findAttachedPartitionIndex(ts) > -1;
    }

    @Override
    public void clear() {
        clearData();
        Misc.free(roTxMemBase);
    }

    @Override
    public void close() {
        roTxMemBase = Misc.free(roTxMemBase);
        clear();
    }

    public void dumpTo(MemoryW mem) {
        mem.putLong(TX_BASE_OFFSET_VERSION_64, version);
        boolean isA = (version & 1L) == 0L;
        int baseOffset = TX_BASE_HEADER_SIZE;
        mem.putInt(isA ? TX_BASE_OFFSET_A_32 : TX_BASE_OFFSET_B_32, baseOffset);
        mem.putInt(isA ? TX_BASE_OFFSET_SYMBOLS_SIZE_A_32 : TX_BASE_OFFSET_SYMBOLS_SIZE_B_32, symbolsSize);
        mem.putInt(isA ? TX_BASE_OFFSET_PARTITIONS_SIZE_A_32 : TX_BASE_OFFSET_PARTITIONS_SIZE_B_32, partitionSegmentSize);

        mem.putLong(baseOffset + TX_OFFSET_TXN_64, txn);
        mem.putLong(baseOffset + TX_OFFSET_TRANSIENT_ROW_COUNT_64, transientRowCount);
        mem.putLong(baseOffset + TX_OFFSET_FIXED_ROW_COUNT_64, fixedRowCount);
        mem.putLong(baseOffset + TX_OFFSET_MIN_TIMESTAMP_64, minTimestamp);
        mem.putLong(baseOffset + TX_OFFSET_MAX_TIMESTAMP_64, maxTimestamp);
<<<<<<< HEAD
        mem.putLong(baseOffset + TX_OFFSET_STRUCT_VERSION_64, structureVersion);
=======
        mem.putLong(baseOffset + TX_OFFSET_STRUCT_VERSION_64, structureVersion.get());
>>>>>>> 98188002
        mem.putLong(baseOffset + TX_OFFSET_DATA_VERSION_64, dataVersion);
        mem.putLong(baseOffset + TX_OFFSET_PARTITION_TABLE_VERSION_64, partitionTableVersion);
        mem.putLong(baseOffset + TX_OFFSET_COLUMN_VERSION_64, columnVersion);
        mem.putLong(baseOffset + TX_OFFSET_TRUNCATE_VERSION_64, truncateVersion);
        mem.putLong(baseOffset + TX_OFFSET_SEQ_TXN_64, seqTxn);
        mem.putInt(baseOffset + TX_OFFSET_MAP_WRITER_COUNT_32, symbolColumnCount);

        int symbolMapCount = symbolCountSnapshot.size();
        for (int i = 0; i < symbolMapCount; i++) {
            long offset = TableUtils.getSymbolWriterIndexOffset(i);
            int symCount = symbolCountSnapshot.getQuick(i);
            mem.putInt(baseOffset + offset, symCount);
            offset += Integer.BYTES;
            mem.putInt(baseOffset + offset, symCount);
        }

        final int size = attachedPartitions.size();
        final long partitionTableOffset = TableUtils.getPartitionTableSizeOffset(symbolMapCount);
        mem.putInt(baseOffset + partitionTableOffset, size * Long.BYTES);
        for (int i = 0; i < size; i++) {
            long offset = TableUtils.getPartitionTableIndexOffset(partitionTableOffset, i);
            mem.putLong(baseOffset + offset, attachedPartitions.getQuick(i));
        }
    }

    public int getBaseOffset() {
        return baseOffset;
    }

    public long getColumnVersion() {
        return columnVersion;
    }

    public long getSeqTxn() {
        return seqTxn;
    }

    public long getDataVersion() {
        return dataVersion;
    }

    public long getFixedRowCount() {
        return fixedRowCount;
    }

    public long getLastPartitionTimestamp() {
        if (PartitionBy.isPartitioned(partitionBy)) {
            return getPartitionTimestampLo(maxTimestamp);
        }
        return DEFAULT_PARTITION_TIMESTAMP;
    }

    public long getMaxTimestamp() {
        return maxTimestamp;
    }

    public long getMinTimestamp() {
        return minTimestamp;
    }

    public long getPartitionColumnVersion(int i) {
        return getPartitionColumnVersionByIndex(i * LONGS_PER_TX_ATTACHED_PARTITION);
    }

    public long getPartitionColumnVersionByIndex(int index) {
        return attachedPartitions.getQuick(index + PARTITION_COLUMN_VERSION_OFFSET);
    }

    public int getPartitionCount() {
        return attachedPartitions.size() / LONGS_PER_TX_ATTACHED_PARTITION;
    }

    public int getPartitionIndex(long ts) {
        int index = findAttachedPartitionIndexByLoTimestamp(getPartitionTimestampLo(ts));
        if (index > -1) {
            return index / LONGS_PER_TX_ATTACHED_PARTITION;
        }
        return -1;
    }

    public long getPartitionNameTxn(int i) {
        return getPartitionNameTxnByIndex(i * LONGS_PER_TX_ATTACHED_PARTITION);
    }

    public long getPartitionNameTxnByIndex(int index) {
        return attachedPartitions.getQuick(index + PARTITION_NAME_TX_OFFSET);
    }

    public long getPartitionNameTxnByPartitionTimestamp(long ts) {
        return getPartitionNameTxnByPartitionTimestamp(ts, -1);
    }

    public long getPartitionNameTxnByPartitionTimestamp(long ts, long defaultValue) {
        final int index = findAttachedPartitionIndex(ts);
        if (index > -1) {
            return attachedPartitions.getQuick(index + PARTITION_NAME_TX_OFFSET);
        }
        return defaultValue;
    }

    public long getPartitionSize(int i) {
        return getPartitionSizeByIndex(i * LONGS_PER_TX_ATTACHED_PARTITION);
    }

    public long getPartitionSizeByIndex(int index) {
        return attachedPartitions.getQuick(index + PARTITION_SIZE_OFFSET);
    }

    public long getPartitionSizeByPartitionTimestamp(long ts) {
        final int index = findAttachedPartitionIndex(ts);
        if (index > -1) {
            return attachedPartitions.getQuick(index + PARTITION_SIZE_OFFSET);
        }
        return -1;
    }

    public long getPartitionTableVersion() {
        return partitionTableVersion;
    }

    public long getPartitionTimestamp(int i) {
        return attachedPartitions.getQuick(i * LONGS_PER_TX_ATTACHED_PARTITION + PARTITION_TS_OFFSET);
    }

    public long getRecordSize() {
        return size;
    }

    public long getRowCount() {
        return transientRowCount + fixedRowCount;
    }

    public long getStructureVersion() {
        return structureVersion.get();
    }

    public int getSymbolColumnCount() {
        return symbolColumnCount;
    }

    public int getSymbolValueCount(int i) {
        return symbolCountSnapshot.get(i);
    }

    public long getTransientRowCount() {
        return transientRowCount;
    }

    public long getTruncateVersion() {
        return truncateVersion;
    }

    public long getTxn() {
        return txn;
    }

    public long getVersion() {
        return version;
    }

    public void initRO(MemoryMR txnFile, int partitionBy) {
        roTxMemBase = txnFile;
        this.partitionFloorMethod = PartitionBy.getPartitionFloorMethod(partitionBy);
        this.partitionBy = partitionBy;
    }

    public TxReader ofRO(@Transient LPSZ path, int partitionBy) {
        clear();
        try {
            openTxnFile(ff, path);
            this.partitionFloorMethod = PartitionBy.getPartitionFloorMethod(partitionBy);
            this.partitionBy = partitionBy;
        } catch (Throwable e) {
            close();
            throw e;
        }
        return this;
    }

    public boolean unsafeLoadAll() {
        if (unsafeLoadBaseOffset()) {
            this.txn = version;
            if (txn != getLong(TX_OFFSET_TXN_64)) {
                return false;
            }

            this.transientRowCount = getLong(TX_OFFSET_TRANSIENT_ROW_COUNT_64);
            this.fixedRowCount = getLong(TX_OFFSET_FIXED_ROW_COUNT_64);
            this.minTimestamp = getLong(TX_OFFSET_MIN_TIMESTAMP_64);
            this.maxTimestamp = getLong(TX_OFFSET_MAX_TIMESTAMP_64);
            this.dataVersion = getLong(TX_OFFSET_DATA_VERSION_64);
            this.structureVersion.set(getLong(TX_OFFSET_STRUCT_VERSION_64));
            final long prevPartitionTableVersion = this.partitionTableVersion;
            this.partitionTableVersion = getLong(TableUtils.TX_OFFSET_PARTITION_TABLE_VERSION_64);
            final long prevColumnVersion = this.columnVersion;
            this.columnVersion = unsafeReadColumnVersion();
            this.truncateVersion = getLong(TableUtils.TX_OFFSET_TRUNCATE_VERSION_64);
            this.seqTxn = getLong(TX_OFFSET_SEQ_TXN_64);
            this.symbolColumnCount = this.symbolsSize / 8;
            unsafeLoadSymbolCounts(symbolColumnCount);
            unsafeLoadPartitions(prevPartitionTableVersion, prevColumnVersion, partitionSegmentSize);
            Unsafe.getUnsafe().loadFence();
            if (version == unsafeReadVersion()) {
                return true;
            }
        }

        clearData();
        return false;
    }

    public boolean unsafeLoadBaseOffset() {
        this.version = unsafeReadVersion();
        Unsafe.getUnsafe().loadFence();

        boolean isA = (version & 1L) == 0L;
        this.baseOffset = isA ? roTxMemBase.getInt(TX_BASE_OFFSET_A_32) : roTxMemBase.getInt(TX_BASE_OFFSET_B_32);
        this.symbolsSize = isA ? roTxMemBase.getInt(TX_BASE_OFFSET_SYMBOLS_SIZE_A_32) : roTxMemBase.getInt(TX_BASE_OFFSET_SYMBOLS_SIZE_B_32);
        this.partitionSegmentSize = isA ? roTxMemBase.getInt(TX_BASE_OFFSET_PARTITIONS_SIZE_A_32) : roTxMemBase.getInt(TX_BASE_OFFSET_PARTITIONS_SIZE_B_32);

        // Before extending file, check that values read are not dirty
        Unsafe.getUnsafe().loadFence();
        if (unsafeReadVersion() != version) {
            return false;
        }

        this.size = calculateTxRecordSize(symbolsSize, partitionSegmentSize);
        if (this.size + this.baseOffset > roTxMemBase.size()) {
            roTxMemBase.extend(this.size + this.baseOffset);
        }
        return true;
    }

    public long unsafeReadColumnVersion() {
        return getLong(TX_OFFSET_COLUMN_VERSION_64);
    }

    public int unsafeReadSymbolColumnCount() {
        return getInt(TX_OFFSET_MAP_WRITER_COUNT_32);
    }

    public int unsafeReadSymbolCount(int symbolIndex) {
        return getInt(TableUtils.getSymbolWriterIndexOffset(symbolIndex));
    }

    public int unsafeReadSymbolTransientCount(int symbolIndex) {
        return getInt(getSymbolWriterTransientIndexOffset(symbolIndex));
    }

    public long unsafeReadTxn() {
        return unsafeReadVersion();
    }

    public long unsafeReadVersion() {
        return roTxMemBase.getLong(TX_BASE_OFFSET_VERSION_64);
    }

    static int calculateTxRecordSize(int bytesSymbols, int bytesPartitions) {
        return TX_RECORD_HEADER_SIZE + 4 + bytesSymbols + 4 + bytesPartitions;
    }

    private void clearData() {
        baseOffset = 0;
        size = 0;
        partitionTableVersion = -1;
        attachedPartitionsSize = -1;
        attachedPartitions.clear();
        version = -1;
        txn = -1;
        seqTxn = -1;
    }

    private int findAttachedPartitionIndex(long ts) {
        return findAttachedPartitionIndexByLoTimestamp(getPartitionTimestampLo(ts));
    }

    int findAttachedPartitionIndexByLoTimestamp(long ts) {
        // Start from the end, usually it will be last partition searched / appended
        return attachedPartitions.binarySearchBlock(LONGS_PER_TX_ATTACHED_PARTITION_MSB, ts, BinarySearch.SCAN_UP);
    }

    private int getInt(long readOffset) {
        assert readOffset + 4 <= size : "offset " + readOffset + ", size " + size + ", txn=" + txn;
        return roTxMemBase.getInt(baseOffset + readOffset);
    }

    private long getLong(long readOffset) {
        assert readOffset + 8 <= size : "offset " + readOffset + ", size " + size + ", txn=" + txn;
        return roTxMemBase.getLong(baseOffset + readOffset);
    }

    protected long getPartitionTimestampLo(long timestamp) {
        return partitionFloorMethod != null ? (timestamp != Long.MIN_VALUE ? partitionFloorMethod.floor(timestamp) : Long.MIN_VALUE) : DEFAULT_PARTITION_TIMESTAMP;
    }

    protected void initPartitionAt(int index, long partitionTimestampLo, long partitionSize, long partitionNameTxn, long columnVersion) {
        attachedPartitions.setQuick(index + PARTITION_TS_OFFSET, partitionTimestampLo);
        attachedPartitions.setQuick(index + PARTITION_SIZE_OFFSET, partitionSize);
        attachedPartitions.setQuick(index + PARTITION_NAME_TX_OFFSET, partitionNameTxn);
        attachedPartitions.setQuick(index + PARTITION_COLUMN_VERSION_OFFSET, columnVersion);
    }

    private void openTxnFile(FilesFacade ff, LPSZ path) {
        if (ff.exists(path)) {
            if (roTxMemBase == null) {
                roTxMemBase = Vm.getMRInstance(ff, path, ff.length(path), MemoryTag.MMAP_DEFAULT);
            } else {
                roTxMemBase.of(ff, path, ff.getPageSize(), ff.length(path), MemoryTag.MMAP_DEFAULT);
            }
            return;
        }
        throw CairoException.critical(ff.errno()).put("Cannot append. File does not exist: ").put(path);
    }

    protected void switchRecord(int readBaseOffset, long readRecordSize) {
        baseOffset = readBaseOffset;
        size = readRecordSize;
    }

    protected long unsafeGetRawMemory() {
        return roTxMemBase.getPageAddress(0);
    }

    protected long unsafeGetRawMemorySize() {
        return this.size + this.baseOffset;
    }

    private void unsafeLoadPartitions(long prevPartitionTableVersion, long prevColumnVersion, int partitionTableSize) {
        if (PartitionBy.isPartitioned(partitionBy)) {
            int txAttachedPartitionsSize = partitionTableSize / Long.BYTES;
            if (txAttachedPartitionsSize > 0) {
                if (prevPartitionTableVersion != partitionTableVersion || prevColumnVersion != columnVersion) {
                    attachedPartitions.clear();
                    unsafeLoadPartitions0(0, txAttachedPartitionsSize);
                } else {
                    if (attachedPartitionsSize < txAttachedPartitionsSize) {
                        unsafeLoadPartitions0(
                                Math.max(attachedPartitionsSize - LONGS_PER_TX_ATTACHED_PARTITION, 0),
                                txAttachedPartitionsSize
                        );
                    }
                }
                attachedPartitions.setQuick(
                        txAttachedPartitionsSize - LONGS_PER_TX_ATTACHED_PARTITION + PARTITION_SIZE_OFFSET,
                        transientRowCount
                );
                attachedPartitions.setPos(txAttachedPartitionsSize);
            } else {
                attachedPartitionsSize = 0;
                attachedPartitions.clear();
            }
        } else {
            // Add transient row count as the only partition in attached partitions list
            attachedPartitions.setPos(LONGS_PER_TX_ATTACHED_PARTITION);
            initPartitionAt(0, DEFAULT_PARTITION_TIMESTAMP, transientRowCount, -1L, columnVersion);
        }
    }

    private void unsafeLoadPartitions0(int lo, int hi) {
        attachedPartitions.setPos(hi);
        for (int i = lo; i < hi; i++) {
            attachedPartitions.setQuick(i, getLong(TableUtils.getPartitionTableIndexOffset(symbolColumnCount, i)));
        }
        attachedPartitionsSize = hi;
    }

    private void unsafeLoadSymbolCounts(int symbolMapCount) {
        this.symbolCountSnapshot.clear();
        // No need to call setSize here, file mapped beyond symbol section already
        // while reading attached partition count
        for (int i = 0; i < symbolMapCount; i++) {
            symbolCountSnapshot.add(getInt(TableUtils.getSymbolWriterIndexOffset(i)));
        }
    }

    protected long unsafeReadFixedRowCount() {
        return getLong(TX_OFFSET_FIXED_ROW_COUNT_64);
    }

    protected int unsafeReadSymbolWriterIndexOffset(int denseSymbolIndex) {
        return getInt(TableUtils.getSymbolWriterIndexOffset(denseSymbolIndex));
    }
}<|MERGE_RESOLUTION|>--- conflicted
+++ resolved
@@ -99,11 +99,7 @@
         mem.putLong(baseOffset + TX_OFFSET_FIXED_ROW_COUNT_64, fixedRowCount);
         mem.putLong(baseOffset + TX_OFFSET_MIN_TIMESTAMP_64, minTimestamp);
         mem.putLong(baseOffset + TX_OFFSET_MAX_TIMESTAMP_64, maxTimestamp);
-<<<<<<< HEAD
-        mem.putLong(baseOffset + TX_OFFSET_STRUCT_VERSION_64, structureVersion);
-=======
         mem.putLong(baseOffset + TX_OFFSET_STRUCT_VERSION_64, structureVersion.get());
->>>>>>> 98188002
         mem.putLong(baseOffset + TX_OFFSET_DATA_VERSION_64, dataVersion);
         mem.putLong(baseOffset + TX_OFFSET_PARTITION_TABLE_VERSION_64, partitionTableVersion);
         mem.putLong(baseOffset + TX_OFFSET_COLUMN_VERSION_64, columnVersion);
