--- conflicted
+++ resolved
@@ -242,9 +242,6 @@
         return minTimestamp;
     }
 
-<<<<<<< HEAD
-    public long getNextExistingPartitionTimestamp(long timestamp) {
-=======
     public long getNextLogicalPartitionTimestamp(long timestamp) {
         if (partitionCeilMethod != null) {
             return partitionCeilMethod.ceil(timestamp);
@@ -254,7 +251,6 @@
     }
 
     public long getNextPartitionTimestamp(long timestamp) {
->>>>>>> 829e5a4c
         if (partitionBy == PartitionBy.NONE) {
             return Long.MAX_VALUE;
         }
@@ -496,12 +492,8 @@
         clear();
         try {
             openTxnFile(ff, path);
-<<<<<<< HEAD
             this.partitionFloorMethod = PartitionBy.getPartitionFloorMethod(timestampType, partitionBy);
-=======
-            this.partitionFloorMethod = PartitionBy.getPartitionFloorMethod(partitionBy);
             this.partitionCeilMethod = PartitionBy.getPartitionCeilMethod(partitionBy);
->>>>>>> 829e5a4c
             this.partitionBy = partitionBy;
         } catch (Throwable e) {
             close();
