/*******************************************************************************
 *     ___                  _   ____  ____
 *    / _ \ _   _  ___  ___| |_|  _ \| __ )
 *   | | | | | | |/ _ \/ __| __| | | |  _ \
 *   | |_| | |_| |  __/\__ \ |_| |_| | |_) |
 *    \__\_\\__,_|\___||___/\__|____/|____/
 *
 *  Copyright (c) 2014-2019 Appsicle
 *  Copyright (c) 2019-2022 QuestDB
 *
 *  Licensed under the Apache License, Version 2.0 (the "License");
 *  you may not use this file except in compliance with the License.
 *  You may obtain a copy of the License at
 *
 *  http://www.apache.org/licenses/LICENSE-2.0
 *
 *  Unless required by applicable law or agreed to in writing, software
 *  distributed under the License is distributed on an "AS IS" BASIS,
 *  WITHOUT WARRANTIES OR CONDITIONS OF ANY KIND, either express or implied.
 *  See the License for the specific language governing permissions and
 *  limitations under the License.
 *
 ******************************************************************************/

package io.questdb.cairo;

import io.questdb.cairo.vm.Vm;
import io.questdb.cairo.vm.api.MemoryMR;
import io.questdb.std.*;
import io.questdb.std.datetime.microtime.Timestamps;
import io.questdb.std.str.Path;

import java.io.Closeable;

import static io.questdb.cairo.TableUtils.*;

public class TxReader implements Closeable {
    protected static final int PARTITION_TS_OFFSET = 0;
    protected static final int PARTITION_SIZE_OFFSET = 1;
    protected static final int PARTITION_NAME_TX_OFFSET = 2;
    protected static final int PARTITION_DATA_TX_OFFSET = 3;
    protected final LongList attachedPartitions = new LongList();
    private final Timestamps.TimestampFloorMethod timestampFloorMethod;
    protected long minTimestamp;
    protected long maxTimestamp;
    protected long txn;
    protected int symbolColumnCount;
    protected long dataVersion;
    protected long structureVersion;
    protected long fixedRowCount;
    protected long transientRowCount;
    protected int partitionBy;
    protected long partitionTableVersion;
    protected int attachedPartitionsSize = 0;
    private MemoryMR roTxMem;

    public TxReader(FilesFacade ff, @Transient Path path, int partitionBy) {
        try {
            roTxMem = openTxnFile(ff, path);
            this.timestampFloorMethod = partitionBy != PartitionBy.NONE ? getPartitionFloor(partitionBy) : null;
            this.partitionBy = partitionBy;
        } catch (Throwable e) {
            close();
            throw e;
        }
    }

    public boolean attachedPartitionsContains(long ts) {
        return findAttachedPartitionIndex(ts) > -1;
    }

    @Override
    public void close() {
        roTxMem = Misc.free(roTxMem);
    }

    public long getDataVersion() {
        return dataVersion;
    }

    public long getFixedRowCount() {
        return fixedRowCount;
    }

    public long getMaxTimestamp() {
        return maxTimestamp;
    }

    public long getMinTimestamp() {
        return minTimestamp;
    }

    public int getPartitionCount() {
        return attachedPartitions.size() / LONGS_PER_TX_ATTACHED_PARTITION;
    }

    public long getPartitionDataTxn(int i) {
        return getPartitionDataTxnByIndex(i * LONGS_PER_TX_ATTACHED_PARTITION);
    }

    public long getPartitionDataTxnByIndex(int index) {
        return attachedPartitions.getQuick(index + PARTITION_DATA_TX_OFFSET);
    }

    public long getPartitionNameTxn(int i) {
        return getPartitionNameTxnByIndex(i * LONGS_PER_TX_ATTACHED_PARTITION);
    }

    public long getPartitionNameTxnByIndex(int index) {
        return attachedPartitions.getQuick(index + PARTITION_NAME_TX_OFFSET);
    }

    public long getPartitionNameTxnByPartitionTimestamp(long ts) {
        final int index = findAttachedPartitionIndex(ts);
        if (index > -1) {
            return attachedPartitions.getQuick(index + PARTITION_NAME_TX_OFFSET);
        }
        return -1;
    }

    public long getPartitionSize(int i) {
        return getPartitionSizeByIndex(i * LONGS_PER_TX_ATTACHED_PARTITION);
    }

    public long getPartitionSizeByIndex(int index) {
        return attachedPartitions.getQuick(index + PARTITION_SIZE_OFFSET);
    }

    public long getPartitionSizeByPartitionTimestamp(long ts) {
        final int index = findAttachedPartitionIndex(ts);
        if (index > -1) {
            return attachedPartitions.getQuick(index + PARTITION_SIZE_OFFSET);
        }
        return -1;
    }

    public long getPartitionTableVersion() {
        return partitionTableVersion;
    }

    public long getPartitionTimestamp(int i) {
        return attachedPartitions.getQuick(i * LONGS_PER_TX_ATTACHED_PARTITION + PARTITION_TS_OFFSET);
    }

    public long getRowCount() {
        return transientRowCount + fixedRowCount;
    }

    public long getStructureVersion() {
        return structureVersion;
    }

    public int getSymbolCount(int columnIndex) {
        return roTxMem.getInt(TableUtils.getSymbolWriterTransientIndexOffset(columnIndex));
    }

    public long getTransientRowCount() {
        return transientRowCount;
    }

    public long getTxEofOffset() {
        return getTxMemSize(symbolColumnCount, attachedPartitions.size());
    }

    public long getTxn() {
        return txn;
    }

    public long readFixedRowCount() {
        return roTxMem.getLong(TX_OFFSET_FIXED_ROW_COUNT);
    }

    public int readSymbolCount(int symbolIndex) {
        return roTxMem.getInt(getSymbolWriterIndexOffset(symbolIndex));
    }

    public void readSymbolCounts(IntList symbolCountSnapshot) {
        int symbolMapCount = roTxMem.getInt(TableUtils.TX_OFFSET_MAP_WRITER_COUNT);
        if (symbolMapCount > 0) {
            // No need to call setSize here, file mapped beyond symbol section already
            // while reading attached partitions
            for (int i = 0; i < symbolMapCount; i++) {
                symbolCountSnapshot.add(roTxMem.getInt(TableUtils.getSymbolWriterIndexOffset(i)));
            }
        }
    }

    public int readSymbolWriterIndexOffset(int i) {
        return roTxMem.getInt(getSymbolWriterIndexOffset(i));
    }

    public long readTxn() {
        return roTxMem.getLong(TX_OFFSET_TXN);
    }

    public long readTxnCheck() {
        return roTxMem.getLong(TableUtils.TX_OFFSET_TXN_CHECK);
    }

    public void readUnchecked() {
        this.txn = roTxMem.getLong(TX_OFFSET_TXN);
        this.transientRowCount = roTxMem.getLong(TX_OFFSET_TRANSIENT_ROW_COUNT);
        this.fixedRowCount = roTxMem.getLong(TX_OFFSET_FIXED_ROW_COUNT);
        this.minTimestamp = roTxMem.getLong(TX_OFFSET_MIN_TIMESTAMP);
        this.maxTimestamp = roTxMem.getLong(TX_OFFSET_MAX_TIMESTAMP);
        this.dataVersion = roTxMem.getLong(TX_OFFSET_DATA_VERSION);
        this.structureVersion = roTxMem.getLong(TX_OFFSET_STRUCT_VERSION);
<<<<<<< HEAD
        final long prevSymbolCount = this.symbolsCount;
        this.symbolsCount = roTxMem.getInt(TX_OFFSET_MAP_WRITER_COUNT);
        final long prevPartitionTableVersion = this.partitionTableVersion;
        this.partitionTableVersion = roTxMem.getLong(TableUtils.TX_OFFSET_PARTITION_TABLE_VERSION);
        if (prevSymbolCount != symbolsCount) {
=======
        final long prevSymbolCount = this.symbolColumnCount;
        this.symbolColumnCount = roTxMem.getInt(TX_OFFSET_MAP_WRITER_COUNT);
        if (prevSymbolCount != symbolColumnCount) {
>>>>>>> 31256d54
            roTxMem.growToFileSize();
        }
        loadAttachedPartitions(prevPartitionTableVersion);
    }

    public int readWriterCount() {
        return roTxMem.getInt(TX_OFFSET_MAP_WRITER_COUNT);
    }

    private void copyAttachedPartitionsFromTx(int txAttachedPartitionsSize, int max) {
        roTxMem.extend(getPartitionTableIndexOffset(symbolColumnCount, txAttachedPartitionsSize));
        attachedPartitions.setPos(txAttachedPartitionsSize);
        for (int i = max; i < txAttachedPartitionsSize; i++) {
            attachedPartitions.setQuick(i, roTxMem.getLong(getPartitionTableIndexOffset(symbolColumnCount, i)));
        }
        attachedPartitionsSize = txAttachedPartitionsSize;
    }

    protected int findAttachedPartitionIndex(long ts) {
        return findAttachedPartitionIndexByLoTimestamp(getPartitionTimestampLo(ts));
    }

    int findAttachedPartitionIndexByLoTimestamp(long ts) {
        // Start from the end, usually it will be last partition searched / appended
        int hi = attachedPartitions.size() - LONGS_PER_TX_ATTACHED_PARTITION;
        if (hi > -1) {
            long last = attachedPartitions.getQuick(hi);
            if (last < ts) {
                return -(hi + LONGS_PER_TX_ATTACHED_PARTITION + 1);
            }
            if (last == ts) {
                return hi;
            }
        }
        return attachedPartitions.binarySearchBlock(0, attachedPartitions.size(), LONGS_PER_TX_ATTACHED_PARTITION_MSB, ts);
    }

    long getPartitionTimestampLo(long timestamp) {
        return timestampFloorMethod != null && timestamp != Numbers.LONG_NaN ? timestampFloorMethod.floor(timestamp) : Long.MIN_VALUE;
    }

    long getRawMemory() {
        return roTxMem.getPageAddress(0);
    }

    protected void initPartitionAt(int index, long partitionTimestampLo, long partitionSize) {
        attachedPartitions.setQuick(index + PARTITION_TS_OFFSET, partitionTimestampLo);
        attachedPartitions.setQuick(index + PARTITION_SIZE_OFFSET, partitionSize);
        attachedPartitions.setQuick(index + PARTITION_NAME_TX_OFFSET, -1);
        attachedPartitions.setQuick(index + PARTITION_DATA_TX_OFFSET, txn);
    }

    private void loadAttachedPartitions(long prevPartitionTableVersion) {
        if (partitionBy != PartitionBy.NONE) {
            int txAttachedPartitionsSize = roTxMem.getInt(getPartitionTableSizeOffset(symbolColumnCount)) / Long.BYTES;
            if (txAttachedPartitionsSize > 0) {
                if (prevPartitionTableVersion != partitionTableVersion) {
                    attachedPartitions.clear();
                    copyAttachedPartitionsFromTx(txAttachedPartitionsSize, 0);
                } else {
                    if (attachedPartitionsSize < txAttachedPartitionsSize) {
                        copyAttachedPartitionsFromTx(txAttachedPartitionsSize, Math.max(attachedPartitionsSize - LONGS_PER_TX_ATTACHED_PARTITION, 0));
                    }
                }
                attachedPartitions.setQuick(txAttachedPartitionsSize - LONGS_PER_TX_ATTACHED_PARTITION + PARTITION_SIZE_OFFSET, transientRowCount);
            } else {
                attachedPartitionsSize = 0;
                attachedPartitions.clear();
            }
        } else {
            // Add transient row count as the only partition in attached partitions list
            attachedPartitions.setPos(LONGS_PER_TX_ATTACHED_PARTITION);
            initPartitionAt(0, Long.MIN_VALUE, transientRowCount);
        }
    }

    protected MemoryMR openTxnFile(FilesFacade ff, Path path) {
        if (ff.exists(path.concat(TXN_FILE_NAME).$())) {
            return Vm.getMRInstance(ff, path, ff.length(path), MemoryTag.MMAP_DEFAULT);
        }
        throw CairoException.instance(ff.errno()).put("Cannot append. File does not exist: ").put(path);
    }

    void readRowCounts() {
        this.transientRowCount = roTxMem.getLong(TX_OFFSET_TRANSIENT_ROW_COUNT);
        this.fixedRowCount = roTxMem.getLong(TX_OFFSET_FIXED_ROW_COUNT);
    }
}<|MERGE_RESOLUTION|>--- conflicted
+++ resolved
@@ -205,17 +205,11 @@
         this.maxTimestamp = roTxMem.getLong(TX_OFFSET_MAX_TIMESTAMP);
         this.dataVersion = roTxMem.getLong(TX_OFFSET_DATA_VERSION);
         this.structureVersion = roTxMem.getLong(TX_OFFSET_STRUCT_VERSION);
-<<<<<<< HEAD
-        final long prevSymbolCount = this.symbolsCount;
-        this.symbolsCount = roTxMem.getInt(TX_OFFSET_MAP_WRITER_COUNT);
+        final long prevSymbolCount = this.symbolColumnCount;
+        this.symbolColumnCount = roTxMem.getInt(TX_OFFSET_MAP_WRITER_COUNT);
         final long prevPartitionTableVersion = this.partitionTableVersion;
         this.partitionTableVersion = roTxMem.getLong(TableUtils.TX_OFFSET_PARTITION_TABLE_VERSION);
-        if (prevSymbolCount != symbolsCount) {
-=======
-        final long prevSymbolCount = this.symbolColumnCount;
-        this.symbolColumnCount = roTxMem.getInt(TX_OFFSET_MAP_WRITER_COUNT);
         if (prevSymbolCount != symbolColumnCount) {
->>>>>>> 31256d54
             roTxMem.growToFileSize();
         }
         loadAttachedPartitions(prevPartitionTableVersion);
