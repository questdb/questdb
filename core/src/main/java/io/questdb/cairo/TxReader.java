--- conflicted
+++ resolved
@@ -400,15 +400,9 @@
             } else {
                 roTxMemBase.of(ff, path, ff.getPageSize(), ff.length(path), MemoryTag.MMAP_DEFAULT);
             }
-<<<<<<< HEAD
-            throw CairoException.critical(ff.errno()).put("Cannot append. File does not exist: ").put(path);
-        } finally {
-            path.trimTo(pathLen);
-=======
             return;
->>>>>>> ef9f1a91
-        }
-        throw CairoException.instance(ff.errno()).put("Cannot append. File does not exist: ").put(path);
+        }
+        throw CairoException.critical(ff.errno()).put("Cannot append. File does not exist: ").put(path);
     }
 
     protected void switchRecord(int readBaseOffset, long readRecordSize) {
