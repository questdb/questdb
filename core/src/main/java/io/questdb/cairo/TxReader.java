/*******************************************************************************
 *     ___                  _   ____  ____
 *    / _ \ _   _  ___  ___| |_|  _ \| __ )
 *   | | | | | | |/ _ \/ __| __| | | |  _ \
 *   | |_| | |_| |  __/\__ \ |_| |_| | |_) |
 *    \__\_\\__,_|\___||___/\__|____/|____/
 *
 *  Copyright (c) 2014-2019 Appsicle
 *  Copyright (c) 2019-2022 QuestDB
 *
 *  Licensed under the Apache License, Version 2.0 (the "License");
 *  you may not use this file except in compliance with the License.
 *  You may obtain a copy of the License at
 *
 *  http://www.apache.org/licenses/LICENSE-2.0
 *
 *  Unless required by applicable law or agreed to in writing, software
 *  distributed under the License is distributed on an "AS IS" BASIS,
 *  WITHOUT WARRANTIES OR CONDITIONS OF ANY KIND, either express or implied.
 *  See the License for the specific language governing permissions and
 *  limitations under the License.
 *
 ******************************************************************************/

package io.questdb.cairo;

import io.questdb.cairo.vm.Vm;
import io.questdb.cairo.vm.api.MemoryMR;
import io.questdb.cairo.vm.api.MemoryW;
import io.questdb.std.*;
import io.questdb.std.str.LPSZ;

import java.io.Closeable;
import java.util.concurrent.atomic.AtomicLong;

import static io.questdb.cairo.TableUtils.*;

public class TxReader implements Closeable, Mutable {

    protected static final long DEFAULT_PARTITION_TIMESTAMP = 0L;
    protected static final int PARTITION_AVAILABLE0_OFFSET = 5;
    protected static final int PARTITION_AVAILABLE1_OFFSET = 6;
    protected static final int PARTITION_AVAILABLE2_OFFSET = 7;
    protected static final int PARTITION_COLUMN_VERSION_OFFSET = 3;
    // PARTITION_MASK_OFFSET is a 64bit mask with this layout:
    //
    // | RO    | Available bits |
    // +-------+----------------+
    // | 1 bit |    63 bits     |
    // +-------+----------------+
    // when RO bit is set, the partition is read only
    //
    // there are 3 available slots in the partition table for future use.
    protected static final int PARTITION_MASK_OFFSET = 4;
    protected static final int PARTITION_MASK_RO_BIT_OFFSET = 63;
    protected static final int PARTITION_NAME_TX_OFFSET = 2;
    protected static final int PARTITION_SIZE_OFFSET = 1;
    protected static final int PARTITION_TS_OFFSET = 0;
    protected final LongList attachedPartitions = new LongList();
    protected final AtomicLong structureVersion = new AtomicLong();
    private final FilesFacade ff;
    private final IntList symbolCountSnapshot = new IntList();
    protected int attachedPartitionsSize = 0;
    protected long columnVersion;
    protected long dataVersion;
    protected long fixedRowCount;
    protected long maxTimestamp;
    protected long minTimestamp;
    protected int partitionBy;
    protected long partitionTableVersion;
    protected long seqTxn;
    protected int symbolColumnCount;
    protected long transientRowCount;
    protected long truncateVersion;
    protected long txn;
    private int baseOffset;
    private PartitionBy.PartitionFloorMethod partitionFloorMethod;
    private int partitionSegmentSize;
    private MemoryMR roTxMemBase;
    private long size;
    private int symbolsSize;
    private long version;

    public TxReader(FilesFacade ff) {
        this.ff = ff;
    }

    public boolean attachedPartitionsContains(long ts) {
        return findAttachedPartitionIndex(ts) > -1L;
    }

    @Override
    public void clear() {
        clearData();
        Misc.free(roTxMemBase);
    }

    @Override
    public void close() {
        roTxMemBase = Misc.free(roTxMemBase);
        clear();
    }

    public void dumpTo(MemoryW mem) {
        mem.putLong(TX_BASE_OFFSET_VERSION_64, version);
        boolean isA = (version & 1L) == 0L;
        final int baseOffset = TX_BASE_HEADER_SIZE;
        mem.putInt(isA ? TX_BASE_OFFSET_A_32 : TX_BASE_OFFSET_B_32, baseOffset);
        mem.putInt(isA ? TX_BASE_OFFSET_SYMBOLS_SIZE_A_32 : TX_BASE_OFFSET_SYMBOLS_SIZE_B_32, symbolsSize);
        mem.putInt(isA ? TX_BASE_OFFSET_PARTITIONS_SIZE_A_32 : TX_BASE_OFFSET_PARTITIONS_SIZE_B_32, partitionSegmentSize);

        mem.putLong(baseOffset + TX_OFFSET_TXN_64, txn);
        mem.putLong(baseOffset + TX_OFFSET_TRANSIENT_ROW_COUNT_64, transientRowCount);
        mem.putLong(baseOffset + TX_OFFSET_FIXED_ROW_COUNT_64, fixedRowCount);
        mem.putLong(baseOffset + TX_OFFSET_MIN_TIMESTAMP_64, minTimestamp);
        mem.putLong(baseOffset + TX_OFFSET_MAX_TIMESTAMP_64, maxTimestamp);
        mem.putLong(baseOffset + TX_OFFSET_STRUCT_VERSION_64, structureVersion.get());
        mem.putLong(baseOffset + TX_OFFSET_DATA_VERSION_64, dataVersion);
        mem.putLong(baseOffset + TX_OFFSET_PARTITION_TABLE_VERSION_64, partitionTableVersion);
        mem.putLong(baseOffset + TX_OFFSET_COLUMN_VERSION_64, columnVersion);
        mem.putLong(baseOffset + TX_OFFSET_TRUNCATE_VERSION_64, truncateVersion);
        mem.putLong(baseOffset + TX_OFFSET_SEQ_TXN_64, seqTxn);
        mem.putInt(baseOffset + TX_OFFSET_MAP_WRITER_COUNT_32, symbolColumnCount);

        int symbolMapCount = symbolCountSnapshot.size();
        for (int i = 0; i < symbolMapCount; i++) {
            long offset = TableUtils.getSymbolWriterIndexOffset(i);
            int symCount = symbolCountSnapshot.getQuick(i);
            mem.putInt(baseOffset + offset, symCount);
            offset += Integer.BYTES;
            mem.putInt(baseOffset + offset, symCount);
        }

        final int size = attachedPartitions.size();
        final long partitionTableOffset = TableUtils.getPartitionTableSizeOffset(symbolMapCount);
        mem.putInt(baseOffset + partitionTableOffset, size * Long.BYTES);
        for (int i = 0; i < size; i++) {
            long offset = TableUtils.getPartitionTableIndexOffset(partitionTableOffset, i);
            mem.putLong(baseOffset + offset, attachedPartitions.getQuick(i));
        }
    }

    public int getBaseOffset() {
        return baseOffset;
    }

    public long getColumnVersion() {
        return columnVersion;
    }

    public long getDataVersion() {
        return dataVersion;
    }

    public long getFixedRowCount() {
        return fixedRowCount;
    }

    public long getLastPartitionTimestamp() {
        if (PartitionBy.isPartitioned(partitionBy)) {
            return getPartitionTimestampLo(maxTimestamp);
        }
        return DEFAULT_PARTITION_TIMESTAMP;
    }

    public long getMaxTimestamp() {
        return maxTimestamp;
    }

    public long getMinTimestamp() {
        return minTimestamp;
    }

    public long getPartitionAvailable0(int i) {
        return attachedPartitions.getQuick(i * LONGS_PER_TX_ATTACHED_PARTITION + PARTITION_AVAILABLE0_OFFSET);
    }

    public long getPartitionAvailable1(int i) {
        return attachedPartitions.getQuick(i * LONGS_PER_TX_ATTACHED_PARTITION + PARTITION_AVAILABLE1_OFFSET);
    }

    public long getPartitionAvailable2(int i) {
        return attachedPartitions.getQuick(i * LONGS_PER_TX_ATTACHED_PARTITION + PARTITION_AVAILABLE2_OFFSET);
    }

    public long getPartitionColumnVersion(int i) {
        return getPartitionColumnVersionByIndex(i * LONGS_PER_TX_ATTACHED_PARTITION);
    }

    public long getPartitionColumnVersionByIndex(int index) {
        return attachedPartitions.getQuick(index + PARTITION_COLUMN_VERSION_OFFSET);
    }

    public int getPartitionCount() {
        return attachedPartitions.size() / LONGS_PER_TX_ATTACHED_PARTITION;
    }

    public int getPartitionIndex(long ts) {
        int index = findAttachedPartitionIndexByLoTimestamp(getPartitionTimestampLo(ts));
        if (index > -1) {
            return index / LONGS_PER_TX_ATTACHED_PARTITION;
        }
        return -1;
    }

    public boolean getPartitionIsRO(int i) {
        return ((getPartitionMask(i) >>> PARTITION_MASK_RO_BIT_OFFSET) & 1L) == 1;
    }

    public long getPartitionMask(int i) {
        return attachedPartitions.getQuick(i * LONGS_PER_TX_ATTACHED_PARTITION + PARTITION_MASK_OFFSET);
    }

    public long getPartitionNameTxn(int i) {
        return getPartitionNameTxnByIndex(i * LONGS_PER_TX_ATTACHED_PARTITION);
    }

    public long getPartitionNameTxnByIndex(int index) {
        return attachedPartitions.getQuick(index + PARTITION_NAME_TX_OFFSET);
    }

    public long getPartitionNameTxnByPartitionTimestamp(long ts) {
        return getPartitionNameTxnByPartitionTimestamp(ts, -1);
    }

    public long getPartitionNameTxnByPartitionTimestamp(long ts, long defaultValue) {
        final int index = findAttachedPartitionIndex(ts);
        if (index > -1) {
            return attachedPartitions.getQuick(index + PARTITION_NAME_TX_OFFSET);
        }
        return defaultValue;
    }

    public long getPartitionSize(int i) {
        return getPartitionSizeByIndex(i * LONGS_PER_TX_ATTACHED_PARTITION);
    }

    public long getPartitionSizeByIndex(int index) {
        return attachedPartitions.getQuick(index + PARTITION_SIZE_OFFSET);
    }

    public long getPartitionSizeByPartitionTimestamp(long ts) {
        final int index = findAttachedPartitionIndex(ts);
        if (index > -1) {
            return attachedPartitions.getQuick(index + PARTITION_SIZE_OFFSET);
        }
        return -1;
    }

    public long getPartitionTableVersion() {
        return partitionTableVersion;
    }

    public long getPartitionTimestamp(int i) {
        return attachedPartitions.getQuick(i * LONGS_PER_TX_ATTACHED_PARTITION + PARTITION_TS_OFFSET);
    }

    public long getRecordSize() {
        return size;
    }

    public long getRowCount() {
        return transientRowCount + fixedRowCount;
    }

    public long getSeqTxn() {
        return seqTxn;
    }

    public long getStructureVersion() {
        return structureVersion.get();
    }

    public int getSymbolColumnCount() {
        return symbolColumnCount;
    }

    public int getSymbolValueCount(int i) {
        return symbolCountSnapshot.get(i);
    }

    public long getTransientRowCount() {
        return transientRowCount;
    }

    public long getTruncateVersion() {
        return truncateVersion;
    }

    public long getTxn() {
        return txn;
    }

    public long getVersion() {
        return version;
    }

    public void initRO(MemoryMR txnFile, int partitionBy) {
        roTxMemBase = txnFile;
        this.partitionFloorMethod = PartitionBy.getPartitionFloorMethod(partitionBy);
        this.partitionBy = partitionBy;
    }

    public TxReader ofRO(@Transient LPSZ path, int partitionBy) {
        clear();
        try {
            openTxnFile(ff, path);
            this.partitionFloorMethod = PartitionBy.getPartitionFloorMethod(partitionBy);
            this.partitionBy = partitionBy;
        } catch (Throwable e) {
            close();
            throw e;
        }
        return this;
    }

    public boolean unsafeLoadAll() {
        if (unsafeLoadBaseOffset()) {
            txn = version;
            if (txn != getLong(TX_OFFSET_TXN_64)) {
                return false;
            }

<<<<<<< HEAD
            transientRowCount = getLong(TX_OFFSET_TRANSIENT_ROW_COUNT_64);
            fixedRowCount = getLong(TX_OFFSET_FIXED_ROW_COUNT_64);
            minTimestamp = getLong(TX_OFFSET_MIN_TIMESTAMP_64);
            maxTimestamp = getLong(TX_OFFSET_MAX_TIMESTAMP_64);
            dataVersion = getLong(TX_OFFSET_DATA_VERSION_64);
            structureVersion = getLong(TX_OFFSET_STRUCT_VERSION_64);
            final long prevPartitionTableVersion = partitionTableVersion;
            partitionTableVersion = getLong(TableUtils.TX_OFFSET_PARTITION_TABLE_VERSION_64);
            final long prevColumnVersion = columnVersion;
            columnVersion = unsafeReadColumnVersion();
            truncateVersion = getLong(TableUtils.TX_OFFSET_TRUNCATE_VERSION_64);
            symbolColumnCount = symbolsSize / Long.BYTES;

=======
            this.transientRowCount = getLong(TX_OFFSET_TRANSIENT_ROW_COUNT_64);
            this.fixedRowCount = getLong(TX_OFFSET_FIXED_ROW_COUNT_64);
            this.minTimestamp = getLong(TX_OFFSET_MIN_TIMESTAMP_64);
            this.maxTimestamp = getLong(TX_OFFSET_MAX_TIMESTAMP_64);
            this.dataVersion = getLong(TX_OFFSET_DATA_VERSION_64);
            this.structureVersion.set(getLong(TX_OFFSET_STRUCT_VERSION_64));
            final long prevPartitionTableVersion = this.partitionTableVersion;
            this.partitionTableVersion = getLong(TableUtils.TX_OFFSET_PARTITION_TABLE_VERSION_64);
            final long prevColumnVersion = this.columnVersion;
            this.columnVersion = unsafeReadColumnVersion();
            this.truncateVersion = getLong(TableUtils.TX_OFFSET_TRUNCATE_VERSION_64);
            this.seqTxn = getLong(TX_OFFSET_SEQ_TXN_64);
            this.symbolColumnCount = this.symbolsSize / 8;
>>>>>>> f69a8297
            unsafeLoadSymbolCounts(symbolColumnCount);
            unsafeLoadPartitions(prevPartitionTableVersion, prevColumnVersion, partitionSegmentSize);
            Unsafe.getUnsafe().loadFence();
            if (version == unsafeReadVersion()) {
                return true;
            }
        }

        clearData();
        return false;
    }

    public boolean unsafeLoadBaseOffset() {
        version = unsafeReadVersion();
        Unsafe.getUnsafe().loadFence();

        boolean isA = (version & 1L) == 0L;
        baseOffset = isA ? roTxMemBase.getInt(TX_BASE_OFFSET_A_32) : roTxMemBase.getInt(TX_BASE_OFFSET_B_32);
        symbolsSize = isA ? roTxMemBase.getInt(TX_BASE_OFFSET_SYMBOLS_SIZE_A_32) : roTxMemBase.getInt(TX_BASE_OFFSET_SYMBOLS_SIZE_B_32);
        partitionSegmentSize = isA ? roTxMemBase.getInt(TX_BASE_OFFSET_PARTITIONS_SIZE_A_32) : roTxMemBase.getInt(TX_BASE_OFFSET_PARTITIONS_SIZE_B_32);

        // Before extending file, check that values read are not dirty
        Unsafe.getUnsafe().loadFence();
        if (unsafeReadVersion() != version) {
            return false;
        }

        size = calculateTxRecordSize(symbolsSize, partitionSegmentSize);
        if (size + baseOffset > roTxMemBase.size()) {
            roTxMemBase.extend(size + baseOffset);
        }
        return true;
    }

    public long unsafeReadColumnVersion() {
        return getLong(TX_OFFSET_COLUMN_VERSION_64);
    }

    public int unsafeReadSymbolColumnCount() {
        return getInt(TX_OFFSET_MAP_WRITER_COUNT_32);
    }

    public int unsafeReadSymbolCount(int symbolIndex) {
        return getInt(TableUtils.getSymbolWriterIndexOffset(symbolIndex));
    }

    public int unsafeReadSymbolTransientCount(int symbolIndex) {
        return getInt(getSymbolWriterTransientIndexOffset(symbolIndex));
    }

    public long unsafeReadTxn() {
        return unsafeReadVersion();
    }

    public long unsafeReadVersion() {
        return roTxMemBase.getLong(TX_BASE_OFFSET_VERSION_64);
    }

    private void clearData() {
        baseOffset = 0;
        size = 0L;
        partitionTableVersion = -1L;
        attachedPartitionsSize = -1;
        attachedPartitions.clear();
<<<<<<< HEAD
        version = -1L;
        txn = -1L;
=======
        version = -1;
        txn = -1;
        seqTxn = -1;
>>>>>>> f69a8297
    }

    private int findAttachedPartitionIndex(long ts) {
        return findAttachedPartitionIndexByLoTimestamp(getPartitionTimestampLo(ts));
    }

    private int getInt(long readOffset) {
        assert readOffset + 4 <= size : "offset " + readOffset + ", size " + size + ", txn=" + txn;
        return roTxMemBase.getInt(baseOffset + readOffset);
    }

    private long getLong(long readOffset) {
        assert readOffset + Long.BYTES <= size : "offset " + readOffset + ", size " + size + ", txn=" + txn;
        return roTxMemBase.getLong(baseOffset + readOffset);
    }

    private void openTxnFile(FilesFacade ff, LPSZ path) {
        if (ff.exists(path)) {
            if (roTxMemBase == null) {
                roTxMemBase = Vm.getMRInstance(ff, path, ff.length(path), MemoryTag.MMAP_DEFAULT);
            } else {
                roTxMemBase.of(ff, path, ff.getPageSize(), ff.length(path), MemoryTag.MMAP_DEFAULT);
            }
            return;
        }
        throw CairoException.critical(ff.errno()).put("Cannot append. File does not exist: ").put(path);
    }

    private void unsafeLoadPartitions(long prevPartitionTableVersion, long prevColumnVersion, int partitionTableSize) {
        if (PartitionBy.isPartitioned(partitionBy)) {
            int txAttachedPartitionsSize = partitionTableSize / Long.BYTES;
            if (txAttachedPartitionsSize > 0) {
                if (prevPartitionTableVersion != partitionTableVersion || prevColumnVersion != columnVersion) {
                    attachedPartitions.clear();
                    unsafeLoadPartitions0(0, txAttachedPartitionsSize);
                } else {
                    if (attachedPartitionsSize < txAttachedPartitionsSize) {
                        unsafeLoadPartitions0(
                                Math.max(attachedPartitionsSize - LONGS_PER_TX_ATTACHED_PARTITION, 0),
                                txAttachedPartitionsSize
                        );
                    }
                }
                attachedPartitions.setQuick(
                        txAttachedPartitionsSize - LONGS_PER_TX_ATTACHED_PARTITION + PARTITION_SIZE_OFFSET,
                        transientRowCount
                );
                attachedPartitions.setPos(txAttachedPartitionsSize);
            } else {
                attachedPartitionsSize = 0;
                attachedPartitions.clear();
            }
        } else {
            // Add transient row count as the only partition in attached partitions list
            attachedPartitions.setPos(LONGS_PER_TX_ATTACHED_PARTITION);
            initPartitionAt(0, DEFAULT_PARTITION_TIMESTAMP, transientRowCount, -1L, columnVersion);
        }
    }

<<<<<<< HEAD
    private void unsafeLoadPartitions0(int txAttachedPartitionsSize, int max) {
        attachedPartitions.setPos(txAttachedPartitionsSize);

        final long baseOffset = getPartitionTableSizeOffset(symbolColumnCount) + Integer.BYTES;
        for (int i = max; i < txAttachedPartitionsSize; i++) {
            attachedPartitions.setQuick(i, getLong(baseOffset + i * Long.BYTES));
=======
    private void unsafeLoadPartitions0(int lo, int hi) {
        attachedPartitions.setPos(hi);
        for (int i = lo; i < hi; i++) {
            attachedPartitions.setQuick(i, getLong(TableUtils.getPartitionTableIndexOffset(symbolColumnCount, i)));
>>>>>>> f69a8297
        }
        attachedPartitionsSize = hi;
    }

    private void unsafeLoadSymbolCounts(int symbolMapCount) {
        symbolCountSnapshot.clear();
        // No need to call setSize here, file mapped beyond symbol section already
        // while reading attached partition count
        for (int i = 0; i < symbolMapCount; i++) {
            symbolCountSnapshot.add(getInt(TableUtils.getSymbolWriterIndexOffset(i)));
        }
    }

    static int calculateTxRecordSize(int bytesSymbols, int bytesPartitions) {
        return TX_RECORD_HEADER_SIZE + Integer.BYTES + bytesSymbols + Integer.BYTES + bytesPartitions;
    }

    int findAttachedPartitionIndexByLoTimestamp(long ts) {
        // Start from the end, usually it will be last partition searched / appended
        return attachedPartitions.binarySearchBlock(LONGS_PER_TX_ATTACHED_PARTITION_MSB, ts, BinarySearch.SCAN_UP);
    }

    protected long getPartitionTimestampLo(long timestamp) {
        return partitionFloorMethod != null ? (timestamp != Long.MIN_VALUE ? partitionFloorMethod.floor(timestamp) : Long.MIN_VALUE) : DEFAULT_PARTITION_TIMESTAMP;
    }

    protected void initPartitionAt(int index, long partitionTimestampLo, long partitionSize, long partitionNameTxn, long columnVersion) {
        attachedPartitions.setQuick(index + PARTITION_TS_OFFSET, partitionTimestampLo);
        attachedPartitions.setQuick(index + PARTITION_SIZE_OFFSET, partitionSize);
        attachedPartitions.setQuick(index + PARTITION_NAME_TX_OFFSET, partitionNameTxn);
        attachedPartitions.setQuick(index + PARTITION_COLUMN_VERSION_OFFSET, columnVersion);
        attachedPartitions.setQuick(index + PARTITION_MASK_OFFSET, 0L); // by default RW
        attachedPartitions.setQuick(index + PARTITION_AVAILABLE0_OFFSET, 0L);
        attachedPartitions.setQuick(index + PARTITION_AVAILABLE1_OFFSET, 0L);
        attachedPartitions.setQuick(index + PARTITION_AVAILABLE2_OFFSET, 0L);
    }

    protected void switchRecord(int readBaseOffset, long readRecordSize) {
        baseOffset = readBaseOffset;
        size = readRecordSize;
    }

    protected long unsafeGetRawMemory() {
        return roTxMemBase.getPageAddress(0);
    }

    protected long unsafeGetRawMemorySize() {
        return size + baseOffset;
    }

    protected long unsafeReadFixedRowCount() {
        return getLong(TX_OFFSET_FIXED_ROW_COUNT_64);
    }

    protected int unsafeReadSymbolWriterIndexOffset(int denseSymbolIndex) {
        return getInt(TableUtils.getSymbolWriterIndexOffset(denseSymbolIndex));
    }
}<|MERGE_RESOLUTION|>--- conflicted
+++ resolved
@@ -321,35 +321,19 @@
                 return false;
             }
 
-<<<<<<< HEAD
             transientRowCount = getLong(TX_OFFSET_TRANSIENT_ROW_COUNT_64);
             fixedRowCount = getLong(TX_OFFSET_FIXED_ROW_COUNT_64);
             minTimestamp = getLong(TX_OFFSET_MIN_TIMESTAMP_64);
             maxTimestamp = getLong(TX_OFFSET_MAX_TIMESTAMP_64);
             dataVersion = getLong(TX_OFFSET_DATA_VERSION_64);
-            structureVersion = getLong(TX_OFFSET_STRUCT_VERSION_64);
+            structureVersion.set(getLong(TX_OFFSET_STRUCT_VERSION_64));
             final long prevPartitionTableVersion = partitionTableVersion;
             partitionTableVersion = getLong(TableUtils.TX_OFFSET_PARTITION_TABLE_VERSION_64);
-            final long prevColumnVersion = columnVersion;
+            final long prevColumnVersion = this.columnVersion;
             columnVersion = unsafeReadColumnVersion();
             truncateVersion = getLong(TableUtils.TX_OFFSET_TRUNCATE_VERSION_64);
+            seqTxn = getLong(TX_OFFSET_SEQ_TXN_64);
             symbolColumnCount = symbolsSize / Long.BYTES;
-
-=======
-            this.transientRowCount = getLong(TX_OFFSET_TRANSIENT_ROW_COUNT_64);
-            this.fixedRowCount = getLong(TX_OFFSET_FIXED_ROW_COUNT_64);
-            this.minTimestamp = getLong(TX_OFFSET_MIN_TIMESTAMP_64);
-            this.maxTimestamp = getLong(TX_OFFSET_MAX_TIMESTAMP_64);
-            this.dataVersion = getLong(TX_OFFSET_DATA_VERSION_64);
-            this.structureVersion.set(getLong(TX_OFFSET_STRUCT_VERSION_64));
-            final long prevPartitionTableVersion = this.partitionTableVersion;
-            this.partitionTableVersion = getLong(TableUtils.TX_OFFSET_PARTITION_TABLE_VERSION_64);
-            final long prevColumnVersion = this.columnVersion;
-            this.columnVersion = unsafeReadColumnVersion();
-            this.truncateVersion = getLong(TableUtils.TX_OFFSET_TRUNCATE_VERSION_64);
-            this.seqTxn = getLong(TX_OFFSET_SEQ_TXN_64);
-            this.symbolColumnCount = this.symbolsSize / 8;
->>>>>>> f69a8297
             unsafeLoadSymbolCounts(symbolColumnCount);
             unsafeLoadPartitions(prevPartitionTableVersion, prevColumnVersion, partitionSegmentSize);
             Unsafe.getUnsafe().loadFence();
@@ -414,14 +398,9 @@
         partitionTableVersion = -1L;
         attachedPartitionsSize = -1;
         attachedPartitions.clear();
-<<<<<<< HEAD
         version = -1L;
         txn = -1L;
-=======
-        version = -1;
-        txn = -1;
-        seqTxn = -1;
->>>>>>> f69a8297
+        seqTxn = -1L;
     }
 
     private int findAttachedPartitionIndex(long ts) {
@@ -481,19 +460,11 @@
         }
     }
 
-<<<<<<< HEAD
-    private void unsafeLoadPartitions0(int txAttachedPartitionsSize, int max) {
-        attachedPartitions.setPos(txAttachedPartitionsSize);
-
-        final long baseOffset = getPartitionTableSizeOffset(symbolColumnCount) + Integer.BYTES;
-        for (int i = max; i < txAttachedPartitionsSize; i++) {
-            attachedPartitions.setQuick(i, getLong(baseOffset + i * Long.BYTES));
-=======
     private void unsafeLoadPartitions0(int lo, int hi) {
         attachedPartitions.setPos(hi);
+        final long baseOffset = getPartitionTableSizeOffset(symbolColumnCount) + Integer.BYTES;
         for (int i = lo; i < hi; i++) {
-            attachedPartitions.setQuick(i, getLong(TableUtils.getPartitionTableIndexOffset(symbolColumnCount, i)));
->>>>>>> f69a8297
+            attachedPartitions.setQuick(i, getLong(baseOffset + i * Long.BYTES));
         }
         attachedPartitionsSize = hi;
     }
