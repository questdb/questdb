/*******************************************************************************
 *     ___                  _   ____  ____
 *    / _ \ _   _  ___  ___| |_|  _ \| __ )
 *   | | | | | | |/ _ \/ __| __| | | |  _ \
 *   | |_| | |_| |  __/\__ \ |_| |_| | |_) |
 *    \__\_\\__,_|\___||___/\__|____/|____/
 *
 *  Copyright (c) 2014-2019 Appsicle
 *  Copyright (c) 2019-2023 QuestDB
 *
 *  Licensed under the Apache License, Version 2.0 (the "License");
 *  you may not use this file except in compliance with the License.
 *  You may obtain a copy of the License at
 *
 *  http://www.apache.org/licenses/LICENSE-2.0
 *
 *  Unless required by applicable law or agreed to in writing, software
 *  distributed under the License is distributed on an "AS IS" BASIS,
 *  WITHOUT WARRANTIES OR CONDITIONS OF ANY KIND, either express or implied.
 *  See the License for the specific language governing permissions and
 *  limitations under the License.
 *
 ******************************************************************************/

package io.questdb.cairo;

import io.questdb.MessageBus;
import io.questdb.cairo.sql.RecordMetadata;
import io.questdb.cairo.sql.TableRecordMetadata;
import io.questdb.cairo.vm.api.MemoryCR;
import io.questdb.cairo.vm.api.MemoryMA;
import io.questdb.log.Log;
import io.questdb.log.LogFactory;
import io.questdb.mp.AbstractQueueConsumerJob;
import io.questdb.mp.Sequence;
import io.questdb.std.*;
import io.questdb.std.str.Path;
import io.questdb.tasks.O3OpenColumnTask;
import io.questdb.tasks.O3PartitionTask;

import java.util.concurrent.atomic.AtomicInteger;

import static io.questdb.cairo.O3OpenColumnJob.*;
import static io.questdb.cairo.TableUtils.*;
import static io.questdb.cairo.TableWriter.*;

public class O3PartitionJob extends AbstractQueueConsumerJob<O3PartitionTask> {

    private static final Log LOG = LogFactory.getLog(O3PartitionJob.class);

    public O3PartitionJob(MessageBus messageBus) {
        super(messageBus.getO3PartitionQueue(), messageBus.getO3PartitionSubSeq());
    }

    public static void processPartition(
            Path pathToTable,
            int partitionBy,
            ObjList<MemoryMA> columns,
            ReadOnlyObjList<? extends MemoryCR> oooColumns,
            long srcOooLo,
            long srcOooHi,
            long srcOooMax,
            long o3TimestampMin,
            long o3TimestampMax,
            long partitionTimestamp,
            long maxTimestamp,
            long srcDataMax,
            long srcDataTxn,
            boolean last,
            long txn,
            long sortedTimestampsAddr,
            TableWriter tableWriter,
            AtomicInteger columnCounter,
            O3Basket o3Basket,
            long partitionUpdateSinkAddr,
            long dedupColSinkAddr
    ) {
        // is out of order data hitting the last partition?
        // if so we do not need to re-open files and write to existing file descriptors
        final long o3TimestampLo = getTimestampIndexValue(sortedTimestampsAddr, srcOooLo);
        final RecordMetadata metadata = tableWriter.getMetadata();
        final int timestampIndex = metadata.getTimestampIndex();
        final Path path = Path.getThreadLocal(pathToTable);

        int srcTimestampFd = 0;
        long dataTimestampLo;
        long dataTimestampHi;
        final FilesFacade ff = tableWriter.getFilesFacade();
        long oldPartitionTimestamp;

        if (srcDataMax < 1) {

            // This has to be a brand-new partition for any of three cases:
            // - This partition is above min partition of the table.
            // - This partition is below max partition of the table.
            // - This is last partition that is empty.
            // pure OOO data copy into new partition

            if (!last) {
                try {
                    LOG.debug().$("would create [path=").utf8(path.slash$()).I$();
                    TableUtils.setPathForPartition(path.trimTo(pathToTable.length()), partitionBy, partitionTimestamp, txn - 1);
                    createDirsOrFail(ff, path.slash$(), tableWriter.getConfiguration().getMkDirMode());
                } catch (Throwable e) {
                    LOG.error().$("process new partition error [table=").utf8(tableWriter.getTableToken().getTableName())
                            .$(", e=").$(e)
                            .I$();
                    tableWriter.o3BumpErrorCount();
                    tableWriter.o3ClockDownPartitionUpdateCount();
                    tableWriter.o3CountDownDoneLatch();
                    throw e;
                }
            }

            final long newPartitionSize = srcOooHi - srcOooLo + 1;
            publishOpenColumnTasks(
                    txn,
                    columns,
                    oooColumns,
                    pathToTable,
                    srcOooLo,
                    srcOooHi,
                    srcOooMax,
                    o3TimestampMin,
                    o3TimestampLo,
                    partitionTimestamp,
                    partitionTimestamp,
                    // below parameters are unused by this type of append
                    0,
                    0,
                    0,
                    0,
                    0,
                    0,
                    0,
                    0,
                    0,
                    0,
                    0,
                    0,
                    srcDataTxn,
                    OPEN_NEW_PARTITION_FOR_APPEND,
                    0,  // timestamp fd
                    0,
                    0,
                    timestampIndex,
                    sortedTimestampsAddr,
                    newPartitionSize,
                    newPartitionSize,
                    tableWriter,
                    columnCounter,
                    o3Basket,
                    partitionUpdateSinkAddr,
                    dedupColSinkAddr
            );
        } else {
            long srcTimestampAddr = 0;
            long srcTimestampSize = 0;
            int prefixType;
            long prefixLo;
            long prefixHi;
            int mergeType;
            long mergeDataLo;
            long mergeDataHi;
            long mergeO3Lo;
            long mergeO3Hi;
            int suffixType;
            long suffixLo;
            long suffixHi;
            long newPartitionSize;
            long oldPartitionSize;
            final int openColumnMode;

            try {
                // out of order is hitting existing partition
                // partitionTimestamp is in fact a ceil of ooo timestamp value for the given partition
                // so this check is for matching ceilings
                if (last) {
                    dataTimestampHi = maxTimestamp;
                    srcTimestampSize = srcDataMax * 8L;
                    // negative fd indicates descriptor reuse
                    srcTimestampFd = -columns.getQuick(getPrimaryColumnIndex(timestampIndex)).getFd();
                    srcTimestampAddr = mapRW(ff, -srcTimestampFd, srcTimestampSize, MemoryTag.MMAP_O3);
                } else {
                    srcTimestampSize = srcDataMax * 8L;
                    // out of order data is going into archive partition
                    // we need to read "low" and "high" boundaries of the partition. "low" being oldest timestamp
                    // and "high" being newest

                    TableUtils.setPathForPartition(path.trimTo(pathToTable.length()), partitionBy, partitionTimestamp, srcDataTxn);
                    dFile(path, metadata.getColumnName(timestampIndex), COLUMN_NAME_TXN_NONE);

                    // also track the fd that we need to eventually close
                    // Open src timestamp column as RW in case append happens
                    srcTimestampFd = openRW(ff, path, LOG, tableWriter.getConfiguration().getWriterFileOpenOpts());
                    srcTimestampAddr = mapRW(ff, srcTimestampFd, srcTimestampSize, MemoryTag.MMAP_O3);
                    dataTimestampHi = Unsafe.getUnsafe().getLong(srcTimestampAddr + srcTimestampSize - Long.BYTES);
                }
                dataTimestampLo = Unsafe.getUnsafe().getLong(srcTimestampAddr);


                // create copy jobs
                // we will have maximum of 3 stages:
                // - prefix data
                // - merge job
                // - suffix data
                //
                // prefix and suffix can be sourced either from OO fully or from Data (written to disk) fully
                // so for prefix and suffix we will need a flag indicating source of the data
                // as well as range of rows in that source

                prefixType = O3_BLOCK_NONE;
                prefixLo = -1;
                prefixHi = -1;
                mergeType = O3_BLOCK_NONE;
                mergeDataLo = -1;
                mergeDataHi = -1;
                mergeO3Lo = -1;
                mergeO3Hi = -1;
                suffixType = O3_BLOCK_NONE;
                suffixLo = -1;
                suffixHi = -1;

                assert srcTimestampFd != -1 && srcTimestampFd != 1;

                int branch;

                // When deduplication is enabled, we want to take into the merge
                // the rows from the partition which equals to the O3 min and O3 max.
                // Without taking equal rows, deduplication will be incorrect.
                // Without deduplication, taking timestamp == o3TimestampHi into merge
                // can result into unnecessary partition rewrites, when instead of appending
                // rows with equal timestamp a merge is triggered.
                long mergeEquals = tableWriter.isDeduplicationEnabled() ? 1 : 0;

                if (o3TimestampLo >= dataTimestampLo) {
                    //   +------+
                    //   | data |  +-----+
                    //   |      |  | OOO |
                    //   |      |  |     |

                    // When deduplication is enabled, take into the merge the rows which are equals
                    // to the dataTimestampHi in the else block
                    if (o3TimestampLo >= dataTimestampHi + mergeEquals) {

                        // +------+
                        // | data |
                        // |      |
                        // +------+
                        //
                        //           +-----+
                        //           | OOO |
                        //           |     |
                        //
                        branch = 1;
                        suffixType = O3_BLOCK_O3;
                        suffixLo = srcOooLo;
                        suffixHi = srcOooHi;
                    } else {

                        //
                        // +------+
                        // |      |
                        // |      | +-----+
                        // | data | | OOO |
                        // +------+

                        prefixType = O3_BLOCK_DATA;
                        prefixLo = 0;
                        // When deduplication is enabled, take into the merge the rows which are equals
                        // to the o3TimestampLo in the else block, e.g. reduce the prefix size
                        prefixHi = Vect.boundedBinarySearch64Bit(
                                srcTimestampAddr,
                                o3TimestampLo - mergeEquals,
                                0,
                                srcDataMax - 1,
                                BinarySearch.SCAN_DOWN
                        );
                        mergeDataLo = prefixHi + 1;
                        mergeO3Lo = srcOooLo;

                        if (o3TimestampMax < dataTimestampHi) {

                            //
                            // |      | +-----+
                            // | data | | OOO |
                            // |      | +-----+
                            // +------+

                            branch = 2;
                            mergeO3Hi = srcOooHi;
                            mergeDataHi = Vect.boundedBinarySearch64Bit(
                                    srcTimestampAddr,
                                    o3TimestampMax,
                                    mergeDataLo,
                                    srcDataMax - 1,
                                    BinarySearch.SCAN_DOWN
                            );
                            assert mergeDataHi > -1;

                            if (mergeDataLo > mergeDataHi) {
                                // the OO data implodes right between rows of existing data
                                // so we will have both data prefix and suffix and the middle bit

                                // is the out of order
                                mergeType = O3_BLOCK_O3;
                            } else {
                                mergeType = O3_BLOCK_MERGE;
                            }

                            suffixType = O3_BLOCK_DATA;
                            suffixLo = mergeDataHi + 1;
                            suffixHi = srcDataMax - 1;
                            assert suffixLo <= suffixHi;

                        } else if (o3TimestampMax > dataTimestampHi) {

                            //
                            // |      | +-----+
                            // | data | | OOO |
                            // |      | |     |
                            // +------+ |     |
                            //          |     |
                            //          +-----+

                            branch = 3;
                            // When deduplication is enabled, take in to the merge
                            // all OOO rows that are equal to the last row in the data
                            mergeO3Hi = Vect.boundedBinarySearchIndexT(
                                    sortedTimestampsAddr,
                                    dataTimestampHi,
                                    srcOooLo,
                                    srcOooHi,
                                    tableWriter.isDeduplicationEnabled() ? BinarySearch.SCAN_DOWN : BinarySearch.SCAN_UP
                            );

                            mergeDataHi = srcDataMax - 1;
                            assert mergeDataLo <= mergeDataHi;

                            mergeType = O3_BLOCK_MERGE;
                            suffixType = O3_BLOCK_O3;
                            suffixLo = mergeO3Hi + 1;
                            suffixHi = srcOooHi;
                        } else {

                            //
                            // |      | +-----+
                            // | data | | OOO |
                            // |      | |     |
                            // +------+ +-----+
                            //

                            branch = 4;
                            mergeType = O3_BLOCK_MERGE;
                            mergeO3Hi = srcOooHi;
                            mergeDataHi = srcDataMax - 1;
                            assert mergeDataLo <= mergeDataHi;
                        }
                    }
                } else {

                    //            +-----+
                    //            | OOO |
                    //
                    //  +------+
                    //  | data |


                    prefixType = O3_BLOCK_O3;
                    prefixLo = srcOooLo;
                    if (dataTimestampLo <= o3TimestampMax) {

                        //
                        //  +------+  | OOO |
                        //  | data |  +-----+
                        //  |      |

                        mergeDataLo = 0;
                        // To make inserts stable o3 rows with timestamp == dataTimestampLo
                        // should go into the merge section.
                        prefixHi = Vect.boundedBinarySearchIndexT(
                                sortedTimestampsAddr,
                                dataTimestampLo - 1,
                                srcOooLo,
                                srcOooHi,
                                BinarySearch.SCAN_DOWN
                        );
                        mergeO3Lo = prefixHi + 1;

                        if (o3TimestampMax < dataTimestampHi) {

                            // |      | |     |
                            // |      | | OOO |
                            // | data | +-----+
                            // |      |
                            // +------+

                            branch = 5;
                            mergeType = O3_BLOCK_MERGE;
                            mergeO3Hi = srcOooHi;
                            // To make inserts stable table rows with timestamp == o3TimestampMax
                            // should go into the merge section.
                            mergeDataHi = Vect.boundedBinarySearch64Bit(
                                    srcTimestampAddr,
                                    o3TimestampMax,
                                    0,
                                    srcDataMax - 1,
                                    BinarySearch.SCAN_DOWN
                            );

                            suffixLo = mergeDataHi + 1;
                            suffixType = O3_BLOCK_DATA;
                            suffixHi = srcDataMax - 1;

                        } else if (o3TimestampMax > dataTimestampHi) {

                            // |      | |     |
                            // |      | | OOO |
                            // | data | |     |
                            // +------+ |     |
                            //          +-----+

                            branch = 6;
                            mergeDataHi = srcDataMax - 1;
                            // To deduplicate O3 rows with timestamp == dataTimestampHi
                            // should go into the merge section.
                            mergeO3Hi = Vect.boundedBinarySearchIndexT(
                                    sortedTimestampsAddr,
                                    dataTimestampHi - 1 + mergeEquals,
                                    mergeO3Lo,
                                    srcOooHi,
                                    BinarySearch.SCAN_DOWN
                            );

                            if (mergeO3Lo > mergeO3Hi) {
                                mergeType = O3_BLOCK_DATA;
                            } else {
                                mergeType = O3_BLOCK_MERGE;
                            }

                            if (mergeO3Hi < srcOooHi) {
                                suffixLo = mergeO3Hi + 1;
                                suffixType = O3_BLOCK_O3;
                                suffixHi = Math.max(suffixLo, srcOooHi);
                            }
                        } else {

                            // |      | |     |
                            // |      | | OOO |
                            // | data | |     |
                            // +------+ +-----+

                            branch = 7;
                            mergeType = O3_BLOCK_MERGE;
                            mergeO3Hi = srcOooHi;
                            mergeDataHi = srcDataMax - 1;
                        }
                    } else {
                        //            +-----+
                        //            | OOO |
                        //            +-----+
                        //
                        //  +------+
                        //  | data |
                        //
                        branch = 8;
                        prefixHi = srcOooHi;
                        suffixType = O3_BLOCK_DATA;
                        suffixLo = 0;
                        suffixHi = srcDataMax - 1;
                    }
                }

                LOG.debug()
                        .$("o3 merge [branch=").$(branch)
                        .$(", prefixType=").$(prefixType)
                        .$(", prefixLo=").$(prefixLo)
                        .$(", prefixHi=").$(prefixHi)
                        .$(", o3TimestampLo=").$ts(o3TimestampLo)
                        .$(", o3TimestampMin=").$ts(o3TimestampMin)
                        .$(", o3TimestampMax=").$ts(o3TimestampMax)
                        .$(", dataTimestampLo=").$ts(dataTimestampLo)
                        .$(", dataTimestampHi=").$ts(dataTimestampHi)
                        .$(", partitionTimestamp=").$ts(partitionTimestamp)
                        .$(", srcDataMax=").$(srcDataMax)
                        .$(", mergeType=").$(mergeType)
                        .$(", mergeDataLo=").$(mergeDataLo)
                        .$(", mergeDataHi=").$(mergeDataHi)
                        .$(", mergeO3Lo=").$(mergeO3Lo)
                        .$(", mergeO3Hi=").$(mergeO3Hi)
                        .$(", suffixType=").$(suffixType)
                        .$(", suffixLo=").$(suffixLo)
                        .$(", suffixHi=").$(suffixHi)
                        .$(", table=").$(pathToTable)
                        .I$();

                final long partitionSize = srcDataMax + srcOooHi - srcOooLo + 1;

                newPartitionSize = partitionSize;
                oldPartitionSize = partitionSize;
                oldPartitionTimestamp = partitionTimestamp;
                boolean partitionSplit = false;

                if (prefixType == O3_BLOCK_DATA
                        && prefixHi >= tableWriter.getPartitionO3SplitThreshold()
                        && prefixHi > 2 * (mergeDataHi - mergeDataLo + suffixHi - suffixLo + mergeO3Hi - mergeO3Lo)
                ) {
                    // large prefix copy, better to split the partition
                    long maxSourceTimestamp = Unsafe.getUnsafe().getLong(srcTimestampAddr + prefixHi * Long.BYTES);
                    assert maxSourceTimestamp <= o3TimestampLo;
                    boolean canSplit = true;

                    if (maxSourceTimestamp == o3TimestampLo) {
                        // We cannot split the partition if existing data has timestamp with exactly same value
                        // because 2 partition parts cannot have data with exactly same timestamp.
                        // To make this work, we can reduce the prefix by the size of the rows which equals to o3TimestampLo.
                        long newPrefixHi = -1 + Vect.boundedBinarySearch64Bit(
                                srcTimestampAddr,
                                o3TimestampLo,
                                prefixLo,
                                prefixHi - 1,
                                BinarySearch.SCAN_UP
                        );

                        if (newPrefixHi > -1L) {
                            long shiftLeft = prefixHi - newPrefixHi;
                            long newMergeDataLo = mergeDataLo - shiftLeft;
                            // Check that splitting still makes sense
                            if (newPrefixHi >= tableWriter.getPartitionO3SplitThreshold()
                                    && newPrefixHi > 2 * (mergeDataHi - newMergeDataLo + suffixHi - suffixLo + mergeO3Hi - mergeO3Lo)
                            ) {
                                prefixHi = newPrefixHi;
                                mergeDataLo = newMergeDataLo;
                                maxSourceTimestamp = Unsafe.getUnsafe().getLong(srcTimestampAddr + prefixHi * Long.BYTES);
                                mergeType = O3_BLOCK_MERGE;
                                assert maxSourceTimestamp < o3TimestampLo;
                            } else {
                                canSplit = false;
                            }
                        } else {
                            canSplit = false;
                        }
                    }

                    if (canSplit) {
                        partitionSplit = true;
                        partitionTimestamp = maxSourceTimestamp + 1;
                        prefixType = O3_BLOCK_NONE;
                        newPartitionSize -= prefixHi + 1;
                        oldPartitionSize = prefixHi + 1;

                        // large prefix copy, better to split the partition
                        LOG.info().$("o3 split partition [table=").$(tableWriter.getTableToken())
                                .$(", timestamp=").$ts(oldPartitionTimestamp)
                                .$(", nameTxn=").$(srcDataTxn)
                                .$(", partitionSize=").$(partitionSize)
                                .$(", partitionNewSize=").$(oldPartitionSize)
                                .$(", newPartitionTimestamp=").$ts(partitionTimestamp)
                                .$(", nameTxn=").$(txn)
                                .I$();
                    }
                }

                if (!partitionSplit && prefixType == O3_BLOCK_NONE) {
                    // We do not need to create a copy of partition when we simply need to append
                    // existing the one.
                    openColumnMode = OPEN_MID_PARTITION_FOR_APPEND;
                } else {
                    TableUtils.setPathForPartition(path.trimTo(pathToTable.length()), partitionBy, partitionTimestamp, txn);
                    createDirsOrFail(ff, path.slash$(), tableWriter.getConfiguration().getMkDirMode());
                    if (last) {
                        openColumnMode = OPEN_LAST_PARTITION_FOR_MERGE;
                    } else {
                        openColumnMode = OPEN_MID_PARTITION_FOR_MERGE;
                    }
                }
            } catch (Throwable e) {
                LOG.error().$("process existing partition error [table=").utf8(tableWriter.getTableToken().getTableName())
                        .$(", e=").$(e)
                        .I$();
                O3Utils.unmap(ff, srcTimestampAddr, srcTimestampSize);
                O3Utils.close(ff, srcTimestampFd);
                tableWriter.o3BumpErrorCount();
                tableWriter.o3ClockDownPartitionUpdateCount();
                tableWriter.o3CountDownDoneLatch();
                throw e;
            }

            // Compute max timestamp as maximum of out of order data and
            // data in existing partition.
            // When partition is new, the data timestamp is MIN_LONG

            Unsafe.getUnsafe().putLong(partitionUpdateSinkAddr, partitionTimestamp);
            publishOpenColumnTasks(
                    txn,
                    columns,
                    oooColumns,
                    pathToTable,
                    srcOooLo,
                    srcOooHi,
                    srcOooMax,
                    o3TimestampMin,
                    o3TimestampLo,
                    partitionTimestamp,
                    oldPartitionTimestamp,
                    prefixType,
                    prefixLo,
                    prefixHi,
                    mergeType,
                    mergeDataLo,
                    mergeDataHi,
                    mergeO3Lo,
                    mergeO3Hi,
                    suffixType,
                    suffixLo,
                    suffixHi,
                    srcDataMax,
                    srcDataTxn,
                    openColumnMode,
                    srcTimestampFd,
                    srcTimestampAddr,
                    srcTimestampSize,
                    timestampIndex,
                    sortedTimestampsAddr,
                    newPartitionSize,
                    oldPartitionSize,
                    tableWriter,
                    columnCounter,
                    o3Basket,
                    partitionUpdateSinkAddr,
                    dedupColSinkAddr
            );
        }
    }

    public static void processPartition(
            O3PartitionTask task,
            long cursor,
            Sequence subSeq
    ) {
        // find "current" partition boundary in the out-of-order data
        // once we know the boundary we can move on to calculating another one
        // srcOooHi is index inclusive of value
        final Path pathToTable = task.getPathToTable();
        final int partitionBy = task.getPartitionBy();
        final ObjList<MemoryMA> columns = task.getColumns();
        final ReadOnlyObjList<? extends MemoryCR> oooColumns = task.getO3Columns();
        final long srcOooLo = task.getSrcOooLo();
        final long srcOooHi = task.getSrcOooHi();
        final long srcOooMax = task.getSrcOooMax();
        final long oooTimestampMin = task.getOooTimestampMin();
        final long oooTimestampMax = task.getOooTimestampMax();
        final long partitionTimestamp = task.getPartitionTimestamp();
        final long maxTimestamp = task.getMaxTimestamp();
        final long srcDataMax = task.getSrcDataMax();
        final long srcDataTxn = task.getSrcNameTxn();
        final boolean last = task.isLast();
        final long txn = task.getTxn();
        final long sortedTimestampsAddr = task.getSortedTimestampsAddr();
        final TableWriter tableWriter = task.getTableWriter();
        final AtomicInteger columnCounter = task.getColumnCounter();
        final O3Basket o3Basket = task.getO3Basket();
        final long partitionUpdateSinkAddr = task.getPartitionUpdateSinkAddr();
        final long dedupColSinkAddr = task.getDedupColSinkAddr();

        subSeq.done(cursor);

        processPartition(
                pathToTable,
                partitionBy,
                columns,
                oooColumns,
                srcOooLo,
                srcOooHi,
                srcOooMax,
                oooTimestampMin,
                oooTimestampMax,
                partitionTimestamp,
                maxTimestamp,
                srcDataMax,
                srcDataTxn,
                last,
                txn,
                sortedTimestampsAddr,
                tableWriter,
                columnCounter,
                o3Basket,
                partitionUpdateSinkAddr,
                dedupColSinkAddr
        );
    }

    private static long createMergeIndex(
            long srcDataTimestampAddr,
            long sortedTimestampsAddr,
            long mergeDataLo,
            long mergeDataHi,
            long mergeOOOLo,
            long mergeOOOHi,
            long indexSize
    ) {
        // Create "index" for existing timestamp column. When we reshuffle timestamps during merge we will
        // have to go back and find data rows we need to move accordingly
        long timestampIndexAddr = Unsafe.malloc(indexSize, MemoryTag.NATIVE_O3);
        Vect.mergeTwoLongIndexesAsc(
                srcDataTimestampAddr,
                mergeDataLo,
                mergeDataHi - mergeDataLo + 1,
                sortedTimestampsAddr + mergeOOOLo * 16,
                mergeOOOHi - mergeOOOLo + 1,
                timestampIndexAddr
        );
        return timestampIndexAddr;
    }

    private static long getDedupRows(
            long srcTimestampAddr,
            long mergeDataLo,
            long mergeDataHi,
            long sortedTimestampsAddr,
            long mergeOOOLo,
            long mergeOOOHi,
            long tempIndexAddr
    ) {
<<<<<<< HEAD
        if (dedupCommitAddresses == null || dedupCommitAddresses.getColumnCount() == 0) {
            return Vect.mergeDedupTimestampWithLongIndexAsc(
                    srcTimestampAddr,
                    mergeDataLo,
                    mergeDataHi,
                    sortedTimestampsAddr,
                    mergeOOOLo,
                    mergeOOOHi,
                    tempIndexAddr
            );
        } else {
            return getDedupRowsWithAdditionalKeys(
                    partitionTimestamp,
                    srcDataTxn,
                    srcTimestampAddr,
                    mergeDataLo,
                    mergeDataHi,
                    sortedTimestampsAddr,
                    mergeOOOLo,
                    mergeOOOHi,
                    oooColumns,
                    dedupCommitAddresses,
                    dedupColSinkAddr,
                    tableWriter,
                    tableRootPath,
                    tempIndexAddr
            );
        }
    }

    private static long getDedupRowsWithAdditionalKeys(
            long partitionTimestamp,
            long srcDataTxn,
            long srcTimestampAddr,
            long mergeDataLo,
            long mergeDataHi,
            long sortedTimestampsAddr,
            long mergeOOOLo,
            long mergeOOOHi,
            ReadOnlyObjList<? extends MemoryCR> oooColumns,
            DedupColumnCommitAddresses dedupCommitAddresses,
            long dedupColSinkAddr,
            TableWriter tableWriter,
            Path tableRootPath,
            long tempIndexAddr
    ) {
        TableRecordMetadata metadata = tableWriter.getMetadata();
        int dedupColumnIndex = 0;
        int tableRootPathLen = tableRootPath.length();
        FilesFacade ff = tableWriter.getFilesFacade();

        int mapMemTag = MemoryTag.MMAP_O3;
        try {
            for (int i = 0; i < metadata.getColumnCount(); i++) {
                int columnType = metadata.getColumnType(i);
                if (columnType > 0 && metadata.isDedupKey(i) && i != metadata.getTimestampIndex()) {
                    final int columnSize = 4;
                    assert ColumnType.sizeOf(columnType) == columnSize;

                    final long columnTop = tableWriter.getColumnTop(partitionTimestamp, i, 0);
                    if (columnTop < mergeDataLo + 1) {
                        dedupCommitAddresses.setColumnTop(dedupColSinkAddr, dedupColumnIndex, columnTop);

                        CharSequence columnName = metadata.getColumnName(i);
                        long columnNameTxn = tableWriter.getColumnNameTxn(partitionTimestamp, i);
                        TableUtils.setSinkForPartition(tableRootPath.trimTo(tableRootPathLen).slash(), tableWriter.getPartitionBy(), partitionTimestamp, srcDataTxn);
                        TableUtils.dFile(tableRootPath, columnName, columnNameTxn);
                        int fd = TableUtils.openRO(ff, tableRootPath.$(), LOG);
                        dedupCommitAddresses.setOpenFd(dedupColSinkAddr, dedupColumnIndex, fd);

                        long mapSize = (mergeDataHi + 1 - columnTop) * columnSize;
                        long mappedAddress = TableUtils.mapAppendColumnBuffer(
                                ff,
                                fd,
                                0,
                                mapSize,
                                false,
                                mapMemTag
                        );
                        dedupCommitAddresses.setColumnMapAddress(dedupColSinkAddr, dedupColumnIndex, mappedAddress);
                        dedupCommitAddresses.setColumnMapSize(dedupColSinkAddr, dedupColumnIndex, mapSize);
                    } else {
                        // column is all nulls because of column top
                        dedupCommitAddresses.setColumnTop(dedupColSinkAddr, dedupColumnIndex, columnTop);
                        dedupCommitAddresses.setOpenFd(dedupColSinkAddr, dedupColumnIndex, -1);
                        dedupCommitAddresses.setColumnMapAddress(dedupColSinkAddr, dedupColumnIndex, 0);
                        dedupCommitAddresses.setColumnMapSize(dedupColSinkAddr, dedupColumnIndex, 0);
                    }
                    long oooColAddress = oooColumns.get(getPrimaryColumnIndex(i)).addressOf(0);
                    dedupCommitAddresses.setOooColumnMapAddress(dedupColSinkAddr, dedupColumnIndex, oooColAddress);
                    dedupColumnIndex++;
                }
            }

            return Vect.mergeDedupTimestampWithLongIndexIntKeys(
                    srcTimestampAddr,
                    mergeDataLo,
                    mergeDataHi,
                    sortedTimestampsAddr,
                    mergeOOOLo,
                    mergeOOOHi,
                    tempIndexAddr,
                    dedupCommitAddresses.getColumnCount(),
                    dedupCommitAddresses.getColDataAddresses(dedupColSinkAddr),
                    dedupCommitAddresses.getColDataTops(dedupColSinkAddr),
                    dedupCommitAddresses.getOooAddresses(dedupColSinkAddr)
            );
        } finally {
            for (int i = 0, n = dedupCommitAddresses.getColumnCount(); i < n; i++) {
                final long mappedAddress = dedupCommitAddresses.getColumnMapAddress(dedupColSinkAddr, i);
                final long mappedAddressSize = dedupCommitAddresses.getColumnMapSize(dedupColSinkAddr, i);
                if (mappedAddressSize > 0 && mappedAddress > 0) {
                    TableUtils.mapAppendColumnBufferRelease(ff, mappedAddress, 0, mappedAddressSize, mapMemTag);
                }
                final int fd = dedupCommitAddresses.getOpenFd(dedupColSinkAddr, i);
                if (fd > 0) {
                    ff.close(fd);
                }
            }
            dedupCommitAddresses.clear(dedupColSinkAddr);
        }
=======
        return Vect.mergeDedupTimestampWithLongIndexAsc(
                srcTimestampAddr,
                mergeDataLo,
                mergeDataHi,
                sortedTimestampsAddr,
                mergeOOOLo,
                mergeOOOHi,
                tempIndexAddr
        );
>>>>>>> 452eb99c
    }

    private static void publishOpenColumnTaskContended(
            long cursor,
            int openColumnMode,
            Path pathToTable,
            CharSequence columnName,
            AtomicInteger columnCounter,
            AtomicInteger partCounter,
            int columnType,
            long timestampMergeIndexAddr,
            long timestampMergeIndexSize,
            long srcOooFixAddr,
            long srcOooVarAddr,
            long srcOooLo,
            long srcOooHi,
            long srcOooMax,
            long oooTimestampMin,
            long partitionTimestamp,
            long oldPartitionTimestamp,
            long srcDataTop,
            long srcDataMax,
            long srcDataTxn,
            long txn,
            int prefixType,
            long prefixLo,
            long prefixHi,
            int mergeType,
            long mergeDataLo,
            long mergeDataHi,
            long mergeOOOLo,
            long mergeOOOHi,
            int suffixType,
            long suffixLo,
            long suffixHi,
            int srcTimestampFd,
            long srcTimestampAddr,
            long srcTimestampSize,
            int indexBlockCapacity,
            int activeFixFd,
            int activeVarFd,
            long newPartitionSize,
            long oldPartitionSize,
            TableWriter tableWriter,
            BitmapIndexWriter indexWriter,
            long partitionUpdateSinkAddr,
            int columnIndex,
            long columnNameTxn
    ) {
        while (cursor == -2) {
            cursor = tableWriter.getO3OpenColumnPubSeq().next();
        }

        if (cursor > -1) {
            publishOpenColumnTaskHarmonized(
                    cursor,
                    openColumnMode,
                    pathToTable,
                    columnName,
                    columnCounter,
                    partCounter,
                    columnType,
                    timestampMergeIndexAddr,
                    timestampMergeIndexSize,
                    srcOooFixAddr,
                    srcOooVarAddr,
                    srcOooLo,
                    srcOooHi,
                    srcOooMax,
                    oooTimestampMin,
                    partitionTimestamp,
                    oldPartitionTimestamp,
                    srcDataTop,
                    srcDataMax,
                    srcDataTxn,
                    txn,
                    prefixType,
                    prefixLo,
                    prefixHi,
                    mergeType,
                    mergeDataLo,
                    mergeDataHi,
                    mergeOOOLo,
                    mergeOOOHi,
                    suffixType,
                    suffixLo,
                    suffixHi,
                    indexBlockCapacity,
                    srcTimestampFd,
                    srcTimestampAddr,
                    srcTimestampSize,
                    activeFixFd,
                    activeVarFd,
                    newPartitionSize,
                    oldPartitionSize,
                    tableWriter,
                    indexWriter,
                    partitionUpdateSinkAddr,
                    columnIndex,
                    columnNameTxn
            );
        } else {
            O3OpenColumnJob.openColumn(
                    openColumnMode,
                    pathToTable,
                    columnName,
                    columnCounter,
                    partCounter,
                    columnType,
                    timestampMergeIndexAddr,
                    timestampMergeIndexSize,
                    srcOooFixAddr,
                    srcOooVarAddr,
                    srcOooLo,
                    srcOooHi,
                    srcOooMax,
                    oooTimestampMin,
                    partitionTimestamp,
                    oldPartitionTimestamp,
                    srcDataTop,
                    srcDataMax,
                    srcDataTxn,
                    txn,
                    prefixType,
                    prefixLo,
                    prefixHi,
                    mergeType,
                    mergeOOOLo,
                    mergeOOOHi,
                    mergeDataLo,
                    mergeDataHi,
                    suffixType,
                    suffixLo,
                    suffixHi,
                    srcTimestampFd,
                    srcTimestampAddr,
                    srcTimestampSize,
                    indexBlockCapacity,
                    activeFixFd,
                    activeVarFd,
                    newPartitionSize,
                    oldPartitionSize,
                    tableWriter,
                    indexWriter,
                    partitionUpdateSinkAddr,
                    columnIndex,
                    columnNameTxn
            );
        }
    }

    private static void publishOpenColumnTaskHarmonized(
            long cursor,
            int openColumnMode,
            Path pathToTable,
            CharSequence columnName,
            AtomicInteger columnCounter,
            AtomicInteger partCounter,
            int columnType,
            long timestampMergeIndexAddr,
            long timestampMergeIndexSize,
            long srcOooFixAddr,
            long srcOooVarAddr,
            long srcOooLo,
            long srcOooHi,
            long srcOooMax,
            long oooTimestampMin,
            long partitionTimestamp,
            long oldPartitionTimestamp,
            long srcDataTop,
            long srcDataMax,
            long srcDataTxn,
            long txn,
            int prefixType,
            long prefixLo,
            long prefixHi,
            int mergeType,
            long mergeDataLo,
            long mergeDataHi,
            long mergeOOOLo,
            long mergeOOOHi,
            int suffixType,
            long suffixLo,
            long suffixHi,
            int indexBlockCapacity,
            int srcTimestampFd,
            long srcTimestampAddr,
            long srcTimestampSize,
            int activeFixFd,
            int activeVarFd,
            long newPartitionSize,
            long oldPartitionSize,
            TableWriter tableWriter,
            BitmapIndexWriter indexWriter,
            long partitionUpdateSinkAddr,
            int columnIndex,
            long columnNameTxn
    ) {
        final O3OpenColumnTask openColumnTask = tableWriter.getO3OpenColumnQueue().get(cursor);
        openColumnTask.of(
                openColumnMode,
                pathToTable,
                columnName,
                columnCounter,
                partCounter,
                columnType,
                timestampMergeIndexAddr,
                timestampMergeIndexSize,
                srcOooFixAddr,
                srcOooVarAddr,
                srcOooLo,
                srcOooHi,
                srcOooMax,
                oooTimestampMin,
                partitionTimestamp,
                oldPartitionTimestamp,
                srcDataTop,
                srcDataMax,
                srcDataTxn,
                txn,
                prefixType,
                prefixLo,
                prefixHi,
                mergeType,
                mergeDataLo,
                mergeDataHi,
                mergeOOOLo,
                mergeOOOHi,
                suffixType,
                suffixLo,
                suffixHi,
                srcTimestampFd,
                srcTimestampAddr,
                srcTimestampSize,
                indexBlockCapacity,
                activeFixFd,
                activeVarFd,
                newPartitionSize,
                oldPartitionSize,
                tableWriter,
                indexWriter,
                partitionUpdateSinkAddr,
                columnIndex,
                columnNameTxn
        );
        tableWriter.getO3OpenColumnPubSeq().done(cursor);
    }

    private static void publishOpenColumnTasks(
            long txn,
            ObjList<MemoryMA> columns,
            ReadOnlyObjList<? extends MemoryCR> oooColumns,
            Path pathToTable,
            long srcOooLo,
            long srcOooHi,
            long srcOooMax,
            long oooTimestampMin,
            long oooTimestampLo,
            long partitionTimestamp,
            long oldPartitionTimestamp,
            int prefixType,
            long prefixLo,
            long prefixHi,
            int mergeType,
            long mergeDataLo,
            long mergeDataHi,
            long mergeOOOLo,
            long mergeOOOHi,
            int suffixType,
            long suffixLo,
            long suffixHi,
            long srcDataMax,
            long srcDataTxn,
            int openColumnMode,
            int srcTimestampFd,
            long srcTimestampAddr,
            long srcTimestampSize,
            int timestampIndex,
            long sortedTimestampsAddr,
            long newPartitionSize,
            long oldPartitionSize,
            TableWriter tableWriter,
            AtomicInteger columnCounter,
            O3Basket o3Basket,
            long partitionUpdateSinkAddr,
            @SuppressWarnings("unused") long dedupColSinkAddr
    ) {
        // Number of rows to insert from the O3 segment into this partition.
        final long srcOooBatchRowSize = srcOooHi - srcOooLo + 1;

        tableWriter.addPhysicallyWrittenRows(
                isOpenColumnModeForAppend(openColumnMode)
                        ? srcOooBatchRowSize
                        : srcDataMax + srcOooBatchRowSize
        );

        LOG.debug().$("partition [ts=").$ts(oooTimestampLo).I$();

        final long timestampMergeIndexAddr;
        final long timestampMergeIndexSize;
        final TableRecordMetadata metadata = tableWriter.getMetadata();
        if (mergeType == O3_BLOCK_MERGE) {
            long tempIndexSize = (mergeOOOHi - mergeOOOLo + 1 + mergeDataHi - mergeDataLo + 1) * TIMESTAMP_MERGE_ENTRY_BYTES;
            assert tempIndexSize > 0; // avoid SIGSEGV

            if (!tableWriter.isDeduplicationEnabled()) {
                timestampMergeIndexSize = tempIndexSize;
                assert timestampMergeIndexSize > 0; // avoid SIGSEGV
                timestampMergeIndexAddr = createMergeIndex(
                        srcTimestampAddr,
                        sortedTimestampsAddr,
                        mergeDataLo,
                        mergeDataHi,
                        mergeOOOLo,
                        mergeOOOHi,
                        timestampMergeIndexSize
                );
            } else {
                final long tempIndexAddr = Unsafe.malloc(tempIndexSize, MemoryTag.NATIVE_O3);
                try {
                    final long dedupRows = getDedupRows(
<<<<<<< HEAD
                            oldPartitionTimestamp,
                            srcDataTxn,
=======
>>>>>>> 452eb99c
                            srcTimestampAddr,
                            mergeDataLo,
                            mergeDataHi,
                            sortedTimestampsAddr,
                            mergeOOOLo,
                            mergeOOOHi,
                            tempIndexAddr
                    );
                    timestampMergeIndexSize = dedupRows * TIMESTAMP_MERGE_ENTRY_BYTES;
                    timestampMergeIndexAddr = Unsafe.realloc(tempIndexAddr, tempIndexSize, timestampMergeIndexSize, MemoryTag.NATIVE_O3);
                    final long duplicateCount = (mergeOOOHi - mergeOOOLo + 1 + mergeDataHi - mergeDataLo + 1) - dedupRows;
                    newPartitionSize -= duplicateCount;
                    if (oldPartitionTimestamp == partitionTimestamp) {
                        oldPartitionSize -= duplicateCount;
                    }
                } catch (Throwable e) {
                    tableWriter.o3BumpErrorCount();
                    LOG.error().$("open column error [table=").utf8(tableWriter.getTableToken().getTableName())
                            .$(", e=").$(e)
                            .I$();
                    O3CopyJob.closeColumnIdleQuick(
                            0,
                            0,
                            srcTimestampFd,
                            srcTimestampAddr,
                            srcTimestampSize,
                            tableWriter
                    );
                    throw e;
                }
            }
        } else {
            timestampMergeIndexAddr = 0;
            timestampMergeIndexSize = 0;
        }

        final int columnCount = metadata.getColumnCount();
        columnCounter.set(compressColumnCount(metadata));
        int columnsInFlight = columnCount;
        if (openColumnMode == OPEN_LAST_PARTITION_FOR_MERGE || openColumnMode == OPEN_MID_PARTITION_FOR_MERGE) {
            // Partition will be re-written. Jobs will set new column top values but by default they are 0
            Vect.memset(partitionUpdateSinkAddr + PARTITION_SINK_COL_TOP_OFFSET, (long) Long.BYTES * columnCount, 0);
        }

        try {
            for (int i = 0; i < columnCount; i++) {
                final int columnType = metadata.getColumnType(i);
                if (columnType < 0) {
                    continue;
                }
                final int colOffset = getPrimaryColumnIndex(i);
                final boolean notTheTimestamp = i != timestampIndex;
                final MemoryCR oooMem1 = oooColumns.getQuick(colOffset);
                final MemoryCR oooMem2 = oooColumns.getQuick(colOffset + 1);
                final MemoryMA mem1 = columns.getQuick(colOffset);
                final MemoryMA mem2 = columns.getQuick(colOffset + 1);
                final int activeFixFd;
                final int activeVarFd;
                final long srcDataTop;
                final long srcOooFixAddr;
                final long srcOooVarAddr;
                if (!ColumnType.isVariableLength(columnType)) {
                    activeFixFd = mem1.getFd();
                    activeVarFd = 0;
                    srcOooFixAddr = oooMem1.addressOf(0);
                    srcOooVarAddr = 0;
                } else {
                    activeFixFd = mem2.getFd();
                    activeVarFd = mem1.getFd();
                    srcOooFixAddr = oooMem2.addressOf(0);
                    srcOooVarAddr = oooMem1.addressOf(0);
                }

                final CharSequence columnName = metadata.getColumnName(i);
                final boolean isIndexed = metadata.isColumnIndexed(i);
                final int indexBlockCapacity = isIndexed ? metadata.getIndexValueBlockCapacity(i) : -1;
                if (openColumnMode == OPEN_LAST_PARTITION_FOR_APPEND || openColumnMode == OPEN_LAST_PARTITION_FOR_MERGE) {
                    srcDataTop = tableWriter.getColumnTop(i);
                } else {
                    srcDataTop = -1; // column open job will have to find out if top exists and its value
                }

                final BitmapIndexWriter indexWriter;
                if (isIndexed) {
                    indexWriter = o3Basket.nextIndexer();
                } else {
                    indexWriter = null;
                }

                try {
                    final long cursor = tableWriter.getO3OpenColumnPubSeq().next();
                    final long columnNameTxn = tableWriter.getColumnNameTxn(partitionTimestamp, i);
                    if (cursor > -1) {
                        publishOpenColumnTaskHarmonized(
                                cursor,
                                openColumnMode,
                                pathToTable,
                                columnName,
                                columnCounter,
                                o3Basket.nextPartCounter(),
                                notTheTimestamp ? columnType : ColumnType.setDesignatedTimestampBit(columnType, true),
                                timestampMergeIndexAddr,
                                timestampMergeIndexSize,
                                srcOooFixAddr,
                                srcOooVarAddr,
                                srcOooLo,
                                srcOooHi,
                                srcOooMax,
                                oooTimestampMin,
                                partitionTimestamp,
                                oldPartitionTimestamp,
                                srcDataTop,
                                srcDataMax,
                                srcDataTxn,
                                txn,
                                prefixType,
                                prefixLo,
                                prefixHi,
                                mergeType,
                                mergeDataLo,
                                mergeDataHi,
                                mergeOOOLo,
                                mergeOOOHi,
                                suffixType,
                                suffixLo,
                                suffixHi,
                                indexBlockCapacity,
                                srcTimestampFd,
                                srcTimestampAddr,
                                srcTimestampSize,
                                activeFixFd,
                                activeVarFd,
                                newPartitionSize,
                                oldPartitionSize,
                                tableWriter,
                                indexWriter,
                                partitionUpdateSinkAddr,
                                i,
                                columnNameTxn
                        );
                    } else {
                        publishOpenColumnTaskContended(
                                cursor,
                                openColumnMode,
                                pathToTable,
                                columnName,
                                columnCounter,
                                o3Basket.nextPartCounter(),
                                notTheTimestamp ? columnType : ColumnType.setDesignatedTimestampBit(columnType, true),
                                timestampMergeIndexAddr,
                                timestampMergeIndexSize,
                                srcOooFixAddr,
                                srcOooVarAddr,
                                srcOooLo,
                                srcOooHi,
                                srcOooMax,
                                oooTimestampMin,
                                partitionTimestamp,
                                oldPartitionTimestamp,
                                srcDataTop,
                                srcDataMax,
                                srcDataTxn,
                                txn,
                                prefixType,
                                prefixLo,
                                prefixHi,
                                mergeType,
                                mergeDataLo,
                                mergeDataHi,
                                mergeOOOLo,
                                mergeOOOHi,
                                suffixType,
                                suffixLo,
                                suffixHi,
                                srcTimestampFd,
                                srcTimestampAddr,
                                srcTimestampSize,
                                indexBlockCapacity,
                                activeFixFd,
                                activeVarFd,
                                newPartitionSize,
                                oldPartitionSize,
                                tableWriter,
                                indexWriter,
                                partitionUpdateSinkAddr,
                                i,
                                columnNameTxn
                        );
                    }
                } catch (Throwable e) {
                    tableWriter.o3BumpErrorCount();
                    LOG.error().$("open column error [table=").utf8(tableWriter.getTableToken().getTableName())
                            .$(", e=").$(e)
                            .I$();
                    columnsInFlight = i + 1;
                    throw e;
                }
            }
        } finally {
            final int delta = columnsInFlight - columnCount;
            LOG.debug().$("idle [delta=").$(delta).I$();
            if (delta < 0 && columnCounter.addAndGet(delta) == 0) {
                O3CopyJob.closeColumnIdleQuick(
                        timestampMergeIndexAddr,
                        timestampMergeIndexSize,
                        srcTimestampFd,
                        srcTimestampAddr,
                        srcTimestampSize,
                        tableWriter
                );
            }
        }
    }

    @Override
    protected boolean doRun(int workerId, long cursor, RunStatus runStatus) {
        processPartition(queue.get(cursor), cursor, subSeq);
        return true;
    }
}<|MERGE_RESOLUTION|>--- conflicted
+++ resolved
@@ -714,15 +714,21 @@
     }
 
     private static long getDedupRows(
+            long partitionTimestamp,
+            long srcDataTxn,
             long srcTimestampAddr,
             long mergeDataLo,
             long mergeDataHi,
             long sortedTimestampsAddr,
             long mergeOOOLo,
             long mergeOOOHi,
+            ReadOnlyObjList<? extends MemoryCR> oooColumns,
+            DedupColumnCommitAddresses dedupCommitAddresses,
+            long dedupColSinkAddr,
+            TableWriter tableWriter,
+            Path tableRootPath,
             long tempIndexAddr
     ) {
-<<<<<<< HEAD
         if (dedupCommitAddresses == null || dedupCommitAddresses.getColumnCount() == 0) {
             return Vect.mergeDedupTimestampWithLongIndexAsc(
                     srcTimestampAddr,
@@ -844,17 +850,6 @@
             }
             dedupCommitAddresses.clear(dedupColSinkAddr);
         }
-=======
-        return Vect.mergeDedupTimestampWithLongIndexAsc(
-                srcTimestampAddr,
-                mergeDataLo,
-                mergeDataHi,
-                sortedTimestampsAddr,
-                mergeOOOLo,
-                mergeOOOHi,
-                tempIndexAddr
-        );
->>>>>>> 452eb99c
     }
 
     private static void publishOpenColumnTaskContended(
@@ -1174,19 +1169,24 @@
                 );
             } else {
                 final long tempIndexAddr = Unsafe.malloc(tempIndexSize, MemoryTag.NATIVE_O3);
+                final DedupColumnCommitAddresses dedupCommitAddresses = tableWriter.getDedupCommitAddresses();
+                final Path tempTablePath = Path.getThreadLocal(tableWriter.getConfiguration().getRoot()).concat(tableWriter.getTableToken());
+
                 try {
                     final long dedupRows = getDedupRows(
-<<<<<<< HEAD
                             oldPartitionTimestamp,
                             srcDataTxn,
-=======
->>>>>>> 452eb99c
                             srcTimestampAddr,
                             mergeDataLo,
                             mergeDataHi,
                             sortedTimestampsAddr,
                             mergeOOOLo,
                             mergeOOOHi,
+                            oooColumns,
+                            dedupCommitAddresses,
+                            dedupColSinkAddr,
+                            tableWriter,
+                            tempTablePath,
                             tempIndexAddr
                     );
                     timestampMergeIndexSize = dedupRows * TIMESTAMP_MERGE_ENTRY_BYTES;
