/*******************************************************************************
 *     ___                  _   ____  ____
 *    / _ \ _   _  ___  ___| |_|  _ \| __ )
 *   | | | | | | |/ _ \/ __| __| | | |  _ \
 *   | |_| | |_| |  __/\__ \ |_| |_| | |_) |
 *    \__\_\\__,_|\___||___/\__|____/|____/
 *
 *  Copyright (c) 2014-2019 Appsicle
 *  Copyright (c) 2019-2024 QuestDB
 *
 *  Licensed under the Apache License, Version 2.0 (the "License");
 *  you may not use this file except in compliance with the License.
 *  You may obtain a copy of the License at
 *
 *  http://www.apache.org/licenses/LICENSE-2.0
 *
 *  Unless required by applicable law or agreed to in writing, software
 *  distributed under the License is distributed on an "AS IS" BASIS,
 *  WITHOUT WARRANTIES OR CONDITIONS OF ANY KIND, either express or implied.
 *  See the License for the specific language governing permissions and
 *  limitations under the License.
 *
 ******************************************************************************/

package io.questdb.cairo;

import io.questdb.MessageBus;
import io.questdb.cairo.sql.RecordMetadata;
import io.questdb.cairo.sql.TableRecordMetadata;
import io.questdb.cairo.vm.api.MemoryCR;
import io.questdb.cairo.vm.api.MemoryMA;
import io.questdb.cairo.vm.api.MemoryR;
import io.questdb.griffin.engine.table.parquet.OwnedMemoryPartitionDescriptor;
import io.questdb.griffin.engine.table.parquet.ParquetCompression;
import io.questdb.griffin.engine.table.parquet.PartitionDecoder;
import io.questdb.griffin.engine.table.parquet.PartitionDescriptor;
import io.questdb.griffin.engine.table.parquet.PartitionUpdater;
import io.questdb.griffin.engine.table.parquet.RowGroupBuffers;
import io.questdb.griffin.engine.table.parquet.RowGroupStatBuffers;
import io.questdb.log.Log;
import io.questdb.log.LogFactory;
import io.questdb.mp.AbstractQueueConsumerJob;
import io.questdb.mp.Sequence;
import io.questdb.std.DirectIntList;
import io.questdb.std.Files;
import io.questdb.std.FilesFacade;
import io.questdb.std.MemoryTag;
import io.questdb.std.ObjList;
import io.questdb.std.ReadOnlyObjList;
import io.questdb.std.Unsafe;
import io.questdb.std.Vect;
import io.questdb.std.str.Path;
import io.questdb.tasks.O3OpenColumnTask;
import io.questdb.tasks.O3PartitionTask;

import java.util.concurrent.atomic.AtomicInteger;

import static io.questdb.cairo.O3OpenColumnJob.*;
import static io.questdb.cairo.TableUtils.*;
import static io.questdb.cairo.TableWriter.*;

public class O3PartitionJob extends AbstractQueueConsumerJob<O3PartitionTask> {

    private static final Log LOG = LogFactory.getLog(O3PartitionJob.class);

    public O3PartitionJob(MessageBus messageBus) {
        super(messageBus.getO3PartitionQueue(), messageBus.getO3PartitionSubSeq());
    }

    public static void processParquetPartition(
            Path pathToTable,
            int partitionBy,
            ReadOnlyObjList<? extends MemoryCR> oooColumns,
            long srcOooLo,
            long srcOooHi,
            long partitionTimestamp,
            long sortedTimestampsAddr,
            TableWriter tableWriter,
            long srcNameTxn,
            long partitionUpdateSinkAddr,
            long o3TimestampMin,
            long newPartitionSize,
            long oldPartitionSize
    ) {
        // Number of rows to insert from the O3 segment into this partition.
        final long srcOooBatchRowSize = srcOooHi - srcOooLo + 1;
        final TableRecordMetadata tableWriterMetadata = tableWriter.getMetadata();
        Path path = Path.getThreadLocal(pathToTable);
        setPathForParquetPartition(path, partitionBy, partitionTimestamp, srcNameTxn);

        final int partitionIndex = tableWriter.getPartitionIndexByTimestamp(partitionTimestamp);
        final long partitionParquetFileSize = tableWriter.getPartitionParquetFileSize(partitionIndex);

        long parquetFileFd = -1;
        CairoConfiguration cairoConfiguration = tableWriter.getConfiguration();
        FilesFacade ff = tableWriter.getFilesFacade();
        try (
                PartitionDecoder partitionDecoder = new PartitionDecoder();
                RowGroupBuffers rowGroupBuffers = new RowGroupBuffers(MemoryTag.NATIVE_PARQUET_PARTITION_UPDATER);
                RowGroupStatBuffers rowGroupStatBuffers = new RowGroupStatBuffers(MemoryTag.NATIVE_PARQUET_PARTITION_UPDATER);
                PartitionUpdater partitionUpdater = new PartitionUpdater(ff);
                DirectIntList columnIdsAndTypes = new DirectIntList(2, MemoryTag.NATIVE_O3);
                PartitionDescriptor partitionDescriptor = new OwnedMemoryPartitionDescriptor()
        ) {
            parquetFileFd = TableUtils.openRO(ff, path.$(), LOG);
<<<<<<< HEAD
            partitionDecoder.of(parquetFileFd, partitionParquetFileSize);
=======
            partitionDecoder.of(parquetFileFd, MemoryTag.NATIVE_PARQUET_PARTITION_UPDATER);
>>>>>>> 34b67490

            final int rowGroupCount = partitionDecoder.metadata().rowGroupCount();
            final int timestampIndex = tableWriterMetadata.getTimestampIndex();
            final int timestampColumnType = tableWriterMetadata.getColumnType(timestampIndex);
            assert ColumnType.isTimestamp(timestampColumnType);

            // for API completeness, we'll use the same configuration as the initial partition partitionDecoder.
            final int compressionCodec = cairoConfiguration.getPartitionEncoderParquetCompressionCodec();
            final int compressionLevel = cairoConfiguration.getPartitionEncoderParquetCompressionLevel();
            final int rowGroupSize = cairoConfiguration.getPartitionEncoderParquetRowGroupSize();
            final int dataPageSize = cairoConfiguration.getPartitionEncoderParquetDataPageSize();
            final boolean statisticsEnabled = cairoConfiguration.isPartitionEncoderParquetStatisticsEnabled();

            // partitionUpdater is the owner of the partitionDecoder descriptor
            final long opts = cairoConfiguration.getWriterFileOpenOpts();
            partitionUpdater.of(
                    path.$(),
                    opts,
                    partitionParquetFileSize,
                    timestampIndex,
                    ParquetCompression.packCompressionCodecLevel(compressionCodec, compressionLevel),
                    statisticsEnabled,
                    rowGroupSize,
                    dataPageSize
            );

            // The O3 range [srcOooLo, srcOooHi] has been split into intervals between row group minimums: [rowGroupN-1.min, rowGroupN.min].
            // Each of these intervals is merged into the previous row group (rowGroupN-1).
            //   +------+          <- rg0.min
            //   | rg0  |  +-----+ <- srcOooLo
            //   |      |  | OOO |
            //   +------+  |     |
            //             |     |
            //   +------+  |     | <- rg1.min
            //   | rg1  |  |     |
            //   |      |  |     |
            //   +------+  |     |
            //             |     |
            //   +------+  |     | <- rg2.min
            //   | rg2  |  |     |
            //   |      |  |     |
            //   +------+  |     |
            //             |     |
            //             +-----+ <- srcOooHi

            // on the first iteration, ooo range [srcOooLo, rg1.min]
            // is merged into row group 0.
            // on the second iteration, ooo range [rg1.min, rg2.min]
            // is merged into row group 1.
            // as a tail case, ooo range [rg2.min, srcOooHi]
            // is merged into row group 2.

            //   +------+          <- rg0.min
            //   | rg0  |  +-----+ <- srcOooLo
            //   |      |  | OOO |
            //   +------+  |     |
            //             +-----+
            //   +------+         <- rg1.min
            //   | rg1  |
            //   |      |
            //   +------+
            //
            //   +------+         <- rg2.min
            //   | rg2  |
            //   |      |
            //   +------+
            //
            //   +------+         <- rg3.min
            //   | rg3  |  +-----+ <- mergeRangeLo
            //   |      |  | OOO |
            //   +------+  |     |
            //             |     |
            //             +-----+ <- srcOooHi

            // on the first iteration, ooo range [srcOooLo, rg1.min]
            // is merged into row group 0.
            // on the second iteration, ooo range [rg1.min, rg2.min]
            // has no data, continue to the next row group.
            // on the third iteration, ooo range [rg2.min, rg3.min]
            // has no data, continue to the next row group.
            // as a tail case, ooo range [mergeRangeLo, srcOooHi]
            // is merged into row group 3.

            long mergeRangeLo = srcOooLo;
            for (int rowGroup = 1; rowGroup < rowGroupCount; rowGroup++) {
                columnIdsAndTypes.clear();
                columnIdsAndTypes.add(timestampIndex);
                columnIdsAndTypes.add(timestampColumnType);
                partitionDecoder.readRowGroupStats(rowGroupStatBuffers, columnIdsAndTypes, rowGroup);
                final long min = rowGroupStatBuffers.getMinValueLong(0);
                final long mergeRangeHi = Vect.boundedBinarySearchIndexT(
                        sortedTimestampsAddr,
                        min,
                        mergeRangeLo,
                        srcOooHi,
                        Vect.BIN_SEARCH_SCAN_DOWN
                );

                // has no data to merge, continue to the next row group
                if (mergeRangeHi < mergeRangeLo) {
                    continue;
                }

                mergeRowGroup(
                        partitionDescriptor,
                        partitionUpdater,
                        columnIdsAndTypes,
                        oooColumns,
                        sortedTimestampsAddr,
                        tableWriter,
                        partitionDecoder,
                        rowGroupBuffers,
                        rowGroup - 1,
                        timestampIndex,
                        timestampColumnType,
                        mergeRangeLo,
                        mergeRangeHi,
                        tableWriterMetadata,
                        srcOooBatchRowSize
                );
                mergeRangeLo = mergeRangeHi + 1;
            }

            if (mergeRangeLo <= srcOooHi) {
                // merge the tail [mergeRangeLo, srcOooHi] into the last row group
                // this also handles the case where there is only a single row group
                mergeRowGroup(
                        partitionDescriptor,
                        partitionUpdater,
                        columnIdsAndTypes,
                        oooColumns,
                        sortedTimestampsAddr,
                        tableWriter,
                        partitionDecoder,
                        rowGroupBuffers,
                        rowGroupCount - 1,
                        timestampIndex,
                        timestampColumnType,
                        mergeRangeLo,
                        srcOooHi,
                        tableWriterMetadata,
                        srcOooBatchRowSize
                );
            }
        } catch (Throwable e) {
            LOG.error().$("process partition error [table=").utf8(tableWriter.getTableToken().getTableName())
                    .$(", e=").$(e)
                    .I$();
            // the file is re-opened here because PartitionUpdater owns the file descriptor.
            final long fd = TableUtils.openRW(ff, path.$(), LOG, cairoConfiguration.getWriterFileOpenOpts());
            // truncate partition file to the previous uncorrupted size
            if (!ff.truncate(fd, partitionParquetFileSize)) {
                LOG.error().$("could not truncate partition file [path=").$(path).$(']').$();
            }
            ff.close(fd);
            tableWriter.o3BumpErrorCount(CairoException.isCairoOomError(e));
        } finally {
            if (parquetFileFd != -1) {
                ff.close(parquetFileFd);
            }
            final long fileSize = Files.length(path.$());
            Unsafe.getUnsafe().putLong(partitionUpdateSinkAddr, partitionTimestamp);
            Unsafe.getUnsafe().putLong(partitionUpdateSinkAddr + Long.BYTES, o3TimestampMin);
            Unsafe.getUnsafe().putLong(partitionUpdateSinkAddr + 2 * Long.BYTES, newPartitionSize);
            Unsafe.getUnsafe().putLong(partitionUpdateSinkAddr + 3 * Long.BYTES, oldPartitionSize);
            Unsafe.getUnsafe().putLong(partitionUpdateSinkAddr + 4 * Long.BYTES, 1); // partitionMutates
            Unsafe.getUnsafe().putLong(partitionUpdateSinkAddr + 5 * Long.BYTES, 0); // o3SplitPartitionSize
            Unsafe.getUnsafe().putLong(partitionUpdateSinkAddr + 7 * Long.BYTES, fileSize); // update parquet partition file size

            tableWriter.o3CountDownDoneLatch();
            tableWriter.o3ClockDownPartitionUpdateCount();
        }
    }

    public static void processPartition(
            Path pathToTable,
            int partitionBy,
            ObjList<MemoryMA> columns,
            ReadOnlyObjList<? extends MemoryCR> oooColumns,
            long srcOooLo,
            long srcOooHi,
            long srcOooMax,
            long o3TimestampMin,
            long partitionTimestamp,
            long maxTimestamp,
            long srcDataMax,
            long srcNameTxn,
            boolean last,
            long txn,
            long sortedTimestampsAddr,
            TableWriter tableWriter,
            AtomicInteger columnCounter,
            O3Basket o3Basket,
            final long newPartitionSize,
            final long oldPartitionSize,
            long partitionUpdateSinkAddr,
            long dedupColSinkAddr,
            boolean isParquet
    ) {
        // is out of order data hitting the last partition?
        // if so we do not need to re-open files and write to existing file descriptors
        final long o3TimestampLo = getTimestampIndexValue(sortedTimestampsAddr, srcOooLo);
        final long o3TimestampHi = getTimestampIndexValue(sortedTimestampsAddr, srcOooHi);
        final RecordMetadata metadata = tableWriter.getMetadata();
        final int timestampIndex = metadata.getTimestampIndex();
        if (isParquet) {
            processParquetPartition(
                    pathToTable,
                    partitionBy,
                    oooColumns,
                    srcOooLo,
                    srcOooHi,
                    partitionTimestamp,
                    sortedTimestampsAddr,
                    tableWriter,
                    srcNameTxn,
                    partitionUpdateSinkAddr,
                    o3TimestampMin,
                    newPartitionSize,
                    oldPartitionSize
            );
            return;
        }

        final Path path = Path.getThreadLocal(pathToTable);

        long srcTimestampFd = 0;
        long dataTimestampLo;
        long dataTimestampHi;
        final FilesFacade ff = tableWriter.getFilesFacade();
        long oldPartitionTimestamp;

        // partition might be subject to split
        // if this happens the size of the original (srcDataPartition) partition will decrease
        // and the size of new (o3Partition) will be non-zero
        long srcDataNewPartitionSize = newPartitionSize;

        long o3SplitPartitionSize = 0;

        if (srcDataMax < 1) {

            // This has to be a brand-new partition for any of three cases:
            // - This partition is above min partition of the table.
            // - This partition is below max partition of the table.
            // - This is last partition that is empty.
            // pure OOO data copy into new partition

            if (!last) {
                try {
                    LOG.debug().$("would create [path=").$(path.slash$()).I$();
                    TableUtils.setPathForNativePartition(path.trimTo(pathToTable.size()), partitionBy, partitionTimestamp, txn - 1);
                    createDirsOrFail(ff, path.slash(), tableWriter.getConfiguration().getMkDirMode());
                } catch (Throwable e) {
                    LOG.error().$("process new partition error [table=").utf8(tableWriter.getTableToken().getTableName())
                            .$(", e=").$(e)
                            .I$();
                    tableWriter.o3BumpErrorCount(CairoException.isCairoOomError(e));
                    tableWriter.o3ClockDownPartitionUpdateCount();
                    tableWriter.o3CountDownDoneLatch();
                    throw e;
                }
            }

            assert oldPartitionSize == 0;

            publishOpenColumnTasks(
                    txn,
                    columns,
                    oooColumns,
                    pathToTable,
                    srcOooLo,
                    srcOooHi,
                    srcOooMax,
                    o3TimestampMin,
                    o3TimestampLo,
                    partitionTimestamp,
                    partitionTimestamp,
                    // below parameters are unused by this type of append
                    0,
                    0,
                    0,
                    0,
                    0,
                    0,
                    0,
                    0,
                    0,
                    0,
                    0,
                    0,
                    srcNameTxn,
                    OPEN_NEW_PARTITION_FOR_APPEND,
                    0,  // timestamp fd
                    0,
                    0,
                    timestampIndex,
                    sortedTimestampsAddr,
                    newPartitionSize,
                    oldPartitionSize,
                    0,
                    tableWriter,
                    columnCounter,
                    o3Basket,
                    partitionUpdateSinkAddr,
                    dedupColSinkAddr
            );
        } else {
            long srcTimestampAddr = 0;
            long srcTimestampSize = 0;
            int prefixType;
            long prefixLo;
            long prefixHi;
            int mergeType;
            long mergeDataLo;
            long mergeDataHi;
            long mergeO3Lo;
            long mergeO3Hi;
            int suffixType;
            long suffixLo;
            long suffixHi;
            final int openColumnMode;

            try {
                // out of order is hitting existing partition
                // partitionTimestamp is in fact a ceil of ooo timestamp value for the given partition
                // so this check is for matching ceilings
                if (last) {
                    dataTimestampHi = maxTimestamp;
                    srcTimestampSize = srcDataMax * 8L;
                    // negative fd indicates descriptor reuse
                    srcTimestampFd = -columns.getQuick(getPrimaryColumnIndex(timestampIndex)).getFd();
                    srcTimestampAddr = mapRW(ff, -srcTimestampFd, srcTimestampSize, MemoryTag.MMAP_O3);
                } else {
                    srcTimestampSize = srcDataMax * 8L;
                    // out of order data is going into archive partition
                    // we need to read "low" and "high" boundaries of the partition. "low" being oldest timestamp
                    // and "high" being newest

                    TableUtils.setPathForNativePartition(path.trimTo(pathToTable.size()), partitionBy, partitionTimestamp, srcNameTxn);

                    // also track the fd that we need to eventually close
                    // Open src timestamp column as RW in case append happens
                    srcTimestampFd = openRW(ff, dFile(path, metadata.getColumnName(timestampIndex), COLUMN_NAME_TXN_NONE), LOG, tableWriter.getConfiguration().getWriterFileOpenOpts());
                    srcTimestampAddr = mapRW(ff, srcTimestampFd, srcTimestampSize, MemoryTag.MMAP_O3);
                    dataTimestampHi = Unsafe.getUnsafe().getLong(srcTimestampAddr + srcTimestampSize - Long.BYTES);
                }
                dataTimestampLo = Unsafe.getUnsafe().getLong(srcTimestampAddr);


                // create copy jobs
                // we will have maximum of 3 stages:
                // - prefix data
                // - merge job
                // - suffix data
                //
                // prefix and suffix can be sourced either from OO fully or from Data (written to disk) fully
                // so for prefix and suffix we will need a flag indicating source of the data
                // as well as range of rows in that source

                prefixType = O3_BLOCK_NONE;
                prefixLo = -1;
                prefixHi = -1;
                mergeType = O3_BLOCK_NONE;
                mergeDataLo = -1;
                mergeDataHi = -1;
                mergeO3Lo = -1;
                mergeO3Hi = -1;
                suffixType = O3_BLOCK_NONE;
                suffixLo = -1;
                suffixHi = -1;

                assert srcTimestampFd != -1 && srcTimestampFd != 1;

                int branch;

                // When deduplication is enabled, we want to take into the merge
                // the rows from the partition which equals to the O3 min and O3 max.
                // Without taking equal rows, deduplication will be incorrect.
                // Without deduplication, taking timestamp == o3TimestampHi into merge
                // can result into unnecessary partition rewrites, when instead of appending
                // rows with equal timestamp a merge is triggered.
                long mergeEquals = tableWriter.isDeduplicationEnabled() ? 1 : 0;

                if (o3TimestampLo >= dataTimestampLo) {
                    //   +------+
                    //   | data |  +-----+
                    //   |      |  | OOO |
                    //   |      |  |     |

                    // When deduplication is enabled, take into the merge the rows which are equals
                    // to the dataTimestampHi in the else block
                    if (o3TimestampLo >= dataTimestampHi + mergeEquals) {

                        // +------+
                        // | data |
                        // |      |
                        // +------+
                        //
                        //           +-----+
                        //           | OOO |
                        //           |     |
                        //
                        branch = 1;
                        suffixType = O3_BLOCK_O3;
                        suffixLo = srcOooLo;
                        suffixHi = srcOooHi;
                    } else {

                        //
                        // +------+
                        // |      |
                        // |      | +-----+
                        // | data | | OOO |
                        // +------+

                        prefixType = O3_BLOCK_DATA;
                        prefixLo = 0;
                        // When deduplication is enabled, take into the merge the rows which are equals
                        // to the o3TimestampLo in the else block, e.g. reduce the prefix size
                        prefixHi = Vect.boundedBinarySearch64Bit(
                                srcTimestampAddr,
                                o3TimestampLo - mergeEquals,
                                0,
                                srcDataMax - 1,
                                Vect.BIN_SEARCH_SCAN_DOWN
                        );
                        mergeDataLo = prefixHi + 1;
                        mergeO3Lo = srcOooLo;

                        if (o3TimestampHi < dataTimestampHi) {

                            //
                            // |      | +-----+
                            // | data | | OOO |
                            // |      | +-----+
                            // +------+

                            branch = 2;
                            mergeO3Hi = srcOooHi;
                            mergeDataHi = Vect.boundedBinarySearch64Bit(
                                    srcTimestampAddr,
                                    o3TimestampHi,
                                    mergeDataLo,
                                    srcDataMax - 1,
                                    Vect.BIN_SEARCH_SCAN_DOWN
                            );
                            assert mergeDataHi > -1;

                            if (mergeDataLo > mergeDataHi) {
                                // the OO data implodes right between rows of existing data
                                // so we will have both data prefix and suffix and the middle bit
                                // is the out of order
                                mergeType = O3_BLOCK_O3;
                            } else {
                                mergeType = O3_BLOCK_MERGE;
                            }

                            suffixType = O3_BLOCK_DATA;
                            suffixLo = mergeDataHi + 1;
                            suffixHi = srcDataMax - 1;
                            assert suffixLo <= suffixHi;

                        } else if (o3TimestampHi > dataTimestampHi) {

                            //
                            // |      | +-----+
                            // | data | | OOO |
                            // |      | |     |
                            // +------+ |     |
                            //          |     |
                            //          +-----+

                            branch = 3;
                            // When deduplication is enabled, take in to the merge
                            // all OOO rows that are equal to the last row in the data
                            mergeO3Hi = Vect.boundedBinarySearchIndexT(
                                    sortedTimestampsAddr,
                                    dataTimestampHi,
                                    srcOooLo,
                                    srcOooHi,
                                    tableWriter.isDeduplicationEnabled() ? Vect.BIN_SEARCH_SCAN_DOWN : Vect.BIN_SEARCH_SCAN_UP
                            );

                            mergeDataHi = srcDataMax - 1;
                            assert mergeDataLo <= mergeDataHi;

                            mergeType = O3_BLOCK_MERGE;
                            suffixType = O3_BLOCK_O3;
                            suffixLo = mergeO3Hi + 1;
                            suffixHi = srcOooHi;
                            assert suffixLo <= suffixHi : String.format("Branch %,d suffixLo %,d > suffixHi %,d",
                                    branch, suffixLo, suffixHi);
                        } else {

                            //
                            // |      | +-----+
                            // | data | | OOO |
                            // |      | |     |
                            // +------+ +-----+
                            //

                            branch = 4;
                            mergeType = O3_BLOCK_MERGE;
                            mergeO3Hi = srcOooHi;
                            mergeDataHi = srcDataMax - 1;
                            assert mergeDataLo <= mergeDataHi;
                        }
                    }
                } else {

                    //            +-----+
                    //            | OOO |
                    //
                    //  +------+
                    //  | data |


                    prefixType = O3_BLOCK_O3;
                    prefixLo = srcOooLo;
                    if (dataTimestampLo <= o3TimestampHi) {

                        //
                        //  +------+  | OOO |
                        //  | data |  +-----+
                        //  |      |

                        mergeDataLo = 0;
                        // To make inserts stable o3 rows with timestamp == dataTimestampLo
                        // should go into the merge section.
                        prefixHi = Vect.boundedBinarySearchIndexT(
                                sortedTimestampsAddr,
                                dataTimestampLo - 1,
                                srcOooLo,
                                srcOooHi,
                                Vect.BIN_SEARCH_SCAN_DOWN
                        );
                        mergeO3Lo = prefixHi + 1;

                        if (o3TimestampHi < dataTimestampHi) {

                            // |      | |     |
                            // |      | | OOO |
                            // | data | +-----+
                            // |      |
                            // +------+

                            branch = 5;
                            mergeType = O3_BLOCK_MERGE;
                            mergeO3Hi = srcOooHi;
                            // To make inserts stable table rows with timestamp == o3TimestampHi
                            // should go into the merge section.
                            mergeDataHi = Vect.boundedBinarySearch64Bit(
                                    srcTimestampAddr,
                                    o3TimestampHi,
                                    0,
                                    srcDataMax - 1,
                                    Vect.BIN_SEARCH_SCAN_DOWN
                            );

                            suffixLo = mergeDataHi + 1;
                            suffixType = O3_BLOCK_DATA;
                            suffixHi = srcDataMax - 1;
                            assert suffixLo <= suffixHi : String.format("Branch %,d suffixLo %,d > suffixHi %,d",
                                    branch, suffixLo, suffixHi);
                        } else if (o3TimestampHi > dataTimestampHi) {

                            // |      | |     |
                            // |      | | OOO |
                            // | data | |     |
                            // +------+ |     |
                            //          +-----+

                            branch = 6;
                            mergeDataHi = srcDataMax - 1;
                            // To deduplicate O3 rows with timestamp == dataTimestampHi
                            // should go into the merge section.
                            mergeO3Hi = Vect.boundedBinarySearchIndexT(
                                    sortedTimestampsAddr,
                                    dataTimestampHi - 1 + mergeEquals,
                                    mergeO3Lo,
                                    srcOooHi,
                                    Vect.BIN_SEARCH_SCAN_DOWN
                            );

                            if (mergeO3Lo > mergeO3Hi) {
                                mergeType = O3_BLOCK_DATA;
                            } else {
                                mergeType = O3_BLOCK_MERGE;
                            }

                            if (mergeO3Hi < srcOooHi) {
                                suffixLo = mergeO3Hi + 1;
                                suffixType = O3_BLOCK_O3;
                                suffixHi = Math.max(suffixLo, srcOooHi);
                            }
                        } else {

                            // |      | |     |
                            // |      | | OOO |
                            // | data | |     |
                            // +------+ +-----+

                            branch = 7;
                            mergeType = O3_BLOCK_MERGE;
                            mergeO3Hi = srcOooHi;
                            mergeDataHi = srcDataMax - 1;
                        }
                    } else {
                        //            +-----+
                        //            | OOO |
                        //            +-----+
                        //
                        //  +------+
                        //  | data |
                        //
                        branch = 8;
                        prefixHi = srcOooHi;
                        suffixType = O3_BLOCK_DATA;
                        suffixLo = 0;
                        suffixHi = srcDataMax - 1;
                    }
                }

                LOG.debug()
                        .$("o3 merge [branch=").$(branch)
                        .$(", prefixType=").$(prefixType)
                        .$(", prefixLo=").$(prefixLo)
                        .$(", prefixHi=").$(prefixHi)
                        .$(", o3TimestampLo=").$ts(o3TimestampLo)
                        .$(", o3TimestampHi=").$ts(o3TimestampHi)
                        .$(", o3TimestampMin=").$ts(o3TimestampMin)
                        .$(", dataTimestampLo=").$ts(dataTimestampLo)
                        .$(", dataTimestampHi=").$ts(dataTimestampHi)
                        .$(", partitionTimestamp=").$ts(partitionTimestamp)
                        .$(", srcDataMax=").$(srcDataMax)
                        .$(", mergeType=").$(mergeType)
                        .$(", mergeDataLo=").$(mergeDataLo)
                        .$(", mergeDataHi=").$(mergeDataHi)
                        .$(", mergeO3Lo=").$(mergeO3Lo)
                        .$(", mergeO3Hi=").$(mergeO3Hi)
                        .$(", suffixType=").$(suffixType)
                        .$(", suffixLo=").$(suffixLo)
                        .$(", suffixHi=").$(suffixHi)
                        .$(", table=").$(pathToTable)
                        .I$();

                oldPartitionTimestamp = partitionTimestamp;
                boolean partitionSplit = false;

                if (
                        prefixType == O3_BLOCK_DATA
                                && prefixHi >= tableWriter.getPartitionO3SplitThreshold()
                                && prefixHi > 2 * (mergeDataHi - mergeDataLo + suffixHi - suffixLo + mergeO3Hi - mergeO3Lo)
                ) {
                    // large prefix copy, better to split the partition
                    long maxSourceTimestamp = Unsafe.getUnsafe().getLong(srcTimestampAddr + prefixHi * Long.BYTES);
                    assert maxSourceTimestamp <= o3TimestampLo;
                    boolean canSplit = true;

                    if (maxSourceTimestamp == o3TimestampLo) {
                        // We cannot split the partition if existing data has timestamp with exactly same value
                        // because 2 partition parts cannot have data with exactly same timestamp.
                        // To make this work, we can reduce the prefix by the size of the rows which equals to o3TimestampLo.
                        long newPrefixHi = -1 + Vect.boundedBinarySearch64Bit(
                                srcTimestampAddr,
                                o3TimestampLo,
                                prefixLo,
                                prefixHi - 1,
                                Vect.BIN_SEARCH_SCAN_UP
                        );

                        if (newPrefixHi > -1L) {
                            long shiftLeft = prefixHi - newPrefixHi;
                            long newMergeDataLo = mergeDataLo - shiftLeft;
                            // Check that splitting still makes sense
                            if (newPrefixHi >= tableWriter.getPartitionO3SplitThreshold()
                                    && newPrefixHi > 2 * (mergeDataHi - newMergeDataLo + suffixHi - suffixLo + mergeO3Hi - mergeO3Lo)
                            ) {
                                prefixHi = newPrefixHi;
                                mergeDataLo = newMergeDataLo;
                                maxSourceTimestamp = Unsafe.getUnsafe().getLong(srcTimestampAddr + prefixHi * Long.BYTES);
                                mergeType = O3_BLOCK_MERGE;
                                assert maxSourceTimestamp < o3TimestampLo;
                            } else {
                                canSplit = false;
                            }
                        } else {
                            canSplit = false;
                        }
                    }

                    if (canSplit) {
                        partitionSplit = true;
                        partitionTimestamp = maxSourceTimestamp + 1;
                        prefixType = O3_BLOCK_NONE;

                        // we are splitting existing partition along the "prefix" line
                        // this action creates two partitions:
                        // 1. Prefix of the srcDataPartition
                        // 2. Merge and suffix of srcDataPartition

                        // size of old data partition will be reduced
                        srcDataNewPartitionSize = prefixHi + 1;

                        // size of the new partition, old (0) and new
                        o3SplitPartitionSize = newPartitionSize - srcDataNewPartitionSize;

                        // large prefix copy, better to split the partition
                        LOG.info().$("o3 split partition [table=").$(tableWriter.getTableToken())
                                .$(", timestamp=").$ts(oldPartitionTimestamp)
                                .$(", nameTxn=").$(srcNameTxn)
                                .$(", srcDataNewPartitionSize=").$(srcDataNewPartitionSize)
                                .$(", o3SplitPartitionSize=").$(o3SplitPartitionSize)
                                .$(", newPartitionTimestamp=").$ts(partitionTimestamp)
                                .$(", nameTxn=").$(txn)
                                .I$();
                    }
                }

                if (!partitionSplit && prefixType == O3_BLOCK_NONE) {
                    // We do not need to create a copy of partition when we simply need to append
                    // to the existing one.
                    openColumnMode = OPEN_MID_PARTITION_FOR_APPEND;
                } else {
                    TableUtils.setPathForNativePartition(path.trimTo(pathToTable.size()), partitionBy, partitionTimestamp, txn);
                    createDirsOrFail(ff, path.slash(), tableWriter.getConfiguration().getMkDirMode());
                    if (last) {
                        openColumnMode = OPEN_LAST_PARTITION_FOR_MERGE;
                    } else {
                        openColumnMode = OPEN_MID_PARTITION_FOR_MERGE;
                    }
                }
            } catch (Throwable e) {
                LOG.error().$("process existing partition error [table=").utf8(tableWriter.getTableToken().getTableName())
                        .$(", e=").$(e)
                        .I$();
                O3Utils.unmap(ff, srcTimestampAddr, srcTimestampSize);
                O3Utils.close(ff, srcTimestampFd);
                tableWriter.o3BumpErrorCount(CairoException.isCairoOomError(e));
                tableWriter.o3ClockDownPartitionUpdateCount();
                tableWriter.o3CountDownDoneLatch();
                throw e;
            }

            // Compute max timestamp as maximum of out of order data and
            // data in existing partition.
            // When partition is new, the data timestamp is MIN_LONG

            Unsafe.getUnsafe().putLong(partitionUpdateSinkAddr, partitionTimestamp);
            publishOpenColumnTasks(
                    txn,
                    columns,
                    oooColumns,
                    pathToTable,
                    srcOooLo,
                    srcOooHi,
                    srcOooMax,
                    o3TimestampMin,
                    o3TimestampLo,
                    partitionTimestamp,
                    oldPartitionTimestamp,
                    prefixType,
                    prefixLo,
                    prefixHi,
                    mergeType,
                    mergeDataLo,
                    mergeDataHi,
                    mergeO3Lo,
                    mergeO3Hi,
                    suffixType,
                    suffixLo,
                    suffixHi,
                    srcDataMax,
                    srcNameTxn,
                    openColumnMode,
                    srcTimestampFd,
                    srcTimestampAddr,
                    srcTimestampSize,
                    timestampIndex,
                    sortedTimestampsAddr,
                    srcDataNewPartitionSize,
                    oldPartitionSize,
                    o3SplitPartitionSize,
                    tableWriter,
                    columnCounter,
                    o3Basket,
                    partitionUpdateSinkAddr,
                    dedupColSinkAddr
            );
        }
    }

    public static void processPartition(
            O3PartitionTask task,
            long cursor,
            Sequence subSeq
    ) {
        // find "current" partition boundary in the out-of-order data
        // once we know the boundary we can move on to calculating another one
        // srcOooHi is index inclusive of value
        final Path pathToTable = task.getPathToTable();
        final int partitionBy = task.getPartitionBy();
        final ObjList<MemoryMA> columns = task.getColumns();
        final ReadOnlyObjList<? extends MemoryCR> oooColumns = task.getO3Columns();
        final long srcOooLo = task.getSrcOooLo();
        final long srcOooHi = task.getSrcOooHi();
        final long srcOooMax = task.getSrcOooMax();
        final long oooTimestampMin = task.getOooTimestampMin();
        final long partitionTimestamp = task.getPartitionTimestamp();
        final long maxTimestamp = task.getMaxTimestamp();
        final long srcDataMax = task.getSrcDataMax();
        final long srcNameTxn = task.getSrcNameTxn();
        final boolean last = task.isLast();
        final long txn = task.getTxn();
        final long sortedTimestampsAddr = task.getSortedTimestampsAddr();
        final TableWriter tableWriter = task.getTableWriter();
        final AtomicInteger columnCounter = task.getColumnCounter();
        final O3Basket o3Basket = task.getO3Basket();
        final long newPartitionSize = task.getNewPartitionSize();
        final long oldPartitionSize = task.getOldPartitionSize();
        final long partitionUpdateSinkAddr = task.getPartitionUpdateSinkAddr();
        final long dedupColSinkAddr = task.getDedupColSinkAddr();
        final boolean isParquet = task.isParquet();

        subSeq.done(cursor);

        processPartition(
                pathToTable,
                partitionBy,
                columns,
                oooColumns,
                srcOooLo,
                srcOooHi,
                srcOooMax,
                oooTimestampMin,
                partitionTimestamp,
                maxTimestamp,
                srcDataMax,
                srcNameTxn,
                last,
                txn,
                sortedTimestampsAddr,
                tableWriter,
                columnCounter,
                o3Basket,
                newPartitionSize,
                oldPartitionSize,
                partitionUpdateSinkAddr,
                dedupColSinkAddr,
                isParquet
        );
    }

    private static long createMergeIndex(
            long srcDataTimestampAddr,
            long sortedTimestampsAddr,
            long mergeDataLo,
            long mergeDataHi,
            long mergeOOOLo,
            long mergeOOOHi,
            long indexSize
    ) {
        // Create "index" for existing timestamp column. When we reshuffle timestamps during merge we will
        // have to go back and find data rows we need to move accordingly
        long timestampIndexAddr = Unsafe.malloc(indexSize, MemoryTag.NATIVE_O3);
        Vect.mergeTwoLongIndexesAsc(
                srcDataTimestampAddr,
                mergeDataLo,
                mergeDataHi - mergeDataLo + 1,
                sortedTimestampsAddr + mergeOOOLo * 16,
                mergeOOOHi - mergeOOOLo + 1,
                timestampIndexAddr
        );
        return timestampIndexAddr;
    }

    private static long getDedupRows(
            long partitionTimestamp,
            long srcNameTxn,
            long srcTimestampAddr,
            long mergeDataLo,
            long mergeDataHi,
            long sortedTimestampsAddr,
            long mergeOOOLo,
            long mergeOOOHi,
            ReadOnlyObjList<? extends MemoryCR> oooColumns,
            DedupColumnCommitAddresses dedupCommitAddresses,
            long dedupColSinkAddr,
            TableWriter tableWriter,
            Path tableRootPath,
            long tempIndexAddr
    ) {
        if (dedupCommitAddresses == null || dedupCommitAddresses.getColumnCount() == 0) {
            return Vect.mergeDedupTimestampWithLongIndexAsc(
                    srcTimestampAddr,
                    mergeDataLo,
                    mergeDataHi,
                    sortedTimestampsAddr,
                    mergeOOOLo,
                    mergeOOOHi,
                    tempIndexAddr
            );
        } else {
            return getDedupRowsWithAdditionalKeys(
                    partitionTimestamp,
                    srcNameTxn,
                    srcTimestampAddr,
                    mergeDataLo,
                    mergeDataHi,
                    sortedTimestampsAddr,
                    mergeOOOLo,
                    mergeOOOHi,
                    oooColumns,
                    dedupCommitAddresses,
                    dedupColSinkAddr,
                    tableWriter,
                    tableRootPath,
                    tempIndexAddr
            );
        }
    }

    private static long getDedupRowsWithAdditionalKeys(
            long partitionTimestamp,
            long srcNameTxn,
            long srcTimestampAddr,
            long mergeDataLo,
            long mergeDataHi,
            long sortedTimestampsAddr,
            long mergeOOOLo,
            long mergeOOOHi,
            ReadOnlyObjList<? extends MemoryCR> oooColumns,
            DedupColumnCommitAddresses dedupCommitAddresses,
            long dedupColSinkAddr,
            TableWriter tableWriter,
            Path tableRootPath,
            long tempIndexAddr
    ) {
        LOG.info().$("merge dedup with additional keys [table=").$(tableWriter.getTableToken())
                .$(", columnRowCount=").$(mergeDataHi - mergeDataLo + 1)
                .$(", o3RowCount=").$(mergeOOOHi - mergeOOOLo + 1)
                .I$();
        TableRecordMetadata metadata = tableWriter.getMetadata();
        int dedupColumnIndex = 0;
        int tableRootPathLen = tableRootPath.size();
        FilesFacade ff = tableWriter.getFilesFacade();

        int mapMemTag = MemoryTag.MMAP_O3;
        try {
            dedupCommitAddresses.clear(dedupColSinkAddr);
            for (int i = 0; i < metadata.getColumnCount(); i++) {
                int columnType = metadata.getColumnType(i);
                if (columnType > 0 && metadata.isDedupKey(i) && i != metadata.getTimestampIndex()) {

                    final int columnSize = !ColumnType.isVarSize(columnType) ? ColumnType.sizeOf(columnType) : -1;
                    final long columnTop = tableWriter.getColumnTop(partitionTimestamp, i, mergeDataHi + 1);
                    CharSequence columnName = metadata.getColumnName(i);
                    long columnNameTxn = tableWriter.getColumnNameTxn(partitionTimestamp, i);

                    long addr = DedupColumnCommitAddresses.setColValues(
                            dedupColSinkAddr,
                            dedupColumnIndex,
                            columnType,
                            columnSize,
                            columnTop
                    );

                    if (columnTop > mergeDataHi) {
                        // column is all nulls because of column top
                        DedupColumnCommitAddresses.setColAddressValues(addr, DedupColumnCommitAddresses.NULL);

                        if (columnSize > 0) {
                            final long oooColAddress = oooColumns.get(getPrimaryColumnIndex(i)).addressOf(0);
                            DedupColumnCommitAddresses.setO3DataAddressValues(addr, oooColAddress);
                            DedupColumnCommitAddresses.setReservedValuesSet1(
                                    addr,
                                    -1,
                                    -1,
                                    -1
                            );
                        } else {
                            // Var len columns
                            final long oooVarColAddress = oooColumns.get(getPrimaryColumnIndex(i)).addressOf(0);
                            final long oooVarColSize = oooColumns.get(getPrimaryColumnIndex(i)).addressHi() - oooVarColAddress;
                            final long oooAuxColAddress = oooColumns.get(getSecondaryColumnIndex(i)).addressOf(0);

                            DedupColumnCommitAddresses.setO3DataAddressValues(addr, oooAuxColAddress, oooVarColAddress, oooVarColSize);
                            DedupColumnCommitAddresses.setReservedValuesSet1(
                                    addr,
                                    -1,
                                    -1,
                                    -1
                            );
                            DedupColumnCommitAddresses.setReservedValuesSet2(
                                    addr,
                                    0,
                                    -1
                            );
                        }
                    } else { // if (columnTop > mergeDataHi)
                        if (columnSize > 0) {
                            // Fixed length column
                            TableUtils.setSinkForNativePartition(tableRootPath.trimTo(tableRootPathLen).slash(), tableWriter.getPartitionBy(), partitionTimestamp, srcNameTxn);
                            long fd = TableUtils.openRO(ff, TableUtils.dFile(tableRootPath, columnName, columnNameTxn), LOG);

                            long fixMapSize = (mergeDataHi + 1 - columnTop) * columnSize;
                            long fixMappedAddress = TableUtils.mapAppendColumnBuffer(
                                    ff,
                                    fd,
                                    0,
                                    fixMapSize,
                                    false,
                                    mapMemTag
                            );

                            DedupColumnCommitAddresses.setColAddressValues(addr, Math.abs(fixMappedAddress) - columnTop * columnSize);

                            final long oooColAddress = oooColumns.get(getPrimaryColumnIndex(i)).addressOf(0);
                            DedupColumnCommitAddresses.setO3DataAddressValues(addr, oooColAddress);
                            DedupColumnCommitAddresses.setReservedValuesSet1(
                                    addr,
                                    fixMappedAddress,
                                    fixMapSize,
                                    fd
                            );
                        } else {
                            // Variable length column
                            long rows = mergeDataHi + 1 - columnTop;
                            ColumnTypeDriver driver = ColumnType.getDriver(columnType);
                            long auxMapSize = driver.getAuxVectorSize(rows);

                            TableUtils.setSinkForNativePartition(tableRootPath.trimTo(tableRootPathLen).slash(), tableWriter.getPartitionBy(), partitionTimestamp, srcNameTxn);
                            long auxFd = TableUtils.openRO(ff, TableUtils.iFile(tableRootPath, columnName, columnNameTxn), LOG);
                            long auxMappedAddress = TableUtils.mapAppendColumnBuffer(
                                    ff,
                                    auxFd,
                                    0,
                                    auxMapSize,
                                    false,
                                    mapMemTag
                            );

                            long varMapSize = driver.getDataVectorSizeAt(auxMappedAddress, rows - 1);
                            if (varMapSize > 0) {
                                TableUtils.setSinkForNativePartition(tableRootPath.trimTo(tableRootPathLen).slash(), tableWriter.getPartitionBy(), partitionTimestamp, srcNameTxn);
                            }
                            long varFd = varMapSize > 0 ? TableUtils.openRO(ff, TableUtils.dFile(tableRootPath, columnName, columnNameTxn), LOG) : -1;
                            long varMappedAddress = varMapSize > 0 ? TableUtils.mapAppendColumnBuffer(
                                    ff,
                                    varFd,
                                    0,
                                    varMapSize,
                                    false,
                                    mapMemTag
                            ) : 0;

                            long auxRecSize = driver.auxRowsToBytes(1);
                            DedupColumnCommitAddresses.setColAddressValues(addr, auxMappedAddress - columnTop * auxRecSize, varMappedAddress, varMapSize);

                            MemoryCR oooVarCol = oooColumns.get(getPrimaryColumnIndex(i));
                            final long oooVarColAddress = oooVarCol.addressOf(0);
                            final long oooVarColSize = oooVarCol.addressHi() - oooVarColAddress;
                            final long oooAuxColAddress = oooColumns.get(getSecondaryColumnIndex(i)).addressOf(0);

                            DedupColumnCommitAddresses.setO3DataAddressValues(addr, oooAuxColAddress, oooVarColAddress, oooVarColSize);
                            DedupColumnCommitAddresses.setReservedValuesSet1(
                                    addr,
                                    auxMappedAddress,
                                    auxMapSize,
                                    auxFd
                            );
                            DedupColumnCommitAddresses.setReservedValuesSet2(
                                    addr,
                                    varMappedAddress,
                                    varFd
                            );
                        }
                    }
                    dedupColumnIndex++;
                } //if (columnType > 0 && metadata.isDedupKey(i) && i != metadata.getTimestampIndex())
            }

            return Vect.mergeDedupTimestampWithLongIndexIntKeys(
                    srcTimestampAddr,
                    mergeDataLo,
                    mergeDataHi,
                    sortedTimestampsAddr,
                    mergeOOOLo,
                    mergeOOOHi,
                    tempIndexAddr,
                    dedupCommitAddresses.getColumnCount(),
                    DedupColumnCommitAddresses.getAddress(dedupColSinkAddr)
            );
        } finally {
            for (int i = 0, n = dedupCommitAddresses.getColumnCount(); i < n; i++) {
                final long mappedAddress = DedupColumnCommitAddresses.getColReserved1(dedupColSinkAddr, i);
                final long mappedAddressSize = DedupColumnCommitAddresses.getColReserved2(dedupColSinkAddr, i);
                if (mappedAddressSize > 0) {
                    TableUtils.mapAppendColumnBufferRelease(ff, mappedAddress, 0, mappedAddressSize, mapMemTag);
                    final long fd = DedupColumnCommitAddresses.getColReserved3(dedupColSinkAddr, i);
                    ff.close(fd);
                }

                final long varMappedAddress = DedupColumnCommitAddresses.getColReserved4(dedupColSinkAddr, i);
                if (varMappedAddress > 0) {
                    final long varMappedLength = DedupColumnCommitAddresses.getColVarDataLen(dedupColSinkAddr, i);
                    TableUtils.mapAppendColumnBufferRelease(ff, varMappedAddress, 0, varMappedLength, mapMemTag);
                    final long varFd = DedupColumnCommitAddresses.getColReserved5(dedupColSinkAddr, i);
                    ff.close(varFd);
                }
            }
        }
    }

    private static void mergeRowGroup(
            PartitionDescriptor partitionDescriptor,
            PartitionUpdater partitionUpdater,
            DirectIntList columnsIdsAndTypes,
            ReadOnlyObjList<? extends MemoryCR> oooColumns,
            long sortedTimestampsAddr,
            TableWriter tableWriter,
            PartitionDecoder decoder,
            RowGroupBuffers rowGroupBuffers,
            int rowGroupIndex,
            int timestampIndex,
            int timestampColumnType,
            long mergeRangeLo,
            long mergeRangeHi,
            TableRecordMetadata tableWriterMetadata,
            long srcOooBatchRowSize
    ) {
        columnsIdsAndTypes.clear();
        columnsIdsAndTypes.add(timestampIndex);
        columnsIdsAndTypes.add(timestampColumnType);

        final int rowGroupSize = decoder.metadata().rowGroupSize(rowGroupIndex);
        decoder.decodeRowGroup(rowGroupBuffers, columnsIdsAndTypes, rowGroupIndex, 0, rowGroupSize);
        final long timestampDataPtr = rowGroupBuffers.getChunkDataPtr(0);

        long mergeBatchRowCount = mergeRangeHi - mergeRangeLo + 1;
        long mergeRowCount = mergeBatchRowCount + rowGroupSize;

        final long timestampMergeIndexSize = mergeRowCount * TIMESTAMP_MERGE_ENTRY_BYTES;
        final long timestampMergeIndexAddr = createMergeIndex(
                timestampDataPtr,
                sortedTimestampsAddr,
                0,
                rowGroupSize - 1,
                mergeRangeLo,
                mergeRangeHi,
                timestampMergeIndexSize
        );

        try {
            partitionDescriptor.of(tableWriter.getTableToken().getTableName(), mergeRowCount, timestampIndex);

            final int columnCount = tableWriterMetadata.getColumnCount();
            for (int i = 0; i < columnCount; i++) {
                int columnType = tableWriterMetadata.getColumnType(i);
                final String columnName = tableWriterMetadata.getColumnName(i);
                final int columnId = tableWriterMetadata.getColumnMetadata(i).getWriterIndex();

                if (columnType < 0) {
                    continue;
                }

                final boolean notTheTimestamp = i != timestampIndex;
                final int columnOffset = getPrimaryColumnIndex(i);
                final MemoryCR oooMem1 = oooColumns.getQuick(columnOffset);
                final MemoryCR oooMem2 = oooColumns.getQuick(columnOffset + 1);

                final long columnDataPtr;
                final long columnAuxPtr;
                if (notTheTimestamp) {
                    columnsIdsAndTypes.clear();
                    columnsIdsAndTypes.add(i);
                    columnsIdsAndTypes.add(columnType);
                    decoder.decodeRowGroup(rowGroupBuffers, columnsIdsAndTypes, rowGroupIndex, 0, rowGroupSize);

                    columnDataPtr = rowGroupBuffers.getChunkDataPtr(0);
                    columnAuxPtr = rowGroupBuffers.getChunkAuxPtr(0);
                } else {
                    columnDataPtr = timestampDataPtr;
                    columnAuxPtr = 0;

                }

                if (ColumnType.isVarSize(columnType)) {
                    final ColumnTypeDriver ctd = ColumnType.getDriver(columnType);
                    final long srcOooFixAddr = oooMem2.addressOf(0);
                    final long srcOooVarAddr = oooMem1.addressOf(0);

                    long dstFixSize = ctd.auxRowsToBytes(srcOooBatchRowSize) + ctd.getAuxVectorSize(rowGroupSize);

                    long dstVarSize = ctd.getDataVectorSize(srcOooFixAddr, mergeRangeLo, mergeRangeHi)
                            + ctd.getDataVectorSizeAt(columnAuxPtr, rowGroupSize - 1);

                    final long dstFixMemAddr = Unsafe.malloc(dstFixSize, MemoryTag.NATIVE_O3);
                    final long dstVarMemAddr = Unsafe.malloc(dstVarSize, MemoryTag.NATIVE_O3);

                    O3CopyJob.mergeCopy(
                            columnType,
                            timestampMergeIndexAddr,
                            mergeRowCount,
                            columnAuxPtr,
                            columnDataPtr,
                            srcOooFixAddr,
                            srcOooVarAddr,
                            dstFixMemAddr,
                            dstVarMemAddr,
                            0
                    );

                    partitionDescriptor.addColumn(
                            columnName,
                            columnType,
                            columnId,
                            0,
                            dstVarMemAddr,
                            dstVarSize,
                            dstFixMemAddr,
                            dstFixSize,
                            0,
                            0
                    );
                } else {
                    final long srcOooFixAddr = oooMem1.addressOf(0);
                    long dstFixSize = mergeRowCount * ColumnType.sizeOf(columnType);
                    final long dstFixMemAddr = Unsafe.malloc(dstFixSize, MemoryTag.NATIVE_O3);

                    // Merge column data
                    O3CopyJob.mergeCopy(
                            notTheTimestamp ? columnType : ColumnType.setDesignatedTimestampBit(columnType, true),
                            timestampMergeIndexAddr,
                            mergeRowCount,
                            columnDataPtr,
                            0,
                            srcOooFixAddr,
                            0,
                            dstFixMemAddr,
                            0,
                            0
                    );

                    if (ColumnType.isSymbol(columnType)) {
                        final MapWriter symbolMapWriter = tableWriter.getSymbolMapWriter(i);
                        final MemoryR offsetsMem = symbolMapWriter.getSymbolOffsetsMemory();
                        final MemoryR valuesMem = symbolMapWriter.getSymbolValuesMemory();

                        final int symbolCount = symbolMapWriter.getSymbolCount();
                        final long offset = SymbolMapWriter.keyToOffset(symbolCount);
                        final long offsetsMemSize = offset - SymbolMapWriter.HEADER_SIZE;
                        assert offsetsMemSize <= offsetsMem.size();
                        final long valuesMemSize = offsetsMem.getLong(offset);
                        assert valuesMemSize <= valuesMem.size();

                        partitionDescriptor.addColumn(
                                columnName,
                                columnType,
                                columnId,
                                0,
                                dstFixMemAddr,
                                dstFixSize,
                                valuesMem.addressOf(0),
                                valuesMemSize,
                                // Skip header
                                offsetsMem.addressOf(SymbolMapWriter.HEADER_SIZE),
                                offsetsMemSize
                        );
                    } else {
                        partitionDescriptor.addColumn(
                                columnName,
                                columnType,
                                columnId,
                                0,
                                dstFixMemAddr,
                                dstFixSize,
                                0,
                                0,
                                0,
                                0
                        );
                    }
                }
            }
            partitionUpdater.updateRowGroup((short) rowGroupIndex, partitionDescriptor);
        } finally {
            Unsafe.free(timestampMergeIndexAddr, timestampMergeIndexSize, MemoryTag.NATIVE_O3);
        }
    }

    private static void publishOpenColumnTaskContended(
            long cursor,
            int openColumnMode,
            Path pathToTable,
            CharSequence columnName,
            AtomicInteger columnCounter,
            AtomicInteger partCounter,
            int columnType,
            long timestampMergeIndexAddr,
            long timestampMergeIndexSize,
            long srcOooFixAddr,
            long srcOooVarAddr,
            long srcOooLo,
            long srcOooHi,
            long srcOooMax,
            long oooTimestampMin,
            long partitionTimestamp,
            long oldPartitionTimestamp,
            long srcDataTop,
            long srcDataMax,
            long srcNameTxn,
            long txn,
            int prefixType,
            long prefixLo,
            long prefixHi,
            int mergeType,
            long mergeDataLo,
            long mergeDataHi,
            long mergeOOOLo,
            long mergeOOOHi,
            int suffixType,
            long suffixLo,
            long suffixHi,
            long srcTimestampFd,
            long srcTimestampAddr,
            long srcTimestampSize,
            int indexBlockCapacity,
            long activeFixFd,
            long activeVarFd,
            long srcDataNewPartitionSize,
            long srcDataOldPartitionSize,
            long o3SplitPartitionSize,
            TableWriter tableWriter,
            BitmapIndexWriter indexWriter,
            long partitionUpdateSinkAddr,
            int columnIndex,
            long columnNameTxn
    ) {
        while (cursor == -2) {
            cursor = tableWriter.getO3OpenColumnPubSeq().next();
        }

        if (cursor > -1) {
            publishOpenColumnTaskHarmonized(
                    cursor,
                    openColumnMode,
                    pathToTable,
                    columnName,
                    columnCounter,
                    partCounter,
                    columnType,
                    timestampMergeIndexAddr,
                    timestampMergeIndexSize,
                    srcOooFixAddr,
                    srcOooVarAddr,
                    srcOooLo,
                    srcOooHi,
                    srcOooMax,
                    oooTimestampMin,
                    partitionTimestamp,
                    oldPartitionTimestamp,
                    srcDataTop,
                    srcDataMax,
                    srcNameTxn,
                    txn,
                    prefixType,
                    prefixLo,
                    prefixHi,
                    mergeType,
                    mergeDataLo,
                    mergeDataHi,
                    mergeOOOLo,
                    mergeOOOHi,
                    suffixType,
                    suffixLo,
                    suffixHi,
                    indexBlockCapacity,
                    srcTimestampFd,
                    srcTimestampAddr,
                    srcTimestampSize,
                    activeFixFd,
                    activeVarFd,
                    srcDataNewPartitionSize,
                    srcDataOldPartitionSize,
                    o3SplitPartitionSize,
                    tableWriter,
                    indexWriter,
                    partitionUpdateSinkAddr,
                    columnIndex,
                    columnNameTxn
            );
        } else {
            O3OpenColumnJob.openColumn(
                    openColumnMode,
                    pathToTable,
                    columnName,
                    columnCounter,
                    partCounter,
                    columnType,
                    timestampMergeIndexAddr,
                    timestampMergeIndexSize,
                    srcOooFixAddr,
                    srcOooVarAddr,
                    srcOooLo,
                    srcOooHi,
                    srcOooMax,
                    oooTimestampMin,
                    partitionTimestamp,
                    oldPartitionTimestamp,
                    srcDataTop,
                    srcDataMax,
                    srcNameTxn,
                    txn,
                    prefixType,
                    prefixLo,
                    prefixHi,
                    mergeType,
                    mergeOOOLo,
                    mergeOOOHi,
                    mergeDataLo,
                    mergeDataHi,
                    suffixType,
                    suffixLo,
                    suffixHi,
                    srcTimestampFd,
                    srcTimestampAddr,
                    srcTimestampSize,
                    indexBlockCapacity,
                    activeFixFd,
                    activeVarFd,
                    srcDataNewPartitionSize,
                    srcDataOldPartitionSize,
                    o3SplitPartitionSize,
                    tableWriter,
                    indexWriter,
                    partitionUpdateSinkAddr,
                    columnIndex,
                    columnNameTxn
            );
        }
    }

    private static void publishOpenColumnTaskHarmonized(
            long cursor,
            int openColumnMode,
            Path pathToTable,
            CharSequence columnName,
            AtomicInteger columnCounter,
            AtomicInteger partCounter,
            int columnType,
            long timestampMergeIndexAddr,
            long timestampMergeIndexSize,
            long srcOooFixAddr,
            long srcOooVarAddr,
            long srcOooLo,
            long srcOooHi,
            long srcOooMax,
            long oooTimestampMin,
            long partitionTimestamp,
            long oldPartitionTimestamp,
            long srcDataTop,
            long srcDataMax,
            long srcNameTxn,
            long txn,
            int prefixType,
            long prefixLo,
            long prefixHi,
            int mergeType,
            long mergeDataLo,
            long mergeDataHi,
            long mergeOOOLo,
            long mergeOOOHi,
            int suffixType,
            long suffixLo,
            long suffixHi,
            int indexBlockCapacity,
            long srcTimestampFd,
            long srcTimestampAddr,
            long srcTimestampSize,
            long activeFixFd,
            long activeVarFd,
            long srcDataNewPartitionSize,
            long srcDataOldPartitionSize,
            long o3SplitPartitionSize,
            TableWriter tableWriter,
            BitmapIndexWriter indexWriter,
            long partitionUpdateSinkAddr,
            int columnIndex,
            long columnNameTxn
    ) {
        final O3OpenColumnTask openColumnTask = tableWriter.getO3OpenColumnQueue().get(cursor);
        openColumnTask.of(
                openColumnMode,
                pathToTable,
                columnName,
                columnCounter,
                partCounter,
                columnType,
                timestampMergeIndexAddr,
                timestampMergeIndexSize,
                srcOooFixAddr,
                srcOooVarAddr,
                srcOooLo,
                srcOooHi,
                srcOooMax,
                oooTimestampMin,
                partitionTimestamp,
                oldPartitionTimestamp,
                srcDataTop,
                srcDataMax,
                srcNameTxn,
                txn,
                prefixType,
                prefixLo,
                prefixHi,
                mergeType,
                mergeDataLo,
                mergeDataHi,
                mergeOOOLo,
                mergeOOOHi,
                suffixType,
                suffixLo,
                suffixHi,
                srcTimestampFd,
                srcTimestampAddr,
                srcTimestampSize,
                indexBlockCapacity,
                activeFixFd,
                activeVarFd,
                srcDataNewPartitionSize,
                srcDataOldPartitionSize,
                o3SplitPartitionSize,
                tableWriter,
                indexWriter,
                partitionUpdateSinkAddr,
                columnIndex,
                columnNameTxn
        );
        tableWriter.getO3OpenColumnPubSeq().done(cursor);
    }

    private static void publishOpenColumnTasks(
            long txn,
            ObjList<MemoryMA> columns,
            ReadOnlyObjList<? extends MemoryCR> oooColumns,
            Path pathToTable,
            long srcOooLo,
            long srcOooHi,
            long srcOooMax,
            long oooTimestampMin,
            long oooTimestampLo,
            long partitionTimestamp,
            long oldPartitionTimestamp,
            int prefixType,
            long prefixLo,
            long prefixHi,
            int mergeType,
            long mergeDataLo,
            long mergeDataHi,
            long mergeOOOLo,
            long mergeOOOHi,
            int suffixType,
            long suffixLo,
            long suffixHi,
            long srcDataMax,
            long srcNameTxn,
            int openColumnMode,
            long srcTimestampFd,
            long srcTimestampAddr,
            long srcTimestampSize,
            int timestampIndex,
            long sortedTimestampsAddr,
            long srcDataNewPartitionSize,
            long srcDataOldPartitionSize,
            long o3SplitPartitionSize,
            TableWriter tableWriter,
            AtomicInteger columnCounter,
            O3Basket o3Basket,
            long partitionUpdateSinkAddr,
            long dedupColSinkAddr
    ) {
        // Number of rows to insert from the O3 segment into this partition.
        final long srcOooBatchRowSize = srcOooHi - srcOooLo + 1;

        tableWriter.addPhysicallyWrittenRows(
                isOpenColumnModeForAppend(openColumnMode)
                        ? srcOooBatchRowSize
                        : o3SplitPartitionSize == 0 ? srcDataNewPartitionSize : o3SplitPartitionSize
        );

        LOG.debug().$("partition [ts=").$ts(oooTimestampLo).I$();

        final long timestampMergeIndexAddr;
        final long timestampMergeIndexSize;
        final TableRecordMetadata metadata = tableWriter.getMetadata();
        if (mergeType == O3_BLOCK_MERGE) {
            long mergeRowCount = mergeOOOHi - mergeOOOLo + 1 + mergeDataHi - mergeDataLo + 1;
            long tempIndexSize = mergeRowCount * TIMESTAMP_MERGE_ENTRY_BYTES;
            assert tempIndexSize > 0; // avoid SIGSEGV

            try {
                if (!tableWriter.isDeduplicationEnabled()) {
                    timestampMergeIndexSize = tempIndexSize;

                    timestampMergeIndexAddr = createMergeIndex(
                            srcTimestampAddr,
                            sortedTimestampsAddr,
                            mergeDataLo,
                            mergeDataHi,
                            mergeOOOLo,
                            mergeOOOHi,
                            timestampMergeIndexSize
                    );
                } else {
                    final long tempIndexAddr = Unsafe.malloc(tempIndexSize, MemoryTag.NATIVE_O3);
                    final DedupColumnCommitAddresses dedupCommitAddresses = tableWriter.getDedupCommitAddresses();
                    final Path tempTablePath = Path.getThreadLocal(tableWriter.getConfiguration().getRoot()).concat(tableWriter.getTableToken());

                    final long dedupRows = getDedupRows(
                            oldPartitionTimestamp,
                            srcNameTxn,
                            srcTimestampAddr,
                            mergeDataLo,
                            mergeDataHi,
                            sortedTimestampsAddr,
                            mergeOOOLo,
                            mergeOOOHi,
                            oooColumns,
                            dedupCommitAddresses,
                            dedupColSinkAddr,
                            tableWriter,
                            tempTablePath,
                            tempIndexAddr
                    );
                    timestampMergeIndexSize = dedupRows * TIMESTAMP_MERGE_ENTRY_BYTES;
                    timestampMergeIndexAddr = Unsafe.realloc(tempIndexAddr, tempIndexSize, timestampMergeIndexSize, MemoryTag.NATIVE_O3);
                    final long duplicateCount = mergeRowCount - dedupRows;
                    if (duplicateCount > 0) {
                        // we could be de-duping a split partition
                        // in which case only its size will be affected
                        if (o3SplitPartitionSize > 0) {
                            o3SplitPartitionSize -= duplicateCount;
                        } else {
                            srcDataNewPartitionSize -= duplicateCount;
                        }
                        LOG.info()
                                .$("dedup row reduction [table=").utf8(tableWriter.getTableToken().getTableName())
                                .$(", partition=").$ts(partitionTimestamp)
                                .$(", duplicateCount=").$(duplicateCount)
                                .$(", srcDataNewPartitionSize=").$(srcDataNewPartitionSize)
                                .$(", srcDataOldPartitionSize=").$(srcDataOldPartitionSize)
                                .$(", o3SplitPartitionSize=").$(srcDataOldPartitionSize)
                                .$(", mergeDataLo=").$(mergeDataLo)
                                .$(", mergeDataHi=").$(mergeDataHi)
                                .$(", mergeOOOLo=").$(mergeOOOLo)
                                .$(", mergeOOOHi=").$(mergeOOOHi)
                                .I$();
                    }
                }
            } catch (Throwable e) {
                tableWriter.o3BumpErrorCount(CairoException.isCairoOomError(e));
                LOG.error().$("open column error [table=").utf8(tableWriter.getTableToken().getTableName())
                        .$(", e=").$(e)
                        .I$();
                O3CopyJob.closeColumnIdleQuick(
                        0,
                        0,
                        srcTimestampFd,
                        srcTimestampAddr,
                        srcTimestampSize,
                        tableWriter
                );
                throw e;
            }
        } else {
            timestampMergeIndexAddr = 0;
            timestampMergeIndexSize = 0;
        }

        final int columnCount = metadata.getColumnCount();
        columnCounter.set(compressColumnCount(metadata));
        int columnsInFlight = columnCount;
        if (openColumnMode == OPEN_LAST_PARTITION_FOR_MERGE || openColumnMode == OPEN_MID_PARTITION_FOR_MERGE) {
            // Partition will be re-written. Jobs will set new column top values but by default they are 0
            Vect.memset(partitionUpdateSinkAddr + PARTITION_SINK_COL_TOP_OFFSET, (long) Long.BYTES * columnCount, 0);
        }

        try {
            for (int i = 0; i < columnCount; i++) {
                final int columnType = metadata.getColumnType(i);
                if (columnType < 0) {
                    continue;
                }
                final int colOffset = getPrimaryColumnIndex(i);
                final boolean notTheTimestamp = i != timestampIndex;
                final MemoryCR oooMem1 = oooColumns.getQuick(colOffset);
                final MemoryCR oooMem2 = oooColumns.getQuick(colOffset + 1);
                final MemoryMA mem1 = columns.getQuick(colOffset);
                final MemoryMA mem2 = columns.getQuick(colOffset + 1);
                final long activeFixFd;
                final long activeVarFd;
                final long srcDataTop;
                final long srcOooFixAddr;
                final long srcOooVarAddr;
                if (!ColumnType.isVarSize(columnType)) {
                    activeFixFd = mem1.getFd();
                    activeVarFd = 0;
                    srcOooFixAddr = oooMem1.addressOf(0);
                    srcOooVarAddr = 0;
                } else {
                    activeFixFd = mem2.getFd();
                    activeVarFd = mem1.getFd();
                    srcOooFixAddr = oooMem2.addressOf(0);
                    srcOooVarAddr = oooMem1.addressOf(0);
                }

                final CharSequence columnName = metadata.getColumnName(i);
                final boolean isIndexed = metadata.isColumnIndexed(i);
                final int indexBlockCapacity = isIndexed ? metadata.getIndexValueBlockCapacity(i) : -1;
                if (openColumnMode == OPEN_LAST_PARTITION_FOR_APPEND || openColumnMode == OPEN_LAST_PARTITION_FOR_MERGE) {
                    srcDataTop = tableWriter.getColumnTop(i);
                } else {
                    srcDataTop = -1; // column open job will have to find out if top exists and its value
                }

                final BitmapIndexWriter indexWriter;
                if (isIndexed) {
                    indexWriter = o3Basket.nextIndexer();
                } else {
                    indexWriter = null;
                }

                try {
                    final long cursor = tableWriter.getO3OpenColumnPubSeq().next();
                    final long columnNameTxn = tableWriter.getColumnNameTxn(oldPartitionTimestamp, i);
                    if (cursor > -1) {
                        publishOpenColumnTaskHarmonized(
                                cursor,
                                openColumnMode,
                                pathToTable,
                                columnName,
                                columnCounter,
                                o3Basket.nextPartCounter(),
                                notTheTimestamp ? columnType : ColumnType.setDesignatedTimestampBit(columnType, true),
                                timestampMergeIndexAddr,
                                timestampMergeIndexSize,
                                srcOooFixAddr,
                                srcOooVarAddr,
                                srcOooLo,
                                srcOooHi,
                                srcOooMax,
                                oooTimestampMin,
                                partitionTimestamp,
                                oldPartitionTimestamp,
                                srcDataTop,
                                srcDataMax,
                                srcNameTxn,
                                txn,
                                prefixType,
                                prefixLo,
                                prefixHi,
                                mergeType,
                                mergeDataLo,
                                mergeDataHi,
                                mergeOOOLo,
                                mergeOOOHi,
                                suffixType,
                                suffixLo,
                                suffixHi,
                                indexBlockCapacity,
                                srcTimestampFd,
                                srcTimestampAddr,
                                srcTimestampSize,
                                activeFixFd,
                                activeVarFd,
                                srcDataNewPartitionSize,
                                srcDataOldPartitionSize,
                                o3SplitPartitionSize,
                                tableWriter,
                                indexWriter,
                                partitionUpdateSinkAddr,
                                i,
                                columnNameTxn
                        );
                    } else {
                        publishOpenColumnTaskContended(
                                cursor,
                                openColumnMode,
                                pathToTable,
                                columnName,
                                columnCounter,
                                o3Basket.nextPartCounter(),
                                notTheTimestamp ? columnType : ColumnType.setDesignatedTimestampBit(columnType, true),
                                timestampMergeIndexAddr,
                                timestampMergeIndexSize,
                                srcOooFixAddr,
                                srcOooVarAddr,
                                srcOooLo,
                                srcOooHi,
                                srcOooMax,
                                oooTimestampMin,
                                partitionTimestamp,
                                oldPartitionTimestamp,
                                srcDataTop,
                                srcDataMax,
                                srcNameTxn,
                                txn,
                                prefixType,
                                prefixLo,
                                prefixHi,
                                mergeType,
                                mergeDataLo,
                                mergeDataHi,
                                mergeOOOLo,
                                mergeOOOHi,
                                suffixType,
                                suffixLo,
                                suffixHi,
                                srcTimestampFd,
                                srcTimestampAddr,
                                srcTimestampSize,
                                indexBlockCapacity,
                                activeFixFd,
                                activeVarFd,
                                srcDataNewPartitionSize,
                                srcDataOldPartitionSize,
                                o3SplitPartitionSize,
                                tableWriter,
                                indexWriter,
                                partitionUpdateSinkAddr,
                                i,
                                columnNameTxn
                        );
                    }
                } catch (Throwable e) {
                    tableWriter.o3BumpErrorCount(CairoException.isCairoOomError(e));
                    LOG.critical().$("open column error [table=").utf8(tableWriter.getTableToken().getTableName())
                            .$(", e=").$(e)
                            .I$();
                    columnsInFlight = i + 1;
                    throw e;
                }
            }
        } finally {
            final int delta = columnsInFlight - columnCount;
            LOG.debug().$("idle [delta=").$(delta).I$();
            if (delta < 0 && columnCounter.addAndGet(delta) == 0) {
                O3CopyJob.closeColumnIdleQuick(
                        timestampMergeIndexAddr,
                        timestampMergeIndexSize,
                        srcTimestampFd,
                        srcTimestampAddr,
                        srcTimestampSize,
                        tableWriter
                );
            }
        }
    }

    @Override
    protected boolean doRun(int workerId, long cursor, RunStatus runStatus) {
        processPartition(queue.get(cursor), cursor, subSeq);
        return true;
    }
}<|MERGE_RESOLUTION|>--- conflicted
+++ resolved
@@ -103,11 +103,10 @@
                 PartitionDescriptor partitionDescriptor = new OwnedMemoryPartitionDescriptor()
         ) {
             parquetFileFd = TableUtils.openRO(ff, path.$(), LOG);
-<<<<<<< HEAD
-            partitionDecoder.of(parquetFileFd, partitionParquetFileSize);
-=======
-            partitionDecoder.of(parquetFileFd, MemoryTag.NATIVE_PARQUET_PARTITION_UPDATER);
->>>>>>> 34b67490
+            partitionDecoder.of(
+                    parquetFileFd,
+                    partitionParquetFileSize,
+                    MemoryTag.NATIVE_PARQUET_PARTITION_UPDATER);
 
             final int rowGroupCount = partitionDecoder.metadata().rowGroupCount();
             final int timestampIndex = tableWriterMetadata.getTimestampIndex();
