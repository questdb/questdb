--- conflicted
+++ resolved
@@ -351,7 +351,7 @@
 
     public void rollbackConditionally(long row) {
         final long currentMaxRow;
-        if (row >= 0 && ((currentMaxRow = getMaxValue()) < 1 || currentMaxRow > row)) {
+        if (row >= 0 && ((currentMaxRow = getMaxValue()) < 1 || currentMaxRow >= row)) {
             rollbackValues(row - 1);
         }
     }
@@ -512,16 +512,6 @@
         keyMem.putLong(BitmapIndexUtils.KEY_RESERVED_OFFSET_SEQUENCE_CHECK, seq);
     }
 
-<<<<<<< HEAD
-=======
-    void rollbackConditionally(long row) {
-        final long currentMaxRow;
-        if (row >= 0 && ((currentMaxRow = getMaxValue()) < 1 || currentMaxRow >= row)) {
-            rollbackValues(row - 1);
-        }
-    }
-
->>>>>>> e01f502e
     void updateKeyCount(int key) {
         keyCount = key + 1;
 
