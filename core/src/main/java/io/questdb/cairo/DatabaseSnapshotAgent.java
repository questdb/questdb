/*******************************************************************************
 *     ___                  _   ____  ____
 *    / _ \ _   _  ___  ___| |_|  _ \| __ )
 *   | | | | | | |/ _ \/ __| __| | | |  _ \
 *   | |_| | |_| |  __/\__ \ |_| |_| | |_) |
 *    \__\_\\__,_|\___||___/\__|____/|____/
 *
 *  Copyright (c) 2014-2019 Appsicle
 *  Copyright (c) 2019-2023 QuestDB
 *
 *  Licensed under the Apache License, Version 2.0 (the "License");
 *  you may not use this file except in compliance with the License.
 *  You may obtain a copy of the License at
 *
 *  http://www.apache.org/licenses/LICENSE-2.0
 *
 *  Unless required by applicable law or agreed to in writing, software
 *  distributed under the License is distributed on an "AS IS" BASIS,
 *  WITHOUT WARRANTIES OR CONDITIONS OF ANY KIND, either express or implied.
 *  See the License for the specific language governing permissions and
 *  limitations under the License.
 *
 ******************************************************************************/

package io.questdb.cairo;

import io.questdb.std.QuietCloseable;

public interface DatabaseSnapshotAgent extends QuietCloseable {

<<<<<<< HEAD
import static io.questdb.cairo.TableUtils.openSmallFile;
import static io.questdb.cairo.wal.WalUtils.TXNLOG_FILE_NAME;
import static io.questdb.cairo.wal.WalUtils.TXNLOG_FILE_NAME_META_INX;
import static io.questdb.cairo.wal.seq.TableTransactionLog.MAX_TXN_OFFSET;

public class DatabaseSnapshotAgent implements QuietCloseable {

    private final static Log LOG = LogFactory.getLog(DatabaseSnapshotAgent.class);
    private final AtomicBoolean activePrepareFlag = new AtomicBoolean();
    private final CairoConfiguration configuration;
    private final CairoEngine engine;
    private final FilesFacade ff;
    private final ReentrantLock lock = new ReentrantLock(); // protects below fields
    private final WalWriterMetadata metadata;
    private final Path path = new Path();
    // List of readers kept around to lock partitions while a database snapshot is being made.
    private final ObjList<TableReader> snapshotReaders = new ObjList<>();
    private SimpleWaitingLock walPurgeJobRunLock = null; // used as a suspend/resume handler for the WalPurgeJob

    DatabaseSnapshotAgent(CairoEngine engine) {
        this.engine = engine;
        this.configuration = engine.getConfiguration();
        this.ff = configuration.getFilesFacade();
        this.metadata = new WalWriterMetadata(ff);
    }

    @TestOnly
    public void clear() {
        lock.lock();
        try {
            unsafeReleaseReaders();
            metadata.clear();
        } finally {
            lock.unlock();
        }
    }

    @Override
    public void close() {
        lock.lock();
        try {
            Misc.free(path);
            unsafeReleaseReaders();
            metadata.close();
        } finally {
            lock.unlock();
        }
    }

    public void setWalPurgeJobRunLock(@Nullable SimpleWaitingLock walPurgeJobRunLock) {
        this.walPurgeJobRunLock = walPurgeJobRunLock;
    }

    private void unsafeReleaseReaders() {
        Misc.freeObjListAndClear(snapshotReaders);
    }

    void completeSnapshot() throws SqlException {
        if (!lock.tryLock()) {
            throw SqlException.position(0).put("Another snapshot command in progress");
        }
        try {
            activePrepareFlag.set(false); // reset snapshot prepare flag
            if (snapshotReaders.size() == 0) {
                LOG.info().$("Snapshot has no tables, SNAPSHOT COMPLETE is ignored.").$();
            }

            // Delete snapshot/db directory.
            path.of(configuration.getSnapshotRoot()).concat(configuration.getDbDirectory()).$();
            ff.rmdir(path); // it's fine to ignore errors here

            // Release locked readers if any.
            unsafeReleaseReaders();
            // Resume the WalPurgeJob
            if (walPurgeJobRunLock != null) {
                try {
                    walPurgeJobRunLock.unlock();
                } catch (IllegalStateException ignore) {
                    // not an error here
                    // completeSnapshot can be called several time in a row.
                }
            }
        } finally {
            lock.unlock();
        }
    }

    void prepareSnapshot(SqlExecutionContext executionContext) throws SqlException {
        // Windows doesn't support sync() system call.
        if (Os.isWindows()) {
            throw SqlException.position(0).put("Snapshots are not supported on Windows");
        }

        if (!lock.tryLock()) {
            throw SqlException.position(0).put("Another snapshot command in progress");
        }
        try {
            // activePrepareFlag is used to detect active snapshot prepare called on an empty DB
            if (activePrepareFlag.get()) {
                throw SqlException.position(0).put("Waiting for SNAPSHOT COMPLETE to be called");
            }

            path.of(configuration.getSnapshotRoot()).concat(configuration.getDbDirectory());
            int snapshotLen = path.length();
            // Delete all contents of the snapshot/db dir.
            if (ff.exists(path.slash$())) {
                path.trimTo(snapshotLen).$();
                if (!ff.rmdir(path)) {
                    throw CairoException.critical(ff.errno()).put("Could not remove snapshot dir [dir=").put(path).put(']');
                }
            }
            // Recreate the snapshot/db dir.
            path.trimTo(snapshotLen).slash$();
            if (ff.mkdirs(path, configuration.getMkDirMode()) != 0) {
                throw CairoException.critical(ff.errno()).put("Could not create [dir=").put(path).put(']');
            }

            try (TableListRecordCursorFactory factory = new TableListRecordCursorFactory()) {
                final int tableNameIndex = factory.getMetadata().getColumnIndex(TableListRecordCursorFactory.TABLE_NAME_COLUMN);
                try (RecordCursor cursor = factory.getCursor(executionContext)) {
                    final Record record = cursor.getRecord();

                    // Suspend the WalPurgeJob
                    if (walPurgeJobRunLock != null) {
                        final long timeout = configuration.getCircuitBreakerConfiguration().getTimeout();
                        while (!walPurgeJobRunLock.tryLock(timeout, TimeUnit.MICROSECONDS)) {
                            executionContext.getCircuitBreaker().statefulThrowExceptionIfTrippedNoThrottle();
                        }
                    }

                    try (MemoryCMARW mem = Vm.getCMARWInstance()) {
                        // Copy metadata files for all tables.
                        while (cursor.hasNext()) {
                            CharSequence tableName = record.getStr(tableNameIndex);
                            path.of(configuration.getRoot());
                            TableToken tableToken = engine.verifyTableName(tableName);
                            if (
                                    TableUtils.isValidTableName(tableName, tableName.length())
                                            && ff.exists(path.concat(tableToken).concat(TableUtils.META_FILE_NAME).$())
                            ) {
                                boolean isWalTable = engine.isWalTable(tableToken);
                                path.of(configuration.getSnapshotRoot()).concat(configuration.getDbDirectory());
                                LOG.info().$("preparing for snapshot [table=").$(tableName).I$();

                                TableReader reader = engine.getReaderWithRepair(tableToken);
                                snapshotReaders.add(reader);

                                path.trimTo(snapshotLen).concat(tableToken);
                                int rootLen = path.length();

                                if (isWalTable) {
                                    path.concat(WalUtils.SEQ_DIR);
                                }
                                if (ff.mkdirs(path.slash$(), configuration.getMkDirMode()) != 0) {
                                    throw CairoException.critical(ff.errno()).put("Could not create [dir=").put(path).put(']');
                                }

                                // Copy _meta file.
                                path.trimTo(rootLen).concat(TableUtils.META_FILE_NAME).$();
                                mem.smallFile(ff, path, MemoryTag.MMAP_DEFAULT);
                                reader.getMetadata().dumpTo(mem);
                                mem.close(false);
                                // Copy _txn file.
                                path.trimTo(rootLen).concat(TableUtils.TXN_FILE_NAME).$();
                                mem.smallFile(ff, path, MemoryTag.MMAP_DEFAULT);
                                reader.getTxFile().dumpTo(mem);
                                mem.close(false);
                                // Copy _cv file.
                                path.trimTo(rootLen).concat(TableUtils.COLUMN_VERSION_FILE_NAME).$();
                                mem.smallFile(ff, path, MemoryTag.MMAP_DEFAULT);
                                reader.getColumnVersionReader().dumpTo(mem);
                                mem.close(false);

                                if (isWalTable) {
                                    metadata.clear();
                                    long lastTxn = engine.getTableSequencerAPI().getTableMetadata(tableToken, metadata);
                                    path.trimTo(rootLen).concat(WalUtils.SEQ_DIR);
                                    metadata.switchTo(path, path.length(), true); // dump sequencer metadata to snapshot/db/tableName/txn_seq/_meta
                                    metadata.close(true, Vm.TRUNCATE_TO_POINTER);

                                    mem.smallFile(ff, path.concat(TableUtils.TXN_FILE_NAME).$(), MemoryTag.MMAP_DEFAULT);
                                    mem.putLong(lastTxn); // write lastTxn to snapshot/db/tableName/txn_seq/_txn
                                    mem.close(true, Vm.TRUNCATE_TO_POINTER);
                                }
                            } else {
                                LOG.error().$("skipping, invalid table name or missing metadata [table=").$(tableName).I$();
                            }
                        }

                        path.of(configuration.getSnapshotRoot()).concat(configuration.getDbDirectory()).concat(TableUtils.SNAPSHOT_META_FILE_NAME).$();
                        mem.smallFile(ff, path, MemoryTag.MMAP_DEFAULT);
                        mem.putStr(configuration.getSnapshotInstanceId());
                        mem.close();

                        // Flush dirty pages and filesystem metadata to disk
                        if (ff.sync() != 0) {
                            throw CairoException.critical(ff.errno()).put("Could not sync");
                        }

                        activePrepareFlag.set(true);
                        LOG.info().$("snapshot copying finished").$();
                    } catch (Throwable e) {
                        // Resume the WalPurgeJob
                        if (walPurgeJobRunLock != null) {
                            walPurgeJobRunLock.unlock();
                        }
                        unsafeReleaseReaders();
                        LOG.error()
                                .$("snapshot error [e=").$(e)
                                .I$();
                        throw e;
                    }
                }
            }
        } finally {
            lock.unlock();
        }
    }

    void recoverSnapshot() {
        if (!configuration.isSnapshotRecoveryEnabled()) {
            return;
        }

        final FilesFacade ff = configuration.getFilesFacade();
        final CharSequence root = configuration.getRoot();
        final CharSequence snapshotRoot = configuration.getSnapshotRoot();

        try (Path srcPath = new Path(); Path dstPath = new Path(); MemoryCMARW memFile = Vm.getCMARWInstance()) {
            srcPath.of(snapshotRoot).concat(configuration.getDbDirectory());
            final int snapshotRootLen = srcPath.length();
            dstPath.of(root);
            final int rootLen = dstPath.length();

            // Check if the snapshot dir exists.
            if (!ff.exists(srcPath.slash$())) {
                return;
            }

            // Check if the snapshot metadata file exists.
            srcPath.trimTo(snapshotRootLen).concat(TableUtils.SNAPSHOT_META_FILE_NAME).$();
            if (!ff.exists(srcPath)) {
                return;
            }

            // Check if the snapshot instance id is different from what's in the snapshot.
            memFile.smallFile(ff, srcPath, MemoryTag.MMAP_DEFAULT);

            final CharSequence currentInstanceId = configuration.getSnapshotInstanceId();
            final CharSequence snapshotInstanceId = memFile.getStr(0);
            if (Chars.empty(currentInstanceId) || Chars.empty(snapshotInstanceId) || Chars.equals(currentInstanceId, snapshotInstanceId)) {
                return;
            }

            LOG.info()
                    .$("starting snapshot recovery [currentId=`").$(currentInstanceId)
                    .$("`, previousId=`").$(snapshotInstanceId)
                    .$("`]").$();

            // OK, we need to recover from the snapshot.
            AtomicInteger recoveredMetaFiles = new AtomicInteger();
            AtomicInteger recoveredTxnFiles = new AtomicInteger();
            AtomicInteger recoveredCVFiles = new AtomicInteger();
            AtomicInteger recoveredWalFiles = new AtomicInteger();
            srcPath.trimTo(snapshotRootLen).$();
            final int snapshotDbLen = srcPath.length();
            ff.iterateDir(srcPath, (pUtf8NameZ, type) -> {
                if (ff.isDirOrSoftLinkDirNoDots(srcPath, snapshotDbLen, pUtf8NameZ, type)) {
                    dstPath.trimTo(rootLen).concat(pUtf8NameZ);
                    int srcPathLen = srcPath.length();
                    int dstPathLen = dstPath.length();

                    srcPath.concat(TableUtils.META_FILE_NAME).$();
                    dstPath.concat(TableUtils.META_FILE_NAME).$();
                    if (ff.exists(srcPath) && ff.exists(dstPath)) {
                        if (ff.copy(srcPath, dstPath) < 0) {
                            LOG.error()
                                    .$("could not copy _meta file [src=").utf8(srcPath)
                                    .$(", dst=").utf8(dstPath)
                                    .$(", errno=").$(ff.errno())
                                    .$(']').$();
                        } else {
                            recoveredMetaFiles.incrementAndGet();
                            LOG.info()
                                    .$("recovered _meta file [src=").utf8(srcPath)
                                    .$(", dst=").utf8(dstPath)
                                    .$(']').$();
                        }
                    }

                    srcPath.trimTo(srcPathLen).concat(TableUtils.TXN_FILE_NAME).$();
                    dstPath.trimTo(dstPathLen).concat(TableUtils.TXN_FILE_NAME).$();
                    if (ff.exists(srcPath) && ff.exists(dstPath)) {
                        if (ff.copy(srcPath, dstPath) < 0) {
                            LOG.error()
                                    .$("could not copy _txn file [src=").utf8(srcPath)
                                    .$(", dst=").utf8(dstPath)
                                    .$(", errno=").$(ff.errno())
                                    .$(']').$();
                        } else {
                            recoveredTxnFiles.incrementAndGet();
                            LOG.info()
                                    .$("recovered _txn file [src=").utf8(srcPath)
                                    .$(", dst=").utf8(dstPath)
                                    .$(']').$();
                        }
                    }

                    srcPath.trimTo(srcPathLen).concat(TableUtils.COLUMN_VERSION_FILE_NAME).$();
                    dstPath.trimTo(dstPathLen).concat(TableUtils.COLUMN_VERSION_FILE_NAME).$();
                    if (ff.exists(srcPath) && ff.exists(dstPath)) {
                        if (ff.copy(srcPath, dstPath) < 0) {
                            LOG.error()
                                    .$("could not copy _cv file [src=").utf8(srcPath)
                                    .$(", dst=").utf8(dstPath)
                                    .$(", errno=").$(ff.errno())
                                    .$(']').$();
                        } else {
                            recoveredCVFiles.incrementAndGet();
                            LOG.info()
                                    .$("recovered _cv file [src=").utf8(srcPath)
                                    .$(", dst=").utf8(dstPath)
                                    .$(']').$();
                        }
                    }

                    // Go inside SEQ_DIR
                    srcPath.trimTo(srcPathLen).concat(WalUtils.SEQ_DIR);
                    srcPathLen = srcPath.length();
                    srcPath.concat(TableUtils.META_FILE_NAME).$();

                    dstPath.trimTo(dstPathLen).concat(WalUtils.SEQ_DIR);
                    dstPathLen = dstPath.length();
                    dstPath.concat(TableUtils.META_FILE_NAME).$();

                    if (ff.exists(srcPath) && ff.exists(dstPath)) {
                        if (ff.copy(srcPath, dstPath) < 0) {
                            LOG.critical()
                                    .$("could not copy ").$(TableUtils.META_FILE_NAME).$(" file [src=").utf8(srcPath)
                                    .utf8(", dst=").utf8(dstPath)
                                    .$(", errno=").$(ff.errno())
                                    .$(']').$();
                        } else {
                            try {
                                srcPath.trimTo(srcPathLen);
                                openSmallFile(ff, srcPath, srcPathLen, memFile, TableUtils.TXN_FILE_NAME, MemoryTag.MMAP_TX_LOG);
                                long newMaxTxn = memFile.getLong(0L); // snapshot/db/tableName/txn_seq/_txn

                                memFile.smallFile(ff, dstPath, MemoryTag.MMAP_SEQUENCER_METADATA);
                                dstPath.trimTo(dstPathLen);
                                openSmallFile(ff, dstPath, dstPathLen, memFile, TXNLOG_FILE_NAME_META_INX, MemoryTag.MMAP_TX_LOG);

                                if (newMaxTxn >= 0) {
                                    dstPath.trimTo(dstPathLen);
                                    openSmallFile(ff, dstPath, dstPathLen, memFile, TXNLOG_FILE_NAME, MemoryTag.MMAP_TX_LOG);
                                    // get oldMaxTxn from dbRoot/tableName/txn_seq/_txnlog
                                    long oldMaxTxn = memFile.getLong(MAX_TXN_OFFSET);
                                    if (newMaxTxn < oldMaxTxn) {
                                        // update header of dbRoot/tableName/txn_seq/_txnlog with new values
                                        memFile.putLong(MAX_TXN_OFFSET, newMaxTxn);
                                        LOG.info()
                                                .$("updated ").$(TXNLOG_FILE_NAME).$(" file [path=").utf8(dstPath)
                                                .$(", oldMaxTxn=").$(oldMaxTxn)
                                                .$(", newMaxTxn=").$(newMaxTxn)
                                                .$(']').$();
                                    }
                                }
                            } catch (CairoException ex) {
                                LOG.critical()
                                        .$("could not update file [src=").utf8(dstPath)
                                        .$("`, ex=").$(ex.getFlyweightMessage())
                                        .$(", errno=").$(ff.errno())
                                        .$(']').$();
                            }

                            recoveredWalFiles.incrementAndGet();
                            LOG.info()
                                    .$("recovered ").$(TableUtils.META_FILE_NAME).$(" file [src=").utf8(srcPath)
                                    .$(", dst=").utf8(dstPath)
                                    .$(']').$();
                        }
                    }
                }
            });
            LOG.info()
                    .$("snapshot recovery finished [metaFilesCount=").$(recoveredMetaFiles.get())
                    .$(", txnFilesCount=").$(recoveredTxnFiles.get())
                    .$(", cvFilesCount=").$(recoveredCVFiles.get())
                    .$(", walFilesCount=").$(recoveredWalFiles.get())
                    .$(']').$();

            // Delete snapshot directory to avoid recovery on next restart.
            srcPath.trimTo(snapshotRootLen).$();
            memFile.close();
            if (!ff.rmdir(srcPath)) {
                throw CairoException.critical(ff.errno())
                        .put("could not remove snapshot dir [dir=").put(srcPath)
                        .put(", errno=").put(ff.errno())
                        .put(']');
            }
        }
    }
=======
    /**
     * Returns true is a snapshot is taking place, i.e.
     * SNAPSHOT PREPARE was called, but SNAPSHOT COMPLETE wasn't called yet.
     */
    boolean isInProgress();
>>>>>>> 4797f835
}<|MERGE_RESOLUTION|>--- conflicted
+++ resolved
@@ -28,414 +28,9 @@
 
 public interface DatabaseSnapshotAgent extends QuietCloseable {
 
-<<<<<<< HEAD
-import static io.questdb.cairo.TableUtils.openSmallFile;
-import static io.questdb.cairo.wal.WalUtils.TXNLOG_FILE_NAME;
-import static io.questdb.cairo.wal.WalUtils.TXNLOG_FILE_NAME_META_INX;
-import static io.questdb.cairo.wal.seq.TableTransactionLog.MAX_TXN_OFFSET;
-
-public class DatabaseSnapshotAgent implements QuietCloseable {
-
-    private final static Log LOG = LogFactory.getLog(DatabaseSnapshotAgent.class);
-    private final AtomicBoolean activePrepareFlag = new AtomicBoolean();
-    private final CairoConfiguration configuration;
-    private final CairoEngine engine;
-    private final FilesFacade ff;
-    private final ReentrantLock lock = new ReentrantLock(); // protects below fields
-    private final WalWriterMetadata metadata;
-    private final Path path = new Path();
-    // List of readers kept around to lock partitions while a database snapshot is being made.
-    private final ObjList<TableReader> snapshotReaders = new ObjList<>();
-    private SimpleWaitingLock walPurgeJobRunLock = null; // used as a suspend/resume handler for the WalPurgeJob
-
-    DatabaseSnapshotAgent(CairoEngine engine) {
-        this.engine = engine;
-        this.configuration = engine.getConfiguration();
-        this.ff = configuration.getFilesFacade();
-        this.metadata = new WalWriterMetadata(ff);
-    }
-
-    @TestOnly
-    public void clear() {
-        lock.lock();
-        try {
-            unsafeReleaseReaders();
-            metadata.clear();
-        } finally {
-            lock.unlock();
-        }
-    }
-
-    @Override
-    public void close() {
-        lock.lock();
-        try {
-            Misc.free(path);
-            unsafeReleaseReaders();
-            metadata.close();
-        } finally {
-            lock.unlock();
-        }
-    }
-
-    public void setWalPurgeJobRunLock(@Nullable SimpleWaitingLock walPurgeJobRunLock) {
-        this.walPurgeJobRunLock = walPurgeJobRunLock;
-    }
-
-    private void unsafeReleaseReaders() {
-        Misc.freeObjListAndClear(snapshotReaders);
-    }
-
-    void completeSnapshot() throws SqlException {
-        if (!lock.tryLock()) {
-            throw SqlException.position(0).put("Another snapshot command in progress");
-        }
-        try {
-            activePrepareFlag.set(false); // reset snapshot prepare flag
-            if (snapshotReaders.size() == 0) {
-                LOG.info().$("Snapshot has no tables, SNAPSHOT COMPLETE is ignored.").$();
-            }
-
-            // Delete snapshot/db directory.
-            path.of(configuration.getSnapshotRoot()).concat(configuration.getDbDirectory()).$();
-            ff.rmdir(path); // it's fine to ignore errors here
-
-            // Release locked readers if any.
-            unsafeReleaseReaders();
-            // Resume the WalPurgeJob
-            if (walPurgeJobRunLock != null) {
-                try {
-                    walPurgeJobRunLock.unlock();
-                } catch (IllegalStateException ignore) {
-                    // not an error here
-                    // completeSnapshot can be called several time in a row.
-                }
-            }
-        } finally {
-            lock.unlock();
-        }
-    }
-
-    void prepareSnapshot(SqlExecutionContext executionContext) throws SqlException {
-        // Windows doesn't support sync() system call.
-        if (Os.isWindows()) {
-            throw SqlException.position(0).put("Snapshots are not supported on Windows");
-        }
-
-        if (!lock.tryLock()) {
-            throw SqlException.position(0).put("Another snapshot command in progress");
-        }
-        try {
-            // activePrepareFlag is used to detect active snapshot prepare called on an empty DB
-            if (activePrepareFlag.get()) {
-                throw SqlException.position(0).put("Waiting for SNAPSHOT COMPLETE to be called");
-            }
-
-            path.of(configuration.getSnapshotRoot()).concat(configuration.getDbDirectory());
-            int snapshotLen = path.length();
-            // Delete all contents of the snapshot/db dir.
-            if (ff.exists(path.slash$())) {
-                path.trimTo(snapshotLen).$();
-                if (!ff.rmdir(path)) {
-                    throw CairoException.critical(ff.errno()).put("Could not remove snapshot dir [dir=").put(path).put(']');
-                }
-            }
-            // Recreate the snapshot/db dir.
-            path.trimTo(snapshotLen).slash$();
-            if (ff.mkdirs(path, configuration.getMkDirMode()) != 0) {
-                throw CairoException.critical(ff.errno()).put("Could not create [dir=").put(path).put(']');
-            }
-
-            try (TableListRecordCursorFactory factory = new TableListRecordCursorFactory()) {
-                final int tableNameIndex = factory.getMetadata().getColumnIndex(TableListRecordCursorFactory.TABLE_NAME_COLUMN);
-                try (RecordCursor cursor = factory.getCursor(executionContext)) {
-                    final Record record = cursor.getRecord();
-
-                    // Suspend the WalPurgeJob
-                    if (walPurgeJobRunLock != null) {
-                        final long timeout = configuration.getCircuitBreakerConfiguration().getTimeout();
-                        while (!walPurgeJobRunLock.tryLock(timeout, TimeUnit.MICROSECONDS)) {
-                            executionContext.getCircuitBreaker().statefulThrowExceptionIfTrippedNoThrottle();
-                        }
-                    }
-
-                    try (MemoryCMARW mem = Vm.getCMARWInstance()) {
-                        // Copy metadata files for all tables.
-                        while (cursor.hasNext()) {
-                            CharSequence tableName = record.getStr(tableNameIndex);
-                            path.of(configuration.getRoot());
-                            TableToken tableToken = engine.verifyTableName(tableName);
-                            if (
-                                    TableUtils.isValidTableName(tableName, tableName.length())
-                                            && ff.exists(path.concat(tableToken).concat(TableUtils.META_FILE_NAME).$())
-                            ) {
-                                boolean isWalTable = engine.isWalTable(tableToken);
-                                path.of(configuration.getSnapshotRoot()).concat(configuration.getDbDirectory());
-                                LOG.info().$("preparing for snapshot [table=").$(tableName).I$();
-
-                                TableReader reader = engine.getReaderWithRepair(tableToken);
-                                snapshotReaders.add(reader);
-
-                                path.trimTo(snapshotLen).concat(tableToken);
-                                int rootLen = path.length();
-
-                                if (isWalTable) {
-                                    path.concat(WalUtils.SEQ_DIR);
-                                }
-                                if (ff.mkdirs(path.slash$(), configuration.getMkDirMode()) != 0) {
-                                    throw CairoException.critical(ff.errno()).put("Could not create [dir=").put(path).put(']');
-                                }
-
-                                // Copy _meta file.
-                                path.trimTo(rootLen).concat(TableUtils.META_FILE_NAME).$();
-                                mem.smallFile(ff, path, MemoryTag.MMAP_DEFAULT);
-                                reader.getMetadata().dumpTo(mem);
-                                mem.close(false);
-                                // Copy _txn file.
-                                path.trimTo(rootLen).concat(TableUtils.TXN_FILE_NAME).$();
-                                mem.smallFile(ff, path, MemoryTag.MMAP_DEFAULT);
-                                reader.getTxFile().dumpTo(mem);
-                                mem.close(false);
-                                // Copy _cv file.
-                                path.trimTo(rootLen).concat(TableUtils.COLUMN_VERSION_FILE_NAME).$();
-                                mem.smallFile(ff, path, MemoryTag.MMAP_DEFAULT);
-                                reader.getColumnVersionReader().dumpTo(mem);
-                                mem.close(false);
-
-                                if (isWalTable) {
-                                    metadata.clear();
-                                    long lastTxn = engine.getTableSequencerAPI().getTableMetadata(tableToken, metadata);
-                                    path.trimTo(rootLen).concat(WalUtils.SEQ_DIR);
-                                    metadata.switchTo(path, path.length(), true); // dump sequencer metadata to snapshot/db/tableName/txn_seq/_meta
-                                    metadata.close(true, Vm.TRUNCATE_TO_POINTER);
-
-                                    mem.smallFile(ff, path.concat(TableUtils.TXN_FILE_NAME).$(), MemoryTag.MMAP_DEFAULT);
-                                    mem.putLong(lastTxn); // write lastTxn to snapshot/db/tableName/txn_seq/_txn
-                                    mem.close(true, Vm.TRUNCATE_TO_POINTER);
-                                }
-                            } else {
-                                LOG.error().$("skipping, invalid table name or missing metadata [table=").$(tableName).I$();
-                            }
-                        }
-
-                        path.of(configuration.getSnapshotRoot()).concat(configuration.getDbDirectory()).concat(TableUtils.SNAPSHOT_META_FILE_NAME).$();
-                        mem.smallFile(ff, path, MemoryTag.MMAP_DEFAULT);
-                        mem.putStr(configuration.getSnapshotInstanceId());
-                        mem.close();
-
-                        // Flush dirty pages and filesystem metadata to disk
-                        if (ff.sync() != 0) {
-                            throw CairoException.critical(ff.errno()).put("Could not sync");
-                        }
-
-                        activePrepareFlag.set(true);
-                        LOG.info().$("snapshot copying finished").$();
-                    } catch (Throwable e) {
-                        // Resume the WalPurgeJob
-                        if (walPurgeJobRunLock != null) {
-                            walPurgeJobRunLock.unlock();
-                        }
-                        unsafeReleaseReaders();
-                        LOG.error()
-                                .$("snapshot error [e=").$(e)
-                                .I$();
-                        throw e;
-                    }
-                }
-            }
-        } finally {
-            lock.unlock();
-        }
-    }
-
-    void recoverSnapshot() {
-        if (!configuration.isSnapshotRecoveryEnabled()) {
-            return;
-        }
-
-        final FilesFacade ff = configuration.getFilesFacade();
-        final CharSequence root = configuration.getRoot();
-        final CharSequence snapshotRoot = configuration.getSnapshotRoot();
-
-        try (Path srcPath = new Path(); Path dstPath = new Path(); MemoryCMARW memFile = Vm.getCMARWInstance()) {
-            srcPath.of(snapshotRoot).concat(configuration.getDbDirectory());
-            final int snapshotRootLen = srcPath.length();
-            dstPath.of(root);
-            final int rootLen = dstPath.length();
-
-            // Check if the snapshot dir exists.
-            if (!ff.exists(srcPath.slash$())) {
-                return;
-            }
-
-            // Check if the snapshot metadata file exists.
-            srcPath.trimTo(snapshotRootLen).concat(TableUtils.SNAPSHOT_META_FILE_NAME).$();
-            if (!ff.exists(srcPath)) {
-                return;
-            }
-
-            // Check if the snapshot instance id is different from what's in the snapshot.
-            memFile.smallFile(ff, srcPath, MemoryTag.MMAP_DEFAULT);
-
-            final CharSequence currentInstanceId = configuration.getSnapshotInstanceId();
-            final CharSequence snapshotInstanceId = memFile.getStr(0);
-            if (Chars.empty(currentInstanceId) || Chars.empty(snapshotInstanceId) || Chars.equals(currentInstanceId, snapshotInstanceId)) {
-                return;
-            }
-
-            LOG.info()
-                    .$("starting snapshot recovery [currentId=`").$(currentInstanceId)
-                    .$("`, previousId=`").$(snapshotInstanceId)
-                    .$("`]").$();
-
-            // OK, we need to recover from the snapshot.
-            AtomicInteger recoveredMetaFiles = new AtomicInteger();
-            AtomicInteger recoveredTxnFiles = new AtomicInteger();
-            AtomicInteger recoveredCVFiles = new AtomicInteger();
-            AtomicInteger recoveredWalFiles = new AtomicInteger();
-            srcPath.trimTo(snapshotRootLen).$();
-            final int snapshotDbLen = srcPath.length();
-            ff.iterateDir(srcPath, (pUtf8NameZ, type) -> {
-                if (ff.isDirOrSoftLinkDirNoDots(srcPath, snapshotDbLen, pUtf8NameZ, type)) {
-                    dstPath.trimTo(rootLen).concat(pUtf8NameZ);
-                    int srcPathLen = srcPath.length();
-                    int dstPathLen = dstPath.length();
-
-                    srcPath.concat(TableUtils.META_FILE_NAME).$();
-                    dstPath.concat(TableUtils.META_FILE_NAME).$();
-                    if (ff.exists(srcPath) && ff.exists(dstPath)) {
-                        if (ff.copy(srcPath, dstPath) < 0) {
-                            LOG.error()
-                                    .$("could not copy _meta file [src=").utf8(srcPath)
-                                    .$(", dst=").utf8(dstPath)
-                                    .$(", errno=").$(ff.errno())
-                                    .$(']').$();
-                        } else {
-                            recoveredMetaFiles.incrementAndGet();
-                            LOG.info()
-                                    .$("recovered _meta file [src=").utf8(srcPath)
-                                    .$(", dst=").utf8(dstPath)
-                                    .$(']').$();
-                        }
-                    }
-
-                    srcPath.trimTo(srcPathLen).concat(TableUtils.TXN_FILE_NAME).$();
-                    dstPath.trimTo(dstPathLen).concat(TableUtils.TXN_FILE_NAME).$();
-                    if (ff.exists(srcPath) && ff.exists(dstPath)) {
-                        if (ff.copy(srcPath, dstPath) < 0) {
-                            LOG.error()
-                                    .$("could not copy _txn file [src=").utf8(srcPath)
-                                    .$(", dst=").utf8(dstPath)
-                                    .$(", errno=").$(ff.errno())
-                                    .$(']').$();
-                        } else {
-                            recoveredTxnFiles.incrementAndGet();
-                            LOG.info()
-                                    .$("recovered _txn file [src=").utf8(srcPath)
-                                    .$(", dst=").utf8(dstPath)
-                                    .$(']').$();
-                        }
-                    }
-
-                    srcPath.trimTo(srcPathLen).concat(TableUtils.COLUMN_VERSION_FILE_NAME).$();
-                    dstPath.trimTo(dstPathLen).concat(TableUtils.COLUMN_VERSION_FILE_NAME).$();
-                    if (ff.exists(srcPath) && ff.exists(dstPath)) {
-                        if (ff.copy(srcPath, dstPath) < 0) {
-                            LOG.error()
-                                    .$("could not copy _cv file [src=").utf8(srcPath)
-                                    .$(", dst=").utf8(dstPath)
-                                    .$(", errno=").$(ff.errno())
-                                    .$(']').$();
-                        } else {
-                            recoveredCVFiles.incrementAndGet();
-                            LOG.info()
-                                    .$("recovered _cv file [src=").utf8(srcPath)
-                                    .$(", dst=").utf8(dstPath)
-                                    .$(']').$();
-                        }
-                    }
-
-                    // Go inside SEQ_DIR
-                    srcPath.trimTo(srcPathLen).concat(WalUtils.SEQ_DIR);
-                    srcPathLen = srcPath.length();
-                    srcPath.concat(TableUtils.META_FILE_NAME).$();
-
-                    dstPath.trimTo(dstPathLen).concat(WalUtils.SEQ_DIR);
-                    dstPathLen = dstPath.length();
-                    dstPath.concat(TableUtils.META_FILE_NAME).$();
-
-                    if (ff.exists(srcPath) && ff.exists(dstPath)) {
-                        if (ff.copy(srcPath, dstPath) < 0) {
-                            LOG.critical()
-                                    .$("could not copy ").$(TableUtils.META_FILE_NAME).$(" file [src=").utf8(srcPath)
-                                    .utf8(", dst=").utf8(dstPath)
-                                    .$(", errno=").$(ff.errno())
-                                    .$(']').$();
-                        } else {
-                            try {
-                                srcPath.trimTo(srcPathLen);
-                                openSmallFile(ff, srcPath, srcPathLen, memFile, TableUtils.TXN_FILE_NAME, MemoryTag.MMAP_TX_LOG);
-                                long newMaxTxn = memFile.getLong(0L); // snapshot/db/tableName/txn_seq/_txn
-
-                                memFile.smallFile(ff, dstPath, MemoryTag.MMAP_SEQUENCER_METADATA);
-                                dstPath.trimTo(dstPathLen);
-                                openSmallFile(ff, dstPath, dstPathLen, memFile, TXNLOG_FILE_NAME_META_INX, MemoryTag.MMAP_TX_LOG);
-
-                                if (newMaxTxn >= 0) {
-                                    dstPath.trimTo(dstPathLen);
-                                    openSmallFile(ff, dstPath, dstPathLen, memFile, TXNLOG_FILE_NAME, MemoryTag.MMAP_TX_LOG);
-                                    // get oldMaxTxn from dbRoot/tableName/txn_seq/_txnlog
-                                    long oldMaxTxn = memFile.getLong(MAX_TXN_OFFSET);
-                                    if (newMaxTxn < oldMaxTxn) {
-                                        // update header of dbRoot/tableName/txn_seq/_txnlog with new values
-                                        memFile.putLong(MAX_TXN_OFFSET, newMaxTxn);
-                                        LOG.info()
-                                                .$("updated ").$(TXNLOG_FILE_NAME).$(" file [path=").utf8(dstPath)
-                                                .$(", oldMaxTxn=").$(oldMaxTxn)
-                                                .$(", newMaxTxn=").$(newMaxTxn)
-                                                .$(']').$();
-                                    }
-                                }
-                            } catch (CairoException ex) {
-                                LOG.critical()
-                                        .$("could not update file [src=").utf8(dstPath)
-                                        .$("`, ex=").$(ex.getFlyweightMessage())
-                                        .$(", errno=").$(ff.errno())
-                                        .$(']').$();
-                            }
-
-                            recoveredWalFiles.incrementAndGet();
-                            LOG.info()
-                                    .$("recovered ").$(TableUtils.META_FILE_NAME).$(" file [src=").utf8(srcPath)
-                                    .$(", dst=").utf8(dstPath)
-                                    .$(']').$();
-                        }
-                    }
-                }
-            });
-            LOG.info()
-                    .$("snapshot recovery finished [metaFilesCount=").$(recoveredMetaFiles.get())
-                    .$(", txnFilesCount=").$(recoveredTxnFiles.get())
-                    .$(", cvFilesCount=").$(recoveredCVFiles.get())
-                    .$(", walFilesCount=").$(recoveredWalFiles.get())
-                    .$(']').$();
-
-            // Delete snapshot directory to avoid recovery on next restart.
-            srcPath.trimTo(snapshotRootLen).$();
-            memFile.close();
-            if (!ff.rmdir(srcPath)) {
-                throw CairoException.critical(ff.errno())
-                        .put("could not remove snapshot dir [dir=").put(srcPath)
-                        .put(", errno=").put(ff.errno())
-                        .put(']');
-            }
-        }
-    }
-=======
     /**
      * Returns true is a snapshot is taking place, i.e.
      * SNAPSHOT PREPARE was called, but SNAPSHOT COMPLETE wasn't called yet.
      */
     boolean isInProgress();
->>>>>>> 4797f835
 }