/*******************************************************************************
 *     ___                  _   ____  ____
 *    / _ \ _   _  ___  ___| |_|  _ \| __ )
 *   | | | | | | |/ _ \/ __| __| | | |  _ \
 *   | |_| | |_| |  __/\__ \ |_| |_| | |_) |
 *    \__\_\\__,_|\___||___/\__|____/|____/
 *
 *  Copyright (c) 2014-2019 Appsicle
 *  Copyright (c) 2019-2023 QuestDB
 *
 *  Licensed under the Apache License, Version 2.0 (the "License");
 *  you may not use this file except in compliance with the License.
 *  You may obtain a copy of the License at
 *
 *  http://www.apache.org/licenses/LICENSE-2.0
 *
 *  Unless required by applicable law or agreed to in writing, software
 *  distributed under the License is distributed on an "AS IS" BASIS,
 *  WITHOUT WARRANTIES OR CONDITIONS OF ANY KIND, either express or implied.
 *  See the License for the specific language governing permissions and
 *  limitations under the License.
 *
 ******************************************************************************/

package io.questdb.cairo.frm.file;

import io.questdb.cairo.BitmapIndexWriter;
import io.questdb.cairo.CairoConfiguration;
import io.questdb.cairo.ColumnType;
import io.questdb.cairo.TableUtils;
import io.questdb.cairo.frm.FrameColumn;
import io.questdb.std.Unsafe;
import io.questdb.std.str.Path;

public class ContiguousFileIndexedFrameColumn extends ContiguousFileFixFrameColumn {
    private final BitmapIndexWriter indexWriter;

    public ContiguousFileIndexedFrameColumn(CairoConfiguration configuration) {
        super(configuration);
        this.indexWriter = new BitmapIndexWriter(configuration);
    }

    @Override
    public void append(long offset, FrameColumn sourceColumn, long sourceLo, long sourceHi, int commitMode) {
        super.append(offset, sourceColumn, sourceLo, sourceHi, commitMode);
        int fd = super.getPrimaryFd();
        int shl = ColumnType.pow2SizeOf(getColumnType());

        final long size = sourceHi - sourceLo;
        assert size >= 0;

        if (size > 0) {
            long mappedAddress = TableUtils.mapAppendColumnBuffer(ff, fd, (offset - getColumnTop()) << shl, size << shl, false, MEMORY_TAG);
            try {
                indexWriter.rollbackConditionally(offset);
                for (long i = 0; i < size; i++) {
                    indexWriter.add(TableUtils.toIndexKey(Unsafe.getUnsafe().getInt(mappedAddress + (i << shl))), offset + i);
                }
                indexWriter.setMaxValue(offset + size - 1);
                indexWriter.commit();
            } finally {
                TableUtils.mapAppendColumnBufferRelease(ff, mappedAddress, (offset - getColumnTop()) << shl, size << shl, MEMORY_TAG);
            }
        }
    }

    @Override
    public void appendNulls(long offset, long count, int commitMode) {
        super.appendNulls(offset, count, commitMode);
        indexWriter.rollbackConditionally(offset);
        for (long i = 0; i < count; i++) {
            indexWriter.add(0, offset + i);
        }
        indexWriter.setMaxValue(offset + count - 1);
        indexWriter.commit();
    }

    @Override
    public void close() {
        indexWriter.close();
        super.close();
    }

    public void ofRW(
            Path partitionPath,
            CharSequence columnName,
            long columnTxn,
            int columnType,
            int indexBlockCapacity,
            long columnTop,
            int columnIndex
    ) {
        super.ofRW(partitionPath, columnName, columnTxn, columnType, columnTop, columnIndex);
        indexWriter.of(partitionPath, columnName, columnTxn, columnTop < 0 ? indexBlockCapacity : 0);
    }

    @Override
    public void ofRW(
            Path partitionPath,
            CharSequence columnName,
            long columnTxn,
            int columnType,
            long columnTop,
            int columnIndex,
            boolean isEmpty
    ) {
<<<<<<< HEAD
        super.ofRW(partitionPath, columnName, columnTxn, columnType, columnTop, columnIndex);
        indexWriter.of(partitionPath, columnName, columnTxn, isEmpty ? indexBlockCapacity : 0);
=======
        throw new UnsupportedOperationException();
    }

    // Useful for debugging
    @SuppressWarnings("unused")
    private int keyCount(int key, long size, long mappedAddress) {
        int count = 0;
        for (long i = 0; i < size; i++) {
            if (TableUtils.toIndexKey(Unsafe.getUnsafe().getInt(mappedAddress + (i << 2))) == key) {
                count++;
            }
        }
        return count;
>>>>>>> 48084ee5
    }
}<|MERGE_RESOLUTION|>--- conflicted
+++ resolved
@@ -88,10 +88,11 @@
             int columnType,
             int indexBlockCapacity,
             long columnTop,
-            int columnIndex
+            int columnIndex,
+            boolean isEmpty
     ) {
         super.ofRW(partitionPath, columnName, columnTxn, columnType, columnTop, columnIndex);
-        indexWriter.of(partitionPath, columnName, columnTxn, columnTop < 0 ? indexBlockCapacity : 0);
+        indexWriter.of(partitionPath, columnName, columnTxn, isEmpty ? indexBlockCapacity : 0);
     }
 
     @Override
@@ -101,13 +102,8 @@
             long columnTxn,
             int columnType,
             long columnTop,
-            int columnIndex,
-            boolean isEmpty
+            int columnIndex
     ) {
-<<<<<<< HEAD
-        super.ofRW(partitionPath, columnName, columnTxn, columnType, columnTop, columnIndex);
-        indexWriter.of(partitionPath, columnName, columnTxn, isEmpty ? indexBlockCapacity : 0);
-=======
         throw new UnsupportedOperationException();
     }
 
@@ -121,6 +117,5 @@
             }
         }
         return count;
->>>>>>> 48084ee5
     }
 }