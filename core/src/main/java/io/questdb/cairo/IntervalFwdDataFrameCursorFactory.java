--- conflicted
+++ resolved
@@ -44,11 +44,7 @@
             int timestampIndex,
             GenericRecordMetadata metadata
     ) {
-<<<<<<< HEAD
-        super(tableName, tableId, tableVersion, metadata);
-=======
-        super(tableToken, tableVersion);
->>>>>>> 5d42ab69
+        super(tableToken, tableVersion, metadata);
         this.cursor = new IntervalFwdDataFrameCursor(intervals, timestampIndex);
         this.intervals = intervals;
     }
