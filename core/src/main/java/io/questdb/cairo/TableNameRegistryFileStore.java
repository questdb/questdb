--- conflicted
+++ resolved
@@ -184,10 +184,7 @@
         if (fd < 1) {
             return 0;
         }
-<<<<<<< HEAD
-=======
-
->>>>>>> cd9899de
+
         try {
             int tableId = ff.readNonNegativeInt(fd, TableUtils.META_OFFSET_TABLE_ID);
             if (tableId < 0) {
@@ -201,38 +198,6 @@
         }
     }
 
-<<<<<<< HEAD
-    private String readTableName(Path path, CharSequence dirName, FilesFacade ff) {
-        path.of(configuration.getRoot()).concat(dirName).concat(TableUtils.TABLE_NAME_FILE).$();
-        int fd = ff.openRO(path);
-        if (fd < 1) {
-            return null;
-        }
-
-        try {
-            long fileLen = ff.length(fd);
-            if (fileLen > 4) {
-                int charLen = ff.readNonNegativeInt(fd, 0);
-                if (charLen * 2L + 4 != fileLen - 1) {
-                    LOG.error().$("invalid table name file [path=").$(path).$(", headerLen=").$(charLen).$(", fileLen=").$(fileLen).I$();
-                    return null;
-                }
-
-                tableNameRoMemory.of(ff, path, fileLen, fileLen, MemoryTag.MMAP_DEFAULT);
-                String value = Chars.toString(tableNameRoMemory.getStr(0));
-                return value;
-            } else {
-                LOG.error().$("invalid table name file [path=").utf8(path).$(", fileLen=").$(fileLen).I$();
-                return null;
-            }
-        } finally {
-            tableNameRoMemory.close();
-            ff.close(fd);
-        }
-    }
-
-=======
->>>>>>> cd9899de
     private void reloadFromRootDirectory(
             ConcurrentHashMap<TableToken> nameTableTokenMap,
             ConcurrentHashMap<ReverseTableMapItem> reverseTableNameTokenMap
@@ -240,25 +205,15 @@
         Path path = Path.getThreadLocal(configuration.getRoot()).$();
         int plimit = path.length();
         FilesFacade ff = configuration.getFilesFacade();
-<<<<<<< HEAD
         long findPtr = ff.findFirst(path);
         try {
             StringSink sink = Misc.getThreadLocalBuilder();
-=======
-        long findPtr = ff.findFirst(path.$());
-        StringSink sink = Misc.getThreadLocalBuilder();
-        try {
->>>>>>> cd9899de
             do {
                 if (ff.isDirOrSoftLinkDirNoDots(path, plimit, ff.findName(findPtr), ff.findType(findPtr), sink)) {
                     if (!reverseTableNameTokenMap.containsKey(sink)
                             && TableUtils.exists(ff, path, configuration.getRoot(), sink) == TableUtils.TABLE_EXISTS) {
 
-<<<<<<< HEAD
                         String dirName = Chars.toString(sink);
-=======
-                        String dirName = sink.toString();
->>>>>>> cd9899de
                         int tableId;
                         boolean isWal;
                         String tableName;
@@ -267,11 +222,7 @@
                             tableId = readTableId(path, dirName, ff);
                             isWal = tableId < 0;
                             tableId = Math.abs(tableId);
-<<<<<<< HEAD
-                            tableName = readTableName(path, dirName, ff);
-=======
                             tableName = TableUtils.readTableName(path.of(configuration.getRoot()).concat(dirName), plimit, tableNameRoMemory, ff);
->>>>>>> cd9899de
                         } catch (CairoException e) {
                             if (e.errnoReadPathDoesNotExist()) {
                                 // table is being removed.
@@ -279,11 +230,8 @@
                             } else {
                                 throw e;
                             }
-<<<<<<< HEAD
-=======
                         } finally {
                             tableNameRoMemory.close();
->>>>>>> cd9899de
                         }
 
                         if (tableName == null) {
@@ -430,13 +378,8 @@
                 }
             }
 
-<<<<<<< HEAD
-            if (deletedRecordsFound > 0) {
+            if (compactRequired) {
                 path.trimTo(plimit);
-=======
-            if (compactRequired) {
-                path.trimTo(pathRootLen);
->>>>>>> cd9899de
                 LOG.info().$("compacting tables file").$();
                 compactTableNameFile(nameTableTokenMap, lastFileVersion, ff, path, currentOffset);
             } else {
