/*******************************************************************************
 *     ___                  _   ____  ____
 *    / _ \ _   _  ___  ___| |_|  _ \| __ )
 *   | | | | | | |/ _ \/ __| __| | | |  _ \
 *   | |_| | |_| |  __/\__ \ |_| |_| | |_) |
 *    \__\_\\__,_|\___||___/\__|____/|____/
 *
 *  Copyright (c) 2014-2019 Appsicle
 *  Copyright (c) 2019-2022 QuestDB
 *
 *  Licensed under the Apache License, Version 2.0 (the "License");
 *  you may not use this file except in compliance with the License.
 *  You may obtain a copy of the License at
 *
 *  http://www.apache.org/licenses/LICENSE-2.0
 *
 *  Unless required by applicable law or agreed to in writing, software
 *  distributed under the License is distributed on an "AS IS" BASIS,
 *  WITHOUT WARRANTIES OR CONDITIONS OF ANY KIND, either express or implied.
 *  See the License for the specific language governing permissions and
 *  limitations under the License.
 *
 ******************************************************************************/

package io.questdb.cairo;

import io.questdb.cairo.vm.Vm;
import io.questdb.cairo.vm.api.MemoryCMR;
import io.questdb.cairo.vm.api.MemoryMARW;
import io.questdb.cairo.vm.api.MemoryMR;
import io.questdb.log.Log;
import io.questdb.log.LogFactory;
import io.questdb.std.*;
import io.questdb.std.str.Path;
import io.questdb.std.str.StringSink;
import org.jetbrains.annotations.TestOnly;

import java.io.Closeable;
import java.util.Map;

import static io.questdb.cairo.wal.WalUtils.TABLE_REGISTRY_NAME_FILE;
import static io.questdb.std.Files.DT_FILE;

public class TableNameRegistryFileStore implements Closeable {
    private static final Log LOG = LogFactory.getLog(TableNameRegistryFileStore.class);
    private static final int OPERATION_ADD = 0;
    private static final int OPERATION_REMOVE = -1;
    private final static long TABLE_NAME_ENTRY_RESERVED_LONGS = 8;
    private final CairoConfiguration configuration;
    private final StringSink nameSink = new StringSink();
    private final IntHashSet tableIds = new IntHashSet();
    private final MemoryMARW tableNameMemory = Vm.getCMARWInstance();
    private final MemoryCMR tableNameRoMemory = Vm.getCMRInstance();
    private int lockFd = -1;

    public TableNameRegistryFileStore(CairoConfiguration configuration) {
        this.configuration = configuration;
    }

    public synchronized void appendEntry(final TableToken tableToken) {
        writeEntry(tableToken, OPERATION_ADD);
    }

    @Override
    public void close() {
        if (lockFd != -1) {
            configuration.getFilesFacade().close(lockFd);
            lockFd = -1;
        }
        tableNameMemory.close(false);
    }

    public boolean isLocked() {
        return lockFd != -1;
    }

    public boolean lock() {
        if (lockFd != -1) {
            throw CairoException.critical(0).put("table registry already locked");
        }

        // Windows does not allow to lock directories, so we lock a special lock file
        FilesFacade ff = configuration.getFilesFacade();
        Path path = Path.getThreadLocal(configuration.getRoot()).concat(TABLE_REGISTRY_NAME_FILE).put(".lock").$();
        if (ff.exists(path)) {
            ff.touch(path);
        }
        lockFd = TableUtils.lock(ff, path);
        return lockFd != -1;
    }

    public synchronized void logDropTable(final TableToken tableToken) {
        writeEntry(tableToken, OPERATION_REMOVE);
    }

    @TestOnly
    public synchronized void resetMemory() {
        if (!isLocked()) {
            if (!lock()) {
                throw CairoException.critical(0).put("table registry is not locked");
            }
        }
        tableNameMemory.close();

        final Path path = Path.getThreadLocal(configuration.getRoot()).concat(TABLE_REGISTRY_NAME_FILE).put(".0").$();
        configuration.getFilesFacade().remove(path);

        tableNameMemory.smallFile(configuration.getFilesFacade(), path, MemoryTag.MMAP_DEFAULT);
    }

    private void compactTableNameFile(Map<CharSequence, TableToken> nameTableTokenMap, int lastFileVersion, FilesFacade ff, Path path, long currentOffset) {
        // compact the memory, remove deleted entries.
        // write to the tmp file.
        int pathRootLen = path.length();
        path.concat(TABLE_REGISTRY_NAME_FILE).put(".tmp").$();

        try {
            tableNameMemory.close(false);
            tableNameMemory.smallFile(ff, path, MemoryTag.MMAP_DEFAULT);
            tableNameMemory.putLong(0L);

            for (TableToken token : nameTableTokenMap.values()) {
                writeEntry(token, OPERATION_ADD);
            }
            tableNameMemory.sync(false);
            long newAppendOffset = tableNameMemory.getAppendOffset();
            tableNameMemory.close();

            // rename tmp to next version file, everyone will automatically switch to new file
            Path path2 = Path.getThreadLocal2(configuration.getRoot())
                    .concat(TABLE_REGISTRY_NAME_FILE).put('.').put(lastFileVersion + 1).$();
            if (ff.rename(path, path2) == Files.FILES_RENAME_OK) {
                LOG.info().$("compacted tables file [path=").$(path2).$(']').$();
                lastFileVersion++;
                currentOffset = newAppendOffset;
                // best effort to remove old files, but we don't care if it fails
                path.trimTo(pathRootLen).concat(TABLE_REGISTRY_NAME_FILE).put('.').put(lastFileVersion - 1).$();
                ff.remove(path);
            } else {
                // Not critical, if rename fails, compaction will be done next time
                LOG.error().$("could not rename tables file, tables file will not be compacted [from=").$(path)
                        .$(", to=").$(path2).$(']').$();
            }
        } finally {
            path.trimTo(pathRootLen).concat(TABLE_REGISTRY_NAME_FILE).put('.').put(lastFileVersion).$();
            tableNameMemory.smallFile(ff, path, MemoryTag.MMAP_DEFAULT);
            tableNameMemory.jumpTo(currentOffset);
        }
    }

    private int findLastTablesFileVersion(FilesFacade ff, Path path) {
        long findPtr = ff.findFirst(path.$());
        if (findPtr == 0) {
            throw CairoException.critical(0).put("database root directory does not exist at ").put(path);
        }
        try {
            int lastVersion = 0;
            do {
                long pUtf8NameZ = ff.findName(findPtr);
                if (ff.findType(findPtr) == DT_FILE) {
                    nameSink.clear();
                    Chars.utf8DecodeZ(pUtf8NameZ, nameSink);
                    if (Chars.startsWith(nameSink, TABLE_REGISTRY_NAME_FILE) && nameSink.length() > TABLE_REGISTRY_NAME_FILE.length() + 1) {
                        //noinspection CatchMayIgnoreException
                        try {
                            int version = Numbers.parseInt(nameSink, TABLE_REGISTRY_NAME_FILE.length() + 1, nameSink.length());
                            if (version > lastVersion) {
                                lastVersion = version;
                            }
                        } catch (NumericException e) {
                        }
                    }
                }
            } while (ff.findNext(findPtr) > 0);
            return lastVersion;
        } finally {
            ff.findClose(findPtr);
        }
    }

    private int readTableId(Path path, CharSequence dirName, FilesFacade ff) {
        path.of(configuration.getRoot()).concat(dirName).concat(TableUtils.META_FILE_NAME).$();
        int fd = ff.openRO(path);
        if (fd < 1) {
            return 0;
        }

        try {
            int tableId = ff.readNonNegativeInt(fd, TableUtils.META_OFFSET_TABLE_ID);
            if (tableId < 0) {
                LOG.error().$("cannot read table id from metadata file [path=").$(path).I$();
                return 0;
            }
            byte isWal = (byte) (ff.readNonNegativeInt(fd, TableUtils.META_OFFSET_WAL_ENABLED) & 0xFF);
            return isWal == 0 ? tableId : -tableId;
        } finally {
            ff.close(fd);
        }
    }

<<<<<<< HEAD
=======
    private String readTableName(Path path, CharSequence dirName, FilesFacade ff) {
        path.of(configuration.getRoot()).concat(dirName).concat(TableUtils.TABLE_NAME_FILE).$();
        int fd = ff.openRO(path);
        if (fd < 1) {
            return null;
        }

        try {
            long fileLen = ff.length(fd);
            if (fileLen > 4) {
                int charLen = ff.readNonNegativeInt(fd, 0);
                if (charLen * 2L + 4 != fileLen - 1) {
                    LOG.error().$("invalid table name file [path=").$(path).$(", headerLen=").$(charLen).$(", fileLen=").$(fileLen).I$();
                    return null;
                }

                tableNameRoMemory.of(ff, path, fileLen, fileLen, MemoryTag.MMAP_DEFAULT);
                String value = Chars.toString(tableNameRoMemory.getStr(0));
                return value;
            } else {
                LOG.error().$("invalid table name file [path=").$(path).$(", fileLne=").$(fileLen).I$();
                return null;
            }
        } finally {
            tableNameRoMemory.close();
            ff.close(fd);
        }
    }

>>>>>>> af4a5be2
    private void reloadFromRootDirectory(
            ConcurrentHashMap<TableToken> nameTableTokenMap,
            ConcurrentHashMap<ReverseTableMapItem> reverseTableNameTokenMap
    ) {
        Path path = Path.getThreadLocal(configuration.getRoot());
        int plimit = path.length();
        FilesFacade ff = configuration.getFilesFacade();
        long findPtr = ff.findFirst(path.$());
        StringSink sink = Misc.getThreadLocalBuilder();
        do {
            if (ff.isDirOrSoftLinkDirNoDots(path, plimit, ff.findName(findPtr), ff.findType(findPtr), sink)) {
                if (!reverseTableNameTokenMap.containsKey(sink)
                        && TableUtils.exists(ff, path, configuration.getRoot(), sink) == TableUtils.TABLE_EXISTS) {

                    String dirName = sink.toString();
                    int tableId;
                    boolean isWal;
                    String tableName;

                    try {
                        tableId = readTableId(path, dirName, ff);
                        isWal = tableId < 0;
                        tableId = Math.abs(tableId);
                        path.of(configuration.getRoot()).concat(dirName).concat(TableUtils.TABLE_NAME_FILE).$();
                        tableName = TableUtils.readTableName(path, tableNameRoMemory, ff);
                    } catch (CairoException e) {
                        if (e.errnoReadPathDoesNotExist()) {
                            // table is being removed.
                            continue;
                        } else {
                            throw e;
                        }
                    }

                    if (tableName == null) {
                        if (isWal) {
                            LOG.error().$("could not read table name, table will not be available [dirName=").utf8(dirName).I$();
                            continue;
                        } else {
                            // Non-wal tables may not have _name file.
                            tableName = Chars.toString(TableUtils.getTableNameFromDirName(dirName));
                        }
                    }

                    if (tableId > -1L) {
                        if (tableIds.contains(tableId)) {
                            LOG.critical().$("duplicate table id found, table will not be available " +
                                    "[dirName=").utf8(dirName).$(", id=").$(tableId).I$();
                            continue;
                        }

                        if (nameTableTokenMap.containsKey(tableName)) {
                            LOG.critical().$("duplicate table name found, table will not be available " +
                                            "[dirName=").utf8(dirName).$(", name=").utf8(tableName)
                                    .$(", existingTableDir=").utf8(nameTableTokenMap.get(tableName).getDirName()).I$();
                            continue;
                        }

                        TableToken token = new TableToken(tableName, dirName, tableId, isWal);
                        nameTableTokenMap.put(tableName, token);
                        reverseTableNameTokenMap.put(dirName, ReverseTableMapItem.of(token));
                    }
                }
            }
        } while (ff.findNext(findPtr) > 0);
        ff.findClose(findPtr);
    }

    private void reloadFromTablesFile(
            ConcurrentHashMap<TableToken> nameTableTokenMap,
            ConcurrentHashMap<ReverseTableMapItem> reverseTableNameTokenMap
    ) {
        int lastFileVersion;
        FilesFacade ff = configuration.getFilesFacade();
        Path path = Path.getThreadLocal(configuration.getRoot());
        path.of(configuration.getRoot());
        int pathRootLen = path.length();

        MemoryMR memory = isLocked() ? tableNameMemory : tableNameRoMemory;
        do {
            lastFileVersion = findLastTablesFileVersion(ff, path.trimTo(pathRootLen).$());
            path.trimTo(pathRootLen).concat(TABLE_REGISTRY_NAME_FILE).put('.').put(lastFileVersion).$();
            try {
                memory.smallFile(ff, path, MemoryTag.MMAP_DEFAULT);
                LOG.info().$("reloading tables file [path=").utf8(path).I$();
                if (memory.size() >= 2 * Long.BYTES) {
                    break;
                }
            } catch (CairoException e) {
                if (!isLocked()) {
                    if (e.errnoReadPathDoesNotExist()) {
                        if (lastFileVersion == 0) {
                            // This is RO mode and file and tables.d.0 does not exist.
                            return;
                        } else {
                            // This is RO mode and file we want to read was just swapped to new one by the RW instance.
                            continue;
                        }
                    }
                }
                throw e;
            }
        } while (true);

        long mapMem = memory.getLong(0);
        long currentOffset = Long.BYTES;
        memory.extend(mapMem);

        int deletedRecordsFound = 0;
        while (currentOffset < mapMem) {
            int operation = memory.getInt(currentOffset);
            currentOffset += Integer.BYTES;
            String tableName = Chars.toString(memory.getStr(currentOffset));
            currentOffset += Vm.getStorageLength(tableName);
            String dirName = Chars.toString(memory.getStr(currentOffset));
            currentOffset += Vm.getStorageLength(dirName);
            int tableId = memory.getInt(currentOffset);
            currentOffset += Integer.BYTES;
            int tableType = memory.getInt(currentOffset);
            currentOffset += Integer.BYTES;

            TableToken token = new TableToken(tableName, dirName, tableId, tableType == TableUtils.TABLE_TYPE_WAL);
            if (operation == OPERATION_REMOVE) {
                // remove from registry
                TableToken tableToken = nameTableTokenMap.remove(tableName);
                if (tableToken != null) {
                    reverseTableNameTokenMap.put(dirName, ReverseTableMapItem.ofDropped(tableToken));
                    deletedRecordsFound++;
                }
            } else {
                if (tableIds.contains(tableId)) {
                    LOG.critical().$("duplicate table id found, table will not be accessible " +
                            "[dirName=").$(dirName).$(", id=").$(tableId).$(']').$();
                    continue;
                }

                nameTableTokenMap.put(tableName, token);
                if (!Chars.startsWith(token.getDirName(), token.getTableName())) {
                    // This table is renamed, log system to real table name mapping
                    LOG.advisory().$("renamed WAL table system name [table=").utf8(tableName).$(", dirName=").utf8(dirName).$();
                }

                reverseTableNameTokenMap.put(token.getDirName(), ReverseTableMapItem.of(token));
                currentOffset += TABLE_NAME_ENTRY_RESERVED_LONGS * Long.BYTES;
            }
        }

        if (isLocked()) {
            // Check that the table directories exist
            for (TableToken token : nameTableTokenMap.values()) {
                if (TableUtils.exists(ff, path, configuration.getRoot(), token.getDirName()) != TableUtils.TABLE_EXISTS) {
                    LOG.error().$("table directory directly removed from File System, table will not be available [path=").utf8(path)
                            .$(", dirName=").utf8(token.getDirName()).
                            $(", table=").utf8(token.getTableName())
                            .I$();

                    nameTableTokenMap.remove(token.getTableName());
                    reverseTableNameTokenMap.remove(token.getDirName());
                    deletedRecordsFound++;
                }
            }

            if (deletedRecordsFound > 0) {
                path.trimTo(pathRootLen);
                LOG.info().$("compacting tables file").$();
                compactTableNameFile(nameTableTokenMap, lastFileVersion, ff, path, currentOffset);
            } else {
                tableNameMemory.jumpTo(currentOffset);
            }
        } else {
            tableNameRoMemory.close();
        }
    }

    private void writeEntry(TableToken tableToken, int operation) {
        if (!isLocked()) {
            throw CairoException.critical(0).put("table registry is not locked");
        }
        tableNameMemory.putInt(operation);
        tableNameMemory.putStr(tableToken.getTableName());
        tableNameMemory.putStr(tableToken.getDirName());
        tableNameMemory.putInt(tableToken.getTableId());
        tableNameMemory.putInt(tableToken.isWal() ? TableUtils.TABLE_TYPE_WAL : TableUtils.TABLE_TYPE_NON_WAL);

        if (operation != OPERATION_REMOVE) {
            for (int i = 0; i < TABLE_NAME_ENTRY_RESERVED_LONGS; i++) {
                tableNameMemory.putLong(0);
            }
        }
        tableNameMemory.putLong(0L, tableNameMemory.getAppendOffset());
    }

    void reload(
            ConcurrentHashMap<TableToken> nameTableTokenMap,
            ConcurrentHashMap<ReverseTableMapItem> reverseTableNameTokenMap
    ) {
        tableIds.clear();
        reloadFromTablesFile(nameTableTokenMap, reverseTableNameTokenMap);
        reloadFromRootDirectory(nameTableTokenMap, reverseTableNameTokenMap);
    }
}<|MERGE_RESOLUTION|>--- conflicted
+++ resolved
@@ -198,38 +198,6 @@
         }
     }
 
-<<<<<<< HEAD
-=======
-    private String readTableName(Path path, CharSequence dirName, FilesFacade ff) {
-        path.of(configuration.getRoot()).concat(dirName).concat(TableUtils.TABLE_NAME_FILE).$();
-        int fd = ff.openRO(path);
-        if (fd < 1) {
-            return null;
-        }
-
-        try {
-            long fileLen = ff.length(fd);
-            if (fileLen > 4) {
-                int charLen = ff.readNonNegativeInt(fd, 0);
-                if (charLen * 2L + 4 != fileLen - 1) {
-                    LOG.error().$("invalid table name file [path=").$(path).$(", headerLen=").$(charLen).$(", fileLen=").$(fileLen).I$();
-                    return null;
-                }
-
-                tableNameRoMemory.of(ff, path, fileLen, fileLen, MemoryTag.MMAP_DEFAULT);
-                String value = Chars.toString(tableNameRoMemory.getStr(0));
-                return value;
-            } else {
-                LOG.error().$("invalid table name file [path=").$(path).$(", fileLne=").$(fileLen).I$();
-                return null;
-            }
-        } finally {
-            tableNameRoMemory.close();
-            ff.close(fd);
-        }
-    }
-
->>>>>>> af4a5be2
     private void reloadFromRootDirectory(
             ConcurrentHashMap<TableToken> nameTableTokenMap,
             ConcurrentHashMap<ReverseTableMapItem> reverseTableNameTokenMap
