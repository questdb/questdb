/*******************************************************************************
 *     ___                  _   ____  ____
 *    / _ \ _   _  ___  ___| |_|  _ \| __ )
 *   | | | | | | |/ _ \/ __| __| | | |  _ \
 *   | |_| | |_| |  __/\__ \ |_| |_| | |_) |
 *    \__\_\\__,_|\___||___/\__|____/|____/
 *
 *  Copyright (c) 2014-2019 Appsicle
 *  Copyright (c) 2019-2023 QuestDB
 *
 *  Licensed under the Apache License, Version 2.0 (the "License");
 *  you may not use this file except in compliance with the License.
 *  You may obtain a copy of the License at
 *
 *  http://www.apache.org/licenses/LICENSE-2.0
 *
 *  Unless required by applicable law or agreed to in writing, software
 *  distributed under the License is distributed on an "AS IS" BASIS,
 *  WITHOUT WARRANTIES OR CONDITIONS OF ANY KIND, either express or implied.
 *  See the License for the specific language governing permissions and
 *  limitations under the License.
 *
 ******************************************************************************/

package io.questdb.cairo;

import io.questdb.std.LongList;
import io.questdb.std.ObjHashSet;
import io.questdb.std.ObjList;
import org.jetbrains.annotations.NotNull;
import org.jetbrains.annotations.Nullable;

public interface SecurityContext {

    void assumeServiceAccount(CharSequence serviceAccountName);

    void authorizeAddPassword();

    void authorizeAddUser();

    void authorizeAlterTableAddColumn(TableToken tableToken);

    void authorizeAlterTableAddIndex(TableToken tableToken, @NotNull ObjList<CharSequence> columnNames);

    void authorizeAlterTableAlterColumnCache(TableToken tableToken, @NotNull ObjList<CharSequence> columnNames);

    void authorizeAlterTableAttachPartition(TableToken tableToken);

    void authorizeAlterTableDetachPartition(TableToken tableToken);

    void authorizeAlterTableDropColumn(TableToken tableToken, @NotNull ObjList<CharSequence> columnNames);

    void authorizeAlterTableDropIndex(TableToken tableToken, @NotNull ObjList<CharSequence> columnNames);

    void authorizeAlterTableDropPartition(TableToken tableToken);

    // the names are pairs from-to
    void authorizeAlterTableRenameColumn(TableToken tableToken, @NotNull ObjList<CharSequence> columnNames);

    void authorizeAlterTableSetDedup(TableToken tableToken);

    void authorizeAlterTableSetType(TableToken tableToken);

    void authorizeAssignServiceAccount();

    void authorizeCopy();

    void authorizeCopyCancel(SecurityContext cancellingSecurityContext);

    void authorizeCreateGroup();

    void authorizeCreateJwk();

    void authorizeCreateServiceAccount();

    void authorizeCreateUser();

    void authorizeDatabaseSnapshot();

    void authorizeDisableUser();

    void authorizeDropGroup();

    void authorizeDropJwk();

    void authorizeDropServiceAccount();

    void authorizeDropUser();

    void authorizeEnableUser();

    void authorizeGrant(LongList permissions, CharSequence tableName, @NotNull ObjList<CharSequence> columns);

    // columnNames.size() = 0 means all columns
    void authorizeInsert(TableToken tableToken, @NotNull ObjList<CharSequence> columnNames);

    // Add column over ILP/TCP.
    void authorizeLineAlterTableAddColumn(TableToken tableToken);

    // Insert over ILP/TCP.
    void authorizeLineInsert(TableToken tableToken);

    // Create table over ILP/TCP.
    void authorizeLineTableCreate();

    void authorizeRemovePassword();

    void authorizeRemoveUser();

    void authorizeSelect(TableToken tableToken, @NotNull ObjList<CharSequence> columnNames);

    void authorizeTableBackup(ObjHashSet<TableToken> tableTokens);

    void authorizeTableCreate();

    void authorizeTableDrop(TableToken tableToken);

    // columnName = null means all columns
    void authorizeTableReindex(TableToken tableToken, @Nullable CharSequence columnName);

    void authorizeTableRename(TableToken tableToken);

    void authorizeTableTruncate(TableToken tableToken);

    void authorizeTableUpdate(TableToken tableToken, @NotNull ObjList<CharSequence> columnNames);

    void authorizeTableVacuum(TableToken tableToken);

    void authorizeUnassignServiceAccount();

    void exitServiceAccount(CharSequence serviceAccountName);

<<<<<<< HEAD
    CharSequence getEntityName();

    void onColumnAdded(TableToken tableToken, CharSequence columnName);

    void onColumnsAdded(TableToken tableToken, ObjList<CharSequence> columnNames);

    void onTableCreated(TableToken tableToken);
=======
    String getPrincipal();
>>>>>>> b3a537fa
}<|MERGE_RESOLUTION|>--- conflicted
+++ resolved
@@ -30,6 +30,7 @@
 import org.jetbrains.annotations.NotNull;
 import org.jetbrains.annotations.Nullable;
 
+@SuppressWarnings("unused")
 public interface SecurityContext {
 
     void assumeServiceAccount(CharSequence serviceAccountName);
@@ -130,15 +131,7 @@
 
     void exitServiceAccount(CharSequence serviceAccountName);
 
-<<<<<<< HEAD
     CharSequence getEntityName();
-
-    void onColumnAdded(TableToken tableToken, CharSequence columnName);
-
-    void onColumnsAdded(TableToken tableToken, ObjList<CharSequence> columnNames);
-
-    void onTableCreated(TableToken tableToken);
-=======
+    
     String getPrincipal();
->>>>>>> b3a537fa
 }