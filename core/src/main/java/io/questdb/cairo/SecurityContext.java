--- conflicted
+++ resolved
@@ -131,17 +131,5 @@
 
     void exitServiceAccount(CharSequence serviceAccountName);
 
-<<<<<<< HEAD
-    void onColumnAdded(TableToken tableToken, CharSequence columnName);
-
-    void onColumnRenamed(CharSequence tableName, CharSequence fromColumnName, CharSequence toColumnName);
-
-    void onColumnsAdded(TableToken tableToken, ObjList<CharSequence> columnNames);
-
-    void onTableCreated(TableToken tableToken);
-
-    void onTableRenamed(CharSequence fromTableName, CharSequence toTableName);
-=======
     String getPrincipal();
->>>>>>> 1ea150b6
 }