--- conflicted
+++ resolved
@@ -140,12 +140,9 @@
         return getPrincipal();
     }
 
-<<<<<<< HEAD
-=======
     /**
      * User account is stored in an external system, e.g. OpenID Connect provider.
      */
->>>>>>> 7e49138b
     default boolean isExternal() {
         return false;
     }
