/*******************************************************************************
 *     ___                  _   ____  ____
 *    / _ \ _   _  ___  ___| |_|  _ \| __ )
 *   | | | | | | |/ _ \/ __| __| | | |  _ \
 *   | |_| | |_| |  __/\__ \ |_| |_| | |_) |
 *    \__\_\\__,_|\___||___/\__|____/|____/
 *
 *  Copyright (c) 2014-2019 Appsicle
 *  Copyright (c) 2019-2022 QuestDB
 *
 *  Licensed under the Apache License, Version 2.0 (the "License");
 *  you may not use this file except in compliance with the License.
 *  You may obtain a copy of the License at
 *
 *  http://www.apache.org/licenses/LICENSE-2.0
 *
 *  Unless required by applicable law or agreed to in writing, software
 *  distributed under the License is distributed on an "AS IS" BASIS,
 *  WITHOUT WARRANTIES OR CONDITIONS OF ANY KIND, either express or implied.
 *  See the License for the specific language governing permissions and
 *  limitations under the License.
 *
 ******************************************************************************/

package io.questdb.cairo;

import io.questdb.*;
import io.questdb.cairo.sql.SqlExecutionCircuitBreakerConfiguration;
import io.questdb.cutlass.text.DefaultTextConfiguration;
import io.questdb.cutlass.text.TextConfiguration;
import io.questdb.griffin.DefaultSqlExecutionCircuitBreakerConfiguration;
import io.questdb.std.*;
import io.questdb.std.datetime.DateFormat;
import io.questdb.std.datetime.DateLocale;
import io.questdb.std.datetime.microtime.MicrosecondClockImpl;
import io.questdb.std.datetime.millitime.DateFormatUtils;

public class DefaultCairoConfiguration implements CairoConfiguration {

    private final BuildInformation buildInformation = new BuildInformationHolder();
    private final SqlExecutionCircuitBreakerConfiguration circuitBreakerConfiguration = new DefaultSqlExecutionCircuitBreakerConfiguration();
    private final CharSequence confRoot;
    private final long databaseIdHi;
    private final long databaseIdLo;
    private final CharSequence root;
    private final CharSequence snapshotRoot;
    private final DefaultTelemetryConfiguration telemetryConfiguration = new DefaultTelemetryConfiguration();
    private final TextConfiguration textConfiguration;
    private final VolumeDefinitions volumeDefinitions = new VolumeDefinitions();

    public DefaultCairoConfiguration(CharSequence root) {
        this.root = Chars.toString(root);
        this.confRoot = PropServerConfiguration.rootSubdir(root, PropServerConfiguration.CONFIG_DIRECTORY);
        this.textConfiguration = new DefaultTextConfiguration(Chars.toString(confRoot));
        this.snapshotRoot = PropServerConfiguration.rootSubdir(root, PropServerConfiguration.SNAPSHOT_DIRECTORY);
        Rnd rnd = new Rnd(NanosecondClockImpl.INSTANCE.getTicks(), MicrosecondClockImpl.INSTANCE.getTicks());
        this.databaseIdLo = rnd.nextLong();
        this.databaseIdHi = rnd.nextLong();
    }

    @Override
    public boolean attachPartitionCopy() {
        return false;
    }

    @Override
    public boolean enableTestFactories() {
        return true;
    }

    @Override
    public boolean getAllowTableRegistrySharedWrite() {
        return false;
    }

    @Override
    public int getAnalyticColumnPoolCapacity() {
        return 64;
    }

    @Override
    public String getAttachPartitionSuffix() {
        return TableUtils.ATTACHABLE_DIR_MARKER;
    }

    @Override
    public DateFormat getBackupDirTimestampFormat() {
        return null;
    }

    @Override
    public int getBackupMkDirMode() {
        return 509;
    }

    @Override
    public CharSequence getBackupRoot() {
        return null;
    }

    @Override
    public CharSequence getBackupTempDirName() {
        return "tmp";
    }

    @Override
    public int getBinaryEncodingMaxLength() {
        return 32768;
    }

    @Override
    public int getBindVariablePoolSize() {
        return 8;
    }

    @Override
    public BuildInformation getBuildInformation() {
        return buildInformation;
    }

    @Override
    public SqlExecutionCircuitBreakerConfiguration getCircuitBreakerConfiguration() {
        return circuitBreakerConfiguration;
    }

    @Override
    public int getColumnCastModelPoolCapacity() {
        return 32;
    }

    @Override
    public int getColumnIndexerQueueCapacity() {
        return 1024;
    }

    @Override
    public int getColumnPurgeQueueCapacity() {
        return 64;
    }

    @Override
    public long getColumnPurgeRetryDelay() {
        return 10_000;
    }

    @Override
    public long getColumnPurgeRetryDelayLimit() {
        return 60_000_000;
    }

    @Override
    public double getColumnPurgeRetryDelayMultiplier() {
        return 2.0;
    }

    @Override
    public int getColumnPurgeTaskPoolCapacity() {
        return getColumnPurgeQueueCapacity();
    }

    @Override
    public int getCommitMode() {
        return CommitMode.NOSYNC;
    }

    @Override
    public CharSequence getConfRoot() {
        return confRoot;
    }

    @Override
    public int getCopyPoolCapacity() {
        return 16;
    }

    @Override
    public int getCreateAsSelectRetryCount() {
        return 5;
    }

    @Override
    public int getCreateTableModelPoolCapacity() {
        return 32;
    }

    @Override
    public long getDataAppendPageSize() {
        return 2 * 1024 * 1024;
    }

    @Override
    public long getDataIndexKeyAppendPageSize() {
        return Files.PAGE_SIZE;
    }

    @Override
    public long getDataIndexValueAppendPageSize() {
        return Files.ceilPageSize(1024 * 1024);
    }

    @Override
    public long getDatabaseIdHi() {
        return databaseIdHi;
    }

    @Override
    public long getDatabaseIdLo() {
        return databaseIdLo;
    }

    @Override
    public CharSequence getDbDirectory() {
        return PropServerConfiguration.DB_DIRECTORY;
    }

    @Override
    public DateLocale getDefaultDateLocale() {
        return DateFormatUtils.enLocale;
    }

    @Override
    public CharSequence getDefaultMapType() {
        return "fast";
    }

    @Override
    public boolean getDefaultSymbolCacheFlag() {
        return true;
    }

    @Override
    public int getDefaultSymbolCapacity() {
        return 128;
    }

    @Override
    public int getDoubleToStrCastScale() {
        return Numbers.MAX_SCALE;
    }

    @Override
    public int getExplainPoolCapacity() {
        return 32;
    }

    @Override
    public int getFileOperationRetryCount() {
        return 30;
    }

    @Override
    public FilesFacade getFilesFacade() {
        return FilesFacadeImpl.INSTANCE;
    }

    @Override
    public int getFloatToStrCastScale() {
        return 4;
    }

    @Override
    public int getGroupByMapCapacity() {
        return 1024;
    }

    @Override
    public int getGroupByPoolCapacity() {
        return 1024;
    }

    @Override
    public long getIdleCheckInterval() {
        return 100;
    }

    @Override
    public long getInactiveReaderTTL() {
        return -10000;
    }

    @Override
    public long getInactiveWalWriterTTL() {
        return 60_000;
    }

    @Override
    public long getInactiveWriterTTL() {
        return -10000;
    }

    @Override
    public int getIndexValueBlockSize() {
        return 256;
    }

    @Override
    public int getInsertPoolCapacity() {
        return 8;
    }

    @Override
    public int getLatestByQueueCapacity() {
        return 32;
    }

    @Override
    public int getMaxCrashFiles() {
        return 1;
    }

    @Override
    public int getMaxFileNameLength() {
        return 127;
    }

    @Override
    public int getMaxSwapFileCount() {
        return 30;
    }

    @Override
    public int getMaxSymbolNotEqualsCount() {
        return 100;
    }

    @Override
    public int getMaxUncommittedRows() {
        return 1000;
    }

    @Override
    public int getMetadataPoolCapacity() {
        return getSqlModelPoolCapacity();
    }

    @Override
    public long getMiscAppendPageSize() {
        return getFilesFacade().getPageSize();
    }

    @Override
    public int getMkDirMode() {
        return 509;
    }

    @Override
    public int getO3CallbackQueueCapacity() {
        return 1024;
    }

    @Override
    public int getO3ColumnMemorySize() {
        return 8 * Numbers.SIZE_1MB;
    }

    @Override
    public int getO3CopyQueueCapacity() {
        return 1024;
    }

    @Override
    public long getO3MaxLag() {
        // 5 min
        return 300_000_000L;
    }

    @Override
    public long getO3MinLag() {
        return 1_000_000;
    }

    @Override
    public int getO3OpenColumnQueueCapacity() {
        return 1024;
    }

    @Override
    public int getO3PartitionQueueCapacity() {
        return 1024;
    }

    @Override
    public int getO3PurgeDiscoveryQueueCapacity() {
        return 1024;
    }

    @Override
    public int getPageFrameReduceColumnListCapacity() {
        return 16;
    }

    @Override
    public int getPageFrameReduceQueueCapacity() {
        return 32;
    }

    @Override
    public int getPageFrameReduceRowIdListCapacity() {
        return 32;
    }

    @Override
    public int getPageFrameReduceShardCount() {
        return 4;
    }

    @Override
    public int getPageFrameReduceTaskPoolCapacity() {
        return 4;
    }

    @Override
    public int getParallelIndexThreshold() {
        return 100000;
    }

    @Override
    public int getPartitionPurgeListCapacity() {
        return 64;
    }

    @Override
    public int getQueryCacheEventQueueCapacity() {
        return 4;
    }

    @Override
    public int getReaderPoolMaxSegments() {
        return 5;
    }

    @Override
    public int getRenameTableModelPoolCapacity() {
        return 8;
    }

    @Override
    public int getRndFunctionMemoryMaxPages() {
        return 128;
    }

    @Override
    public int getRndFunctionMemoryPageSize() {
        return 8192;
    }

    @Override
    public CharSequence getRoot() {
        return root;
    }

    @Override
    public int getSampleByIndexSearchPageSize() {
        return 0;
    }

    @Override
    public boolean getSimulateCrashEnabled() {
        return false;
    }

    @Override
    public CharSequence getSnapshotInstanceId() {
        return "";
    }

    @Override
    public CharSequence getSnapshotRoot() {
        return snapshotRoot;
    }

    @Override
    public long getSpinLockTimeout() {
        return 5000;
    }

    @Override
    public int getSqlAnalyticRowIdMaxPages() {
        return Integer.MAX_VALUE;
    }

    @Override
    public int getSqlAnalyticRowIdPageSize() {
        return 1024;
    }

    @Override
    public int getSqlAnalyticStoreMaxPages() {
        return Integer.MAX_VALUE;
    }

    @Override
    public int getSqlAnalyticStorePageSize() {
        return 1024 * 1024;
    }

    @Override
    public int getSqlAnalyticTreeKeyMaxPages() {
        return Integer.MAX_VALUE;
    }

    @Override
    public int getSqlAnalyticTreeKeyPageSize() {
        return 4 * 1024;
    }

    @Override
    public int getSqlCharacterStoreCapacity() {
        // 1024 seems like a good fit, but tests need
        // smaller capacity so that resize is tested correctly
        return 64;
    }

    @Override
    public int getSqlCharacterStoreSequencePoolCapacity() {
        return 64;
    }

    @Override
    public int getSqlColumnPoolCapacity() {
        return 4096;
    }

    @Override
    public double getSqlCompactMapLoadFactor() {
        return 0.8;
    }

    @Override
    public int getSqlCopyBufferSize() {
        return 1024 * 1024;
    }

    @Override
    public CharSequence getSqlCopyInputRoot() {
        return null;
    }

    @Override
    public CharSequence getSqlCopyInputWorkRoot() {
        return null;
    }

    @Override
    public int getSqlCopyLogRetentionDays() {
        return 3;
    }

    @Override
    public long getSqlCopyMaxIndexChunkSize() {
        return 1024 * 1024L;
    }

    @Override
    public int getSqlCopyQueueCapacity() {
        return 32;
    }

    @Override
    public int getSqlDistinctTimestampKeyCapacity() {
        return 256;
    }

    @Override
    public double getSqlDistinctTimestampLoadFactor() {
        return 0.5;
    }

    @Override
    public int getSqlExpressionPoolCapacity() {
        return 8192;
    }

    @Override
    public double getSqlFastMapLoadFactor() {
        return 0.7;
    }

    @Override
    public int getSqlHashJoinLightValueMaxPages() {
        return 1024;
    }

    @Override
    public int getSqlHashJoinLightValuePageSize() {
        return Numbers.SIZE_1MB;
    }

    @Override
    public int getSqlHashJoinValueMaxPages() {
        return 1024;
    }

    @Override
    public int getSqlHashJoinValuePageSize() {
        return Numbers.SIZE_1MB * 16;
    }

    @Override
    public int getSqlJitBindVarsMemoryMaxPages() {
        return 8;
    }

    @Override
    public int getSqlJitBindVarsMemoryPageSize() {
        return 4096;
    }

    @Override
    public int getSqlJitIRMemoryMaxPages() {
        return 8;
    }

    @Override
    public int getSqlJitIRMemoryPageSize() {
        return 8192;
    }

    @Override
    public int getSqlJitMode() {
        return SqlJitMode.JIT_MODE_ENABLED;
    }

    @Override
    public int getSqlJitPageAddressCacheThreshold() {
        return Numbers.SIZE_1MB;
    }

    @Override
    public int getSqlJitRowsThreshold() {
        return Numbers.SIZE_1MB;
    }

    @Override
    public int getSqlJoinContextPoolCapacity() {
        return 64;
    }

    @Override
    public int getSqlJoinMetadataMaxResizes() {
        return 10;
    }

    @Override
    public int getSqlJoinMetadataPageSize() {
        return 16 * 1024;
    }

    @Override
    public long getSqlLatestByRowCount() {
        return 1000;
    }

    @Override
    public int getSqlLexerPoolCapacity() {
        return 2048;
    }

    @Override
    public int getSqlMapKeyCapacity() {
        return 128;
    }

    @Override
    public int getSqlMapMaxPages() {
        return 1024;
    }

    @Override
    public int getSqlMapMaxResizes() {
        return 64;
    }

    @Override
    public int getSqlMapPageSize() {
        return 16 * Numbers.SIZE_1MB;
    }

    @Override
    public int getSqlMaxNegativeLimit() {
        return 10_000;
    }

    @Override
    public int getSqlModelPoolCapacity() {
        return 1024;
    }

    @Override
    public int getSqlPageFrameMaxRows() {
        return 1_000_000;
    }

    @Override
    public int getSqlPageFrameMinRows() {
        return 1_000;
    }

    @Override
    public int getSqlSmallMapKeyCapacity() {
        return 64;
    }

    @Override
    public int getSqlSmallMapPageSize() {
        return 4 * 1024;
    }

    @Override
    public int getSqlSortKeyMaxPages() {
        return 128;
    }

    @Override
    public long getSqlSortKeyPageSize() {
        return 4 * Numbers.SIZE_1MB;
    }

    @Override
    public int getSqlSortLightValueMaxPages() {
        return 1024;
    }

    @Override
    public long getSqlSortLightValuePageSize() {
        return 8 * Numbers.SIZE_1MB;
    }

    @Override
    public int getSqlSortValueMaxPages() {
        return 1024;
    }

    @Override
    public int getSqlSortValuePageSize() {
        return Numbers.SIZE_1MB * 16;
    }

    @Override
    public int getStrFunctionMaxBufferLength() {
        return 1024 * 1024;
    }

    @Override
    public CharSequence getSystemTableNamePrefix() {
        return "__sys";
    }

    @Override
    public long getTableRegistryAutoReloadFrequency() {
        return 500;
    }

    @Override
    public TelemetryConfiguration getTelemetryConfiguration() {
        return telemetryConfiguration;
    }

    @Override
    public TextConfiguration getTextConfiguration() {
        return textConfiguration;
    }

    @Override
    public int getTxnScoreboardEntryCount() {
        return 8192;
    }

    @Override
    public int getVectorAggregateQueueCapacity() {
        return 1024;
    }

    @Override
<<<<<<< HEAD
    public VolumeDefinitions getVolumeDefinitions() {
        return volumeDefinitions;
=======
    public int getWalCommitSquashRowLimit() {
        return 512 * 1024;
>>>>>>> 01b73bbd
    }

    @Override
    public boolean getWalEnabledDefault() {
        return false;
    }

    @Override
    public long getWalPurgeInterval() {
        return 30_000;
    }

    @Override
    public int getWalRecreateDistressedSequencerAttempts() {
        return 3;
    }

    @Override
    public long getWalSegmentRolloverRowCount() {
        return 200000;
    }

    @Override
    public int getWalTxnNotificationQueueCapacity() {
        return 4096;
    }

    @Override
    public int getWithClauseModelPoolCapacity() {
        return 128;
    }

    @Override
    public long getWorkStealTimeoutNanos() {
        return 10000;
    }

    @Override
    public long getWriterAsyncCommandBusyWaitTimeout() {
        return 500L;
    }

    @Override
    public long getWriterAsyncCommandMaxTimeout() {
        return 30_000L;
    }

    @Override
    public int getWriterCommandQueueCapacity() {
        return 4;
    }

    @Override
    public long getWriterCommandQueueSlotSize() {
        return 1024;
    }

    @Override
    public long getWriterFileOpenOpts() {
        // In some places we rely on the fact that data written via conventional IO
        // is immediately visible to mapped memory for the same area of file. While this is the
        // case on Linux it is absolutely not the case on Windows. We must not enable anything other
        // than MMAP on Windows.
        return Os.type != Os.WINDOWS ? O_ASYNC : O_NONE;
    }

    @Override
    public int getWriterTickRowsCountMod() {
        return 1024 - 1;
    }

    @Override
    public boolean isIOURingEnabled() {
        return true;
    }

    @Override
    public boolean isO3QuickSortEnabled() {
        return false;
    }

    @Override
    public boolean isParallelIndexingEnabled() {
        return true;
    }

    @Override
    public boolean isReadOnlyInstance() {
        return false;
    }

    @Override
    public boolean isSnapshotRecoveryEnabled() {
        return true;
    }

    @Override
    public boolean isSqlJitDebugEnabled() {
        return false;
    }

    @Override
    public boolean isSqlParallelFilterEnabled() {
        return true;
    }

    @Override
    public boolean isSqlParallelFilterPreTouchEnabled() {
        return true;
    }

    @Override
    public boolean isWalSupported() {
        return false;
    }

    @Override
    public boolean mangleTableDirNames() {
        return false;
    }
}<|MERGE_RESOLUTION|>--- conflicted
+++ resolved
@@ -772,13 +772,13 @@
     }
 
     @Override
-<<<<<<< HEAD
+    public int getWalCommitSquashRowLimit() {
+        return 512 * 1024;
+    }
+
+    @Override
     public VolumeDefinitions getVolumeDefinitions() {
         return volumeDefinitions;
-=======
-    public int getWalCommitSquashRowLimit() {
-        return 512 * 1024;
->>>>>>> 01b73bbd
     }
 
     @Override
