/*******************************************************************************
 *     ___                  _   ____  ____
 *    / _ \ _   _  ___  ___| |_|  _ \| __ )
 *   | | | | | | |/ _ \/ __| __| | | |  _ \
 *   | |_| | |_| |  __/\__ \ |_| |_| | |_) |
 *    \__\_\\__,_|\___||___/\__|____/|____/
 *
 *  Copyright (c) 2014-2019 Appsicle
 *  Copyright (c) 2019-2022 QuestDB
 *
 *  Licensed under the Apache License, Version 2.0 (the "License");
 *  you may not use this file except in compliance with the License.
 *  You may obtain a copy of the License at
 *
 *  http://www.apache.org/licenses/LICENSE-2.0
 *
 *  Unless required by applicable law or agreed to in writing, software
 *  distributed under the License is distributed on an "AS IS" BASIS,
 *  WITHOUT WARRANTIES OR CONDITIONS OF ANY KIND, either express or implied.
 *  See the License for the specific language governing permissions and
 *  limitations under the License.
 *
 ******************************************************************************/

package io.questdb.cairo;

import io.questdb.*;
import io.questdb.cairo.sql.SqlExecutionCircuitBreakerConfiguration;
import io.questdb.cutlass.text.DefaultTextConfiguration;
import io.questdb.cutlass.text.TextConfiguration;
import io.questdb.griffin.DefaultSqlExecutionCircuitBreakerConfiguration;
import io.questdb.std.*;
import io.questdb.std.datetime.DateFormat;
import io.questdb.std.datetime.DateLocale;
import io.questdb.std.datetime.microtime.MicrosecondClockImpl;
import io.questdb.std.datetime.millitime.DateFormatUtils;

public class DefaultCairoConfiguration implements CairoConfiguration {

    private final BuildInformation buildInformation = new BuildInformationHolder();
    private final SqlExecutionCircuitBreakerConfiguration circuitBreakerConfiguration = new DefaultSqlExecutionCircuitBreakerConfiguration();
    private final CharSequence confRoot;
    private final long databaseIdHi;
    private final long databaseIdLo;
    private final CharSequence root;
    private final CharSequence snapshotRoot;
    private final DefaultTelemetryConfiguration telemetryConfiguration = new DefaultTelemetryConfiguration();
    private final TextConfiguration textConfiguration;

    public DefaultCairoConfiguration(CharSequence root) {
        this.root = Chars.toString(root);
        this.confRoot = PropServerConfiguration.rootSubdir(root, PropServerConfiguration.CONFIG_DIRECTORY);
        this.textConfiguration = new DefaultTextConfiguration(Chars.toString(confRoot));
        this.snapshotRoot = PropServerConfiguration.rootSubdir(root, PropServerConfiguration.SNAPSHOT_DIRECTORY);
        Rnd rnd = new Rnd(NanosecondClockImpl.INSTANCE.getTicks(), MicrosecondClockImpl.INSTANCE.getTicks());
        this.databaseIdLo = rnd.nextLong();
        this.databaseIdHi = rnd.nextLong();
    }

    @Override
    public boolean attachPartitionCopy() {
        return false;
    }

    @Override
    public boolean enableTestFactories() {
        return true;
    }

    @Override
    public int getAnalyticColumnPoolCapacity() {
        return 64;
    }

    @Override
    public String getAttachPartitionSuffix() {
        return ".attachable";
    }

    @Override
    public DateFormat getBackupDirTimestampFormat() {
        return null;
    }

    @Override
    public int getBackupMkDirMode() {
        return 509;
    }

    @Override
    public CharSequence getBackupRoot() {
        return null;
    }

    @Override
    public CharSequence getBackupTempDirName() {
        return "tmp";
    }

    @Override
    public int getBinaryEncodingMaxLength() {
        return 32768;
    }

    @Override
    public int getBindVariablePoolSize() {
        return 8;
    }

    @Override
    public BuildInformation getBuildInformation() {
        return buildInformation;
    }

    @Override
    public SqlExecutionCircuitBreakerConfiguration getCircuitBreakerConfiguration() {
        return circuitBreakerConfiguration;
    }

    @Override
    public int getColumnCastModelPoolCapacity() {
        return 32;
    }

    @Override
    public int getColumnIndexerQueueCapacity() {
        return 1024;
    }

    @Override
    public int getColumnPurgeQueueCapacity() {
        return 64;
    }

    @Override
    public long getColumnPurgeRetryDelay() {
        return 10_000;
    }

    @Override
    public long getColumnPurgeRetryDelayLimit() {
        return 60_000_000;
    }

    @Override
    public double getColumnPurgeRetryDelayMultiplier() {
        return 2.0;
    }

    @Override
    public int getColumnPurgeTaskPoolCapacity() {
        return getColumnPurgeQueueCapacity();
    }

    @Override
    public long getCommitLag() {
        return 0;
    }

    @Override
    public int getCommitMode() {
        return CommitMode.NOSYNC;
    }

    @Override
    public CharSequence getConfRoot() {
        return confRoot;
    }

    @Override
    public int getCopyPoolCapacity() {
        return 16;
    }

    @Override
    public int getCreateAsSelectRetryCount() {
        return 5;
    }

    @Override
    public int getCreateTableModelPoolCapacity() {
        return 32;
    }

    @Override
    public long getDataAppendPageSize() {
        return getFilesFacade().getMapPageSize();
    }

    @Override
    public long getDataIndexKeyAppendPageSize() {
        return Files.PAGE_SIZE;
    }

    @Override
    public long getDataIndexValueAppendPageSize() {
        return Files.ceilPageSize(1024 * 1024);
    }

    @Override
    public long getDatabaseIdHi() {
        return databaseIdHi;
    }

    @Override
    public long getDatabaseIdLo() {
        return databaseIdLo;
    }

    @Override
    public CharSequence getDbDirectory() {
        return PropServerConfiguration.DB_DIRECTORY;
    }

    @Override
    public DateLocale getDefaultDateLocale() {
        return DateFormatUtils.enLocale;
    }

    @Override
    public CharSequence getDefaultMapType() {
        return "fast";
    }

    @Override
    public boolean getDefaultSymbolCacheFlag() {
        return true;
    }

    @Override
    public int getDefaultSymbolCapacity() {
        return 128;
    }

    @Override
    public int getDoubleToStrCastScale() {
        return Numbers.MAX_SCALE;
    }

    @Override
    public int getFileOperationRetryCount() {
        return 30;
    }

    @Override
    public FilesFacade getFilesFacade() {
        return FilesFacadeImpl.INSTANCE;
    }

    @Override
    public int getFloatToStrCastScale() {
        return 4;
    }

    @Override
    public int getGroupByMapCapacity() {
        return 1024;
    }

    @Override
    public int getGroupByPoolCapacity() {
        return 1024;
    }

    @Override
    public long getIdleCheckInterval() {
        return 100;
    }

    @Override
    public long getInactiveReaderTTL() {
        return -10000;
    }

    @Override
    public long getInactiveWalWriterTTL() {
        return 60_000;
    }

    @Override
    public long getInactiveWriterTTL() {
        return -10000;
    }

    @Override
    public int getIndexValueBlockSize() {
        return 256;
    }

    @Override
    public int getInsertPoolCapacity() {
        return 8;
    }

    @Override
    public int getLatestByQueueCapacity() {
        return 32;
    }

    @Override
    public int getMaxCrashFiles() {
        return 1;
    }

    @Override
    public int getMaxFileNameLength() {
        return 127;
    }

    @Override
    public int getMaxSwapFileCount() {
        return 30;
    }

    @Override
    public int getMaxSymbolNotEqualsCount() {
        return 100;
    }

    @Override
    public int getMaxUncommittedRows() {
        return 1000;
    }

    @Override
    public int getMetadataPoolCapacity() {
        return getSqlModelPoolCapacity();
<<<<<<< HEAD
=======
    }

    @Override
    public MicrosecondClock getMicrosecondClock() {
        return MicrosecondClockImpl.INSTANCE;
    }

    @Override
    public MillisecondClock getMillisecondClock() {
        return MillisecondClockImpl.INSTANCE;
>>>>>>> ecd519c0
    }

    @Override
    public long getMiscAppendPageSize() {
        return getFilesFacade().getPageSize();
    }

    @Override
    public int getMkDirMode() {
        return 509;
    }

    @Override
    public int getO3CallbackQueueCapacity() {
        return 1024;
    }

    @Override
    public int getO3ColumnMemorySize() {
        return 8 * Numbers.SIZE_1MB;
    }

    @Override
    public int getO3CopyQueueCapacity() {
        return 1024;
    }

    @Override
    public int getO3OpenColumnQueueCapacity() {
        return 1024;
    }

    @Override
    public int getO3PartitionQueueCapacity() {
        return 1024;
    }

    @Override
    public int getO3PurgeDiscoveryQueueCapacity() {
        return 1024;
    }

    @Override
    public int getPageFrameReduceColumnListCapacity() {
        return 16;
    }

    @Override
    public int getPageFrameReduceQueueCapacity() {
        return 32;
    }

    @Override
    public int getPageFrameReduceRowIdListCapacity() {
        return 32;
    }

    @Override
    public int getPageFrameReduceShardCount() {
        return 4;
    }

    @Override
    public int getPageFrameReduceTaskPoolCapacity() {
        return 4;
    }

    @Override
    public int getParallelIndexThreshold() {
        return 100000;
    }

    @Override
    public int getPartitionPurgeListCapacity() {
        return 64;
    }

    @Override
    public int getQueryCacheEventQueueCapacity() {
        return 4;
    }

    @Override
    public int getReaderPoolMaxSegments() {
        return 5;
    }

    @Override
    public int getRenameTableModelPoolCapacity() {
        return 8;
    }

    @Override
    public int getRndFunctionMemoryMaxPages() {
        return 128;
    }

    @Override
    public int getRndFunctionMemoryPageSize() {
        return 8192;
    }

    @Override
    public CharSequence getRoot() {
        return root;
    }

    @Override
    public int getSampleByIndexSearchPageSize() {
        return 0;
    }

    @Override
    public boolean getSimulateCrashEnabled() {
        return false;
    }

    @Override
    public CharSequence getSnapshotInstanceId() {
        return "";
    }

    @Override
    public CharSequence getSnapshotRoot() {
        return snapshotRoot;
    }

    @Override
    public long getSpinLockTimeout() {
        return 5000;
    }

    @Override
    public int getSqlAnalyticRowIdMaxPages() {
        return Integer.MAX_VALUE;
    }

    @Override
    public int getSqlAnalyticRowIdPageSize() {
        return 1024;
    }

    @Override
    public int getSqlAnalyticStoreMaxPages() {
        return Integer.MAX_VALUE;
    }

    @Override
    public int getSqlAnalyticStorePageSize() {
        return 1024 * 1024;
    }

    @Override
    public int getSqlAnalyticTreeKeyMaxPages() {
        return Integer.MAX_VALUE;
    }

    @Override
    public int getSqlAnalyticTreeKeyPageSize() {
        return 4 * 1024;
    }

    @Override
    public int getSqlCharacterStoreCapacity() {
        // 1024 seems like a good fit, but tests need
        // smaller capacity so that resize is tested correctly
        return 64;
    }

    @Override
    public int getSqlCharacterStoreSequencePoolCapacity() {
        return 64;
    }

    @Override
    public int getSqlColumnPoolCapacity() {
        return 4096;
    }

    @Override
    public double getSqlCompactMapLoadFactor() {
        return 0.8;
    }

    @Override
    public int getSqlCopyBufferSize() {
        return 1024 * 1024;
    }

    @Override
    public CharSequence getSqlCopyInputRoot() {
        return null;
    }

    @Override
    public CharSequence getSqlCopyInputWorkRoot() {
        return null;
    }

    @Override
    public int getSqlCopyLogRetentionDays() {
        return 3;
    }

    @Override
    public long getSqlCopyMaxIndexChunkSize() {
        return 1024 * 1024L;
    }

    @Override
    public int getSqlCopyQueueCapacity() {
        return 32;
    }

    @Override
    public int getSqlDistinctTimestampKeyCapacity() {
        return 256;
    }

    @Override
    public double getSqlDistinctTimestampLoadFactor() {
        return 0.5;
    }

    @Override
    public int getSqlExpressionPoolCapacity() {
        return 8192;
    }

    @Override
    public double getSqlFastMapLoadFactor() {
        return 0.5;
    }

    @Override
    public int getSqlHashJoinLightValueMaxPages() {
        return 1024;
    }

    @Override
    public int getSqlHashJoinLightValuePageSize() {
        return Numbers.SIZE_1MB;
    }

    @Override
    public int getSqlHashJoinValueMaxPages() {
        return 1024;
    }

    @Override
    public int getSqlHashJoinValuePageSize() {
        return Numbers.SIZE_1MB * 16;
    }

    @Override
    public int getSqlJitBindVarsMemoryMaxPages() {
        return 8;
    }

    @Override
    public int getSqlJitBindVarsMemoryPageSize() {
        return 4096;
    }

    @Override
    public int getSqlJitIRMemoryMaxPages() {
        return 8;
    }

    @Override
    public int getSqlJitIRMemoryPageSize() {
        return 8192;
    }

    @Override
    public int getSqlJitMode() {
        return SqlJitMode.JIT_MODE_ENABLED;
    }

    @Override
    public int getSqlJitPageAddressCacheThreshold() {
        return Numbers.SIZE_1MB;
    }

    @Override
    public int getSqlJitRowsThreshold() {
        return Numbers.SIZE_1MB;
    }

    @Override
    public int getSqlJoinContextPoolCapacity() {
        return 64;
    }

    @Override
    public int getSqlJoinMetadataMaxResizes() {
        return 10;
    }

    @Override
    public int getSqlJoinMetadataPageSize() {
        return 16 * 1024;
    }

    @Override
    public long getSqlLatestByRowCount() {
        return 1000;
    }

    @Override
    public int getSqlLexerPoolCapacity() {
        return 2048;
    }

    @Override
    public int getSqlMapKeyCapacity() {
        return 128;
    }

    @Override
    public int getSqlMapMaxPages() {
        return 1024;
    }

    @Override
    public int getSqlMapMaxResizes() {
        return 64;
    }

    @Override
    public int getSqlMapPageSize() {
        return 16 * Numbers.SIZE_1MB;
    }

    @Override
    public int getSqlMaxNegativeLimit() {
        return 10_000;
    }

    @Override
    public int getSqlModelPoolCapacity() {
        return 1024;
    }

    @Override
    public int getSqlPageFrameMaxRows() {
        return 1_000_000;
    }

    @Override
    public int getSqlPageFrameMinRows() {
        return 1_000;
    }

    @Override
    public int getSqlSmallMapKeyCapacity() {
        return 64;
    }

    @Override
    public int getSqlSortKeyMaxPages() {
        return 128;
    }

    @Override
    public long getSqlSortKeyPageSize() {
        return 4 * Numbers.SIZE_1MB;
    }

    @Override
    public int getSqlSortLightValueMaxPages() {
        return 1024;
    }

    @Override
    public long getSqlSortLightValuePageSize() {
        return 8 * Numbers.SIZE_1MB;
    }

    @Override
    public int getSqlSortValueMaxPages() {
        return 1024;
    }

    @Override
    public int getSqlSortValuePageSize() {
        return Numbers.SIZE_1MB * 16;
    }

    @Override
    public int getStrFunctionMaxBufferLength() {
        return 1024 * 1024;
    }

    @Override
    public CharSequence getSystemTableNamePrefix() {
        return "__sys";
    }

    @Override
    public TelemetryConfiguration getTelemetryConfiguration() {
        return telemetryConfiguration;
    }

    @Override
    public TextConfiguration getTextConfiguration() {
        return textConfiguration;
    }

    @Override
    public int getTxnScoreboardEntryCount() {
        return 8192;
    }

    @Override
    public int getVectorAggregateQueueCapacity() {
        return 1024;
    }

    @Override
    public boolean getWalEnabledDefault() {
        return false;
    }

    @Override
    public long getWalPurgeInterval() {
        return 30_000;
    }

    @Override
    public int getWalRecreateDistressedSequencerAttempts() {
        return 3;
    }

    @Override
    public long getWalSegmentRolloverRowCount() {
        return 200000;
    }

    @Override
    public int getWalTxnNotificationQueueCapacity() {
        return 4096;
    }

    @Override
    public int getWithClauseModelPoolCapacity() {
        return 128;
    }

    @Override
    public long getWorkStealTimeoutNanos() {
        return 10000;
    }

    @Override
    public long getWriterAsyncCommandBusyWaitTimeout() {
        return 500L;
    }

    @Override
    public long getWriterAsyncCommandMaxTimeout() {
        return 30_000L;
    }

    @Override
    public int getWriterCommandQueueCapacity() {
        return 4;
    }

    @Override
    public long getWriterCommandQueueSlotSize() {
        return 1024;
    }

    @Override
    public long getWriterFileOpenOpts() {
        // In some places we rely on the fact that data written via conventional IO
        // is immediately visible to mapped memory for the same area of file. While this is the
        // case on Linux it is absolutely not the case on Windows. We must not enable anything other
        // than MMAP on Windows.
        return Os.type != Os.WINDOWS ? O_ASYNC : O_NONE;
    }

    @Override
    public int getWriterTickRowsCountMod() {
        return 1024 - 1;
    }

    @Override
    public boolean isIOURingEnabled() {
        return true;
    }

    @Override
    public boolean isO3QuickSortEnabled() {
        return false;
    }

    @Override
    public boolean isParallelIndexingEnabled() {
        return true;
    }

    @Override
    public boolean isSnapshotRecoveryEnabled() {
        return true;
    }

    @Override
    public boolean isSqlJitDebugEnabled() {
        return false;
    }

    @Override
    public boolean isSqlParallelFilterEnabled() {
        return true;
    }

    @Override
    public boolean isSqlParallelFilterPreTouchEnabled() {
        return true;
    }

    @Override
    public boolean isWalSupported() {
        return false;
    }
}<|MERGE_RESOLUTION|>--- conflicted
+++ resolved
@@ -325,19 +325,11 @@
     @Override
     public int getMetadataPoolCapacity() {
         return getSqlModelPoolCapacity();
-<<<<<<< HEAD
-=======
-    }
-
-    @Override
-    public MicrosecondClock getMicrosecondClock() {
-        return MicrosecondClockImpl.INSTANCE;
-    }
-
-    @Override
-    public MillisecondClock getMillisecondClock() {
-        return MillisecondClockImpl.INSTANCE;
->>>>>>> ecd519c0
+    }
+
+    @Override
+    public int getMetadataPoolCapacity() {
+        return getSqlModelPoolCapacity();
     }
 
     @Override
