/*******************************************************************************
 *     ___                  _   ____  ____
 *    / _ \ _   _  ___  ___| |_|  _ \| __ )
 *   | | | | | | |/ _ \/ __| __| | | |  _ \
 *   | |_| | |_| |  __/\__ \ |_| |_| | |_) |
 *    \__\_\\__,_|\___||___/\__|____/|____/
 *
 *  Copyright (c) 2014-2019 Appsicle
 *  Copyright (c) 2019-2024 QuestDB
 *
 *  Licensed under the Apache License, Version 2.0 (the "License");
 *  you may not use this file except in compliance with the License.
 *  You may obtain a copy of the License at
 *
 *  http://www.apache.org/licenses/LICENSE-2.0
 *
 *  Unless required by applicable law or agreed to in writing, software
 *  distributed under the License is distributed on an "AS IS" BASIS,
 *  WITHOUT WARRANTIES OR CONDITIONS OF ANY KIND, either express or implied.
 *  See the License for the specific language governing permissions and
 *  limitations under the License.
 *
 ******************************************************************************/

package io.questdb.cairo;

import io.questdb.BuildInformation;
import io.questdb.BuildInformationHolder;
import io.questdb.DefaultFactoryProvider;
import io.questdb.DefaultTelemetryConfiguration;
import io.questdb.FactoryProvider;
import io.questdb.PropServerConfiguration;
import io.questdb.TelemetryConfiguration;
import io.questdb.VolumeDefinitions;
import io.questdb.cairo.sql.SqlExecutionCircuitBreakerConfiguration;
import io.questdb.cutlass.text.DefaultTextConfiguration;
import io.questdb.cutlass.text.TextConfiguration;
import io.questdb.griffin.DefaultSqlExecutionCircuitBreakerConfiguration;
import io.questdb.griffin.engine.table.parquet.ParquetCompression;
import io.questdb.griffin.engine.table.parquet.ParquetVersion;
import io.questdb.std.Chars;
import io.questdb.std.Files;
import io.questdb.std.FilesFacade;
import io.questdb.std.FilesFacadeImpl;
import io.questdb.std.NanosecondClockImpl;
import io.questdb.std.Numbers;
import io.questdb.std.Os;
import io.questdb.std.Rnd;
import io.questdb.std.datetime.DateFormat;
import io.questdb.std.datetime.DateLocale;
import io.questdb.std.datetime.microtime.MicrosecondClockImpl;
import io.questdb.std.datetime.millitime.DateFormatUtils;
import org.jetbrains.annotations.NotNull;

import java.util.function.LongSupplier;

public class DefaultCairoConfiguration implements CairoConfiguration {
    private final BuildInformation buildInformation = new BuildInformationHolder();
    private final CharSequence checkpointRoot;
    private final SqlExecutionCircuitBreakerConfiguration circuitBreakerConfiguration = new DefaultSqlExecutionCircuitBreakerConfiguration();
    private final CharSequence confRoot;
    private final long databaseIdHi;
    private final long databaseIdLo;
    private final LongSupplier importIDSupplier = () -> getRandom().nextPositiveLong();
    private final CharSequence legacyCheckpointRoot;
    private final String root;
    private final DefaultTelemetryConfiguration telemetryConfiguration = new DefaultTelemetryConfiguration();
    private final TextConfiguration textConfiguration;
    private final VolumeDefinitions volumeDefinitions = new VolumeDefinitions();
    private final boolean writerMixedIOEnabled;

    public DefaultCairoConfiguration(CharSequence root) {
        this.root = Chars.toString(root);
        this.confRoot = PropServerConfiguration.rootSubdir(root, PropServerConfiguration.CONFIG_DIRECTORY);
        this.textConfiguration = new DefaultTextConfiguration(Chars.toString(confRoot));
        this.checkpointRoot = PropServerConfiguration.rootSubdir(root, TableUtils.CHECKPOINT_DIRECTORY);
        this.legacyCheckpointRoot = PropServerConfiguration.rootSubdir(root, TableUtils.LEGACY_CHECKPOINT_DIRECTORY);
        Rnd rnd = new Rnd(NanosecondClockImpl.INSTANCE.getTicks(), MicrosecondClockImpl.INSTANCE.getTicks());
        this.databaseIdLo = rnd.nextLong();
        this.databaseIdHi = rnd.nextLong();
        this.writerMixedIOEnabled = getFilesFacade().allowMixedIO(root);
    }

    @Override
    public boolean attachPartitionCopy() {
        return false;
    }

    @Override
    public boolean enableTestFactories() {
        return true;
    }

    @Override
    public boolean getAllowTableRegistrySharedWrite() {
        return false;
    }

    @Override
    public @NotNull String getAttachPartitionSuffix() {
        return TableUtils.ATTACHABLE_DIR_MARKER;
    }

    @Override
    public DateFormat getBackupDirTimestampFormat() {
        return null;
    }

    @Override
    public int getBackupMkDirMode() {
        return 509;
    }

    @Override
    public CharSequence getBackupRoot() {
        return null;
    }

    @Override
    public @NotNull CharSequence getBackupTempDirName() {
        return "tmp";
    }

    @Override
    public int getBinaryEncodingMaxLength() {
        return 32768;
    }

    @Override
    public int getBindVariablePoolSize() {
        return 8;
    }

    @Override
    public @NotNull BuildInformation getBuildInformation() {
        return buildInformation;
    }

    @Override
    public boolean getCairoSqlLegacyOperatorPrecedence() {
        return false;
    }

    @Override
    public @NotNull CharSequence getCheckpointRoot() {
        return checkpointRoot;
    }

    @Override
    public @NotNull SqlExecutionCircuitBreakerConfiguration getCircuitBreakerConfiguration() {
        return circuitBreakerConfiguration;
    }

    @Override
    public int getColumnIndexerQueueCapacity() {
        return 1024;
    }

    @Override
    public int getColumnPurgeQueueCapacity() {
        return 64;
    }

    @Override
    public long getColumnPurgeRetryDelay() {
        return 10_000;
    }

    @Override
    public long getColumnPurgeRetryDelayLimit() {
        return 60_000_000;
    }

    @Override
    public double getColumnPurgeRetryDelayMultiplier() {
        return 2.0;
    }

    @Override
    public int getColumnPurgeTaskPoolCapacity() {
        return getColumnPurgeQueueCapacity();
    }

    @Override
    public int getCommitMode() {
        return CommitMode.NOSYNC;
    }

    @Override
    public @NotNull CharSequence getConfRoot() {
        return confRoot;
    }

    @Override
    public @NotNull LongSupplier getCopyIDSupplier() {
        return importIDSupplier;
    }

    @Override
    public int getCopyPoolCapacity() {
        return 16;
    }

    @Override
    public int getCountDistinctCapacity() {
        return 3;
    }

    @Override
    public double getCountDistinctLoadFactor() {
        return 0.75;
    }

    @Override
    public int getCreateAsSelectRetryCount() {
        return 5;
    }

    @Override
<<<<<<< HEAD
    public int getCreateMatViewModelPoolCapacity() {
        return 8;
    }

    @Override
    public int getCreateMatViewRetryCount() {
        return 5;
    }

    @Override
    public long getCreateTableModelBatchSize() {
        return 1_000_000;
=======
    public int getCreateTableColumnModelPoolCapacity() {
        return 32;
>>>>>>> 1cb35ad7
    }

    @Override
    public long getCreateTableModelBatchSize() {
        return 1_000_000;
    }

    @Override
    public long getDataAppendPageSize() {
        return 2 * 1024 * 1024;
    }

    @Override
    public long getDataIndexKeyAppendPageSize() {
        return Files.PAGE_SIZE;
    }

    @Override
    public long getDataIndexValueAppendPageSize() {
        return Files.ceilPageSize(1024 * 1024);
    }

    @Override
    public long getDatabaseIdHi() {
        return databaseIdHi;
    }

    @Override
    public long getDatabaseIdLo() {
        return databaseIdLo;
    }

    @Override
    public @NotNull CharSequence getDbDirectory() {
        return PropServerConfiguration.DB_DIRECTORY;
    }

    @Override
    public @NotNull DateLocale getDefaultDateLocale() {
        return DateFormatUtils.EN_LOCALE;
    }

    @Override
    public int getDefaultSeqPartTxnCount() {
        return 0;
    }

    @Override
    public boolean getDefaultSymbolCacheFlag() {
        return true;
    }

    @Override
    public int getDefaultSymbolCapacity() {
        return 128;
    }

    @Override
    public int getDetachedMkDirMode() {
        return 509;
    }

    @Override
    public int getDoubleToStrCastScale() {
        return Numbers.MAX_DOUBLE_SCALE;
    }

    @Override
    public int getExplainPoolCapacity() {
        return 32;
    }

    @Override
    public @NotNull FactoryProvider getFactoryProvider() {
        return DefaultFactoryProvider.INSTANCE;
    }

    @Override
    public int getFileOperationRetryCount() {
        return 30;
    }

    @Override
    public @NotNull FilesFacade getFilesFacade() {
        return FilesFacadeImpl.INSTANCE;
    }

    @Override
    public int getFloatToStrCastScale() {
        return Numbers.MAX_FLOAT_SCALE;
    }

    @Override
    public long getGroupByAllocatorDefaultChunkSize() {
        return 16 * 1024;
    }

    @Override
    public long getGroupByAllocatorMaxChunkSize() {
        return Numbers.SIZE_1GB;
    }

    @Override
    public int getGroupByMapCapacity() {
        return 1024;
    }

    @Override
    public int getGroupByMergeShardQueueCapacity() {
        return 32;
    }

    @Override
    public int getGroupByPoolCapacity() {
        return 1024;
    }

    @Override
    public long getGroupByPresizeMaxCapacity() {
        return 1_000_000;
    }

    @Override
    public long getGroupByPresizeMaxHeapSize() {
        return 128 * Numbers.SIZE_1MB;
    }

    @Override
    public int getGroupByShardingThreshold() {
        return 1000;
    }

    @Override
    public long getIdleCheckInterval() {
        return 100;
    }

    @Override
    public int getInactiveReaderMaxOpenPartitions() {
        return 128;
    }

    @Override
    public long getInactiveReaderTTL() {
        return -10000;
    }

    @Override
    public long getInactiveWalWriterTTL() {
        return 60_000;
    }

    @Override
    public long getInactiveWriterTTL() {
        return -10000;
    }

    @Override
    public int getIndexValueBlockSize() {
        return 256;
    }

    @Override
    public long getInsertModelBatchSize() {
        return 1_000_000;
    }

    @Override
    public int getInsertModelPoolCapacity() {
        return 8;
    }

    @Override
    public int getLatestByQueueCapacity() {
        return 32;
    }

    @Override
    public @NotNull CharSequence getLegacyCheckpointRoot() {
        return legacyCheckpointRoot;
    }

    @Override
    public boolean getLogLevelVerbose() {
        return false;
    }

    @Override
    public boolean getLogSqlQueryProgressExe() {
        return true;
    }

    @Override
    public int getMaxCrashFiles() {
        return 1;
    }

    @Override
    public int getMaxFileNameLength() {
        return 127;
    }

    @Override
    public int getMaxSqlRecompileAttempts() {
        return 10;
    }

    @Override
    public int getMaxSwapFileCount() {
        return 30;
    }

    @Override
    public int getMaxSymbolNotEqualsCount() {
        return 100;
    }

    @Override
    public int getMaxUncommittedRows() {
        return 1000;
    }

    @Override
    public int getMetadataPoolCapacity() {
        return getSqlModelPoolCapacity();
    }

    @Override
    public long getMiscAppendPageSize() {
        return getFilesFacade().getPageSize();
    }

    @Override
    public int getMkDirMode() {
        return 509;
    }

    @Override
    public int getO3CallbackQueueCapacity() {
        return 1024;
    }

    @Override
    public int getO3ColumnMemorySize() {
        return 8 * Numbers.SIZE_1MB;
    }

    @Override
    public int getO3CopyQueueCapacity() {
        return 1024;
    }

    @Override
    public int getO3LagCalculationWindowsSize() {
        return 4;
    }

    @Override
    public int getO3LastPartitionMaxSplits() {
        return 15;
    }

    @Override
    public long getO3MaxLag() {
        // 5 min
        return 300_000_000L;
    }

    @Override
    public int getO3MemMaxPages() {
        return Integer.MAX_VALUE;
    }

    @Override
    public long getO3MinLag() {
        return 1_000_000;
    }

    @Override
    public int getO3OpenColumnQueueCapacity() {
        return 1024;
    }

    @Override
    public int getO3PartitionQueueCapacity() {
        return 1024;
    }

    @Override
    public int getO3PurgeDiscoveryQueueCapacity() {
        return 1024;
    }

    @Override
    public int getPageFrameReduceColumnListCapacity() {
        return 16;
    }

    @Override
    public int getPageFrameReduceQueueCapacity() {
        return 32;
    }

    @Override
    public int getPageFrameReduceRowIdListCapacity() {
        return 32;
    }

    @Override
    public int getPageFrameReduceShardCount() {
        return 4;
    }

    @Override
    public int getParallelIndexThreshold() {
        return 100000;
    }

    @Override
    public int getPartitionEncoderParquetCompressionCodec() {
        return ParquetCompression.COMPRESSION_UNCOMPRESSED;
    }

    @Override
    public int getPartitionEncoderParquetCompressionLevel() {
        return 0;
    }

    @Override
    public int getPartitionEncoderParquetDataPageSize() {
        return 0; // use default (1024*1024) bytes
    }

    @Override
    public int getPartitionEncoderParquetRowGroupSize() {
        return 0; // use default (512*512) rows
    }

    @Override
    public int getPartitionEncoderParquetVersion() {
        return ParquetVersion.PARQUET_VERSION_V1;
    }

    @Override
    public boolean getPartitionO3OverwriteControlEnabled() {
        return false;
    }

    @Override
    public long getPartitionO3SplitMinSize() {
        return 50 * Numbers.SIZE_1MB;
    }

    @Override
    public int getPartitionPurgeListCapacity() {
        return 64;
    }

    @Override
    public int getQueryCacheEventQueueCapacity() {
        return 4;
    }

    @Override
    public int getQueryRegistryPoolSize() {
        return 8;
    }

    @Override
    public int getReaderPoolMaxSegments() {
        return 5;
    }

    @Override
    public int getRenameTableModelPoolCapacity() {
        return 8;
    }

    @Override
    public int getRepeatMigrationsFromVersion() {
        return -1;
    }

    @Override
    public int getRndFunctionMemoryMaxPages() {
        return 128;
    }

    @Override
    public int getRndFunctionMemoryPageSize() {
        return 8192;
    }

    @Override
    public @NotNull String getRoot() {
        return root;
    }

    @Override
    public boolean getSampleByDefaultAlignmentCalendar() {
        return true;
    }

    @Override
    public int getSampleByIndexSearchPageSize() {
        return 0;
    }

    @Override
    public long getSequencerCheckInterval() {
        return 10_000;
    }

    @Override
    public @NotNull CharSequence getSnapshotInstanceId() {
        return "";
    }

    @Override
    public long getSpinLockTimeout() {
        return 5000;
    }

    @Override
    public int getSqlAsOfJoinLookAhead() {
        return 100;
    }

    @Override
    public int getSqlCharacterStoreCapacity() {
        // 1024 seems like a good fit, but tests need
        // smaller capacity so that resize is tested correctly
        return 64;
    }

    @Override
    public int getSqlCharacterStoreSequencePoolCapacity() {
        return 64;
    }

    @Override
    public int getSqlColumnPoolCapacity() {
        return 4096;
    }

    @Override
    public int getSqlCompilerPoolCapacity() {
        return 10;
    }

    @Override
    public int getSqlCopyBufferSize() {
        return 1024 * 1024;
    }

    @Override
    public CharSequence getSqlCopyInputRoot() {
        return null;
    }

    @Override
    public CharSequence getSqlCopyInputWorkRoot() {
        return null;
    }

    @Override
    public int getSqlCopyLogRetentionDays() {
        return 3;
    }

    @Override
    public long getSqlCopyMaxIndexChunkSize() {
        return 1024 * 1024L;
    }

    @Override
    public int getSqlCopyQueueCapacity() {
        return 32;
    }

    @Override
    public int getSqlDistinctTimestampKeyCapacity() {
        return 256;
    }

    @Override
    public double getSqlDistinctTimestampLoadFactor() {
        return 0.5;
    }

    @Override
    public int getSqlExpressionPoolCapacity() {
        return 8192;
    }

    @Override
    public double getSqlFastMapLoadFactor() {
        return 0.7;
    }

    @Override
    public int getSqlHashJoinLightValueMaxPages() {
        return 1024;
    }

    @Override
    public int getSqlHashJoinLightValuePageSize() {
        return 128 * 1024;
    }

    @Override
    public int getSqlHashJoinValueMaxPages() {
        return 1024;
    }

    @Override
    public int getSqlHashJoinValuePageSize() {
        return Numbers.SIZE_1MB * 16;
    }

    @Override
    public int getSqlJitBindVarsMemoryMaxPages() {
        return 8;
    }

    @Override
    public int getSqlJitBindVarsMemoryPageSize() {
        return 4096;
    }

    @Override
    public int getSqlJitIRMemoryMaxPages() {
        return 8;
    }

    @Override
    public int getSqlJitIRMemoryPageSize() {
        return 8192;
    }

    @Override
    public int getSqlJitMode() {
        return SqlJitMode.JIT_MODE_ENABLED;
    }

    @Override
    public int getSqlJitPageAddressCacheThreshold() {
        return Numbers.SIZE_1MB;
    }

    @Override
    public int getSqlJoinContextPoolCapacity() {
        return 64;
    }

    @Override
    public int getSqlJoinMetadataMaxResizes() {
        return 10;
    }

    @Override
    public int getSqlJoinMetadataPageSize() {
        return 16 * 1024;
    }

    @Override
    public long getSqlLatestByRowCount() {
        return 1000;
    }

    @Override
    public int getSqlLexerPoolCapacity() {
        return 2048;
    }

    @Override
    public int getSqlMapMaxPages() {
        return 1024;
    }

    @Override
    public int getSqlMapMaxResizes() {
        return 64;
    }

    @Override
    public int getSqlMaxNegativeLimit() {
        return 10_000;
    }

    @Override
    public int getSqlModelPoolCapacity() {
        return 1024;
    }

    @Override
    public int getSqlOrderByRadixSortThreshold() {
        return 600;
    }

    @Override
    public int getSqlPageFrameMaxRows() {
        return 1_000_000;
    }

    @Override
    public int getSqlPageFrameMinRows() {
        return 1_000;
    }

    @Override
    public int getSqlParallelWorkStealingThreshold() {
        return 16;
    }

    @Override
    public int getSqlSmallMapKeyCapacity() {
        return 64;
    }

    @Override
    public long getSqlSmallMapPageSize() {
        return 4 * 1024;
    }

    @Override
    public int getSqlSortKeyMaxPages() {
        return 1024;
    }

    @Override
    public long getSqlSortKeyPageSize() {
        return 128 * 1024;
    }

    @Override
    public int getSqlSortLightValueMaxPages() {
        return 1024;
    }

    @Override
    public long getSqlSortLightValuePageSize() {
        return 128 * 1024;
    }

    @Override
    public int getSqlSortValueMaxPages() {
        return 1024;
    }

    @Override
    public int getSqlSortValuePageSize() {
        return Numbers.SIZE_1MB * 16;
    }

    @Override
    public int getSqlUnorderedMapMaxEntrySize() {
        return 16;
    }

    @Override
    public int getSqlWindowInitialRangeBufferSize() {
        return 32;
    }

    @Override
    public int getSqlWindowMaxRecursion() {
        return 128;
    }

    @Override
    public int getSqlWindowRowIdMaxPages() {
        return Integer.MAX_VALUE;
    }

    @Override
    public int getSqlWindowRowIdPageSize() {
        return 1024;
    }

    @Override
    public int getSqlWindowStoreMaxPages() {
        return 1024;
    }

    @Override
    public int getSqlWindowStorePageSize() {
        return 1024 * 1024;
    }

    @Override
    public int getSqlWindowTreeKeyMaxPages() {
        return Integer.MAX_VALUE;
    }

    @Override
    public int getSqlWindowTreeKeyPageSize() {
        return 4 * 1024;
    }

    @Override
    public int getStrFunctionMaxBufferLength() {
        return 1024 * 1024;
    }

    @Override
    public long getSystemDataAppendPageSize() {
        return 256 * 1024;
    }

    @Override
    public int getSystemO3ColumnMemorySize() {
        return 256 * 1024;
    }

    @Override
    public @NotNull CharSequence getSystemTableNamePrefix() {
        return "__sys";
    }

    @Override
    public long getSystemWalDataAppendPageSize() {
        return 16 * 1024;
    }

    @Override
    public long getSystemWalEventAppendPageSize() {
        return 128 * 1024;
    }

    @Override
    public long getTableRegistryAutoReloadFrequency() {
        return 500;
    }

    @Override
    public int getTableRegistryCompactionThreshold() {
        return 100;
    }

    @Override
    public @NotNull TelemetryConfiguration getTelemetryConfiguration() {
        return telemetryConfiguration;
    }

    @Override
    public CharSequence getTempRenamePendingTablePrefix() {
        return "temp_5822f658-31f6-11ee-be56-0242ac120002";
    }

    @Override
    public @NotNull TextConfiguration getTextConfiguration() {
        return textConfiguration;
    }

    @Override
    public int getTxnScoreboardEntryCount() {
        return 8192;
    }

    @Override
    public int getVectorAggregateQueueCapacity() {
        return 1024;
    }

    @Override
    public @NotNull VolumeDefinitions getVolumeDefinitions() {
        return volumeDefinitions;
    }

    @Override
    public int getWalApplyLookAheadTransactionCount() {
        return 20;
    }

    @Override
    public long getWalApplyTableTimeQuota() {
        return 1000L;
    }

    @Override
    public long getWalDataAppendPageSize() {
        return 1024 * 1024;
    }

    @Override
    public boolean getWalEnabledDefault() {
        return false;
    }

    @Override
    public long getWalEventAppendPageSize() {
        return 64 * 1024;
    }

    @Override
    public double getWalLagRowsMultiplier() {
        return 20;
    }

    @Override
    public long getWalMaxLagSize() {
        return 75 * Numbers.SIZE_1MB;
    }

    @Override
    public int getWalMaxLagTxnCount() {
        return 20;
    }

    @Override
    public int getWalMaxSegmentFileDescriptorsCache() {
        return 1000;
    }

    @Override
    public long getWalPurgeInterval() {
        return 30_000;
    }

    @Override
    public int getWalRecreateDistressedSequencerAttempts() {
        return 3;
    }

    @Override
    public long getWalSegmentRolloverRowCount() {
        return 200000;
    }

    @Override
    public long getWalSegmentRolloverSize() {
        return 0;  // watermark level disabled.
    }

    @Override
    public int getWalTxnNotificationQueueCapacity() {
        return 4096;
    }

    @Override
    public int getWalWriterPoolMaxSegments() {
        return 5;
    }

    @Override
    public int getWindowColumnPoolCapacity() {
        return 64;
    }

    @Override
    public int getWithClauseModelPoolCapacity() {
        return 128;
    }

    @Override
    public long getWorkStealTimeoutNanos() {
        return 10000;
    }

    @Override
    public long getWriterAsyncCommandBusyWaitTimeout() {
        return 1000L;
    }

    @Override
    public long getWriterAsyncCommandMaxTimeout() {
        return 30_000L;
    }

    @Override
    public int getWriterCommandQueueCapacity() {
        return 4;
    }

    @Override
    public long getWriterCommandQueueSlotSize() {
        return 1024;
    }

    @Override
    public long getWriterFileOpenOpts() {
        // In some places we rely on the fact that data written via conventional IO
        // is immediately visible to mapped memory for the same area of file. While this is the
        // case on Linux it is absolutely not the case on Windows. We must not enable anything other
        // than MMAP on Windows.
        return Os.type != Os.WINDOWS ? O_ASYNC : O_NONE;
    }

    @Override
    public int getWriterTickRowsCountMod() {
        return 1024 - 1;
    }

    @Override
    public boolean isCheckpointRecoveryEnabled() {
        return true;
    }

    @Override
    public boolean isDevModeEnabled() {
        return false;
    }

    @Override
    public boolean isGroupByPresizeEnabled() {
        return true;
    }

    @Override
    public boolean isIOURingEnabled() {
        return true;
    }

    @Override
    public boolean isMatViewEnabled() {
        return false;
    }

    @Override
    public boolean isMultiKeyDedupEnabled() {
        return false;
    }

    @Override
    public boolean isO3QuickSortEnabled() {
        return false;
    }

    @Override
    public boolean isParallelIndexingEnabled() {
        return true;
    }

    @Override
    public boolean isPartitionEncoderParquetStatisticsEnabled() {
        return true;
    }

    @Override
    public boolean isReadOnlyInstance() {
        return false;
    }

    @Override
    public boolean isSqlJitDebugEnabled() {
        return false;
    }

    @Override
    public boolean isSqlOrderBySortEnabled() {
        return true;
    }

    @Override
    public boolean isSqlParallelFilterEnabled() {
        return true;
    }

    @Override
    public boolean isSqlParallelFilterPreTouchEnabled() {
        return true;
    }

    @Override
    public boolean isSqlParallelGroupByEnabled() {
        return true;
    }

    @Override
    public boolean isTableTypeConversionEnabled() {
        return true;
    }

    @Override
    public boolean isWalApplyEnabled() {
        return true;
    }

    @Override
    public boolean isWalSupported() {
        return true;
    }

    @Override
    public boolean isWriterMixedIOEnabled() {
        return writerMixedIOEnabled;
    }

    @Override
    public boolean mangleTableDirNames() {
        return false;
    }

    @Override
    public boolean useFastAsOfJoin() {
        return true;
    }
}<|MERGE_RESOLUTION|>--- conflicted
+++ resolved
@@ -217,23 +217,8 @@
     }
 
     @Override
-<<<<<<< HEAD
-    public int getCreateMatViewModelPoolCapacity() {
-        return 8;
-    }
-
-    @Override
-    public int getCreateMatViewRetryCount() {
-        return 5;
-    }
-
-    @Override
-    public long getCreateTableModelBatchSize() {
-        return 1_000_000;
-=======
     public int getCreateTableColumnModelPoolCapacity() {
         return 32;
->>>>>>> 1cb35ad7
     }
 
     @Override
