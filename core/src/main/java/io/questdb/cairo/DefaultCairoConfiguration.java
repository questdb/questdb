/*******************************************************************************
 *     ___                  _   ____  ____
 *    / _ \ _   _  ___  ___| |_|  _ \| __ )
 *   | | | | | | |/ _ \/ __| __| | | |  _ \
 *   | |_| | |_| |  __/\__ \ |_| |_| | |_) |
 *    \__\_\\__,_|\___||___/\__|____/|____/
 *
 *  Copyright (c) 2014-2019 Appsicle
 *  Copyright (c) 2019-2023 QuestDB
 *
 *  Licensed under the Apache License, Version 2.0 (the "License");
 *  you may not use this file except in compliance with the License.
 *  You may obtain a copy of the License at
 *
 *  http://www.apache.org/licenses/LICENSE-2.0
 *
 *  Unless required by applicable law or agreed to in writing, software
 *  distributed under the License is distributed on an "AS IS" BASIS,
 *  WITHOUT WARRANTIES OR CONDITIONS OF ANY KIND, either express or implied.
 *  See the License for the specific language governing permissions and
 *  limitations under the License.
 *
 ******************************************************************************/

package io.questdb.cairo;

import io.questdb.*;
import io.questdb.cairo.security.AllowAllSecurityContextFactory;
import io.questdb.cairo.security.CairoSecurityContextFactory;
import io.questdb.cairo.sql.SqlExecutionCircuitBreakerConfiguration;
import io.questdb.cutlass.text.DefaultTextConfiguration;
import io.questdb.cutlass.text.TextConfiguration;
import io.questdb.griffin.DefaultSqlExecutionCircuitBreakerConfiguration;
import io.questdb.std.*;
import io.questdb.std.datetime.DateFormat;
import io.questdb.std.datetime.DateLocale;
import io.questdb.std.datetime.microtime.MicrosecondClockImpl;
import io.questdb.std.datetime.millitime.DateFormatUtils;

public class DefaultCairoConfiguration implements CairoConfiguration {

    private final BuildInformation buildInformation = new BuildInformationHolder();
    private final SqlExecutionCircuitBreakerConfiguration circuitBreakerConfiguration = new DefaultSqlExecutionCircuitBreakerConfiguration();
    private final CharSequence confRoot;
    private final long databaseIdHi;
    private final long databaseIdLo;
    private final CharSequence root;
    private final CairoSecurityContextFactory securityContextFactory = new AllowAllSecurityContextFactory();
    private final CharSequence snapshotRoot;
    private final DefaultTelemetryConfiguration telemetryConfiguration = new DefaultTelemetryConfiguration();
    private final TextConfiguration textConfiguration;
    private final VolumeDefinitions volumeDefinitions = new VolumeDefinitions();

    public DefaultCairoConfiguration(CharSequence root) {
        this.root = Chars.toString(root);
        this.confRoot = PropServerConfiguration.rootSubdir(root, PropServerConfiguration.CONFIG_DIRECTORY);
        this.textConfiguration = new DefaultTextConfiguration(Chars.toString(confRoot));
        this.snapshotRoot = PropServerConfiguration.rootSubdir(root, PropServerConfiguration.SNAPSHOT_DIRECTORY);
        Rnd rnd = new Rnd(NanosecondClockImpl.INSTANCE.getTicks(), MicrosecondClockImpl.INSTANCE.getTicks());
        this.databaseIdLo = rnd.nextLong();
        this.databaseIdHi = rnd.nextLong();
    }

    @Override
    public boolean attachPartitionCopy() {
        return false;
    }

    @Override
    public boolean enableTestFactories() {
        return true;
    }

    @Override
    public boolean getAllowTableRegistrySharedWrite() {
        return false;
    }

    @Override
    public int getAnalyticColumnPoolCapacity() {
        return 64;
    }

    @Override
    public String getAttachPartitionSuffix() {
        return TableUtils.ATTACHABLE_DIR_MARKER;
    }

    @Override
    public DateFormat getBackupDirTimestampFormat() {
        return null;
    }

    @Override
    public int getBackupMkDirMode() {
        return 509;
    }

    @Override
    public CharSequence getBackupRoot() {
        return null;
    }

    @Override
    public CharSequence getBackupTempDirName() {
        return "tmp";
    }

    @Override
    public int getBinaryEncodingMaxLength() {
        return 32768;
    }

    @Override
    public int getBindVariablePoolSize() {
        return 8;
    }

    @Override
    public BuildInformation getBuildInformation() {
        return buildInformation;
    }

    @Override
    public CairoSecurityContextFactory getCairoSecurityContextFactory() {
        return securityContextFactory;
    }

    @Override
    public SqlExecutionCircuitBreakerConfiguration getCircuitBreakerConfiguration() {
        return circuitBreakerConfiguration;
    }

    @Override
    public int getColumnCastModelPoolCapacity() {
        return 32;
    }

    @Override
    public int getColumnIndexerQueueCapacity() {
        return 1024;
    }

    @Override
    public int getColumnPurgeQueueCapacity() {
        return 64;
    }

    @Override
    public long getColumnPurgeRetryDelay() {
        return 10_000;
    }

    @Override
    public long getColumnPurgeRetryDelayLimit() {
        return 60_000_000;
    }

    @Override
    public double getColumnPurgeRetryDelayMultiplier() {
        return 2.0;
    }

    @Override
    public int getColumnPurgeTaskPoolCapacity() {
        return getColumnPurgeQueueCapacity();
    }

    @Override
    public int getCommitMode() {
        return CommitMode.NOSYNC;
    }

    @Override
    public CharSequence getConfRoot() {
        return confRoot;
    }

    @Override
    public int getCopyPoolCapacity() {
        return 16;
    }

    @Override
    public int getCreateAsSelectRetryCount() {
        return 5;
    }

    @Override
    public int getCreateTableModelPoolCapacity() {
        return 32;
    }

    @Override
    public long getDataAppendPageSize() {
        return 2 * 1024 * 1024;
    }

    @Override
    public long getDataIndexKeyAppendPageSize() {
        return Files.PAGE_SIZE;
    }

    @Override
    public long getDataIndexValueAppendPageSize() {
        return Files.ceilPageSize(1024 * 1024);
    }

    @Override
    public long getDatabaseIdHi() {
        return databaseIdHi;
    }

    @Override
    public long getDatabaseIdLo() {
        return databaseIdLo;
    }

    @Override
    public CharSequence getDbDirectory() {
        return PropServerConfiguration.DB_DIRECTORY;
    }

    @Override
    public DateLocale getDefaultDateLocale() {
        return DateFormatUtils.enLocale;
    }

    @Override
    public CharSequence getDefaultMapType() {
        return "fast";
    }

    @Override
    public boolean getDefaultSymbolCacheFlag() {
        return true;
    }

    @Override
    public int getDefaultSymbolCapacity() {
        return 128;
    }

    @Override
    public int getDoubleToStrCastScale() {
        return Numbers.MAX_SCALE;
    }

    @Override
    public int getExplainPoolCapacity() {
        return 32;
    }

    @Override
    public int getFileOperationRetryCount() {
        return 30;
    }

    @Override
    public FilesFacade getFilesFacade() {
        return FilesFacadeImpl.INSTANCE;
    }

    @Override
    public int getFloatToStrCastScale() {
        return 4;
    }

    @Override
    public int getGroupByMapCapacity() {
        return 1024;
    }

    @Override
    public int getGroupByPoolCapacity() {
        return 1024;
    }

    @Override
    public long getIdleCheckInterval() {
        return 100;
    }

    @Override
    public int getInactiveReaderMaxOpenPartitions() {
        return 128;
    }

    @Override
    public long getInactiveReaderTTL() {
        return -10000;
    }

    @Override
    public long getInactiveWalWriterTTL() {
        return 60_000;
    }

    @Override
    public long getInactiveWriterTTL() {
        return -10000;
    }

    @Override
    public int getIndexValueBlockSize() {
        return 256;
    }

    @Override
    public int getInsertPoolCapacity() {
        return 8;
    }

    @Override
    public int getLatestByQueueCapacity() {
        return 32;
    }

    @Override
    public int getMaxCrashFiles() {
        return 1;
    }

    @Override
    public int getMaxFileNameLength() {
        return 127;
    }

    @Override
    public int getMaxSwapFileCount() {
        return 30;
    }

    @Override
    public int getMaxSymbolNotEqualsCount() {
        return 100;
    }

    @Override
    public int getMaxUncommittedRows() {
        return 1000;
    }

    @Override
    public int getMetadataPoolCapacity() {
        return getSqlModelPoolCapacity();
    }

    @Override
    public long getMiscAppendPageSize() {
        return getFilesFacade().getPageSize();
    }

    @Override
    public int getMkDirMode() {
        return 509;
    }

    @Override
    public int getO3CallbackQueueCapacity() {
        return 1024;
    }

    @Override
    public int getO3ColumnMemorySize() {
        return 8 * Numbers.SIZE_1MB;
    }

    @Override
    public int getO3CopyQueueCapacity() {
        return 1024;
    }

    @Override
    public int getO3LagCalculationWindowsSize() {
        return 4;
    }

    @Override
    public long getO3MaxLag() {
        // 5 min
        return 300_000_000L;
    }

    @Override
    public int getO3MemMaxPages() {
        return Integer.MAX_VALUE;
    }

    @Override
    public long getO3MinLag() {
        return 1_000_000;
    }

    @Override
    public int getO3OpenColumnQueueCapacity() {
        return 1024;
    }

    @Override
    public int getO3PartitionQueueCapacity() {
        return 1024;
    }

    @Override
    public int getO3PurgeDiscoveryQueueCapacity() {
        return 1024;
    }

    @Override
    public int getPageFrameReduceColumnListCapacity() {
        return 16;
    }

    @Override
    public int getPageFrameReduceQueueCapacity() {
        return 32;
    }

    @Override
    public int getPageFrameReduceRowIdListCapacity() {
        return 32;
    }

    @Override
    public int getPageFrameReduceShardCount() {
        return 4;
    }

    @Override
    public int getPageFrameReduceTaskPoolCapacity() {
        return 4;
    }

    @Override
    public int getParallelIndexThreshold() {
        return 100000;
    }

    @Override
    public int getPartitionPurgeListCapacity() {
        return 64;
    }

    @Override
    public long getPartitionO3SplitThreshold() {
        return 1_000_000L;
    }

    @Override
    public int getQueryCacheEventQueueCapacity() {
        return 4;
    }

    @Override
    public int getReaderPoolMaxSegments() {
        return 5;
    }

    @Override
    public int getRenameTableModelPoolCapacity() {
        return 8;
    }

    @Override
    public int getRepeatMigrationsFromVersion() {
        return -1;
    }

    @Override
    public int getRndFunctionMemoryMaxPages() {
        return 128;
    }

    @Override
    public int getRndFunctionMemoryPageSize() {
        return 8192;
    }

    @Override
    public CharSequence getRoot() {
        return root;
    }

    @Override
    public int getSampleByIndexSearchPageSize() {
        return 0;
    }

    @Override
    public boolean getSimulateCrashEnabled() {
        return false;
    }

    @Override
    public CharSequence getSnapshotInstanceId() {
        return "";
    }

    @Override
    public CharSequence getSnapshotRoot() {
        return snapshotRoot;
    }

    @Override
    public long getSpinLockTimeout() {
        return 5000;
    }

    @Override
    public int getSqlAnalyticRowIdMaxPages() {
        return Integer.MAX_VALUE;
    }

    @Override
    public int getSqlAnalyticRowIdPageSize() {
        return 1024;
    }

    @Override
    public int getSqlAnalyticStoreMaxPages() {
        return Integer.MAX_VALUE;
    }

    @Override
    public int getSqlAnalyticStorePageSize() {
        return 1024 * 1024;
    }

    @Override
    public int getSqlAnalyticTreeKeyMaxPages() {
        return Integer.MAX_VALUE;
    }

    @Override
    public int getSqlAnalyticTreeKeyPageSize() {
        return 4 * 1024;
    }

    @Override
    public int getSqlCharacterStoreCapacity() {
        // 1024 seems like a good fit, but tests need
        // smaller capacity so that resize is tested correctly
        return 64;
    }

    @Override
    public int getSqlCharacterStoreSequencePoolCapacity() {
        return 64;
    }

    @Override
    public int getSqlColumnPoolCapacity() {
        return 4096;
    }

    @Override
    public double getSqlCompactMapLoadFactor() {
        return 0.8;
    }

    @Override
    public int getSqlCopyBufferSize() {
        return 1024 * 1024;
    }

    @Override
    public CharSequence getSqlCopyInputRoot() {
        return null;
    }

    @Override
    public CharSequence getSqlCopyInputWorkRoot() {
        return null;
    }

    @Override
    public int getSqlCopyLogRetentionDays() {
        return 3;
    }

    @Override
    public long getSqlCopyMaxIndexChunkSize() {
        return 1024 * 1024L;
    }

    @Override
    public int getSqlCopyQueueCapacity() {
        return 32;
    }

    @Override
    public int getSqlDistinctTimestampKeyCapacity() {
        return 256;
    }

    @Override
    public double getSqlDistinctTimestampLoadFactor() {
        return 0.5;
    }

    @Override
    public int getSqlExpressionPoolCapacity() {
        return 8192;
    }

    @Override
    public double getSqlFastMapLoadFactor() {
        return 0.7;
    }

    @Override
    public int getSqlHashJoinLightValueMaxPages() {
        return 1024;
    }

    @Override
    public int getSqlHashJoinLightValuePageSize() {
        return Numbers.SIZE_1MB;
    }

    @Override
    public int getSqlHashJoinValueMaxPages() {
        return 1024;
    }

    @Override
    public int getSqlHashJoinValuePageSize() {
        return Numbers.SIZE_1MB * 16;
    }

    @Override
    public int getSqlJitBindVarsMemoryMaxPages() {
        return 8;
    }

    @Override
    public int getSqlJitBindVarsMemoryPageSize() {
        return 4096;
    }

    @Override
    public int getSqlJitIRMemoryMaxPages() {
        return 8;
    }

    @Override
    public int getSqlJitIRMemoryPageSize() {
        return 8192;
    }

    @Override
    public int getSqlJitMode() {
        return SqlJitMode.JIT_MODE_ENABLED;
    }

    @Override
    public int getSqlJitPageAddressCacheThreshold() {
        return Numbers.SIZE_1MB;
    }

    @Override
    public int getSqlJitRowsThreshold() {
        return Numbers.SIZE_1MB;
    }

    @Override
    public int getSqlJoinContextPoolCapacity() {
        return 64;
    }

    @Override
    public int getSqlJoinMetadataMaxResizes() {
        return 10;
    }

    @Override
    public int getSqlJoinMetadataPageSize() {
        return 16 * 1024;
    }

    @Override
    public long getSqlLatestByRowCount() {
        return 1000;
    }

    @Override
    public int getSqlLexerPoolCapacity() {
        return 2048;
    }

    @Override
    public int getSqlMapKeyCapacity() {
        return 128;
    }

    @Override
    public int getSqlMapMaxPages() {
        return 1024;
    }

    @Override
    public int getSqlMapMaxResizes() {
        return 64;
    }

    @Override
    public int getSqlMapPageSize() {
        return 16 * Numbers.SIZE_1MB;
    }

    @Override
    public int getSqlMaxNegativeLimit() {
        return 10_000;
    }

    @Override
    public int getSqlModelPoolCapacity() {
        return 1024;
    }

    @Override
    public int getSqlPageFrameMaxRows() {
        return 1_000_000;
    }

    @Override
    public int getSqlPageFrameMinRows() {
        return 1_000;
    }

    @Override
    public int getSqlSmallMapKeyCapacity() {
        return 64;
    }

    @Override
    public int getSqlSmallMapPageSize() {
        return 4 * 1024;
    }

    @Override
    public int getSqlSortKeyMaxPages() {
        return 128;
    }

    @Override
    public long getSqlSortKeyPageSize() {
        return 4 * Numbers.SIZE_1MB;
    }

    @Override
    public int getSqlSortLightValueMaxPages() {
        return 1024;
    }

    @Override
    public long getSqlSortLightValuePageSize() {
        return 8 * Numbers.SIZE_1MB;
    }

    @Override
    public int getSqlSortValueMaxPages() {
        return 1024;
    }

    @Override
    public int getSqlSortValuePageSize() {
        return Numbers.SIZE_1MB * 16;
    }

    @Override
    public int getStrFunctionMaxBufferLength() {
        return 1024 * 1024;
    }

    @Override
    public CharSequence getSystemTableNamePrefix() {
        return "__sys";
    }

    @Override
    public long getTableRegistryAutoReloadFrequency() {
        return 500;
    }

    @Override
    public int getTableRegistryCompactionThreshold() {
        return 100;
    }

    @Override
    public TelemetryConfiguration getTelemetryConfiguration() {
        return telemetryConfiguration;
    }

    @Override
    public TextConfiguration getTextConfiguration() {
        return textConfiguration;
    }

    @Override
    public int getTxnScoreboardEntryCount() {
        return 8192;
    }

    @Override
    public int getVectorAggregateQueueCapacity() {
        return 1024;
    }

    @Override
<<<<<<< HEAD
=======
    public VolumeDefinitions getVolumeDefinitions() {
        return volumeDefinitions;
    }

    @Override
>>>>>>> cefba498
    public int getWalApplyLookAheadTransactionCount() {
        return 20;
    }

    @Override
<<<<<<< HEAD
    public int getWalCommitSquashRowLimit() {
        return 512 * 1024;
=======
    public long getWalApplyTableTimeQuota() {
        return 1000L;
    }

    @Override
    public double getWalSquashUncommittedRowsMultiplier() {
        return 20;
>>>>>>> cefba498
    }

    @Override
    public boolean getWalEnabledDefault() {
        return false;
    }

    @Override
    public long getWalPurgeInterval() {
        return 30_000;
    }

    @Override
    public int getWalRecreateDistressedSequencerAttempts() {
        return 3;
    }

    @Override
    public long getWalSegmentRolloverRowCount() {
        return 200000;
    }

    @Override
    public int getWalTxnNotificationQueueCapacity() {
        return 4096;
    }

    @Override
    public int getWithClauseModelPoolCapacity() {
        return 128;
    }

    @Override
    public long getWorkStealTimeoutNanos() {
        return 10000;
    }

    @Override
    public long getWriterAsyncCommandBusyWaitTimeout() {
        return 500L;
    }

    @Override
    public long getWriterAsyncCommandMaxTimeout() {
        return 30_000L;
    }

    @Override
    public int getWriterCommandQueueCapacity() {
        return 4;
    }

    @Override
    public long getWriterCommandQueueSlotSize() {
        return 1024;
    }

    @Override
    public long getWriterFileOpenOpts() {
        // In some places we rely on the fact that data written via conventional IO
        // is immediately visible to mapped memory for the same area of file. While this is the
        // case on Linux it is absolutely not the case on Windows. We must not enable anything other
        // than MMAP on Windows.
        return Os.type != Os.WINDOWS ? O_ASYNC : O_NONE;
    }

    @Override
    public int getWriterTickRowsCountMod() {
        return 1024 - 1;
    }

    @Override
    public boolean isIOURingEnabled() {
        return true;
    }

    @Override
    public boolean isO3QuickSortEnabled() {
        return false;
    }

    @Override
    public boolean isParallelIndexingEnabled() {
        return true;
    }

    @Override
    public boolean isReadOnlyInstance() {
        return false;
    }

    @Override
    public boolean isSnapshotRecoveryEnabled() {
        return true;
    }

    @Override
    public boolean isSqlJitDebugEnabled() {
        return false;
    }

    @Override
    public boolean isSqlParallelFilterEnabled() {
        return true;
    }

    @Override
    public boolean isSqlParallelFilterPreTouchEnabled() {
        return true;
    }

    @Override
    public boolean isTableTypeConversionEnabled() {
        return true;
    }

    @Override
    public boolean isWalSupported() {
        return true;
    }

    @Override
    public boolean mangleTableDirNames() {
        return false;
    }
}<|MERGE_RESOLUTION|>--- conflicted
+++ resolved
@@ -438,13 +438,13 @@
     }
 
     @Override
+    public long getPartitionO3SplitThreshold() {
+        return 1_000_000L;
+    }
+
+    @Override
     public int getPartitionPurgeListCapacity() {
         return 64;
-    }
-
-    @Override
-    public long getPartitionO3SplitThreshold() {
-        return 1_000_000L;
     }
 
     @Override
@@ -810,51 +810,43 @@
     }
 
     @Override
-<<<<<<< HEAD
-=======
     public VolumeDefinitions getVolumeDefinitions() {
         return volumeDefinitions;
     }
 
     @Override
->>>>>>> cefba498
     public int getWalApplyLookAheadTransactionCount() {
         return 20;
     }
 
     @Override
-<<<<<<< HEAD
-    public int getWalCommitSquashRowLimit() {
-        return 512 * 1024;
-=======
     public long getWalApplyTableTimeQuota() {
         return 1000L;
     }
 
     @Override
+    public boolean getWalEnabledDefault() {
+        return false;
+    }
+
+    @Override
+    public long getWalPurgeInterval() {
+        return 30_000;
+    }
+
+    @Override
+    public int getWalRecreateDistressedSequencerAttempts() {
+        return 3;
+    }
+
+    @Override
+    public long getWalSegmentRolloverRowCount() {
+        return 200000;
+    }
+
+    @Override
     public double getWalSquashUncommittedRowsMultiplier() {
         return 20;
->>>>>>> cefba498
-    }
-
-    @Override
-    public boolean getWalEnabledDefault() {
-        return false;
-    }
-
-    @Override
-    public long getWalPurgeInterval() {
-        return 30_000;
-    }
-
-    @Override
-    public int getWalRecreateDistressedSequencerAttempts() {
-        return 3;
-    }
-
-    @Override
-    public long getWalSegmentRolloverRowCount() {
-        return 200000;
     }
 
     @Override
