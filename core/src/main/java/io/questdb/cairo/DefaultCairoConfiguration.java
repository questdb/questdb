--- conflicted
+++ resolved
@@ -393,10 +393,6 @@
     }
 
     @Override
-<<<<<<< HEAD
-    public int getMaterializedViewUpdateQueueCapacity() {
-        return 256;
-=======
     public boolean getLogLevelVerbose() {
         return false;
     }
@@ -404,7 +400,6 @@
     @Override
     public boolean getLogSqlQueryProgressExe() {
         return true;
->>>>>>> 318c2bef
     }
 
     @Override
