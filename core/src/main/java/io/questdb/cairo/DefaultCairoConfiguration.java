/*******************************************************************************
 *     ___                  _   ____  ____
 *    / _ \ _   _  ___  ___| |_|  _ \| __ )
 *   | | | | | | |/ _ \/ __| __| | | |  _ \
 *   | |_| | |_| |  __/\__ \ |_| |_| | |_) |
 *    \__\_\\__,_|\___||___/\__|____/|____/
 *
 *  Copyright (c) 2014-2019 Appsicle
 *  Copyright (c) 2019-2022 QuestDB
 *
 *  Licensed under the Apache License, Version 2.0 (the "License");
 *  you may not use this file except in compliance with the License.
 *  You may obtain a copy of the License at
 *
 *  http://www.apache.org/licenses/LICENSE-2.0
 *
 *  Unless required by applicable law or agreed to in writing, software
 *  distributed under the License is distributed on an "AS IS" BASIS,
 *  WITHOUT WARRANTIES OR CONDITIONS OF ANY KIND, either express or implied.
 *  See the License for the specific language governing permissions and
 *  limitations under the License.
 *
 ******************************************************************************/

package io.questdb.cairo;

import io.questdb.*;
import io.questdb.cutlass.text.DefaultTextConfiguration;
import io.questdb.cutlass.text.TextConfiguration;
import io.questdb.std.*;
import io.questdb.std.datetime.DateFormat;
import io.questdb.std.datetime.DateLocale;
import io.questdb.std.datetime.microtime.MicrosecondClock;
import io.questdb.std.datetime.microtime.MicrosecondClockImpl;
import io.questdb.std.datetime.millitime.DateFormatUtils;
import io.questdb.std.datetime.millitime.MillisecondClock;
import io.questdb.std.datetime.millitime.MillisecondClockImpl;

public class DefaultCairoConfiguration implements CairoConfiguration {

    private final CharSequence root;
    private final CharSequence confRoot;
    private final CharSequence snapshotRoot;

    private final TextConfiguration textConfiguration;

    private final DefaultTelemetryConfiguration telemetryConfiguration = new DefaultTelemetryConfiguration();

    private final BuildInformation buildInformation = new BuildInformationHolder();

    private final long databaseIdLo;
    private final long databaseIdHi;

    public DefaultCairoConfiguration(CharSequence root) {
        this.root = Chars.toString(root);
<<<<<<< HEAD
        this.confRoot = PropServerConfiguration.rootSubdir(root, PropServerConfiguration.CONFIG_DIRECTORY);
        this.snapshotRoot = PropServerConfiguration.rootSubdir(root, PropServerConfiguration.SNAPSHOT_DIRECTORY);
=======
        this.confRoot = PropServerConfiguration.confRoot(root);
        this.textConfiguration = new DefaultTextConfiguration(Chars.toString(confRoot));
>>>>>>> 14122ddc
        Rnd rnd = new Rnd(NanosecondClockImpl.INSTANCE.getTicks(), MicrosecondClockImpl.INSTANCE.getTicks());
        this.databaseIdLo = rnd.nextLong();
        this.databaseIdHi = rnd.nextLong();
    }

    @Override
    public boolean enableTestFactories() {
        return true;
    }

    @Override
    public int getAnalyticColumnPoolCapacity() {
        return 64;
    }

    @Override
    public long getDataAppendPageSize() {
        return getFilesFacade().getMapPageSize();
    }

    @Override
    public DateFormat getBackupDirTimestampFormat() {
        return null;
    }

    @Override
    public int getBackupMkDirMode() {
        return 509;
    }

    @Override
    public CharSequence getBackupRoot() {
        return null;
    }

    @Override
    public CharSequence getBackupTempDirName() {
        return "tmp";
    }

    @Override
    public int getBinaryEncodingMaxLength() {
        return 32768;
    }

    @Override
    public int getBindVariablePoolSize() {
        return 8;
    }

    @Override
    public BuildInformation getBuildInformation() {
        return buildInformation;
    }

    @Override
    public int getColumnCastModelPoolCapacity() {
        return 32;
    }

    @Override
    public int getColumnIndexerQueueCapacity() {
        return 1024;
    }

    @Override
    public long getCommitLag() {
        return 0;
    }

    @Override
    public int getCommitMode() {
        return CommitMode.NOSYNC;
    }

    @Override
    public CharSequence getConfRoot() {
        return confRoot;
    }

    @Override
    public CharSequence getSnapshotRoot() {
        return snapshotRoot;
    }

    @Override
    public CharSequence getSnapshotInstanceId() {
        return "";
    }

    @Override
    public boolean isSnapshotRecoveryEnabled() {
        return true;
    }

    @Override
    public int getCopyPoolCapacity() {
        return 16;
    }

    @Override
    public int getCreateAsSelectRetryCount() {
        return 5;
    }

    @Override
    public int getCreateTableModelPoolCapacity() {
        return 32;
    }

    @Override
    public long getDataIndexKeyAppendPageSize() {
        return Files.PAGE_SIZE;
    }

    @Override
    public long getDataIndexValueAppendPageSize() {
        return Files.ceilPageSize(1024 * 1024);
    }

    @Override
    public long getDatabaseIdHi() {
        return databaseIdHi;
    }

    @Override
    public long getDatabaseIdLo() {
        return databaseIdLo;
    }

    @Override
    public CharSequence getDbDirectory() {
        return PropServerConfiguration.DB_DIRECTORY;
    }

    @Override
    public DateLocale getDefaultDateLocale() {
        return DateFormatUtils.enLocale;
    }

    @Override
    public CharSequence getDefaultMapType() {
        return "fast";
    }

    @Override
    public boolean getDefaultSymbolCacheFlag() {
        return true;
    }

    @Override
    public int getDefaultSymbolCapacity() {
        return 128;
    }

    @Override
    public int getDoubleToStrCastScale() {
        return Numbers.MAX_SCALE;
    }

    @Override
    public int getFileOperationRetryCount() {
        return 30;
    }

    @Override
    public FilesFacade getFilesFacade() {
        return FilesFacadeImpl.INSTANCE;
    }

    @Override
    public int getFloatToStrCastScale() {
        return 4;
    }

    @Override
    public int getGroupByMapCapacity() {
        return 1024;
    }

    @Override
    public int getGroupByPoolCapacity() {
        return 1024;
    }

    @Override
    public long getIdleCheckInterval() {
        return 100;
    }

    @Override
    public long getInactiveReaderTTL() {
        return -10000;
    }

    @Override
    public long getInactiveWriterTTL() {
        return -10000;
    }

    @Override
    public int getIndexValueBlockSize() {
        return 256;
    }

    @Override
    public CharSequence getInputRoot() {
        return null;
    }

    @Override
    public int getInsertPoolCapacity() {
        return 8;
    }

    @Override
    public int getLatestByQueueCapacity() {
        return 32;
    }

    @Override
    public int getMaxSwapFileCount() {
        return 30;
    }

    @Override
    public int getMaxSymbolNotEqualsCount() {
        return 100;
    }

    @Override
    public int getMaxUncommittedRows() {
        return 1000;
    }

    @Override
    public MicrosecondClock getMicrosecondClock() {
        return MicrosecondClockImpl.INSTANCE;
    }

    @Override
    public MillisecondClock getMillisecondClock() {
        return MillisecondClockImpl.INSTANCE;
    }

    @Override
    public int getMkDirMode() {
        return 509;
    }

    @Override
    public int getO3CallbackQueueCapacity() {
        return 1024;
    }

    @Override
    public int getO3ColumnMemorySize() {
        return 16 * Numbers.SIZE_1MB;
    }

    @Override
    public int getO3CopyQueueCapacity() {
        return 1024;
    }

    @Override
    public int getO3OpenColumnQueueCapacity() {
        return 1024;
    }

    @Override
    public int getO3PartitionQueueCapacity() {
        return 1024;
    }

    @Override
    public int getO3PartitionUpdateQueueCapacity() {
        return 1024;
    }

    @Override
    public int getO3PurgeDiscoveryQueueCapacity() {
        return 1024;
    }

    @Override
    public int getParallelIndexThreshold() {
        return 100000;
    }

    @Override
    public int getPartitionPurgeListCapacity() {
        return 64;
    }

    @Override
    public int getReaderPoolMaxSegments() {
        return 5;
    }

    @Override
    public int getRenameTableModelPoolCapacity() {
        return 8;
    }

    @Override
    public CharSequence getRoot() {
        return root;
    }

    @Override
    public int getSampleByIndexSearchPageSize() {
        return 0;
    }

    @Override
    public long getMiscAppendPageSize() {
        return getFilesFacade().getPageSize();
    }

    @Override
    public int getRndFunctionMemoryPageSize() {
        return 8192;
    }

    @Override
    public int getRndFunctionMemoryMaxPages() {
        return 128;
    }

    @Override
    public long getSpinLockTimeoutUs() {
        return 5000000;
    }

    @Override
    public int getSqlAnalyticRowIdMaxPages() {
        return Integer.MAX_VALUE;
    }

    @Override
    public int getSqlAnalyticRowIdPageSize() {
        return 1024;
    }

    @Override
    public int getSqlAnalyticStoreMaxPages() {
        return Integer.MAX_VALUE;
    }

    @Override
    public int getSqlAnalyticStorePageSize() {
        return 4 * 1024;
    }

    @Override
    public int getSqlAnalyticTreeKeyMaxPages() {
        return Integer.MAX_VALUE;
    }

    @Override
    public int getSqlAnalyticTreeKeyPageSize() {
        return 4 * 1024;
    }

    @Override
    public int getSqlCharacterStoreCapacity() {
        // 1024 seems like a good fit, but tests need
        // smaller capacity so that resize is tested correctly
        return 64;
    }

    @Override
    public long getWriterFileOpenOpts() {
        // In some places we rely on the fact that data written via conventional IO
        // is immediately visible to mapped memory for the same area of file. While this is the
        // case on Linux it is absolutely not the case on Windows. We must not enable anything other
        // than MMAP on Windows.
        return Os.type != Os.WINDOWS ? O_ASYNC : O_NONE;
    }

    @Override
    public int getSqlCharacterStoreSequencePoolCapacity() {
        return 64;
    }

    @Override
    public int getSqlColumnPoolCapacity() {
        return 4096;
    }

    @Override
    public double getSqlCompactMapLoadFactor() {
        return 0.8;
    }

    @Override
    public int getSqlCopyBufferSize() {
        return 1024 * 1024;
    }

    @Override
    public int getSqlDistinctTimestampKeyCapacity() {
        return 256;
    }

    @Override
    public double getSqlDistinctTimestampLoadFactor() {
        return 0.5;
    }

    @Override
    public int getSqlExpressionPoolCapacity() {
        return 8192;
    }

    @Override
    public double getSqlFastMapLoadFactor() {
        return 0.5;
    }

    @Override
    public int getSqlHashJoinLightValueMaxPages() {
        return 1024;
    }

    @Override
    public int getSqlHashJoinLightValuePageSize() {
        return Numbers.SIZE_1MB;
    }

    @Override
    public int getSqlHashJoinValueMaxPages() {
        return 1024;
    }

    @Override
    public int getSqlHashJoinValuePageSize() {
        return Numbers.SIZE_1MB * 16;
    }

    @Override
    public int getSqlJoinContextPoolCapacity() {
        return 64;
    }

    @Override
    public int getSqlJoinMetadataMaxResizes() {
        return 10;
    }

    @Override
    public int getSqlJoinMetadataPageSize() {
        return 16 * 1024;
    }

    @Override
    public long getSqlLatestByRowCount() {
        return 1000;
    }

    @Override
    public int getSqlLexerPoolCapacity() {
        return 2048;
    }

    @Override
    public int getSqlMapKeyCapacity() {
        return 128;
    }

    @Override
    public int getSqlMapMaxPages() {
        return 1024;
    }

    @Override
    public boolean enableDevelopmentUpdates() {
        return false;
    }

    @Override
    public int getSqlMapMaxResizes() {
        return 64;
    }

    @Override
    public int getSqlMapPageSize() {
        return 16 * Numbers.SIZE_1MB;
    }

    @Override
    public int getSqlModelPoolCapacity() {
        return 1024;
    }

    @Override
    public int getSqlSortKeyMaxPages() {
        return 128;
    }

    @Override
    public long getSqlSortKeyPageSize() {
        return 4 * Numbers.SIZE_1MB;
    }

    @Override
    public int getSqlSortLightValueMaxPages() {
        return 1024;
    }

    @Override
    public long getSqlSortLightValuePageSize() {
        return 8 * Numbers.SIZE_1MB;
    }

    @Override
    public int getSqlSortValueMaxPages() {
        return 1024;
    }

    @Override
    public int getSqlSortValuePageSize() {
        return Numbers.SIZE_1MB * 16;
    }

    @Override
    public int getSqlPageFrameMaxSize() {
        return 8 * Numbers.SIZE_1MB;
    }

    @Override
    public int getSqlJitMode() {
        return SqlJitMode.JIT_MODE_DISABLED;
    }

    @Override
    public int getSqlJitIRMemoryPageSize() {
        return 8192;
    }

    @Override
    public int getSqlJitIRMemoryMaxPages() {
        return 8;
    }

    @Override
    public int getSqlJitBindVarsMemoryPageSize() {
        return 4096;
    }

    @Override
    public int getSqlJitBindVarsMemoryMaxPages() {
        return 8;
    }

    @Override
    public int getSqlJitRowsThreshold() {
        return Numbers.SIZE_1MB;
    }

    @Override
    public int getSqlJitPageAddressCacheThreshold() {
        return Numbers.SIZE_1MB;
    }

    @Override
    public boolean isSqlJitDebugEnabled() {
        return false;
    }

    @Override
    public TelemetryConfiguration getTelemetryConfiguration() {
        return telemetryConfiguration;
    }

    @Override
    public TextConfiguration getTextConfiguration() {
        return textConfiguration;
    }

    @Override
    public int getTxnScoreboardEntryCount() {
        return 8192;
    }

    @Override
    public int getVectorAggregateQueueCapacity() {
        return 1024;
    }

    @Override
    public int getWithClauseModelPoolCapacity() {
        return 128;
    }

    @Override
    public long getWorkStealTimeoutNanos() {
        return 10000;
    }

    @Override
    public long getWriterAsyncCommandBusyWaitTimeout() {
        return 500_000L;
    }

    @Override
    public long getWriterAsyncCommandMaxTimeout() {
        return 30_000_000L;
    }

    @Override
    public int getWriterCommandQueueCapacity() {
        return 4;
    }

    @Override
    public int getWriterTickRowsCountMod() {
        return 1024 - 1;
    }

    @Override
    public boolean isO3QuickSortEnabled() {
        return false;
    }

    @Override
    public boolean isParallelIndexingEnabled() {
        return true;
    }
}<|MERGE_RESOLUTION|>--- conflicted
+++ resolved
@@ -53,13 +53,9 @@
 
     public DefaultCairoConfiguration(CharSequence root) {
         this.root = Chars.toString(root);
-<<<<<<< HEAD
         this.confRoot = PropServerConfiguration.rootSubdir(root, PropServerConfiguration.CONFIG_DIRECTORY);
+        this.textConfiguration = new DefaultTextConfiguration(Chars.toString(confRoot));
         this.snapshotRoot = PropServerConfiguration.rootSubdir(root, PropServerConfiguration.SNAPSHOT_DIRECTORY);
-=======
-        this.confRoot = PropServerConfiguration.confRoot(root);
-        this.textConfiguration = new DefaultTextConfiguration(Chars.toString(confRoot));
->>>>>>> 14122ddc
         Rnd rnd = new Rnd(NanosecondClockImpl.INSTANCE.getTicks(), MicrosecondClockImpl.INSTANCE.getTicks());
         this.databaseIdLo = rnd.nextLong();
         this.databaseIdHi = rnd.nextLong();
