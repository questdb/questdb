/*******************************************************************************
 *     ___                  _   ____  ____
 *    / _ \ _   _  ___  ___| |_|  _ \| __ )
 *   | | | | | | |/ _ \/ __| __| | | |  _ \
 *   | |_| | |_| |  __/\__ \ |_| |_| | |_) |
 *    \__\_\\__,_|\___||___/\__|____/|____/
 *
 *  Copyright (c) 2014-2019 Appsicle
 *  Copyright (c) 2019-2023 QuestDB
 *
 *  Licensed under the Apache License, Version 2.0 (the "License");
 *  you may not use this file except in compliance with the License.
 *  You may obtain a copy of the License at
 *
 *  http://www.apache.org/licenses/LICENSE-2.0
 *
 *  Unless required by applicable law or agreed to in writing, software
 *  distributed under the License is distributed on an "AS IS" BASIS,
 *  WITHOUT WARRANTIES OR CONDITIONS OF ANY KIND, either express or implied.
 *  See the License for the specific language governing permissions and
 *  limitations under the License.
 *
 ******************************************************************************/

package io.questdb.cairo;

import io.questdb.*;
import io.questdb.cairo.sql.SqlExecutionCircuitBreakerConfiguration;
import io.questdb.cutlass.text.DefaultTextConfiguration;
import io.questdb.cutlass.text.TextConfiguration;
import io.questdb.griffin.DefaultSqlExecutionCircuitBreakerConfiguration;
import io.questdb.std.*;
import io.questdb.std.datetime.DateFormat;
import io.questdb.std.datetime.DateLocale;
import io.questdb.std.datetime.microtime.MicrosecondClockImpl;
import io.questdb.std.datetime.millitime.DateFormatUtils;

import java.util.function.LongSupplier;

public class DefaultCairoConfiguration implements CairoConfiguration {
    private final LongSupplier importIDSupplier = () -> getRandom().nextPositiveLong();
    private final BuildInformation buildInformation = new BuildInformationHolder();
    private final SqlExecutionCircuitBreakerConfiguration circuitBreakerConfiguration = new DefaultSqlExecutionCircuitBreakerConfiguration();
    private final CharSequence confRoot;
    private final long databaseIdHi;
    private final long databaseIdLo;
    private final String root;
    private final CharSequence snapshotRoot;
    private final DefaultTelemetryConfiguration telemetryConfiguration = new DefaultTelemetryConfiguration();
    private final TextConfiguration textConfiguration;
    private final VolumeDefinitions volumeDefinitions = new VolumeDefinitions();
    private final boolean writerMixedIOEnabled;
    public DefaultCairoConfiguration(CharSequence root) {
        this.root = Chars.toString(root);
        this.confRoot = PropServerConfiguration.rootSubdir(root, PropServerConfiguration.CONFIG_DIRECTORY);
        this.textConfiguration = new DefaultTextConfiguration(Chars.toString(confRoot));
        this.snapshotRoot = PropServerConfiguration.rootSubdir(root, PropServerConfiguration.SNAPSHOT_DIRECTORY);
        Rnd rnd = new Rnd(NanosecondClockImpl.INSTANCE.getTicks(), MicrosecondClockImpl.INSTANCE.getTicks());
        this.databaseIdLo = rnd.nextLong();
        this.databaseIdHi = rnd.nextLong();
        this.writerMixedIOEnabled = getFilesFacade().allowMixedIO(root);
    }

    @Override
<<<<<<< HEAD
    public LongSupplier getImportIDSupplier() {
=======
    public LongSupplier getCopyIDSupplier() {
>>>>>>> ea77e900
        return importIDSupplier;
    }

    @Override
    public boolean attachPartitionCopy() {
        return false;
    }

    @Override
    public boolean enableTestFactories() {
        return true;
    }

    @Override
    public boolean getAllowTableRegistrySharedWrite() {
        return false;
    }

    @Override
    public int getAnalyticColumnPoolCapacity() {
        return 64;
    }

    @Override
    public String getAttachPartitionSuffix() {
        return TableUtils.ATTACHABLE_DIR_MARKER;
    }

    @Override
    public DateFormat getBackupDirTimestampFormat() {
        return null;
    }

    @Override
    public int getBackupMkDirMode() {
        return 509;
    }

    @Override
    public CharSequence getBackupRoot() {
        return null;
    }

    @Override
    public CharSequence getBackupTempDirName() {
        return "tmp";
    }

    @Override
    public int getBinaryEncodingMaxLength() {
        return 32768;
    }

    @Override
    public int getBindVariablePoolSize() {
        return 8;
    }

    @Override
    public BuildInformation getBuildInformation() {
        return buildInformation;
    }

    @Override
    public SqlExecutionCircuitBreakerConfiguration getCircuitBreakerConfiguration() {
        return circuitBreakerConfiguration;
    }

    @Override
    public int getColumnCastModelPoolCapacity() {
        return 32;
    }

    @Override
    public int getColumnIndexerQueueCapacity() {
        return 1024;
    }

    @Override
    public int getColumnPurgeQueueCapacity() {
        return 64;
    }

    @Override
    public long getColumnPurgeRetryDelay() {
        return 10_000;
    }

    @Override
    public long getColumnPurgeRetryDelayLimit() {
        return 60_000_000;
    }

    @Override
    public double getColumnPurgeRetryDelayMultiplier() {
        return 2.0;
    }

    @Override
    public int getColumnPurgeTaskPoolCapacity() {
        return getColumnPurgeQueueCapacity();
    }

    @Override
    public int getCommitMode() {
        return CommitMode.NOSYNC;
    }

    @Override
    public CharSequence getConfRoot() {
        return confRoot;
    }

    @Override
    public int getCopyPoolCapacity() {
        return 16;
    }

    @Override
    public int getCreateAsSelectRetryCount() {
        return 5;
    }

    @Override
    public int getCreateTableModelPoolCapacity() {
        return 32;
    }

    @Override
    public long getDataAppendPageSize() {
        return 2 * 1024 * 1024;
    }

    @Override
    public long getDataIndexKeyAppendPageSize() {
        return Files.PAGE_SIZE;
    }

    @Override
    public long getDataIndexValueAppendPageSize() {
        return Files.ceilPageSize(1024 * 1024);
    }

    @Override
    public long getDatabaseIdHi() {
        return databaseIdHi;
    }

    @Override
    public long getDatabaseIdLo() {
        return databaseIdLo;
    }

    @Override
    public CharSequence getDbDirectory() {
        return PropServerConfiguration.DB_DIRECTORY;
    }

    @Override
    public DateLocale getDefaultDateLocale() {
        return DateFormatUtils.enLocale;
    }

    @Override
    public CharSequence getDefaultMapType() {
        return "fast";
    }

    @Override
    public boolean getDefaultSymbolCacheFlag() {
        return true;
    }

    @Override
    public int getDefaultSymbolCapacity() {
        return 128;
    }

    @Override
    public int getDoubleToStrCastScale() {
        return Numbers.MAX_SCALE;
    }

    @Override
    public int getExplainPoolCapacity() {
        return 32;
    }

    @Override
    public FactoryProvider getFactoryProvider() {
        return DefaultFactoryProvider.INSTANCE;
    }

    @Override
    public int getFileOperationRetryCount() {
        return 30;
    }

    @Override
    public FilesFacade getFilesFacade() {
        return FilesFacadeImpl.INSTANCE;
    }

    @Override
    public int getFloatToStrCastScale() {
        return 4;
    }

    @Override
    public int getGroupByMapCapacity() {
        return 1024;
    }

    @Override
    public int getGroupByPoolCapacity() {
        return 1024;
    }

    @Override
    public long getIdleCheckInterval() {
        return 100;
    }

    @Override
    public int getInactiveReaderMaxOpenPartitions() {
        return 128;
    }

    @Override
    public long getInactiveReaderTTL() {
        return -10000;
    }

    @Override
    public long getInactiveWalWriterTTL() {
        return 60_000;
    }

    @Override
    public long getInactiveWriterTTL() {
        return -10000;
    }

    @Override
    public int getIndexValueBlockSize() {
        return 256;
    }

    @Override
    public int getInsertPoolCapacity() {
        return 8;
    }

    @Override
    public int getLatestByQueueCapacity() {
        return 32;
    }

    @Override
    public int getMaxCrashFiles() {
        return 1;
    }

    @Override
    public int getMaxFileNameLength() {
        return 127;
    }

    @Override
    public int getO3LastPartitionMaxSplits() {
        return 15;
    }

    @Override
    public int getMaxSwapFileCount() {
        return 30;
    }

    @Override
    public int getMaxSymbolNotEqualsCount() {
        return 100;
    }

    @Override
    public int getMaxUncommittedRows() {
        return 1000;
    }

    @Override
    public int getMetadataPoolCapacity() {
        return getSqlModelPoolCapacity();
    }

    @Override
    public long getMiscAppendPageSize() {
        return getFilesFacade().getPageSize();
    }

    @Override
    public int getMkDirMode() {
        return 509;
    }

    @Override
    public int getO3CallbackQueueCapacity() {
        return 1024;
    }

    @Override
    public int getO3ColumnMemorySize() {
        return 8 * Numbers.SIZE_1MB;
    }

    @Override
    public int getO3CopyQueueCapacity() {
        return 1024;
    }

    @Override
    public int getO3LagCalculationWindowsSize() {
        return 4;
    }

    @Override
    public long getO3MaxLag() {
        // 5 min
        return 300_000_000L;
    }

    @Override
    public int getO3MemMaxPages() {
        return Integer.MAX_VALUE;
    }

    @Override
    public long getO3MinLag() {
        return 1_000_000;
    }

    @Override
    public int getO3OpenColumnQueueCapacity() {
        return 1024;
    }

    @Override
    public int getO3PartitionQueueCapacity() {
        return 1024;
    }

    @Override
    public int getO3PurgeDiscoveryQueueCapacity() {
        return 1024;
    }

    @Override
    public int getPageFrameReduceColumnListCapacity() {
        return 16;
    }

    @Override
    public int getPageFrameReduceQueueCapacity() {
        return 32;
    }

    @Override
    public int getPageFrameReduceRowIdListCapacity() {
        return 32;
    }

    @Override
    public int getPageFrameReduceShardCount() {
        return 4;
    }

    @Override
    public int getPageFrameReduceTaskPoolCapacity() {
        return 4;
    }

    @Override
    public int getParallelIndexThreshold() {
        return 100000;
    }

    @Override
    public long getPartitionO3SplitMinSize() {
        return 50 * Numbers.SIZE_1MB;
    }

    @Override
    public int getPartitionPurgeListCapacity() {
        return 64;
    }

    @Override
    public int getQueryCacheEventQueueCapacity() {
        return 4;
    }

    @Override
    public int getReaderPoolMaxSegments() {
        return 5;
    }

    @Override
    public int getRenameTableModelPoolCapacity() {
        return 8;
    }

    @Override
    public int getRepeatMigrationsFromVersion() {
        return -1;
    }

    @Override
    public int getRndFunctionMemoryMaxPages() {
        return 128;
    }

    @Override
    public int getRndFunctionMemoryPageSize() {
        return 8192;
    }

    @Override
    public String getRoot() {
        return root;
    }

    @Override
    public int getSampleByIndexSearchPageSize() {
        return 0;
    }

    @Override
    public boolean getSimulateCrashEnabled() {
        return false;
    }

    @Override
    public CharSequence getSnapshotInstanceId() {
        return "";
    }

    @Override
    public CharSequence getSnapshotRoot() {
        return snapshotRoot;
    }

    @Override
    public long getSpinLockTimeout() {
        return 5000;
    }

    @Override
    public int getSqlAnalyticRowIdMaxPages() {
        return Integer.MAX_VALUE;
    }

    @Override
    public int getSqlAnalyticRowIdPageSize() {
        return 1024;
    }

    @Override
    public int getSqlAnalyticStoreMaxPages() {
        return Integer.MAX_VALUE;
    }

    @Override
    public int getSqlAnalyticStorePageSize() {
        return 1024 * 1024;
    }

    @Override
    public int getSqlAnalyticTreeKeyMaxPages() {
        return Integer.MAX_VALUE;
    }

    @Override
    public int getSqlAnalyticTreeKeyPageSize() {
        return 4 * 1024;
    }

    @Override
    public int getSqlCharacterStoreCapacity() {
        // 1024 seems like a good fit, but tests need
        // smaller capacity so that resize is tested correctly
        return 64;
    }

    @Override
    public int getSqlCharacterStoreSequencePoolCapacity() {
        return 64;
    }

    @Override
    public int getSqlColumnPoolCapacity() {
        return 4096;
    }

    @Override
    public double getSqlCompactMapLoadFactor() {
        return 0.8;
    }

    @Override
    public int getSqlCopyBufferSize() {
        return 1024 * 1024;
    }

    @Override
    public CharSequence getSqlCopyInputRoot() {
        return null;
    }

    @Override
    public CharSequence getSqlCopyInputWorkRoot() {
        return null;
    }

    @Override
    public int getSqlCopyLogRetentionDays() {
        return 3;
    }

    @Override
    public long getSqlCopyMaxIndexChunkSize() {
        return 1024 * 1024L;
    }

    @Override
    public int getSqlCopyQueueCapacity() {
        return 32;
    }

    @Override
    public int getSqlDistinctTimestampKeyCapacity() {
        return 256;
    }

    @Override
    public double getSqlDistinctTimestampLoadFactor() {
        return 0.5;
    }

    @Override
    public int getSqlExpressionPoolCapacity() {
        return 8192;
    }

    @Override
    public double getSqlFastMapLoadFactor() {
        return 0.7;
    }

    @Override
    public int getSqlHashJoinLightValueMaxPages() {
        return 1024;
    }

    @Override
    public int getSqlHashJoinLightValuePageSize() {
        return Numbers.SIZE_1MB;
    }

    @Override
    public int getSqlHashJoinValueMaxPages() {
        return 1024;
    }

    @Override
    public int getSqlHashJoinValuePageSize() {
        return Numbers.SIZE_1MB * 16;
    }

    @Override
    public int getSqlJitBindVarsMemoryMaxPages() {
        return 8;
    }

    @Override
    public int getSqlJitBindVarsMemoryPageSize() {
        return 4096;
    }

    @Override
    public int getSqlJitIRMemoryMaxPages() {
        return 8;
    }

    @Override
    public int getSqlJitIRMemoryPageSize() {
        return 8192;
    }

    @Override
    public int getSqlJitMode() {
        return SqlJitMode.JIT_MODE_ENABLED;
    }

    @Override
    public int getSqlJitPageAddressCacheThreshold() {
        return Numbers.SIZE_1MB;
    }

    @Override
    public int getSqlJitRowsThreshold() {
        return Numbers.SIZE_1MB;
    }

    @Override
    public int getSqlJoinContextPoolCapacity() {
        return 64;
    }

    @Override
    public int getSqlJoinMetadataMaxResizes() {
        return 10;
    }

    @Override
    public int getSqlJoinMetadataPageSize() {
        return 16 * 1024;
    }

    @Override
    public long getSqlLatestByRowCount() {
        return 1000;
    }

    @Override
    public int getSqlLexerPoolCapacity() {
        return 2048;
    }

    @Override
    public int getSqlMapKeyCapacity() {
        return 128;
    }

    @Override
    public int getSqlMapMaxPages() {
        return 1024;
    }

    @Override
    public int getSqlMapMaxResizes() {
        return 64;
    }

    @Override
    public int getSqlMapPageSize() {
        return 16 * Numbers.SIZE_1MB;
    }

    @Override
    public int getSqlMaxNegativeLimit() {
        return 10_000;
    }

    @Override
    public int getSqlModelPoolCapacity() {
        return 1024;
    }

    @Override
    public int getSqlPageFrameMaxRows() {
        return 1_000_000;
    }

    @Override
    public int getSqlPageFrameMinRows() {
        return 1_000;
    }

    @Override
    public int getSqlSmallMapKeyCapacity() {
        return 64;
    }

    @Override
    public int getSqlSmallMapPageSize() {
        return 4 * 1024;
    }

    @Override
    public int getSqlSortKeyMaxPages() {
        return 128;
    }

    @Override
    public long getSqlSortKeyPageSize() {
        return 4 * Numbers.SIZE_1MB;
    }

    @Override
    public int getSqlSortLightValueMaxPages() {
        return 1024;
    }

    @Override
    public long getSqlSortLightValuePageSize() {
        return 8 * Numbers.SIZE_1MB;
    }

    @Override
    public int getSqlSortValueMaxPages() {
        return 1024;
    }

    @Override
    public int getSqlSortValuePageSize() {
        return Numbers.SIZE_1MB * 16;
    }

    @Override
    public int getStrFunctionMaxBufferLength() {
        return 1024 * 1024;
    }

    @Override
    public CharSequence getSystemTableNamePrefix() {
        return "__sys";
    }

    @Override
    public long getTableRegistryAutoReloadFrequency() {
        return 500;
    }

    @Override
    public int getTableRegistryCompactionThreshold() {
        return 100;
    }

    @Override
    public TelemetryConfiguration getTelemetryConfiguration() {
        return telemetryConfiguration;
    }

    @Override
    public TextConfiguration getTextConfiguration() {
        return textConfiguration;
    }

    @Override
    public int getTxnScoreboardEntryCount() {
        return 8192;
    }

    @Override
    public int getVectorAggregateQueueCapacity() {
        return 1024;
    }

    @Override
    public VolumeDefinitions getVolumeDefinitions() {
        return volumeDefinitions;
    }

    @Override
    public int getWalApplyLookAheadTransactionCount() {
        return 20;
    }

    @Override
    public long getWalApplyTableTimeQuota() {
        return 1000L;
    }

    @Override
    public long getWalDataAppendPageSize() {
        return 1024 * 1024;
    }

    @Override
    public boolean getWalEnabledDefault() {
        return false;
    }

    @Override
    public long getWalPurgeInterval() {
        return 30_000;
    }

    @Override
    public int getWalRecreateDistressedSequencerAttempts() {
        return 3;
    }

    @Override
    public long getWalSegmentRolloverRowCount() {
        return 200000;
    }

    @Override
    public double getWalSquashUncommittedRowsMultiplier() {
        return 20;
    }

    @Override
    public int getWalTxnNotificationQueueCapacity() {
        return 4096;
    }

    @Override
    public int getWithClauseModelPoolCapacity() {
        return 128;
    }

    @Override
    public long getWorkStealTimeoutNanos() {
        return 10000;
    }

    @Override
    public long getWriterAsyncCommandBusyWaitTimeout() {
        return 500L;
    }

    @Override
    public long getWriterAsyncCommandMaxTimeout() {
        return 30_000L;
    }

    @Override
    public int getWriterCommandQueueCapacity() {
        return 4;
    }

    @Override
    public long getWriterCommandQueueSlotSize() {
        return 1024;
    }

    @Override
    public long getWriterFileOpenOpts() {
        // In some places we rely on the fact that data written via conventional IO
        // is immediately visible to mapped memory for the same area of file. While this is the
        // case on Linux it is absolutely not the case on Windows. We must not enable anything other
        // than MMAP on Windows.
        return Os.type != Os.WINDOWS ? O_ASYNC : O_NONE;
    }

    @Override
    public int getWriterTickRowsCountMod() {
        return 1024 - 1;
    }

    @Override
    public boolean isIOURingEnabled() {
        return true;
    }

    @Override
    public boolean isO3QuickSortEnabled() {
        return false;
    }

    @Override
    public boolean isParallelIndexingEnabled() {
        return true;
    }

    @Override
    public boolean isReadOnlyInstance() {
        return false;
    }

    @Override
    public boolean isSnapshotRecoveryEnabled() {
        return true;
    }

    @Override
    public boolean isSqlJitDebugEnabled() {
        return false;
    }

    @Override
    public boolean isSqlParallelFilterEnabled() {
        return true;
    }

    @Override
    public boolean isSqlParallelFilterPreTouchEnabled() {
        return true;
    }

    @Override
    public boolean isTableTypeConversionEnabled() {
        return true;
    }

    @Override
    public boolean isWalApplyEnabled() {
        return true;
    }

    @Override
    public boolean isWalSupported() {
        return true;
    }

    @Override
    public boolean isWriterMixedIOEnabled() {
        return writerMixedIOEnabled;
    }

    @Override
    public boolean mangleTableDirNames() {
        return false;
    }
}<|MERGE_RESOLUTION|>--- conflicted
+++ resolved
@@ -62,11 +62,7 @@
     }
 
     @Override
-<<<<<<< HEAD
-    public LongSupplier getImportIDSupplier() {
-=======
     public LongSupplier getCopyIDSupplier() {
->>>>>>> ea77e900
         return importIDSupplier;
     }
 
