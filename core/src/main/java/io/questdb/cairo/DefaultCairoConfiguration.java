--- conflicted
+++ resolved
@@ -32,14 +32,11 @@
 import io.questdb.std.Numbers;
 import io.questdb.std.microtime.MicrosecondClock;
 import io.questdb.std.microtime.MicrosecondClockImpl;
-<<<<<<< HEAD
 import io.questdb.std.microtime.TimestampFormat;
-=======
 import io.questdb.std.microtime.TimestampFormatUtils;
 import io.questdb.std.microtime.TimestampLocale;
 import io.questdb.std.time.DateFormatUtils;
 import io.questdb.std.time.DateLocale;
->>>>>>> e62a2a85
 import io.questdb.std.time.MillisecondClock;
 import io.questdb.std.time.MillisecondClockImpl;
 
@@ -298,7 +295,6 @@
     public CharSequence getInputRoot() {
         return null;
     }
-<<<<<<< HEAD
     
     @Override
     public CharSequence getBackupRoot() {
@@ -313,7 +309,7 @@
     @Override
     public CharSequence getBackupTempDirName() {
         return "tmp";
-=======
+    }
 
     @Override
     public DateLocale getDefaultDateLocale() {
@@ -323,6 +319,5 @@
     @Override
     public TimestampLocale getDefaultTimestampLocale() {
         return TimestampFormatUtils.enLocale;
->>>>>>> e62a2a85
     }
 }