--- conflicted
+++ resolved
@@ -171,6 +171,11 @@
     }
 
     @Override
+    public int getColumnAliasGeneratedMaxSize() {
+        return 64;
+    }
+
+    @Override
     public int getColumnIndexerQueueCapacity() {
         return 1024;
     }
@@ -474,6 +479,11 @@
     }
 
     @Override
+    public int getMatViewMaxRefreshIntervals() {
+        return 100;
+    }
+
+    @Override
     public int getMatViewMaxRefreshRetries() {
         return 10;
     }
@@ -484,11 +494,7 @@
     }
 
     @Override
-<<<<<<< HEAD
-    public long getMatViewRefreshIntervalsUpdateInterval() {
-=======
     public long getMatViewRefreshIntervalsUpdatePeriod() {
->>>>>>> fb3406db
         return 15_000;
     }
 
@@ -500,11 +506,6 @@
     @Override
     public int getMatViewRowsPerQueryEstimate() {
         return 10_000_000;
-    }
-
-    @Override
-    public int getMatViewMaxRefreshIntervals() {
-        return 100;
     }
 
     @Override
@@ -1245,6 +1246,11 @@
     }
 
     @Override
+    public boolean isColumnAliasExpressionEnabled() {
+        return true;
+    }
+
+    @Override
     public boolean isDevModeEnabled() {
         return false;
     }
@@ -1378,14 +1384,4 @@
     public boolean useWithinLatestByOptimisation() {
         return false;
     }
-
-    @Override
-    public boolean isColumnAliasExpressionEnabled() {
-        return true;
-    }
-
-    @Override
-    public int getColumnAliasGeneratedMaxSize() {
-        return 64;
-    }
 }