--- conflicted
+++ resolved
@@ -403,12 +403,12 @@
     }
 
     @Override
-<<<<<<< HEAD
+    public long getAppendPageSize() {
+        return getFilesFacade().getMapPageSize();
+    }
+
+    @Override
     public int getTableBlockWriterQueueSize() {
         return 4;
-=======
-    public long getAppendPageSize() {
-        return getFilesFacade().getMapPageSize();
->>>>>>> c196b5dd
     }
 }