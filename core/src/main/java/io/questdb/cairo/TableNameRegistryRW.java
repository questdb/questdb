/*******************************************************************************
 *     ___                  _   ____  ____
 *    / _ \ _   _  ___  ___| |_|  _ \| __ )
 *   | | | | | | |/ _ \/ __| __| | | |  _ \
 *   | |_| | |_| |  __/\__ \ |_| |_| | |_) |
 *    \__\_\\__,_|\___||___/\__|____/|____/
 *
 *  Copyright (c) 2014-2019 Appsicle
 *  Copyright (c) 2019-2022 QuestDB
 *
 *  Licensed under the Apache License, Version 2.0 (the "License");
 *  you may not use this file except in compliance with the License.
 *  You may obtain a copy of the License at
 *
 *  http://www.apache.org/licenses/LICENSE-2.0
 *
 *  Unless required by applicable law or agreed to in writing, software
 *  distributed under the License is distributed on an "AS IS" BASIS,
 *  WITHOUT WARRANTIES OR CONDITIONS OF ANY KIND, either express or implied.
 *  See the License for the specific language governing permissions and
 *  limitations under the License.
 *
 ******************************************************************************/

package io.questdb.cairo;

import io.questdb.std.Chars;
import io.questdb.std.ConcurrentHashMap;
<<<<<<< HEAD
=======
import io.questdb.std.ObjList;
>>>>>>> cd9899de

public class TableNameRegistryRW extends AbstractTableNameRegistry {

    public TableNameRegistryRW(CairoConfiguration configuration) {
        super(configuration);
        if (!nameStore.lock()) {
            if (!configuration.getAllowTableRegistrySharedWrite()) {
                throw CairoException.critical(0).put("cannot lock table name registry file [path=").put(configuration.getRoot()).put(']');
            }
        }
        setNameMaps(new ConcurrentHashMap<>(false), new ConcurrentHashMap<>());
    }

    @Override
    public boolean dropTable(TableToken token) {
        String dirName = token.getDirName();
        final ReverseTableMapItem reverseMapItem = reverseNameTokenMap.get(dirName);
        if (reverseMapItem != null && nameTokenMap.remove(token.getTableName(), token)) {
            if (token.isWal()) {
                nameStore.logDropTable(token);
                reverseNameTokenMap.put(dirName, ReverseTableMapItem.ofDropped(token));
            } else {
                reverseNameTokenMap.remove(dirName, reverseMapItem);
            }
            return true;
        }
        return false;
    }

    @Override
    public TableToken lockTableName(String tableName, String dirName, int tableId, boolean isWal) {
        TableToken registeredRecord = nameTokenMap.putIfAbsent(tableName, LOCKED_TOKEN);
        return registeredRecord == null ? new TableToken(tableName, dirName, tableId, isWal) : null;
    }

    @Override
    public void purgeToken(TableToken token) {
        reverseNameTokenMap.remove(token.getDirName());
    }

    @Override
    public void registerName(TableToken tableToken) {
        String tableName = tableToken.getTableName();
        if (!nameTokenMap.replace(tableName, LOCKED_TOKEN, tableToken)) {
            throw CairoException.critical(0).put("cannot register table, name is not locked [name=").put(tableName).put(']');
        }
        if (tableToken.isWal()) {
            nameStore.appendEntry(tableToken);
        }
        reverseNameTokenMap.put(tableToken.getDirName(), ReverseTableMapItem.of(tableToken));
    }

    @Override
<<<<<<< HEAD
    public synchronized void reloadTableNameCache() {
        nameTokenMap.clear();
        reverseNameTokenMap.clear();
        if (!nameStore.isLocked()) {
            nameStore.lock();
        }
        nameStore.reload(nameTokenMap, reverseNameTokenMap);
=======
    public synchronized void reloadTableNameCache(ObjList<TableToken> convertedTables) {
        nameTableTokenMap.clear();
        reverseTableNameTokenMap.clear();
        if (!nameStore.isLocked()) {
            nameStore.lock();
        }
        nameStore.reload(nameTableTokenMap, reverseTableNameTokenMap, convertedTables);
>>>>>>> cd9899de
    }

    @Override
    public TableToken rename(CharSequence oldName, CharSequence newName, TableToken tableToken) {
        String newTableNameStr = Chars.toString(newName);
        TableToken newNameRecord = new TableToken(newTableNameStr, tableToken.getDirName(), tableToken.getTableId(), tableToken.isWal());

        if (nameTokenMap.putIfAbsent(newTableNameStr, newNameRecord) == null) {
            if (nameTokenMap.remove(oldName, tableToken)) {
                // Persist to file
                nameStore.logDropTable(tableToken);
                nameStore.appendEntry(newNameRecord);
                reverseNameTokenMap.put(newNameRecord.getDirName(), ReverseTableMapItem.of(newNameRecord));
                return newNameRecord;
            } else {
                // Already renamed by another thread. Revert new name reservation.
                nameTokenMap.remove(newTableNameStr, newNameRecord);
                throw CairoException.tableDoesNotExist(oldName);
            }
        } else {
            throw CairoException.nonCritical().put("table '").put(newName).put("' already exists");
        }
    }

    @Override
    public void resetMemory() {
        nameStore.resetMemory();
    }

    @Override
    public void unlockTableName(TableToken tableToken) {
        nameTokenMap.remove(tableToken.getTableName(), LOCKED_TOKEN);
    }
}<|MERGE_RESOLUTION|>--- conflicted
+++ resolved
@@ -26,10 +26,7 @@
 
 import io.questdb.std.Chars;
 import io.questdb.std.ConcurrentHashMap;
-<<<<<<< HEAD
-=======
 import io.questdb.std.ObjList;
->>>>>>> cd9899de
 
 public class TableNameRegistryRW extends AbstractTableNameRegistry {
 
@@ -83,23 +80,13 @@
     }
 
     @Override
-<<<<<<< HEAD
-    public synchronized void reloadTableNameCache() {
+    public synchronized void reloadTableNameCache(ObjList<TableToken> convertedTables) {
         nameTokenMap.clear();
         reverseNameTokenMap.clear();
         if (!nameStore.isLocked()) {
             nameStore.lock();
         }
-        nameStore.reload(nameTokenMap, reverseNameTokenMap);
-=======
-    public synchronized void reloadTableNameCache(ObjList<TableToken> convertedTables) {
-        nameTableTokenMap.clear();
-        reverseTableNameTokenMap.clear();
-        if (!nameStore.isLocked()) {
-            nameStore.lock();
-        }
-        nameStore.reload(nameTableTokenMap, reverseTableNameTokenMap, convertedTables);
->>>>>>> cd9899de
+        nameStore.reload(nameTokenMap, reverseNameTokenMap, convertedTables);
     }
 
     @Override
