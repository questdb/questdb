/*******************************************************************************
 *     ___                  _   ____  ____
 *    / _ \ _   _  ___  ___| |_|  _ \| __ )
 *   | | | | | | |/ _ \/ __| __| | | |  _ \
 *   | |_| | |_| |  __/\__ \ |_| |_| | |_) |
 *    \__\_\\__,_|\___||___/\__|____/|____/
 *
 *  Copyright (c) 2014-2019 Appsicle
 *  Copyright (c) 2019-2022 QuestDB
 *
 *  Licensed under the Apache License, Version 2.0 (the "License");
 *  you may not use this file except in compliance with the License.
 *  You may obtain a copy of the License at
 *
 *  http://www.apache.org/licenses/LICENSE-2.0
 *
 *  Unless required by applicable law or agreed to in writing, software
 *  distributed under the License is distributed on an "AS IS" BASIS,
 *  WITHOUT WARRANTIES OR CONDITIONS OF ANY KIND, either express or implied.
 *  See the License for the specific language governing permissions and
 *  limitations under the License.
 *
 ******************************************************************************/

package io.questdb.cairo;

import io.questdb.cairo.sql.DataFrameCursor;
import io.questdb.griffin.PlanSink;
import io.questdb.griffin.SqlExecutionContext;

public class FullFwdDataFrameCursorFactory extends AbstractDataFrameCursorFactory {
    private final FullFwdDataFrameCursor cursor = new FullFwdDataFrameCursor();
    private FullBwdDataFrameCursor bwdCursor;

<<<<<<< HEAD
    public FullFwdDataFrameCursorFactory(String tableName, int tableId, long tableVersion, GenericRecordMetadata metadata) {
        super(tableName, tableId, tableVersion, metadata);
=======
    public FullFwdDataFrameCursorFactory(TableToken tableToken, int tableId, long tableVersion) {
        super(tableToken, tableVersion);
>>>>>>> 5d42ab69
    }

    @Override
    public DataFrameCursor getCursor(SqlExecutionContext executionContext, int order) {
        if (order == ORDER_ASC || order == ORDER_ANY) {
            return cursor.of(getReader(executionContext));
        }

        // Create backward scanning cursor when needed. Factory requesting backward cursor must
        // still return records in ascending timestamp order.
        if (bwdCursor == null) {
            bwdCursor = new FullBwdDataFrameCursor();
        }
        return bwdCursor.of(getReader(executionContext));
    }

    @Override
    public int getOrder() {
        return ORDER_ASC;
    }

    @Override
    public void toPlan(PlanSink sink) {
        if (sink.getOrder() == ORDER_DESC) {
            sink.type("Frame backward scan");
        } else {
            sink.type("Frame forward scan");
        }
        super.toPlan(sink);
    }
}<|MERGE_RESOLUTION|>--- conflicted
+++ resolved
@@ -32,13 +32,8 @@
     private final FullFwdDataFrameCursor cursor = new FullFwdDataFrameCursor();
     private FullBwdDataFrameCursor bwdCursor;
 
-<<<<<<< HEAD
-    public FullFwdDataFrameCursorFactory(String tableName, int tableId, long tableVersion, GenericRecordMetadata metadata) {
-        super(tableName, tableId, tableVersion, metadata);
-=======
-    public FullFwdDataFrameCursorFactory(TableToken tableToken, int tableId, long tableVersion) {
-        super(tableToken, tableVersion);
->>>>>>> 5d42ab69
+    public FullFwdDataFrameCursorFactory(TableToken tableToken, int tableId, long tableVersion, GenericRecordMetadata metadata) {
+        super(tableToken, tableVersion, metadata);
     }
 
     @Override
