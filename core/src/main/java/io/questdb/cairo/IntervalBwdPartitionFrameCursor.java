--- conflicted
+++ resolved
@@ -71,14 +71,8 @@
 
                 LOG.debug()
                         .$("next [partition=").$(currentPartition)
-<<<<<<< HEAD
                         .$(", intervalLo=").$ts(intervalModel.getTimestampDriver(), intervalLo)
                         .$(", intervalHi=").$ts(intervalModel.getTimestampDriver(), intervalHi)
-                        .$(", partitionLo=").$ts(intervalModel.getTimestampDriver(), partitionTimestampLo)
-=======
-                        .$(", intervalLo=").microTime(intervalLo)
-                        .$(", intervalHi=").microTime(intervalHi)
->>>>>>> 829e5a4c
                         .$(", limitHi=").$(limitHi)
                         .$(", rowCount=").$(rowCount)
                         .$(", currentInterval=").$(currentInterval)
