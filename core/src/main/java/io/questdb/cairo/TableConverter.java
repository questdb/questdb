/*******************************************************************************
 *     ___                  _   ____  ____
 *    / _ \ _   _  ___  ___| |_|  _ \| __ )
 *   | | | | | | |/ _ \/ __| __| | | |  _ \
 *   | |_| | |_| |  __/\__ \ |_| |_| | |_) |
 *    \__\_\\__,_|\___||___/\__|____/|____/
 *
 *  Copyright (c) 2014-2019 Appsicle
 *  Copyright (c) 2019-2024 QuestDB
 *
 *  Licensed under the Apache License, Version 2.0 (the "License");
 *  you may not use this file except in compliance with the License.
 *  You may obtain a copy of the License at
 *
 *  http://www.apache.org/licenses/LICENSE-2.0
 *
 *  Unless required by applicable law or agreed to in writing, software
 *  distributed under the License is distributed on an "AS IS" BASIS,
 *  WITHOUT WARRANTIES OR CONDITIONS OF ANY KIND, either express or implied.
 *  See the License for the specific language governing permissions and
 *  limitations under the License.
 *
 ******************************************************************************/

package io.questdb.cairo;

import io.questdb.cairo.vm.Vm;
import io.questdb.cairo.vm.api.MemoryCMR;
import io.questdb.cairo.vm.api.MemoryMARW;
import io.questdb.cairo.wal.WalUtils;
import io.questdb.cairo.wal.seq.TableSequencerAPI;
import io.questdb.log.Log;
import io.questdb.log.LogFactory;
import io.questdb.std.Files;
import io.questdb.std.FilesFacade;
import io.questdb.std.MemoryTag;
import io.questdb.std.Misc;
import io.questdb.std.ObjList;
import io.questdb.std.str.LPSZ;
import io.questdb.std.str.Path;
import io.questdb.std.str.Utf8Sequence;
import io.questdb.std.str.Utf8StringSink;

import static io.questdb.cairo.TableUtils.*;
import static io.questdb.cairo.wal.WalUtils.CONVERT_FILE_NAME;

public class TableConverter {
    private static final Log LOG = LogFactory.getLog(TableConverter.class);

    public static ObjList<TableToken> convertTables(
            CairoEngine engine,
            TableSequencerAPI tableSequencerAPI,
            TableFlagResolver tableFlagResolver,
            TableNameRegistry tableNameRegistry
    ) {
        final CairoConfiguration configuration = engine.getConfiguration();
        final ObjList<TableToken> convertedTables = new ObjList<>();
        if (!configuration.isTableTypeConversionEnabled()) {
            LOG.info().$("table type conversion is disabled").$();
            return null;
        }
        if (configuration.isReadOnlyInstance()) {
            LOG.info().$("read only instance is not allowed to perform table type conversion").$();
            return null;
        }

        final Path path = Path.getThreadLocal(configuration.getDbRoot());
        final Path metaPath = Path.getThreadLocal2(configuration.getDbRoot());
        final int rootLen = path.size();
        final Utf8StringSink dirNameSink = Misc.getThreadLocalUtf8Sink();
        final FilesFacade ff = configuration.getFilesFacade();
        final long findPtr = ff.findFirst(path.$());
        TxWriter txWriter = null;
        try {
            do {
                if (ff.isDirOrSoftLinkDirNoDots(path, rootLen, ff.findName(findPtr), ff.findType(findPtr), dirNameSink)) {
                    if (!ff.exists(path.concat(WalUtils.CONVERT_FILE_NAME).$())) {
                        continue;
                    }
                    try {
                        final boolean walEnabled = readWalEnabled(path.$(), ff);
                        LOG.info().$("converting table [dirName=").$(dirNameSink)
                                .$(", walEnabled=").$(walEnabled)
                                .I$();

                        path.trimTo(rootLen).concat(dirNameSink);
                        metaPath.trimTo(rootLen).concat(dirNameSink);
                        try (final MemoryMARW metaMem = Vm.getCMARWInstance()) {
                            openSmallFile(ff, metaPath, rootLen, metaMem, META_FILE_NAME, MemoryTag.MMAP_SEQUENCER_METADATA);
                            final String dirName = dirNameSink.toString();
                            TableToken existingToken = tableNameRegistry.getTableTokenByDirName(dirName);

                            if (metaMem.getBool(TableUtils.META_OFFSET_WAL_ENABLED) == walEnabled && existingToken != null && existingToken.isWal() == walEnabled) {
                                LOG.info().$("skipping conversion, table already has the expected type [dirName=").$(dirNameSink)
                                        .$(", walEnabled=").$(walEnabled)
                                        .I$();
                            } else {
                                final String tableName;
                                try (final MemoryCMR mem = Vm.getCMRInstance()) {
                                    final String name = TableUtils.readTableName(path.of(configuration.getDbRoot()).concat(dirNameSink), rootLen, mem, ff);
                                    tableName = name != null ? name : dirName;
                                }

                                final int tableId = metaMem.getInt(TableUtils.META_OFFSET_TABLE_ID);
                                boolean isProtected = tableFlagResolver.isProtected(tableName);
                                boolean isSystem = tableFlagResolver.isSystem(tableName);
                                boolean isPublic = tableFlagResolver.isPublic(tableName);
                                boolean isView = isViewDefinitionFileExists(configuration, path, dirName);
                                boolean isMatView = isMatViewDefinitionFileExists(configuration, path, dirName);
                                final TableToken token = new TableToken(tableName, dirName, engine.getConfiguration().getDbLogName(), tableId, isView, isMatView, walEnabled, isSystem, isProtected, isPublic);

                                if (txWriter == null) {
                                    txWriter = new TxWriter(ff, configuration);
                                }
                                txWriter.ofRW(path.trimTo(rootLen).concat(dirNameSink).concat(TXN_FILE_NAME).$());
                                txWriter.resetLagValuesUnsafe();

                                if (walEnabled) {
                                    try (TableWriterMetadata metadata = new TableWriterMetadata(token)) {
                                        metadata.reload(metaPath, metaMem);
                                        tableSequencerAPI.registerTable(tableId, metadata, token);
                                    }

                                    // Reset structure version in _meta and _txn files
                                    metaMem.putLong(TableUtils.META_OFFSET_METADATA_VERSION, 0);
                                    path.trimTo(rootLen).concat(dirNameSink);
                                    txWriter.resetStructureVersionUnsafe();
                                } else {
                                    if (!tableNameRegistry.isWalTableDropped(dirName) && tableSequencerAPI.prepareToConvertToNonWal(token)) {
                                        removeWalPersistence(path, rootLen, ff, dirNameSink);
                                    } else {
                                        LOG.info().$("WAL table will not be converted to non-WAL, table is dropped [dirName=").$(dirNameSink).I$();
                                        continue;
                                    }
                                }
                                metaMem.putBool(TableUtils.META_OFFSET_WAL_ENABLED, walEnabled);
                                convertedTables.add(token);

                                try (MetadataCacheWriter metadataRW = engine.getMetadataCache().writeLock()) {
                                    metadataRW.hydrateTable(token);
                                }
                            }

                            path.trimTo(rootLen).concat(dirNameSink).concat(CONVERT_FILE_NAME);
                            if (!ff.removeQuiet(path.$())) {
                                LOG.critical().$("could not remove _convert file [path=").$(path).I$();
                            }
                        }
                    } catch (Exception e) {
                        LOG.error().$("table conversion failed [path=").$(path).$(", e=").$(e).I$();
                    } finally {
                        if (txWriter != null) {
                            txWriter.close();
                        }
                    }
                }
            } while (ff.findNext(findPtr) > 0);
        } finally {
            ff.findClose(findPtr);
        }
        return convertedTables;
    }

    private static boolean readWalEnabled(LPSZ path, FilesFacade ff) {
        long fd = -1;
        try {
            fd = ff.openRO(path);
            if (fd < 1) {
                throw CairoException.critical(ff.errno()).put("could not open file [path=").put(path).put(']');
            }

            final byte walType = ff.readNonNegativeByte(fd, 0);
<<<<<<< HEAD
            switch (walType) {
                case TABLE_TYPE_WAL:
                    // fall through
                case TABLE_TYPE_VIEW:
                case TABLE_TYPE_MAT:
                    return true;
                case TABLE_TYPE_NON_WAL:
                    return false;
                default:
                    throw CairoException.critical(ff.errno()).put("could not read walType from file [path=").put(path).put(']');
            }
=======
            return switch (walType) {
                case TABLE_TYPE_WAL, TABLE_TYPE_MAT -> true;
                case TABLE_TYPE_NON_WAL -> false;
                default ->
                        throw CairoException.critical(ff.errno()).put("could not read walType from file [path=").put(path).put(']');
            };
>>>>>>> b8445d70
        } finally {
            ff.close(fd);
        }
    }

    private static void removeWalPersistence(Path path, int rootLen, FilesFacade ff, Utf8Sequence dirName) {
        path.trimTo(rootLen).concat(dirName).concat(WalUtils.SEQ_DIR).$();
        if (!ff.rmdir(path)) {
            LOG.error()
                    .$("could not remove sequencer dir [errno=").$(ff.errno())
                    .$(", path=").$(path)
                    .I$();
        }

        path.trimTo(rootLen).concat(dirName);
        int plen = path.size();
        final long pFind = ff.findFirst(path.$());
        if (pFind > 0) {
            try {
                do {
                    long name = ff.findName(pFind);
                    int type = ff.findType(pFind);
                    if (CairoKeywords.isWal(name)) {
                        path.trimTo(plen).concat(name);
                        if (type == Files.DT_FILE && CairoKeywords.isLock(name)) {
                            if (!ff.removeQuiet(path.$())) {
                                LOG.error()
                                        .$("could not remove wal lock file [errno=").$(ff.errno())
                                        .$(", path=").$(path)
                                        .I$();
                            }
                        } else {
                            if (!ff.rmdir(path)) {
                                LOG.error()
                                        .$("could not remove wal dir [errno=").$(ff.errno())
                                        .$(", path=").$(path)
                                        .I$();
                            }
                        }
                    }
                } while (ff.findNext(pFind) > 0);
            } finally {
                ff.findClose(pFind);
            }
        }
    }
}<|MERGE_RESOLUTION|>--- conflicted
+++ resolved
@@ -170,26 +170,12 @@
             }
 
             final byte walType = ff.readNonNegativeByte(fd, 0);
-<<<<<<< HEAD
-            switch (walType) {
-                case TABLE_TYPE_WAL:
-                    // fall through
-                case TABLE_TYPE_VIEW:
-                case TABLE_TYPE_MAT:
-                    return true;
-                case TABLE_TYPE_NON_WAL:
-                    return false;
-                default:
-                    throw CairoException.critical(ff.errno()).put("could not read walType from file [path=").put(path).put(']');
-            }
-=======
             return switch (walType) {
-                case TABLE_TYPE_WAL, TABLE_TYPE_MAT -> true;
+                case TABLE_TYPE_WAL, TABLE_TYPE_VIEW, TABLE_TYPE_MAT -> true;
                 case TABLE_TYPE_NON_WAL -> false;
                 default ->
                         throw CairoException.critical(ff.errno()).put("could not read walType from file [path=").put(path).put(']');
             };
->>>>>>> b8445d70
         } finally {
             ff.close(fd);
         }
