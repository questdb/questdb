/*******************************************************************************
 *     ___                  _   ____  ____
 *    / _ \ _   _  ___  ___| |_|  _ \| __ )
 *   | | | | | | |/ _ \/ __| __| | | |  _ \
 *   | |_| | |_| |  __/\__ \ |_| |_| | |_) |
 *    \__\_\\__,_|\___||___/\__|____/|____/
 *
 *  Copyright (c) 2014-2019 Appsicle
 *  Copyright (c) 2019-2024 QuestDB
 *
 *  Licensed under the Apache License, Version 2.0 (the "License");
 *  you may not use this file except in compliance with the License.
 *  You may obtain a copy of the License at
 *
 *  http://www.apache.org/licenses/LICENSE-2.0
 *
 *  Unless required by applicable law or agreed to in writing, software
 *  distributed under the License is distributed on an "AS IS" BASIS,
 *  WITHOUT WARRANTIES OR CONDITIONS OF ANY KIND, either express or implied.
 *  See the License for the specific language governing permissions and
 *  limitations under the License.
 *
 ******************************************************************************/

package io.questdb.cairo;

import io.questdb.cairo.vm.Vm;
import io.questdb.cairo.vm.api.MemoryCMR;
import io.questdb.cairo.vm.api.MemoryMARW;
import io.questdb.cairo.wal.WalUtils;
import io.questdb.cairo.wal.seq.TableSequencerAPI;
import io.questdb.log.Log;
import io.questdb.log.LogFactory;
import io.questdb.std.Files;
import io.questdb.std.FilesFacade;
import io.questdb.std.MemoryTag;
import io.questdb.std.Misc;
import io.questdb.std.ObjList;
import io.questdb.std.str.LPSZ;
import io.questdb.std.str.Path;
import io.questdb.std.str.Utf8Sequence;
import io.questdb.std.str.Utf8StringSink;

import static io.questdb.cairo.TableUtils.*;
import static io.questdb.cairo.wal.WalUtils.CONVERT_FILE_NAME;

public class TableConverter {
    private static final Log LOG = LogFactory.getLog(TableConverter.class);

    public static ObjList<TableToken> convertTables(
            CairoEngine engine,
            TableSequencerAPI tableSequencerAPI,
            TableFlagResolver tableFlagResolver,
            TableNameRegistry tableNameRegistry
    ) {
        final CairoConfiguration configuration = engine.getConfiguration();
        final ObjList<TableToken> convertedTables = new ObjList<>();
        if (!configuration.isTableTypeConversionEnabled()) {
            LOG.info().$("table type conversion is disabled").$();
            return null;
        }
        if (configuration.isReadOnlyInstance()) {
            LOG.info().$("read only instance is not allowed to perform table type conversion").$();
            return null;
        }

        final Path path = Path.getThreadLocal(configuration.getDbRoot());
        final Path metaPath = Path.getThreadLocal2(configuration.getDbRoot());
        final int rootLen = path.size();
        final Utf8StringSink dirNameSink = Misc.getThreadLocalUtf8Sink();
        final FilesFacade ff = configuration.getFilesFacade();
        final long findPtr = ff.findFirst(path.$());
        TxWriter txWriter = null;
        try {
            do {
                if (ff.isDirOrSoftLinkDirNoDots(path, rootLen, ff.findName(findPtr), ff.findType(findPtr), dirNameSink)) {
                    if (!ff.exists(path.concat(WalUtils.CONVERT_FILE_NAME).$())) {
                        continue;
                    }
                    try {
                        final boolean walEnabled = readWalEnabled(path.$(), ff);
                        LOG.info().$("converting table [dirName=").$(dirNameSink)
                                .$(", walEnabled=").$(walEnabled)
                                .I$();

                        path.trimTo(rootLen).concat(dirNameSink);
                        metaPath.trimTo(rootLen).concat(dirNameSink);
                        try (final MemoryMARW metaMem = Vm.getCMARWInstance()) {
                            openSmallFile(ff, metaPath, rootLen, metaMem, META_FILE_NAME, MemoryTag.MMAP_SEQUENCER_METADATA);
                            final String dirName = dirNameSink.toString();
                            TableToken existingToken = tableNameRegistry.getTableTokenByDirName(dirName);

                            if (metaMem.getBool(TableUtils.META_OFFSET_WAL_ENABLED) == walEnabled && existingToken != null && existingToken.isWal() == walEnabled) {
                                LOG.info().$("skipping conversion, table already has the expected type [dirName=").$(dirNameSink)
                                        .$(", walEnabled=").$(walEnabled)
                                        .I$();
                            } else {
                                final String tableName;
                                try (final MemoryCMR mem = Vm.getCMRInstance()) {
                                    final String name = TableUtils.readTableName(path.of(configuration.getDbRoot()).concat(dirNameSink), rootLen, mem, ff);
                                    tableName = name != null ? name : dirName;
                                }

                                final int tableId = metaMem.getInt(TableUtils.META_OFFSET_TABLE_ID);
                                boolean isProtected = tableFlagResolver.isProtected(tableName);
                                boolean isSystem = tableFlagResolver.isSystem(tableName);
                                boolean isPublic = tableFlagResolver.isPublic(tableName);
                                boolean isView = isViewDefinitionFileExists(configuration, path, dirName);
                                boolean isMatView = isMatViewDefinitionFileExists(configuration, path, dirName);
                                final TableToken token = new TableToken(tableName, dirName, engine.getConfiguration().getDbLogName(), tableId, isView, isMatView, walEnabled, isSystem, isProtected, isPublic);

                                if (txWriter == null) {
                                    txWriter = new TxWriter(ff, configuration);
                                }
                                txWriter.ofRW(path.trimTo(rootLen).concat(dirNameSink).concat(TXN_FILE_NAME).$());
                                txWriter.resetLagValuesUnsafe();

                                if (walEnabled) {
                                    try (TableWriterMetadata metadata = new TableWriterMetadata(token)) {
                                        metadata.reload(metaPath, metaMem);
                                        tableSequencerAPI.registerTable(tableId, metadata, token);
                                    }

                                    // Reset structure version in _meta and _txn files
                                    metaMem.putLong(TableUtils.META_OFFSET_METADATA_VERSION, 0);
                                    path.trimTo(rootLen).concat(dirNameSink);
                                    txWriter.resetStructureVersionUnsafe();
                                } else {
                                    if (!tableNameRegistry.isWalTableDropped(dirName) && tableSequencerAPI.prepareToConvertToNonWal(token)) {
                                        removeWalPersistence(path, rootLen, ff, dirNameSink);
                                    } else {
                                        LOG.info().$("WAL table will not be converted to non-WAL, table is dropped [dirName=").$(dirNameSink).I$();
                                        continue;
                                    }
                                }
                                metaMem.putBool(TableUtils.META_OFFSET_WAL_ENABLED, walEnabled);
                                convertedTables.add(token);

                                try (MetadataCacheWriter metadataRW = engine.getMetadataCache().writeLock()) {
                                    metadataRW.hydrateTable(token);
                                }
                            }

                            path.trimTo(rootLen).concat(dirNameSink).concat(CONVERT_FILE_NAME);
                            if (!ff.removeQuiet(path.$())) {
                                LOG.critical().$("could not remove _convert file [path=").$(path).I$();
                            }
                        }
                    } catch (Exception e) {
                        LOG.error().$("table conversion failed [path=").$(path).$(", e=").$(e).I$();
                    } finally {
                        if (txWriter != null) {
                            txWriter.close();
                        }
                    }
                }
            } while (ff.findNext(findPtr) > 0);
        } finally {
            ff.findClose(findPtr);
        }
        return convertedTables;
    }

    private static boolean readWalEnabled(LPSZ path, FilesFacade ff) {
        long fd = -1;
        try {
            fd = ff.openRO(path);
            if (fd < 1) {
                throw CairoException.critical(ff.errno()).put("could not open file [path=").put(path).put(']');
            }

            final byte walType = ff.readNonNegativeByte(fd, 0);
<<<<<<< HEAD
            switch (walType) {
                case TABLE_TYPE_WAL:
                    // fall through
                case TABLE_TYPE_VIEW:
                case TABLE_TYPE_MAT:
                    return true;
                case TABLE_TYPE_NON_WAL:
                    return false;
                default:
                    throw CairoException.critical(ff.errno()).put("could not read walType from file [path=").put(path).put(']');
            }
=======
            return switch (walType) {
                case TABLE_TYPE_WAL, TABLE_TYPE_MAT -> true;
                case TABLE_TYPE_NON_WAL -> false;
                default ->
                        throw CairoException.critical(ff.errno()).put("could not read walType from file [path=").put(path).put(']');
            };
>>>>>>> f744c206
        } finally {
            ff.close(fd);
        }
    }

    private static void removeWalPersistence(Path path, int rootLen, FilesFacade ff, Utf8Sequence dirName) {
        path.trimTo(rootLen).concat(dirName).concat(WalUtils.SEQ_DIR).$();
        if (!ff.rmdir(path)) {
            LOG.error()
                    .$("could not remove sequencer dir [errno=").$(ff.errno())
                    .$(", path=").$(path)
                    .I$();
        }

        path.trimTo(rootLen).concat(dirName);
        int plen = path.size();
        final long pFind = ff.findFirst(path.$());
        if (pFind > 0) {
            try {
                do {
                    long name = ff.findName(pFind);
                    int type = ff.findType(pFind);
                    if (CairoKeywords.isWal(name)) {
                        path.trimTo(plen).concat(name);
                        if (type == Files.DT_FILE && CairoKeywords.isLock(name)) {
                            if (!ff.removeQuiet(path.$())) {
                                LOG.error()
                                        .$("could not remove wal lock file [errno=").$(ff.errno())
                                        .$(", path=").$(path)
                                        .I$();
                            }
                        } else {
                            if (!ff.rmdir(path)) {
                                LOG.error()
                                        .$("could not remove wal dir [errno=").$(ff.errno())
                                        .$(", path=").$(path)
                                        .I$();
                            }
                        }
                    }
                } while (ff.findNext(pFind) > 0);
            } finally {
                ff.findClose(pFind);
            }
        }
    }
}<|MERGE_RESOLUTION|>--- conflicted
+++ resolved
@@ -170,7 +170,6 @@
             }
 
             final byte walType = ff.readNonNegativeByte(fd, 0);
-<<<<<<< HEAD
             switch (walType) {
                 case TABLE_TYPE_WAL:
                     // fall through
@@ -182,14 +181,6 @@
                 default:
                     throw CairoException.critical(ff.errno()).put("could not read walType from file [path=").put(path).put(']');
             }
-=======
-            return switch (walType) {
-                case TABLE_TYPE_WAL, TABLE_TYPE_MAT -> true;
-                case TABLE_TYPE_NON_WAL -> false;
-                default ->
-                        throw CairoException.critical(ff.errno()).put("could not read walType from file [path=").put(path).put(']');
-            };
->>>>>>> f744c206
         } finally {
             ff.close(fd);
         }
