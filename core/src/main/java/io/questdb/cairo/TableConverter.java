--- conflicted
+++ resolved
@@ -125,13 +125,8 @@
                             }
 
                             path.trimTo(rootLen).concat(dirNameSink).concat(CONVERT_FILE_NAME).$();
-<<<<<<< HEAD
                             if (!ff.removeQuiet(path)) {
-                                LOG.error().$("Could not remove _convert file [path=").$(path).I$();
-=======
-                            if (!ff.remove(path)) {
                                 LOG.critical().$("could not remove _convert file [path=").$(path).I$();
->>>>>>> 26d5d380
                             }
                         }
                     } catch (Exception e) {
