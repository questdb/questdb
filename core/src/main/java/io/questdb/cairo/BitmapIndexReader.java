/*******************************************************************************
 *     ___                  _   ____  ____
 *    / _ \ _   _  ___  ___| |_|  _ \| __ )
 *   | | | | | | |/ _ \/ __| __| | | |  _ \
 *   | |_| | |_| |  __/\__ \ |_| |_| | |_) |
 *    \__\_\\__,_|\___||___/\__|____/|____/
 *
 *  Copyright (c) 2014-2019 Appsicle
 *  Copyright (c) 2019-2020 QuestDB
 *
 *  Licensed under the Apache License, Version 2.0 (the "License");
 *  you may not use this file except in compliance with the License.
 *  You may obtain a copy of the License at
 *
 *  http://www.apache.org/licenses/LICENSE-2.0
 *
 *  Unless required by applicable law or agreed to in writing, software
 *  distributed under the License is distributed on an "AS IS" BASIS,
 *  WITHOUT WARRANTIES OR CONDITIONS OF ANY KIND, either express or implied.
 *  See the License for the specific language governing permissions and
 *  limitations under the License.
 *
 ******************************************************************************/

package io.questdb.cairo;


import io.questdb.cairo.sql.RowCursor;
import io.questdb.cairo.vm.MappedReadOnlyMemory;

import java.io.Closeable;

public interface BitmapIndexReader extends Closeable {

    int DIR_FORWARD = 1;
    int DIR_BACKWARD = 2;

    @Override
    default void close() {
    }

    /**
     * Setup value cursor. Values in this cursor will be bounded by provided
     * minimum and maximum, both of which are inclusive. Order of values is
     * determined by specific implementations of this method.
     *
     * @param cachedInstance when this parameters is true, index reader may return singleton instance of cursor.
     * @param key            index key
     * @param minValue       inclusive minimum value
     * @param maxValue       inclusive maximum value
     * @return index value cursor
     */
    RowCursor getCursor(boolean cachedInstance, int key, long minValue, long maxValue);

    int getKeyCount();

    IndexFrameCursor getFrameCursor(int key, long minValue, long maxValue);

    boolean isOpen();

<<<<<<< HEAD
    default MappedReadOnlyMemory getValueMem() {
        throw new UnsupportedOperationException();
    }

    default MappedReadOnlyMemory getKeyMem() {
        throw new UnsupportedOperationException();
    }
=======
    long getKeyBaseAddress();
    long getKeyMemorySize();
    long getValueBaseAddress();
    long getValueMemorySize();
    long getUnIndexedNullCount();
    int getValueBlockCapacity();
>>>>>>> e310d4d5
}<|MERGE_RESOLUTION|>--- conflicted
+++ resolved
@@ -26,7 +26,6 @@
 
 
 import io.questdb.cairo.sql.RowCursor;
-import io.questdb.cairo.vm.MappedReadOnlyMemory;
 
 import java.io.Closeable;
 
@@ -58,20 +57,10 @@
 
     boolean isOpen();
 
-<<<<<<< HEAD
-    default MappedReadOnlyMemory getValueMem() {
-        throw new UnsupportedOperationException();
-    }
-
-    default MappedReadOnlyMemory getKeyMem() {
-        throw new UnsupportedOperationException();
-    }
-=======
     long getKeyBaseAddress();
     long getKeyMemorySize();
     long getValueBaseAddress();
     long getValueMemorySize();
     long getUnIndexedNullCount();
     int getValueBlockCapacity();
->>>>>>> e310d4d5
 }