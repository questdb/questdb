--- conflicted
+++ resolved
@@ -31,22 +31,12 @@
 import io.questdb.std.str.CharSink;
 
 public abstract class AbstractDataFrameCursorFactory implements DataFrameCursorFactory {
-<<<<<<< HEAD
     private final GenericRecordMetadata metadata;
-    private final int tableId;
-    private final String tableName;
-    private final long tableVersion;
-
-    public AbstractDataFrameCursorFactory(String tableName, int tableId, long tableVersion, GenericRecordMetadata metadata) {
-        this.tableName = tableName;
-        this.tableId = tableId;
-=======
     private final TableToken tableToken;
     private final long tableVersion;
 
-    public AbstractDataFrameCursorFactory(TableToken tableToken, long tableVersion) {
+    public AbstractDataFrameCursorFactory(TableToken tableToken, long tableVersion, GenericRecordMetadata metadata) {
         this.tableToken = tableToken;
->>>>>>> 5d42ab69
         this.tableVersion = tableVersion;
         this.metadata = metadata;
     }
@@ -66,11 +56,7 @@
 
     @Override
     public void toPlan(PlanSink sink) {
-<<<<<<< HEAD
-        sink.meta("on").val(tableName);
-=======
-        sink.attr("tableName").val(tableToken);
->>>>>>> 5d42ab69
+        sink.meta("on").val(tableToken);
     }
 
     @Override
