/*******************************************************************************
 *     ___                  _   ____  ____
 *    / _ \ _   _  ___  ___| |_|  _ \| __ )
 *   | | | | | | |/ _ \/ __| __| | | |  _ \
 *   | |_| | |_| |  __/\__ \ |_| |_| | |_) |
 *    \__\_\\__,_|\___||___/\__|____/|____/
 *
 *  Copyright (c) 2014-2019 Appsicle
 *  Copyright (c) 2019-2022 QuestDB
 *
 *  Licensed under the Apache License, Version 2.0 (the "License");
 *  you may not use this file except in compliance with the License.
 *  You may obtain a copy of the License at
 *
 *  http://www.apache.org/licenses/LICENSE-2.0
 *
 *  Unless required by applicable law or agreed to in writing, software
 *  distributed under the License is distributed on an "AS IS" BASIS,
 *  WITHOUT WARRANTIES OR CONDITIONS OF ANY KIND, either express or implied.
 *  See the License for the specific language governing permissions and
 *  limitations under the License.
 *
 ******************************************************************************/

package io.questdb.cairo;

import io.questdb.cairo.sql.DataFrameCursorFactory;
import io.questdb.griffin.PlanSink;
import io.questdb.griffin.SqlExecutionContext;
import io.questdb.std.Chars;
import io.questdb.std.str.CharSink;

public abstract class AbstractDataFrameCursorFactory implements DataFrameCursorFactory {
    private final TableToken tableToken;
    private final long tableVersion;

    public AbstractDataFrameCursorFactory(TableToken tableToken, long tableVersion) {
        this.tableToken = tableToken;
        this.tableVersion = tableVersion;
    }

    @Override
    public void close() {
    }

    @Override
<<<<<<< HEAD
    public boolean supportTableRowId(TableToken tableToken) {
        return tableToken.equals(this.tableToken);
=======
    public boolean supportTableRowId(CharSequence tableName) {
        return Chars.equalsIgnoreCaseNc(this.tableName, tableName);
>>>>>>> 8c73075a
    }

    @Override
    public void toPlan(PlanSink sink) {
        sink.attr("tableName").val(tableToken);
    }

    @Override
    public void toSink(CharSink sink) {
        sink.put("{\"name\":\"").put(this.getClass().getSimpleName()).put("\", \"table\":\"").put(tableToken).put("\"}");
    }

    protected TableReader getReader(SqlExecutionContext executionContext) {
        return executionContext.getReader(
                tableToken,
                tableVersion
        );
    }
}<|MERGE_RESOLUTION|>--- conflicted
+++ resolved
@@ -44,13 +44,8 @@
     }
 
     @Override
-<<<<<<< HEAD
     public boolean supportTableRowId(TableToken tableToken) {
-        return tableToken.equals(this.tableToken);
-=======
-    public boolean supportTableRowId(CharSequence tableName) {
-        return Chars.equalsIgnoreCaseNc(this.tableName, tableName);
->>>>>>> 8c73075a
+        return this.tableToken.equals(tableToken);
     }
 
     @Override
