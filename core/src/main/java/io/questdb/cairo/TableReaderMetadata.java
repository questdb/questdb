--- conflicted
+++ resolved
@@ -253,12 +253,8 @@
 
     private void deferredInit(String tableName, int expectedVersion) {
         try {
-<<<<<<< HEAD
             this.tableName = tableName;
-            this.metaMem.smallFile(ff, this.path, MemoryTag.MMAP_DEFAULT);
-=======
-            this.metaMem.smallFile(ff, path, MemoryTag.NATIVE_TABLE_READER);
->>>>>>> b3345967
+            this.metaMem.smallFile(ff, this.path, MemoryTag.NATIVE_TABLE_READER);
             this.columnNameIndexMap.clear();
             TableUtils.validateMeta(metaMem, this.columnNameIndexMap, expectedVersion);
             int columnCount = metaMem.getInt(TableUtils.META_OFFSET_COUNT);
