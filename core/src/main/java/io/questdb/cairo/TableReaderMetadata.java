/*******************************************************************************
 *     ___                  _   ____  ____
 *    / _ \ _   _  ___  ___| |_|  _ \| __ )
 *   | | | | | | |/ _ \/ __| __| | | |  _ \
 *   | |_| | |_| |  __/\__ \ |_| |_| | |_) |
 *    \__\_\\__,_|\___||___/\__|____/|____/
 *
 *  Copyright (c) 2014-2019 Appsicle
 *  Copyright (c) 2019-2024 QuestDB
 *
 *  Licensed under the Apache License, Version 2.0 (the "License");
 *  you may not use this file except in compliance with the License.
 *  You may obtain a copy of the License at
 *
 *  http://www.apache.org/licenses/LICENSE-2.0
 *
 *  Unless required by applicable law or agreed to in writing, software
 *  distributed under the License is distributed on an "AS IS" BASIS,
 *  WITHOUT WARRANTIES OR CONDITIONS OF ANY KIND, either express or implied.
 *  See the License for the specific language governing permissions and
 *  limitations under the License.
 *
 ******************************************************************************/

package io.questdb.cairo;

import io.questdb.cairo.sql.TableMetadata;
import io.questdb.cairo.vm.Vm;
import io.questdb.cairo.vm.api.MemoryCARW;
import io.questdb.cairo.vm.api.MemoryMA;
import io.questdb.cairo.vm.api.MemoryMR;
import io.questdb.cairo.vm.api.MemoryR;
import io.questdb.std.Chars;
import io.questdb.std.Files;
import io.questdb.std.FilesFacade;
import io.questdb.std.IntList;
import io.questdb.std.LowerCaseCharSequenceIntHashMap;
import io.questdb.std.MemoryTag;
import io.questdb.std.Misc;
import io.questdb.std.Mutable;
import io.questdb.std.datetime.millitime.MillisecondClock;
import io.questdb.std.str.LPSZ;
import io.questdb.std.str.Path;

import static io.questdb.cairo.TableUtils.validationException;

public class TableReaderMetadata extends AbstractRecordMetadata implements TableMetadata, Mutable {
    protected final CairoConfiguration configuration;
    private final IntList columnOrderList = new IntList();
    private final FilesFacade ff;
    private final LowerCaseCharSequenceIntHashMap tmpValidationMap = new LowerCaseCharSequenceIntHashMap();
    private boolean isCopy;
    private boolean isSoftLink;
    private int matViewRefreshLimitHoursOrMonths;
    private int matViewTimerInterval;
    private char matViewTimerIntervalUnit;
    private long matViewTimerStart;
    private int maxUncommittedRows;
    private MemoryCARW metaCopyMem; // used when loadFrom() called
    private MemoryMR metaMem;
    private long metadataVersion;
    private long o3MaxLag;
    private int partitionBy;
    private Path path;
    private int plen;
    private int tableId;
    private TableToken tableToken;
    private TableReaderMetadataTransitionIndex transitionIndex;
    private MemoryMR transitionMeta;
    private int ttlHoursOrMonths;
    private boolean walEnabled;

    public TableReaderMetadata(CairoConfiguration configuration, TableToken tableToken) {
        try {
            this.configuration = configuration;
            this.ff = configuration.getFilesFacade();
            this.tableToken = tableToken;
            this.path = new Path();
            this.path.of(configuration.getDbRoot()).concat(tableToken.getDirName());
            this.plen = path.size();
            this.isSoftLink = Files.isSoftLink(path.$());
            this.metaMem = Vm.getCMRInstance();
            this.metaCopyMem = Vm.getCARWInstance(ff.getPageSize(), Integer.MAX_VALUE, MemoryTag.NATIVE_METADATA_READER);
        } catch (Throwable th) {
            close();
            throw th;
        }
    }

    // This constructor used to read random metadata files.
    public TableReaderMetadata(CairoConfiguration configuration) {
        this.configuration = configuration;
        this.ff = configuration.getFilesFacade();
        this.tableToken = null;
        this.metaMem = Vm.getCMRInstance();
    }

    public TableReaderMetadataTransitionIndex applyTransition() {
        // Swap meta and transitionMeta. It's fine if we're dealing with
        // a metadata copy and metaMem wasn't initialized.
        MemoryMR temp = this.metaMem;
        this.metaMem = this.transitionMeta;
        transitionMeta = temp;
        isCopy = false;
        Misc.free(transitionMeta); // memory is safe to double close, do not assign null to transitionMeta
        Misc.free(metaCopyMem); // close copy memory in case if it was in-use

        return applyTransition0(metaMem, columnCount);
    }

    public TableReaderMetadataTransitionIndex applyTransitionFrom(TableReaderMetadata srcMeta) {
        copyMemFrom(srcMeta);
        isCopy = true;
        Misc.free(metaMem);
        Misc.free(transitionMeta);

        return applyTransition0(metaCopyMem, columnCount);
    }

    @Override
    public void clear() {
        super.clear();
        Misc.free(metaMem);
        Misc.free(metaCopyMem);
        Misc.free(transitionMeta);
        isCopy = false;
    }

    @Override
    public void close() {
        metaMem = Misc.free(metaMem);
        metaCopyMem = Misc.free(metaCopyMem);
        transitionMeta = Misc.free(transitionMeta);
        path = Misc.free(path);
        isCopy = false;
    }

    public void dumpTo(MemoryMA mem) {
        // This may be mmapped _meta file or its copy.
        final MemoryR metaMem = getMetaMem();
        // Since _meta files are immutable and get updated with a single atomic rename
        // operation replacing the old file with the new one, it's ok to clone the metadata
        // by copying metaMem's contents. Even if _meta file was already replaced, the file
        // should be still kept on disk until inode's ref counter is above zero.
        long len = metaMem.size();
        for (long p = 0; p < len; p++) {
            mem.putByte(metaMem.getByte(p));
        }
    }

    public int getDenseSymbolIndex(int columnIndex) {
        return ((TableReaderMetadataColumn) columnMetadata.getQuick(columnIndex)).getDenseSymbolIndex();
    }

    @Override
    public int getFilterCapacity(int columnIndex) {
        return getColumnMetadata(columnIndex).getFilterCapacity();
    }

    @Override
    public int getIndexBlockCapacity(int columnIndex) {
        return getColumnMetadata(columnIndex).getIndexValueBlockCapacity();
    }

    @Override
    public int getMatViewRefreshLimitHoursOrMonths() {
        return matViewRefreshLimitHoursOrMonths;
    }

    public int getMatViewTimerInterval() {
        return matViewTimerInterval;
    }

    public char getMatViewTimerIntervalUnit() {
        return matViewTimerIntervalUnit;
    }

    public long getMatViewTimerStart() {
        return matViewTimerStart;
    }

    @Override
    public int getMaxUncommittedRows() {
        return maxUncommittedRows;
    }

    @Override
    public long getMetadataVersion() {
        return metadataVersion;
    }

    @Override
    public long getO3MaxLag() {
        return o3MaxLag;
    }

    @Override
    public int getPartitionBy() {
        return partitionBy;
    }

    @Override
    public boolean getSymbolCacheFlag(int columnIndex) {
        return getColumnMetadata(columnIndex).isSymbolIndexFlag();
    }

    @Override
    public int getSymbolCapacity(int columnIndex) {
        return getColumnMetadata(columnIndex).getSymbolCapacity();
    }

    @Override
    public int getTableId() {
        return tableId;
    }

    @Override
    public CharSequence getTableName() {
        return tableToken.getTableName();
    }

    @Override
    public TableToken getTableToken() {
        return tableToken;
    }

    @Override
    public int getTtlHoursOrMonths() {
        return ttlHoursOrMonths;
    }

    @Override
    public boolean isFiltered(int columnIndex) {
        return getColumnMetadata(columnIndex).isFilteredFlag();
    }

    @Override
    public boolean isIndexed(int columnIndex) {
        return getColumnMetadata(columnIndex).isSymbolIndexFlag();
    }

    public boolean isSoftLink() {
        return isSoftLink;
    }

    @Override
    public boolean isWalEnabled() {
        return walEnabled;
    }

    public void load(LPSZ path) {
        try {
            isCopy = false;
            Misc.free(metaCopyMem);
            metaMem.smallFile(ff, path, MemoryTag.NATIVE_TABLE_READER);
            TableUtils.validateMeta(metaMem, null, ColumnType.VERSION);
            readFromMem(metaMem);
        } catch (Throwable e) {
            clear();
            throw e;
        }
    }

    public void load() {
        final long spinLockTimeout = configuration.getSpinLockTimeout();
        final MillisecondClock millisecondClock = configuration.getMillisecondClock();
        long deadline = configuration.getMillisecondClock().getTicks() + spinLockTimeout;
        path.trimTo(plen).concat(TableUtils.META_FILE_NAME);
        boolean existenceChecked = false;
        while (true) {
            try {
                load(path.$());
                return;
            } catch (CairoException ex) {
                if (!existenceChecked) {
                    path.trimTo(plen).slash();
                    if (!ff.exists(path.$())) {
                        throw CairoException.tableDoesNotExist(tableToken.getTableName());
                    }
                    path.trimTo(plen).concat(TableUtils.META_FILE_NAME).$();
                }
                existenceChecked = true;
                TableUtils.handleMetadataLoadException(tableToken.getTableName(), deadline, ex, millisecondClock, spinLockTimeout);
            }
        }
    }

    public void loadFrom(TableReaderMetadata srcMeta) {
        assert tableToken.equals(srcMeta.tableToken);
        // Copy src meta memory.
        copyMemFrom(srcMeta);
        // Now, read it.
        try {
            isCopy = true;
            Misc.free(metaMem);
            readFromMem(metaCopyMem);
        } catch (Throwable e) {
            clear();
            throw e;
        }
    }

    public boolean prepareTransition(long txnMetadataVersion) {
        if (transitionMeta == null) {
            transitionMeta = Vm.getCMRInstance();
        }

        path.trimTo(plen).concat(TableUtils.META_FILE_NAME);
        transitionMeta.smallFile(ff, path.$(), MemoryTag.NATIVE_TABLE_READER);
        if (transitionMeta.size() >= TableUtils.META_OFFSET_METADATA_VERSION + 8
                && txnMetadataVersion != transitionMeta.getLong(TableUtils.META_OFFSET_METADATA_VERSION)) {
            // No match
            return false;
        }

        tmpValidationMap.clear();
        TableUtils.validateMeta(transitionMeta, tmpValidationMap, ColumnType.VERSION);
        return true;
    }

    public void readFromMem(MemoryR mem) {
        int columnCount = mem.getInt(TableUtils.META_OFFSET_COUNT);
        int timestampIndex = mem.getInt(TableUtils.META_OFFSET_TIMESTAMP_INDEX);
        this.partitionBy = mem.getInt(TableUtils.META_OFFSET_PARTITION_BY);
        this.tableId = mem.getInt(TableUtils.META_OFFSET_TABLE_ID);
        this.maxUncommittedRows = mem.getInt(TableUtils.META_OFFSET_MAX_UNCOMMITTED_ROWS);
        this.o3MaxLag = mem.getLong(TableUtils.META_OFFSET_O3_MAX_LAG);
        this.metadataVersion = mem.getLong(TableUtils.META_OFFSET_METADATA_VERSION);
        this.walEnabled = mem.getBool(TableUtils.META_OFFSET_WAL_ENABLED);
        this.ttlHoursOrMonths = TableUtils.getTtlHoursOrMonths(mem);
        this.matViewRefreshLimitHoursOrMonths = TableUtils.getMatViewRefreshLimitHoursOrMonths(mem);
        this.matViewTimerStart = TableUtils.getMatViewTimerStart(mem);
        this.matViewTimerInterval = TableUtils.getMatViewTimerInterval(mem);
        this.matViewTimerIntervalUnit = TableUtils.getMatViewTimerIntervalUnit(mem);
        this.columnMetadata.clear();
        this.timestampIndex = -1;

        TableUtils.buildColumnListFromMetadataFile(mem, columnCount, columnOrderList);
        this.columnNameIndexMap.clear();

        for (int i = 0, n = columnOrderList.size(); i < n; i += 3) {
            int writerIndex = columnOrderList.get(i);
            if (writerIndex < 0) {
                continue;
            }
            int stableIndex = i / 3;
            CharSequence name = mem.getStrA(columnOrderList.get(i + 1));
            int denseSymbolIndex = columnOrderList.get(i + 2);

            assert name != null;
            int columnType = TableUtils.getColumnType(mem, writerIndex);

            if (columnType > -1) {
                String colName = Chars.toString(name);
                columnMetadata.add(
                        new TableReaderMetadataColumn(
                                colName,
                                columnType,
                                TableUtils.isColumnIndexed(mem, writerIndex),
                                TableUtils.getIndexBlockCapacity(mem, writerIndex),
                                true,
                                null,
                                writerIndex,
                                TableUtils.isColumnDedupKey(mem, writerIndex),
                                denseSymbolIndex,
                                stableIndex,
                                TableUtils.isSymbolCached(mem, writerIndex),
                                TableUtils.getSymbolCapacity(mem, writerIndex),
                                TableUtils.isColumnFiltered(mem, writerIndex),
                                TableUtils.getFilterCapacity(mem, writerIndex)
                        )
                );
                int denseIndex = columnMetadata.size() - 1;
                if (!columnNameIndexMap.put(colName, denseIndex)) {
                    throw validationException(mem).put("Duplicate column [name=").put(name).put("] at ").put(i);
                }
                if (writerIndex == timestampIndex) {
                    this.timestampIndex = denseIndex;
                }
            }
        }
        this.columnCount = columnMetadata.size();
    }

    public void updateTableToken(TableToken tableToken) {
        this.tableToken = tableToken;
    }

    private TableReaderMetadataTransitionIndex applyTransition0(MemoryR newMetaMem, int existingColumnCount) {
        columnNameIndexMap.clear();

        int columnCount = newMetaMem.getInt(TableUtils.META_OFFSET_COUNT);
        assert columnCount >= existingColumnCount;
        columnMetadata.setPos(columnCount);
        int timestampIndex = newMetaMem.getInt(TableUtils.META_OFFSET_TIMESTAMP_INDEX);
        this.tableId = newMetaMem.getInt(TableUtils.META_OFFSET_TABLE_ID);
        this.metadataVersion = newMetaMem.getLong(TableUtils.META_OFFSET_METADATA_VERSION);
        this.maxUncommittedRows = newMetaMem.getInt(TableUtils.META_OFFSET_MAX_UNCOMMITTED_ROWS);
        this.o3MaxLag = newMetaMem.getLong(TableUtils.META_OFFSET_O3_MAX_LAG);
        this.walEnabled = newMetaMem.getBool(TableUtils.META_OFFSET_WAL_ENABLED);
        this.ttlHoursOrMonths = TableUtils.getTtlHoursOrMonths(newMetaMem);
        this.matViewRefreshLimitHoursOrMonths = TableUtils.getMatViewRefreshLimitHoursOrMonths(newMetaMem);
        this.matViewTimerStart = TableUtils.getMatViewTimerStart(newMetaMem);
        this.matViewTimerInterval = TableUtils.getMatViewTimerInterval(newMetaMem);
        this.matViewTimerIntervalUnit = TableUtils.getMatViewTimerIntervalUnit(newMetaMem);

        int shiftLeft = 0, existingIndex = 0;
        TableUtils.buildColumnListFromMetadataFile(newMetaMem, columnCount, columnOrderList);
        int newColumnCount = newMetaMem.getInt(TableUtils.META_OFFSET_COUNT);

        if (transitionIndex == null) {
            transitionIndex = new TableReaderMetadataTransitionIndex();
        } else {
            transitionIndex.clear();
        }

        TableUtils.buildColumnListFromMetadataFile(newMetaMem, newColumnCount, columnOrderList);
        for (int i = 0, n = columnOrderList.size(); i < n; i += 3) {
            int stableIndex = i / 3;
            int writerIndex = columnOrderList.get(i);
            if (writerIndex < 0) {
                continue;
            }
            CharSequence name = newMetaMem.getStrA(columnOrderList.get(i + 1));
            assert name != null;
<<<<<<< HEAD
            int denseSymbolIndex = columnOrderMap.get(i + 2);
            int newColumnType = TableUtils.getColumnType(metaMem, writerIndex);
            int columnType = TableUtils.getColumnType(metaMem, writerIndex);
            boolean isIndexed = TableUtils.isColumnIndexed(metaMem, writerIndex);
            boolean isDedupKey = TableUtils.isColumnDedupKey(metaMem, writerIndex);
            int indexBlockCapacity = TableUtils.getIndexBlockCapacity(metaMem, writerIndex);
            boolean symbolIsCached = TableUtils.isSymbolCached(metaMem, writerIndex);
            int symbolCapacity = TableUtils.getSymbolCapacity(metaMem, writerIndex);
            boolean isFiltered = TableUtils.isColumnFiltered(metaMem, writerIndex);
            int filterCapacity = TableUtils.getFilterCapacity(metaMem, writerIndex);

=======
            int denseSymbolIndex = columnOrderList.get(i + 2);
            int newColumnType = TableUtils.getColumnType(newMetaMem, writerIndex);
            int columnType = TableUtils.getColumnType(newMetaMem, writerIndex);
            boolean isIndexed = TableUtils.isColumnIndexed(newMetaMem, writerIndex);
            boolean isDedupKey = TableUtils.isColumnDedupKey(newMetaMem, writerIndex);
            int indexBlockCapacity = TableUtils.getIndexBlockCapacity(newMetaMem, writerIndex);
            boolean symbolIsCached = TableUtils.isSymbolCached(newMetaMem, writerIndex);
            int symbolCapacity = TableUtils.getSymbolCapacity(newMetaMem, writerIndex);
>>>>>>> bd94195b
            TableReaderMetadataColumn existing = null;
            String newName;

            if (existingIndex < existingColumnCount) {
                existing = (TableReaderMetadataColumn) columnMetadata.getQuick(existingIndex);
                int existingStableIndex = existing.getStableIndex();
                if (existingStableIndex > stableIndex && columnType < 0) {
                    // This column must be deleted so existing dense columns do not contain it
                    continue;
                }
            }

            // index structure is
            // [action: deleted | reused, copy from:int index]
            // "copy from" >= 0 indicates that column is to be copied from old position
            // "copy from" < 0  indicates that column is new and should be taken from updated metadata position
            // "copy from" == Integer.MIN_VALUE  indicates that column is deleted for good and should not be re-added from any source

            int outIndex = existingIndex - shiftLeft;
            if (newColumnType < 0) {
                shiftLeft++; // Deleted in new
                if (existing != null) {
                    transitionIndex.markDeleted(existingIndex);
                }
            } else {
                // existing column
                boolean rename = existing != null && !Chars.equals(existing.getColumnName(), name);
                newName = rename || existing == null ? Chars.toString(name) : existing.getColumnName();

                if (rename
                        || existing == null
                        || existing.getWriterIndex() != writerIndex
                        || existing.isSymbolIndexFlag() != isIndexed
                        || existing.getIndexValueBlockCapacity() != indexBlockCapacity
                        || existing.isDedupKeyFlag() != isDedupKey
                        || existing.getDenseSymbolIndex() != denseSymbolIndex
                        || existing.getStableIndex() != stableIndex
                        || existing.isFilteredFlag() != isFiltered
                        || existing.getFilterCapacity() != filterCapacity
                ) {
                    // new
                    columnMetadata.setQuick(
                            outIndex,
                            new TableReaderMetadataColumn(
                                    newName,
                                    columnType,
                                    isIndexed,
                                    indexBlockCapacity,
                                    true,
                                    null,
                                    writerIndex,
                                    isDedupKey,
                                    denseSymbolIndex,
                                    stableIndex,
                                    symbolIsCached,
                                    symbolCapacity,
                                    isFiltered,
                                    filterCapacity
                            )
                    );
                    if (existing != null) {
                        // column deleted at existingIndex
                        transitionIndex.markDeleted(existingIndex);
                    }
                    transitionIndex.markCopyFrom(outIndex, writerIndex);
                } else {
                    // reuse
                    columnMetadata.setQuick(outIndex, existing);
                    transitionIndex.markReusedAction(outIndex, existingIndex);
                    if (existingIndex > outIndex) {
                        // mark to do nothing with existing column, this may be overwritten later
                        transitionIndex.markReplaced(existingIndex);
                    }
                }
                columnNameIndexMap.put(newName, outIndex);
                if (timestampIndex == writerIndex) {
                    this.timestampIndex = outIndex;
                }
            }
            existingIndex++;
        }

        columnMetadata.setPos(existingIndex - shiftLeft);
        this.columnCount = columnMetadata.size();
        if (timestampIndex < 0) {
            this.timestampIndex = timestampIndex;
        }

        return transitionIndex;
    }

    private void copyMemFrom(TableReaderMetadata srcMeta) {
        final MemoryR srcMetaMem = srcMeta.getMetaMem();
        long len = srcMetaMem.size();
        metaCopyMem.jumpTo(0);
        for (long p = 0; p < len; p++) {
            metaCopyMem.putByte(srcMetaMem.getByte(p));
        }
    }

    private MemoryR getMetaMem() {
        return !isCopy ? metaMem : metaCopyMem;
    }
}<|MERGE_RESOLUTION|>--- conflicted
+++ resolved
@@ -423,19 +423,6 @@
             }
             CharSequence name = newMetaMem.getStrA(columnOrderList.get(i + 1));
             assert name != null;
-<<<<<<< HEAD
-            int denseSymbolIndex = columnOrderMap.get(i + 2);
-            int newColumnType = TableUtils.getColumnType(metaMem, writerIndex);
-            int columnType = TableUtils.getColumnType(metaMem, writerIndex);
-            boolean isIndexed = TableUtils.isColumnIndexed(metaMem, writerIndex);
-            boolean isDedupKey = TableUtils.isColumnDedupKey(metaMem, writerIndex);
-            int indexBlockCapacity = TableUtils.getIndexBlockCapacity(metaMem, writerIndex);
-            boolean symbolIsCached = TableUtils.isSymbolCached(metaMem, writerIndex);
-            int symbolCapacity = TableUtils.getSymbolCapacity(metaMem, writerIndex);
-            boolean isFiltered = TableUtils.isColumnFiltered(metaMem, writerIndex);
-            int filterCapacity = TableUtils.getFilterCapacity(metaMem, writerIndex);
-
-=======
             int denseSymbolIndex = columnOrderList.get(i + 2);
             int newColumnType = TableUtils.getColumnType(newMetaMem, writerIndex);
             int columnType = TableUtils.getColumnType(newMetaMem, writerIndex);
@@ -444,7 +431,9 @@
             int indexBlockCapacity = TableUtils.getIndexBlockCapacity(newMetaMem, writerIndex);
             boolean symbolIsCached = TableUtils.isSymbolCached(newMetaMem, writerIndex);
             int symbolCapacity = TableUtils.getSymbolCapacity(newMetaMem, writerIndex);
->>>>>>> bd94195b
+            boolean isFiltered = TableUtils.isColumnFiltered(metaMem, writerIndex);
+            int filterCapacity = TableUtils.getFilterCapacity(metaMem, writerIndex);
+
             TableReaderMetadataColumn existing = null;
             String newName;
 
