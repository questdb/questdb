/*******************************************************************************
 *     ___                  _   ____  ____
 *    / _ \ _   _  ___  ___| |_|  _ \| __ )
 *   | | | | | | |/ _ \/ __| __| | | |  _ \
 *   | |_| | |_| |  __/\__ \ |_| |_| | |_) |
 *    \__\_\\__,_|\___||___/\__|____/|____/
 *
 *  Copyright (c) 2014-2019 Appsicle
 *  Copyright (c) 2019-2024 QuestDB
 *
 *  Licensed under the Apache License, Version 2.0 (the "License");
 *  you may not use this file except in compliance with the License.
 *  You may obtain a copy of the License at
 *
 *  http://www.apache.org/licenses/LICENSE-2.0
 *
 *  Unless required by applicable law or agreed to in writing, software
 *  distributed under the License is distributed on an "AS IS" BASIS,
 *  WITHOUT WARRANTIES OR CONDITIONS OF ANY KIND, either express or implied.
 *  See the License for the specific language governing permissions and
 *  limitations under the License.
 *
 ******************************************************************************/

package io.questdb.cairo;

import io.questdb.cairo.sql.TableMetadata;
import io.questdb.cairo.vm.Vm;
import io.questdb.cairo.vm.api.MemoryMA;
import io.questdb.cairo.vm.api.MemoryMR;
import io.questdb.cairo.vm.api.MemoryR;
import io.questdb.std.*;
import io.questdb.std.datetime.millitime.MillisecondClock;
import io.questdb.std.str.Path;

import static io.questdb.cairo.TableUtils.validationException;

public class TableReaderMetadata extends AbstractRecordMetadata implements TableMetadata, Mutable {
    private final IntList columnOrderMap = new IntList();
    private final CairoConfiguration configuration;
    private final FilesFacade ff;
    private final LowerCaseCharSequenceIntHashMap tmpValidationMap = new LowerCaseCharSequenceIntHashMap();
    private final IntList columnOrderMap = new IntList();
    private boolean isSoftLink;
    private int maxUncommittedRows;
    private MemoryMR metaMem;
    private int metadataVersion;
    private long o3MaxLag;
    private int partitionBy;
    private Path path;
    private int plen;
    private int tableId;
    private TableToken tableToken;
    private TransitionIndex transitionIndex;
    private MemoryMR transitionMeta;
    private boolean walEnabled;

    public TableReaderMetadata(CairoConfiguration configuration, TableToken tableToken) {
        this.configuration = configuration;
        this.ff = configuration.getFilesFacade();
        this.tableToken = tableToken;
        this.path = new Path().of(configuration.getRoot()).concat(tableToken.getDirName()).$();
        this.plen = path.size();
        this.isSoftLink = Files.isSoftLink(path);
        this.metaMem = Vm.getMRInstance();
    }

    // constructor used to read random metadata files
    public TableReaderMetadata(CairoConfiguration configuration) {
        this.configuration = configuration;
        this.ff = configuration.getFilesFacade();
        this.tableToken = null;
        this.metaMem = Vm.getMRInstance();
    }

    public void applyTransitionIndex() {
        // swap meta and transitionMeta
        MemoryMR temp = this.metaMem;
        this.metaMem = this.transitionMeta;
        transitionMeta = temp;
        transitionMeta.close(); // Memory is safe to double close, do not assign null to transitionMeta
        this.columnNameIndexMap.clear();
        int existingColumnCount = this.columnCount;

        int columnCount = metaMem.getInt(TableUtils.META_OFFSET_COUNT);
        assert columnCount >= existingColumnCount;
        columnMetadata.setPos(columnCount);
        int timestampIndex = metaMem.getInt(TableUtils.META_OFFSET_TIMESTAMP_INDEX);
        this.tableId = metaMem.getInt(TableUtils.META_OFFSET_TABLE_ID);
        this.metadataVersion = metaMem.getInt(TableUtils.META_OFFSET_METADATA_VERSION);
        this.maxUncommittedRows = metaMem.getInt(TableUtils.META_OFFSET_MAX_UNCOMMITTED_ROWS);
        this.o3MaxLag = metaMem.getLong(TableUtils.META_OFFSET_O3_MAX_LAG);
        this.walEnabled = metaMem.getBool(TableUtils.META_OFFSET_WAL_ENABLED);

        int shiftLeft = 0, existingIndex = 0;
        buildWriterOrderMap(metaMem, columnCount);

        for (int i = 0, n = columnOrderMap.size(); i < n; i += 3) {
<<<<<<< HEAD
            int metaIndex = columnOrderMap.get(i);
            if (metaIndex < 0) {
                continue;
            }

=======
            int writerIndex = columnOrderMap.get(i);
            if (writerIndex < 0) {
                continue;
            }

            int stableIndex = i / 3;
>>>>>>> 1bc8f3d3
            CharSequence name = metaMem.getStrA(columnOrderMap.get(i + 1));
            int denseSymbolIndex = columnOrderMap.get(i + 2);
            assert name != null;
            int columnType = TableUtils.getColumnType(metaMem, writerIndex);
            boolean isIndexed = TableUtils.isColumnIndexed(metaMem, writerIndex);
            boolean isDedupKey = TableUtils.isColumnDedupKey(metaMem, writerIndex);
            int indexBlockCapacity = TableUtils.getIndexBlockCapacity(metaMem, writerIndex);
            TableReaderMetadataColumn existing = null;
            String newName;

            if (existingIndex < existingColumnCount) {
<<<<<<< HEAD
                existing = columnMetadata.getQuick(existingIndex);
                if (existing.getWriterIndex() != metaIndex && columnType < 0) {
=======
                existing = (TableReaderMetadataColumn) columnMetadata.getQuick(existingIndex);
                int existingStableIndex = existing.getStableIndex();
                if (existingStableIndex > stableIndex && columnType < 0) {
>>>>>>> 1bc8f3d3
                    // This column must be deleted so existing dense columns do not contain it
                    continue;
                }
            }

            if (columnType < 0) {
                // column dropped
                shiftLeft++;
            } else {
                // existing column
                boolean rename = existing != null && !Chars.equals(existing.getName(), name);
                newName = rename || existing == null ? Chars.toString(name) : existing.getName();
                if (rename
                        || existing == null
<<<<<<< HEAD
                        || existing.getWriterIndex() != metaIndex
=======
                        || existing.getWriterIndex() != writerIndex
>>>>>>> 1bc8f3d3
                        || existing.isIndexed() != isIndexed
                        || existing.getIndexValueBlockCapacity() != indexBlockCapacity
                        || existing.isDedupKey() != isDedupKey
                        || existing.getDenseSymbolIndex() != denseSymbolIndex
<<<<<<< HEAD
=======
                        || existing.getStableIndex() != stableIndex
>>>>>>> 1bc8f3d3
                ) {
                    columnMetadata.setQuick(existingIndex - shiftLeft,
                            new TableReaderMetadataColumn(
                                    newName,
                                    columnType,
                                    isIndexed,
                                    indexBlockCapacity,
                                    true,
                                    null,
<<<<<<< HEAD
                                    metaIndex,
                                    isDedupKey,
                                    denseSymbolIndex
=======
                                    writerIndex,
                                    isDedupKey,
                                    denseSymbolIndex,
                                    stableIndex
>>>>>>> 1bc8f3d3
                            )
                    );
                } else if (shiftLeft > 0) {
                    columnMetadata.setQuick(existingIndex - shiftLeft, existing);
                }
                this.columnNameIndexMap.put(newName, existingIndex - shiftLeft);
                if (timestampIndex == writerIndex) {
                    this.timestampIndex = existingIndex - shiftLeft;
                }
            }
            existingIndex++;
        }
        columnMetadata.setPos(existingIndex - shiftLeft);
        this.columnCount = columnMetadata.size();
        if (timestampIndex < 0) {
            this.timestampIndex = timestampIndex;
        }
    }

    @Override
    public void clear() {
        super.clear();
        Misc.free(metaMem);
        Misc.free(transitionMeta);
    }

    @Override
    public void close() {
        metaMem = Misc.free(metaMem);
        path = Misc.free(path);
        transitionMeta = Misc.free(transitionMeta);
    }

    public TransitionIndex createTransitionIndex(long txnMetadataVersion) {
        if (transitionMeta == null) {
            transitionMeta = Vm.getMRInstance();
        }

        transitionMeta.smallFile(ff, path, MemoryTag.NATIVE_TABLE_READER);
        if (transitionMeta.size() >= TableUtils.META_OFFSET_METADATA_VERSION + 8
                && txnMetadataVersion != transitionMeta.getLong(TableUtils.META_OFFSET_METADATA_VERSION)) {
            // No match
            return null;
        }

        tmpValidationMap.clear();
        TableUtils.validateMeta(transitionMeta, tmpValidationMap, ColumnType.VERSION);
        return createTransitionIndex(transitionMeta);
    }

    public void dumpTo(MemoryMA mem) {
        // Since _meta files are immutable and get updated with a single atomic rename
        // operation replacing the old file with the new one, it's ok to clone the metadata
        // by copying metaMem's contents. Even if _meta file was already replaced, the file
        // should be still kept on disk until inode's ref counter is above zero.
        long len = metaMem.size();
        for (long p = 0; p < len; p++) {
            mem.putByte(metaMem.getByte(p));
        }
    }

    public int getDenseSymbolIndex(int columnIndex) {
<<<<<<< HEAD
        return columnMetadata.getQuick(columnIndex).getDenseSymbolIndex();
=======
        return ((TableReaderMetadataColumn) columnMetadata.getQuick(columnIndex)).getDenseSymbolIndex();
>>>>>>> 1bc8f3d3
    }

    @Override
    public int getMaxUncommittedRows() {
        return maxUncommittedRows;
    }

    @Override
    public long getMetadataVersion() {
        return metadataVersion;
    }

    @Override
    public long getO3MaxLag() {
        return o3MaxLag;
    }

    @Override
    public int getPartitionBy() {
        return partitionBy;
    }

    @Override
    public int getTableId() {
        return tableId;
    }

    @Override
    public TableToken getTableToken() {
        return tableToken;
    }

    public boolean isSoftLink() {
        return isSoftLink;
    }

    @Override
    public boolean isWalEnabled() {
        return walEnabled;
    }

    public void load(Path path) {
        try {
            this.metaMem.smallFile(ff, path, MemoryTag.NATIVE_TABLE_READER);
            TableUtils.validateMeta(metaMem, null, ColumnType.VERSION);
            int columnCount = metaMem.getInt(TableUtils.META_OFFSET_COUNT);
            int timestampIndex = metaMem.getInt(TableUtils.META_OFFSET_TIMESTAMP_INDEX);
            this.partitionBy = metaMem.getInt(TableUtils.META_OFFSET_PARTITION_BY);
            this.tableId = metaMem.getInt(TableUtils.META_OFFSET_TABLE_ID);
            this.maxUncommittedRows = metaMem.getInt(TableUtils.META_OFFSET_MAX_UNCOMMITTED_ROWS);
            this.o3MaxLag = metaMem.getLong(TableUtils.META_OFFSET_O3_MAX_LAG);
            this.metadataVersion = metaMem.getInt(TableUtils.META_OFFSET_METADATA_VERSION);
            this.walEnabled = metaMem.getBool(TableUtils.META_OFFSET_WAL_ENABLED);
            this.columnMetadata.clear();
            this.timestampIndex = -1;

            buildWriterOrderMap(metaMem, columnCount);
            this.columnNameIndexMap.clear();

            for (int i = 0, n = columnOrderMap.size(); i < n; i += 3) {
                int writerIndex = columnOrderMap.get(i);
                if (writerIndex < 0) {
                    continue;
                }
<<<<<<< HEAD
=======
                int stableIndex = i / 3;
>>>>>>> 1bc8f3d3
                CharSequence name = metaMem.getStrA(columnOrderMap.get(i + 1));
                int denseSymbolIndex = columnOrderMap.get(i + 2);

                assert name != null;
                int columnType = TableUtils.getColumnType(metaMem, writerIndex);

                if (columnType > -1) {
                    String colName = Chars.toString(name);
                    columnMetadata.add(
<<<<<<< HEAD
                            new TableColumnMetadata(
=======
                            new TableReaderMetadataColumn(
>>>>>>> 1bc8f3d3
                                    colName,
                                    columnType,
                                    TableUtils.isColumnIndexed(metaMem, writerIndex),
                                    TableUtils.getIndexBlockCapacity(metaMem, writerIndex),
                                    true,
                                    null,
                                    writerIndex,
<<<<<<< HEAD
                                    TableUtils.isColumnDedupKey(metaMem, i),
                                    denseSymbolIndex
                            )
                    );
                    int denseIndex = columnMetadata.size() - 1;
                    columnNameIndexMap.put(colName, denseIndex);
=======
                                    TableUtils.isColumnDedupKey(metaMem, writerIndex),
                                    denseSymbolIndex,
                                    stableIndex
                            )
                    );
                    int denseIndex = columnMetadata.size() - 1;
                    if (!columnNameIndexMap.put(colName, denseIndex)) {
                        throw validationException(metaMem).put("Duplicate column [name=").put(name).put("] at ").put(i);
                    }
>>>>>>> 1bc8f3d3
                    if (writerIndex == timestampIndex) {
                        this.timestampIndex = denseIndex;
                    }
                }
            }
            this.columnCount = columnMetadata.size();
        } catch (Throwable e) {
            clear();
            throw e;
        }
    }

    public void load() {
        final long timeout = configuration.getSpinLockTimeout();
        final MillisecondClock millisecondClock = configuration.getMillisecondClock();
        long deadline = configuration.getMillisecondClock().getTicks() + timeout;
        this.path.trimTo(plen).concat(TableUtils.META_FILE_NAME).$();
        boolean existenceChecked = false;
        while (true) {
            try {
                load(path);
                return;
            } catch (CairoException ex) {
                if (!existenceChecked) {
                    path.trimTo(plen).slash$();
                    if (!ff.exists(path)) {
                        throw CairoException.tableDoesNotExist(tableToken.getTableName());
                    }
                    path.trimTo(plen).concat(TableUtils.META_FILE_NAME).$();
                }
                existenceChecked = true;
                TableUtils.handleMetadataLoadException(tableToken.getTableName(), deadline, ex, millisecondClock, timeout);
            }
        }
    }

//    public static long createTransitionIndex(
//            MemoryR masterMeta,
//            AbstractRecordMetadata slaveMeta
//    ) {
//        int slaveColumnCount = slaveMeta.columnCount;
//        int masterColumnCount = masterMeta.getInt(META_OFFSET_COUNT);
//        final long pTransitionIndex;
//        final int size = 8 + masterColumnCount * 8;
//
//        long index = pTransitionIndex = Unsafe.calloc(size, MemoryTag.NATIVE_TABLE_READER);
//        Unsafe.getUnsafe().putInt(index, size);
//        index += 8;
//
//        // index structure is
//        // [action: int, copy from:int]
//
//        // action: if -1 then current column in slave is deleted or renamed, else it's reused
//        // "copy from" >= 0 indicates that column is to be copied from slave position
//        // "copy from" < 0  indicates that column is new and should be taken from updated metadata position
//        // "copy from" == Integer.MIN_VALUE  indicates that column is deleted for good and should not be re-added from any source
//
//        long offset = getColumnNameOffset(masterColumnCount);
//        int slaveIndex = 0;
//        int shiftLeft = 0;
//        for (int masterIndex = 0; masterIndex < masterColumnCount; masterIndex++) {
//            CharSequence name = masterMeta.getStrA(offset);
//            offset += Vm.getStorageLength(name);
//            int masterColumnType = getColumnType(masterMeta, masterIndex);
//
//            if (slaveIndex < slaveColumnCount) {
//                int existingWriterIndex = slaveMeta.getWriterIndex(slaveIndex);
//                if (existingWriterIndex > masterIndex) {
//                    // This column must be deleted so existing dense columns do not contain it
//                    assert masterColumnType < 0;
//                    continue;
//                }
//                assert existingWriterIndex == masterIndex;
//            }
//
//            int outIndex = slaveIndex - shiftLeft;
//            if (masterColumnType < 0) {
//                shiftLeft++; // Deleted in master
//                if (slaveIndex < slaveColumnCount) {
//                    Unsafe.getUnsafe().putInt(index + slaveIndex * 8L, -1);
//                    Unsafe.getUnsafe().putInt(index + slaveIndex * 8L + 4, Integer.MIN_VALUE);
//                }
//            } else {
//                if (
//                        slaveIndex < slaveColumnCount
//                                && isColumnIndexed(masterMeta, masterIndex) == slaveMeta.isColumnIndexed(slaveIndex)
//                                && Chars.equals(name, slaveMeta.getColumnName(slaveIndex))
//                ) {
//                    // reuse
//                    Unsafe.getUnsafe().putInt(index + outIndex * 8L + 4, slaveIndex);
//                    if (slaveIndex > outIndex) {
//                        // mark to do nothing with existing column, this may be overwritten later
//                        Unsafe.getUnsafe().putInt(index + slaveIndex * 8L + 4, Integer.MIN_VALUE);
//                    }
//                } else {
//                    // new
//                    if (slaveIndex < slaveColumnCount) {
//                        // column deleted at slaveIndex
//                        Unsafe.getUnsafe().putInt(index + slaveIndex * 8L, -1);
//                        Unsafe.getUnsafe().putInt(index + slaveIndex * 8L + 4, Integer.MIN_VALUE);
//                    }
//                    Unsafe.getUnsafe().putInt(index + outIndex * 8L + 4, -masterIndex - 1);
//                }
//            }
//            slaveIndex++;
//        }
//        Unsafe.getUnsafe().putInt(pTransitionIndex + 4, slaveIndex - shiftLeft);
//        return pTransitionIndex;
//    }

    public void updateTableToken(TableToken tableToken) {
        this.tableToken = tableToken;
    }

<<<<<<< HEAD
    private void buildWriterOrderMap(MemoryR newMeta, int newColumnCount) {
=======
    private void buildWriterOrderMap(MemoryMR newMeta, int newColumnCount) {
>>>>>>> 1bc8f3d3
        int nameOffset = (int) TableUtils.getColumnNameOffset(newColumnCount);
        columnOrderMap.clear();

        int denseSymbolIndex = 0;
        for (int i = 0; i < newColumnCount; i++) {
<<<<<<< HEAD
            int nameLen = (int) Vm.getStorageLength(newMeta.getInt(nameOffset));
=======
            int strLen = TableUtils.getInt(newMeta, newMeta.size(), nameOffset);
            if (strLen == TableUtils.NULL_LEN) {
                throw validationException(metaMem).put("NULL column name at [").put(i).put(']');
            }
            if (strLen < 1 || strLen > 255) {
                // EXT4 and many others do not allow file name length > 255 bytes
                throw validationException(metaMem).put("String length of ").put(strLen).put(" is invalid at offset ").put(nameOffset);
            }
            int nameLen = (int) Vm.getStorageLength(strLen);
>>>>>>> 1bc8f3d3
            int newOrderIndex = TableUtils.getReplacingColumnIndex(newMeta, i);
            boolean isSymbol = ColumnType.isSymbol(TableUtils.getColumnType(newMeta, i));

            if (newOrderIndex > -1 && newOrderIndex < newColumnCount - 1) {
                // Replace the column index
                columnOrderMap.set(3 * newOrderIndex, i);
                columnOrderMap.set(3 * newOrderIndex + 1, nameOffset);
                columnOrderMap.set(3 * newOrderIndex + 2, isSymbol ? denseSymbolIndex : -1);

                columnOrderMap.add(-newOrderIndex - 1);
                columnOrderMap.add(0);
                columnOrderMap.add(0);

            } else {
                columnOrderMap.add(i);
                columnOrderMap.add(nameOffset);
                columnOrderMap.add(isSymbol ? denseSymbolIndex : -1);
            }
            nameOffset += nameLen;
            if (isSymbol) {
                denseSymbolIndex++;
            }
        }
    }

<<<<<<< HEAD
    private TransitionIndex createTransitionIndex(
            MemoryR newMeta
    ) {
=======
    private TransitionIndex createTransitionIndex(MemoryMR newMeta) {
>>>>>>> 1bc8f3d3
        if (transitionIndex == null) {
            transitionIndex = new TransitionIndex();
        } else {
            transitionIndex.clear();
        }

        int oldColumnCount = columnCount;
        int newColumnCount = newMeta.getInt(TableUtils.META_OFFSET_COUNT);

        // index structure is
        // [action: int, copy from:int]

        // action: if -1 then current column in old is deleted or renamed, else it's reused
        // "copy from" >= 0 indicates that column is to be copied from old position
        // "copy from" < 0  indicates that column is new and should be taken from updated metadata position
        // "copy from" == Integer.MIN_VALUE  indicates that column is deleted for good and should not be re-added from any source

        int oldIndex = 0;
        int shiftLeft = 0;
        buildWriterOrderMap(newMeta, newColumnCount);

        for (int i = 0, n = columnOrderMap.size(); i < n; i += 3) {
<<<<<<< HEAD
=======
            int stableIndex = i / 3;
>>>>>>> 1bc8f3d3
            int writerIndex = columnOrderMap.get(i);
            if (writerIndex < 0) {
                continue;
            }
            CharSequence name = newMeta.getStrA(columnOrderMap.get(i + 1));
            int newColumnType = TableUtils.getColumnType(newMeta, writerIndex);

            int oldWriterIndex = -1;
            if (oldIndex < oldColumnCount) {
<<<<<<< HEAD
                oldWriterIndex = this.getWriterIndex(oldIndex);
                if (oldWriterIndex != writerIndex && newColumnType < 0) {
=======
                oldWriterIndex = getWriterIndex(oldIndex);
                int oldStableIndex = getStableIndex(oldIndex);
                if (oldStableIndex > stableIndex && newColumnType < 0) {
>>>>>>> 1bc8f3d3
                    // This column must be deleted so existing dense columns do not contain it
                    continue;
                }
            }

            int outIndex = oldIndex - shiftLeft;
            if (newColumnType < 0) {
                shiftLeft++; // Deleted in new
                if (oldIndex < oldColumnCount) {
                    transitionIndex.markDeleted(oldIndex);
                }
            } else {
                if (
                        oldIndex < oldColumnCount
                                && oldWriterIndex == writerIndex
                                && TableUtils.isColumnIndexed(newMeta, writerIndex) == this.isColumnIndexed(oldIndex)
                                && Chars.equals(name, this.getColumnName(oldIndex))
                ) {
                    // reuse
                    transitionIndex.markReusedAction(outIndex, oldIndex);
                    if (oldIndex > outIndex) {
                        // mark to do nothing with existing column, this may be overwritten later
                        transitionIndex.markReplaced(oldIndex);
                    }
                } else {
                    // new
                    if (oldIndex < oldColumnCount) {
                        // column deleted at oldIndex
                        transitionIndex.markDeleted(oldIndex);
                    }
                    transitionIndex.markCopyFrom(outIndex, writerIndex);
                }
            }
            oldIndex++;
        }
        return transitionIndex;
    }

<<<<<<< HEAD
=======
    private int getStableIndex(int oldIndex) {
        return ((TableReaderMetadataColumn) this.getColumnMetadata(oldIndex)).getStableIndex();
    }

>>>>>>> 1bc8f3d3
    public static class TransitionIndex {
        private final IntList actions = new IntList();

        public void clear() {
            actions.setAll(actions.capacity(), 0);
            actions.clear();
        }

        public boolean closeColumn(int index) {
            return actions.get(index * 2) == -1;
        }

        public int getCopyFromIndex(int index) {
            return actions.get(index * 2 + 1);
        }

        public boolean replaceWithNew(int index) {
            return actions.get(index * 2 + 1) != Integer.MIN_VALUE && actions.get(index * 2 + 1) < 0;
        }

        private void markCopyFrom(int index, int newIndex) {
            actions.extendAndSet(index * 2 + 1, -newIndex - 1);
        }

        private void markDeleted(int index) {
            actions.extendAndSet(index * 2, -1);
            actions.extendAndSet(index * 2 + 1, Integer.MIN_VALUE);
        }

        private void markReplaced(int index) {
            actions.extendAndSet(index * 2 + 1, Integer.MIN_VALUE);
        }

        private void markReusedAction(int index, int oldIndex) {
            actions.extendAndSet(index * 2 + 1, oldIndex);
        }
    }
}<|MERGE_RESOLUTION|>--- conflicted
+++ resolved
@@ -28,7 +28,6 @@
 import io.questdb.cairo.vm.Vm;
 import io.questdb.cairo.vm.api.MemoryMA;
 import io.questdb.cairo.vm.api.MemoryMR;
-import io.questdb.cairo.vm.api.MemoryR;
 import io.questdb.std.*;
 import io.questdb.std.datetime.millitime.MillisecondClock;
 import io.questdb.std.str.Path;
@@ -40,7 +39,6 @@
     private final CairoConfiguration configuration;
     private final FilesFacade ff;
     private final LowerCaseCharSequenceIntHashMap tmpValidationMap = new LowerCaseCharSequenceIntHashMap();
-    private final IntList columnOrderMap = new IntList();
     private boolean isSoftLink;
     private int maxUncommittedRows;
     private MemoryMR metaMem;
@@ -96,20 +94,12 @@
         buildWriterOrderMap(metaMem, columnCount);
 
         for (int i = 0, n = columnOrderMap.size(); i < n; i += 3) {
-<<<<<<< HEAD
-            int metaIndex = columnOrderMap.get(i);
-            if (metaIndex < 0) {
-                continue;
-            }
-
-=======
             int writerIndex = columnOrderMap.get(i);
             if (writerIndex < 0) {
                 continue;
             }
 
             int stableIndex = i / 3;
->>>>>>> 1bc8f3d3
             CharSequence name = metaMem.getStrA(columnOrderMap.get(i + 1));
             int denseSymbolIndex = columnOrderMap.get(i + 2);
             assert name != null;
@@ -121,14 +111,9 @@
             String newName;
 
             if (existingIndex < existingColumnCount) {
-<<<<<<< HEAD
-                existing = columnMetadata.getQuick(existingIndex);
-                if (existing.getWriterIndex() != metaIndex && columnType < 0) {
-=======
                 existing = (TableReaderMetadataColumn) columnMetadata.getQuick(existingIndex);
                 int existingStableIndex = existing.getStableIndex();
                 if (existingStableIndex > stableIndex && columnType < 0) {
->>>>>>> 1bc8f3d3
                     // This column must be deleted so existing dense columns do not contain it
                     continue;
                 }
@@ -143,19 +128,12 @@
                 newName = rename || existing == null ? Chars.toString(name) : existing.getName();
                 if (rename
                         || existing == null
-<<<<<<< HEAD
-                        || existing.getWriterIndex() != metaIndex
-=======
                         || existing.getWriterIndex() != writerIndex
->>>>>>> 1bc8f3d3
                         || existing.isIndexed() != isIndexed
                         || existing.getIndexValueBlockCapacity() != indexBlockCapacity
                         || existing.isDedupKey() != isDedupKey
                         || existing.getDenseSymbolIndex() != denseSymbolIndex
-<<<<<<< HEAD
-=======
                         || existing.getStableIndex() != stableIndex
->>>>>>> 1bc8f3d3
                 ) {
                     columnMetadata.setQuick(existingIndex - shiftLeft,
                             new TableReaderMetadataColumn(
@@ -165,16 +143,10 @@
                                     indexBlockCapacity,
                                     true,
                                     null,
-<<<<<<< HEAD
-                                    metaIndex,
-                                    isDedupKey,
-                                    denseSymbolIndex
-=======
                                     writerIndex,
                                     isDedupKey,
                                     denseSymbolIndex,
                                     stableIndex
->>>>>>> 1bc8f3d3
                             )
                     );
                 } else if (shiftLeft > 0) {
@@ -237,11 +209,7 @@
     }
 
     public int getDenseSymbolIndex(int columnIndex) {
-<<<<<<< HEAD
-        return columnMetadata.getQuick(columnIndex).getDenseSymbolIndex();
-=======
         return ((TableReaderMetadataColumn) columnMetadata.getQuick(columnIndex)).getDenseSymbolIndex();
->>>>>>> 1bc8f3d3
     }
 
     @Override
@@ -306,10 +274,7 @@
                 if (writerIndex < 0) {
                     continue;
                 }
-<<<<<<< HEAD
-=======
                 int stableIndex = i / 3;
->>>>>>> 1bc8f3d3
                 CharSequence name = metaMem.getStrA(columnOrderMap.get(i + 1));
                 int denseSymbolIndex = columnOrderMap.get(i + 2);
 
@@ -319,11 +284,7 @@
                 if (columnType > -1) {
                     String colName = Chars.toString(name);
                     columnMetadata.add(
-<<<<<<< HEAD
-                            new TableColumnMetadata(
-=======
                             new TableReaderMetadataColumn(
->>>>>>> 1bc8f3d3
                                     colName,
                                     columnType,
                                     TableUtils.isColumnIndexed(metaMem, writerIndex),
@@ -331,14 +292,6 @@
                                     true,
                                     null,
                                     writerIndex,
-<<<<<<< HEAD
-                                    TableUtils.isColumnDedupKey(metaMem, i),
-                                    denseSymbolIndex
-                            )
-                    );
-                    int denseIndex = columnMetadata.size() - 1;
-                    columnNameIndexMap.put(colName, denseIndex);
-=======
                                     TableUtils.isColumnDedupKey(metaMem, writerIndex),
                                     denseSymbolIndex,
                                     stableIndex
@@ -348,7 +301,6 @@
                     if (!columnNameIndexMap.put(colName, denseIndex)) {
                         throw validationException(metaMem).put("Duplicate column [name=").put(name).put("] at ").put(i);
                     }
->>>>>>> 1bc8f3d3
                     if (writerIndex == timestampIndex) {
                         this.timestampIndex = denseIndex;
                     }
@@ -463,19 +415,12 @@
         this.tableToken = tableToken;
     }
 
-<<<<<<< HEAD
-    private void buildWriterOrderMap(MemoryR newMeta, int newColumnCount) {
-=======
     private void buildWriterOrderMap(MemoryMR newMeta, int newColumnCount) {
->>>>>>> 1bc8f3d3
         int nameOffset = (int) TableUtils.getColumnNameOffset(newColumnCount);
         columnOrderMap.clear();
 
         int denseSymbolIndex = 0;
         for (int i = 0; i < newColumnCount; i++) {
-<<<<<<< HEAD
-            int nameLen = (int) Vm.getStorageLength(newMeta.getInt(nameOffset));
-=======
             int strLen = TableUtils.getInt(newMeta, newMeta.size(), nameOffset);
             if (strLen == TableUtils.NULL_LEN) {
                 throw validationException(metaMem).put("NULL column name at [").put(i).put(']');
@@ -485,7 +430,6 @@
                 throw validationException(metaMem).put("String length of ").put(strLen).put(" is invalid at offset ").put(nameOffset);
             }
             int nameLen = (int) Vm.getStorageLength(strLen);
->>>>>>> 1bc8f3d3
             int newOrderIndex = TableUtils.getReplacingColumnIndex(newMeta, i);
             boolean isSymbol = ColumnType.isSymbol(TableUtils.getColumnType(newMeta, i));
 
@@ -511,13 +455,7 @@
         }
     }
 
-<<<<<<< HEAD
-    private TransitionIndex createTransitionIndex(
-            MemoryR newMeta
-    ) {
-=======
     private TransitionIndex createTransitionIndex(MemoryMR newMeta) {
->>>>>>> 1bc8f3d3
         if (transitionIndex == null) {
             transitionIndex = new TransitionIndex();
         } else {
@@ -540,10 +478,7 @@
         buildWriterOrderMap(newMeta, newColumnCount);
 
         for (int i = 0, n = columnOrderMap.size(); i < n; i += 3) {
-<<<<<<< HEAD
-=======
             int stableIndex = i / 3;
->>>>>>> 1bc8f3d3
             int writerIndex = columnOrderMap.get(i);
             if (writerIndex < 0) {
                 continue;
@@ -553,14 +488,9 @@
 
             int oldWriterIndex = -1;
             if (oldIndex < oldColumnCount) {
-<<<<<<< HEAD
-                oldWriterIndex = this.getWriterIndex(oldIndex);
-                if (oldWriterIndex != writerIndex && newColumnType < 0) {
-=======
                 oldWriterIndex = getWriterIndex(oldIndex);
                 int oldStableIndex = getStableIndex(oldIndex);
                 if (oldStableIndex > stableIndex && newColumnType < 0) {
->>>>>>> 1bc8f3d3
                     // This column must be deleted so existing dense columns do not contain it
                     continue;
                 }
@@ -599,13 +529,10 @@
         return transitionIndex;
     }
 
-<<<<<<< HEAD
-=======
     private int getStableIndex(int oldIndex) {
         return ((TableReaderMetadataColumn) this.getColumnMetadata(oldIndex)).getStableIndex();
     }
 
->>>>>>> 1bc8f3d3
     public static class TransitionIndex {
         private final IntList actions = new IntList();
 
