--- conflicted
+++ resolved
@@ -24,6 +24,7 @@
 
 package io.questdb.cairo;
 
+import io.questdb.cairo.sql.RecordMetadata;
 import io.questdb.cairo.sql.TableMetadata;
 import io.questdb.cairo.vm.Vm;
 import io.questdb.cairo.vm.api.MemoryMR;
@@ -201,42 +202,6 @@
             int columnIndex,
             int symbolCapacity,
             boolean isDedupKey,
-<<<<<<< HEAD
-            boolean isSymbolCached
-    ) {
-        String str = name.toString();
-        columnNameIndexMap.put(str, columnMetadata.size());
-        columnMetadata.add(
-                new TableColumnMetadata(
-                        str,
-                        type,
-                        indexFlag,
-                        indexValueBlockCapacity,
-                        true,
-                        null,
-                        columnIndex,
-                        isDedupKey,
-                        0,
-                        isSymbolCached,
-                        symbolCapacity
-                )
-        );
-        columnCount++;
-        if (ColumnType.isSymbol(type)) {
-            symbolMapCount++;
-        }
-    }
-
-    void addColumn(
-            CharSequence name,
-            int type,
-            boolean indexFlag,
-            int indexValueBlockCapacity,
-            int columnIndex,
-            int symbolCapacity,
-            boolean isDedupKey,
-=======
->>>>>>> c128eb7a
             int replacingIndex,
             boolean isSymbolCached
     ) {
@@ -284,8 +249,6 @@
         TableColumnMetadata oldColumnMetadata = columnMetadata.get(columnIndex);
         oldColumnMetadata.rename(newNameStr);
     }
-<<<<<<< HEAD
-=======
 
     protected static class WriterTableColumnMetadata extends TableColumnMetadata {
 
@@ -317,5 +280,4 @@
             );
         }
     }
->>>>>>> c128eb7a
 }