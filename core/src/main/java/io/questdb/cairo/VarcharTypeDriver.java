--- conflicted
+++ resolved
@@ -505,19 +505,6 @@
     }
 
     @Override
-<<<<<<< HEAD
-    public boolean isSparseDataVector(long auxMemAddr, long dataMemAddr, long rowCount) {
-        long lastSizeInDataVector = 0;
-        for (int row = 0; row < rowCount; row++) {
-            long offset = getDataVectorOffset(auxMemAddr, row);
-            if (offset != lastSizeInDataVector) {
-                // Swiss cheese hole in var col file
-                return true;
-            }
-            lastSizeInDataVector = getDataVectorSizeAt(auxMemAddr, row);
-        }
-        return false;
-=======
     public long mergeShuffleColumnFromManyAddresses(
             long indexFormat,
             long primaryAddressList,
@@ -538,7 +525,20 @@
                 destDataOffset,
                 destDataSize
         );
->>>>>>> 05fee729
+    }
+
+    @Override
+    public boolean isSparseDataVector(long auxMemAddr, long dataMemAddr, long rowCount) {
+        long lastSizeInDataVector = 0;
+        for (int row = 0; row < rowCount; row++) {
+            long offset = getDataVectorOffset(auxMemAddr, row);
+            if (offset != lastSizeInDataVector) {
+                // Swiss cheese hole in var col file
+                return true;
+            }
+            lastSizeInDataVector = getDataVectorSizeAt(auxMemAddr, row);
+        }
+        return false;
     }
 
     @Override
