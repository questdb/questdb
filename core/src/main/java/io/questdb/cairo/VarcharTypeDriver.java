/*******************************************************************************
 *     ___                  _   ____  ____
 *    / _ \ _   _  ___  ___| |_|  _ \| __ )
 *   | | | | | | |/ _ \/ __| __| | | |  _ \
 *   | |_| | |_| |  __/\__ \ |_| |_| | |_) |
 *    \__\_\\__,_|\___||___/\__|____/|____/
 *
 *  Copyright (c) 2014-2019 Appsicle
 *  Copyright (c) 2019-2024 QuestDB
 *
 *  Licensed under the Apache License, Version 2.0 (the "License");
 *  you may not use this file except in compliance with the License.
 *  You may obtain a copy of the License at
 *
 *  http://www.apache.org/licenses/LICENSE-2.0
 *
 *  Unless required by applicable law or agreed to in writing, software
 *  distributed under the License is distributed on an "AS IS" BASIS,
 *  WITHOUT WARRANTIES OR CONDITIONS OF ANY KIND, either express or implied.
 *  See the License for the specific language governing permissions and
 *  limitations under the License.
 *
 ******************************************************************************/

package io.questdb.cairo;

import io.questdb.cairo.vm.api.*;
import io.questdb.std.*;
import io.questdb.std.str.*;
import org.jetbrains.annotations.NotNull;
import org.jetbrains.annotations.Nullable;

import static io.questdb.cairo.ColumnType.VARCHAR_AUX_SHL;

public class VarcharTypeDriver implements ColumnTypeDriver {
    public static final VarcharTypeDriver INSTANCE = new VarcharTypeDriver();
    public static final int VARCHAR_AUX_WIDTH_BYTES = 2 * Long.BYTES;
    // We store a prefix of this many bytes in auxiliary memory when the value is too large to inline.
    public static final int VARCHAR_INLINED_PREFIX_BYTES = 6;
    public static final long VARCHAR_INLINED_PREFIX_MASK = (1L << 8 * VARCHAR_INLINED_PREFIX_BYTES) - 1L;
    // Maximum byte length that we can fully inline into auxiliary memory. In this case
    // there is no need to store any part of the string in data memory.
    // When the string is longer than this, we store the first few bytes in auxiliary memory,
    // and the full value in data memory.
    public static final int VARCHAR_MAX_BYTES_FULLY_INLINED = 9;
    public static final long VARCHAR_MAX_COLUMN_SIZE = 1L << 48;
    private static final int FULLY_INLINED_STRING_OFFSET = 1;
    private static final int HEADER_FLAGS_WIDTH = 4;
<<<<<<< HEAD
    private static final int HEADER_FLAGS_MASK = (1 << HEADER_FLAGS_WIDTH) - 1;
=======
>>>>>>> 4bf90e9f
    private static final int HEADER_FLAG_ASCII = 2;
    private static final int HEADER_FLAG_INLINED = 1;
    private static final int HEADER_FLAG_NULL = 4;
    private static final int INLINED_LENGTH_MASK = (1 << 4) - 1;
    private static final int INLINED_PREFIX_OFFSET = 4;
    // The exclusive limit on the byte length of a varchar value. The length is encoded in 28 bits.
    private static final int LENGTH_LIMIT_BYTES = 1 << 28;
    private static final int DATA_LENGTH_MASK = LENGTH_LIMIT_BYTES - 1;

    /**
     * Appends UTF8 varchar type to the data and aux vectors.
     *
     * @param dataMem data vector, contains UTF8 bytes
     * @param auxMem  aux vector, contains pointer to data vector, size, flags and statistics about UTF8 string
     * @param value   the UTF8 string to be stored
     */
    public static void appendValue(MemoryA dataMem, MemoryA auxMem, @Nullable Utf8Sequence value) {
        final long offset;
        if (value != null) {
            int size = value.size();
            if (size <= VARCHAR_MAX_BYTES_FULLY_INLINED) {
                int flags = HEADER_FLAG_INLINED;
                if (value.isAscii()) {
                    flags |= HEADER_FLAG_ASCII;
                }
                // size is known to be at most 4 bits
                auxMem.putByte((byte) ((size << HEADER_FLAGS_WIDTH) | flags));
                auxMem.putVarchar(value, 0, size);
                auxMem.skip(VARCHAR_MAX_BYTES_FULLY_INLINED - size);
                offset = dataMem.getAppendOffset();
            } else {
                if (size >= LENGTH_LIMIT_BYTES) {
                    throw CairoException.critical(0).put("varchar value is too long [size=")
                            .put(size).put(", max=").put(LENGTH_LIMIT_BYTES).put(']');
                }

                int flags = 0;  // not inlined
                if (value.isAscii()) {
                    flags |= HEADER_FLAG_ASCII;
                }
                auxMem.putInt((size << HEADER_FLAGS_WIDTH) | flags);
                auxMem.putVarchar(value, 0, VARCHAR_INLINED_PREFIX_BYTES);
                offset = dataMem.putVarchar(value, 0, size);
                if (offset >= VARCHAR_MAX_COLUMN_SIZE) {
                    throw CairoException.critical(0).put("varchar data column is too large [offset=")
                            .put(offset).put(", max=").put(VARCHAR_MAX_COLUMN_SIZE).put(']');
                }
            }
        } else {
            auxMem.putInt(HEADER_FLAG_NULL);
            auxMem.skip(VARCHAR_INLINED_PREFIX_BYTES);
            offset = dataMem.getAppendOffset();
        }
        // write 48 bit offset (little-endian)
        auxMem.putShort((short) offset);
        auxMem.putInt((int) (offset >> 16));
    }

    /**
     * Appends varchar to single data vector. The storage in this data vector is
     * length prefixed. The ascii flag is encoded to the highest bit of the length.
     *
     * @param dataMem the target append memory
     * @param value   the nullable varchar value, UTF8 encoded
     */
    public static void appendValue(MemoryA dataMem, @Nullable Utf8Sequence value) {
        if (value == null) {
            dataMem.putInt(TableUtils.NULL_LEN);
            return;
        }
        final int size = value.size();
        dataMem.putInt(value.isAscii() ? size | Integer.MIN_VALUE : size);
        dataMem.putVarchar(value, 0, size);
    }

    /**
     * Appends UTF8 varchar type to the memory address with a header.
     * This is unsafe method, and it is assumed that the memory address is valid and has enough space to store the header and UTF8 bytes.
     * The number of bytes to be written can be obtained from {@link #getSingleMemValueByteCount(Utf8Sequence)}
     *
     * @param dataMemAddr    memory address to store header and UTF8 bytes in
     * @param value          the UTF8 string to be stored
     * @param eraseAsciiFlag when set to true, the written sequence will have ASCII flag set to false;
     *                       when set to false, the output flag will have the same value as {@code value.isAscii()}.
     */
    public static void appendValue(long dataMemAddr, @Nullable Utf8Sequence value, boolean eraseAsciiFlag) {
        if (value == null) {
            Unsafe.getUnsafe().putInt(dataMemAddr, TableUtils.NULL_LEN); // NULL
            return;
        }
        final int hi = value.size();
        value.writeTo(dataMemAddr + Integer.BYTES, 0, hi);
        if (eraseAsciiFlag) {
            Unsafe.getUnsafe().putInt(dataMemAddr, hi);
        } else {
            final boolean ascii = value.isAscii();
            // ASCII flag is signaled with the highest bit
            Unsafe.getUnsafe().putInt(dataMemAddr, ascii ? hi | Integer.MIN_VALUE : hi);
        }
    }

    public static long getDataOffset(long auxEntry) {
        // the first 4 bytes cannot ever be 0
        // why? the first 4 bytes contains size and flags and there are 3 possibilities:
        // 1. null string -> the null flag is set
        // 2. empty string -> it's fully inlined -> the inline flag is set
        // 3. non-empty string -> the size is non-zero
        assert Unsafe.getUnsafe().getInt(auxEntry) != 0;

        return Unsafe.getUnsafe().getLong(auxEntry + Long.BYTES) >>> 16;
    }

    public static long getDataVectorSize(MemoryR auxMem, long offset) {
        final int raw = auxMem.getInt(offset);
        assert raw != 0;
        final long dataOffset = getDataOffset(auxMem, offset);

        if (hasNullOrInlinedFlag(raw)) {
            return dataOffset;
        }
        // size of the string at this offset
        final int size = (raw >> HEADER_FLAGS_WIDTH) & DATA_LENGTH_MASK;
        return dataOffset + size;
    }

    public static int getSingleMemValueByteCount(@Nullable Utf8Sequence value) {
        return value != null ? Integer.BYTES + value.size() : Integer.BYTES;
    }

    /*
     * Reads UTF8 varchar type from the memory with a header.
     *
     * @param dataMem memory contains UTF8 bytes
     * @param offset in the memory
     * @param ab 1 for A memory
     */
    public static Utf8Sequence getValue(@NotNull MemoryR dataMem, long offset, int ab) {
        long address = dataMem.addressOf(offset);
        int header = Unsafe.getUnsafe().getInt(address);
        assert header != 0;
        if (isNull(header)) {
            return null;
        }
        return (ab == 1) ?
                dataMem.getVarcharA(offset + Integer.BYTES, size(header), isAscii(header)) :
                dataMem.getVarcharB(offset + Integer.BYTES, size(header), isAscii(header));
    }

    /**
     * Reads UTF8 varchar type from the memory with a header.
     *
     * @param dataMemAddr memory address contains UTF8 bytes
     * @param sequence    to wrap UTF8 bytes with
     * @return the provided UTF8 wrapper or null.
     */
    public static DirectUtf8Sequence getValue(long dataMemAddr, @NotNull DirectUtf8String sequence) {
        int header = Unsafe.getUnsafe().getInt(dataMemAddr);
        if (isNull(header)) {
            return null;
        }
        return sequence.of(dataMemAddr + Integer.BYTES, dataMemAddr + Integer.BYTES + size(header), isAscii(header));
    }

    /**
     * Reads a UTF-8 value from a VARCHAR column.
     *
     * @param rowNum  the row number to read
     * @param dataMem base pointer of the data vector
     * @param auxMem  base pointer of the auxiliary vector
     * @param ab      whether to return the A or B flyweight
     * @return a <code>Utf8Seqence</code> representing the value at <code>rowNum</code>
     */
    public static Utf8Sequence getValue(long rowNum, MemoryR dataMem, MemoryR auxMem, int ab) {
        final long auxOffset = VARCHAR_AUX_WIDTH_BYTES * rowNum;
        int raw = auxMem.getInt(auxOffset);
        assert raw != 0;

        if (hasNullFlag(raw)) {
            return null;
        }

        boolean ascii = hasAsciiFlag(raw);

        if (hasInlinedFlag(raw)) {
            // inlined string
            int size = (raw >> HEADER_FLAGS_WIDTH) & INLINED_LENGTH_MASK;
            return ab == 1 ? auxMem.getVarcharA(auxOffset + 1, size, ascii) : auxMem.getVarcharB(auxOffset + 1, size, ascii);
        }

        // string is split, prefix is in auxMem and the suffix is in data mem
        return ab == 1 ? auxMem.getSplitVarcharA(
                auxMem.addressOf(auxOffset + INLINED_PREFIX_OFFSET),
                dataMem.addressOf(getDataOffset(auxMem, auxOffset)),
                (raw >> HEADER_FLAGS_WIDTH) & DATA_LENGTH_MASK,
                ascii
        ) : auxMem.getSplitVarcharB(
                auxMem.addressOf(auxOffset + INLINED_PREFIX_OFFSET),
                dataMem.addressOf(getDataOffset(auxMem, auxOffset)),
                (raw >> HEADER_FLAGS_WIDTH) & DATA_LENGTH_MASK,
                ascii
        );
    }

    /**
     * Reads a UTF-8 value from a VARCHAR column.
     *
     * @param auxAddr       base pointer of the auxiliary vector
     * @param dataAddr      base pointer of the data vector
     * @param rowNum        the row number to read
     * @param utf8view      flyweight for the inlined string
     * @param utf8SplitView flyweight for the split string
     * @return utf8view or utf8SplitView loaded with the read value
     */
    public static Utf8Sequence getValue(
            long auxAddr,
            long dataAddr,
            long rowNum,
            InlinedVarchar utf8view,
            Utf8SplitString utf8SplitView
    ) {
        long auxEntry = auxAddr + VARCHAR_AUX_WIDTH_BYTES * rowNum;
        int raw = Unsafe.getUnsafe().getInt(auxEntry);
        assert raw != 0;

        if (hasNullFlag(raw)) {
            return null;
        }

        boolean ascii = hasAsciiFlag(raw);

        if (hasInlinedFlag(raw)) {
            // inlined string
            int size = (raw >> HEADER_FLAGS_WIDTH) & INLINED_LENGTH_MASK;
            return utf8view.of(auxEntry + FULLY_INLINED_STRING_OFFSET, (byte) size, ascii);
        }
        // string is split, prefix is in aux mem and the full string is in data mem
        return utf8SplitView.of(
                auxEntry + INLINED_PREFIX_OFFSET,
                dataAddr + getDataOffset(auxEntry),
                (raw >> HEADER_FLAGS_WIDTH) & DATA_LENGTH_MASK,
                ascii
        );
    }

    @Override
    public void appendNull(MemoryA dataMem, MemoryA auxMem) {
        appendValue(dataMem, auxMem, null);
    }

    @Override
    public long auxRowsToBytes(long rowCount) {
        return VARCHAR_AUX_WIDTH_BYTES * rowCount;
    }

    @Override
    public void configureAuxMemMA(MemoryMA auxMem) {
        // noop
    }

    @Override
    public void configureAuxMemMA(FilesFacade ff, MemoryMA auxMem, LPSZ fileName, long dataAppendPageSize, int memoryTag, long opts, int madviseOpts) {
        auxMem.of(
                ff,
                fileName,
                dataAppendPageSize,
                -1,
                MemoryTag.MMAP_TABLE_WRITER,
                opts,
                madviseOpts
        );
    }

    @Override
    public void configureAuxMemO3RSS(MemoryARW auxMem) {
        // no-op for varchar
    }

    @Override
    public void configureAuxMemOM(FilesFacade ff, MemoryOM auxMem, int fd, LPSZ fileName, long rowLo, long rowHi, int memoryTag, long opts) {
        auxMem.ofOffset(
                ff,
                fd,
                fileName,
                VARCHAR_AUX_WIDTH_BYTES * rowLo,
                VARCHAR_AUX_WIDTH_BYTES * rowHi,
                memoryTag,
                opts
        );
    }

    @Override
    public void configureDataMemOM(
            FilesFacade ff,
            MemoryR auxMem,
            MemoryOM dataMem,
            int dataFd,
            LPSZ fileName,
            long rowLo,
            long rowHi,
            int memoryTag,
            long opts
    ) {
        long lo;
        if (rowLo > 0) {
            lo = getDataOffset(auxMem, VARCHAR_AUX_WIDTH_BYTES * rowLo);
        } else {
            lo = 0;
        }
        long hi = getDataVectorSize(auxMem, VARCHAR_AUX_WIDTH_BYTES * (rowHi - 1));
        dataMem.ofOffset(
                ff,
                dataFd,
                fileName,
                lo,
                hi,
                memoryTag,
                opts
        );
    }

    @Override
    public long getAuxVectorOffset(long row) {
        return VARCHAR_AUX_WIDTH_BYTES * row;
    }

    @Override
    public long getAuxVectorSize(long storageRowCount) {
        return VARCHAR_AUX_WIDTH_BYTES * storageRowCount;
    }

    @Override
    public long getDataVectorMinEntrySize() {
        return 0;
    }

    public long getDataVectorOffset(long auxMemAddr, long row) {
        return getDataOffset(auxMemAddr + VARCHAR_AUX_WIDTH_BYTES * row);
    }

    @Override
    public long getDataVectorSize(long auxMemAddr, long rowLo, long rowHi) {
        if (rowLo > rowHi) {
            return 0;
        }
        if (rowLo > 0) {
            return getDataVectorSizeAt(auxMemAddr, rowHi) - getDataVectorOffset(auxMemAddr, rowLo);
        }
        return getDataVectorSizeAt(auxMemAddr, rowHi);
    }

    @Override
    public long getDataVectorSizeAt(long auxMemAddr, long row) {
        return getDataVectorSize(auxMemAddr + VARCHAR_AUX_WIDTH_BYTES * row);
    }

    @Override
    public long getDataVectorSizeAtFromFd(FilesFacade ff, int auxFd, long row) {
        long auxFileOffset = VARCHAR_AUX_WIDTH_BYTES * row;
        if (row < 0) {
            return 0;
        }
        final int raw = readInt(ff, auxFd, auxFileOffset);

        final int offsetLo = readInt(ff, auxFd, auxFileOffset + 8L);
        final int offsetHi = readInt(ff, auxFd, auxFileOffset + 12L);
        final long dataOffset = Numbers.encodeLowHighInts(offsetLo, offsetHi) >>> 16;

        if (hasNullOrInlinedFlag(raw)) {
            // null flag is set or fully inlined value
            return dataOffset;
        }
        // size of the string at this offset
        final int size = (raw >> HEADER_FLAGS_WIDTH) & DATA_LENGTH_MASK;
        return dataOffset + size;
    }

    @Override
    public long getMinAuxVectorSize() {
        return 0;
    }

    @Override
    public void o3ColumnMerge(
            long timestampMergeIndexAddr,
            long timestampMergeIndexCount,
            long srcAuxAddr1,
            long srcDataAddr1,
            long srcAuxAddr2,
            long srcDataAddr2,
            long dstAuxAddr,
            long dstDataAddr,
            long dstDataOffset
    ) {
        Vect.oooMergeCopyVarcharColumn(
                timestampMergeIndexAddr,
                timestampMergeIndexCount,
                srcAuxAddr1,
                srcDataAddr1,
                srcAuxAddr2,
                srcDataAddr2,
                dstAuxAddr,
                dstDataAddr,
                dstDataOffset
        );
    }

    @Override
    public void o3copyAuxVector(FilesFacade ff, long srcAddr, long srcLo, long srcHi, long dstAddr, long dstFileOffset, int dstFd, boolean mixedIOFlag) {
        O3CopyJob.copyFixedSizeCol(ff, srcAddr, srcLo, srcHi, dstAddr, dstFileOffset, dstFd, VARCHAR_AUX_SHL, mixedIOFlag);
    }

    @Override
    public void o3sort(
            long sortedTimestampsAddr,
            long sortedTimestampsRowCount,
            MemoryCR srcDataMem,
            MemoryCR srcAuxMem,
            MemoryCARW dstDataMem,
            MemoryCARW dstAuxMem
    ) {
        // ensure we have enough memory allocated
        final long srcDataAddr = srcDataMem.addressOf(0);
        final long srcAuxAddr = srcAuxMem.addressOf(0);
        // exclude the trailing offset from shuffling
        final long tgtAuxAddr = dstAuxMem.resize(getAuxVectorSize(sortedTimestampsRowCount));
        final long tgtDataAddr = dstDataMem.resize(getDataVectorSizeAt(srcAuxAddr, sortedTimestampsRowCount - 1));

        assert srcAuxAddr != 0;
        assert tgtAuxAddr != 0;

        // add max offset so that we do not have conditionals inside loop
        final long offset = Vect.sortVarcharColumn(
                sortedTimestampsAddr,
                sortedTimestampsRowCount,
                srcDataAddr,
                srcAuxAddr,
                tgtDataAddr,
                tgtAuxAddr
        );
        dstDataMem.jumpTo(offset);
        dstAuxMem.jumpTo(VARCHAR_AUX_WIDTH_BYTES * sortedTimestampsRowCount);
    }

    @Override
    public long setAppendAuxMemAppendPosition(MemoryMA auxMem, long rowCount) {
        if (rowCount > 0) {
            auxMem.jumpTo(VARCHAR_AUX_WIDTH_BYTES * (rowCount - HEADER_FLAG_INLINED));
            final long dataMemOffset = getDataVectorSize(auxMem.getAppendAddress());
            // Jump to the end of file to correctly trim the file
            auxMem.jumpTo(VARCHAR_AUX_WIDTH_BYTES * rowCount);
            return dataMemOffset;
        }
        auxMem.jumpTo(0);
        return 0;
    }

    @Override
    public long setAppendPosition(long pos, MemoryMA auxMem, MemoryMA dataMem) {
        if (pos > 0) {
            // first we need to calculate already used space. both data and aux vectors.
            long auxVectorOffset = getAuxVectorOffset(pos - 1); // the last entry we are NOT overwriting
            auxMem.jumpTo(auxVectorOffset);
            long auxEntryPtr = auxMem.getAppendAddress();

            long dataVectorSize = getDataVectorSize(auxEntryPtr);
            long auxVectorSize = getAuxVectorSize(pos);
            long totalDataSizeBytes = dataVectorSize + auxVectorSize;

            auxVectorOffset = getAuxVectorOffset(pos); // the entry we are about to overwrite with the next append
            // Jump to the end of file to correctly trim the file
            auxMem.jumpTo(auxVectorOffset);
            dataMem.jumpTo(dataVectorSize);
            return totalDataSizeBytes;
        }

        dataMem.jumpTo(0);
        auxMem.jumpTo(0);
        // Assume var length columns use 28 bytes per value to estimate the record size
        // if there are no rows in the partition yet.
        // The record size used to estimate the partition size
        // to split partition in O3 commit when necessary
        return TableUtils.ESTIMATED_VAR_COL_SIZE;
    }

    @Override
    public void setFullAuxVectorNull(long auxMemAddr, long rowCount) {
        // varchar vector does not have suffix
        Vect.setVarcharColumnNullRefs(auxMemAddr, 0, rowCount);
    }

    @Override
    public void setPartAuxVectorNull(long auxMemAddr, long initialOffset, long columnTop) {
        Vect.setVarcharColumnNullRefs(auxMemAddr, initialOffset, columnTop);
    }

    @Override
    public void setDataVectorEntriesToNull(long dataMemAddr, long rowCount) {
        // this is a no-op, NULLs do not occupy space in the data vector
    }

    @Override
    public void shiftCopyAuxVector(long shift, long srcAddr, long srcLo, long srcHi, long dstAddr, long dstAddrSize) {
        // +1 since srcHi is inclusive
        assert (srcHi - srcLo + 1) * VARCHAR_AUX_WIDTH_BYTES <= dstAddrSize;
        O3Utils.shiftCopyVarcharColumnAux(
                shift,
                srcAddr,
                srcLo,
                srcHi,
                dstAddr
        );
    }

    private static long getDataOffset(MemoryR auxMem, long offset) {
        return auxMem.getLong(offset + 8L) >>> 16;
    }

    private static long getDataVectorSize(long auxEntry) {
        final int raw = Unsafe.getUnsafe().getInt(auxEntry);
        final long dataOffset = getDataOffset(auxEntry);

        if (hasNullOrInlinedFlag(raw)) {
            return dataOffset;
        }
        // size of the string at this offset
        final int size = (raw >> HEADER_FLAGS_WIDTH) & DATA_LENGTH_MASK;
        assert size > VARCHAR_MAX_BYTES_FULLY_INLINED : String.format("size %,d <= %d, dataOffset %,d",
                size, VARCHAR_MAX_BYTES_FULLY_INLINED, dataOffset);

        return dataOffset + size;
    }

    private static boolean hasAsciiFlag(int auxHeader) {
        return (auxHeader & HEADER_FLAG_ASCII) == HEADER_FLAG_ASCII;
    }

    private static boolean hasInlinedFlag(int auxHeader) {
        return (auxHeader & HEADER_FLAG_INLINED) == HEADER_FLAG_INLINED;
    }

    private static boolean hasNullFlag(int auxHeader) {
        return (auxHeader & HEADER_FLAG_NULL) == HEADER_FLAG_NULL;
    }

    private static boolean hasNullOrInlinedFlag(int auxHeader) {
        return (auxHeader & (HEADER_FLAG_NULL | HEADER_FLAG_INLINED)) != 0;
    }

    private static boolean isAscii(int header) {
        // ASCII flag is signaled with the highest bit
        return (header & Integer.MIN_VALUE) != 0;
    }

    private static boolean isNull(int header) {
        return header == TableUtils.NULL_LEN;
    }

    private static int readInt(FilesFacade ff, int fd, long offset) {
        long res = ff.readIntAsUnsignedLong(fd, offset);
        if (res < 0) {
            throw CairoException.critical(ff.errno())
                    .put("Invalid data read from varchar aux file [fd=").put(fd)
                    .put(", offset=").put(offset)
                    .put(", fileSize=").put(ff.length(fd))
                    .put(", result=").put(res)
                    .put(']');
        }
        return Numbers.decodeLowInt(res);
    }

    private static int size(int header) {
        return header & Integer.MAX_VALUE;
    }
}<|MERGE_RESOLUTION|>--- conflicted
+++ resolved
@@ -46,10 +46,6 @@
     public static final long VARCHAR_MAX_COLUMN_SIZE = 1L << 48;
     private static final int FULLY_INLINED_STRING_OFFSET = 1;
     private static final int HEADER_FLAGS_WIDTH = 4;
-<<<<<<< HEAD
-    private static final int HEADER_FLAGS_MASK = (1 << HEADER_FLAGS_WIDTH) - 1;
-=======
->>>>>>> 4bf90e9f
     private static final int HEADER_FLAG_ASCII = 2;
     private static final int HEADER_FLAG_INLINED = 1;
     private static final int HEADER_FLAG_NULL = 4;
@@ -306,7 +302,7 @@
 
     @Override
     public void configureAuxMemMA(MemoryMA auxMem) {
-        // noop
+        // no-op
     }
 
     @Override
@@ -535,6 +531,11 @@
     }
 
     @Override
+    public void setDataVectorEntriesToNull(long dataMemAddr, long rowCount) {
+        // this is a no-op, NULLs do not occupy space in the data vector
+    }
+
+    @Override
     public void setFullAuxVectorNull(long auxMemAddr, long rowCount) {
         // varchar vector does not have suffix
         Vect.setVarcharColumnNullRefs(auxMemAddr, 0, rowCount);
@@ -543,11 +544,6 @@
     @Override
     public void setPartAuxVectorNull(long auxMemAddr, long initialOffset, long columnTop) {
         Vect.setVarcharColumnNullRefs(auxMemAddr, initialOffset, columnTop);
-    }
-
-    @Override
-    public void setDataVectorEntriesToNull(long dataMemAddr, long rowCount) {
-        // this is a no-op, NULLs do not occupy space in the data vector
     }
 
     @Override
