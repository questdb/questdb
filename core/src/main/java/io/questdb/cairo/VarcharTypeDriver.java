--- conflicted
+++ resolved
@@ -230,12 +230,6 @@
     public long setAppendPosition(long pos, MemoryMA auxMem, MemoryMA dataMem) {
         if (pos > 0) {
             long auxVectorSize = getAuxVectorSize(pos);
-<<<<<<< HEAD
-            if (doubleAllocate) {
-                auxMem.allocate(auxVectorSize);
-            }
-=======
->>>>>>> 049f02d2
 
             // first we need to calculate already used space. both data and aux vectors.
             long auxVectorOffset = getAuxVectorOffset(pos - 1); // the last entry we are NOT overwriting
