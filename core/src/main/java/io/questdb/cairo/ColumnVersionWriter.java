--- conflicted
+++ resolved
@@ -133,12 +133,7 @@
         }
     }
 
-<<<<<<< HEAD
-    public void truncate() {
-=======
     public void truncate(boolean isPartitioned) {
-        LongList cachedList = getCachedList();
->>>>>>> 5b148982
         if (cachedList.size() > 0) {
             if (isPartitioned) {
                 cachedList.clear();
