/*******************************************************************************
 *     ___                  _   ____  ____
 *    / _ \ _   _  ___  ___| |_|  _ \| __ )
 *   | | | | | | |/ _ \/ __| __| | | |  _ \
 *   | |_| | |_| |  __/\__ \ |_| |_| | |_) |
 *    \__\_\\__,_|\___||___/\__|____/|____/
 *
 *  Copyright (c) 2014-2019 Appsicle
 *  Copyright (c) 2019-2022 QuestDB
 *
 *  Licensed under the Apache License, Version 2.0 (the "License");
 *  you may not use this file except in compliance with the License.
 *  You may obtain a copy of the License at
 *
 *  http://www.apache.org/licenses/LICENSE-2.0
 *
 *  Unless required by applicable law or agreed to in writing, software
 *  distributed under the License is distributed on an "AS IS" BASIS,
 *  WITHOUT WARRANTIES OR CONDITIONS OF ANY KIND, either express or implied.
 *  See the License for the specific language governing permissions and
 *  limitations under the License.
 *
 ******************************************************************************/

package io.questdb.cairo;

import io.questdb.cairo.vm.Vm;
import io.questdb.cairo.vm.api.MemoryCMARW;
import io.questdb.std.FilesFacade;
import io.questdb.std.LongList;
import io.questdb.std.MemoryTag;
import io.questdb.std.Unsafe;
import io.questdb.std.str.LPSZ;

public class ColumnVersionWriter extends ColumnVersionReader {
    private final MemoryCMARW mem;
    private long version;
    private long size;
    private long transientOffset;
    private long transientSize;
    private boolean hasChanges;

    // size should be read from the transaction file
    // it can be zero when there are no columns deviating from the main
    // data branch
    public ColumnVersionWriter(FilesFacade ff, LPSZ fileName, long size) {
<<<<<<< HEAD
        this.mem = Vm.getCMARWInstance(ff, fileName, ff.getPageSize(), size, MemoryTag.MMAP_TABLE_READER);
        this.size = this.mem.size();
        super.ofRO(mem);
        if (this.size > 0) {
            this.version = super.readUnsafe();
        }
    }

    @Override
    public void close() {
        mem.close(false);
    }

    @Override
    public void clear() {
        mem.close(false);
    }

    @Override
    public long getVersion() {
        return version;
    }

    public void commit() {
        if (!hasChanges) {
            return;
        }
        doCommit();
        hasChanges = false;
    }

    public long getOffset() {
        return transientOffset;
    }

    public long getOffsetA() {
        return mem.getLong(OFFSET_OFFSET_A_64);
    }

    public long getOffsetB() {
        return mem.getLong(OFFSET_OFFSET_B_64);
    }

    public long getSize() {
        return transientSize;
    }

    public void removeColumnTop(long partitionTimestamp, int columnIndex) {
        int recordIndex = getRecordIndex(partitionTimestamp, columnIndex);
        if (recordIndex >= 0) {
            getCachedList().setQuick(recordIndex + 3, 0);
            hasChanges = true;
        }
=======
        this.mem = Vm.getCMARWInstance(ff, fileName, ff.getPageSize(), size, MemoryTag.MMAP_TABLE_READER, CairoConfiguration.O_NONE);
        this.size = size;
>>>>>>> 5cdff800
    }

    /**
     * Adds or updates column version entry in the cached list. Entries from the cache are committed to disk via
     * commit() call. In cache and on disk entries are maintained in ascending chronological order of partition
     * timestamps and ascending column index order within each timestamp.
     *
     * @param timestamp   partition timestamp
     * @param columnIndex column index
     * @param txn         column file txn name
     * @param columnTop   column top
     */
    public void upsert(long timestamp, int columnIndex, long txn, long columnTop) {
        LongList cachedList = getCachedList();
        final int sz = cachedList.size();
        int index = cachedList.binarySearchBlock(BLOCK_SIZE_MSB, timestamp, BinarySearch.SCAN_UP);
        boolean insert = true;
        if (index > -1) {
            // brute force columns for this timestamp
            while (index < sz && cachedList.getQuick(index) == timestamp) {
                final long thisIndex = cachedList.getQuick(index + 1);

                if (thisIndex == columnIndex) {
                    if (txn > -1) {
                        cachedList.setQuick(index + 2, txn);
                    }
                    cachedList.setQuick(index + 3, columnTop);
                    insert = false;
                    break;
                }

                if (thisIndex > columnIndex) {
                    break;
                }

                index += BLOCK_SIZE;
            }
        } else {
            index = -index - 1;
        }


        if (insert) {
            if (index < sz) {
                cachedList.insert(index, BLOCK_SIZE);
            } else {
                cachedList.setPos(Math.max(index + BLOCK_SIZE, sz + BLOCK_SIZE));
            }
            cachedList.setQuick(index, timestamp);
            cachedList.setQuick(index + 1, columnIndex);
            cachedList.setQuick(index + 2, txn);
            cachedList.setQuick(index + 3, columnTop);
        }
        hasChanges = true;
    }

    public void upsertColumnTop(long partitionTimestamp, int columnIndex, long colTop) {
        int recordIndex = getRecordIndex(partitionTimestamp, columnIndex);
        LongList cachedList = getCachedList();
        if (recordIndex > -1L) {
            cachedList.setQuick(recordIndex + 3, colTop);
            hasChanges = true;
        } else {
            // This is a 0 column top record we need to store it
            // to mark that the column is written in O3 even before the partition the column was originally added
            int defaultRecordIndex = getRecordIndex(COL_TOP_DEFAULT_PARTITION, columnIndex);
            if (defaultRecordIndex >= 0) {
                long columnNameTxn = cachedList.getQuick(defaultRecordIndex + 2);
                long defaultPartitionTimestamp = cachedList.getQuick(defaultRecordIndex + 3);
                // Do not add 0 column top if the default parttion
                if (defaultPartitionTimestamp > partitionTimestamp || colTop > 0) {
                    upsert(partitionTimestamp, columnIndex, columnNameTxn, colTop);
                }
            } else if (colTop > 0) {
                // Store non-zero column tops only, zero is default
                // for columns added on the table creation
                upsert(partitionTimestamp, columnIndex, -1L, colTop);
            }
        }
    }

    public void upsertDefaultTxnName(int columnIndex, long columnNameTxn, long partitionTimestamp) {
        // When table is partitioned, use columnTop place to store the timestamp of the partition where the column added
        upsert(COL_TOP_DEFAULT_PARTITION, columnIndex, columnNameTxn, partitionTimestamp);
    }

    private void bumpFileSize(long size) {
        mem.setSize(size);
        this.size = size;
    }

    private long calculateSize(int entryCount) {
        // calculate the area size required to store the versions
        // we're assuming that 'columnVersions' contains 4 longs per entry
        // We're storing 4 longs per entry in the file
        return (long) entryCount * BLOCK_SIZE_BYTES;
    }

    private long calculateWriteOffset(long areaSize) {
        boolean currentIsA = isCurrentA();
        long currentOffset = currentIsA ? getOffsetA() : getOffsetB();
        currentOffset = Math.max(currentOffset, HEADER_SIZE);
        if (HEADER_SIZE + areaSize <= currentOffset) {
            return HEADER_SIZE;
        }
        long currentSize = currentIsA ? getSizeA() : getSizeB();
        return currentOffset + currentSize;
    }

    private void doCommit() {
        LongList cachedList = getCachedList();
        int entryCount = cachedList.size() / BLOCK_SIZE;
        long areaSize = calculateSize(entryCount);
        long writeOffset = calculateWriteOffset(areaSize);
        bumpFileSize(writeOffset + areaSize);
        store(entryCount, writeOffset);
        if (isCurrentA()) {
            updateB(writeOffset, areaSize);
        } else {
            updateA(writeOffset, areaSize);
        }

        Unsafe.getUnsafe().storeFence();
        storeNewVersion();
    }

    private long getSizeA() {
        return mem.getLong(OFFSET_SIZE_A_64);
    }

    private long getSizeB() {
        return mem.getLong(OFFSET_SIZE_B_64);
    }

    private boolean isCurrentA() {
        return version % 2 == 0;
    }

    private void store(int entryCount, long offset) {
        LongList cachedList = getCachedList();
        for (int i = 0; i < entryCount; i++) {
            int x = i * BLOCK_SIZE;
            mem.putLong(offset, cachedList.getQuick(x));
            mem.putLong(offset + 8, cachedList.getQuick(x + 1));
            mem.putLong(offset + 16, cachedList.getQuick(x + 2));
            mem.putLong(offset + 24, cachedList.getQuick(x + 3));
            offset += BLOCK_SIZE * 8;
        }
    }

    private void storeNewVersion() {
        mem.putLong(OFFSET_VERSION_64, ++this.version);
    }

    private void updateA(long aOffset, long aSize) {
        mem.putLong(OFFSET_OFFSET_A_64, aOffset);
        mem.putLong(OFFSET_SIZE_A_64, aSize);
        this.transientOffset = aOffset;
        this.transientSize = aSize;
    }

    private void updateB(long bOffset, long bSize) {
        mem.putLong(OFFSET_OFFSET_B_64, bOffset);
        mem.putLong(OFFSET_SIZE_B_64, bSize);
        this.transientOffset = bOffset;
        this.transientSize = bSize;
    }

    static {
        assert HEADER_SIZE == TableUtils.COLUMN_VERSION_FILE_HEADER_SIZE;
    }
}<|MERGE_RESOLUTION|>--- conflicted
+++ resolved
@@ -44,8 +44,7 @@
     // it can be zero when there are no columns deviating from the main
     // data branch
     public ColumnVersionWriter(FilesFacade ff, LPSZ fileName, long size) {
-<<<<<<< HEAD
-        this.mem = Vm.getCMARWInstance(ff, fileName, ff.getPageSize(), size, MemoryTag.MMAP_TABLE_READER);
+        this.mem = Vm.getCMARWInstance(ff, fileName, ff.getPageSize(), size, MemoryTag.MMAP_TABLE_READER, CairoConfiguration.O_NONE);
         this.size = this.mem.size();
         super.ofRO(mem);
         if (this.size > 0) {
@@ -98,10 +97,6 @@
             getCachedList().setQuick(recordIndex + 3, 0);
             hasChanges = true;
         }
-=======
-        this.mem = Vm.getCMARWInstance(ff, fileName, ff.getPageSize(), size, MemoryTag.MMAP_TABLE_READER, CairoConfiguration.O_NONE);
-        this.size = size;
->>>>>>> 5cdff800
     }
 
     /**
