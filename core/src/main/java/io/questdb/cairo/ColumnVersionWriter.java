/*******************************************************************************
 *     ___                  _   ____  ____
 *    / _ \ _   _  ___  ___| |_|  _ \| __ )
 *   | | | | | | |/ _ \/ __| __| | | |  _ \
 *   | |_| | |_| |  __/\__ \ |_| |_| | |_) |
 *    \__\_\\__,_|\___||___/\__|____/|____/
 *
 *  Copyright (c) 2014-2019 Appsicle
 *  Copyright (c) 2019-2023 QuestDB
 *
 *  Licensed under the Apache License, Version 2.0 (the "License");
 *  you may not use this file except in compliance with the License.
 *  You may obtain a copy of the License at
 *
 *  http://www.apache.org/licenses/LICENSE-2.0
 *
 *  Unless required by applicable law or agreed to in writing, software
 *  distributed under the License is distributed on an "AS IS" BASIS,
 *  WITHOUT WARRANTIES OR CONDITIONS OF ANY KIND, either express or implied.
 *  See the License for the specific language governing permissions and
 *  limitations under the License.
 *
 ******************************************************************************/

package io.questdb.cairo;

import io.questdb.cairo.vm.Vm;
import io.questdb.cairo.vm.api.MemoryCMARW;
import io.questdb.std.FilesFacade;
import io.questdb.std.LongList;
import io.questdb.std.MemoryTag;
import io.questdb.std.Unsafe;
import io.questdb.std.str.LPSZ;

public class ColumnVersionWriter extends ColumnVersionReader {
    private final MemoryCMARW mem;
    private boolean hasChanges;
    private long size;
    private long version;

    // size should be read from the transaction file
    // it can be zero when there are no columns deviating from the main
    // data branch
    public ColumnVersionWriter(FilesFacade ff, LPSZ fileName, long size) {
        this.mem = Vm.getCMARWInstance(ff, fileName, ff.getPageSize(), size, MemoryTag.MMAP_TABLE_READER, CairoConfiguration.O_NONE);
        this.size = this.mem.size();
        super.ofRO(mem);
        if (this.size > 0) {
            this.version = super.readUnsafe();
        }
    }

    @Override
    public void clear() {
        throw new UnsupportedOperationException();
    }

    @Override
    public void close() {
        mem.close(false);
    }

    public void commit() {
        if (!hasChanges) {
            return;
        }
        doCommit();
        hasChanges = false;
    }

    public void copyPartition(long partitionTimestamp, ColumnVersionReader source) {
        LongList src = source.cachedList;
        LongList dest = this.cachedList;

        int srcIndex = src.binarySearchBlock(BLOCK_SIZE_MSB, partitionTimestamp, BinarySearch.SCAN_UP);
        if (srcIndex < 0) { // source does not have partition information
            return;
        }

        int index = dest.binarySearchBlock(BLOCK_SIZE_MSB, partitionTimestamp, BinarySearch.SCAN_UP);
        if (index > -1L) {
            // Wipe out all the information about this partition to replace with the new one.
            removePartition(partitionTimestamp);
            index = dest.binarySearchBlock(BLOCK_SIZE_MSB, partitionTimestamp, BinarySearch.SCAN_UP);
        }

        if (index < 0) { // the cache does not contain this partition
            index = -index - 1;
            int srcEnd = src.binarySearchBlock(srcIndex, BLOCK_SIZE_MSB, partitionTimestamp, BinarySearch.SCAN_DOWN);
            dest.insertFromSource(index, src, srcIndex, srcEnd + BLOCK_SIZE);
        } else {
            throw CairoException.critical(0)
                    .put("invalid Column Version state ")
                    .ts(partitionTimestamp)
                    .put(" column version state, cannot update partition information");
        }
        hasChanges = true;
    }

    public long getOffsetA() {
        return mem.getLong(OFFSET_OFFSET_A_64);
    }

    public long getOffsetB() {
        return mem.getLong(OFFSET_OFFSET_B_64);
    }

    @Override
    public long getVersion() {
        return version;
    }

    public boolean hasChanges() {
        return hasChanges;
    }

    @Override
    public long readUnsafe() {
        this.hasChanges = false;
        return this.version = super.readUnsafe();
    }

    public void removeColumnTop(long partitionTimestamp, int columnIndex) {
        int recordIndex = getRecordIndex(partitionTimestamp, columnIndex);
        if (recordIndex >= 0) {
            cachedList.setQuick(recordIndex + COLUMN_TOP_OFFSET, 0);
            hasChanges = true;
        }
    }

    public void removePartition(long partitionTimestamp) {
        int from = cachedList.binarySearchBlock(BLOCK_SIZE_MSB, partitionTimestamp, BinarySearch.SCAN_UP);
        if (from > -1) {
            int to = cachedList.binarySearchBlock(from, BLOCK_SIZE_MSB, partitionTimestamp, BinarySearch.SCAN_DOWN);
            int len = to - from + BLOCK_SIZE;
            cachedList.removeIndexBlock(from, len);
            hasChanges = true;
        }
    }

    public void truncate() {
        if (cachedList.size() > 0) {
<<<<<<< HEAD
            if (isPartitioned) {
                int from = cachedList.binarySearchBlock(BLOCK_SIZE_MSB, COL_TOP_DEFAULT_PARTITION + 1, BinarySearch.SCAN_UP);
                if (from < 0) {
                    from = -from - 1;
                }
                // Remove all partitions after COL_TOP_DEFAULT_PARTITION
                if (from < cachedList.size()) {
                    cachedList.setPos(from);
                }
                // Keep default column version but reset the added timestamp to min
                for (int i = 0, n = cachedList.size(); i < n; i += BLOCK_SIZE) {
                    cachedList.setQuick(i + TIMESTAMP_ADDED_PARTITION_OFFSET, COL_TOP_DEFAULT_PARTITION);
                }
            } else {
                // Reset column tops
                for (int i = 3, n = cachedList.size(); i < n; i += 4) {
                    cachedList.setQuick(i, 0);
                }
=======
            int from = cachedList.binarySearchBlock(BLOCK_SIZE_MSB, COL_TOP_DEFAULT_PARTITION + 1, BinarySearch.SCAN_UP);
            if (from < 0) {
                from = -from - 1;
            }
            // Remove all partitions after COL_TOP_DEFAULT_PARTITION
            if (from < cachedList.size()) {
                cachedList.setPos(from);
            }
            // Keep default column version but reset the added timestamp to min
            for (int i = 0, n = cachedList.size(); i < n; i += BLOCK_SIZE) {
                cachedList.setQuick(i + TIMESTAMP_ADDED_PARTITION_OFFSET, COL_TOP_DEFAULT_PARTITION);
>>>>>>> 62bb9a05
            }
            hasChanges = true;
            commit();
        }
    }

    /**
     * Adds or updates column version entry in the cached list. Entries from the cache are committed to disk via
     * commit() call. In cache and on disk entries are maintained in ascending chronological order of partition
     * timestamps and ascending column index order within each timestamp.
     *
     * @param timestamp   partition timestamp
     * @param columnIndex column index
     * @param txn         column file txn name
     * @param columnTop   column top
     */
    public void upsert(long timestamp, int columnIndex, long txn, long columnTop) {
        final int sz = cachedList.size();
        int index = cachedList.binarySearchBlock(BLOCK_SIZE_MSB, timestamp, BinarySearch.SCAN_UP);
        boolean insert = true;
        if (index > -1) {
            // brute force columns for this timestamp
            while (index < sz && cachedList.getQuick(index) == timestamp) {
                final long thisIndex = cachedList.getQuick(index + COLUMN_INDEX_OFFSET);

                if (thisIndex == columnIndex) {
                    if (txn > -1) {
                        cachedList.setQuick(index + COLUMN_NAME_TXN_OFFSET, txn);
                    }
                    cachedList.setQuick(index + COLUMN_TOP_OFFSET, columnTop);
                    insert = false;
                    break;
                }

                if (thisIndex > columnIndex) {
                    break;
                }

                index += BLOCK_SIZE;
            }
        } else {
            index = -index - 1;
        }

        if (insert) {
            if (index < sz) {
                cachedList.insert(index, BLOCK_SIZE);
            } else {
                cachedList.setPos(Math.max(index + BLOCK_SIZE, sz + BLOCK_SIZE));
            }
            cachedList.setQuick(index, timestamp);
            cachedList.setQuick(index + COLUMN_INDEX_OFFSET, columnIndex);
            cachedList.setQuick(index + COLUMN_NAME_TXN_OFFSET, txn);
            cachedList.setQuick(index + COLUMN_TOP_OFFSET, columnTop);
        }
        hasChanges = true;
    }

    public void upsertColumnTop(long partitionTimestamp, int columnIndex, long colTop) {
        int recordIndex = getRecordIndex(partitionTimestamp, columnIndex);
        if (recordIndex > -1L) {
            cachedList.setQuick(recordIndex + COLUMN_TOP_OFFSET, colTop);
            hasChanges = true;
        } else {
            // This is a 0 column top record we need to store it
            // to mark that the column is written in O3 even before the partition the column was originally added
            int defaultRecordIndex = getRecordIndex(COL_TOP_DEFAULT_PARTITION, columnIndex);
            if (defaultRecordIndex >= 0) {
                long columnNameTxn = cachedList.getQuick(defaultRecordIndex + COLUMN_NAME_TXN_OFFSET);
                long defaultPartitionTimestamp = cachedList.getQuick(defaultRecordIndex + TIMESTAMP_ADDED_PARTITION_OFFSET);
                // Do not add 0 column top if the default partition
                if (defaultPartitionTimestamp > partitionTimestamp || colTop > 0) {
                    upsert(partitionTimestamp, columnIndex, columnNameTxn, colTop);
                }
            } else if (colTop > 0) {
                // Store non-zero column tops only, zero is default
                // for columns added on the table creation
                upsert(partitionTimestamp, columnIndex, -1L, colTop);
            }
        }
    }

    public void upsertDefaultTxnName(int columnIndex, long columnNameTxn, long partitionTimestamp) {
        // When table is partitioned, use columnTop place to store the timestamp of the partition where the column added
        upsert(COL_TOP_DEFAULT_PARTITION, columnIndex, columnNameTxn, partitionTimestamp);
    }

    private void bumpFileSize(long size) {
        mem.setSize(size);
        this.size = size;
    }

    private long calculateSize(int entryCount) {
        // calculate the area size required to store the versions
        // we're assuming that 'columnVersions' contains 4 longs per entry
        // We're storing 4 longs per entry in the file
        return (long) entryCount * BLOCK_SIZE_BYTES;
    }

    private long calculateWriteOffset(long areaSize) {
        boolean currentIsA = isCurrentA();
        long currentOffset = currentIsA ? getOffsetA() : getOffsetB();
        currentOffset = Math.max(currentOffset, HEADER_SIZE);
        if (HEADER_SIZE + areaSize <= currentOffset) {
            return HEADER_SIZE;
        }
        long currentSize = currentIsA ? getSizeA() : getSizeB();
        return currentOffset + currentSize;
    }

    private void doCommit() {
        int entryCount = cachedList.size() / BLOCK_SIZE;
        long areaSize = calculateSize(entryCount);
        long writeOffset = calculateWriteOffset(areaSize);
        bumpFileSize(writeOffset + areaSize);
        store(entryCount, writeOffset);
        if (isCurrentA()) {
            updateB(writeOffset, areaSize);
        } else {
            updateA(writeOffset, areaSize);
        }

        Unsafe.getUnsafe().storeFence();
        storeNewVersion();
    }

    private long getSizeA() {
        return mem.getLong(OFFSET_SIZE_A_64);
    }

    private long getSizeB() {
        return mem.getLong(OFFSET_SIZE_B_64);
    }

    private boolean isCurrentA() {
        return (version & 1L) == 0L;
    }

    private void store(int entryCount, long offset) {
        for (int i = 0; i < entryCount; i++) {
            int x = i * BLOCK_SIZE;
            mem.putLong(offset, cachedList.getQuick(x));
            mem.putLong(offset + 8, cachedList.getQuick(x + COLUMN_INDEX_OFFSET));
            mem.putLong(offset + 16, cachedList.getQuick(x + COLUMN_NAME_TXN_OFFSET));
            mem.putLong(offset + 24, cachedList.getQuick(x + COLUMN_TOP_OFFSET));
            offset += BLOCK_SIZE * 8;
        }
    }

    private void storeNewVersion() {
        mem.putLong(OFFSET_VERSION_64, ++this.version);
    }

    private void updateA(long aOffset, long aSize) {
        mem.putLong(OFFSET_OFFSET_A_64, aOffset);
        mem.putLong(OFFSET_SIZE_A_64, aSize);
    }

    private void updateB(long bOffset, long bSize) {
        mem.putLong(OFFSET_OFFSET_B_64, bOffset);
        mem.putLong(OFFSET_SIZE_B_64, bSize);
    }

    static {
        assert HEADER_SIZE == TableUtils.COLUMN_VERSION_FILE_HEADER_SIZE;
    }
}<|MERGE_RESOLUTION|>--- conflicted
+++ resolved
@@ -140,26 +140,6 @@
 
     public void truncate() {
         if (cachedList.size() > 0) {
-<<<<<<< HEAD
-            if (isPartitioned) {
-                int from = cachedList.binarySearchBlock(BLOCK_SIZE_MSB, COL_TOP_DEFAULT_PARTITION + 1, BinarySearch.SCAN_UP);
-                if (from < 0) {
-                    from = -from - 1;
-                }
-                // Remove all partitions after COL_TOP_DEFAULT_PARTITION
-                if (from < cachedList.size()) {
-                    cachedList.setPos(from);
-                }
-                // Keep default column version but reset the added timestamp to min
-                for (int i = 0, n = cachedList.size(); i < n; i += BLOCK_SIZE) {
-                    cachedList.setQuick(i + TIMESTAMP_ADDED_PARTITION_OFFSET, COL_TOP_DEFAULT_PARTITION);
-                }
-            } else {
-                // Reset column tops
-                for (int i = 3, n = cachedList.size(); i < n; i += 4) {
-                    cachedList.setQuick(i, 0);
-                }
-=======
             int from = cachedList.binarySearchBlock(BLOCK_SIZE_MSB, COL_TOP_DEFAULT_PARTITION + 1, BinarySearch.SCAN_UP);
             if (from < 0) {
                 from = -from - 1;
@@ -171,7 +151,6 @@
             // Keep default column version but reset the added timestamp to min
             for (int i = 0, n = cachedList.size(); i < n; i += BLOCK_SIZE) {
                 cachedList.setQuick(i + TIMESTAMP_ADDED_PARTITION_OFFSET, COL_TOP_DEFAULT_PARTITION);
->>>>>>> 62bb9a05
             }
             hasChanges = true;
             commit();
