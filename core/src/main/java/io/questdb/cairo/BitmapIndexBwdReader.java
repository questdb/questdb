/*******************************************************************************
 *     ___                  _   ____  ____
 *    / _ \ _   _  ___  ___| |_|  _ \| __ )
 *   | | | | | | |/ _ \/ __| __| | | |  _ \
 *   | |_| | |_| |  __/\__ \ |_| |_| | |_) |
 *    \__\_\\__,_|\___||___/\__|____/|____/
 *
 *  Copyright (c) 2014-2019 Appsicle
 *  Copyright (c) 2019-2022 QuestDB
 *
 *  Licensed under the Apache License, Version 2.0 (the "License");
 *  you may not use this file except in compliance with the License.
 *  You may obtain a copy of the License at
 *
 *  http://www.apache.org/licenses/LICENSE-2.0
 *
 *  Unless required by applicable law or agreed to in writing, software
 *  distributed under the License is distributed on an "AS IS" BASIS,
 *  WITHOUT WARRANTIES OR CONDITIONS OF ANY KIND, either express or implied.
 *  See the License for the specific language governing permissions and
 *  limitations under the License.
 *
 ******************************************************************************/

package io.questdb.cairo;

import io.questdb.cairo.sql.RowCursor;
import io.questdb.std.Unsafe;
import io.questdb.std.str.Path;

/**
 * Cursors returned by this class are not thread-safe.
 */
public class BitmapIndexBwdReader extends AbstractIndexReader {
    private final Cursor cursor = new Cursor();
    private final NullCursor nullCursor = new NullCursor();

    public BitmapIndexBwdReader(
            CairoConfiguration configuration,
            Path path,
            CharSequence name,
            long columnNameTxn,
            long unIndexedNullCount,
            long partitionTxn
    ) {
        of(configuration, path, name, columnNameTxn, unIndexedNullCount, partitionTxn);
    }

    // test only
    public BitmapIndexBwdReader(
            CairoConfiguration configuration,
            Path path,
            CharSequence name,
            long columnNameTxn,
            long unIndexedNullCount
    ) {
        of(configuration, path, name, columnNameTxn, unIndexedNullCount, -1);
    }

    @Override
    public RowCursor getCursor(boolean cachedInstance, int key, long minValue, long maxValue) {
        assert minValue <= maxValue;

        if (key >= keyCount) {
            updateKeyCount();
        }

        if (key == 0 && unIndexedNullCount > 0) {
            final NullCursor nullCursor = getNullCursor(cachedInstance);
            nullCursor.nullCount = unIndexedNullCount;
            nullCursor.of(key, minValue, maxValue, keyCount);
            return nullCursor;
        }

        if (key < keyCount) {
            final Cursor cursor = getCursor(cachedInstance);
            cursor.of(key, minValue, maxValue, keyCount);
            return cursor;
        }

        return EmptyRowCursor.INSTANCE;
    }

    private Cursor getCursor(boolean cachedInstance) {
        return cachedInstance ? cursor : new Cursor();
    }

    private NullCursor getNullCursor(boolean cachedInstance) {
        return cachedInstance ? nullCursor : new NullCursor();
    }

    private class Cursor implements RowCursor, IndexFrameCursor {
        protected long valueCount;
        protected long minValue;
        protected long next;
        private long valueBlockOffset;
        private final BitmapIndexUtils.ValueBlockSeeker SEEKER = this::seekValue;

        @Override
        public IndexFrame getNext() {
            // See BitmapIndexFwdReader if it needs implementing
            throw new UnsupportedOperationException();
        }

        @Override
        public boolean hasNext() {
            if (valueCount > 0) {
                long cellIndex = getValueCellIndex(--valueCount);
                long result = valueMem.getLong(valueBlockOffset + cellIndex * 8);
                if (cellIndex == 0 && valueCount > 0) {
                    // we are at edge of block right now, next value will be in previous block
                    jumpToPreviousValueBlock();
                }

                if (result >= minValue) {
                    this.next = result;
                    return true;
                }

                valueCount = 0;
                return false;
            }
            return false;
        }

        @Override
        public long next() {
            return next;
        }

        private void jumpToPreviousValueBlock() {
            // we don't need to extend valueMem because we're going from the farthest block back to start of file
            // to closest, e.g. valueBlockOffset is decreasing.
            valueBlockOffset = getPreviousBlock(valueBlockOffset);
        }

        private long getPreviousBlock(long currentValueBlockOffset) {
            return valueMem.getLong(currentValueBlockOffset + blockCapacity - BitmapIndexUtils.VALUE_BLOCK_FILE_RESERVED);
        }

        private long getValueCellIndex(long absoluteValueIndex) {
            return absoluteValueIndex & blockValueCountMod;
        }

<<<<<<< HEAD
=======
        private void jumpToPreviousValueBlock() {
            // We don't need to extend valueMem because we're going from the farthest block back to start of file
            // to closest, e.g. valueBlockOffset is decreasing.
            valueBlockOffset = getPreviousBlock(valueBlockOffset);
        }

>>>>>>> 1214a325
        void of(int key, long minValue, long maxValue, long keyCount) {
            if (keyCount == 0) {
                valueCount = 0;
            } else {
                assert key > -1 : "key must be positive integer: " + key;
                long offset = BitmapIndexUtils.getKeyEntryOffset(key);
                keyMem.extend(offset + BitmapIndexUtils.KEY_ENTRY_SIZE);
                // Read value count and last block offset atomically. In that we must orderly read value count first and
                // value count check last. If they match - everything we read between those holds true. We must retry
                // should these values do not match.
                long valueCount;
                long valueBlockOffset;
                final long deadline = clock.getTicks() + spinLockTimeoutUs;
                while (true) {
                    valueCount = keyMem.getLong(offset + BitmapIndexUtils.KEY_ENTRY_OFFSET_VALUE_COUNT);

                    Unsafe.getUnsafe().loadFence();
                    if (keyMem.getLong(offset + BitmapIndexUtils.KEY_ENTRY_OFFSET_COUNT_CHECK) == valueCount) {
                        valueBlockOffset = keyMem.getLong(offset + BitmapIndexUtils.KEY_ENTRY_OFFSET_LAST_VALUE_BLOCK_OFFSET);

                        Unsafe.getUnsafe().loadFence();
                        if (keyMem.getLong(offset + BitmapIndexUtils.KEY_ENTRY_OFFSET_VALUE_COUNT) == valueCount) {
                            break;
                        }
                    }

                    if (clock.getTicks() > deadline) {
                        LOG.error().$(INDEX_CORRUPT).$(" [timeout=").$(spinLockTimeoutUs).utf8("μs, key=").$(key).$(", offset=").$(offset).$(']').$();
                        throw CairoException.instance(0).put(INDEX_CORRUPT);
                    }
                }

                valueMem.extend(valueBlockOffset + blockCapacity);

                if (valueCount > 0) {
                    BitmapIndexUtils.seekValueBlockRTL(valueCount, valueBlockOffset, valueMem, maxValue, blockValueCountMod, SEEKER);
                } else {
                    seekValue(valueCount, valueBlockOffset);
                }
                this.minValue = minValue;
            }
        }

        private void seekValue(long count, long offset) {
            this.valueCount = count;
            this.valueBlockOffset = offset;
        }
    }

    private class NullCursor extends Cursor {
        private long nullCount;

        @Override
        public boolean hasNext() {
            if (super.hasNext()) {
                return true;
            }

            if (--nullCount >= minValue) {
                this.next = nullCount;
                return true;
            }
            return false;
        }
    }
}<|MERGE_RESOLUTION|>--- conflicted
+++ resolved
@@ -129,28 +129,19 @@
         }
 
         private void jumpToPreviousValueBlock() {
-            // we don't need to extend valueMem because we're going from the farthest block back to start of file
-            // to closest, e.g. valueBlockOffset is decreasing.
-            valueBlockOffset = getPreviousBlock(valueBlockOffset);
-        }
-
-        private long getPreviousBlock(long currentValueBlockOffset) {
-            return valueMem.getLong(currentValueBlockOffset + blockCapacity - BitmapIndexUtils.VALUE_BLOCK_FILE_RESERVED);
-        }
-
-        private long getValueCellIndex(long absoluteValueIndex) {
-            return absoluteValueIndex & blockValueCountMod;
-        }
-
-<<<<<<< HEAD
-=======
-        private void jumpToPreviousValueBlock() {
             // We don't need to extend valueMem because we're going from the farthest block back to start of file
             // to closest, e.g. valueBlockOffset is decreasing.
             valueBlockOffset = getPreviousBlock(valueBlockOffset);
         }
 
->>>>>>> 1214a325
+        private long getPreviousBlock(long currentValueBlockOffset) {
+            return valueMem.getLong(currentValueBlockOffset + blockCapacity - BitmapIndexUtils.VALUE_BLOCK_FILE_RESERVED);
+        }
+
+        private long getValueCellIndex(long absoluteValueIndex) {
+            return absoluteValueIndex & blockValueCountMod;
+        }
+
         void of(int key, long minValue, long maxValue, long keyCount) {
             if (keyCount == 0) {
                 valueCount = 0;
