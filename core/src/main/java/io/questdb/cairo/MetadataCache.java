/*******************************************************************************
 *     ___                  _   ____  ____
 *    / _ \ _   _  ___  ___| |_|  _ \| __ )
 *   | | | | | | |/ _ \/ __| __| | | |  _ \
 *   | |_| | |_| |  __/\__ \ |_| |_| | |_) |
 *    \__\_\\__,_|\___||___/\__|____/|____/
 *
 *  Copyright (c) 2014-2019 Appsicle
 *  Copyright (c) 2019-2024 QuestDB
 *
 *  Licensed under the Apache License, Version 2.0 (the "License");
 *  you may not use this file except in compliance with the License.
 *  You may obtain a copy of the License at
 *
 *  http://www.apache.org/licenses/LICENSE-2.0
 *
 *  Unless required by applicable law or agreed to in writing, software
 *  distributed under the License is distributed on an "AS IS" BASIS,
 *  WITHOUT WARRANTIES OR CONDITIONS OF ANY KIND, either express or implied.
 *  See the License for the specific language governing permissions and
 *  limitations under the License.
 *
 ******************************************************************************/

package io.questdb.cairo;

import io.questdb.TelemetryConfigLogger;
import io.questdb.cairo.vm.Vm;
import io.questdb.cairo.vm.api.MemoryCMR;
import io.questdb.log.Log;
import io.questdb.log.LogFactory;
import io.questdb.log.LogRecord;
import io.questdb.std.CharSequenceObjHashMap;
import io.questdb.std.Chars;
import io.questdb.std.Files;
import io.questdb.std.FlyweightMessageContainer;
import io.questdb.std.MemoryTag;
import io.questdb.std.Misc;
import io.questdb.std.ObjHashSet;
import io.questdb.std.ObjList;
import io.questdb.std.QuietCloseable;
import io.questdb.std.SimpleReadWriteLock;
import io.questdb.std.str.CharSink;
import io.questdb.std.str.Path;
import io.questdb.tasks.TelemetryTask;
import org.jetbrains.annotations.NotNull;
import org.jetbrains.annotations.Nullable;

import java.util.Comparator;

/**
 * A metadata cache for serving SQL requests for basic table info.
 */
public class MetadataCache implements QuietCloseable {
    private static final Log LOG = LogFactory.getLog(MetadataCache.class);
    private static final Comparator<CairoColumn> comparator = Comparator.comparingInt(CairoColumn::getPosition);
    private final MetadataCacheReaderImpl cacheReader = new MetadataCacheReaderImpl();
    private final MetadataCacheWriterImpl cacheWriter = new MetadataCacheWriterImpl();
    private final CairoEngine engine;
    private final SimpleReadWriteLock rwlock = new SimpleReadWriteLock();
    private final CharSequenceObjHashMap<CairoTable> tableMap = new CharSequenceObjHashMap<>();
    private MemoryCMR metaMem = Vm.getCMRInstance();
    private long version;

    public MetadataCache(CairoEngine engine) {
        this.engine = engine;
    }

    @Override
    public void close() {
        this.metaMem = Misc.free(metaMem);
        this.tableMap.clear();
    }

    /**
     * Used on a background thread at startup to populate the cache.
     * Cache is also populated on-demand by SQL metadata functions.
     * Takes a lock per table to not prevent ongoing probress of the database.
     * Generally completes quickly.
     */
    public void onStartupAsyncHydrator() {
        try {
            final ObjHashSet<TableToken> tableTokensSet = new ObjHashSet<>();
            engine.getTableTokens(tableTokensSet, false);
            final ObjList<TableToken> tableTokens = tableTokensSet.getList();

            LOG.info().$("metadata hydration started [tables=").$(tableTokens.size()).I$();
            for (int i = 0, n = tableTokens.size(); i < n; i++) {
                // acquire a write lock for each table
                try (MetadataCacheWriter ignore = writeLock()) {
                    hydrateTable0(tableTokens.getQuick(i), false);
                }
            }

            try (MetadataCacheReader metadataRO = readLock()) {
                LOG.info().$("metadata hydration completed [tables=").$(metadataRO.getTableCount()).I$();
            }
        } catch (CairoException e) {
            LogRecord l = e.isCritical() ? LOG.critical() : LOG.error();
            l.$(e.getFlyweightMessage()).$();
        } finally {
            Path.clearThreadLocals();
        }
    }

    /**
     * Begins the read-path by taking a read lock and acquiring a thread-local
     * {@link MetadataCacheReaderImpl}, an implementation of {@link MetadataCacheReader}.
     *
     * @return {@link MetadataCacheReader}
     */
    public MetadataCacheReader readLock() {
        rwlock.readLock().lock();
        return cacheReader;
    }

    /**
     * Begins the read-path by taking a write lock and acquiring a thread-local
     * {@link MetadataCacheWriterImpl}, an implementation of {@link MetadataCacheWriter}.
     * Also increments a version counter, used to invalidate the cache.
     * The version counter does not guarantee a version change for any particular table,
     * so each {@link CairoTable} has its own metadata version.
     * Returns a singleton writer, not a thread-local, since there should be one
     * writer at a time.
     *
     * @return {@link MetadataCacheWriter}
     */
    public MetadataCacheWriter writeLock() {
        rwlock.writeLock().lock();
        version++;
        return cacheWriter;
    }

    private void hydrateTable0(@NotNull TableToken token, boolean throwError) {
        if (engine.isTableDropped(token)) {
            // Table writer can still process some transactions when DROP table has already
            // been executed, essentially updating dropped table. We should ignore such updates.
            return;
        }

        Path path = Path.getThreadLocal(engine.getConfiguration().getRoot());

        // set up dir path
        path.concat(token.getDirName());

        boolean isSoftLink = Files.isSoftLink(path.$());

        // set up table path
        path.concat(TableUtils.META_FILE_NAME)
                .trimTo(path.size());

        // create table to work with
        CairoTable table = new CairoTable(token);

        try {
            // open metadata
            metaMem.smallFile(engine.getConfiguration().getFilesFacade(), path.$(), MemoryTag.NATIVE_METADATA_READER);
            TableUtils.validateMeta(metaMem, null, ColumnType.VERSION);

            table.setMetadataVersion(Long.MIN_VALUE);

            int metadataVersion = metaMem.getInt(TableUtils.META_OFFSET_METADATA_VERSION);

            // make sure we aren't duplicating work
            CairoTable potentiallyExistingTable = tableMap.get(token.getTableName());
            if (potentiallyExistingTable != null && potentiallyExistingTable.getMetadataVersion() > metadataVersion) {
                LOG.debug().$("table in cache with newer version [table=")
                        .$(token).$(", version=").$(potentiallyExistingTable.getMetadataVersion()).I$();
                return;
            }

            // get basic metadata
            int columnCount = metaMem.getInt(TableUtils.META_OFFSET_COUNT);

            LOG.debug().$("reading columns [table=").$(token)
                    .$(", count=").$(columnCount)
                    .I$();

            table.setMetadataVersion(metadataVersion);

            LOG.debug().$("set metadata version [table=").$(token)
                    .$(", version=").$(metadataVersion)
                    .I$();

            table.setPartitionBy(metaMem.getInt(TableUtils.META_OFFSET_PARTITION_BY));
            table.setMaxUncommittedRows(metaMem.getInt(TableUtils.META_OFFSET_MAX_UNCOMMITTED_ROWS));
            table.setO3MaxLag(metaMem.getLong(TableUtils.META_OFFSET_O3_MAX_LAG));
            table.setTimestampIndex(metaMem.getInt(TableUtils.META_OFFSET_TIMESTAMP_INDEX));
            table.setIsSoftLink(isSoftLink);

            TableUtils.buildWriterOrderMap(metaMem, table.columnOrderMap, metaMem, columnCount);

            // populate columns
            for (int i = 0, n = table.columnOrderMap.size(); i < n; i += 3) {

                int writerIndex = table.columnOrderMap.get(i);
                if (writerIndex < 0) {
                    continue;
                }

                CharSequence name = metaMem.getStrA(table.columnOrderMap.get(i + 1));

                assert name != null;
                int columnType = TableUtils.getColumnType(metaMem, writerIndex);

                if (columnType > -1) {
                    String columnName = Chars.toString(name);
                    CairoColumn column = new CairoColumn();

                    LOG.debug().$("hydrating column [table=").$(token).$(", column=").$(columnName).I$();

                    column.setName(columnName);
                    table.upsertColumn(column);

                    // this corresponds to either the latest entry
                    // or to the slot of a tombstoned entry (a column altered)
                    int existingIndex = TableUtils.getReplacingColumnIndex(metaMem, writerIndex);
                    int position = existingIndex > -1 ? existingIndex : (int) (table.getColumnCount() - 1);

                    column.setPosition(position);
                    column.setType(columnType);

                    if (column.getType() < 0) {
                        // deleted
                        continue;
                    }

                    column.setIsIndexed(TableUtils.isColumnIndexed(metaMem, writerIndex));
                    column.setIndexBlockCapacity(TableUtils.getIndexBlockCapacity(metaMem, writerIndex));
                    column.setIsSymbolTableStatic(true);
                    column.setIsDedupKey(TableUtils.isColumnDedupKey(metaMem, writerIndex));
                    column.setWriterIndex(writerIndex);
                    column.setIsDesignated(writerIndex == table.getTimestampIndex());
                    if (columnType == ColumnType.SYMBOL) {
                        column.setSymbolCapacity(TableUtils.getSymbolCapacity(metaMem, writerIndex));
                        column.setSymbolCached(TableUtils.isSymbolCached(metaMem, writerIndex));
                    }
                    if (column.getIsDedupKey()) {
                        table.setIsDedup(true);
                    }
                }
            }

            tableMap.put(table.getTableName(), table);
            LOG.info().$("hydrated metadata [table=").$(token).I$();
        } catch (Throwable e) {
            // get rid of stale metadata
            tableMap.remove(token.getTableName());
            // if can't hydrate and table is not dropped, it's a critical error
            LogRecord log = engine.isTableDropped(token) ? LOG.info() : LOG.critical();
            try {
                log
                        .$("could not hydrate metadata [table=").$(token)
                        .$(", errno=").$(e instanceof CairoException ? ((CairoException) e).errno : 0)
                        .$(", message=");

                if (e instanceof FlyweightMessageContainer) {
                    log.$(((FlyweightMessageContainer) e).getFlyweightMessage());
                } else {
                    log.$(e.getMessage());
                }
            } finally {
                log.I$();
            }
            if (throwError) {
                throw e;
            }
        } finally {
            Misc.free(metaMem);
        }
    }

    /**
     * An implementation of {@link MetadataCacheReader }. Provides a read-path into the metadata cache.
     */
    private class MetadataCacheReaderImpl implements MetadataCacheReader, QuietCloseable {

        @Override
        public void close() {
            rwlock.readLock().unlock();
        }

        /**
         * Returns a table ONLY if it is already present in the cache.
         *
         * @param tableToken the token for the table
         * @return CairoTable the table, if present in the cache.
         */
        @Override
        public @Nullable CairoTable getTable(@NotNull TableToken tableToken) {
            return tableMap.get(tableToken.getTableName());
        }

        /**
         * Returns a count of the tables in the cache.
         */
        @Override
        public int getTableCount() {
            return tableMap.size();
        }

        /**
         * Returns the current cache version.
         */
        @Override
        public long getVersion() {
            return version;
        }

        @Override
        public boolean isVisibleTable(@NotNull CharSequence tableName) {
            CairoConfiguration configuration = engine.getConfiguration();

            // sys table
            if (Chars.startsWith(tableName, configuration.getSystemTableNamePrefix())) {
                return false;
            }

            // telemetry table
            if (configuration.getTelemetryConfiguration().hideTables()
                    && (Chars.equals(tableName, TelemetryTask.TABLE_NAME)
                    || Chars.equals(tableName, TelemetryConfigLogger.TELEMETRY_CONFIG_TABLE_NAME))
            ) {
                return false;
            }

            return TableUtils.isFinalTableName((String) tableName, configuration.getTempRenamePendingTablePrefix());
        }

        /**
         * Refreshes a snapshot of the cache by checking versions of the cache,
         * and inner tables, and copying references to any tables that have changed.
         *
         * @param localCache   the snapshot to be refreshed
         * @param priorVersion the version of the snapshot
         * @return the current version of the snapshot
         */
        @Override
        public long snapshot(CharSequenceObjHashMap<CairoTable> localCache, long priorVersion) {
            if (priorVersion >= getVersion()) {
                return priorVersion;
            }

            // pull from cairoTables into localCache
            for (int i = tableMap.size() - 1; i >= 0; i--) {
                CairoTable latestTable = tableMap.getAt(i);
                CairoTable cachedTable = localCache.get(latestTable.getTableName());

                if (
                        (cachedTable == null
                                || cachedTable.getMetadataVersion() < latestTable.getMetadataVersion())
                                && isVisibleTable(latestTable.getTableName())) {
                    localCache.put(latestTable.getTableName(), latestTable);
                }
            }

            for (int i = localCache.size() - 1; i >= 0; i--) {
                CairoTable cachedTable = localCache.getAt(i);
                CairoTable latestTable = tableMap.get(cachedTable.getTableName());

                if (latestTable == null) {
                    localCache.remove(cachedTable.getTableName());
                    continue;
                }

                if (cachedTable.getMetadataVersion() < latestTable.getMetadataVersion()
                        && isVisibleTable(cachedTable.getTableName())) {
                    localCache.put(cachedTable.getTableName(), latestTable);
                }
            }

            return version;
        }

        @Override
        public void toSink(@NotNull CharSink<?> sink) {
            sink.put("MetadataCache [");
            sink.put("tableCount=").put(tableMap.size()).put(']');
            sink.put('\n');

            for (int i = 0, n = tableMap.size(); i < n; i++) {
                sink.put('\t');
                tableMap.getAt(i).toSink(sink);
                sink.put('\n');
            }
        }
    }

    /**
     * An implementation of {@link MetadataCacheWriter }. Provides a read-path into the metadata cache.
     */
    private class MetadataCacheWriterImpl extends MetadataCacheReaderImpl implements MetadataCacheWriter {

        /**
         * Clears the table cache.
         */
        @Override
        public void clearCache() {
            tableMap.clear();
        }

        /**
         * Closes the writer, releasing the global metadata cache write-lock.
         */
        @Override
        public void close() {
            rwlock.writeLock().unlock();
        }

        /**
         * Removes a table from the cache
         *
         * @param tableToken the table token.
         */
        @Override
        public void dropTable(@NotNull TableToken tableToken) {
            String tableName = tableToken.getTableName();
            CairoTable entry = tableMap.get(tableName);
            if (entry != null && tableToken.equals(entry.getTableToken())) {
                tableMap.remove(tableName);
                LOG.info().$("dropped [table=").$(tableName).I$();
            }
        }

        /**
<<<<<<< HEAD
         * Rehydrates all tables in the database.
         */
        @Override
        public void hydrateAllTables() {
            clearCache();
            ObjHashSet<TableToken> tableTokensSet = new ObjHashSet<>();
            engine.getTableTokens(tableTokensSet, false);
            ObjList<TableToken> tableTokens = tableTokensSet.getList();

            if (tableTokens.size() == 0) {
                LOG.info().$("no table tokens").$();
                return;
            }

            for (int i = 0, n = tableTokens.size(); i < n; i++) {
                hydrateTable(tableTokens.getQuick(i));
            }
        }

        /**
         * @see MetadataCacheWriter#hydrateTable(CharSequence)
         */
        @Override
        public void hydrateTable(@NotNull CharSequence tableName) throws TableReferenceOutOfDateException {
            final TableToken token = engine.getTableTokenIfExists(tableName);
            if (token == null) {
                throw TableReferenceOutOfDateException.of(tableName);
            }
            hydrateTable(token);
        }

        /**
=======
>>>>>>> 7805cf59
         * @see MetadataCacheWriter#hydrateTable(TableToken)
         */
        @Override
        public void hydrateTable(@NotNull TableWriterMetadata tableMetadata) {
            if (engine.isTableDropped(tableMetadata.getTableToken())) {
                // Table writer can still process some transactions when DROP table has already
                // been executed, essentially updating dropped table. We should ignore such updates.
                return;
            }

            final TableToken tableToken = tableMetadata.getTableToken();
            final CairoTable table = new CairoTable(tableToken);
            final long metadataVersion = tableMetadata.getMetadataVersion();
            table.setMetadataVersion(metadataVersion);

            LOG.debug().$("set metadata version [table=").$(tableToken)
                    .$(", version=").$(metadataVersion)
                    .I$();

            CairoTable potentiallyExistingTable = tableMap.get(tableToken.getTableName());
            if (potentiallyExistingTable != null && potentiallyExistingTable.getMetadataVersion() > metadataVersion) {
                LOG.info()
                        .$("table in cache with newer version [table=").$(tableToken)
                        .$(", version=").$(potentiallyExistingTable.getMetadataVersion()).I$();
                return;
            }

            int columnCount = tableMetadata.getColumnCount();

            LOG.debug().$("reading columns [table=").$(tableToken.getTableName())
                    .$(", count=").$(columnCount)
                    .I$();


            table.setPartitionBy(tableMetadata.getPartitionBy());
            table.setMaxUncommittedRows(tableMetadata.getMaxUncommittedRows());
            table.setO3MaxLag(tableMetadata.getO3MaxLag());

            int timestampIndex = tableMetadata.getTimestampIndex();
            table.setTimestampIndex(timestampIndex);
            table.setIsSoftLink(engine.getConfiguration().getFilesFacade().isSoftLink(Path.getThreadLocal(engine.getConfiguration().getRoot()).concat(tableToken.getDirNameUtf8()).$()));

            for (int i = 0; i < columnCount; i++) {
                final TableColumnMetadata columnMetadata = tableMetadata.getColumnMetadata(i);
                CharSequence columnName = columnMetadata.getColumnName();

                int columnType = columnMetadata.getColumnType();

                if (columnType < 0) {
                    continue; // marked for deletion
                }

                LOG.debug().$("hydrating column [table=").$(tableToken).$(", column=").$(columnName).I$();

                CairoColumn column = new CairoColumn();

                column.setName(columnName); // check this, not sure the char sequence is preserved
                column.setType(columnType);
                column.setPosition(columnMetadata.getReplacingIndex() > 0 ? columnMetadata.getReplacingIndex() - 1 : i);
                column.setIsIndexed(columnMetadata.isSymbolIndexFlag());
                column.setIndexBlockCapacity(columnMetadata.getIndexValueBlockCapacity());
                column.setIsSymbolTableStatic(columnMetadata.isSymbolTableStatic());
                column.setIsDedupKey(columnMetadata.isDedupKeyFlag());
                column.setWriterIndex(columnMetadata.getWriterIndex());
                column.setIsDesignated(column.getWriterIndex() == timestampIndex);

                if (column.getIsDedupKey()) {
                    table.setIsDedup(true);
                }

                if (ColumnType.isSymbol(column.getType())) {
                    LOG.debug().$("hydrating symbol metadata [table=").$(tableToken).$(", column=").$(columnName).I$();
                    column.setSymbolCapacity(tableMetadata.getSymbolCapacity(i));
                    column.setSymbolCached(tableMetadata.getSymbolCacheFlag(i));
                }

                table.upsertColumn(column);
            }

            table.columns.sort(comparator);

            for (int i = 0, n = table.columns.size(); i < n; i++) {
                table.columnNameIndexMap.put(table.columns.getQuick(i).getName(), i);
            }

            tableMap.put(table.getTableName(), table);
            LOG.info().$("hydrated [table=").$(table.getTableToken()).I$();
        }

        @Override
        public void hydrateTable(@NotNull TableToken token) {
            hydrateTable0(token, true);
        }

        @Override
        public void renameTable(@NotNull TableToken fromTableToken, @NotNull TableToken toTableToken) {
            String tableName = fromTableToken.getTableName();
            final int index = tableMap.keyIndex(tableName);
            CairoTable fromTab = tableMap.valueAt(index);
            tableMap.removeAt(index);
            tableMap.put(toTableToken.getTableName(), new CairoTable(toTableToken, fromTab));
        }
    }
}<|MERGE_RESOLUTION|>--- conflicted
+++ resolved
@@ -423,41 +423,6 @@
         }
 
         /**
-<<<<<<< HEAD
-         * Rehydrates all tables in the database.
-         */
-        @Override
-        public void hydrateAllTables() {
-            clearCache();
-            ObjHashSet<TableToken> tableTokensSet = new ObjHashSet<>();
-            engine.getTableTokens(tableTokensSet, false);
-            ObjList<TableToken> tableTokens = tableTokensSet.getList();
-
-            if (tableTokens.size() == 0) {
-                LOG.info().$("no table tokens").$();
-                return;
-            }
-
-            for (int i = 0, n = tableTokens.size(); i < n; i++) {
-                hydrateTable(tableTokens.getQuick(i));
-            }
-        }
-
-        /**
-         * @see MetadataCacheWriter#hydrateTable(CharSequence)
-         */
-        @Override
-        public void hydrateTable(@NotNull CharSequence tableName) throws TableReferenceOutOfDateException {
-            final TableToken token = engine.getTableTokenIfExists(tableName);
-            if (token == null) {
-                throw TableReferenceOutOfDateException.of(tableName);
-            }
-            hydrateTable(token);
-        }
-
-        /**
-=======
->>>>>>> 7805cf59
          * @see MetadataCacheWriter#hydrateTable(TableToken)
          */
         @Override
