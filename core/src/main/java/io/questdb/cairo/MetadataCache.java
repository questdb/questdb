--- conflicted
+++ resolved
@@ -293,13 +293,8 @@
             LOG.debug().$("hydrating symbol metadata [table=").$(token.getTableName()).$(", column=").$(columnName).I$();
 
             // get column version
-<<<<<<< HEAD
-            path.trimTo(configuration.getRoot().length()).concat(token);
+            path.trimTo(configuration.getDbRoot().length()).concat(token);
             final int rootLen = path.size();
-=======
-            path.trimTo(configuration.getDbRoot().length()).concat(token);
-            int rootLen = path.size();
->>>>>>> d8254ec7
             path.concat(TableUtils.COLUMN_VERSION_FILE_NAME);
 
             final long columnNameTxn;
