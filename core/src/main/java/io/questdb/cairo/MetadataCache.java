--- conflicted
+++ resolved
@@ -132,16 +132,12 @@
         return cacheWriter;
     }
 
-<<<<<<< HEAD
     private void hydrateTable0(@NotNull TableToken token, boolean throwError) {
-=======
-    private void hydrateTable0(@NotNull TableToken token) {
         if (engine.isTableDropped(token)) {
             // Table writer can still process some transactions when DROP table has already
             // been executed, essentially updating dropped table. We should ignore such updates.
             return;
         }
->>>>>>> 5f9e5ce7
 
         Path path = Path.getThreadLocal(engine.getConfiguration().getRoot());
 
