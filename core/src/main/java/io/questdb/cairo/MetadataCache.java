/*******************************************************************************
 *     ___                  _   ____  ____
 *    / _ \ _   _  ___  ___| |_|  _ \| __ )
 *   | | | | | | |/ _ \/ __| __| | | |  _ \
 *   | |_| | |_| |  __/\__ \ |_| |_| | |_) |
 *    \__\_\\__,_|\___||___/\__|____/|____/
 *
 *  Copyright (c) 2014-2019 Appsicle
 *  Copyright (c) 2019-2024 QuestDB
 *
 *  Licensed under the Apache License, Version 2.0 (the "License");
 *  you may not use this file except in compliance with the License.
 *  You may obtain a copy of the License at
 *
 *  http://www.apache.org/licenses/LICENSE-2.0
 *
 *  Unless required by applicable law or agreed to in writing, software
 *  distributed under the License is distributed on an "AS IS" BASIS,
 *  WITHOUT WARRANTIES OR CONDITIONS OF ANY KIND, either express or implied.
 *  See the License for the specific language governing permissions and
 *  limitations under the License.
 *
 ******************************************************************************/

package io.questdb.cairo;

import io.questdb.TelemetryConfigLogger;
import io.questdb.cairo.vm.Vm;
import io.questdb.cairo.vm.api.MemoryCMR;
import io.questdb.log.Log;
import io.questdb.log.LogFactory;
import io.questdb.log.LogRecord;
import io.questdb.metrics.QueryTracingJob;
import io.questdb.std.CharSequenceObjHashMap;
import io.questdb.std.Chars;
import io.questdb.std.Files;
import io.questdb.std.FilesFacade;
import io.questdb.std.FlyweightMessageContainer;
import io.questdb.std.MemoryTag;
import io.questdb.std.Misc;
import io.questdb.std.ObjHashSet;
import io.questdb.std.ObjList;
import io.questdb.std.QuietCloseable;
import io.questdb.std.SimpleReadWriteLock;
import io.questdb.std.str.CharSink;
import io.questdb.std.str.LPSZ;
import io.questdb.std.str.Path;
import io.questdb.tasks.TelemetryTask;
import org.jetbrains.annotations.NotNull;
import org.jetbrains.annotations.Nullable;

import java.util.Comparator;

/**
 * A metadata cache for serving SQL requests for basic table info.
 */
public class MetadataCache implements QuietCloseable {
    private static final Log LOG = LogFactory.getLog(MetadataCache.class);
    private static final Comparator<CairoColumn> comparator = Comparator.comparingInt(CairoColumn::getPosition);
    private final MetadataCacheReaderImpl cacheReader = new MetadataCacheReaderImpl();
    private final MetadataCacheWriterImpl cacheWriter = new MetadataCacheWriterImpl();
    private final CairoEngine engine;
    private final SimpleReadWriteLock rwlock = new SimpleReadWriteLock();
    private final CharSequenceObjHashMap<CairoTable> tableMap = new CharSequenceObjHashMap<>();
    private ColumnVersionReader columnVersionReader;
    private MemoryCMR metaMem = Vm.getCMRInstance();
    private long version;

    public MetadataCache(CairoEngine engine) {
        this.engine = engine;
    }

    @Override
    public void close() {
        this.metaMem = Misc.free(metaMem);
        this.tableMap.clear();
    }

    /**
     * Used on a background thread at startup to populate the cache.
     * Cache is also populated on-demand by SQL metadata functions.
     * Takes a lock per table to not prevent ongoing probress of the database.
     * Generally completes quickly.
     */
    public void onStartupAsyncHydrator() {
        try {
            final ObjHashSet<TableToken> tableTokensSet = new ObjHashSet<>();
            engine.getTableTokens(tableTokensSet, false);
            final ObjList<TableToken> tableTokens = tableTokensSet.getList();

            LOG.info().$("metadata hydration started [tables=").$(tableTokens.size()).I$();
            for (int i = 0, n = tableTokens.size(); i < n; i++) {
                // acquire a write lock for each table
                try (MetadataCacheWriter ignore = writeLock()) {
                    hydrateTableStartup(tableTokens.getQuick(i), false);
                }
            }

            try (MetadataCacheReader metadataRO = readLock()) {
                LOG.info().$("metadata hydration completed [tables=").$(metadataRO.getTableCount()).I$();
            }
        } catch (CairoException e) {
            LogRecord l = e.isCritical() ? LOG.critical() : LOG.error();
            l.$(e.getFlyweightMessage()).$();
        } finally {
            Path.clearThreadLocals();
        }
    }

    /**
     * Begins the read-path by taking a read lock and acquiring a thread-local
     * {@link MetadataCacheReaderImpl}, an implementation of {@link MetadataCacheReader}.
     *
     * @return {@link MetadataCacheReader}
     */
    public MetadataCacheReader readLock() {
        rwlock.readLock().lock();
        return cacheReader;
    }

    /**
     * Begins the read-path by taking a write lock and acquiring a thread-local
     * {@link MetadataCacheWriterImpl}, an implementation of {@link MetadataCacheWriter}.
     * Also increments a version counter, used to invalidate the cache.
     * The version counter does not guarantee a version change for any particular table,
     * so each {@link CairoTable} has its own metadata version.
     * Returns a singleton writer, not a thread-local, since there should be one
     * writer at a time.
     *
     * @return {@link MetadataCacheWriter}
     */
    public MetadataCacheWriter writeLock() {
        rwlock.writeLock().lock();
        version++;
        return cacheWriter;
    }

    private ColumnVersionReader getColumnVersionReader() {
        if (columnVersionReader != null) {
            return columnVersionReader;
        }
        return columnVersionReader = new ColumnVersionReader();
    }

    private void hydrateTableStartup(@NotNull TableToken token, boolean throwError) {
        if (engine.isTableDropped(token)) {
            // Table writer can still process some transactions when DROP table has already
            // been executed, essentially updating dropped table. We should ignore such updates.
            return;
        }

        Path path = Path.getThreadLocal(engine.getConfiguration().getRoot());

        // set up dir path
        path.concat(token.getDirName());

        boolean isSoftLink = Files.isSoftLink(path.$());

        // set up table path
        path.concat(TableUtils.META_FILE_NAME)
                .trimTo(path.size());

        // create table to work with
        CairoTable table = new CairoTable(token);

        try {
            // open metadata
            metaMem.smallFile(engine.getConfiguration().getFilesFacade(), path.$(), MemoryTag.NATIVE_METADATA_READER);
            TableUtils.validateMeta(metaMem, null, ColumnType.VERSION);

            table.setMetadataVersion(Long.MIN_VALUE);

            long metadataVersion = metaMem.getLong(TableUtils.META_OFFSET_METADATA_VERSION);

            // make sure we aren't duplicating work
            CairoTable potentiallyExistingTable = tableMap.get(token.getTableName());
            if (potentiallyExistingTable != null && potentiallyExistingTable.getMetadataVersion() > metadataVersion) {
                LOG.debug().$("table in cache with newer version [table=")
                        .$(token).$(", version=").$(potentiallyExistingTable.getMetadataVersion()).I$();
                return;
            }

            // get basic metadata
            int columnCount = metaMem.getInt(TableUtils.META_OFFSET_COUNT);

            LOG.debug().$("reading columns [table=").$(token)
                    .$(", count=").$(columnCount)
                    .I$();

            table.setMetadataVersion(metadataVersion);

            LOG.debug().$("set metadata version [table=").$(token)
                    .$(", version=").$(metadataVersion)
                    .I$();


            table.setPartitionBy(metaMem.getInt(TableUtils.META_OFFSET_PARTITION_BY));
            table.setMaxUncommittedRows(metaMem.getInt(TableUtils.META_OFFSET_MAX_UNCOMMITTED_ROWS));
            table.setO3MaxLag(metaMem.getLong(TableUtils.META_OFFSET_O3_MAX_LAG));
            table.setTimestampIndex(metaMem.getInt(TableUtils.META_OFFSET_TIMESTAMP_INDEX));
            table.setTtlHoursOrMonths(TableUtils.getTtlHoursOrMonths(metaMem));
            table.setIsSoftLink(isSoftLink);

            TableUtils.buildWriterOrderMap(metaMem, table.columnOrderMap, metaMem, columnCount);
            boolean isMetaFormatUpToDate = TableUtils.isMetaFormatUpToDate(metaMem);
            // populate columns
            for (int i = 0, n = table.columnOrderMap.size(); i < n; i += 3) {

                int writerIndex = table.columnOrderMap.get(i);
                if (writerIndex < 0) {
                    continue;
                }

                CharSequence name = metaMem.getStrA(table.columnOrderMap.get(i + 1));

                assert name != null;
                int columnType = TableUtils.getColumnType(metaMem, writerIndex);

                if (columnType > -1) {
                    String columnName = Chars.toString(name);
                    CairoColumn column = new CairoColumn();

                    LOG.debug().$("hydrating column [table=").$(token).$(", column=").$(columnName).I$();

                    column.setName(columnName);
                    table.upsertColumn(column);

                    // Column positions already determined
                    column.setPosition(table.getColumnCount() - 1);
                    column.setType(columnType);

                    if (column.getType() < 0) {
                        // deleted
                        continue;
                    }

                    column.setIsIndexed(TableUtils.isColumnIndexed(metaMem, writerIndex));
                    column.setIndexBlockCapacity(TableUtils.getIndexBlockCapacity(metaMem, writerIndex));
                    column.setIsSymbolTableStatic(true);
                    column.setIsDedupKey(TableUtils.isColumnDedupKey(metaMem, writerIndex));
                    column.setWriterIndex(writerIndex);
                    column.setIsDesignated(writerIndex == table.getTimestampIndex());
                    if (columnType == ColumnType.SYMBOL) {
                        if (isMetaFormatUpToDate) {
                            column.setSymbolCapacity(TableUtils.getSymbolCapacity(metaMem, writerIndex));
                            column.setSymbolCached(TableUtils.isSymbolCached(metaMem, writerIndex));
                        } else {
                            LOG.debug().$("updating symbol capacity [table=").$(token).$(", column=").$(columnName).I$();
                            loadCapacities(column, token, path, engine.getConfiguration(), getColumnVersionReader());

                        }
                    }
                    if (column.getIsDedupKey()) {
                        table.setIsDedup(true);
                    }
                }
            }

            tableMap.put(table.getTableName(), table);
            LOG.debug().$("hydrated metadata [table=").$(token).I$();
        } catch (Throwable e) {
            // get rid of stale metadata
            tableMap.remove(token.getTableName());
            // if can't hydrate and table is not dropped, it's a critical error
            LogRecord log = engine.isTableDropped(token) ? LOG.info() : LOG.critical();
            try {
                log
                        .$("could not hydrate metadata [table=").$(token)
                        .$(", errno=").$(e instanceof CairoException ? ((CairoException) e).errno : 0)
                        .$(", message=");

                if (e instanceof FlyweightMessageContainer) {
                    log.$(((FlyweightMessageContainer) e).getFlyweightMessage());
                } else {
                    log.$(e.getMessage());
                }
            } finally {
                log.I$();
            }
            if (throwError) {
                throw e;
            }
        } finally {
            Misc.free(metaMem);
        }
    }

    private void loadCapacities(CairoColumn column, TableToken token, Path path, CairoConfiguration configuration, ColumnVersionReader columnVersionReader) {
        final CharSequence columnName = column.getName();
        final int writerIndex = column.getWriterIndex();

        try (columnVersionReader) {
            LOG.debug().$("hydrating symbol metadata [table=").$(token.getTableName()).$(", column=").$(columnName).I$();

            // get column version
            path.trimTo(configuration.getRoot().length()).concat(token);
            final int rootLen = path.size();
            path.concat(TableUtils.COLUMN_VERSION_FILE_NAME);

            final long columnNameTxn;
            final FilesFacade ff = configuration.getFilesFacade();
            try (columnVersionReader) {
                columnVersionReader.ofRO(ff, path.$());

                columnVersionReader.readUnsafe();
                columnNameTxn = columnVersionReader.getDefaultColumnNameTxn(writerIndex);
            }

<<<<<<< HEAD
            // use txn to find correct symbol entry
            final LPSZ offsetFileName = TableUtils.offsetFileName(path.trimTo(rootLen), columnName, columnNameTxn);
            final long fd = TableUtils.openRO(ff, offsetFileName, LOG);

            // initialise symbol map memory
            final long capacityOffset = SymbolMapWriter.HEADER_CAPACITY;
            final int capacity = ff.readNonNegativeInt(fd, capacityOffset);
            final byte isCached = ff.readNonNegativeByte(fd, SymbolMapWriter.HEADER_CACHE_ENABLED);
=======
            // initialise symbol map memory
            final long capacityOffset = SymbolMapWriter.HEADER_CAPACITY;
            final int capacity;
            final byte isCached;
            final var offsetFileName = TableUtils.offsetFileName(path.trimTo(rootLen), columnName, columnNameTxn);
            long fd = TableUtils.openRO(ff, offsetFileName, LOG);
            try {
                // use txn to find correct symbol entry
                capacity = ff.readNonNegativeInt(fd, capacityOffset);
                isCached = ff.readNonNegativeByte(fd, SymbolMapWriter.HEADER_CACHE_ENABLED);
            } finally {
                ff.close(fd);
            }
>>>>>>> ecb40e3b

            // get symbol properties
            if (capacity > 0 && isCached >= 0) {
                column.setSymbolCapacity(capacity);
                column.setSymbolCached(isCached != 0);
            } else {
                if (capacity <= 0) {
                    throw CairoException.nonCritical().put("invalid capacity [table=").put(token.getTableName()).put(", column=").put(columnName)
                            .put(", capacityOffset=").put(capacityOffset).put(", capacity=").put(capacity).put(']');
                }
                throw CairoException.nonCritical().put("invalid cache flag [table=").put(token.getTableName()).put(", column=").put(columnName)
                        .put(", cacheFlagOffset=").put(SymbolMapWriter.HEADER_CACHE_ENABLED).put(", cacheFlag=").put(isCached).put(']');
            }
        } catch (CairoException ex) {
            // Don't stall startup.
            LOG.error().$("could not load symbol metadata [table=").$(token.getTableName()).$(", column=").$(columnName)
                    .$(", errno=").$(ex.getErrno())
                    .$(", message=").$(ex.getMessage())
                    .I$();
        }
    }

    /**
     * An implementation of {@link MetadataCacheReader }. Provides a read-path into the metadata cache.
     */
    private class MetadataCacheReaderImpl implements MetadataCacheReader, QuietCloseable {

        @Override
        public void close() {
            rwlock.readLock().unlock();
        }

        /**
         * Returns a table ONLY if it is already present in the cache.
         *
         * @param tableToken the token for the table
         * @return CairoTable the table, if present in the cache.
         */
        @Override
        public @Nullable CairoTable getTable(@NotNull TableToken tableToken) {
            return tableMap.get(tableToken.getTableName());
        }

        /**
         * Returns a count of the tables in the cache.
         */
        @Override
        public int getTableCount() {
            return tableMap.size();
        }

        /**
         * Returns the current cache version.
         */
        @Override
        public long getVersion() {
            return version;
        }

        @Override
        public boolean isVisibleTable(@NotNull CharSequence tableName) {
            CairoConfiguration configuration = engine.getConfiguration();

            // sys table
            if (Chars.startsWith(tableName, configuration.getSystemTableNamePrefix())) {
                return false;
            }

            // telemetry table
            if (configuration.getTelemetryConfiguration().hideTables()
                    && (Chars.equals(tableName, TelemetryTask.TABLE_NAME)
                    || Chars.equals(tableName, TelemetryConfigLogger.TELEMETRY_CONFIG_TABLE_NAME))
            ) {
                return false;
            }

            // query tracing table
            if (Chars.equals(tableName, QueryTracingJob.TABLE_NAME)) {
                return false;
            }

            return TableUtils.isFinalTableName((String) tableName, configuration.getTempRenamePendingTablePrefix());
        }

        /**
         * Refreshes a snapshot of the cache by checking versions of the cache,
         * and inner tables, and copying references to any tables that have changed.
         *
         * @param localCache   the snapshot to be refreshed
         * @param priorVersion the version of the snapshot
         * @return the current version of the snapshot
         */
        @Override
        public long snapshot(CharSequenceObjHashMap<CairoTable> localCache, long priorVersion) {
            if (priorVersion >= getVersion()) {
                return priorVersion;
            }

            // pull from cairoTables into localCache
            for (int i = tableMap.size() - 1; i >= 0; i--) {
                CairoTable latestTable = tableMap.getAt(i);
                CairoTable cachedTable = localCache.get(latestTable.getTableName());

                if (
                        (cachedTable == null
                                || cachedTable.getMetadataVersion() < latestTable.getMetadataVersion())
                                && isVisibleTable(latestTable.getTableName())) {
                    localCache.put(latestTable.getTableName(), latestTable);
                }
            }

            for (int i = localCache.size() - 1; i >= 0; i--) {
                CairoTable cachedTable = localCache.getAt(i);
                CairoTable latestTable = tableMap.get(cachedTable.getTableName());

                if (latestTable == null) {
                    localCache.remove(cachedTable.getTableName());
                    continue;
                }

                if (cachedTable.getMetadataVersion() < latestTable.getMetadataVersion()
                        && isVisibleTable(cachedTable.getTableName())) {
                    localCache.put(cachedTable.getTableName(), latestTable);
                }
            }

            return version;
        }

        @Override
        public void toSink(@NotNull CharSink<?> sink) {
            sink.put("MetadataCache [");
            sink.put("tableCount=").put(tableMap.size()).put(']');
            sink.put('\n');

            for (int i = 0, n = tableMap.size(); i < n; i++) {
                sink.put('\t');
                tableMap.getAt(i).toSink(sink);
                sink.put('\n');
            }
        }
    }

    /**
     * An implementation of {@link MetadataCacheWriter }. Provides a read-path into the metadata cache.
     */
    private class MetadataCacheWriterImpl extends MetadataCacheReaderImpl implements MetadataCacheWriter {

        /**
         * Clears the table cache.
         */
        @Override
        public void clearCache() {
            tableMap.clear();
        }

        /**
         * Closes the writer, releasing the global metadata cache write-lock.
         */
        @Override
        public void close() {
            rwlock.writeLock().unlock();
        }

        /**
         * Removes a table from the cache
         *
         * @param tableToken the table token.
         */
        @Override
        public void dropTable(@NotNull TableToken tableToken) {
            String tableName = tableToken.getTableName();
            CairoTable entry = tableMap.get(tableName);
            if (entry != null && tableToken.equals(entry.getTableToken())) {
                tableMap.remove(tableName);
                LOG.info().$("dropped [table=").$(tableName).I$();
            }
        }

        /**
         * @see MetadataCacheWriter#hydrateTable(TableToken)
         */
        @Override
        public void hydrateTable(@NotNull TableWriterMetadata tableMetadata) {
            if (engine.isTableDropped(tableMetadata.getTableToken())) {
                // Table writer can still process some transactions when DROP table has already
                // been executed, essentially updating dropped table. We should ignore such updates.
                return;
            }

            final TableToken tableToken = tableMetadata.getTableToken();
            final CairoTable table = new CairoTable(tableToken);
            final long metadataVersion = tableMetadata.getMetadataVersion();
            table.setMetadataVersion(metadataVersion);

            LOG.debug().$("set metadata version [table=").$(tableToken)
                    .$(", version=").$(metadataVersion)
                    .I$();

            CairoTable potentiallyExistingTable = tableMap.get(tableToken.getTableName());
            if (potentiallyExistingTable != null && potentiallyExistingTable.getMetadataVersion() > metadataVersion) {
                LOG.info()
                        .$("table in cache with newer version [table=").$(tableToken)
                        .$(", version=").$(potentiallyExistingTable.getMetadataVersion()).I$();
                return;
            }

            int columnCount = tableMetadata.getColumnCount();

            LOG.debug().$("reading columns [table=").$(tableToken.getTableName())
                    .$(", count=").$(columnCount)
                    .I$();


            table.setPartitionBy(tableMetadata.getPartitionBy());
            table.setMaxUncommittedRows(tableMetadata.getMaxUncommittedRows());
            table.setO3MaxLag(tableMetadata.getO3MaxLag());

            int timestampIndex = tableMetadata.getTimestampIndex();
            table.setTimestampIndex(timestampIndex);
            table.setTtlHoursOrMonths(tableMetadata.getTtlHoursOrMonths());
            Path tempPath = Path.getThreadLocal(engine.getConfiguration().getRoot());
            table.setIsSoftLink(engine.getConfiguration().getFilesFacade().isSoftLink(tempPath.concat(tableToken.getDirNameUtf8()).$()));

            for (int i = 0; i < columnCount; i++) {
                final TableColumnMetadata columnMetadata = tableMetadata.getColumnMetadata(i);
                CharSequence columnName = columnMetadata.getColumnName();

                int columnType = columnMetadata.getColumnType();

                if (columnType < 0) {
                    continue; // marked for deletion
                }

                LOG.debug().$("hydrating column [table=").$(tableToken).$(", column=").$(columnName).I$();

                CairoColumn column = new CairoColumn();

                column.setName(columnName); // check this, not sure the char sequence is preserved
                column.setType(columnType);
                int replacingIndex = columnMetadata.getReplacingIndex();
                column.setPosition(replacingIndex > -1 ? replacingIndex : i);
                column.setIsIndexed(columnMetadata.isSymbolIndexFlag());
                column.setIndexBlockCapacity(columnMetadata.getIndexValueBlockCapacity());
                column.setIsSymbolTableStatic(columnMetadata.isSymbolTableStatic());
                column.setIsDedupKey(columnMetadata.isDedupKeyFlag());
                column.setWriterIndex(columnMetadata.getWriterIndex());
                column.setIsDesignated(column.getWriterIndex() == timestampIndex);

                if (column.getIsDedupKey()) {
                    table.setIsDedup(true);
                }

                if (ColumnType.isSymbol(column.getType())) {
                    LOG.debug().$("hydrating symbol metadata [table=").$(tableToken).$(", column=").$(columnName).I$();
                    column.setSymbolCapacity(tableMetadata.getSymbolCapacity(i));
                    column.setSymbolCached(tableMetadata.getSymbolCacheFlag(i));
                }

                table.upsertColumn(column);
            }

            table.columns.sort(comparator);

            for (int i = 0, n = table.columns.size(); i < n; i++) {
                // Update column positions after sort
                table.columns.getQuick(i).setPosition(i);
                // Update column name index map
                table.columnNameIndexMap.put(table.columns.getQuick(i).getName(), i);
            }

            tableMap.put(table.getTableName(), table);
            LOG.info().$("hydrated [table=").$(table.getTableToken()).I$();
        }

        @Override
        public void hydrateTable(@NotNull TableToken token) {
            hydrateTableStartup(token, true);
        }

        @Override
        public void renameTable(@NotNull TableToken fromTableToken, @NotNull TableToken toTableToken) {
            String tableName = fromTableToken.getTableName();
            final int index = tableMap.keyIndex(tableName);
            CairoTable fromTab = tableMap.valueAt(index);
            tableMap.removeAt(index);
            tableMap.put(toTableToken.getTableName(), new CairoTable(toTableToken, fromTab));
        }
    }
}<|MERGE_RESOLUTION|>--- conflicted
+++ resolved
@@ -306,21 +306,11 @@
                 columnNameTxn = columnVersionReader.getDefaultColumnNameTxn(writerIndex);
             }
 
-<<<<<<< HEAD
-            // use txn to find correct symbol entry
-            final LPSZ offsetFileName = TableUtils.offsetFileName(path.trimTo(rootLen), columnName, columnNameTxn);
-            final long fd = TableUtils.openRO(ff, offsetFileName, LOG);
-
-            // initialise symbol map memory
-            final long capacityOffset = SymbolMapWriter.HEADER_CAPACITY;
-            final int capacity = ff.readNonNegativeInt(fd, capacityOffset);
-            final byte isCached = ff.readNonNegativeByte(fd, SymbolMapWriter.HEADER_CACHE_ENABLED);
-=======
             // initialise symbol map memory
             final long capacityOffset = SymbolMapWriter.HEADER_CAPACITY;
             final int capacity;
             final byte isCached;
-            final var offsetFileName = TableUtils.offsetFileName(path.trimTo(rootLen), columnName, columnNameTxn);
+            final LPSZ offsetFileName = TableUtils.offsetFileName(path.trimTo(rootLen), columnName, columnNameTxn);
             long fd = TableUtils.openRO(ff, offsetFileName, LOG);
             try {
                 // use txn to find correct symbol entry
@@ -329,7 +319,6 @@
             } finally {
                 ff.close(fd);
             }
->>>>>>> ecb40e3b
 
             // get symbol properties
             if (capacity > 0 && isCached >= 0) {
