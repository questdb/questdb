/*******************************************************************************
 *     ___                  _   ____  ____
 *    / _ \ _   _  ___  ___| |_|  _ \| __ )
 *   | | | | | | |/ _ \/ __| __| | | |  _ \
 *   | |_| | |_| |  __/\__ \ |_| |_| | |_) |
 *    \__\_\\__,_|\___||___/\__|____/|____/
 *
 *  Copyright (c) 2014-2019 Appsicle
 *  Copyright (c) 2019-2024 QuestDB
 *
 *  Licensed under the Apache License, Version 2.0 (the "License");
 *  you may not use this file except in compliance with the License.
 *  You may obtain a copy of the License at
 *
 *  http://www.apache.org/licenses/LICENSE-2.0
 *
 *  Unless required by applicable law or agreed to in writing, software
 *  distributed under the License is distributed on an "AS IS" BASIS,
 *  WITHOUT WARRANTIES OR CONDITIONS OF ANY KIND, either express or implied.
 *  See the License for the specific language governing permissions and
 *  limitations under the License.
 *
 ******************************************************************************/

package io.questdb.cairo;

import io.questdb.std.str.Path;

import java.io.Closeable;

public interface IDGenerator extends Closeable {
    default void open() {
        open(null);
    }

    void open(Path path);

    long getCurrentId();

    long getNextId();

    void reset();

<<<<<<< HEAD
    // This is not thread safe way to reset the id back to 0
    // It is useful for testing only
    public void reset() {
        Unsafe.putLong(uniqueIdMem, 0);
    }

    long getCurrentId() {
        assert uniqueIdMem > 0;
        return Unsafe.getUnsafe().getLong(uniqueIdMem);
    }
=======
    void close();
>>>>>>> 74547704
}<|MERGE_RESOLUTION|>--- conflicted
+++ resolved
@@ -41,18 +41,5 @@
 
     void reset();
 
-<<<<<<< HEAD
-    // This is not thread safe way to reset the id back to 0
-    // It is useful for testing only
-    public void reset() {
-        Unsafe.putLong(uniqueIdMem, 0);
-    }
-
-    long getCurrentId() {
-        assert uniqueIdMem > 0;
-        return Unsafe.getUnsafe().getLong(uniqueIdMem);
-    }
-=======
     void close();
->>>>>>> 74547704
 }