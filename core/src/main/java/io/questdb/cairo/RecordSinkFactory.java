--- conflicted
+++ resolved
@@ -368,11 +368,8 @@
             }
             final boolean symAsString = writeSymbolAsString != null && writeSymbolAsString.get(index);
             final boolean strAsVarchar = writeStringAsVarchar != null && writeStringAsVarchar.get(index);
-<<<<<<< HEAD
+            final boolean timestampAsNanos = writeTimestampAsNanos != null && writeTimestampAsNanos.get(index);
             int skewedIndex;
-=======
-            final boolean timestampAsNanos = writeTimestampAsNanos != null && writeTimestampAsNanos.get(index);
->>>>>>> f0ba2861
             switch (factor * ColumnType.tagOf(type)) {
                 case ColumnType.INT:
                     asm.aload(2);
