/*******************************************************************************
 *     ___                  _   ____  ____
 *    / _ \ _   _  ___  ___| |_|  _ \| __ )
 *   | | | | | | |/ _ \/ __| __| | | |  _ \
 *   | |_| | |_| |  __/\__ \ |_| |_| | |_) |
 *    \__\_\\__,_|\___||___/\__|____/|____/
 *
 *  Copyright (c) 2014-2019 Appsicle
 *  Copyright (c) 2019-2024 QuestDB
 *
 *  Licensed under the Apache License, Version 2.0 (the "License");
 *  you may not use this file except in compliance with the License.
 *  You may obtain a copy of the License at
 *
 *  http://www.apache.org/licenses/LICENSE-2.0
 *
 *  Unless required by applicable law or agreed to in writing, software
 *  distributed under the License is distributed on an "AS IS" BASIS,
 *  WITHOUT WARRANTIES OR CONDITIONS OF ANY KIND, either express or implied.
 *  See the License for the specific language governing permissions and
 *  limitations under the License.
 *
 ******************************************************************************/

package io.questdb.cairo.arr;

import io.questdb.std.DirectIntList;
import io.questdb.std.DirectIntSlice;
import io.questdb.std.MemoryTag;
import io.questdb.std.Misc;
import io.questdb.std.QuietCloseable;

import java.io.Closeable;

/**
<<<<<<< HEAD
 * An iterator-like utility to traverse an {@link DirectFlyweightArrayView} in row-major order.
=======
 * An iterator-like utility to traverse an {@link BorrowedDirectArrayView} in row-major order.
>>>>>>> 8b4d9a42
 * Instead of obtaining the values, this traversal class computes the coordinates.
 * <p>
 * It is down to the user to then pass those coordinates to the type-appropriate
 * getter method.
 * <p>
 * Example:
 * <pre>
 *     {@code
 *     ArrayView array = ...;
 *     try (ArrayRowMajorTraversal traversal = new ArrayRowMajorTraversal()) {
 *         traversal.of(array);
 *         DirectIntSlice coords;
 *         while ((coords = traversal.next()) != null) {
 *             final int value = array.getInt(coords);
 *             ...
 *         }
 *     }
 * }
 * </pre>
 */
public class ArrayRowMajorTraversal implements QuietCloseable {
    public static final io.questdb.std.ThreadLocal<ArrayRowMajorTraversal> LOCAL = new io.questdb.std.ThreadLocal<>(ArrayRowMajorTraversal::new);
    public static final Closeable THREAD_LOCAL_CLEANER = ArrayRowMajorTraversal::clearThreadLocals;
    private final DirectIntList coordinates = new DirectIntList(0, MemoryTag.NATIVE_ND_ARRAY_DBG4);
    private ArrayView arrayView;
    private boolean done = false;
    private int in = 0;
    private int out = 0;

    public static void clearThreadLocals() {
        LOCAL.close();
    }

    @Override
    public void close() {
        Misc.free(coordinates);
    }

    /**
     * Number of levels of nesting to bump deeper
     * into <em>before</em> processing the coordinates returned
     * by {@link #next()}.
     */
    public int getIn() {
        return in;
    }

    /**
     * Number of levels of nesting to bump out of
     * <em>after</em> processing the coordinates returned by
     * {@link #next()}.
     */
    public int getOut() {
        return out;
    }

    /**
     * There's another coordinate after this one.
     */
    public boolean hasNext() {
        return !done;
    }

    /**
     * Get the next coordinates to iterate.
     */
    public DirectIntSlice next() {
        if (done) {
            return null;
        }

        // If we previously bumped out, we need to bump deeper
        // by the same level of nesting at the next (this) iteration.
        in = out;
        out = 0;

        // The `out` variable counts how many dims _will be_ reset to zero in the call to `next()` after this one.
        final int lastDimIndex = arrayView.getDimCount() - 1;
        for (int dimIndex = lastDimIndex; dimIndex >= 0; --dimIndex) {
            final int dim = arrayView.getDimLen(dimIndex);
            final int current = coordinates.get(dimIndex);
            if (out > 0) {
                if (current + 1 == dim) {
                    ++out;
                } else {
                    break;
                }
            } else if ((dimIndex == lastDimIndex) && (current + 2 == dim)) {
                coordinates.set(dimIndex, current + 1);
                ++out;
            } else if (current + 1 < dim) {
                coordinates.set(dimIndex, current + 1);
                break;
            } else {
                coordinates.set(dimIndex, 0);
            }
        }

        if (out == arrayView.getDimCount()) {
            done = true;
        }

        return coordinates.asSlice();
    }

    public ArrayRowMajorTraversal of(ArrayView arrayView) {
        reset();
        this.arrayView = arrayView;
        for (int dimIndex = arrayView.getDimCount() - 1; dimIndex >= 0; --dimIndex) {
            coordinates.add(0);
        }
        if (coordinates.size() > 0) {
            done = false;
            coordinates.set(coordinates.size() - 1, -1);  // one before the end.
        }

        // will be converted to `in == shape.length()` on first iteration.
        out = arrayView.getDimCount();
        return this;
    }

    private void reset() {
        coordinates.clear();
        arrayView = null;
        done = true;
        in = 0;
        out = 0;
    }
}<|MERGE_RESOLUTION|>--- conflicted
+++ resolved
@@ -33,11 +33,7 @@
 import java.io.Closeable;
 
 /**
-<<<<<<< HEAD
- * An iterator-like utility to traverse an {@link DirectFlyweightArrayView} in row-major order.
-=======
  * An iterator-like utility to traverse an {@link BorrowedDirectArrayView} in row-major order.
->>>>>>> 8b4d9a42
  * Instead of obtaining the values, this traversal class computes the coordinates.
  * <p>
  * It is down to the user to then pass those coordinates to the type-appropriate
