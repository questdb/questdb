--- conflicted
+++ resolved
@@ -57,14 +57,10 @@
     int getFlatElemCount();
 
     /**
-<<<<<<< HEAD
-     * Size of array in bytes, excluding shape prefix.
-=======
      * Provides raw access to the underlying flat (one-dimensional) array of {@code long} values.
      *
      * @param flatIndex index into the flat array
      * @return long value at that index
->>>>>>> 8b4d9a42
      */
     long getLongAtFlatIndex(int flatIndex);
 
