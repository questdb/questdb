--- conflicted
+++ resolved
@@ -123,7 +123,6 @@
         Unsafe.getUnsafe().putLong(ptr + offset, value);
     }
 
-<<<<<<< HEAD
     public void putLongQuick(int flatIndex, long value) {
         Unsafe.getUnsafe().putLong(ptr + flatIndex * LONG_BYTES, value);
     }
@@ -133,13 +132,11 @@
     }
 
 
-=======
     public MemoryA startAppendMemory() {
         flatViewMemory.appendOffset = 0;
         return flatViewMemory;
     }
 
->>>>>>> 06e5cf7b
     private void ensureCapacity(long requiredCapacity) {
         if (ptr == 0) {
             ptr = Unsafe.malloc(requiredCapacity, MEM_TAG);
