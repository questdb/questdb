--- conflicted
+++ resolved
@@ -103,11 +103,7 @@
         this.columnTop = columnTop;
         try {
             this.writer.of(configuration, path, name);
-<<<<<<< HEAD
-            this.mem.of(columnMem, MemoryTag.MMAP_DEFAULT);
-=======
-            this.sliderMem.of(columnMem);
->>>>>>> e04e2e65
+            this.sliderMem.of(columnMem, MemoryTag.MMAP_DEFAULT);
         } catch (Throwable e) {
             this.close();
             throw e;
