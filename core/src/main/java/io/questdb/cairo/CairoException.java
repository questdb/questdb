/*******************************************************************************
 *     ___                  _   ____  ____
 *    / _ \ _   _  ___  ___| |_|  _ \| __ )
 *   | | | | | | |/ _ \/ __| __| | | |  _ \
 *   | |_| | |_| |  __/\__ \ |_| |_| | |_) |
 *    \__\_\\__,_|\___||___/\__|____/|____/
 *
 *  Copyright (c) 2014-2019 Appsicle
 *  Copyright (c) 2019-2024 QuestDB
 *
 *  Licensed under the Apache License, Version 2.0 (the "License");
 *  you may not use this file except in compliance with the License.
 *  You may obtain a copy of the License at
 *
 *  http://www.apache.org/licenses/LICENSE-2.0
 *
 *  Unless required by applicable law or agreed to in writing, software
 *  distributed under the License is distributed on an "AS IS" BASIS,
 *  WITHOUT WARRANTIES OR CONDITIONS OF ANY KIND, either express or implied.
 *  See the License for the specific language governing permissions and
 *  limitations under the License.
 *
 ******************************************************************************/

package io.questdb.cairo;

import io.questdb.cairo.sql.SqlExecutionCircuitBreaker;
import io.questdb.std.Files;
import io.questdb.std.FlyweightMessageContainer;
import io.questdb.std.Os;
import io.questdb.std.ThreadLocal;
import io.questdb.std.datetime.microtime.TimestampFormatUtils;
import io.questdb.std.str.CharSink;
import io.questdb.std.str.Sinkable;
import io.questdb.std.str.StringSink;
import io.questdb.std.str.Utf8Sequence;
import org.jetbrains.annotations.NotNull;
import org.jetbrains.annotations.Nullable;

public class CairoException extends RuntimeException implements Sinkable, FlyweightMessageContainer {

    public static final int ERRNO_ACCESS_DENIED_WIN = 5;
    public static final int ERRNO_FILE_DOES_NOT_EXIST = 2;
    public static final int ERRNO_FILE_DOES_NOT_EXIST_WIN = 3;
    // psync_cvcontinue sets two bits in the error code to indicate whether the wait timed out (0x100) or there were no waiters (0x200).
    // Error #316 (0x13C) is the timed out bit bitwise OR'd with ETIMEDOUT (60).
    public static final int ERRNO_FILE_READ_TIMEOUT_MACOS = 316;
    public static final int ERRNO_INVALID_PARAMETER = 22;
    public static final int ERRNO_INVALID_PARAMETER_WIN = 87;
    public static final int METADATA_VALIDATION = -100;
    public static final int ILLEGAL_OPERATION = METADATA_VALIDATION - 1;
    private static final int TABLE_DROPPED = ILLEGAL_OPERATION - 1;
    public static final int METADATA_VALIDATION_RECOVERABLE = TABLE_DROPPED - 1;
    public static final int PARTITION_MANIPULATION_RECOVERABLE = METADATA_VALIDATION_RECOVERABLE - 1;
    public static final int TABLE_DOES_NOT_EXIST = PARTITION_MANIPULATION_RECOVERABLE - 1;
    public static final int VIEW_DOES_NOT_EXIST = TABLE_DOES_NOT_EXIST - 1;
    public static final int MAT_VIEW_DOES_NOT_EXIST = VIEW_DOES_NOT_EXIST - 1;
    public static final int TXN_BLOCK_APPLY_FAILED = MAT_VIEW_DOES_NOT_EXIST - 1;
    public static final int NON_CRITICAL = -1;
    private static final StackTraceElement[] EMPTY_STACK_TRACE = {};
    private static final ThreadLocal<CairoException> tlException = new ThreadLocal<>(CairoException::new);
    protected final StringSink message = new StringSink();
    protected final StringSink nativeBacktrace = new StringSink();
    protected int errno;
    private boolean authorizationError = false;
    private boolean cacheable;
    private boolean cancellation; // when query is explicitly cancelled by user
    private boolean housekeeping;
    private boolean interruption; // used when a query times out
    private int messagePosition;
    private boolean outOfMemory;
    private boolean preferencesOutOfDateError = false;

    public static CairoException authorization() {
        return nonCritical().setAuthorizationError();
    }

    public static CairoException critical(int errno) {
        return instance(errno);
    }

    public static CairoException detachedColumnMetadataMismatch(int columnIndex, CharSequence columnName, CharSequence attribute) {
        return critical(METADATA_VALIDATION)
                .put("Detached column [index=")
                .put(columnIndex)
                .put(", name=")
                .put(columnName)
                .put(", attribute=")
                .put(attribute)
                .put("] does not match current table metadata");
    }

    public static CairoException detachedMetadataMismatch(CharSequence attribute) {
        return critical(METADATA_VALIDATION)
                .put("Detached partition metadata [")
                .put(attribute)
                .put("] is not compatible with current table metadata");
    }

    public static CairoException duplicateColumn(CharSequence column, CharSequence columnAlias) {
        CairoException exception = critical(METADATA_VALIDATION).put("duplicate column [name=").put(column);
        if (columnAlias != null) {
            exception.put(", alias=").put(columnAlias);
        }
        return exception.put(']');
    }

    public static CairoException duplicateColumn(CharSequence columnName) {
        return duplicateColumn(columnName, null);
    }

    @SuppressWarnings("unused")
    public static CairoException entityIsDisabled(CharSequence entityName) {
        return nonCritical().put("entity is disabled [name=").put(entityName).put(']');
    }

    public static CairoException fileNotFound() {
        return instance(Os.errno());
    }

    public static CairoException invalidMetadataRecoverable(@NotNull CharSequence msg, @NotNull CharSequence columnName) {
        return critical(METADATA_VALIDATION_RECOVERABLE).put(msg).put(" [column=").put(columnName).put(']');
    }

    public static boolean isCairoOomError(Throwable t) {
        return t instanceof CairoException && ((CairoException) t).isOutOfMemory();
    }

    public static CairoException matViewDoesNotExist(CharSequence matViewName) {
        return critical(MAT_VIEW_DOES_NOT_EXIST).put("materialized view does not exist [view=").put(matViewName).put(']');
    }

    public static CairoException nonCritical() {
        return instance(NON_CRITICAL);
    }

    public static CairoException partitionManipulationRecoverable() {
        return instance(PARTITION_MANIPULATION_RECOVERABLE);
    }

    public static CairoException preferencesOutOfDate(long currentVersion, long expectedVersion) {
        return nonCritical().setPreferencesOutOfDateError()
                .put("preferences view is out of date [currentVersion=")
                .put(currentVersion)
                .put(", expectedVersion=")
                .put(expectedVersion)
                .put(']');
    }

    public static CairoException queryCancelled(long fd) {
        CairoException exception = nonCritical().put("cancelled by user").setInterruption(true).setCancellation(true);
        if (fd > -1) {
            exception.put(" [fd=").put(fd).put(']');
        }
        return exception;
    }

    public static CairoException queryCancelled() {
        return nonCritical().put("cancelled by user").setInterruption(true).setCancellation(true);
    }

    public static CairoException queryTimedOut(long fd, long runtime, long timeout) {
        return nonCritical()
                .put("timeout, query aborted [fd=").put(fd)
                .put(", runtime=").put(runtime).put("ms")
                .put(", timeout=").put(timeout).put("ms")
                .put(']').setInterruption(true);
    }

    public static CairoException queryTimedOut() {
        return nonCritical().put("timeout, query aborted").setInterruption(true);
    }

    public static CairoException tableDoesNotExist(CharSequence tableName) {
        return critical(TABLE_DOES_NOT_EXIST).put("table does not exist [table=").put(tableName).put(']');
    }

    public static CairoException tableDropped(TableToken tableToken) {
        return critical(TABLE_DROPPED)
                .put("table is dropped [dirName=").put(tableToken.getDirName())
                .put(", tableName=").put(tableToken.getTableName())
                .put(']');
    }

    public static CairoException txnApplyBlockError(TableToken tableToken) {
        return critical(TXN_BLOCK_APPLY_FAILED)
                .put("sorting transaction block failed, need to be re-run in 1 by 1 apply mode [dirName=").put(tableToken.getDirName())
                .put(", tableName=").put(tableToken.getTableName()).put(']');
    }

<<<<<<< HEAD
    public static CairoException viewDoesNotExist(CharSequence viewName) {
        return critical(VIEW_DOES_NOT_EXIST).put("view does not exist [view=").put(viewName).put(']');
    }

    public boolean errnoFileCannotRead() {
        return Files.errnoFileCannotRead(errno);
    }

=======
>>>>>>> 7eb1a513
    public int getErrno() {
        return errno;
    }

    @Override
    public CharSequence getFlyweightMessage() {
        return message;
    }

    public int getInterruptionReason() {
        if (isCancellation()) {
            return SqlExecutionCircuitBreaker.STATE_CANCELLED;
        } else if (isInterruption()) {
            return SqlExecutionCircuitBreaker.STATE_TIMEOUT;
        } else {
            return SqlExecutionCircuitBreaker.STATE_OK;
        }
    }

    @Override
    public String getMessage() {
        return "[" + errno + "] " + message;
    }

    @Override
    public int getPosition() {
        return messagePosition;
    }

    @Override
    public StackTraceElement[] getStackTrace() {
        StackTraceElement[] result = EMPTY_STACK_TRACE;
        // This is to have correct stack trace reported in CI
        assert (result = super.getStackTrace()) != null;
        return result;
    }

    public boolean isAuthorizationError() {
        return authorizationError;
    }

    public boolean isBlockApplyError() {
        return errno == TXN_BLOCK_APPLY_FAILED;
    }

    public boolean isCacheable() {
        return cacheable;
    }

    public boolean isCancellation() {
        return cancellation;
    }

    public boolean isCritical() {
        return errno != NON_CRITICAL
                && errno != PARTITION_MANIPULATION_RECOVERABLE
                && errno != METADATA_VALIDATION_RECOVERABLE
                && errno != TABLE_DROPPED
                && errno != MAT_VIEW_DOES_NOT_EXIST
                && errno != VIEW_DOES_NOT_EXIST
                && errno != TABLE_DOES_NOT_EXIST;
    }

    public boolean isFileCannotRead() {
        return Files.isErrnoFileCannotRead(errno);
    }

    public boolean isHousekeeping() {
        return housekeeping;
    }

    public boolean isInterruption() {
        return interruption;
    }

    public boolean isMetadataValidation() {
        return errno == METADATA_VALIDATION || errno == METADATA_VALIDATION_RECOVERABLE;
    }

    public boolean isOutOfMemory() {
        return outOfMemory;
    }

    public boolean isPreferencesOutOfDateError() {
        return preferencesOutOfDateError;
    }

    public boolean isTableDoesNotExist() {
        return errno == TABLE_DOES_NOT_EXIST;
    }

    public boolean isTableDropped() {
        return errno == TABLE_DROPPED;
    }

    // logged and skipped by WAL applying code
    public boolean isWALTolerable() {
        return errno == PARTITION_MANIPULATION_RECOVERABLE || errno == METADATA_VALIDATION_RECOVERABLE;
    }

    public CairoException position(int position) {
        this.messagePosition = position;
        return this;
    }

    public CairoException put(long value) {
        message.put(value);
        return this;
    }

    public CairoException put(double value) {
        message.put(value);
        return this;
    }

    public CairoException put(@Nullable CharSequence cs) {
        message.put(cs);
        return this;
    }

    public CairoException put(@Nullable Utf8Sequence us) {
        message.put(us);
        return this;
    }

    public CairoException put(Sinkable sinkable) {
        sinkable.toSink(message);
        return this;
    }

    public CairoException put(char c) {
        message.put(c);
        return this;
    }

    public CairoException put(boolean value) {
        message.put(value);
        return this;
    }

    public CairoException putAsPrintable(CharSequence nonPrintable) {
        message.putAsPrintable(nonPrintable);
        return this;
    }

    public CairoException setCacheable(boolean cacheable) {
        this.cacheable = cacheable;
        return this;
    }

    public CairoException setCancellation(boolean cancellation) {
        this.cancellation = cancellation;
        return this;
    }

    public void setHousekeeping(boolean housekeeping) {
        this.housekeeping = housekeeping;
    }

    public CairoException setInterruption(boolean interruption) {
        this.interruption = interruption;
        return this;
    }

    public CairoException setOutOfMemory(boolean outOfMemory) {
        this.outOfMemory = outOfMemory;
        return this;
    }

    public boolean tableDoesNotExist() {
        return errno == TABLE_DOES_NOT_EXIST;
    }

    @Override
    public void toSink(@NotNull CharSink<?> sink) {
        sink.putAscii('[').put(errno).putAscii("]: ").put(message);
    }

    public CairoException ts(long timestamp) {
        TimestampFormatUtils.appendDateTime(message, timestamp);
        return this;
    }

    private static CairoException instance(int errno) {
        CairoException ex = tlException.get();
        // This is to have correct stack trace in local debugging with -ea option
        assert (ex = new CairoException()) != null;
        ex.clear(errno);
        return ex;
    }

    // N.B.: Change the API with care! This method is called from native code via JNI.
    // See `struct CairoException` in the `qdbr` Rust crate.
    @SuppressWarnings("unused")
    private static CairoException paramInstance(
            int errno, // pass `NON_CRITICAL` (-1) to create a non-critical exception
            boolean outOfMemory,
            CharSequence message,
            @Nullable CharSequence nativeBacktrace
    ) {
        CairoException ex = instance(errno)
                .setOutOfMemory(outOfMemory)
                .put(message);
        ex.nativeBacktrace.put(nativeBacktrace);
        return ex;
    }

    private CairoException setAuthorizationError() {
        this.authorizationError = true;
        return this;
    }

    private CairoException setPreferencesOutOfDateError() {
        this.preferencesOutOfDateError = true;
        return this;
    }

    protected void clear(int errno) {
        message.clear();
        nativeBacktrace.clear();
        this.errno = errno;
        cacheable = false;
        interruption = false;
        authorizationError = false;
        messagePosition = 0;
        outOfMemory = false;
        housekeeping = false;
    }
}<|MERGE_RESOLUTION|>--- conflicted
+++ resolved
@@ -188,17 +188,10 @@
                 .put(", tableName=").put(tableToken.getTableName()).put(']');
     }
 
-<<<<<<< HEAD
     public static CairoException viewDoesNotExist(CharSequence viewName) {
         return critical(VIEW_DOES_NOT_EXIST).put("view does not exist [view=").put(viewName).put(']');
     }
 
-    public boolean errnoFileCannotRead() {
-        return Files.errnoFileCannotRead(errno);
-    }
-
-=======
->>>>>>> 7eb1a513
     public int getErrno() {
         return errno;
     }
