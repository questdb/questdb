/*******************************************************************************
 *     ___                  _   ____  ____
 *    / _ \ _   _  ___  ___| |_|  _ \| __ )
 *   | | | | | | |/ _ \/ __| __| | | |  _ \
 *   | |_| | |_| |  __/\__ \ |_| |_| | |_) |
 *    \__\_\\__,_|\___||___/\__|____/|____/
 *
 *  Copyright (c) 2014-2019 Appsicle
 *  Copyright (c) 2019-2022 QuestDB
 *
 *  Licensed under the Apache License, Version 2.0 (the "License");
 *  you may not use this file except in compliance with the License.
 *  You may obtain a copy of the License at
 *
 *  http://www.apache.org/licenses/LICENSE-2.0
 *
 *  Unless required by applicable law or agreed to in writing, software
 *  distributed under the License is distributed on an "AS IS" BASIS,
 *  WITHOUT WARRANTIES OR CONDITIONS OF ANY KIND, either express or implied.
 *  See the License for the specific language governing permissions and
 *  limitations under the License.
 *
 ******************************************************************************/

package io.questdb.cairo.mig;

import io.questdb.cairo.*;
import io.questdb.cairo.vm.MemoryCMARWImpl;
import io.questdb.cairo.vm.Vm;
import io.questdb.cairo.vm.api.MemoryMARW;
import io.questdb.log.Log;
import io.questdb.log.LogFactory;
import io.questdb.std.FilesFacade;
import io.questdb.std.MemoryTag;
import io.questdb.std.Os;
import io.questdb.std.str.CharSink;
import io.questdb.std.str.LPSZ;
import io.questdb.std.str.Path;

import static io.questdb.cairo.TableUtils.*;

final class Mig607 {
    private static final String DEFAULT_PARTITION_NAME = "default";
    private static final Log LOG = LogFactory.getLog(Mig607.class);
    private static final int LONGS_PER_TX_ATTACHED_PARTITION = 4;
    private static final String META_FILE_NAME = "_meta";
    private static final String TXN_FILE_NAME = "_txn";
    private static final long TX_OFFSET_TRANSIENT_ROW_COUNT = 8;

    public static void migrate(
            FilesFacade ff,
            Path path,
            MigrationContext migrationContext,
            MemoryMARW metaMem,
            int columnCount,
            long rowCount,
            long columnNameOffset
    ) {
        final int plen2 = path.length();
        if (rowCount > 0) {
            long mem = migrationContext.getTempMemory();
            long currentColumnNameOffset = columnNameOffset;
            for (int i = 0; i < columnCount; i++) {
                final int columnType = ColumnType.tagOf(
                        metaMem.getInt(
                                MigrationActions.prefixedBlockOffset(MigrationActions.META_OFFSET_COLUMN_TYPES_606, i, MigrationActions.META_COLUMN_DATA_SIZE_606)
                        )
                );
                final CharSequence columnName = metaMem.getStr(currentColumnNameOffset);
                currentColumnNameOffset += Vm.getStorageLength(columnName);
                if (columnType == ColumnType.STRING || columnType == ColumnType.BINARY) {
                    final long columnTop = readColumnTop(
                            ff,
                            path.trimTo(plen2),
                            columnName,
                            plen2,
                            false
                    );
                    final long columnRowCount = rowCount - columnTop;
                    long offset = columnRowCount * 8L;
                    iFile(path.trimTo(plen2), columnName);
                    int fd = TableUtils.openRW(ff, path, MigrationActions.LOG, migrationContext.getConfiguration().getWriterFileOpenOpts());
                    try {
                        long fileLen = ff.length(fd);

                        if (fileLen < offset) {
                            throw CairoException.critical(0).put("file is too short [path=").put(path).put("]");
                        }

                        TableUtils.allocateDiskSpace(ff, fd, offset + 8);
                        long dataOffset = TableUtils.readLongOrFail(ff, fd, offset - 8L, mem, path);
                        dFile(path.trimTo(plen2), columnName);
                        final int fd2 = TableUtils.openRO(ff, path, MigrationActions.LOG);
                        try {
                            if (columnType == ColumnType.BINARY) {
                                long len = TableUtils.readLongOrFail(ff, fd2, dataOffset, mem, path);
                                if (len == -1) {
                                    dataOffset += 8;
                                } else {
                                    dataOffset += 8 + len;
                                }
                            } else {
                                long len = TableUtils.readIntOrFail(ff, fd2, dataOffset, mem, path);
                                if (len == -1) {
                                    dataOffset += 4;
                                } else {
                                    dataOffset += MigrationActions.prefixedBlockOffset(4, 2, len);
                                }

                            }
                        } finally {
                            ff.close(fd2);
                        }
                        TableUtils.writeLongOrFail(ff, fd, offset, dataOffset, mem, path);
                    } finally {
                        Vm.bestEffortClose(ff, MigrationActions.LOG, fd, offset + 8);
                    }
                }
            }
        }
    }

    /**
     * Reads 8 bytes from "top" file. Moved from TableUtils when refactored column tops into column version file
     *
     * @param ff                 files facade, - intermediary to intercept OS file system calls.
     * @param path               path has to be set to location of "top" file, excluding file name. Zero terminated string.
     * @param name               name of top file
     * @param plen               path length to truncate "path" back to, path is reusable.
     * @param failIfCouldNotRead if true the method will throw exception if top file cannot be read. Otherwise, 0.
     * @return number of rows column doesn't have when column was added to table that already had data.
     */
    public static long readColumnTop(FilesFacade ff, Path path, CharSequence name, int plen, boolean failIfCouldNotRead) {
        try {
<<<<<<< HEAD
            if (ff.exists(topFile(path, name))) {
                final long fd = TableUtils.openRO(ff, path, LOG);
=======
            if (ff.exists(topFile(path.chop$(), name))) {
                final int fd = TableUtils.openRO(ff, path, LOG);
>>>>>>> bd8fcffc
                try {
                    long n;
                    if ((n = ff.readNonNegativeLong(fd, 0)) < 0) {
                        if (failIfCouldNotRead) {
                            throw CairoException.critical(Os.errno())
                                    .put("could not read top of column [file=").put(path)
                                    .put(", read=").put(n).put(']');
                        } else {
                            LOG.error().$("could not read top of column [file=").$(path)
                                    .$(", read=").$(n)
                                    .$(", errno=").$(ff.errno())
                                    .I$();
                            return 0L;
                        }
                    }
                    return n;
                } finally {
                    ff.close(fd);
                }
            }
            return 0L;
        } finally {
            path.trimTo(plen);
        }
    }

    public static void txnPartition(CharSink path, long txn) {
        path.put('.').put(txn);
    }

    private static void charFileName(Path path, CharSequence columnName) {
        path.concat(columnName).put(".c").$();
    }

    private static void dFile(Path path, CharSequence columnName) {
        path.concat(columnName).put(FILE_SUFFIX_D);
        path.$();
    }

    private static void iFile(Path path, CharSequence columnName) {
        path.concat(columnName).put(FILE_SUFFIX_I).$();
    }

    private static void offsetFileName(Path path, CharSequence columnName) {
        path.concat(columnName).put(".o").$();
    }

    private static void trimFile(FilesFacade ff, Path path, long size, long opts) {
        final int fd = TableUtils.openFileRWOrFail(ff, path, opts);
        if (!ff.truncate(fd, size)) {
            // This should never happen on migration but better to be on safe side anyway
            throw CairoException.critical(ff.errno()).put("Cannot trim to size [file=").put(path).put(']');
        }
        if (!ff.close(fd)) {
            // This should never happen on migration but better to be on safe side anyway
            throw CairoException.critical(ff.errno()).put("Cannot close [file=").put(path).put(']');
        }
    }

    static void migrate(MigrationContext migrationContext) {
        final FilesFacade ff = migrationContext.getFf();
        Path path = migrationContext.getTablePath();
        int plen = path.length();


        path.trimTo(plen).concat(META_FILE_NAME).$();
        long metaFileSize;
        long txFileSize;
        try (MemoryMARW metaMem = migrationContext.getRwMemory()) {
            metaMem.of(ff, path, ff.getPageSize(), ff.length(path), MemoryTag.NATIVE_MIG_MMAP);
            final int columnCount = metaMem.getInt(0);
            final int partitionBy = metaMem.getInt(4);
            final long columnNameOffset = MigrationActions.prefixedBlockOffset(
                    MigrationActions.META_OFFSET_COLUMN_TYPES_606,
                    columnCount,
                    MigrationActions.META_COLUMN_DATA_SIZE_606
            );

            try (MemoryMARW txMem = new MemoryCMARWImpl(
                    ff,
                    path.trimTo(plen).concat(TXN_FILE_NAME).$(),
                    ff.getPageSize(),
                    ff.length(path),
                    MemoryTag.NATIVE_MIG_MMAP,
                    migrationContext.getConfiguration().getWriterFileOpenOpts()
            )
            ) {
                // this is a variable length file; we need to count of symbol maps before we get to the partition
                // table data
                final int symbolMapCount = txMem.getInt(MigrationActions.TX_OFFSET_MAP_WRITER_COUNT_505);
                final long partitionCountOffset = MigrationActions.TX_OFFSET_MAP_WRITER_COUNT_505 + 4 + symbolMapCount * 8L;
                int partitionCount = txMem.getInt(partitionCountOffset) / Long.BYTES / LONGS_PER_TX_ATTACHED_PARTITION;
                final long transientRowCount = txMem.getLong(TX_OFFSET_TRANSIENT_ROW_COUNT);


                if (PartitionBy.isPartitioned(partitionBy)) {
                    for (int partitionIndex = 0; partitionIndex < partitionCount; partitionIndex++) {
                        final long partitionDataOffset = partitionCountOffset + Integer.BYTES + partitionIndex * 8L * LONGS_PER_TX_ATTACHED_PARTITION;

                        setPathForPartition(
                                path.trimTo(plen),
                                partitionBy,
                                txMem.getLong(partitionDataOffset),
                                false
                        );
                        // the row count may not be stored in _txn file for the last partition
                        // we need to use transient row count instead
                        long rowCount = partitionIndex < partitionCount - 1 ? txMem.getLong(partitionDataOffset + Long.BYTES) : transientRowCount;
                        long txSuffix = txMem.getLong(MigrationActions.prefixedBlockOffset(partitionDataOffset, 2, Long.BYTES));
                        if (txSuffix > -1) {
                            txnPartition(path, txSuffix);
                        }
                        migrate(ff, path, migrationContext, metaMem, columnCount, rowCount, columnNameOffset);
                    }
                } else {
                    path.trimTo(plen).concat(DEFAULT_PARTITION_NAME);
                    migrate(ff, path, migrationContext, metaMem, columnCount, transientRowCount, columnNameOffset);
                }

                // update symbol maps
                long tmpMem = migrationContext.getTempMemory();
                int denseSymbolCount = 0;
                long currentColumnNameOffset = columnNameOffset;
                for (int i = 0; i < columnCount; i++) {
                    final CharSequence columnName = metaMem.getStr(currentColumnNameOffset);
                    currentColumnNameOffset += Vm.getStorageLength(columnName.length());

                    if (ColumnType.tagOf(
                            metaMem.getInt(
                                    MigrationActions.prefixedBlockOffset(
                                            MigrationActions.META_OFFSET_COLUMN_TYPES_606,
                                            i,
                                            MigrationActions.META_COLUMN_DATA_SIZE_606
                                    )
                            )) == ColumnType.SYMBOL
                    ) {
                        final int symbolCount = txMem.getInt(MigrationActions.TX_OFFSET_MAP_WRITER_COUNT_505 + 8 + denseSymbolCount * 8L);
                        final long offset = MigrationActions.prefixedBlockOffset(SymbolMapWriter.HEADER_SIZE, symbolCount, 8L);

                        offsetFileName(path.trimTo(plen), columnName);
                        final int fd = TableUtils.openRW(ff, path, MigrationActions.LOG, migrationContext.getConfiguration().getWriterFileOpenOpts());
                        try {
                            long fileLen = ff.length(fd);
                            if (symbolCount > 0) {
                                if (fileLen < offset) {
                                    MigrationActions.LOG.error().$("file is too short [path=").$(path).I$();
                                } else {
                                    TableUtils.allocateDiskSpace(ff, fd, offset + 8);
                                    long dataOffset = TableUtils.readLongOrFail(ff, fd, offset - 8L, tmpMem, path);
                                    // string length
                                    charFileName(path.trimTo(plen), columnName);
                                    final int fd2 = TableUtils.openRO(ff, path, MigrationActions.LOG);
                                    try {
                                        long len = TableUtils.readIntOrFail(ff, fd2, dataOffset, tmpMem, path);
                                        if (len == -1) {
                                            dataOffset += 4;
                                        } else {
                                            dataOffset += 4 + len * 2L;
                                        }
                                        TableUtils.writeLongOrFail(ff, fd, offset, dataOffset, tmpMem, path);
                                    } finally {
                                        ff.close(fd2);
                                    }
                                }
                            }
                        } finally {
                            Vm.bestEffortClose(ff, MigrationActions.LOG, fd, offset + 8);
                        }
                        denseSymbolCount++;
                    }
                }
                txFileSize = txMem.getAppendOffset();
            }
            metaFileSize = metaMem.getAppendOffset();
        }

        // This migration when written originally used implementation of MemoryMARW which truncated files to size on close
        // MemoryMARW now truncate to page size. To test old migrations here we simulate the migration as it is originally released
        // So trim TX and META files to their sizes
        path.trimTo(plen).concat(META_FILE_NAME).$();
        trimFile(ff, path, metaFileSize, migrationContext.getConfiguration().getWriterFileOpenOpts());

        path.trimTo(plen).concat(TXN_FILE_NAME).$();
        trimFile(ff, path, txFileSize, migrationContext.getConfiguration().getWriterFileOpenOpts());
    }

    static LPSZ topFile(Path path, CharSequence columnName) {
        return path.concat(columnName).put(".top").$();
    }
}<|MERGE_RESOLUTION|>--- conflicted
+++ resolved
@@ -132,13 +132,8 @@
      */
     public static long readColumnTop(FilesFacade ff, Path path, CharSequence name, int plen, boolean failIfCouldNotRead) {
         try {
-<<<<<<< HEAD
             if (ff.exists(topFile(path, name))) {
-                final long fd = TableUtils.openRO(ff, path, LOG);
-=======
-            if (ff.exists(topFile(path.chop$(), name))) {
                 final int fd = TableUtils.openRO(ff, path, LOG);
->>>>>>> bd8fcffc
                 try {
                     long n;
                     if ((n = ff.readNonNegativeLong(fd, 0)) < 0) {
