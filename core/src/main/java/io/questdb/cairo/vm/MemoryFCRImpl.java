--- conflicted
+++ resolved
@@ -32,14 +32,11 @@
  * owning the pointer. Therefore, memory cannot be extended.
  */
 public class MemoryFCRImpl extends AbstractMemoryCR implements MemoryFR, MemoryCR {
-<<<<<<< HEAD
 
     public MemoryFCRImpl() {
         super(false);
     }
 
-=======
->>>>>>> 3c098fb0
     @Override
     public void close() {
         // nothing to do, we do not own the memory
