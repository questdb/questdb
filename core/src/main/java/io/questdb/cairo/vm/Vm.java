/*******************************************************************************
 *     ___                  _   ____  ____
 *    / _ \ _   _  ___  ___| |_|  _ \| __ )
 *   | | | | | | |/ _ \/ __| __| | | |  _ \
 *   | |_| | |_| |  __/\__ \ |_| |_| | |_) |
 *    \__\_\\__,_|\___||___/\__|____/|____/
 *
 *  Copyright (c) 2014-2019 Appsicle
 *  Copyright (c) 2019-2022 QuestDB
 *
 *  Licensed under the Apache License, Version 2.0 (the "License");
 *  you may not use this file except in compliance with the License.
 *  You may obtain a copy of the License at
 *
 *  http://www.apache.org/licenses/LICENSE-2.0
 *
 *  Unless required by applicable law or agreed to in writing, software
 *  distributed under the License is distributed on an "AS IS" BASIS,
 *  WITHOUT WARRANTIES OR CONDITIONS OF ANY KIND, either express or implied.
 *  See the License for the specific language governing permissions and
 *  limitations under the License.
 *
 ******************************************************************************/

package io.questdb.cairo.vm;

import io.questdb.cairo.vm.api.*;
import io.questdb.log.Log;
import io.questdb.std.Files;
import io.questdb.std.FilesFacade;
import io.questdb.std.str.LPSZ;

public class Vm {
    public static final int STRING_LENGTH_BYTES = 4;

    public static final byte TRUNCATE_TO_PAGE = 0;
    public static final byte TRUNCATE_TO_POINTER = 1;

    public static void bestEffortClose(FilesFacade ff, Log log, long fd, long size, byte truncateMode) {
        try {
            if (size > -1L) {
                bestEffortTruncate(ff, log, fd, size, truncateMode);
            } else {
                log.debug().$("closed [fd=").$(fd).$(']').$();
            }
        } finally {
            if (fd > 0) {
                ff.close(fd);
            }
        }
    }

<<<<<<< HEAD
    public static void bestEffortClose(FilesFacade ff, Log log, long fd, boolean truncate, long size) {
        bestEffortClose(ff, log, fd, truncate, size, TRUNCATE_TO_PAGE);
=======
    public static void bestEffortClose(FilesFacade ff, Log log, long fd, long size) {
        bestEffortClose(ff, log, fd, size, TRUNCATE_TO_PAGE);
>>>>>>> ecd519c0
    }

    public static long bestEffortTruncate(FilesFacade ff, Log log, long fd, long size, byte truncateMode) {
        long sz = (truncateMode == TRUNCATE_TO_PAGE) ? Files.ceilPageSize(size) : size;
        if (ff.truncate(Math.abs(fd), sz)) {
            log.debug()
                    .$("truncated and closed [fd=").$(fd)
                    .$(", size=").$(sz)
                    .$(']').$();
            return sz;
        }
        log.debug().$("closed without truncate [fd=").$(fd).$(", errno=").$(ff.errno()).$(']').$();
        return -1;
    }

    public static long bestEffortTruncate(FilesFacade ff, Log log, long fd, long size) {
        return bestEffortTruncate(ff, log, fd, size, TRUNCATE_TO_PAGE);
    }

    public static MemoryAR getARInstance(long pageSize, int maxPages, int memoryTag) {
        return new MemoryCARWImpl(pageSize, maxPages, memoryTag);
    }

    public static MemoryARW getARWInstance(long pageSize, int maxPages, int memoryTag) {
        return new MemoryCARWImpl(pageSize, maxPages, memoryTag);
    }

    public static MemoryCARW getCARWInstance(long pageSize, int maxPages, int memoryTag) {
        return new MemoryCARWImpl(pageSize, maxPages, memoryTag);
    }

    public static MemoryCMARW getCMARWInstance(FilesFacade ff, LPSZ name, long pageSize, long size, int memoryTag, long opts) {
        return new MemoryCMARWImpl(ff, name, pageSize, size, memoryTag, opts);
    }

    public static MemoryCMARW getCMARWInstance() {
        return new MemoryCMARWImpl();
    }

    public static MemoryCMR getCMRInstance() {
        return new MemoryCMRImpl();
    }

    public static MemoryMA getMAInstance() {
        return new MemoryPMARImpl();
    }

    public static MemoryMAR getMARInstance() {
        return new MemoryPMARImpl();
    }

    public static MemoryMARW getMARWInstance() {
        return new MemoryCMARWImpl();
    }

    public static MemoryMARW getMARWInstance(FilesFacade ff, LPSZ name, long extendSegmentSize, long size, int memoryTag, long opts) {
        return new MemoryCMARWImpl(ff, name, extendSegmentSize, size, memoryTag, opts);
    }

    public static MemoryMR getMRInstance() {
        return new MemoryCMRImpl();
    }

    public static MemoryMR getMRInstance(FilesFacade ff, LPSZ name, long size, int memoryTag) {
        return new MemoryCMRImpl(ff, name, size, memoryTag);
    }

    public static MemoryCMOR getMemoryCMOR() {
        return new MemoryCMORImpl();
    }

    public static MemoryCMARW getSmallCMARWInstance(FilesFacade ff, LPSZ name, int memoryTag, long opts) {
        return new MemoryCMARWImpl(ff, name, ff.getPageSize(), -1, memoryTag, opts);
    }

    public static MemoryMA getSmallMAInstance(FilesFacade ff, LPSZ name, int memoryTag, long opts) {
        return new MemoryCMARWImpl(ff, name, ff.getPageSize(), -1, memoryTag, opts);
    }

    public static long getStorageLength(int len) {
        return STRING_LENGTH_BYTES + len * 2L;
    }

    public static int getStorageLength(CharSequence s) {
        if (s == null) {
            return STRING_LENGTH_BYTES;
        }

        return STRING_LENGTH_BYTES + s.length() * 2;
    }

    public static MemoryMARW getWholeMARWInstance(FilesFacade ff, LPSZ name, long extendSegmentSize, int memoryTag, long opts) {
        return new MemoryCMARWImpl(ff, name, extendSegmentSize, -1, memoryTag, opts);
    }
}<|MERGE_RESOLUTION|>--- conflicted
+++ resolved
@@ -50,13 +50,8 @@
         }
     }
 
-<<<<<<< HEAD
-    public static void bestEffortClose(FilesFacade ff, Log log, long fd, boolean truncate, long size) {
-        bestEffortClose(ff, log, fd, truncate, size, TRUNCATE_TO_PAGE);
-=======
     public static void bestEffortClose(FilesFacade ff, Log log, long fd, long size) {
         bestEffortClose(ff, log, fd, size, TRUNCATE_TO_PAGE);
->>>>>>> ecd519c0
     }
 
     public static long bestEffortTruncate(FilesFacade ff, Log log, long fd, long size, byte truncateMode) {
