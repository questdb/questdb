/*******************************************************************************
 *     ___                  _   ____  ____
 *    / _ \ _   _  ___  ___| |_|  _ \| __ )
 *   | | | | | | |/ _ \/ __| __| | | |  _ \
 *   | |_| | |_| |  __/\__ \ |_| |_| | |_) |
 *    \__\_\\__,_|\___||___/\__|____/|____/
 *
 *  Copyright (c) 2014-2019 Appsicle
 *  Copyright (c) 2019-2024 QuestDB
 *
 *  Licensed under the Apache License, Version 2.0 (the "License");
 *  you may not use this file except in compliance with the License.
 *  You may obtain a copy of the License at
 *
 *  http://www.apache.org/licenses/LICENSE-2.0
 *
 *  Unless required by applicable law or agreed to in writing, software
 *  distributed under the License is distributed on an "AS IS" BASIS,
 *  WITHOUT WARRANTIES OR CONDITIONS OF ANY KIND, either express or implied.
 *  See the License for the specific language governing permissions and
 *  limitations under the License.
 *
 ******************************************************************************/

package io.questdb.cairo.vm.api;

import io.questdb.cairo.CairoException;
import io.questdb.cairo.TableUtils;
import io.questdb.cairo.vm.Vm;
import io.questdb.std.*;
import io.questdb.std.str.CharSink;
import io.questdb.std.str.DirectString;

//contiguous readable 
public interface MemoryCR extends MemoryC, MemoryR {
    default BinarySequence getBin(long offset, ByteSequenceView view) {
        final long addr = addressOf(offset);
        final long len = Unsafe.getUnsafe().getLong(addr);
        if (len > -1) {
            return view.of(addr + Long.BYTES, len);
        }
        return null;
    }

    default long getBinLen(long offset) {
        return getLong(offset);
    }

    default boolean getBool(long offset) {
        return getByte(offset) == 1;
    }

    default byte getByte(long offset) {
        assert addressOf(offset + Byte.BYTES) > 0;
        return Unsafe.getUnsafe().getByte(addressOf(offset));
    }

    default char getChar(long offset) {
        assert addressOf(offset + Character.BYTES) > 0;
        return Unsafe.getUnsafe().getChar(addressOf(offset));
    }

    default double getDouble(long offset) {
        assert addressOf(offset + Double.BYTES) > 0;
        return Unsafe.getUnsafe().getDouble(addressOf(offset));
    }

    int getFd();

    default float getFloat(long offset) {
        assert addressOf(offset + Float.BYTES) > 0;
        return Unsafe.getUnsafe().getFloat(addressOf(offset));
    }

    default int getIPv4(long offset) {
        return getInt(offset);
    }

    default int getInt(long offset) {
        assert addressOf(offset + Integer.BYTES) > 0;
        return Unsafe.getUnsafe().getInt(addressOf(offset));
    }

    default long getLong(long offset) {
        assert addressOf(offset + Long.BYTES) > 0;
        return Unsafe.getUnsafe().getLong(addressOf(offset));
    }

    default void getLong256(long offset, CharSink<?> sink) {
        final long addr = addressOf(offset + Long256.BYTES);
        final long a, b, c, d;
        a = Unsafe.getUnsafe().getLong(addr - Long.BYTES * 4);
        b = Unsafe.getUnsafe().getLong(addr - Long.BYTES * 3);
        c = Unsafe.getUnsafe().getLong(addr - Long.BYTES * 2);
        d = Unsafe.getUnsafe().getLong(addr - Long.BYTES);
        Numbers.appendLong256(a, b, c, d, sink);
    }

    default long getPageSize() {
        return size();
    }

    default short getShort(long offset) {
        return Unsafe.getUnsafe().getShort(addressOf(offset));
    }

    default boolean checkOffsetMapped(long offset) {
        return offset <= size();
    }

    default DirectString getStr(long offset, DirectString view) {
        long addr = addressOf(offset);
        assert addr > 0;
<<<<<<< HEAD
        if (Vm.PARANOIA_MODE && checkOffsetMapped(offset + 4)) {
=======
        if (Vm.PARANOIA_MODE && !checkOffsetMapped(offset + 4)) {
>>>>>>> 1bc8f3d3
            throw CairoException.critical(0)
                    .put("String is outside of file boundary [offset=")
                    .put(offset)
                    .put(", size=")
                    .put(size())
                    .put(']');
        }

        final int len = Unsafe.getUnsafe().getInt(addr);
        if (len != TableUtils.NULL_LEN) {
            if (checkOffsetMapped(Vm.getStorageLength(len) + offset)) {
                return view.of(addr + Vm.STRING_LENGTH_BYTES, len);
            }
            throw CairoException.critical(0)
                    .put("String is outside of file boundary [offset=")
                    .put(offset)
                    .put(", len=")
                    .put(len)
                    .put(", size=")
                    .put(size())
                    .put(']');
        }
        return null;
    }

    default int getStrLen(long offset) {
        return getInt(offset);
    }

    default boolean isFileBased() {
        return false;
    }

    class ByteSequenceView implements BinarySequence, Mutable {
        private long address;
        private long len = -1;

        @Override
        public byte byteAt(long index) {
            return Unsafe.getUnsafe().getByte(address + index);
        }

        @Override
        public void clear() {
            len = -1;
        }

        @Override
        public void copyTo(long address, final long start, final long length) {
            long bytesRemaining = Math.min(length, this.len - start);
            long addr = this.address + start;
            Vect.memcpy(address, addr, bytesRemaining);
        }

        @Override
        public long length() {
            return len;
        }

        public ByteSequenceView of(long address, long len) {
            this.address = address;
            this.len = len;
            return this;
        }
    }
}<|MERGE_RESOLUTION|>--- conflicted
+++ resolved
@@ -111,11 +111,7 @@
     default DirectString getStr(long offset, DirectString view) {
         long addr = addressOf(offset);
         assert addr > 0;
-<<<<<<< HEAD
-        if (Vm.PARANOIA_MODE && checkOffsetMapped(offset + 4)) {
-=======
         if (Vm.PARANOIA_MODE && !checkOffsetMapped(offset + 4)) {
->>>>>>> 1bc8f3d3
             throw CairoException.critical(0)
                     .put("String is outside of file boundary [offset=")
                     .put(offset)
