/*******************************************************************************
 *     ___                  _   ____  ____
 *    / _ \ _   _  ___  ___| |_|  _ \| __ )
 *   | | | | | | |/ _ \/ __| __| | | |  _ \
 *   | |_| | |_| |  __/\__ \ |_| |_| | |_) |
 *    \__\_\\__,_|\___||___/\__|____/|____/
 *
 *  Copyright (c) 2014-2019 Appsicle
 *  Copyright (c) 2019-2022 QuestDB
 *
 *  Licensed under the Apache License, Version 2.0 (the "License");
 *  you may not use this file except in compliance with the License.
 *  You may obtain a copy of the License at
 *
 *  http://www.apache.org/licenses/LICENSE-2.0
 *
 *  Unless required by applicable law or agreed to in writing, software
 *  distributed under the License is distributed on an "AS IS" BASIS,
 *  WITHOUT WARRANTIES OR CONDITIONS OF ANY KIND, either express or implied.
 *  See the License for the specific language governing permissions and
 *  limitations under the License.
 *
 ******************************************************************************/

package io.questdb.cairo.vm.api;

import io.questdb.std.BinarySequence;
import io.questdb.std.Long256;
import org.jetbrains.annotations.NotNull;

import java.io.Closeable;

//appendable 
public interface MemoryA extends Closeable {

    @Override
    void close();

    long getAppendOffset();

    long getExtendSegmentSize();

    void jumpTo(long offset);

    long putBin(BinarySequence value);

    long putBin(long from, long len);

    void putBlockOfBytes(long from, long len);

    void putBool(boolean value);

    void putByte(byte b);

    void putChar(char value);

    void putDouble(double value);

    void putFloat(float value);

    void putInt(int value);

    void putLong(long value);

<<<<<<< HEAD
    default void putLong128BigEndian(long hi, long lo) {
=======
    default void putLong128LittleEndian(long hi, long lo) {
>>>>>>> fbc71d19
        putLongLong(lo, hi);
    }

    // two longs are written back to back
    void putLongLong(long l0, long l1);

    void putLong256(long l0, long l1, long l2, long l3);

    void putLong256(Long256 value);

    void putLong256(CharSequence hexString);

    void putLong256(@NotNull CharSequence hexString, int start, int end);

    long putNullBin();

    long putNullStr();

    void putShort(short value);

    long putStr(CharSequence value);

    long putStr(char value);

    long putStr(CharSequence value, int pos, int len);

    void skip(long bytes);

    void truncate();
}<|MERGE_RESOLUTION|>--- conflicted
+++ resolved
@@ -62,11 +62,7 @@
 
     void putLong(long value);
 
-<<<<<<< HEAD
-    default void putLong128BigEndian(long hi, long lo) {
-=======
     default void putLong128LittleEndian(long hi, long lo) {
->>>>>>> fbc71d19
         putLongLong(lo, hi);
     }
 
