--- conflicted
+++ resolved
@@ -108,18 +108,7 @@
         return result;
     }
 
-<<<<<<< HEAD
-    public static long fromCoordinates(double lat, double lng, int bits) throws NumericException {
-        if (lat < -90.0 || lat > 90.0) {
-            throw NumericException.INSTANCE;
-        }
-        if (lng < -180.0 || lng > 180.0) {
-            throw NumericException.INSTANCE;
-        }
-        assert bits > 0 && bits <= ColumnType.GEO_HASH_MAX_BITS_LENGTH;
-=======
     public static long fromCoordinatesUnsafe(double lat, double lng, int bits) {
->>>>>>> 0e83cc74
         double minLat = -90, maxLat = 90;
         double minLng = -180, maxLng = 180;
         long result = 0;
@@ -147,57 +136,21 @@
         return result;
     }
 
-<<<<<<< HEAD
+    public static long fromCoordinates(double lat, double lng, int bits) throws NumericException {
+        if (lat < -90.0 || lat > 90.0) {
+            throw NumericException.INSTANCE;
+        }
+        if (lng < -180.0 || lng > 180.0) {
+            throw NumericException.INSTANCE;
+        }
+        if (bits < 0 || bits > ColumnType.GEO_HASH_MAX_BITS_LENGTH) {
+            throw NumericException.INSTANCE;
+        }
+        return fromCoordinatesUnsafe(lat, lng, bits);
+    }
+
     public static long fromString(CharSequence hash) throws NumericException {
         return fromString(hash, 0, hash.length());
-=======
-    public static long fromCoordinates(double lat, double lng, int bits) throws NumericException {
-        if (lat < -90.0 || lat > 90.0) {
-            throw NumericException.INSTANCE;
-        }
-        if (lng < -180.0 || lng > 180.0) {
-            throw NumericException.INSTANCE;
-        }
-        if (bits < 0 || bits > MAX_BITS_LENGTH) {
-            throw NumericException.INSTANCE;
-        }
-        return fromCoordinatesUnsafe(lat, lng, bits);
-    }
-
-    public static long fromStringTruncatingNl(CharSequence hash, int start, int end, int bits) throws NumericException {
-        if (start == end) {
-            return NULL;
-        }
-        final int chars = Math.min(end - start, MAX_STRING_LENGTH);
-        int actualBits = 5 * chars;
-        if (actualBits < bits) {
-            throw NumericException.INSTANCE;
-        }
-        return fromString(hash, start, start + chars) >>> (actualBits - bits);
-    }
-
-    public static long fromStringTruncatingNl(long lo, long hi, int bits) throws NumericException {
-        if (lo == hi) {
-            return NULL;
-        }
-        final int chars = Math.min((int) (hi - lo), MAX_STRING_LENGTH);
-        int actualBits = 5 * chars;
-        if (actualBits < bits) {
-            throw NumericException.INSTANCE;
-        }
-        long geohash = 0;
-        for (long p = lo, limit = p + chars; p < limit; p++) {
-            geohash = appendChar(geohash, (char) Unsafe.getUnsafe().getByte(p)); // base32
-        }
-        return geohash >>> (actualBits - bits);
-    }
-
-    public static long fromStringNl(CharSequence geohash, int start, int length) throws NumericException {
-        if (length <= 0 || geohash == null || geohash.length() == 0) {
-            return GeoHashes.NULL;
-        }
-        return fromString(geohash, start, start + (length <= MAX_STRING_LENGTH ? length : MAX_STRING_LENGTH));
->>>>>>> 0e83cc74
     }
 
     public static long fromString(CharSequence hash, int start, int end) throws NumericException {
