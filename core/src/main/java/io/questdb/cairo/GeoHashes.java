--- conflicted
+++ resolved
@@ -72,16 +72,17 @@
         return ((1L << count) - 1) << shift;
     }
 
-<<<<<<< HEAD
-    public static long fromBitString(CharSequence bits) throws NumericException {
-        if (bits.length() > ColumnType.GEO_HASH_MAX_BITS_LENGTH) {
-            throw NumericException.INSTANCE;
-=======
     public static long fromBitStringNl(CharSequence bits, int start) throws NumericException {
         int len = bits.length();
         if (len - start <= 0) {
             return NULL;
->>>>>>> 59afdb4f
+        }
+        return fromBitString(bits, start, Math.min(bits.length(), MAX_BITS_LENGTH + start));
+    }
+
+    public static long fromBitString(CharSequence bits) throws NumericException {
+        if (bits.length() > ColumnType.GEO_HASH_MAX_BITS_LENGTH) {
+            throw NumericException.INSTANCE;
         }
         return fromBitString(bits, start, Math.min(bits.length(), MAX_BITS_LENGTH + start));
     }
@@ -155,11 +156,6 @@
         return geohash;
     }
 
-<<<<<<< HEAD
-    public static long fromStringNl(CharSequence geohash, int start, int length) throws NumericException {
-        if (length <= 0 || geohash == null || geohash.length() == 0) {
-            return GeoHashes.NULL;
-=======
     private static long appendChar(long geohash, char c) throws NumericException {
         byte idx;
         if (c >= 48 && c < 123) { // 123 = base32Indexes.length + 48
@@ -167,7 +163,6 @@
             if (idx >= 0) {
                 return (geohash << 5) | idx;
             }
->>>>>>> 59afdb4f
         }
         return fromString(geohash, start, start + (Math.min(length, MAX_STRING_LENGTH)));
     }
@@ -226,7 +221,6 @@
         }
     }
 
-<<<<<<< HEAD
     public static long fromStringTruncatingNl(CharSequence hash, int start, int end, int toBits) throws NumericException {
         if (start == end) {
             return NULL;
@@ -237,6 +231,22 @@
             throw NumericException.INSTANCE;
         }
         return ColumnType.truncateGeoHashBits(fromString(hash, start, start + chars), fromBits, toBits);
+    }
+
+
+    // TODO: technical debt, remove. Was going to be variable size geohash col
+    public static int hashSize(long hashz) {
+        return (int) (hashz >>> MAX_BITS_LENGTH);
+    }
+
+    // TODO: technical debt, remove. Was going to be variable size geohash col
+    public static long toHash(long hashz) {
+        return hashz & 0x0fffffffffffffffL;
+    }
+
+    // TODO: technical debt, remove. Was going to be variable size geohash col
+    public static long toHashWithSize(long hash, int length) {
+        return (((long) length) << 60L) + hash;
     }
 
     public static long fromStringTruncatingNl(long lo, long hi, int bits) throws NumericException {
@@ -266,21 +276,6 @@
             default:
                 return func.getGeoLong(rec);
         }
-=======
-    // TODO: technical debt, remove. Was going to be variable size geohash col
-    public static int hashSize(long hashz) {
-        return (int) (hashz >>> MAX_BITS_LENGTH);
-    }
-
-    // TODO: technical debt, remove. Was going to be variable size geohash col
-    public static long toHash(long hashz) {
-        return hashz & 0x0fffffffffffffffL;
-    }
-
-    // TODO: technical debt, remove. Was going to be variable size geohash col
-    public static long toHashWithSize(long hash, int length) {
-        return (((long) length) << 60L) + hash;
->>>>>>> 59afdb4f
     }
 
     public static void toBitString(long hash, int bits, CharSink sink) {
