/*******************************************************************************
 *     ___                  _   ____  ____
 *    / _ \ _   _  ___  ___| |_|  _ \| __ )
 *   | | | | | | |/ _ \/ __| __| | | |  _ \
 *   | |_| | |_| |  __/\__ \ |_| |_| | |_) |
 *    \__\_\\__,_|\___||___/\__|____/|____/
 *
 *  Copyright (c) 2014-2019 Appsicle
 *  Copyright (c) 2019-2024 QuestDB
 *
 *  Licensed under the Apache License, Version 2.0 (the "License");
 *  you may not use this file except in compliance with the License.
 *  You may obtain a copy of the License at
 *
 *  http://www.apache.org/licenses/LICENSE-2.0
 *
 *  Unless required by applicable law or agreed to in writing, software
 *  distributed under the License is distributed on an "AS IS" BASIS,
 *  WITHOUT WARRANTIES OR CONDITIONS OF ANY KIND, either express or implied.
 *  See the License for the specific language governing permissions and
 *  limitations under the License.
 *
 ******************************************************************************/

package io.questdb.cairo.sql;

import org.jetbrains.annotations.Nullable;

import java.util.concurrent.atomic.AtomicBoolean;

public interface SqlExecutionCircuitBreaker extends ExecutionCircuitBreaker {

    int STATE_OK = 0;
    SqlExecutionCircuitBreaker NOOP_CIRCUIT_BREAKER = new SqlExecutionCircuitBreaker() {
        @Override
        public void cancel() {
        }

        @Override
        public boolean checkIfTripped() {
            return false;
        }

        @Override
        public boolean checkIfTripped(long millis, long fd) {
            return false;
        }

        @Override
        public AtomicBoolean getCancelledFlag() {
            return null;
        }

        @Override
        public SqlExecutionCircuitBreakerConfiguration getConfiguration() {
            return null;
        }

        @Override
        public long getFd() {
            return -1L;
        }

        @Override
        public int getState() {
            return STATE_OK;
        }

        @Override
        public int getState(long millis, long fd) {
            return STATE_OK;
        }

        @Override
        public long getTimeout() {
            return -1L;
        }

        @Override
<<<<<<< HEAD
        public boolean isThreadsafe() {
=======
        public boolean isThreadSafe() {
>>>>>>> ac58b781
            return true;
        }

        @Override
        public boolean isTimerSet() {
            return true;
        }

        @Override
        public void resetTimer() {
        }

        @Override
        public void setCancelledFlag(AtomicBoolean cancelledFlag) {
        }

        @Override
        public void setFd(long fd) {
        }

        @Override
        public void statefulThrowExceptionIfTripped() {
        }

        @Override
        public void statefulThrowExceptionIfTrippedNoThrottle() {
        }

        @Override
        public void unsetTimer() {
        }
    };
    int STATE_TIMEOUT = STATE_OK + 1; // 1
    int STATE_BROKEN_CONNECTION = STATE_TIMEOUT + 1; // 2
    int STATE_CANCELLED = STATE_BROKEN_CONNECTION + 1;// 3
    // Triggers timeout on first timeout check regardless of how much time elapsed since timer was reset
    // (used mainly for testing)
    long TIMEOUT_FAIL_ON_FIRST_CHECK = Long.MIN_VALUE;

    /**
     * Trigger this circuit breaker to fail on next check.
     */
    void cancel();

    boolean checkIfTripped(long millis, long fd);

    AtomicBoolean getCancelledFlag();

    @Nullable
    SqlExecutionCircuitBreakerConfiguration getConfiguration();

    long getFd();

    /**
     * Similar to checkIfTripped() method but returns int value describing reason for tripping.
     *
     * @return circuit breaker state, one of: <br>
     * - {@link #STATE_OK} <br>
     * - {@link #STATE_CANCELLED} <br>
     * - {@link #STATE_BROKEN_CONNECTION} <br>
     * - {@link #STATE_TIMEOUT} <br>
     */
    int getState();

    /**
     * Similar to checkIfTripped(long millis, long fd) method but returns int value describing reason for tripping.
     *
     * @return circuit breaker state, one of: <br>
     * - {@link #STATE_OK} <br>
     * - {@link #STATE_CANCELLED} <br>
     * - {@link #STATE_BROKEN_CONNECTION} <br>
     * - {@link #STATE_TIMEOUT} <br>
     */
    int getState(long millis, long fd);

    long getTimeout();

<<<<<<< HEAD
    boolean isThreadsafe();
=======
    boolean isThreadSafe();
>>>>>>> ac58b781

    /**
     * Checks if timer is due.
     *
     * @return true if time was reset/powered up (for current sql command) and false otherwise
     */
    boolean isTimerSet();

    void resetTimer();

    void setCancelledFlag(AtomicBoolean cancelled);

    void setFd(long fd);

    /**
     * Uses internal state of the circuit breaker to assert conditions. This method also
     * throttles heavy checks. It is meant to be used in single-threaded applications.
     */
    void statefulThrowExceptionIfTripped();

    /**
     * Same as statefulThrowExceptionIfTripped() but doesn't throttle checks.
     * It is meant to be used in more coarse-grained processing, e.g. before native operation on whole page frame.
     */
    void statefulThrowExceptionIfTrippedNoThrottle();

    /**
     * Unsets timer reset/power-up time, so it won't time out on any check (unless resetTimer() is called).
     */
    void unsetTimer();
}<|MERGE_RESOLUTION|>--- conflicted
+++ resolved
@@ -77,11 +77,7 @@
         }
 
         @Override
-<<<<<<< HEAD
-        public boolean isThreadsafe() {
-=======
         public boolean isThreadSafe() {
->>>>>>> ac58b781
             return true;
         }
 
@@ -159,11 +155,7 @@
 
     long getTimeout();
 
-<<<<<<< HEAD
-    boolean isThreadsafe();
-=======
     boolean isThreadSafe();
->>>>>>> ac58b781
 
     /**
      * Checks if timer is due.
