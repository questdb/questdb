--- conflicted
+++ resolved
@@ -100,11 +100,7 @@
     }
 
     @Override
-<<<<<<< HEAD
-    public boolean isThreadsafe() {
-=======
     public boolean isThreadSafe() {
->>>>>>> ac58b781
         return true;
     }
 
