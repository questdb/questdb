/*******************************************************************************
 *     ___                  _   ____  ____
 *    / _ \ _   _  ___  ___| |_|  _ \| __ )
 *   | | | | | | |/ _ \/ __| __| | | |  _ \
 *   | |_| | |_| |  __/\__ \ |_| |_| | |_) |
 *    \__\_\\__,_|\___||___/\__|____/|____/
 *
 *  Copyright (c) 2014-2019 Appsicle
 *  Copyright (c) 2019-2022 QuestDB
 *
 *  Licensed under the Apache License, Version 2.0 (the "License");
 *  you may not use this file except in compliance with the License.
 *  You may obtain a copy of the License at
 *
 *  http://www.apache.org/licenses/LICENSE-2.0
 *
 *  Unless required by applicable law or agreed to in writing, software
 *  distributed under the License is distributed on an "AS IS" BASIS,
 *  WITHOUT WARRANTIES OR CONDITIONS OF ANY KIND, either express or implied.
 *  See the License for the specific language governing permissions and
 *  limitations under the License.
 *
 ******************************************************************************/

package io.questdb.cairo.sql;

import io.questdb.cairo.ColumnType;
import io.questdb.griffin.SqlException;
import io.questdb.griffin.SqlExecutionContext;
import io.questdb.std.BinarySequence;
import io.questdb.std.Long128;
import io.questdb.std.Long256;
import io.questdb.std.ObjList;
import io.questdb.std.str.CharSink;

import java.io.Closeable;

public interface Function extends Closeable, StatefulAtom {

    static void init(
            ObjList<? extends Function> args,
            SymbolTableSource symbolTableSource,
            SqlExecutionContext executionContext
    ) throws SqlException {
        for (int i = 0, n = args.size(); i < n; i++) {
            args.getQuick(i).init(symbolTableSource, executionContext);
        }
    }

    static void initNc(
            ObjList<? extends Function> args,
            SymbolTableSource symbolTableSource,
            SqlExecutionContext executionContext
    ) throws SqlException {
        if (args != null) {
            init(args, symbolTableSource, executionContext);
        }
    }

    default void assignType(int type, BindVariableService bindVariableService) throws SqlException {
        throw new UnsupportedOperationException();
    }

    @Override
    default void close() {
    }

    int getArrayLength();

    BinarySequence getBin(Record rec);

    long getBinLen(Record rec);

    boolean getBool(Record rec);

    byte getByte(Record rec);

    char getChar(Record rec);

    long getDate(Record rec);

    double getDouble(Record rec);

    float getFloat(Record rec);

    byte getGeoByte(Record rec);

    int getGeoInt(Record rec);

    long getGeoLong(Record rec);

    short getGeoShort(Record rec);

    int getInt(Record rec);

    long getLong(Record rec);

    void getLong256(Record rec, CharSink sink);

    Long256 getLong256A(Record rec);

    Long256 getLong256B(Record rec);

<<<<<<< HEAD
    void getLong128(Record rec, CharSink sink);

    Long128 getLong128A(Record rec);

    Long128 getLong128B(Record rec);

    // when function returns factory it becomes factory
    // on other words this is not a tear-away instance
    RecordCursorFactory getRecordCursorFactory();
=======
    default RecordMetadata getMetadata() {
        return null;
    }
>>>>>>> 8512724c

    // function returns a record of values
    Record getRecord(Record rec);

    // when function returns factory it becomes factory
    // on other words this is not a tear-away instance
    RecordCursorFactory getRecordCursorFactory();

    short getShort(Record rec);

    CharSequence getStr(Record rec);

    CharSequence getStr(Record rec, int arrayIndex);

    void getStr(Record rec, CharSink sink);

    void getStr(Record rec, CharSink sink, int arrayIndex);

    CharSequence getStrB(Record rec);

    CharSequence getStrB(Record rec, int arrayIndex);

    int getStrLen(Record rec);

    int getStrLen(Record rec, int arrayIndex);

    CharSequence getSymbol(Record rec);

    CharSequence getSymbolB(Record rec);

    long getTimestamp(Record rec);

    int getType();

    default boolean isConstant() {
        return false;
    }

    default boolean isNullConstant() {
        return false;
    }

    /**
     * Returns true if the function and all of its children functions are thread-safe
     * and, thus, can be called concurrently, false - otherwise. Used as a hint for
     * parallel SQL filters runtime, thus this method makes sense only for functions
     * that are allowed in a filter (WHERE clause).
     */
    default boolean isReadThreadSafe() {
        return false;
    }

    // If function is constant for query, e.g. record independent
    // For example now() and bind variables are Runtime Constants
    default boolean isRuntimeConstant() {
        return false;
    }

    default boolean isUndefined() {
        return getType() == ColumnType.UNDEFINED;
    }

    default boolean supportsRandomAccess() {
        return true;
    }

    default void toTop() {
    }
}<|MERGE_RESOLUTION|>--- conflicted
+++ resolved
@@ -101,21 +101,15 @@
 
     Long256 getLong256B(Record rec);
 
-<<<<<<< HEAD
     void getLong128(Record rec, CharSink sink);
 
     Long128 getLong128A(Record rec);
 
     Long128 getLong128B(Record rec);
 
-    // when function returns factory it becomes factory
-    // on other words this is not a tear-away instance
-    RecordCursorFactory getRecordCursorFactory();
-=======
     default RecordMetadata getMetadata() {
         return null;
     }
->>>>>>> 8512724c
 
     // function returns a record of values
     Record getRecord(Record rec);
