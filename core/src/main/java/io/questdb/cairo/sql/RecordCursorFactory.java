--- conflicted
+++ resolved
@@ -103,16 +103,13 @@
         return null;
     }
 
-<<<<<<< HEAD
-    default boolean hasDescendingOrder() {
-        return false;
-    }
-
-=======
     /* Returns true if this factory handles limit M , N clause already and false otherwise .
      *  If true then separate limit cursor factory is not needed (and could actually cause problem by re-applying limit logic).   */
     default boolean implementsLimit() {
         return false;
     }
->>>>>>> 60c4bfc5
+
+    default boolean hasDescendingOrder() {
+        return false;
+    }
 }