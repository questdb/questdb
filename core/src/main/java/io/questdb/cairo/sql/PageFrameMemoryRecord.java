--- conflicted
+++ resolved
@@ -484,12 +484,7 @@
         int key;
         if (address != 0) {
             key = Unsafe.getUnsafe().getInt(address + (rowIndex << 2));
-<<<<<<< HEAD
-        } else {
-            key = NullMemoryCMR.INSTANCE.getInt(0);
-=======
             return getSymbolTable(columnIndex).valueOf(key);
->>>>>>> f9da6a91
         }
         return null;
     }
@@ -500,16 +495,9 @@
         int key;
         if (address != 0) {
             key = Unsafe.getUnsafe().getInt(address + (rowIndex << 2));
-<<<<<<< HEAD
-        } else {
-            key = NullMemoryCMR.INSTANCE.getInt(0);
-        }
-        return getSymbolTable(columnIndex).valueBOf(key);
-=======
             return getSymbolTable(columnIndex).valueBOf(key);
         }
         return null;
->>>>>>> f9da6a91
     }
 
     @Override
