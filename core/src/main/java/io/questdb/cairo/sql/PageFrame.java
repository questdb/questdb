--- conflicted
+++ resolved
@@ -55,21 +55,9 @@
     long getAuxPageAddress(int columnIndex);
 
     /**
-<<<<<<< HEAD
      * Return the size of the page frame aux vector in bytes.
      * <p>
      * Can be called only for frames in native format.
-=======
-     * The count of columns in the page frame. In some cases it is possible to have
-     * page frame with no columns.
-     *
-     * @return column count
-     */
-    int getColumnCount();
-
-    /**
-     * Return the size the column as power 2 of the bytes e.g. long == 3, int == 2 etc.
->>>>>>> fd3fe645
      *
      * @param columnIndex index of column
      * @return size of column in bytes
@@ -77,6 +65,14 @@
     long getAuxPageSize(int columnIndex);
 
     BitmapIndexReader getBitmapIndexReader(int columnIndex, int direction);
+
+    /**
+     * The count of columns in the page frame. In some cases it is possible to have
+     * page frame with no columns.
+     *
+     * @return column count
+     */
+    int getColumnCount();
 
     /**
      * Returns page frame format.
