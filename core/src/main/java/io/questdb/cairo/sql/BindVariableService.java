/*******************************************************************************
 *     ___                  _   ____  ____
 *    / _ \ _   _  ___  ___| |_|  _ \| __ )
 *   | | | | | | |/ _ \/ __| __| | | |  _ \
 *   | |_| | |_| |  __/\__ \ |_| |_| | |_) |
 *    \__\_\\__,_|\___||___/\__|____/|____/
 *
 *  Copyright (c) 2014-2019 Appsicle
 *  Copyright (c) 2019-2024 QuestDB
 *
 *  Licensed under the Apache License, Version 2.0 (the "License");
 *  you may not use this file except in compliance with the License.
 *  You may obtain a copy of the License at
 *
 *  http://www.apache.org/licenses/LICENSE-2.0
 *
 *  Unless required by applicable law or agreed to in writing, software
 *  distributed under the License is distributed on an "AS IS" BASIS,
 *  WITHOUT WARRANTIES OR CONDITIONS OF ANY KIND, either express or implied.
 *  See the License for the specific language governing permissions and
 *  limitations under the License.
 *
 ******************************************************************************/

package io.questdb.cairo.sql;

import io.questdb.griffin.SqlException;
import io.questdb.std.*;
import io.questdb.std.str.Utf8Sequence;

/**
 * Allows for setting the values of bind variables passed
 * in an SQL query by their index (position in a list of bind variables).
 * <p>
 * Types of bind variables are can be defined either via setting them explicitly before
 * SQL is executed or having SQL compiler infer types from expression where bind variable
 * is used. Once type is set, bind variable can be assigned value only from a compatible type.
 */
public interface BindVariableService extends Mutable {

    int define(int variableIndex, int type, int position) throws SqlException;

    Function getFunction(CharSequence name);

    Function getFunction(int index);

    /**
     * @return number of bind variables in a query
     */
    int getIndexedVariableCount();

    /**
     * @return list of named variables in a query
     */
    ObjList<CharSequence> getNamedVariables();

    /**
     * Set the type of bind variable by name as binary and provide a value
     *
     * @param name  of the bind variable
     * @param value as binary
     * @throws SqlException is throw when variable has already been defined with type
     *                      that is not compatible with Binary
     */
    void setBin(CharSequence name, BinarySequence value) throws SqlException;

    /**
     * Set type of bind variable by index as binary
     *
     * @param index numeric index of the bind variable
     * @throws SqlException is throw when variable has already been defined with type
     *                      that is not compatible with Binary
     */
    void setBin(int index) throws SqlException;


    /**
     * Set type of bind variable by index as binary and provide a value
     *
     * @param index numeric index of the bind variable
     * @param value as binary
     * @throws SqlException is throw when variable has already been defined with type
     *                      that is not compatible with Binary
     */
    void setBin(int index, BinarySequence value) throws SqlException;

    /**
     * Set type of bind variable by name as boolean and provide a value
     *
     * @param name  of the bind variable
     * @param value as boolean
     * @throws SqlException is throw when variable has already been defined with type
     *                      that is not compatible with Boolean
     */
    void setBoolean(CharSequence name, boolean value) throws SqlException;

    /**
     * Set type of bind variable by index as boolean
     *
     * @param index numeric index of the bind variable
     * @throws SqlException is throw when variable has already been defined with type
     *                      that is not compatible with Boolean
     */
    void setBoolean(int index) throws SqlException;

    /**
     * Set type of bind variable by index as boolean and provide a value
     *
     * @param index numeric index of the bind variable
     * @param value as boolean
     * @throws SqlException is throw when variable has already been defined with type
     *                      that is not compatible with Boolean
     */
    void setBoolean(int index, boolean value) throws SqlException;

    /**
     * Set type of bind variable by name as byte and provide a value
     *
     * @param name  of the bind variable
     * @param value as byte
     * @throws SqlException is throw when variable has already been defined with type
     *                      that is not compatible with Byte
     */
    void setByte(CharSequence name, byte value) throws SqlException;

    /**
     * Set type of bind variable by index as byte
     *
     * @param index numeric index of the bind variable
     * @param value value as byte
     * @throws SqlException is throw when variable has already been defined with type
     *                      that is not compatible with Byte
     */
    void setByte(int index, byte value) throws SqlException;

    /**
     * Set type of bind variable by index as binary
     *
     * @param index numeric index of the bind variable
     * @throws SqlException is throw when variable has already been defined with type
     *                      that is not compatible with Byte
     */
    void setByte(int index) throws SqlException;

    /**
     * Set type of bind variable by index as char and provide a value
     *
     * @param name  of the bind variable
     * @param value as character
     * @throws SqlException is throw when variable has already been defined with type
     *                      that is not compatible with Character
     */
    void setChar(CharSequence name, char value) throws SqlException;

    /**
     * Set type of bind variable by index as char
     *
     * @param index numeric index of the bind variable
     * @throws SqlException is throw when variable has already been defined with type
     *                      that is not compatible with Character
     */
    void setChar(int index) throws SqlException;

    /**
     * Set type of bind variable by index as char and provide a value
     *
     * @param index numeric index of the bind variable
     * @param value character
     * @throws SqlException is throw when variable has already been defined with type
     *                      that is not compatible with Character
     */
    void setChar(int index, char value) throws SqlException;

    /**
     * Set type of bind variable by name as date and provide a value
     *
     * @param name  of the bind variable
     * @param value date as long
     * @throws SqlException is throw when variable has already been defined with type
     *                      that is not compatible with Date
     */
    void setDate(CharSequence name, long value) throws SqlException;

    /**
     * Set type of bind variable by index as binary
     *
     * @param index numeric index of the bind variable
     * @throws SqlException is throw when variable has already been defined with type
     *                      that is not compatible with Date
     */
    void setDate(int index) throws SqlException;

    /**
     * Set type of bind variable by index as date and provide a value
     *
     * @param index numeric index of the bind variable
     * @param value date as long
     * @throws SqlException is throw when variable has already been defined with type
     *                      that is not compatible with Date
     */
    void setDate(int index, long value) throws SqlException;

    /**
     * Set type of bind variable by name as double and provide a value
     *
     * @param name  of the bind variable
     * @param value as double
     * @throws SqlException is throw when variable has already been defined with type
     *                      that is not compatible with Double
     */
    void setDouble(CharSequence name, double value) throws SqlException;

    /**
     * Set type of bind variable by index as double
     *
     * @param index numeric index of the bind variable
     * @throws SqlException is throw when variable has already been defined with type
     *                      that is not compatible with Double
     */
    void setDouble(int index) throws SqlException;

    /**
     * @param index numeric index of the bind variable
     * @param value as double
     * @throws SqlException is throw when variable has already been defined with type
     *                      that is not compatible with Double
     */
    void setDouble(int index, double value) throws SqlException;

    /**
     * Set type of bind variable by name as float and provide a value
     *
     * @param name  of the bind variable
     * @param value as float
     * @throws SqlException is throw when variable has already been defined with type
     *                      that is not compatible with Float
     */
    void setFloat(CharSequence name, float value) throws SqlException;

    /**
     * Set type of bind variable by index as binary
     *
     * @param index numeric index of the bind variable
     * @throws SqlException is throw when variable has already been defined with type
     *                      that is not compatible with Float
     */
    void setFloat(int index) throws SqlException;

    /**
     * Set type of bind variable by index as float and provide a value
     *
     * @param index numeric index of the bind variable
     * @param value as float
     * @throws SqlException is throw when variable has already been defined with type
     *                      that is not compatible with Float
     */
    void setFloat(int index, float value) throws SqlException;

    /**
     * Set type of bind variable by index as geo hash
     *
     * @param name  of the bind variable
     * @param value value as geo hash
     * @param type  geo hash type
     * @throws SqlException is throw when variable has already been defined with type
     *                      that is not compatible with geo hash
     */
    void setGeoHash(CharSequence name, long value, int type) throws SqlException;

    /**
     * Set type of bind variable by index as geo hash
     *
     * @param index numeric index of the bind variable
     * @param value value as geo hash
     * @param type  geo hash type
     * @throws SqlException is throw when variable has already been defined with type
     *                      that is not compatible with geo hash
     */
    void setGeoHash(int index, long value, int type) throws SqlException;

    /**
     * Set type of bind variable by index as binary
     *
     * @param index numeric index of the bind variable
     * @param type  type of GeoHash, specifies number of bits
     * @throws SqlException is throw when variable has already been defined with type
     *                      that is not compatible with Byte
     */
    void setGeoHash(int index, int type) throws SqlException;

    /**
     * Set type of bind variable by index as ipv4 (int form) and provide a value
     * Distinct from int because of different null values
     *
     * @param index numeric index of the bind variable
     * @param value as integer
     * @throws SqlException is thrown when variable has already been defined with type
     *                      that is not compatible with Int
     */
    void setIPv4(int index, int value) throws SqlException;

    /**
     * Set type of bind variable by index as ipv4 (CharSequence form) and provide a value
     * Distinct from int because of different null values
     *
     * @param index numeric index of the bind variable
     * @param value as CharSequence
     * @throws SqlException is thrown when variable has already been defined with type
     *                      that is not compatible with CharSequence
     */
    void setIPv4(int index, CharSequence value) throws SqlException;

    /**
     * Set type of bind variable by index as binary
     * Distinct from int because of different null values
     *
     * @param index numeric index of the bind variable
     * @throws SqlException is thrown when variable has already been defined with type
     *                      that is not compatible with Int
     */
    void setIPv4(int index) throws SqlException;

    /**
     * Set type of bind variable by name as integer and provide a value
     *
     * @param name  of the bind variable
     * @param value as integer
     * @throws SqlException is throw when variable has already been defined with type
     *                      that is not compatible with Int
     */
    void setInt(CharSequence name, int value) throws SqlException;

    /**
     * Set type of bind variable by index as binary
     *
     * @param index numeric index of the bind variable
     * @throws SqlException is throw when variable has already been defined with type
     *                      that is not compatible with Int
     */
    void setInt(int index) throws SqlException;

    /**
     * Set type of bind variable by index as integer and provide a value
     *
     * @param index numeric index of the bind variable
     * @param value as integer
     * @throws SqlException is throw when variable has already been defined with type
     *                      that is not compatible with Int
     */
    void setInt(int index, int value) throws SqlException;

    /**
     * Set type of bind variable by name as long and provide a value
     *
     * @param name  of the bind variable
     * @param value as long
     * @throws SqlException is throw when variable has already been defined with type
     *                      that is not compatible with Long
     */
    void setLong(CharSequence name, long value) throws SqlException;

    /**
     * Set type of bind variable by index as binary
     *
     * @param index numeric index of the bind variable
     * @throws SqlException is throw when variable has already been defined with type
     *                      that is not compatible with Long
     */
    void setLong(int index) throws SqlException;

    /**
     * Set type of bind variable by index as long and provide a value
     *
     * @param index numeric index of the bind variable
     * @param value as long
     * @throws SqlException is throw when variable has already been defined with type
     *                      that is not compatible with Long
     */
    void setLong(int index, long value) throws SqlException;

    /**
     * Set type of bind variable by name as long256 and provide a value
     *
     * @param name of the bind variable
     * @param l0   64 bit long 0
     * @param l1   64 bit long 1
     * @param l2   64 bit long 2
     * @param l3   64 bit long 3
     * @throws SqlException is throw when variable has already been defined with type
     *                      that is not compatible with Long256
     */
    void setLong256(CharSequence name, long l0, long l1, long l2, long l3) throws SqlException;

    /**
     * Set type of bind variable by name as long256 and provide a value
     *
     * @param name  of the bind variable
     * @param value as long256
     * @throws SqlException is throw when variable has already been defined with type
     *                      that is not compatible with Long256
     */
    void setLong256(CharSequence name, Long256 value) throws SqlException;

    /**
     * Set type of bind variable by index as binary
     *
     * @param index numeric index of the bind variable
     * @throws SqlException is throw when variable has already been defined with type
     *                      that is not compatible with Long256
     */
    void setLong256(int index) throws SqlException;

    /**
     * Set type of bind variable by index as long256
     *
     * @param index numeric index of the bind variable
     * @param l0    64 bit long 0
     * @param l1    64 bit long 1
     * @param l2    64 bit long 2
     * @param l3    64 bit long 3
     * @throws SqlException is throw when variable has already been defined with type
     *                      that is not compatible with Long256
     */
    void setLong256(int index, long l0, long l1, long l2, long l3) throws SqlException;

    /**
     * Set type of bind variable by name as long256
     *
     * @param name of the bind variable
     * @throws SqlException is throw when variable has already been defined with type
     *                      that is not compatible with Long256
     */
    void setLong256(CharSequence name) throws SqlException;

    /**
     * Set type of bind variable by index as short
     *
     * @param index numeric index of the bind variable
     * @throws SqlException is throw when variable has already been defined with type
     *                      that is not compatible with Short
     */
    void setShort(int index) throws SqlException;

    /**
     * Set type of bind variable by index as short and provide a value
     *
     * @param index numeric index of the bind variable
     * @param value as short
     * @throws SqlException is throw when variable has already been defined with type
     *                      that is not compatible with Short
     */
    void setShort(int index, short value) throws SqlException;

    /**
     * Set type of bind variable by name as long256 and provide a value
     *
     * @param name  of the bind variable
     * @param value as short
     * @throws SqlException is throw when variable has already been defined with type
     *                      that is not compatible with Short
     */
    void setShort(CharSequence name, short value) throws SqlException;

    /**
     * Set type of bind variable by index as string
     *
     * @param index numeric index of the bind variable
     * @throws SqlException is throw when variable has already been defined with type
     *                      that is not compatible with String
     */
    void setStr(int index) throws SqlException;

    /**
     * Set type of bind variable by index as string
     *
     * @param index numeric index of the bind variable
     * @param value as string
     * @throws SqlException is throw when variable has already been defined with type
     *                      that is not compatible with String
     */
    void setStr(int index, CharSequence value) throws SqlException;

    /**
     * Set type of bind variable by name as string and provide a value
     *
     * @param name  of the bind variable
     * @param value as string
     * @throws SqlException is throw when variable has already been defined with type
     *                      that is not compatible with String
     */
    void setStr(CharSequence name, CharSequence value) throws SqlException;

    /**
<<<<<<< HEAD
=======
     * Set type of bind variable by index as varchar
     *
     * @param index numeric index of the bind variable
     * @throws SqlException is throw when variable has already been defined with type
     *                      that is not compatible with UTF8 encoded String
     */
    void setVarchar(int index) throws SqlException;

    /**
     * Set type of bind variable by index as varchar and provide a value
     *
     * @param index numeric index of the bind variable
     * @param value as Utf8Sequence
     * @throws SqlException is throw when variable has already been defined with type
     *                      that is not compatible with UTF8 encoded String
     */
    void setVarchar(int index, @Transient Utf8Sequence value) throws SqlException;

    /**
     * Set type of bind variable by name as varchar and provide a value
     *
     * @param name  of the bind variable
     * @param value as Utf8Sequence
     * @throws SqlException is throw when variable has already been defined with type
     *                      that is not compatible with UTF8 encoded String
     */
    void setVarchar(CharSequence name, Utf8Sequence value) throws SqlException;

    /**
>>>>>>> 550f1362
     * Set type of bind variable by index as timestamp
     *
     * @param index numeric index of the bind variable
     * @throws SqlException is throw when variable has already been defined with type
     *                      that is not compatible with Timestamp
     */
    void setTimestamp(int index) throws SqlException;

    /**
     * Set type of bind variable by index as timestamp and provide a value
     *
     * @param index numeric index of the bind variable
     * @param value as long
     * @throws SqlException is throw when variable has already been defined with type
     *                      that is not compatible with Timestamp
     */
    void setTimestamp(int index, long value) throws SqlException;

    /**
     * Set type of bind variable by name as timestamp and provide a value
     *
     * @param name  of the bind variable
     * @param value as long
     * @throws SqlException is throw when variable has already been defined with type
     *                      that is not compatible with Timestamp
     */
    void setTimestamp(CharSequence name, long value) throws SqlException;

    /**
     * Set type of bind variable by index as UUID and provide a value
     *
     * @param index numeric index of the bind variable
     * @param lo    lower 64 bits of UUID
     * @param hi    higher 64 bits of UUID
     * @throws SqlException is throw when variable has already been defined with type that is not compatible with UUID
     */
    void setUuid(int index, long lo, long hi) throws SqlException;

    /**
     * Set type of bind variable by name as UUID and provide a value
     *
     * @param name of the bind variable
     * @param lo   lower 64 bits of UUID
     * @param hi   higher 64 bits of UUID
     * @throws SqlException is throw when variable has already been defined with type that is not compatible with UUID
     */
    void setUuid(CharSequence name, long lo, long hi) throws SqlException;

    /**
<<<<<<< HEAD
     * Set type of bind variable by index as varchar
     *
     * @param index numeric index of the bind variable
     * @throws SqlException is throw when variable has already been defined with type
     *                      that is not compatible with UTF8 encoded String
     */
    void setVarchar(int index) throws SqlException;

    /**
     * Set type of bind variable by index as varchar and provide a value
     *
     * @param index numeric index of the bind variable
     * @param value as Utf8Sequence
     * @throws SqlException is throw when variable has already been defined with type
     *                      that is not compatible with UTF8 encoded String
     */
    void setVarchar(int index, Utf8Sequence value) throws SqlException;

    /**
     * Set type of bind variable by name as varchar and provide a value
     *
     * @param name  of the bind variable
     * @param value as Utf8Sequence
     * @throws SqlException is throw when variable has already been defined with type
     *                      that is not compatible with UTF8 encoded String
     */
    void setVarchar(CharSequence name, Utf8Sequence value) throws SqlException;
=======
     * Checks if bind variable is defined. Bind variable will usually be defined by tge SQL compiler when
     * the type of the variable can be inferred from the expression where this variable is used. However, in
     * cases where bind variable is selected instead of a column, the type is ambiguous and the variable is
     * left undefined.
     * <p>
     * The undefined variables will need to be assigned types (and values) but the client. For example a PostgresSQL
     * client.
     *
     * @param index the 0-based index of the bind variable in question.
     * @return true when variable type is defined and false otherwise.
     */
    boolean isDefined(int index);
>>>>>>> 550f1362
}<|MERGE_RESOLUTION|>--- conflicted
+++ resolved
@@ -491,38 +491,6 @@
     void setStr(CharSequence name, CharSequence value) throws SqlException;
 
     /**
-<<<<<<< HEAD
-=======
-     * Set type of bind variable by index as varchar
-     *
-     * @param index numeric index of the bind variable
-     * @throws SqlException is throw when variable has already been defined with type
-     *                      that is not compatible with UTF8 encoded String
-     */
-    void setVarchar(int index) throws SqlException;
-
-    /**
-     * Set type of bind variable by index as varchar and provide a value
-     *
-     * @param index numeric index of the bind variable
-     * @param value as Utf8Sequence
-     * @throws SqlException is throw when variable has already been defined with type
-     *                      that is not compatible with UTF8 encoded String
-     */
-    void setVarchar(int index, @Transient Utf8Sequence value) throws SqlException;
-
-    /**
-     * Set type of bind variable by name as varchar and provide a value
-     *
-     * @param name  of the bind variable
-     * @param value as Utf8Sequence
-     * @throws SqlException is throw when variable has already been defined with type
-     *                      that is not compatible with UTF8 encoded String
-     */
-    void setVarchar(CharSequence name, Utf8Sequence value) throws SqlException;
-
-    /**
->>>>>>> 550f1362
      * Set type of bind variable by index as timestamp
      *
      * @param index numeric index of the bind variable
@@ -572,7 +540,6 @@
     void setUuid(CharSequence name, long lo, long hi) throws SqlException;
 
     /**
-<<<<<<< HEAD
      * Set type of bind variable by index as varchar
      *
      * @param index numeric index of the bind variable
@@ -589,7 +556,7 @@
      * @throws SqlException is throw when variable has already been defined with type
      *                      that is not compatible with UTF8 encoded String
      */
-    void setVarchar(int index, Utf8Sequence value) throws SqlException;
+    void setVarchar(int index, @Transient Utf8Sequence value) throws SqlException;
 
     /**
      * Set type of bind variable by name as varchar and provide a value
@@ -600,7 +567,8 @@
      *                      that is not compatible with UTF8 encoded String
      */
     void setVarchar(CharSequence name, Utf8Sequence value) throws SqlException;
-=======
+
+    /**
      * Checks if bind variable is defined. Bind variable will usually be defined by tge SQL compiler when
      * the type of the variable can be inferred from the expression where this variable is used. However, in
      * cases where bind variable is selected instead of a column, the type is ambiguous and the variable is
@@ -613,5 +581,4 @@
      * @return true when variable type is defined and false otherwise.
      */
     boolean isDefined(int index);
->>>>>>> 550f1362
 }