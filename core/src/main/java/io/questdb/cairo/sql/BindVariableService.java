/*******************************************************************************
 *     ___                  _   ____  ____
 *    / _ \ _   _  ___  ___| |_|  _ \| __ )
 *   | | | | | | |/ _ \/ __| __| | | |  _ \
 *   | |_| | |_| |  __/\__ \ |_| |_| | |_) |
 *    \__\_\\__,_|\___||___/\__|____/|____/
 *
 *  Copyright (c) 2014-2019 Appsicle
 *  Copyright (c) 2019-2024 QuestDB
 *
 *  Licensed under the Apache License, Version 2.0 (the "License");
 *  you may not use this file except in compliance with the License.
 *  You may obtain a copy of the License at
 *
 *  http://www.apache.org/licenses/LICENSE-2.0
 *
 *  Unless required by applicable law or agreed to in writing, software
 *  distributed under the License is distributed on an "AS IS" BASIS,
 *  WITHOUT WARRANTIES OR CONDITIONS OF ANY KIND, either express or implied.
 *  See the License for the specific language governing permissions and
 *  limitations under the License.
 *
 ******************************************************************************/

package io.questdb.cairo.sql;

import io.questdb.griffin.SqlException;
import io.questdb.std.BinarySequence;
import io.questdb.std.Long256;
import io.questdb.std.Mutable;
import io.questdb.std.ObjList;
import io.questdb.std.Transient;
import io.questdb.std.str.Utf8Sequence;

/**
 * Allows for setting the values of bind variables passed
 * in an SQL query by their index (position in a list of bind variables).
 * <p>
 * Types of bind variables are can be defined either via setting them explicitly before
 * SQL is executed or having SQL compiler infer types from expression where bind variable
 * is used. Once type is set, bind variable can be assigned value only from a compatible type.
 */
public interface BindVariableService extends Mutable {

    int define(int variableIndex, int type, int position) throws SqlException;

    Function getFunction(CharSequence name);

    Function getFunction(int index);

    /**
     * @return number of bind variables in a query
     */
    int getIndexedVariableCount();

    /**
     * @return list of named variables in a query
     */
    ObjList<CharSequence> getNamedVariables();

    /**
     * Checks if bind variable is defined. Bind variable will usually be defined by tge SQL compiler when
     * the type of the variable can be inferred from the expression where this variable is used. However, in
     * cases where bind variable is selected instead of a column, the type is ambiguous and the variable is
     * left undefined.
     * <p>
     * The undefined variables will need to be assigned types (and values) but the client. For example a PostgreSQL
     * client.
     *
     * @param index the 0-based index of the bind variable in question.
     * @return true when variable type is defined and false otherwise.
     */
    boolean isDefined(int index);

    /**
     * Set the type of bind variable by name as binary and provide a value
     *
     * @param name  of the bind variable
     * @param value as binary
     * @throws SqlException is throw when variable has already been defined with type
     *                      that is not compatible with Binary
     */
    void setBin(CharSequence name, BinarySequence value) throws SqlException;

    /**
     * Set type of bind variable by index as binary
     *
     * @param index numeric index of the bind variable
     * @throws SqlException is throw when variable has already been defined with type
     *                      that is not compatible with Binary
     */
    void setBin(int index) throws SqlException;

    /**
     * Set type of bind variable by index as binary and provide a value
     *
     * @param index numeric index of the bind variable
     * @param value as binary
     * @throws SqlException is throw when variable has already been defined with type
     *                      that is not compatible with Binary
     */
    void setBin(int index, BinarySequence value) throws SqlException;

    /**
     * Set type of bind variable by name as boolean and provide a value
     *
     * @param name  of the bind variable
     * @param value as boolean
     * @throws SqlException is throw when variable has already been defined with type
     *                      that is not compatible with Boolean
     */
    void setBoolean(CharSequence name, boolean value) throws SqlException;

    /**
     * Set type of bind variable by index as boolean
     *
     * @param index numeric index of the bind variable
     * @throws SqlException is throw when variable has already been defined with type
     *                      that is not compatible with Boolean
     */
    void setBoolean(int index) throws SqlException;

    /**
     * Set type of bind variable by index as boolean and provide a value
     *
     * @param index numeric index of the bind variable
     * @param value as boolean
     * @throws SqlException is throw when variable has already been defined with type
     *                      that is not compatible with Boolean
     */
    void setBoolean(int index, boolean value) throws SqlException;

    /**
     * Set type of bind variable by name as byte and provide a value
     *
     * @param name  of the bind variable
     * @param value as byte
     * @throws SqlException is throw when variable has already been defined with type
     *                      that is not compatible with Byte
     */
    void setByte(CharSequence name, byte value) throws SqlException;

    /**
     * Set type of bind variable by index as byte
     *
     * @param index numeric index of the bind variable
     * @param value value as byte
     * @throws SqlException is throw when variable has already been defined with type
     *                      that is not compatible with Byte
     */
    void setByte(int index, byte value) throws SqlException;

    /**
     * Set type of bind variable by index as binary
     *
     * @param index numeric index of the bind variable
     * @throws SqlException is throw when variable has already been defined with type
     *                      that is not compatible with Byte
     */
    void setByte(int index) throws SqlException;

    /**
     * Set type of bind variable by index as char and provide a value
     *
     * @param name  of the bind variable
     * @param value as character
     * @throws SqlException is throw when variable has already been defined with type
     *                      that is not compatible with Character
     */
    void setChar(CharSequence name, char value) throws SqlException;

    /**
     * Set type of bind variable by index as char
     *
     * @param index numeric index of the bind variable
     * @throws SqlException is throw when variable has already been defined with type
     *                      that is not compatible with Character
     */
    void setChar(int index) throws SqlException;

    /**
     * Set type of bind variable by index as char and provide a value
     *
     * @param index numeric index of the bind variable
     * @param value character
     * @throws SqlException is throw when variable has already been defined with type
     *                      that is not compatible with Character
     */
    void setChar(int index, char value) throws SqlException;

    /**
     * Set type of bind variable by name as date and provide a value
     *
     * @param name  of the bind variable
     * @param value date as long
     * @throws SqlException is throw when variable has already been defined with type
     *                      that is not compatible with Date
     */
    void setDate(CharSequence name, long value) throws SqlException;

    /**
     * Set type of bind variable by index as binary
     *
     * @param index numeric index of the bind variable
     * @throws SqlException is throw when variable has already been defined with type
     *                      that is not compatible with Date
     */
    void setDate(int index) throws SqlException;

    /**
     * Set type of bind variable by index as date and provide a value
     *
     * @param index numeric index of the bind variable
     * @param value date as long
     * @throws SqlException is throw when variable has already been defined with type
     *                      that is not compatible with Date
     */
    void setDate(int index, long value) throws SqlException;

    /**
     * Set type of bind variable by name as double and provide a value
     *
     * @param name  of the bind variable
     * @param value as double
     * @throws SqlException is throw when variable has already been defined with type
     *                      that is not compatible with Double
     */
    void setDouble(CharSequence name, double value) throws SqlException;

    /**
     * Set type of bind variable by index as double
     *
     * @param index numeric index of the bind variable
     * @throws SqlException is throw when variable has already been defined with type
     *                      that is not compatible with Double
     */
    void setDouble(int index) throws SqlException;

    /**
     * @param index numeric index of the bind variable
     * @param value as double
     * @throws SqlException is throw when variable has already been defined with type
     *                      that is not compatible with Double
     */
    void setDouble(int index, double value) throws SqlException;

    /**
     * Set type of bind variable by name as float and provide a value
     *
     * @param name  of the bind variable
     * @param value as float
     * @throws SqlException is throw when variable has already been defined with type
     *                      that is not compatible with Float
     */
    void setFloat(CharSequence name, float value) throws SqlException;

    /**
     * Set type of bind variable by index as binary
     *
     * @param index numeric index of the bind variable
     * @throws SqlException is throw when variable has already been defined with type
     *                      that is not compatible with Float
     */
    void setFloat(int index) throws SqlException;

    /**
     * Set type of bind variable by index as float and provide a value
     *
     * @param index numeric index of the bind variable
     * @param value as float
     * @throws SqlException is throw when variable has already been defined with type
     *                      that is not compatible with Float
     */
    void setFloat(int index, float value) throws SqlException;

    /**
     * Set type of bind variable by index as geo hash
     *
     * @param name  of the bind variable
     * @param value value as geo hash
     * @param type  geo hash type
     * @throws SqlException is throw when variable has already been defined with type
     *                      that is not compatible with geo hash
     */
    void setGeoHash(CharSequence name, long value, int type) throws SqlException;

    /**
     * Set type of bind variable by index as geo hash
     *
     * @param index numeric index of the bind variable
     * @param value value as geo hash
     * @param type  geo hash type
     * @throws SqlException is throw when variable has already been defined with type
     *                      that is not compatible with geo hash
     */
    void setGeoHash(int index, long value, int type) throws SqlException;

    /**
     * Set type of bind variable by index as binary
     *
     * @param index numeric index of the bind variable
     * @param type  type of GeoHash, specifies number of bits
     * @throws SqlException is throw when variable has already been defined with type
     *                      that is not compatible with Byte
     */
    void setGeoHash(int index, int type) throws SqlException;

    /**
     * Set type of bind variable by index as ipv4 (int form) and provide a value
     * Distinct from int because of different null values
     *
     * @param index numeric index of the bind variable
     * @param value as integer
     * @throws SqlException is thrown when variable has already been defined with type
     *                      that is not compatible with Int
     */
    void setIPv4(int index, int value) throws SqlException;

    /**
     * Set type of bind variable by index as ipv4 (CharSequence form) and provide a value
     * Distinct from int because of different null values
     *
     * @param index numeric index of the bind variable
     * @param value as CharSequence
     * @throws SqlException is thrown when variable has already been defined with type
     *                      that is not compatible with CharSequence
     */
    void setIPv4(int index, CharSequence value) throws SqlException;

    /**
     * Set type of bind variable by index as binary
     * Distinct from int because of different null values
     *
     * @param index numeric index of the bind variable
     * @throws SqlException is thrown when variable has already been defined with type
     *                      that is not compatible with Int
     */
    void setIPv4(int index) throws SqlException;

    /**
     * Set type of bind variable by name as integer and provide a value
     *
     * @param name  of the bind variable
     * @param value as integer
     * @throws SqlException is throw when variable has already been defined with type
     *                      that is not compatible with Int
     */
    void setInt(CharSequence name, int value) throws SqlException;

    /**
     * Set type of bind variable by index as binary
     *
     * @param index numeric index of the bind variable
     * @throws SqlException is throw when variable has already been defined with type
     *                      that is not compatible with Int
     */
    void setInt(int index) throws SqlException;

    /**
     * Set type of bind variable by index as integer and provide a value
     *
     * @param index numeric index of the bind variable
     * @param value as integer
     * @throws SqlException is throw when variable has already been defined with type
     *                      that is not compatible with Int
     */
    void setInt(int index, int value) throws SqlException;

    /**
     * Set type of bind variable by name as long and provide a value
     *
     * @param name  of the bind variable
     * @param value as long
     * @throws SqlException is throw when variable has already been defined with type
     *                      that is not compatible with Long
     */
    void setLong(CharSequence name, long value) throws SqlException;

    /**
     * Set type of bind variable by index as binary
     *
     * @param index numeric index of the bind variable
     * @throws SqlException is throw when variable has already been defined with type
     *                      that is not compatible with Long
     */
    void setLong(int index) throws SqlException;

    /**
     * Set type of bind variable by index as long and provide a value
     *
     * @param index numeric index of the bind variable
     * @param value as long
     * @throws SqlException is throw when variable has already been defined with type
     *                      that is not compatible with Long
     */
    void setLong(int index, long value) throws SqlException;

    /**
     * Set type of bind variable by name as long256 and provide a value
     *
     * @param name of the bind variable
     * @param l0   64 bit long 0
     * @param l1   64 bit long 1
     * @param l2   64 bit long 2
     * @param l3   64 bit long 3
     * @throws SqlException is throw when variable has already been defined with type
     *                      that is not compatible with Long256
     */
    void setLong256(CharSequence name, long l0, long l1, long l2, long l3) throws SqlException;

    /**
     * Set type of bind variable by name as long256 and provide a value
     *
     * @param name  of the bind variable
     * @param value as long256
     * @throws SqlException is throw when variable has already been defined with type
     *                      that is not compatible with Long256
     */
    void setLong256(CharSequence name, Long256 value) throws SqlException;

    /**
     * Set type of bind variable by index as binary
     *
     * @param index numeric index of the bind variable
     * @throws SqlException is throw when variable has already been defined with type
     *                      that is not compatible with Long256
     */
    void setLong256(int index) throws SqlException;

    /**
     * Set type of bind variable by index as long256
     *
     * @param index numeric index of the bind variable
     * @param l0    64 bit long 0
     * @param l1    64 bit long 1
     * @param l2    64 bit long 2
     * @param l3    64 bit long 3
     * @throws SqlException is throw when variable has already been defined with type
     *                      that is not compatible with Long256
     */
    void setLong256(int index, long l0, long l1, long l2, long l3) throws SqlException;

    /**
     * Set type of bind variable by name as long256
     *
     * @param name of the bind variable
     * @throws SqlException is throw when variable has already been defined with type
     *                      that is not compatible with Long256
     */
    void setLong256(CharSequence name) throws SqlException;

    /**
     * Set type of bind variable by index as short
     *
     * @param index numeric index of the bind variable
     * @throws SqlException is throw when variable has already been defined with type
     *                      that is not compatible with Short
     */
    void setShort(int index) throws SqlException;

    /**
     * Set type of bind variable by index as short and provide a value
     *
     * @param index numeric index of the bind variable
     * @param value as short
     * @throws SqlException is throw when variable has already been defined with type
     *                      that is not compatible with Short
     */
    void setShort(int index, short value) throws SqlException;

    /**
     * Set type of bind variable by name as long256 and provide a value
     *
     * @param name  of the bind variable
     * @param value as short
     * @throws SqlException is throw when variable has already been defined with type
     *                      that is not compatible with Short
     */
    void setShort(CharSequence name, short value) throws SqlException;

    /**
     * Set type of bind variable by index as string
     *
     * @param index numeric index of the bind variable
     * @throws SqlException is throw when variable has already been defined with type
     *                      that is not compatible with String
     */
    void setStr(int index) throws SqlException;

    /**
     * Set type of bind variable by index as string
     *
     * @param index numeric index of the bind variable
     * @param value as string
     * @throws SqlException is throw when variable has already been defined with type
     *                      that is not compatible with String
     */
    void setStr(int index, CharSequence value) throws SqlException;

    /**
     * Set type of bind variable by name as string and provide a value
     *
     * @param name  of the bind variable
     * @param value as string
     * @throws SqlException is throw when variable has already been defined with type
     *                      that is not compatible with String
     */
    void setStr(CharSequence name, CharSequence value) throws SqlException;

    /**
     * Set type of bind variable by index as timestamp
     *
     * @param index numeric index of the bind variable
     * @throws SqlException is throw when variable has already been defined with type
     *                      that is not compatible with Timestamp
     */
    void setTimestamp(int index) throws SqlException;

    /**
     * Set type of bind variable by index as timestamp and provide a value
     *
     * @param index numeric index of the bind variable
     * @param value as long
     * @throws SqlException is throw when variable has already been defined with type
     *                      that is not compatible with Timestamp
     */
    void setTimestamp(int index, long value) throws SqlException;

    /**
     * Set type of bind variable by name as timestamp and provide a value
     *
     * @param name  of the bind variable
     * @param value as long
     * @throws SqlException is throw when variable has already been defined with type
     *                      that is not compatible with Timestamp
     */
    void setTimestamp(CharSequence name, long value) throws SqlException;

    /**
     * Set type of bind variable by index as UUID and provide a value
     *
     * @param index numeric index of the bind variable
     * @param lo    lower 64 bits of UUID
     * @param hi    higher 64 bits of UUID
     * @throws SqlException is throw when variable has already been defined with type that is not compatible with UUID
     */
    void setUuid(int index, long lo, long hi) throws SqlException;

    /**
     * Set type of bind variable by name as UUID and provide a value
     *
     * @param name of the bind variable
     * @param lo   lower 64 bits of UUID
     * @param hi   higher 64 bits of UUID
     * @throws SqlException is throw when variable has already been defined with type that is not compatible with UUID
     */
    void setUuid(CharSequence name, long lo, long hi) throws SqlException;

    /**
     * Set type of bind variable by index as varchar
<<<<<<< HEAD
=======
     *
     * @param index numeric index of the bind variable
     * @throws SqlException is throw when variable has already been defined with type
     *                      that is not compatible with UTF8 encoded String
     */
    void setVarchar(int index) throws SqlException;

    /**
     * Set type of bind variable by index as varchar and provide a value
     *
     * @param index numeric index of the bind variable
     * @param value as Utf8Sequence
     * @throws SqlException is throw when variable has already been defined with type
     *                      that is not compatible with UTF8 encoded String
     */
    void setVarchar(int index, @Transient Utf8Sequence value) throws SqlException;

    /**
     * Set type of bind variable by name as varchar and provide a value
     *
     * @param name  of the bind variable
     * @param value as Utf8Sequence
     * @throws SqlException is throw when variable has already been defined with type
     *                      that is not compatible with UTF8 encoded String
     */
    void setVarchar(CharSequence name, Utf8Sequence value) throws SqlException;

    /**
     * Checks if bind variable is defined. Bind variable will usually be defined by tge SQL compiler when
     * the type of the variable can be inferred from the expression where this variable is used. However, in
     * cases where bind variable is selected instead of a column, the type is ambiguous and the variable is
     * left undefined.
     * <p>
     * The undefined variables will need to be assigned types (and values) but the client. For example a PostgresSQL
     * client.
>>>>>>> 93f3e285
     *
     * @param index numeric index of the bind variable
     * @throws SqlException is throw when variable has already been defined with type
     *                      that is not compatible with UTF8 encoded String
     */
    void setVarchar(int index) throws SqlException;

    /**
     * Set type of bind variable by index as varchar and provide a value
     *
     * @param index numeric index of the bind variable
     * @param value as Utf8Sequence
     * @throws SqlException is throw when variable has already been defined with type
     *                      that is not compatible with UTF8 encoded String
     */
    void setVarchar(int index, @Transient Utf8Sequence value) throws SqlException;

    /**
     * Set type of bind variable by name as varchar and provide a value
     *
     * @param name  of the bind variable
     * @param value as Utf8Sequence
     * @throws SqlException is throw when variable has already been defined with type
     *                      that is not compatible with UTF8 encoded String
     */
    void setVarchar(CharSequence name, Utf8Sequence value) throws SqlException;
}<|MERGE_RESOLUTION|>--- conflicted
+++ resolved
@@ -558,8 +558,6 @@
 
     /**
      * Set type of bind variable by index as varchar
-<<<<<<< HEAD
-=======
      *
      * @param index numeric index of the bind variable
      * @throws SqlException is throw when variable has already been defined with type
@@ -588,14 +586,7 @@
     void setVarchar(CharSequence name, Utf8Sequence value) throws SqlException;
 
     /**
-     * Checks if bind variable is defined. Bind variable will usually be defined by tge SQL compiler when
-     * the type of the variable can be inferred from the expression where this variable is used. However, in
-     * cases where bind variable is selected instead of a column, the type is ambiguous and the variable is
-     * left undefined.
-     * <p>
-     * The undefined variables will need to be assigned types (and values) but the client. For example a PostgresSQL
-     * client.
->>>>>>> 93f3e285
+     * Set type of bind variable by index as varchar
      *
      * @param index numeric index of the bind variable
      * @throws SqlException is throw when variable has already been defined with type
