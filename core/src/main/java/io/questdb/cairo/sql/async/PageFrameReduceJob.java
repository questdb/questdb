/*******************************************************************************
 *     ___                  _   ____  ____
 *    / _ \ _   _  ___  ___| |_|  _ \| __ )
 *   | | | | | | |/ _ \/ __| __| | | |  _ \
 *   | |_| | |_| |  __/\__ \ |_| |_| | |_) |
 *    \__\_\\__,_|\___||___/\__|____/|____/
 *
 *  Copyright (c) 2014-2019 Appsicle
 *  Copyright (c) 2019-2024 QuestDB
 *
 *  Licensed under the Apache License, Version 2.0 (the "License");
 *  you may not use this file except in compliance with the License.
 *  You may obtain a copy of the License at
 *
 *  http://www.apache.org/licenses/LICENSE-2.0
 *
 *  Unless required by applicable law or agreed to in writing, software
 *  distributed under the License is distributed on an "AS IS" BASIS,
 *  WITHOUT WARRANTIES OR CONDITIONS OF ANY KIND, either express or implied.
 *  See the License for the specific language governing permissions and
 *  limitations under the License.
 *
 ******************************************************************************/

package io.questdb.cairo.sql.async;

import io.questdb.MessageBus;
import io.questdb.cairo.CairoException;
import io.questdb.cairo.sql.*;
import io.questdb.log.Log;
import io.questdb.log.LogFactory;
import io.questdb.mp.Job;
import io.questdb.mp.MCSequence;
import io.questdb.mp.RingQueue;
import io.questdb.std.Misc;
import io.questdb.std.Os;
import io.questdb.std.Rnd;
import org.jetbrains.annotations.NotNull;
import org.jetbrains.annotations.Nullable;
import org.jetbrains.annotations.TestOnly;

import java.io.Closeable;

public class PageFrameReduceJob implements Job, Closeable {

    private final static Log LOG = LogFactory.getLog(PageFrameReduceJob.class);
    private final MessageBus messageBus;
    private final int shardCount;
    private final int[] shards;
    private SqlExecutionCircuitBreakerWrapper circuitBreaker;
    private PageFrameMemoryRecord record;

    // Each thread should be assigned own instance of this job, making the code effectively
    // single threaded. Such assignment is necessary for threads to have their own shard walk sequence.
    public PageFrameReduceJob(
            MessageBus bus,
            Rnd rnd,
            @NotNull SqlExecutionCircuitBreakerConfiguration circuitBreakerConfiguration) {
        this.messageBus = bus;
        this.shardCount = messageBus.getPageFrameReduceShardCount();
        this.shards = new int[shardCount];
        // fill shards[] with shard indexes
        for (int i = 0; i < shardCount; i++) {
            shards[i] = i;
        }

        // shuffle shard indexes such that each job has its own
        // pass order over the shared queues
        int currentIndex = shardCount;
        int randomIndex;
        while (currentIndex != 0) {
            randomIndex = (int) Math.floor(rnd.nextDouble() * currentIndex);
            currentIndex--;

            final int tmp = shards[currentIndex];
            shards[currentIndex] = shards[randomIndex];
            shards[randomIndex] = tmp;
        }

<<<<<<< HEAD
        this.record = new PageFrameMemoryRecord(PageFrameMemoryRecord.RECORD_A_LETTER);
        if (sqlExecutionCircuitBreakerConfiguration != null) {
            this.circuitBreaker = new NetworkSqlExecutionCircuitBreaker(sqlExecutionCircuitBreakerConfiguration, MemoryTag.NATIVE_CB1);
        } else {
            this.circuitBreaker = NetworkSqlExecutionCircuitBreaker.NOOP_CIRCUIT_BREAKER;
        }
=======
        this.record = new PageFrameMemoryRecord();
        this.circuitBreaker = new SqlExecutionCircuitBreakerWrapper(circuitBreakerConfiguration);
>>>>>>> 9fb5bb98
    }

    /**
     * Reduces single queue item when item is available. Return value is inverted as in
     * true when queue item is not available, false otherwise. Item is reduced using the
     * reducer method provided with each queue item.
     *
     * @param queue                 page frame queue instance
     * @param subSeq                subscriber sequence
     * @param record                instance of record that can be positioned on the frame and each row in that frame
     * @param circuitBreaker        circuit breaker instance
     * @param stealingFrameSequence page frame sequence that is stealing work, it is used to identify if
     *                              page frame sequence is stealing its own work or someone else's
     * @return inverted value of queue processing status; true if nothing was processed.
     */
    public static boolean consumeQueue(
            RingQueue<PageFrameReduceTask> queue,
            MCSequence subSeq,
            PageFrameMemoryRecord record,
            SqlExecutionCircuitBreakerWrapper circuitBreaker,
            PageFrameSequence<?> stealingFrameSequence
    ) {
        return consumeQueue(
                -1,
                queue,
                subSeq,
                record,
                circuitBreaker,
                stealingFrameSequence
        );
    }

    public static void reduce(
            PageFrameMemoryRecord record,
            SqlExecutionCircuitBreakerWrapper circuitBreaker,
            PageFrameReduceTask task,
            PageFrameSequence<?> frameSequence,
            PageFrameSequence<?> stealingFrameSequence
    ) {
        reduce(
                -1,
                record,
                circuitBreaker,
                task,
                frameSequence,
                stealingFrameSequence
        );
    }

    @Override
    public void close() {
        circuitBreaker = Misc.free(circuitBreaker);
        record = Misc.free(record);
    }

    @TestOnly
    public SqlExecutionCircuitBreaker getCircuitBreaker() {
        return circuitBreaker.getDelegate();
    }

    @Override
    public boolean run(int workerId, @NotNull RunStatus runStatus) {
        // there is job instance per thread, the worker id must never change for this job
        boolean useful = false;
        for (int i = 0; i < shardCount; i++) {
            final int shard = shards[i];
            useful = !consumeQueue(
                    workerId,
                    messageBus.getPageFrameReduceQueue(shard),
                    messageBus.getPageFrameReduceSubSeq(shard),
                    record,
                    circuitBreaker,
                    null // this is correct worker processing tasks rather than PageFrameSequence helping to steal work
            ) || useful;
        }
        return useful;
    }

    private static boolean consumeQueue(
            int workerId,
            RingQueue<PageFrameReduceTask> queue,
            MCSequence subSeq,
            PageFrameMemoryRecord record,
            SqlExecutionCircuitBreakerWrapper circuitBreaker,
            @Nullable PageFrameSequence<?> stealingFrameSequence
    ) {
        // loop is required to deal with CAS errors, cursor == -2
        do {
            final long cursor = subSeq.next();
            if (cursor > -1) {
                final PageFrameReduceTask task = queue.get(cursor);
                final PageFrameSequence<?> frameSequence = task.getFrameSequence();
                try {
                    LOG.debug()
                            .$("reducing [shard=").$(frameSequence.getShard())
                            .$(", id=").$(frameSequence.getId())
                            .$(", taskType=").$(task.getType())
                            .$(", frameIndex=").$(task.getFrameIndex())
                            .$(", frameCount=").$(frameSequence.getFrameCount())
                            .$(", active=").$(frameSequence.isActive())
                            .$(", cursor=").$(cursor)
                            .I$();
                    if (frameSequence.isActive()) {
                        // The circuit breaker could be the one from this job, or the one belongs to stealingFrameSequence.
                        // If this is work stealing (workerId == -1), and the frame sequence stealing work is processing
                        // its own task (stealingFrameSequence == frameSequence), the circuit breaker wrapper has been
                        // initialized with the circuit breaker instance belongs to this task.
                        // If this is not work stealing, or the stealing frame sequence is not working on its own task,
                        // we need to initialize the circuit breaker wrapper with the task's circuit breaker.
                        if (workerId != -1 || frameSequence != stealingFrameSequence) {
                            circuitBreaker.init(frameSequence.getCircuitBreaker());
                        }
                        reduce(workerId, record, circuitBreaker, task, frameSequence, stealingFrameSequence);
                    }
                } catch (Throwable th) {
                    LOG.error()
                            .$("reduce error [error=").$(th)
                            .$(", id=").$(frameSequence.getId())
                            .$(", taskType=").$(task.getType())
                            .$(", frameIndex=").$(task.getFrameIndex())
                            .$(", frameCount=").$(frameSequence.getFrameCount())
                            .I$();
                    int interruptReason = SqlExecutionCircuitBreaker.STATE_OK;
                    if (th instanceof CairoException) {
                        CairoException e = (CairoException) th;
                        interruptReason = e.getInterruptionReason();
                    }
                    task.setErrorMsg(th);
                    frameSequence.cancel(interruptReason);
                } finally {
                    subSeq.done(cursor);
                    // Reduced counter has to be incremented only when we make
                    // sure that the task is available for consumers.
                    frameSequence.getReduceFinishedCounter().incrementAndGet();
                }
                return false;
            } else if (cursor == -1) {
                // queue is empty, we should yield or help
                break;
            }
            Os.pause();
        } while (true);
        return true;
    }

    private static void reduce(
            int workerId,
            PageFrameMemoryRecord record,
            SqlExecutionCircuitBreaker circuitBreaker,
            PageFrameReduceTask task,
            PageFrameSequence<?> frameSequence,
            PageFrameSequence<?> stealingFrameSequence
    ) {
        // we deliberately hold the queue item because
        // processing is daisy-chained. If we were to release item before
        // finishing reduction, next step (job) will be processing an incomplete task
        int cbState = frameSequence.isUninterruptible() ?
                SqlExecutionCircuitBreaker.STATE_OK :
                circuitBreaker.getState(frameSequence.getStartTime(), frameSequence.getCircuitBreakerFd());

        if (cbState == SqlExecutionCircuitBreaker.STATE_OK) {
            record.of(frameSequence.getSymbolTableSource());
            assert !frameSequence.done;
            frameSequence.getReduceStartedCounter().incrementAndGet();
            frameSequence.getReducer().reduce(workerId, record, task, circuitBreaker, stealingFrameSequence);
        } else {
            frameSequence.cancel(cbState);
        }
    }
}<|MERGE_RESOLUTION|>--- conflicted
+++ resolved
@@ -26,7 +26,10 @@
 
 import io.questdb.MessageBus;
 import io.questdb.cairo.CairoException;
-import io.questdb.cairo.sql.*;
+import io.questdb.cairo.sql.PageFrameMemoryRecord;
+import io.questdb.cairo.sql.SqlExecutionCircuitBreaker;
+import io.questdb.cairo.sql.SqlExecutionCircuitBreakerConfiguration;
+import io.questdb.cairo.sql.SqlExecutionCircuitBreakerWrapper;
 import io.questdb.log.Log;
 import io.questdb.log.LogFactory;
 import io.questdb.mp.Job;
@@ -77,17 +80,8 @@
             shards[randomIndex] = tmp;
         }
 
-<<<<<<< HEAD
         this.record = new PageFrameMemoryRecord(PageFrameMemoryRecord.RECORD_A_LETTER);
-        if (sqlExecutionCircuitBreakerConfiguration != null) {
-            this.circuitBreaker = new NetworkSqlExecutionCircuitBreaker(sqlExecutionCircuitBreakerConfiguration, MemoryTag.NATIVE_CB1);
-        } else {
-            this.circuitBreaker = NetworkSqlExecutionCircuitBreaker.NOOP_CIRCUIT_BREAKER;
-        }
-=======
-        this.record = new PageFrameMemoryRecord();
         this.circuitBreaker = new SqlExecutionCircuitBreakerWrapper(circuitBreakerConfiguration);
->>>>>>> 9fb5bb98
     }
 
     /**
