/*******************************************************************************
 *     ___                  _   ____  ____
 *    / _ \ _   _  ___  ___| |_|  _ \| __ )
 *   | | | | | | |/ _ \/ __| __| | | |  _ \
 *   | |_| | |_| |  __/\__ \ |_| |_| | |_) |
 *    \__\_\\__,_|\___||___/\__|____/|____/
 *
 *  Copyright (c) 2014-2019 Appsicle
 *  Copyright (c) 2019-2024 QuestDB
 *
 *  Licensed under the Apache License, Version 2.0 (the "License");
 *  you may not use this file except in compliance with the License.
 *  You may obtain a copy of the License at
 *
 *  http://www.apache.org/licenses/LICENSE-2.0
 *
 *  Unless required by applicable law or agreed to in writing, software
 *  distributed under the License is distributed on an "AS IS" BASIS,
 *  WITHOUT WARRANTIES OR CONDITIONS OF ANY KIND, either express or implied.
 *  See the License for the specific language governing permissions and
 *  limitations under the License.
 *
 ******************************************************************************/

package io.questdb.cairo.sql.async;

import io.questdb.MessageBus;
import io.questdb.cairo.CairoException;
import io.questdb.cairo.sql.PageFrameMemoryRecord;
import io.questdb.cairo.sql.SqlExecutionCircuitBreaker;
import io.questdb.cairo.sql.SqlExecutionCircuitBreakerConfiguration;
import io.questdb.cairo.sql.SqlExecutionCircuitBreakerWrapper;
import io.questdb.log.Log;
import io.questdb.log.LogFactory;
import io.questdb.mp.Job;
import io.questdb.mp.MCSequence;
import io.questdb.mp.RingQueue;
import io.questdb.std.Misc;
import io.questdb.std.Os;
import io.questdb.std.QuietCloseable;
import io.questdb.std.Rnd;
import org.jetbrains.annotations.NotNull;
import org.jetbrains.annotations.Nullable;
import org.jetbrains.annotations.TestOnly;

public class PageFrameReduceJob implements Job, QuietCloseable {
    private final static Log LOG = LogFactory.getLog(PageFrameReduceJob.class);
    private final MessageBus messageBus;
    private final int shardCount;
    private final int[] shards;
    private SqlExecutionCircuitBreakerWrapper circuitBreaker;
    private PageFrameMemoryRecord record;

    // Each thread should be assigned own instance of this job, making the code effectively
    // single threaded. Such assignment is necessary for threads to have their own shard walk sequence.
    public PageFrameReduceJob(
            MessageBus bus,
            Rnd rnd,
            @NotNull SqlExecutionCircuitBreakerConfiguration circuitBreakerConfiguration
    ) {
        this.messageBus = bus;
        this.shardCount = messageBus.getPageFrameReduceShardCount();
        this.shards = new int[shardCount];
        // fill shards[] with shard indexes
        for (int i = 0; i < shardCount; i++) {
            shards[i] = i;
        }

        // shuffle shard indexes such that each job has its own
        // pass order over the shared queues
        int currentIndex = shardCount;
        int randomIndex;
        while (currentIndex != 0) {
            randomIndex = (int) Math.floor(rnd.nextDouble() * currentIndex);
            currentIndex--;

            final int tmp = shards[currentIndex];
            shards[currentIndex] = shards[randomIndex];
            shards[randomIndex] = tmp;
        }

        this.record = new PageFrameMemoryRecord(PageFrameMemoryRecord.RECORD_A_LETTER);
        this.circuitBreaker = new SqlExecutionCircuitBreakerWrapper(circuitBreakerConfiguration);
    }

    /**
     * Reduces single queue item when item is available. Return value is inverted as in
     * true when queue item is not available, false otherwise. Item is reduced using the
     * reducer method provided with each queue item.
     *
     * @param queue                 page frame queue instance
     * @param subSeq                subscriber sequence
     * @param record                instance of record that can be positioned on the frame and each row in that frame
     * @param circuitBreaker        circuit breaker instance
     * @param stealingFrameSequence page frame sequence that is stealing work, it is used to identify if
     *                              page frame sequence is stealing its own work or someone else's
     * @return inverted value of queue processing status; true if nothing was processed.
     */
    public static boolean consumeQueue(
            RingQueue<PageFrameReduceTask> queue,
            MCSequence subSeq,
            PageFrameMemoryRecord record,
            SqlExecutionCircuitBreakerWrapper circuitBreaker,
            PageFrameSequence<?> stealingFrameSequence
    ) {
        return consumeQueue(
                -1,
                queue,
                subSeq,
                record,
                circuitBreaker,
                stealingFrameSequence
        );
    }

    public static void reduce(
            PageFrameMemoryRecord record,
            SqlExecutionCircuitBreakerWrapper circuitBreaker,
            PageFrameReduceTask task,
            PageFrameSequence<?> frameSequence,
            PageFrameSequence<?> stealingFrameSequence
    ) {
        reduce(
                -1,
                record,
                circuitBreaker,
                task,
                frameSequence,
                stealingFrameSequence
        );
    }

    @Override
    public void close() {
        circuitBreaker = Misc.free(circuitBreaker);
        record = Misc.free(record);
    }

    @TestOnly
    public SqlExecutionCircuitBreaker getCircuitBreaker() {
        return circuitBreaker.getDelegate();
    }

    @Override
    public boolean run(int workerId, @NotNull RunStatus runStatus) {
        // there is job instance per thread, the worker id must never change for this job
        boolean useful = false;
        for (int i = 0; i < shardCount; i++) {
            final int shard = shards[i];
            useful = !consumeQueue(
                    workerId,
                    messageBus.getPageFrameReduceQueue(shard),
                    messageBus.getPageFrameReduceSubSeq(shard),
                    record,
                    circuitBreaker,
                    null // this is correct worker processing tasks rather than PageFrameSequence helping to steal work
            ) || useful;
        }
        return useful;
    }

    private static boolean consumeQueue(
            int workerId,
            RingQueue<PageFrameReduceTask> queue,
            MCSequence subSeq,
            PageFrameMemoryRecord record,
            SqlExecutionCircuitBreakerWrapper circuitBreaker,
            @Nullable PageFrameSequence<?> stealingFrameSequence
    ) {
        // loop is required to deal with CAS errors, cursor == -2
        do {
            final long cursor = subSeq.next();
            if (cursor > -1) {
                final PageFrameReduceTask task = queue.get(cursor);
                final PageFrameSequence<?> frameSequence = task.getFrameSequence();
<<<<<<< HEAD
                SqlExecutionCircuitBreaker ogWrappedCircuitBreaker = null;
=======
                boolean circuitBreakerRestorePending = false;
>>>>>>> ac58b781
                try {
                    LOG.debug()
                            .$("reducing [shard=").$(frameSequence.getShard())
                            .$(", id=").$(frameSequence.getId())
                            .$(", taskType=").$(task.getType())
                            .$(", frameIndex=").$(task.getFrameIndex())
                            .$(", frameCount=").$(frameSequence.getFrameCount())
                            .$(", active=").$(frameSequence.isActive())
                            .$(", cursor=").$(cursor)
                            .I$();
                    if (frameSequence.isActive()) {
                        // The circuit breaker could be the one from this job, or the one belongs to stealingFrameSequence.
                        // If this is work stealing (workerId == -1), and the frame sequence stealing work is processing
                        // its own task (stealingFrameSequence == frameSequence), the circuit breaker wrapper has been
                        // initialized with the circuit breaker instance belongs to this task.
                        // If this is not work stealing, or the stealing frame sequence is not working on its own task,
                        // we need to initialize the circuit breaker wrapper with the task's circuit breaker.
                        if (workerId != -1 || frameSequence != stealingFrameSequence) {
<<<<<<< HEAD
                            ogWrappedCircuitBreaker = circuitBreaker.init(frameSequence.getWorkStealCircuitBreaker());
=======
                            circuitBreaker.backup();
                            circuitBreaker.init(frameSequence.getWorkStealCircuitBreaker());
                            circuitBreakerRestorePending = true;
                        } else { // workerId == -1 here
                            frameSequence.validateWorkStealingCircuitBreaker();
>>>>>>> ac58b781
                        }
                        reduce(workerId, record, circuitBreaker, task, frameSequence, stealingFrameSequence);
                    }
                } catch (Throwable th) {
                    LOG.error()
                            .$("reduce error [error=").$(th)
                            .$(", id=").$(frameSequence.getId())
                            .$(", taskType=").$(task.getType())
                            .$(", frameIndex=").$(task.getFrameIndex())
                            .$(", frameCount=").$(frameSequence.getFrameCount())
                            .I$();
                    int interruptReason = SqlExecutionCircuitBreaker.STATE_OK;
                    if (th instanceof CairoException) {
                        CairoException e = (CairoException) th;
                        interruptReason = e.getInterruptionReason();
                    }
                    task.setErrorMsg(th);
                    frameSequence.cancel(interruptReason);
                } finally {
                    subSeq.done(cursor);
                    // Reduced counter has to be incremented only when we make
                    // sure that the task is available for consumers.
                    frameSequence.getReduceFinishedCounter().incrementAndGet();
                    // Restore frame sequence's circuit breaker to the original state.
<<<<<<< HEAD
                    if (ogWrappedCircuitBreaker != null) {
                        circuitBreaker.init(ogWrappedCircuitBreaker);
=======
                    if (circuitBreakerRestorePending) {
                        circuitBreaker.restore();
>>>>>>> ac58b781
                    }
                }
                return false;
            } else if (cursor == -1) {
                // queue is empty, we should yield or help
                break;
            }
            Os.pause();
        } while (true);
        return true;
    }

    private static void reduce(
            int workerId,
            PageFrameMemoryRecord record,
            SqlExecutionCircuitBreaker circuitBreaker,
            PageFrameReduceTask task,
            PageFrameSequence<?> frameSequence,
            PageFrameSequence<?> stealingFrameSequence
    ) {
        // we deliberately hold the queue item because
        // processing is daisy-chained. If we were to release item before
        // finishing reduction, next step (job) will be processing an incomplete task
        int cbState = frameSequence.isUninterruptible()
                ? SqlExecutionCircuitBreaker.STATE_OK
                : circuitBreaker.getState(frameSequence.getStartTime(), frameSequence.getCircuitBreakerFd());

        if (cbState == SqlExecutionCircuitBreaker.STATE_OK) {
            record.of(frameSequence.getSymbolTableSource());
            assert !frameSequence.done;
            frameSequence.getReduceStartedCounter().incrementAndGet();
            frameSequence.getReducer().reduce(workerId, record, task, circuitBreaker, stealingFrameSequence);
        } else {
            frameSequence.cancel(cbState);
        }
    }
}<|MERGE_RESOLUTION|>--- conflicted
+++ resolved
@@ -173,11 +173,7 @@
             if (cursor > -1) {
                 final PageFrameReduceTask task = queue.get(cursor);
                 final PageFrameSequence<?> frameSequence = task.getFrameSequence();
-<<<<<<< HEAD
-                SqlExecutionCircuitBreaker ogWrappedCircuitBreaker = null;
-=======
                 boolean circuitBreakerRestorePending = false;
->>>>>>> ac58b781
                 try {
                     LOG.debug()
                             .$("reducing [shard=").$(frameSequence.getShard())
@@ -196,15 +192,11 @@
                         // If this is not work stealing, or the stealing frame sequence is not working on its own task,
                         // we need to initialize the circuit breaker wrapper with the task's circuit breaker.
                         if (workerId != -1 || frameSequence != stealingFrameSequence) {
-<<<<<<< HEAD
-                            ogWrappedCircuitBreaker = circuitBreaker.init(frameSequence.getWorkStealCircuitBreaker());
-=======
                             circuitBreaker.backup();
                             circuitBreaker.init(frameSequence.getWorkStealCircuitBreaker());
                             circuitBreakerRestorePending = true;
                         } else { // workerId == -1 here
                             frameSequence.validateWorkStealingCircuitBreaker();
->>>>>>> ac58b781
                         }
                         reduce(workerId, record, circuitBreaker, task, frameSequence, stealingFrameSequence);
                     }
@@ -229,13 +221,8 @@
                     // sure that the task is available for consumers.
                     frameSequence.getReduceFinishedCounter().incrementAndGet();
                     // Restore frame sequence's circuit breaker to the original state.
-<<<<<<< HEAD
-                    if (ogWrappedCircuitBreaker != null) {
-                        circuitBreaker.init(ogWrappedCircuitBreaker);
-=======
                     if (circuitBreakerRestorePending) {
                         circuitBreaker.restore();
->>>>>>> ac58b781
                     }
                 }
                 return false;
