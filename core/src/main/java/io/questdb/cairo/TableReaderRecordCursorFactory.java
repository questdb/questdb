--- conflicted
+++ resolved
@@ -72,13 +72,8 @@
     }
 
     @Override
-<<<<<<< HEAD
-    public RecordCursor getCursor(SqlExecutionContext executionContext) {
+    public RecordCursor getCursor(SqlExecutionContext executionContext) throws SqlException {
         cursor.of(engine.getReader(executionContext.getCairoSecurityContext(), tableName, tableId, tableVersion));
-=======
-    public RecordCursor getCursor(SqlExecutionContext executionContext) throws SqlException {
-        cursor.of(engine.getReader(executionContext.getCairoSecurityContext(), tableName, tableVersion));
->>>>>>> e68efff8
         return cursor;
     }
 
